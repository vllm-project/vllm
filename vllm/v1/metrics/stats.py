# SPDX-License-Identifier: Apache-2.0
# SPDX-FileCopyrightText: Copyright contributors to the vLLM project

import time
from collections import defaultdict, deque
from dataclasses import dataclass, field
from typing import TYPE_CHECKING, Any

<<<<<<< HEAD
import torch

=======
import vllm.envs as envs
from vllm.compilation.cuda_graph import CUDAGraphStat
>>>>>>> dd97e047
from vllm.v1.spec_decode.metrics import SpecDecodingStats

if TYPE_CHECKING:
    from vllm.v1.engine import EngineCoreEvent, EngineCoreOutput, FinishReason


@dataclass
class BaseCacheStats:
    """Stores cache hit statistics."""

    reset: bool = False
    """Whether the cache was reset."""

    requests: int = 0
    """The number of requests in this update."""

    queries: int = 0
    """The number of queries in these requests."""

    hits: int = 0
    """The number of hits in these requests."""


class CachingMetrics:
    """Metrics for caching with a hit rate of the most recent N requests.
    Args:
        interval: The number of the most recent requests to aggregate.
            Defaults to 1000.
    """

    def __init__(self, max_recent_requests: int = 1000) -> None:
        super().__init__()

        self.max_recent_requests = max_recent_requests
        # The current aggregated values.
        self.aggregated_requests = 0
        self.aggregated_query_total = 0
        self.aggregated_query_hit = 0

        # A deque of (requests, queries, hits) for the most recent requests.
        self.query_queue = deque[tuple[int, int, int]]()

    def observe(self, stats: BaseCacheStats):
        """Observe the prefix caching for a set of requests.

        This function is called with information gathered when new requests
        are being scheduled and are looking for computed blocks.

        When there are more than `max_recent_requests` requests, the oldest set
        of requests are removed from the metrics.

        Args:
            stats: The prefix cache stats.
        """
        # reset_prefix_cache was invoked before the current update.
        # Reset the metrics before aggregating the current stats.
        if stats.reset:
            self.reset()

        # DO NOT appending empty stats to avoid helpful info get kicked out
        # due to sliding window.
        if stats.requests == 0:
            return

        # Update the metrics.
        self.query_queue.append((stats.requests, stats.queries, stats.hits))
        self.aggregated_requests += stats.requests
        self.aggregated_query_total += stats.queries
        self.aggregated_query_hit += stats.hits

        # Remove the oldest stats until number of requests does not exceed
        # the limit.
        # NOTE: We preserve the latest added stats regardless.
        while (
            len(self.query_queue) > 1
            and self.aggregated_requests > self.max_recent_requests
        ):
            old_requests, old_queries, old_hits = self.query_queue.popleft()
            self.aggregated_requests -= old_requests
            self.aggregated_query_total -= old_queries
            self.aggregated_query_hit -= old_hits

    def reset(self):
        """Reset the metrics."""
        self.aggregated_requests = 0
        self.aggregated_query_total = 0
        self.aggregated_query_hit = 0
        self.query_queue.clear()

    @property
    def empty(self) -> bool:
        """Return true if no requests have been observed."""
        return self.aggregated_requests == 0

    @property
    def hit_rate(self) -> float:
        """Calculate the hit rate for the past N requests."""
        if self.aggregated_query_total == 0:
            return 0.0
        return self.aggregated_query_hit / self.aggregated_query_total


@dataclass
class PrefixCacheStats(BaseCacheStats):
    """
    Stores prefix cache hit statistics.
    - `reset`: Whether `reset_prefix_cache` was invoked.
    - `queries`: Refers to the number of tokens that were queried.
    """

    preempted_requests: int = 0
    """The number of previously preempted requests in this update."""

    preempted_queries: int = 0
    """The `queries` number for preempted requests."""

    preempted_hits: int = 0
    """The `hits` number for preempted requests."""

    def record(self, num_tokens: int, num_hits: int, preempted: bool) -> None:
        """Aggregate request information into the stats."""
        if preempted:
            # Previously preempted request
            self.preempted_requests += 1
            self.preempted_queries += num_tokens
            self.preempted_hits += num_hits
        else:
            # New request
            self.requests += 1
            self.queries += num_tokens
            self.hits += num_hits


@dataclass
class MultiModalCacheStats(BaseCacheStats):
    """
    Stores multi-modal cache hit statistics.
    - `reset`: Whether `reset_mm_cache` was invoked.
    - `queries`: Refers to the number of multi-modal data items
      that were queried.
    """


@dataclass
class KVCacheEvictionEvent:
    """Single KV cache block eviction sample."""

    lifetime_seconds: float
    idle_seconds: float
    reuse_gaps_seconds: tuple[float, ...]


@dataclass
class SchedulerStats:
    """Stats associated with the scheduler."""

    num_running_reqs: int = 0
    num_waiting_reqs: int = 0

    # These are used for internal DP load-balancing.
    step_counter: int = 0
    current_wave: int = 0

    kv_cache_usage: float = 0.0

    prefix_cache_stats: PrefixCacheStats = field(default_factory=PrefixCacheStats)
    connector_prefix_cache_stats: PrefixCacheStats | None = None

    kv_cache_eviction_events: list[KVCacheEvictionEvent] = field(default_factory=list)

    spec_decoding_stats: SpecDecodingStats | None = None
    kv_connector_stats: dict[str, Any] | None = None

<<<<<<< HEAD
    expert_usage_histogram_cpu: torch.Tensor | None = None
    per_ep_rank_tokens_histogram_cpu: torch.Tensor | None = None

    num_corrupted_reqs: int = 0

=======
    waiting_lora_adapters: dict[str, int] = field(default_factory=dict)
    running_lora_adapters: dict[str, int] = field(default_factory=dict)
>>>>>>> dd97e047

    cudagraph_stats: CUDAGraphStat | None = None


@dataclass
class RequestStateStats:
    """Stats that need to be tracked across delta updates."""

    num_generation_tokens: int = 0

    # This is an engine frontend timestamp (wall-clock)
    arrival_time: float = 0.0

    # These are engine core timestamps (monotonic)
    queued_ts: float = 0.0
    scheduled_ts: float = 0.0
    first_token_ts: float = 0.0
    last_token_ts: float = 0.0

    # first token latency
    first_token_latency: float = 0.0

    # Track if this request is corrupted (NaNs in logits)
    is_corrupted: bool = False


@dataclass
class FinishedRequestStats:
    """Stats associated with a finished request."""

    finish_reason: "FinishReason"
    e2e_latency: float = 0.0
    num_prompt_tokens: int = 0
    num_generation_tokens: int = 0
    max_tokens_param: int | None = None
    queued_time: float = 0.0
    prefill_time: float = 0.0
    inference_time: float = 0.0
    decode_time: float = 0.0
    mean_time_per_output_token: float = 0.0
    is_corrupted: bool = False


class IterationStats:
    """Stats associated with a single set of EngineCoreOutputs."""

    def __init__(self):
        self.iteration_timestamp = time.time()
        self.num_generation_tokens = 0
        self.num_prompt_tokens = 0
        self.num_preempted_reqs = 0
        self.finished_requests: list[FinishedRequestStats] = []
        self.max_num_generation_tokens_iter: list[int] = []
        self.n_params_iter: list[int] = []
        self.time_to_first_tokens_iter: list[float] = []
        self.inter_token_latencies_iter: list[float] = []
        self.num_corrupted_reqs: int = 0

    def __repr__(self) -> str:
        field_to_value_str = ", ".join(f"{k}={v}" for k, v in vars(self).items())
        return f"{self.__class__.__name__}({field_to_value_str})"

    def _time_since(self, start: float) -> float:
        """Calculate an interval relative to this iteration's timestamp."""
        return self.iteration_timestamp - start

    def update_from_output(
        self,
        output: "EngineCoreOutput",
        engine_core_timestamp: float,
        is_prefilling: bool,
        prompt_len: int,
        req_stats: RequestStateStats,
        lora_states: "LoRARequestStates",
        lora_name: str | None,
    ):
        num_new_generation_tokens = len(output.new_token_ids)

        self.num_generation_tokens += num_new_generation_tokens
        if is_prefilling:
            self.num_prompt_tokens += prompt_len

            first_token_latency = self._time_since(req_stats.arrival_time)
            self.time_to_first_tokens_iter.append(first_token_latency)
            req_stats.first_token_latency = first_token_latency

        req_stats.num_generation_tokens += num_new_generation_tokens

        # Track if this request is corrupted (only check once per request)
        # Early exit if already marked as corrupted to avoid redundant checks
        if (
            envs.VLLM_COMPUTE_NANS_IN_LOGITS
            and not req_stats.is_corrupted
            and output.num_nans_in_logits > 0
        ):
            req_stats.is_corrupted = True

        # Process request-level engine core events
        if output.events is not None:
            self.update_from_events(
                output.request_id,
                output.events,
                is_prefilling,
                req_stats,
                lora_states,
                lora_name,
            )

        # Process the batch-level "new tokens" engine core event
        if is_prefilling:
            req_stats.first_token_ts = engine_core_timestamp
        else:
            itl = engine_core_timestamp - req_stats.last_token_ts
            self.inter_token_latencies_iter.append(itl)

        req_stats.last_token_ts = engine_core_timestamp

    def update_from_events(
        self,
        req_id: str,
        events: list["EngineCoreEvent"],
        is_prefilling: bool,
        req_stats: RequestStateStats,
        lora_states: "LoRARequestStates",
        lora_name: str | None,
    ):
        # Avoid circular dependency
        from vllm.v1.engine import EngineCoreEventType

        for event in events:
            if event.type == EngineCoreEventType.QUEUED:
                req_stats.queued_ts = event.timestamp
                lora_states.request_waiting(req_id, lora_name)
            elif event.type == EngineCoreEventType.SCHEDULED:
                if req_stats.scheduled_ts == 0.0:  # ignore preemptions
                    req_stats.scheduled_ts = event.timestamp
                lora_states.request_running(req_id, lora_name)
            elif event.type == EngineCoreEventType.PREEMPTED:
                self.num_preempted_reqs += 1
                lora_states.request_waiting(req_id, lora_name)

    def update_from_finished_request(
        self,
        finish_reason: "FinishReason",
        num_prompt_tokens: int,
        max_tokens_param: int | None,
        req_stats: RequestStateStats,
    ):
        e2e_latency = self._time_since(req_stats.arrival_time)

        # Queued interval is from first QUEUED event to first SCHEDULED
        queued_time = req_stats.scheduled_ts - req_stats.queued_ts

        # Prefill interval is from first SCHEDULED to first NEW_TOKEN
        # Any preemptions during prefill is included in the interval
        prefill_time = req_stats.first_token_ts - req_stats.scheduled_ts

        # Decode interval is from first NEW_TOKEN to last NEW_TOKEN
        # Any preemptions during decode are included
        decode_time = req_stats.last_token_ts - req_stats.first_token_ts

        # Inference interval is from first SCHEDULED to last NEW_TOKEN
        # Any preemptions during prefill or decode are included
        inference_time = req_stats.last_token_ts - req_stats.scheduled_ts

        # Do not count the token generated by the prefill phase
        mean_time_per_output_token = (
            decode_time / (req_stats.num_generation_tokens - 1)
            if req_stats.num_generation_tokens - 1 > 0
            else 0
        )

        finished_req = FinishedRequestStats(
            finish_reason=finish_reason,
            e2e_latency=e2e_latency,
            num_prompt_tokens=num_prompt_tokens,
            num_generation_tokens=req_stats.num_generation_tokens,
            max_tokens_param=max_tokens_param,
            queued_time=queued_time,
            prefill_time=prefill_time,
            inference_time=inference_time,
            decode_time=decode_time,
            mean_time_per_output_token=mean_time_per_output_token,
            is_corrupted=req_stats.is_corrupted,
        )
        self.finished_requests.append(finished_req)

        # Count corrupted requests when they finish (only once per request)
        if req_stats.is_corrupted:
            self.num_corrupted_reqs += 1


class LoRAStats:
    """Tracks waiting and running request IDs for a single LoRA."""

    def __init__(self):
        self.waiting: set[str] = set()
        self.running: set[str] = set()

    def update(self, req_id: str, waiting: bool, running: bool):
        assert not (waiting and running)
        if waiting:
            self.waiting.add(req_id)
        else:
            self.waiting.discard(req_id)

        if running:
            self.running.add(req_id)
        else:
            self.running.discard(req_id)

    @property
    def empty(self) -> bool:
        return not (self.waiting or self.running)


class LoRARequestStates:
    """A per-LoRA count of running and waiting requests."""

    def __init__(self, log_stats: bool = False):
        self.log_stats = log_stats
        self.requests: defaultdict[str, LoRAStats] = defaultdict(LoRAStats)

    def _request_update(
        self, req_id: str, lora_name: str | None, waiting: bool, running: bool
    ):
        if not self.log_stats or lora_name is None:
            return

        lora_stats = self.requests[lora_name]
        lora_stats.update(req_id, waiting, running)
        if lora_stats.empty:
            del self.requests[lora_name]

    def request_waiting(self, req_id: str, lora_name: str | None):
        self._request_update(req_id, lora_name, waiting=True, running=False)

    def request_running(self, req_id: str, lora_name: str | None):
        self._request_update(req_id, lora_name, waiting=False, running=True)

    def request_finished(self, req_id: str, lora_name: str | None):
        self._request_update(req_id, lora_name, waiting=False, running=False)

    def update_scheduler_stats(self, scheduler_stats: SchedulerStats | None):
        if not self.log_stats or scheduler_stats is None:
            return
        for lora_name, stats in self.requests.items():
            scheduler_stats.waiting_lora_adapters[lora_name] = len(stats.waiting)
            scheduler_stats.running_lora_adapters[lora_name] = len(stats.running)<|MERGE_RESOLUTION|>--- conflicted
+++ resolved
@@ -6,13 +6,10 @@
 from dataclasses import dataclass, field
 from typing import TYPE_CHECKING, Any
 
-<<<<<<< HEAD
 import torch
 
-=======
 import vllm.envs as envs
 from vllm.compilation.cuda_graph import CUDAGraphStat
->>>>>>> dd97e047
 from vllm.v1.spec_decode.metrics import SpecDecodingStats
 
 if TYPE_CHECKING:
@@ -186,16 +183,11 @@
     spec_decoding_stats: SpecDecodingStats | None = None
     kv_connector_stats: dict[str, Any] | None = None
 
-<<<<<<< HEAD
     expert_usage_histogram_cpu: torch.Tensor | None = None
     per_ep_rank_tokens_histogram_cpu: torch.Tensor | None = None
 
-    num_corrupted_reqs: int = 0
-
-=======
     waiting_lora_adapters: dict[str, int] = field(default_factory=dict)
     running_lora_adapters: dict[str, int] = field(default_factory=dict)
->>>>>>> dd97e047
 
     cudagraph_stats: CUDAGraphStat | None = None
 
