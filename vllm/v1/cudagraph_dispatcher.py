# SPDX-License-Identifier: Apache-2.0
# SPDX-FileCopyrightText: Copyright contributors to the vLLM project
<<<<<<< HEAD
from typing import Any, Optional, Union
=======
>>>>>>> 8ae16928

import torch

import vllm.envs as envs
from vllm.config import CUDAGraphMode, VllmConfig
from vllm.forward_context import BatchDescriptor
from vllm.utils import round_up


class CudagraphDispatcher:
    """
    Runtime cudagraph dispatcher to dispatch keys for multiple set of
    cudagraphs.

    The dispatcher stores two sets of dispatch keys, one for PIECEWISE and one
    for FULL cudagraph runtime mode. The keys are initialized depending on
    attention support and what cudagraph mode is set in CompilationConfig. The
    keys stored in dispatcher are the only source of truth for valid
    cudagraphs that can be dispatched at runtime.

    At runtime, the dispatch method generates the runtime cudagraph mode (FULL,
    PIECEWISE, or NONE for no cudagraph) and the valid key (batch descriptor)
    based on the input key. After dispatching (communicated via forward
    context), the cudagraph wrappers will trust the dispatch key to either
    capture or replay (if the mode matches), or pass through to the underlying
    runnable without cudagraph (if the mode does not match or mode is NONE).
    """

    def __init__(
        self, vllm_config: VllmConfig, is_drafter: bool = False, runner: Any = None
    ):
        self.vllm_config = vllm_config
        self.compilation_config = vllm_config.compilation_config
        self.cudagraph_mode = self.compilation_config.cudagraph_mode
        self.is_drafter = is_drafter
        self.runner = runner

        # Dict to store valid cudagraph dispatching keys.
        self.cudagraph_keys: dict[CUDAGraphMode, set[BatchDescriptor]] = {
            CUDAGraphMode.PIECEWISE: set(),
            CUDAGraphMode.FULL: set(),
        }
        # Placeholder for capture sizes. Should be initialized in
        # self.initialize_cudagraph_keys.
        self.cudagraph_capture_sizes: list[int] = []
        # map uniform_query_len to capture sizes
        self.uniform_cudagraph_capture_sizes: dict[int, list[int]] = {}
        self.uniform_query_lens: list[int] = []

        not_use_piecewise_compilation = (
            not self.cudagraph_mode.requires_piecewise_compilation()
        )

        assert (
            not_use_piecewise_compilation
            or self.compilation_config.is_attention_compiled_piecewise()
        ), (
            "Compilation level should be CompilationLevel.PIECEWISE when "
            "cudagraph_mode piecewise cudagraphs is used, "
            "and attention should be in splitting_ops or "
            "inductor splitting should be used. "
            f"cudagraph_mode={self.cudagraph_mode}, "
            f"compilation_level={self.compilation_config.level}, "
            f"splitting_ops={self.compilation_config.splitting_ops}"
        )

        self.keys_initialized = False

        # For storing temp variables
        self._uniform_decode: bool = False
        self._uniform_query_len: int = 0

    def add_cudagraph_key(
        self, runtime_mode: CUDAGraphMode, batch_descriptor: BatchDescriptor
    ):
        assert runtime_mode in [CUDAGraphMode.PIECEWISE, CUDAGraphMode.FULL], (
            f"Invalid cudagraph runtime mode for keys: {runtime_mode}"
        )
        self.cudagraph_keys[runtime_mode].add(batch_descriptor)

    def initialize_cudagraph_keys(
        self, cudagraph_mode: CUDAGraphMode, uniform_query_lens: Union[int, list[int]]
    ):
        # This should be called only after attention backend is initialized.

        # Note: we create all valid keys for cudagraph here but do not
        # guarantee all keys would be used. For example, if we allow lazy
        # capturing in future PR, some keys may never be triggered.

        # support multiple uniform_decode_query_lens for spec-decode
        if isinstance(uniform_query_lens, int):
            uniform_query_lens = [uniform_query_lens]
        assert len(uniform_query_lens) > 0 and all(
            isinstance(x, int) and x > 0 for x in uniform_query_lens
        ), f"Invalid uniform_query_lens: {uniform_query_lens}"
        self.uniform_query_lens = uniform_query_lens

        # we only have compilation_config.uniform_cudagraph_capture_sizes
        # being aligned with one uniform_query_len that greater than 1, not
        # multiple of them. Should verify this here.
        for uniform_query_len in self.uniform_query_lens:
            if (
                uniform_query_len > 1
                and self.compilation_config.uniform_cudagraph_capture_sizes
            ):
                assert all(
                    x % uniform_query_len == 0
                    for x in self.compilation_config.uniform_cudagraph_capture_sizes
                ), f"Invalid uniform_query_lens: {uniform_query_len}"

        if cudagraph_mode.mixed_mode() != CUDAGraphMode.NONE:
            for bs in self.compilation_config.cudagraph_capture_sizes:
                self.add_cudagraph_key(
                    cudagraph_mode.mixed_mode(),
                    BatchDescriptor(num_tokens=bs, uniform_decode=False),
                )
            self.cudagraph_capture_sizes = (
                self.compilation_config.cudagraph_capture_sizes
            )

        # if decode cudagraph mode is FULL, and we don't already have mixed
        # mode full cudagraphs then add them here.
        for uniform_query_len in self.uniform_query_lens:
            if (
                cudagraph_mode.decode_mode() == CUDAGraphMode.FULL
                and cudagraph_mode.separate_routine()
            ):
                max_num_tokens = (
                    uniform_query_len * self.vllm_config.scheduler_config.max_num_seqs
                )
                # for uniform_query_len==1, we use the non-uniform
                # capture sizes, this can be for main model without spec-decode
                # or for the drafter. Otherwise, we use the uniform-aligned
                # sizes.
                candidate_sizes = (
                    self.compilation_config.cudagraph_capture_sizes
                    if uniform_query_len == 1
                    else self.compilation_config.uniform_cudagraph_capture_sizes
                )
                cudagraph_capture_sizes_for_decode = [
                    x
                    for x in candidate_sizes
                    if x <= max_num_tokens and x >= uniform_query_len
                ]
                for bs in cudagraph_capture_sizes_for_decode:
                    self.add_cudagraph_key(
                        CUDAGraphMode.FULL,
                        BatchDescriptor(
                            num_tokens=bs,
                            uniform_decode=True,
                            uniform_query_len=uniform_query_len,
                        ),
                    )
                self.uniform_cudagraph_capture_sizes[uniform_query_len] = (
                    cudagraph_capture_sizes_for_decode
                )

        # update the cudagraph mode resolved from runner
        self.cudagraph_mode = cudagraph_mode
        self.keys_initialized = True

    def get_capture_cases(
        self, uniform_decode: bool, uniform_query_len: int
    ) -> tuple[CUDAGraphMode, list[BatchDescriptor], list[int]]:
        """Return capture sizes, keys, and runtime mode for a given case.
        The capture sizes and keys are sorted in descending order.
        """
        if not uniform_decode:
            runtime_mode = self.cudagraph_mode.mixed_mode()
            uniform_query_len = 0
            capture_sizes = sorted(self.cudagraph_capture_sizes, reverse=True)
        else:
            runtime_mode = self.cudagraph_mode.decode_mode()
            assert uniform_query_len in self.uniform_cudagraph_capture_sizes
            capture_sizes = sorted(
                self.uniform_cudagraph_capture_sizes[uniform_query_len], reverse=True
            )
        keys = [
            BatchDescriptor(
                num_tokens=x,
                uniform_decode=uniform_decode,
                uniform_query_len=uniform_query_len,
            )
            for x in capture_sizes
        ]
        return capture_sizes, keys, runtime_mode

    def padded_num_tokens(
        self, num_tokens: int, uniform_decode: bool, uniform_query_len: int
    ) -> tuple[int, bool]:
        """Return num_tokens after padded and whether it is cudagraph padded."""
        assert uniform_query_len == 0 or uniform_query_len in self.uniform_query_lens, (
            f"Invalid uniform_query_len: {uniform_query_len}"
        )
        if (
            uniform_query_len <= 1
            and num_tokens <= self.compilation_config.max_capture_size
        ):
            # common situation within the range of max_capture_size for main
            # model or for a drafter.
            # we ignore whether it is uniform-decode since it is always safe
            # to pad.
            return self.vllm_config.pad_for_cudagraph(
                num_tokens, uniform_aligned=False
            ), True

        if (
            uniform_decode
            and uniform_query_len > 1
            and num_tokens <= self.compilation_config.max_uniform_capture_size
        ):
            # this is particular for uniform-decode alignment for vaildation
            # phase of spec-decode, or for the first iteration of drafter when
            # support padded speculation
            return self.vllm_config.pad_for_cudagraph(
                num_tokens, uniform_aligned=True
            ), True

        # otherwise, it is not cudagraph padded
        return num_tokens, False

    def caculate_uniform_decode(
        self, num_scheduled_tokens: int, num_reqs: int, max_query_len: int
    ) -> tuple[bool, int]:
        uniform_decode = (max_query_len in self.uniform_query_lens) and (
            num_scheduled_tokens == num_reqs * max_query_len
        )
        uniform_query_len = max_query_len if uniform_decode else 0
        return uniform_decode, uniform_query_len

    def get_num_input_tokens_local(
        self, num_scheduled_tokens: int, num_reqs: int, max_query_len: int
    ) -> int:
        """return num_input_tokens, acounting for cudagraph padding and
        tp padding locally, but not across dp.
        """
        uniform_decode, uniform_query_len = self.caculate_uniform_decode(
            num_scheduled_tokens, num_reqs, max_query_len
        )

        # store for later use in plan
        self._uniform_decode = uniform_decode
        self._uniform_query_len = uniform_query_len

        # Compute padded tokens
        cudagraph_padded = False
        if (
            self.cudagraph_mode != CUDAGraphMode.NONE
            and not envs.VLLM_DISABLE_PAD_FOR_CUDAGRAPH
        ):
            num_input_tokens, cudagraph_padded = self.padded_num_tokens(
                num_scheduled_tokens, uniform_decode, uniform_query_len
            )
        else:
            num_input_tokens = num_scheduled_tokens

        if not cudagraph_padded and not self.is_drafter:
            # Eager mode
            # Pad tokens to multiple of tensor_parallel_size when
            # enabled collective fusion for SP
            tp_size = self.vllm_config.parallel_config.tensor_parallel_size
            if (
                self.compilation_config.pass_config.enable_sequence_parallelism
                and tp_size > 1
            ):
                num_input_tokens = round_up(num_scheduled_tokens, tp_size)
        return num_input_tokens

    def maybe_pad_for_dp(
        self, num_input_tokens: int
    ) -> tuple[int, Optional[torch.Tensor]]:
        if self.runner and hasattr(self.runner, "get_dp_padding"):
            assert not self.is_drafter
            return self.runner.get_dp_padding(num_input_tokens)
        return 0, None

    def plan(
        self,
        num_scheduled_tokens: int,
        num_reqs: int,
        max_query_len: int,
        use_cascade_attn: bool = False,
    ) -> tuple[CUDAGraphMode, Optional[BatchDescriptor], int, Optional[torch.Tensor]]:
        """Plan cudagraph execution in a single call.

        Returns (runtime_mode, batch_descriptor, num_input_tokens,
                 num_tokens_across_dp).
        """
        num_input_tokens = self.get_num_input_tokens_local(
            num_scheduled_tokens, num_reqs, max_query_len
        )

        # maybe pad for dp
        num_pad, num_tokens_across_dp = self.maybe_pad_for_dp(num_input_tokens)
        num_input_tokens += num_pad

        # Build initial descriptor and then dispatch
        descriptor = BatchDescriptor(
            num_tokens=num_input_tokens,
            uniform_decode=self._uniform_decode,
            uniform_query_len=self._uniform_query_len,
        )
        runtime_mode, descriptor = self.dispatch(descriptor, use_cascade_attn)
        return runtime_mode, descriptor, num_input_tokens, num_tokens_across_dp

    def dispatch(
        self, batch_descriptor: BatchDescriptor, use_cascade_attn: bool = False
    ) -> tuple[CUDAGraphMode, BatchDescriptor | None]:
        """
        Given conditions(e.g.,batch descriptor and if using cascade attention),
        dispatch to a cudagraph runtime mode and the valid batch descriptor.
        A new batch descriptor is returned as we might dispatch a uniform batch
        to a graph that supports a more general batch (uniform to non-uniform).
        """
        # if not initialized, just skip dispatching.
        if not self.keys_initialized:
            return CUDAGraphMode.NONE, None

        non_uniform_key = batch_descriptor.non_uniform
        # if a batch use cascade attention, bypass checking full cudagraphs
        if not use_cascade_attn:
            # check if key exists for full cudagraph
            if batch_descriptor in self.cudagraph_keys[CUDAGraphMode.FULL]:
                return CUDAGraphMode.FULL, batch_descriptor

            # otherwise, check if non-uniform key exists
            if non_uniform_key in self.cudagraph_keys[CUDAGraphMode.FULL]:
                return CUDAGraphMode.FULL, non_uniform_key

        # also check if non-uniform key exists for more "general"
        # piecewise cudagraph
        if non_uniform_key in self.cudagraph_keys[CUDAGraphMode.PIECEWISE]:
            return CUDAGraphMode.PIECEWISE, non_uniform_key

        # finally, just return no cudagraphs
        return CUDAGraphMode.NONE, None<|MERGE_RESOLUTION|>--- conflicted
+++ resolved
@@ -1,9 +1,6 @@
 # SPDX-License-Identifier: Apache-2.0
 # SPDX-FileCopyrightText: Copyright contributors to the vLLM project
-<<<<<<< HEAD
-from typing import Any, Optional, Union
-=======
->>>>>>> 8ae16928
+from typing import Any
 
 import torch
 
@@ -85,7 +82,7 @@
         self.cudagraph_keys[runtime_mode].add(batch_descriptor)
 
     def initialize_cudagraph_keys(
-        self, cudagraph_mode: CUDAGraphMode, uniform_query_lens: Union[int, list[int]]
+        self, cudagraph_mode: CUDAGraphMode, uniform_query_lens: int | list[int]
     ):
         # This should be called only after attention backend is initialized.
 
@@ -215,7 +212,7 @@
             and uniform_query_len > 1
             and num_tokens <= self.compilation_config.max_uniform_capture_size
         ):
-            # this is particular for uniform-decode alignment for vaildation
+            # this is particular for uniform-decode alignment for validation
             # phase of spec-decode, or for the first iteration of drafter when
             # support padded speculation
             return self.vllm_config.pad_for_cudagraph(
@@ -274,7 +271,7 @@
 
     def maybe_pad_for_dp(
         self, num_input_tokens: int
-    ) -> tuple[int, Optional[torch.Tensor]]:
+    ) -> tuple[int, torch.Tensor | None]:
         if self.runner and hasattr(self.runner, "get_dp_padding"):
             assert not self.is_drafter
             return self.runner.get_dp_padding(num_input_tokens)
@@ -286,7 +283,7 @@
         num_reqs: int,
         max_query_len: int,
         use_cascade_attn: bool = False,
-    ) -> tuple[CUDAGraphMode, Optional[BatchDescriptor], int, Optional[torch.Tensor]]:
+    ) -> tuple[CUDAGraphMode, BatchDescriptor | None, int, torch.Tensor | None]:
         """Plan cudagraph execution in a single call.
 
         Returns (runtime_mode, batch_descriptor, num_input_tokens,
