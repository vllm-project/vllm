--- conflicted
+++ resolved
@@ -7,13 +7,7 @@
 import vllm.envs as envs
 from vllm.config import CUDAGraphMode, VllmConfig
 from vllm.forward_context import BatchDescriptor
-<<<<<<< HEAD
-from vllm.logger import init_logger
 from vllm.utils import round_up
-
-logger = init_logger(__name__)
-=======
->>>>>>> 8616300a
 
 
 class CudagraphDispatcher:
