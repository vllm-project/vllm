--- conflicted
+++ resolved
@@ -1,7 +1,6 @@
 # SPDX-License-Identifier: Apache-2.0
 # SPDX-FileCopyrightText: Copyright contributors to the vLLM project
 from itertools import product
-
 from typing import NamedTuple
 
 from vllm.config import CUDAGraphMode, VllmConfig
@@ -14,18 +13,23 @@
 class CUDAGraphKey(NamedTuple):
     num_tokens: int
     uniform_decode: bool
+    has_lora: bool
 
     @staticmethod
     def from_batch_descriptor(batch_descriptor: BatchDescriptor):
         return CUDAGraphKey(
-            batch_descriptor.num_tokens, batch_descriptor.uniform_decode
+            batch_descriptor.num_tokens,
+            batch_descriptor.uniform_decode,
+            batch_descriptor.has_lora,
         )
 
     def non_uniform(self) -> "CUDAGraphKey":
         """
         Return a non-uniform version of current CUDAGraphKey.
         """
-        return CUDAGraphKey(self.num_tokens, uniform_decode=False)
+        return CUDAGraphKey(
+            self.num_tokens, uniform_decode=False, has_lora=self.has_lora
+        )
 
 
 class CudagraphDispatcher:
@@ -51,6 +55,11 @@
         self.vllm_config = vllm_config
         self.compilation_config = vllm_config.compilation_config
         self.cudagraph_mode = self.compilation_config.cudagraph_mode
+        self.uniform_decode_query_len = (
+            1
+            if not self.vllm_config.speculative_config
+            else 1 + self.vllm_config.speculative_config.num_speculative_tokens
+        )
 
         # Dict to store valid cudagraph dispatching keys.
         self.cudagraph_keys: dict[
@@ -79,6 +88,31 @@
 
         self.keys_initialized = False
 
+    def _create_batch_descriptor(
+        self, num_tokens: int, uniform_decode: bool, has_lora: bool
+    ) -> BatchDescriptor:
+        max_num_seqs = self.vllm_config.scheduler_config.max_num_seqs
+        uniform_decode_query_len = self.uniform_decode_query_len
+
+        if uniform_decode:
+            num_reqs = num_tokens // uniform_decode_query_len
+            assert num_tokens % uniform_decode_query_len == 0
+            assert num_reqs <= max_num_seqs
+            return BatchDescriptor(
+                num_tokens=num_tokens,
+                num_reqs=num_reqs,
+                uniform_decode=uniform_decode,
+                has_lora=has_lora,
+            )
+        num_reqs = min(num_tokens, max_num_seqs)
+
+        return BatchDescriptor(
+            num_tokens=num_tokens,
+            num_reqs=num_reqs,
+            uniform_decode=uniform_decode,
+            has_lora=has_lora,
+        )
+
     def add_cudagraph_key(
         self, runtime_mode: CUDAGraphMode, batch_descriptor: BatchDescriptor
     ):
@@ -105,35 +139,13 @@
         # Note: we create all valid keys for cudagraph here but do not
         # guarantee all keys would be used. For example, if we allow lazy
         # capturing in future PR, some keys may never be triggered.
-<<<<<<< HEAD
-        # Add mixed mode keys with proper num_reqs calculation
-        if (mixed_mode := cudagraph_mode.mixed_mode()) in (
-            CUDAGraphMode.PIECEWISE,
-            CUDAGraphMode.FULL,
-        ):
-            for bs in self.compilation_config.cudagraph_capture_sizes:
-                num_reqs = (
-                    self.calculate_num_reqs_for_tokens(
-                        bs, uniform_decode_query_len, False
-                    )
-                    if mixed_mode == CUDAGraphMode.FULL
-                    else None
-                )
-                self.add_cudagraph_key(
-                    mixed_mode,
-                    BatchDescriptor(
-                        num_tokens=bs, uniform_decode=False, num_reqs=num_reqs
-=======
         if cudagraph_mode.mixed_mode() != CUDAGraphMode.NONE:
             for bs, has_lora in product(
                 self.compilation_config.cudagraph_capture_sizes, lora_cases
             ):
                 self.add_cudagraph_key(
                     cudagraph_mode.mixed_mode(),
-                    BatchDescriptor(
-                        num_tokens=bs, uniform_decode=False, has_lora=has_lora
->>>>>>> 2108a571
-                    ),
+                    self._create_batch_descriptor(bs, False, has_lora),
                 )
 
         # if decode cudagraph mode is FULL, and we don't already have mixed
@@ -151,38 +163,13 @@
                 for x in self.compilation_config.cudagraph_capture_sizes
                 if x <= max_num_tokens and x >= uniform_decode_query_len
             ]
-<<<<<<< HEAD
-            for bs in cudagraph_capture_sizes_for_decode:
-                num_reqs = self.calculate_num_reqs_for_tokens(
-                    bs, uniform_decode_query_len, True
-                )
-                self.add_cudagraph_key(
-                    CUDAGraphMode.FULL,
-                    BatchDescriptor(
-                        num_tokens=bs, uniform_decode=True, num_reqs=num_reqs
-=======
             for bs, has_lora in product(cudagraph_capture_sizes_for_decode, lora_cases):
                 self.add_cudagraph_key(
                     CUDAGraphMode.FULL,
-                    BatchDescriptor(
-                        num_tokens=bs, uniform_decode=True, has_lora=has_lora
->>>>>>> 2108a571
-                    ),
+                    self._create_batch_descriptor(bs, True, has_lora),
                 )
 
         self.keys_initialized = True
-
-    def calculate_num_reqs_for_tokens(
-        self, num_tokens: int, uniform_decode_query_len: int, uniform_decode: bool
-    ) -> int:
-        max_num_seqs = self.vllm_config.scheduler_config.max_num_seqs
-
-        if uniform_decode:
-            num_reqs = num_tokens // uniform_decode_query_len
-            assert num_tokens % uniform_decode_query_len == 0
-            assert num_reqs <= max_num_seqs
-            return num_reqs
-        return min(num_tokens, max_num_seqs)
 
     def _is_compatible(
         self, batch_descriptor: BatchDescriptor, candidate: BatchDescriptor
@@ -194,7 +181,13 @@
         return candidate.num_reqs >= batch_descriptor.num_reqs
 
     def dispatch(
-        self, batch_descriptor: BatchDescriptor, use_cascade_attn: bool = False
+        self,
+        num_tokens: int,
+        num_reqs: int,
+        max_num_scheduled_tokens: int,
+        has_lora: bool,
+        use_cascade_attn: bool = False,
+        force_uniform_flag: bool | None = None,
     ) -> tuple[CUDAGraphMode, BatchDescriptor | None]:
         """
         Given conditions(e.g.,batch descriptor and if using cascade attention),
@@ -206,6 +199,18 @@
         if not self.keys_initialized:
             return CUDAGraphMode.NONE, None
 
+        if force_uniform_flag is not None:
+            uniform_decode = force_uniform_flag
+        else:
+            uniform_decode = (
+                max_num_scheduled_tokens == self.uniform_decode_query_len
+            ) and (num_reqs == max_num_scheduled_tokens)
+
+        batch_descriptor = self._create_batch_descriptor(
+            num_tokens, uniform_decode, has_lora
+        )
+
+        print("dispatching batch descriptor: ", batch_descriptor)
         key = CUDAGraphKey.from_batch_descriptor(batch_descriptor)
 
         def check_batch_desc(mode: CUDAGraphMode, key: CUDAGraphKey):
@@ -235,4 +240,4 @@
             return CUDAGraphMode.PIECEWISE, cg_batch_desc
 
         # finally, just return no cudagraphs
-        return CUDAGraphMode.NONE, None+        return CUDAGraphMode.NONE, batch_descriptor