# SPDX-License-Identifier: Apache-2.0
# SPDX-FileCopyrightText: Copyright contributors to the vLLM project

import copy
<<<<<<< HEAD
from dataclasses import dataclass, fields
from functools import cached_property
=======
from dataclasses import dataclass, fields, replace
>>>>>>> 05f8d690
from math import prod

import torch
from typing_extensions import Self

from vllm.config import VllmConfig
from vllm.logger import init_logger
from vllm.utils.math_utils import cdiv
from vllm.utils.torch_utils import get_dtype_size

logger = init_logger(__name__)


@dataclass(frozen=True)
class KVCacheSpec:
    """
    A base class for specifying the KV cache format of one layer.
    """

    # number of tokens in a block
    block_size: int

    @property
    def page_size_bytes(self) -> int:
        """
        The size of a page with `block_size` tokens in bytes.

        Returns:
            The page size
        """
        raise NotImplementedError

    def max_memory_usage_bytes(self, vllm_config: VllmConfig) -> int:
        """
        The maximum possible memory usage of this KV cache in bytes.

        Returns:
            The KV cache size in bytes
        """
        raise NotImplementedError

    def copy_with_new_block_size(self, block_size: int) -> Self:
        """
        Create a new KVCacheSpec from self but replacing the block size.
        """
        return replace(self, block_size=block_size)

    @classmethod
    def merge(cls, specs: list[Self]) -> Self:
        """
        Merge a list of KVCacheSpec objects into a single KVCacheSpec object.
        """
        assert all(spec == specs[0] for spec in specs[1:]), (
            "All layers in the same KV cache group must be the same."
        )
        return copy.deepcopy(specs[0])


@dataclass(frozen=True)
class AttentionSpec(KVCacheSpec):
    num_kv_heads: int
    head_size: int
    dtype: torch.dtype

    @property
    def page_size_bytes(self) -> int:
        return (
            2
            * self.block_size
            * self.num_kv_heads
            * self.head_size
            * get_dtype_size(self.dtype)
        )


@dataclass(frozen=True)
class FullAttentionSpec(AttentionSpec):
    sliding_window: int | None = None
    attention_chunk_size: int | None = None
    """
    When hybrid allocator is disabled and the model contains both full 
    attention layers and sliding window attention layers, sliding 
    window attention are regarded as full attention in KV cache manager 
    (blocks are allocated for all tokens), while computed as sliding window 
    attention in model runner.
    In this case, we use FullAttentionSpec and record the sliding window size.
    Default to None for not using sliding window attention.
    """

    def max_memory_usage_bytes(self, vllm_config: VllmConfig) -> int:
        max_model_len = vllm_config.model_config.max_model_len
        dcp_world_size = vllm_config.parallel_config.decode_context_parallel_size
        # Note(hc): each dcp rank only need save
        # (max_model_len//dcp_world_size) tokens locally.
        if dcp_world_size > 1:
            max_model_len = cdiv(max_model_len, dcp_world_size)
        return cdiv(max_model_len, self.block_size) * self.page_size_bytes

    @classmethod
    def merge_window_sizes(cls, window_sizes: set[int]) -> int | None:
        if len(window_sizes) == 0:
            return None
        elif len(window_sizes) == 1:
            return window_sizes.pop()
        else:
            raise ValueError(
                "All attention layers in the same KV cache group must have the "
                "same window size."
            )

    @classmethod
    def merge(cls, specs: list[Self]) -> Self:
        """
        Merge a list of FullAttentionSpec objects into a single
        FullAttentionSpec object.
        """
        assert all(isinstance(spec, FullAttentionSpec) for spec in specs), (
            "All attention layers in the same KV cache group must be FullAttentionSpec."
        )

        sliding_window = set(
            spec.sliding_window for spec in specs if spec.sliding_window is not None
        )
        attention_chunk_size = set(
            spec.attention_chunk_size
            for spec in specs
            if spec.attention_chunk_size is not None
        )
        assert not any(isinstance(spec, MLAAttentionSpec) for spec in specs), (
            "MLAAttentionSpec should be merged in MLAAttentionSpec.merge"
        )
        merged_spec = cls(
            block_size=specs[0].block_size,
            num_kv_heads=specs[0].num_kv_heads,
            head_size=specs[0].head_size,
            dtype=specs[0].dtype,
            sliding_window=cls.merge_window_sizes(sliding_window),
            attention_chunk_size=cls.merge_window_sizes(attention_chunk_size),
        )
        for spec in specs:
            for f in fields(AttentionSpec):
                assert getattr(spec, f.name) == getattr(merged_spec, f.name), (
                    "All attention layers in the same KV cache group must have "
                    "the same attention spec."
                )
        assert (merged_spec.sliding_window is not None) + (
            merged_spec.attention_chunk_size is not None
        ) <= 1, (
            "Model with both sliding window layers and chunked local attention "
            "layers is not supported."
        )
        return merged_spec


@dataclass(frozen=True)
class MLAAttentionSpec(FullAttentionSpec):
    # TODO(Lucas/Chen): less hacky way to do this
    cache_dtype_str: str | None = None

    @property
    def page_size_bytes(self) -> int:
        if self.cache_dtype_str == "fp8_ds_mla":
            # See `vllm/v1/attention/backends/mla/flashmla_sparse.py`
            #  for details.
            return self.block_size * 656
        return (
            self.block_size
            * self.num_kv_heads
            * self.head_size
            * get_dtype_size(self.dtype)
        )

    @classmethod
    def merge(cls, specs: list[Self]) -> Self:
        assert all(isinstance(spec, MLAAttentionSpec) for spec in specs), (
            "All attention layers in the same KV cache group must be MLAAttentionSpec."
        )
        cache_dtype_str_set = set(spec.cache_dtype_str for spec in specs)
        assert len(cache_dtype_str_set) == 1, (
            "All attention layers in the same KV cache group must use the same "
            "quantization method."
        )
        return cls(
            block_size=specs[0].block_size,
            num_kv_heads=specs[0].num_kv_heads,
            head_size=specs[0].head_size,
            dtype=specs[0].dtype,
            cache_dtype_str=cache_dtype_str_set.pop(),
        )


@dataclass(frozen=True)
class ChunkedLocalAttentionSpec(AttentionSpec):
    attention_chunk_size: int

    def max_memory_usage_bytes(self, vllm_config: VllmConfig) -> int:
        max_model_len = vllm_config.model_config.max_model_len
        max_num_batched_tokens = vllm_config.scheduler_config.max_num_batched_tokens

        # During chunked prefill, we allocate KV cache for at most
        # `self.attention_chunk_size` computed tokens plus the newly scheduled
        # tokens. And we won't allocate KV cache for more than `max_model_len`
        # tokens.
        num_tokens = min(
            self.attention_chunk_size + max_num_batched_tokens, max_model_len
        )

        return cdiv(num_tokens, self.block_size) * self.page_size_bytes


@dataclass(frozen=True)
class SlidingWindowSpec(AttentionSpec):
    sliding_window: int

    def max_memory_usage_bytes(self, vllm_config: VllmConfig) -> int:
        assert vllm_config.parallel_config.decode_context_parallel_size == 1, (
            "DCP not support sliding window."
        )
        max_model_len = vllm_config.model_config.max_model_len
        max_num_batched_tokens = vllm_config.scheduler_config.max_num_batched_tokens

        # During chunked prefill, we allocate KV cache for the last
        # `self.sliding_window-1` computed tokens plus the newly scheduled
        # tokens. And we won't allocate KV cache for more than `max_model_len`
        # tokens.
        num_tokens = min(
            self.sliding_window - 1 + max_num_batched_tokens, max_model_len
        )

        # +1 here because the sliding window may not start from the beginning
        # of the block. For example, if the block size is 4 and num_token
        # is 4, we need two blocks [XXCD] [EF] to store the sliding
        # window [CDEF] of 6 tokens.
        return (cdiv(num_tokens, self.block_size) + 1) * self.page_size_bytes


@dataclass(frozen=True)
class MambaSpec(KVCacheSpec):
    shapes: tuple[tuple[int, ...], ...]
    dtypes: tuple[torch.dtype]
    page_size_padded: int | None = None
    mamba_type: str = "mamba2"
    num_speculative_blocks: int = 0

    @property
    def page_size_bytes(self) -> int:
        page_size = sum(
            prod(shape) * get_dtype_size(dtype)
            for (shape, dtype) in zip(self.shapes, self.dtypes)
        )
        if self.page_size_padded is not None:
            assert self.page_size_padded >= page_size
            return self.page_size_padded
        return page_size

    def max_memory_usage_bytes(self, vllm_config: VllmConfig) -> int:
        max_model_len = vllm_config.model_config.max_model_len
        return cdiv(max_model_len, self.block_size) * self.page_size_bytes


@dataclass(frozen=True)
class EncoderOnlyAttentionSpec(AttentionSpec):
    def max_memory_usage_bytes(self, vllm_config: VllmConfig) -> int:
        # Encoder-only layers do not need KV cache
        return 0


@dataclass(frozen=True)
class CrossAttentionSpec(AttentionSpec):
    """
    KV cache spec for cross-attention layers in encoder-decoder models.
    """

    def max_memory_usage_bytes(self, vllm_config: VllmConfig) -> int:
        # For cross-attention, we need to cache encoder states
        # Get encoder length (e.g., 1500 for Whisper).
        max_encoder_len = vllm_config.scheduler_config.max_num_encoder_input_tokens
        return cdiv(max_encoder_len, self.block_size) * self.page_size_bytes


@dataclass(frozen=True)
class UniformTypeKVCacheSpecs(KVCacheSpec):
    """
    A KV cache spec for multiple layers with the same type of attention. Here,
    same types means always need the same number of token slots. For example,
    sliding window attentions with different window sizes are not the same type
    and should not be merged into one UniformTypeKVCacheSpecs.
    """

    kv_cache_specs: dict[str, KVCacheSpec]

    @property
    def page_size_bytes(self) -> int:
        return sum(spec.page_size_bytes for spec in self.kv_cache_specs.values())

    def max_memory_usage_bytes(self, vllm_config: VllmConfig) -> int:
        max_num_pages = max(
            cdiv(spec.max_memory_usage_bytes(vllm_config), spec.page_size_bytes)
            for spec in self.kv_cache_specs.values()
        )
        return max_num_pages * self.page_size_bytes

    @classmethod
    def is_uniform_type(cls, kv_cache_specs: dict[str, KVCacheSpec]) -> bool:
        """
        Whether all layers have the same type of KV cache spec.
        """
        block_sizes = set(spec.block_size for spec in kv_cache_specs.values())
        if len(block_sizes) > 1:
            # Different block sizes, not uniform.
            return False
        one_spec = next(iter(kv_cache_specs.values()))
        if isinstance(one_spec, FullAttentionSpec):
            return all(
                isinstance(spec, FullAttentionSpec) for spec in kv_cache_specs.values()
            )
        elif isinstance(one_spec, CrossAttentionSpec):
            return all(
                isinstance(spec, CrossAttentionSpec) for spec in kv_cache_specs.values()
            )
        elif isinstance(one_spec, SlidingWindowSpec):
            return all(
                isinstance(spec, SlidingWindowSpec)
                and spec.sliding_window == one_spec.sliding_window
                for spec in kv_cache_specs.values()
            )
        elif isinstance(one_spec, ChunkedLocalAttentionSpec):
            return all(
                isinstance(spec, ChunkedLocalAttentionSpec)
                and spec.attention_chunk_size == one_spec.attention_chunk_size
                for spec in kv_cache_specs.values()
            )
        elif isinstance(one_spec, MambaSpec):
            return all(
                isinstance(spec, MambaSpec)
                and spec.num_speculative_blocks == one_spec.num_speculative_blocks
                for spec in kv_cache_specs.values()
            )
        else:
            # NOTE(Chen): Please add new branches for new KV cache spec types.
            raise NotImplementedError(
                f"Unsupported KV cache spec type: {type(one_spec)}"
            )

    @classmethod
    def from_specs(cls, kv_cache_specs: dict[str, KVCacheSpec]) -> Self | None:
        """
        Return a SameTypeKVCacheSpecs object if all layers have the same type
        of KV cache spec. Return None if not.
        """
        if cls.is_uniform_type(kv_cache_specs):
            block_size = next(iter(kv_cache_specs.values())).block_size
            return cls(block_size=block_size, kv_cache_specs=kv_cache_specs)
        else:
            return None


@dataclass
class KVCacheTensor:
    """
    A class for specifying how the workers should initialize the KV cache.
    """

    size: int  # size of the KV cache tensor in bytes
    shared_by: list[str]  # layer names that share the same KV cache tensor


@dataclass
class KVCacheGroupSpec:
    """
    Represents a group of model layers that share the same KV cache block table.
    These layers are regarded as one layer in the KV cache manager.
    """

    # The names of model layers in this group
    layer_names: list[str]
    # The KV cache spec of this manager layer
    kv_cache_spec: KVCacheSpec


@dataclass
class KVCacheConfig:
    """
    The KV cache configuration of a model.
    """

    """The number of KV cache blocks"""
    num_blocks: int
    """How should model runner initialize the KV cache tensors for each layer"""
    kv_cache_tensors: list[KVCacheTensor]
    """
    The kv cache groups of the model.
    For models with only one type of attention, there is only one group that
    contains all layers.
    For models with multiple types of attention, there will be multiple groups,
    see `_get_kv_cache_config_uniform_page_size` for more details.
    """
    kv_cache_groups: list[KVCacheGroupSpec]

    @cached_property
    def block_sizes(self) -> list[int]:
        return [
            kv_cache_group.kv_cache_spec.block_size
            for kv_cache_group in self.kv_cache_groups
        ]<|MERGE_RESOLUTION|>--- conflicted
+++ resolved
@@ -2,12 +2,8 @@
 # SPDX-FileCopyrightText: Copyright contributors to the vLLM project
 
 import copy
-<<<<<<< HEAD
-from dataclasses import dataclass, fields
+from dataclasses import dataclass, fields, replace
 from functools import cached_property
-=======
-from dataclasses import dataclass, fields, replace
->>>>>>> 05f8d690
 from math import prod
 
 import torch
