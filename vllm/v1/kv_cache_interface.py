# SPDX-License-Identifier: Apache-2.0
# SPDX-FileCopyrightText: Copyright contributors to the vLLM project

import copy
from dataclasses import dataclass, fields, replace
from math import prod

import torch
from typing_extensions import Self

from vllm.config import VllmConfig
from vllm.logger import init_logger
from vllm.utils.math_utils import cdiv
from vllm.utils.torch_utils import get_dtype_size

logger = init_logger(__name__)


@dataclass(frozen=True)
class KVCacheSpec:
    """
    A base class for specifying the KV cache format of one layer.
    """

    # number of tokens in a block
    block_size: int

    @property
    def page_size_bytes(self) -> int:
        """
        The size of a page with `block_size` tokens in bytes.

        Returns:
            The page size
        """
        raise NotImplementedError

    def max_memory_usage_bytes(self, vllm_config: VllmConfig) -> int:
        """
        The maximum possible memory usage of this KV cache in bytes.

        Returns:
            The KV cache size in bytes
        """
        raise NotImplementedError

    def copy_with_new_block_size(self, block_size: int) -> Self:
        """
        Create a new KVCacheSpec from self but replacing the block size.
        """
        return replace(self, block_size=block_size)

    @classmethod
    def merge(cls, specs: list[Self]) -> Self:
        """
        Merge a list of KVCacheSpec objects into a single KVCacheSpec object.
        """
        assert all(spec == specs[0] for spec in specs[1:]), (
            "All layers in the same KV cache group must be the same."
        )
        return copy.deepcopy(specs[0])


@dataclass(frozen=True)
class AttentionSpec(KVCacheSpec):
    num_kv_heads: int
    head_size: int
    dtype: torch.dtype

    @property
    def page_size_bytes(self) -> int:
        return (
            2
            * self.block_size
            * self.num_kv_heads
            * self.head_size
            * get_dtype_size(self.dtype)
        )


@dataclass(frozen=True)
class FullAttentionSpec(AttentionSpec):
<<<<<<< HEAD
    head_size_v: int | None = None
    sliding_window: int | None = None
    attention_chunk_size: int | None = None
=======
>>>>>>> b10d47e0
    """
    When hybrid allocator is disabled and the model contains both full
    attention layers and sliding window attention layers, sliding
    window attention are regarded as full attention in KV cache manager
    (blocks are allocated for all tokens), while computed as sliding window
    attention in model runner.
    In this case, we use FullAttentionSpec and record the sliding window size.
    """

    sliding_window: int | None = None
    """
    Default to None for not using sliding window attention.
    """
    attention_chunk_size: int | None = None

    def __post_init__(self):
        if self.head_size_v is None:
            object.__setattr__(self, "head_size_v", self.head_size)

    def max_memory_usage_bytes(self, vllm_config: VllmConfig) -> int:
        max_model_len = vllm_config.model_config.max_model_len
        dcp_world_size = vllm_config.parallel_config.decode_context_parallel_size
        pcp_world_size = vllm_config.parallel_config.prefill_context_parallel_size
        # Note(hc): each dcp rank only need save
        # (max_model_len//dcp_world_size) tokens locally.
        if dcp_world_size * pcp_world_size > 1:
            max_model_len = cdiv(max_model_len, dcp_world_size * pcp_world_size)
        return cdiv(max_model_len, self.block_size) * self.page_size_bytes

    @classmethod
    def merge_window_sizes(cls, window_sizes: set[int]) -> int | None:
        if len(window_sizes) == 0:
            return None
        elif len(window_sizes) == 1:
            return window_sizes.pop()
        else:
            raise ValueError(
                "All attention layers in the same KV cache group must have the "
                "same window size."
            )

    @classmethod
    def merge(cls, specs: list[Self]) -> Self:
        """
        Merge a list of FullAttentionSpec objects into a single
        FullAttentionSpec object.
        """
        assert all(isinstance(spec, FullAttentionSpec) for spec in specs), (
            "All attention layers in the same KV cache group must be FullAttentionSpec."
        )

        sliding_window = set(
            spec.sliding_window for spec in specs if spec.sliding_window is not None
        )
        attention_chunk_size = set(
            spec.attention_chunk_size
            for spec in specs
            if spec.attention_chunk_size is not None
        )
        assert not any(isinstance(spec, MLAAttentionSpec) for spec in specs), (
            "MLAAttentionSpec should be merged in MLAAttentionSpec.merge"
        )
        merged_spec = cls(
            block_size=specs[0].block_size,
            num_kv_heads=specs[0].num_kv_heads,
            head_size=specs[0].head_size,
            head_size_v=specs[0].head_size_v,
            dtype=specs[0].dtype,
            sliding_window=cls.merge_window_sizes(sliding_window),
            attention_chunk_size=cls.merge_window_sizes(attention_chunk_size),
        )
        for spec in specs:
            for f in fields(AttentionSpec):
                assert getattr(spec, f.name) == getattr(merged_spec, f.name), (
                    "All attention layers in the same KV cache group must have "
                    "the same attention spec."
                )
        assert (merged_spec.sliding_window is not None) + (
            merged_spec.attention_chunk_size is not None
        ) <= 1, (
            "Model with both sliding window layers and chunked local attention "
            "layers is not supported."
        )
        return merged_spec

    @property
    def page_size_bytes(self) -> int:
        return (
            self.block_size
            * self.num_kv_heads
            * (self.head_size + self.head_size_v)
            * get_dtype_size(self.dtype)
        )


@dataclass(frozen=True)
class MLAAttentionSpec(FullAttentionSpec):
    # TODO(Lucas/Chen): less hacky way to do this
    cache_dtype_str: str | None = None

    @property
    def page_size_bytes(self) -> int:
        if self.cache_dtype_str == "fp8_ds_mla":
            # See `vllm/v1/attention/backends/mla/flashmla_sparse.py`
            #  for details.
            return self.block_size * 656
        return (
            self.block_size
            * self.num_kv_heads
            * self.head_size
            * get_dtype_size(self.dtype)
        )

    @classmethod
    def merge(cls, specs: list[Self]) -> Self:
        assert all(isinstance(spec, MLAAttentionSpec) for spec in specs), (
            "All attention layers in the same KV cache group must be MLAAttentionSpec."
        )
        cache_dtype_str_set = set(spec.cache_dtype_str for spec in specs)
        assert len(cache_dtype_str_set) == 1, (
            "All attention layers in the same KV cache group must use the same "
            "quantization method."
        )
        return cls(
            block_size=specs[0].block_size,
            num_kv_heads=specs[0].num_kv_heads,
            head_size=specs[0].head_size,
            dtype=specs[0].dtype,
            cache_dtype_str=cache_dtype_str_set.pop(),
        )


@dataclass(frozen=True)
class ChunkedLocalAttentionSpec(AttentionSpec):
    attention_chunk_size: int

    def max_memory_usage_bytes(self, vllm_config: VllmConfig) -> int:
        max_model_len = vllm_config.model_config.max_model_len
        max_num_batched_tokens = vllm_config.scheduler_config.max_num_batched_tokens

        # During chunked prefill, we allocate KV cache for at most
        # `self.attention_chunk_size` computed tokens plus the newly scheduled
        # tokens. And we won't allocate KV cache for more than `max_model_len`
        # tokens.
        num_tokens = min(
            self.attention_chunk_size + max_num_batched_tokens, max_model_len
        )

        return cdiv(num_tokens, self.block_size) * self.page_size_bytes


@dataclass(frozen=True)
class SlidingWindowSpec(AttentionSpec):
    sliding_window: int

    def max_memory_usage_bytes(self, vllm_config: VllmConfig) -> int:
        assert vllm_config.parallel_config.decode_context_parallel_size == 1, (
            "DCP not support sliding window."
        )
        max_model_len = vllm_config.model_config.max_model_len
        max_num_batched_tokens = vllm_config.scheduler_config.max_num_batched_tokens

        # During chunked prefill, we allocate KV cache for the last
        # `self.sliding_window-1` computed tokens plus the newly scheduled
        # tokens. And we won't allocate KV cache for more than `max_model_len`
        # tokens.
        num_tokens = min(
            self.sliding_window - 1 + max_num_batched_tokens, max_model_len
        )

        # +1 here because the sliding window may not start from the beginning
        # of the block. For example, if the block size is 4 and num_token
        # is 4, we need two blocks [XXCD] [EF] to store the sliding
        # window [CDEF] of 6 tokens.
        return (cdiv(num_tokens, self.block_size) + 1) * self.page_size_bytes


@dataclass(frozen=True)
class MambaSpec(KVCacheSpec):
    shapes: tuple[tuple[int, ...], ...]
    dtypes: tuple[torch.dtype]
    page_size_padded: int | None = None
    mamba_type: str = "mamba2"
    num_speculative_blocks: int = 0

    @property
    def page_size_bytes(self) -> int:
        page_size = sum(
            prod(shape) * get_dtype_size(dtype)
            for (shape, dtype) in zip(self.shapes, self.dtypes)
        )
        if self.page_size_padded is not None:
            assert self.page_size_padded >= page_size
            return self.page_size_padded
        return page_size

    def max_memory_usage_bytes(self, vllm_config: VllmConfig) -> int:
        max_model_len = vllm_config.model_config.max_model_len
        return cdiv(max_model_len, self.block_size) * self.page_size_bytes


@dataclass(frozen=True)
class EncoderOnlyAttentionSpec(AttentionSpec):
    def max_memory_usage_bytes(self, vllm_config: VllmConfig) -> int:
        # Encoder-only layers do not need KV cache
        return 0


@dataclass(frozen=True)
class CrossAttentionSpec(AttentionSpec):
    """
    KV cache spec for cross-attention layers in encoder-decoder models.
    """

    def max_memory_usage_bytes(self, vllm_config: VllmConfig) -> int:
        # For cross-attention, we need to cache encoder states
        # Get encoder length (e.g., 1500 for Whisper).
        max_encoder_len = vllm_config.scheduler_config.max_num_encoder_input_tokens
        return cdiv(max_encoder_len, self.block_size) * self.page_size_bytes


@dataclass(frozen=True)
class SinkFullAttentionSpec(FullAttentionSpec):
    sink_len: int | None = None

    @classmethod
    def merge(cls, specs: list[Self]) -> Self:
        """
        Merge a list of FullAttentionSpec objects into a single
        FullAttentionSpec object.
        """
        assert all(isinstance(spec, FullAttentionSpec) for spec in specs), (
            "All attention layers in the same KV cache group must be FullAttentionSpec."
        )

        sliding_window = set(
            spec.sliding_window for spec in specs if spec.sliding_window is not None
        )
        attention_chunk_size = set(
            spec.attention_chunk_size
            for spec in specs
            if spec.attention_chunk_size is not None
        )
        assert not any(isinstance(spec, MLAAttentionSpec) for spec in specs), (
            "MLAAttentionSpec should be merged in MLAAttentionSpec.merge"
        )
        merged_spec = cls(
            block_size=specs[0].block_size,
            num_kv_heads=specs[0].num_kv_heads,
            head_size=specs[0].head_size,
            head_size_v=specs[0].head_size_v,
            sink_len=specs[0].sink_len,
            dtype=specs[0].dtype,
            sliding_window=cls.merge_window_sizes(sliding_window),
            attention_chunk_size=cls.merge_window_sizes(attention_chunk_size),
        )
        for spec in specs:
            for f in fields(AttentionSpec):
                assert getattr(spec, f.name) == getattr(merged_spec, f.name), (
                    "All attention layers in the same KV cache group must have "
                    "the same attention spec."
                )
        assert (merged_spec.sliding_window is not None) + (
            merged_spec.attention_chunk_size is not None
        ) <= 1, (
            "Model with both sliding window layers and chunked local attention "
            "layers is not supported."
        )
        return merged_spec


@dataclass(frozen=True)
class UniformTypeKVCacheSpecs(KVCacheSpec):
    """
    A KV cache spec for multiple layers with the same type of attention. Here,
    same types means always need the same number of token slots. For example,
    sliding window attentions with different window sizes are not the same type
    and should not be merged into one UniformTypeKVCacheSpecs.
    """

    kv_cache_specs: dict[str, KVCacheSpec]

    @property
    def page_size_bytes(self) -> int:
        return sum(spec.page_size_bytes for spec in self.kv_cache_specs.values())

    def max_memory_usage_bytes(self, vllm_config: VllmConfig) -> int:
        max_num_pages = max(
            cdiv(spec.max_memory_usage_bytes(vllm_config), spec.page_size_bytes)
            for spec in self.kv_cache_specs.values()
        )
        return max_num_pages * self.page_size_bytes

    @classmethod
    def is_uniform_type(cls, kv_cache_specs: dict[str, KVCacheSpec]) -> bool:
        """
        Whether all layers have the same type of KV cache spec.
        """
        block_sizes = set(spec.block_size for spec in kv_cache_specs.values())
        if len(block_sizes) > 1:
            # Different block sizes, not uniform.
            return False
        one_spec = next(iter(kv_cache_specs.values()))
        if isinstance(one_spec, FullAttentionSpec):
            return all(
                isinstance(spec, FullAttentionSpec) for spec in kv_cache_specs.values()
            )
        elif isinstance(one_spec, CrossAttentionSpec):
            return all(
                isinstance(spec, CrossAttentionSpec) for spec in kv_cache_specs.values()
            )
        elif isinstance(one_spec, SlidingWindowSpec):
            return all(
                isinstance(spec, SlidingWindowSpec)
                and spec.sliding_window == one_spec.sliding_window
                for spec in kv_cache_specs.values()
            )
        elif isinstance(one_spec, ChunkedLocalAttentionSpec):
            return all(
                isinstance(spec, ChunkedLocalAttentionSpec)
                and spec.attention_chunk_size == one_spec.attention_chunk_size
                for spec in kv_cache_specs.values()
            )
        elif isinstance(one_spec, MambaSpec):
            return all(
                isinstance(spec, MambaSpec)
                and spec.num_speculative_blocks == one_spec.num_speculative_blocks
                for spec in kv_cache_specs.values()
            )
        else:
            # NOTE(Chen): Please add new branches for new KV cache spec types.
            raise NotImplementedError(
                f"Unsupported KV cache spec type: {type(one_spec)}"
            )

    @classmethod
    def from_specs(cls, kv_cache_specs: dict[str, KVCacheSpec]) -> Self | None:
        """
        Return a SameTypeKVCacheSpecs object if all layers have the same type
        of KV cache spec. Return None if not.
        """
        if cls.is_uniform_type(kv_cache_specs):
            block_size = next(iter(kv_cache_specs.values())).block_size
            return cls(block_size=block_size, kv_cache_specs=kv_cache_specs)
        else:
            return None


@dataclass
class KVCacheTensor:
    """
    A class for specifying how the workers should initialize the KV cache.
    """

    size: int  # size of the KV cache tensor in bytes
    shared_by: list[str]  # layer names that share the same KV cache tensor


@dataclass
class KVCacheGroupSpec:
    """
    Represents a group of model layers that share the same KV cache block table.
    These layers are regarded as one layer in the KV cache manager.
    """

    # The names of model layers in this group
    layer_names: list[str]
    # The KV cache spec of this manager layer
    kv_cache_spec: KVCacheSpec


@dataclass
class KVCacheConfig:
    """
    The KV cache configuration of a model.
    """

    num_blocks: int
    """The number of KV cache blocks"""
    kv_cache_tensors: list[KVCacheTensor]
    """How should model runner initialize the KV cache tensors for each layer"""
    kv_cache_groups: list[KVCacheGroupSpec]
    """
    The kv cache groups of the model.
    For models with only one type of attention, there is only one group that
    contains all layers.
    For models with multiple types of attention, there will be multiple groups,
    see `_get_kv_cache_config_uniform_page_size` for more details.
    """<|MERGE_RESOLUTION|>--- conflicted
+++ resolved
@@ -80,12 +80,6 @@
 
 @dataclass(frozen=True)
 class FullAttentionSpec(AttentionSpec):
-<<<<<<< HEAD
-    head_size_v: int | None = None
-    sliding_window: int | None = None
-    attention_chunk_size: int | None = None
-=======
->>>>>>> b10d47e0
     """
     When hybrid allocator is disabled and the model contains both full
     attention layers and sliding window attention layers, sliding
@@ -94,6 +88,8 @@
     attention in model runner.
     In this case, we use FullAttentionSpec and record the sliding window size.
     """
+    
+    head_size_v: int | None = None
 
     sliding_window: int | None = None
     """
