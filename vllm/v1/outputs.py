--- conflicted
+++ resolved
@@ -7,15 +7,12 @@
 
 import torch
 
-<<<<<<< HEAD
 from vllm.v1.core.sched.output import SchedulerOutput
 
-=======
 if TYPE_CHECKING:
     from vllm.distributed.kv_transfer.kv_connector.v1.metrics import KVConnectorStats
 else:
     KVConnectorStats = object
->>>>>>> f7d318de
 
 
 class LogprobsLists(NamedTuple):
@@ -106,8 +103,8 @@
 @dataclass
 class ECConnectorOutput:
     # [mm_hash]
-    finished_sending: Optional[set[str]] = None
-    finished_recving: Optional[set[str]] = None
+    finished_sending: set[str] | None = None
+    finished_recving: set[str] | None = None
 
 
 # ModelRunnerOutput is serialized and sent to the scheduler process.
@@ -141,7 +138,7 @@
 
     kv_connector_output: KVConnectorOutput | None = None
 
-    ec_connector_output: Optional[ECConnectorOutput] = None
+    ec_connector_output: ECConnectorOutput | None = None
 
     # req_id -> num_nans_in_logits
     num_nans_in_logits: dict[str, int] | None = None
@@ -168,9 +165,9 @@
     draft_token_ids: list[list[int]]
 
 
-<<<<<<< HEAD
 def make_empty_encoder_model_runner_output(
-    scheduler_output: "SchedulerOutput", ) -> ModelRunnerOutput:
+    scheduler_output: "SchedulerOutput",
+) -> ModelRunnerOutput:
     """
     Create a ModelRunnerOutput stub that contains the correct
     per-request bookkeeping but no generated data yet.
@@ -182,16 +179,13 @@
     req_ids: list[str] = list(scheduler_output.num_scheduled_tokens.keys())
 
     # Give every request its own contiguous index
-    req_id_to_index: dict[str, int] = {
-        rid: idx
-        for idx, rid in enumerate(req_ids)
-    }
+    req_id_to_index: dict[str, int] = {rid: idx for idx, rid in enumerate(req_ids)}
 
     # No tokens generated yet ⇒ one empty list per request
     sampled_token_ids: list[list[int]] = [[0] for _ in req_ids]
 
     # Pooler outputs are not available yet ⇒ use None placeholders
-    pooler_output: list[Optional[torch.Tensor]] = [None for _ in req_ids]
+    pooler_output: list[torch.Tensor | None] = [None for _ in req_ids]
 
     return ModelRunnerOutput(
         req_ids=req_ids,
@@ -206,14 +200,6 @@
     )
 
 
-EMPTY_MODEL_RUNNER_OUTPUT = ModelRunnerOutput(req_ids=[],
-                                              req_id_to_index={},
-                                              sampled_token_ids=[],
-                                              logprobs=None,
-                                              prompt_logprobs_dict={},
-                                              pooler_output=[],
-                                              num_nans_in_logits=None)
-=======
 EMPTY_MODEL_RUNNER_OUTPUT = ModelRunnerOutput(
     req_ids=[],
     req_id_to_index={},
@@ -222,5 +208,4 @@
     prompt_logprobs_dict={},
     pooler_output=[],
     num_nans_in_logits=None,
-)
->>>>>>> f7d318de
+)