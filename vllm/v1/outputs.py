--- conflicted
+++ resolved
@@ -107,7 +107,6 @@
     # [req_ids]
     finished_sending: Optional[set[str]] = None
     finished_recving: Optional[set[str]] = None
-    pending_handshake_req_ids: Optional[set[str]] = None
 
     # req_id -> num_nans_in_logits
     num_nans_in_logits: Optional[dict[str, int]] = None
@@ -122,8 +121,4 @@
                                               pooler_output=[],
                                               finished_sending=None,
                                               finished_recving=None,
-<<<<<<< HEAD
-                                              pending_handshake_req_ids=None)
-=======
-                                              num_nans_in_logits=None)
->>>>>>> 04e1642e
+                                              num_nans_in_logits=None)