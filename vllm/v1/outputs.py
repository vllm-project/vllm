# SPDX-License-Identifier: Apache-2.0
# SPDX-FileCopyrightText: Copyright contributors to the vLLM project

from abc import ABC, abstractmethod
from dataclasses import dataclass, field
from typing import TYPE_CHECKING, NamedTuple

import numpy as np
import torch

<<<<<<< HEAD
=======
from vllm.compilation.cuda_graph import CUDAGraphStat
>>>>>>> 1166c31c
from vllm.v1.core.sched.output import SchedulerOutput

if TYPE_CHECKING:
    from vllm.distributed.kv_transfer.kv_connector.v1.metrics import KVConnectorStats
else:
    KVConnectorStats = object


class LogprobsLists(NamedTuple):
    # [num_reqs x num_generated_tokens, max_num_logprobs + 1]
    logprob_token_ids: np.ndarray
    # [num_reqs x num_generated_tokens, max_num_logprobs + 1]
    logprobs: np.ndarray
    # [num_reqs x num_generated_tokens]
    sampled_token_ranks: np.ndarray
    # [num_reqs]
    # Used for slicing the logprobs in cases like speculative
    # decoding where the number of generated tokens may be
    # different for each request.
    cu_num_generated_tokens: list[int] | None = None

    def slice_request(self, req_idx: int, num_positions: int):
        if self.cu_num_generated_tokens is not None:
            req_idx = self.cu_num_generated_tokens[req_idx]
        end_idx = req_idx + num_positions
        return LogprobsLists(
            self.logprob_token_ids[req_idx:end_idx],
            self.logprobs[req_idx:end_idx],
            self.sampled_token_ranks[req_idx:end_idx],
            None,
        )


class LogprobsTensors(NamedTuple):
    # [num_reqs x num_generated_tokens, max_num_logprobs + 1]
    logprob_token_ids: torch.Tensor
    # [num_reqs x num_generated_tokens, max_num_logprobs + 1]
    logprobs: torch.Tensor
    # [num_reqs x num_generated_tokens]
    selected_token_ranks: torch.Tensor

    def tolists(self, cu_num_generated_tokens: list[int] | None = None):
        return LogprobsLists(
            self.logprob_token_ids.cpu().numpy(),
            self.logprobs.cpu().numpy(),
            self.selected_token_ranks.cpu().numpy(),
            cu_num_generated_tokens,
        )

    def to_cpu_nonblocking(self) -> "LogprobsTensors":
        if self.logprob_token_ids.device.type == "cpu":
            return self
        return LogprobsTensors(
            self.logprob_token_ids.to("cpu", non_blocking=True),
            self.logprobs.to("cpu", non_blocking=True),
            self.selected_token_ranks.to("cpu", non_blocking=True),
        )

    @staticmethod
    def empty_cpu(
        num_positions: int, num_tokens_per_position: int
    ) -> "LogprobsTensors":
        """Create empty LogprobsTensors on CPU."""

        logprob_token_ids = torch.empty(
            (num_positions, num_tokens_per_position), dtype=torch.int32, device="cpu"
        )
        logprobs = torch.empty_like(logprob_token_ids, dtype=torch.float32)
        selected_token_ranks = torch.empty(
            num_positions, dtype=torch.int32, device="cpu"
        )
        return LogprobsTensors(
            logprob_token_ids=logprob_token_ids,
            logprobs=logprobs,
            selected_token_ranks=selected_token_ranks,
        )


# [num_reqs, <dynamic>]
# The shape of each element depends on the pooler used
PoolerOutput = list[torch.Tensor | None] | torch.Tensor | None


@dataclass
class SamplerOutput:
    # [num_reqs, max_num_generated_tokens]
    # Different requests can have different number of generated tokens.
    # All requests are padded to max_num_generated_tokens.
    # PLACEHOLDER_TOKEN_ID (-1 by default) is used for padding.
    sampled_token_ids: torch.Tensor
    logprobs_tensors: LogprobsTensors | None


@dataclass
class KVConnectorOutput:
    # [req_ids]
    finished_sending: set[str] | None = None
    finished_recving: set[str] | None = None
    kv_connector_stats: KVConnectorStats | None = None
    # IDs of externally computed KV blocks that failed to load.
    # Requests referencing these blocks should be rescheduled to recompute them
    invalid_block_ids: set[int] = field(default_factory=set)
    # Configuration describing how many finished sending/receiving
    # notifications should be expected for each request. This allows
    # handshake-based connectors like Nixl to update the KVOutputAggregator.
    # It captures a static setup info and should almost always remain constant
    # for a given connector after discovery. Default value entails no change.
    expected_finished_count: int = 0

    def is_empty(self):
        return (
            not self.finished_sending
            and not self.finished_recving
            and not self.kv_connector_stats
            and not self.invalid_block_ids
        )


@dataclass
class ECConnectorOutput:
    # [mm_hash]
    finished_sending: set[str] | None = None
    finished_recving: set[str] | None = None


# ModelRunnerOutput is serialized and sent to the scheduler process.
# This is expensive for torch.Tensor so prefer to use list instead.
@dataclass
class ModelRunnerOutput:
    # [num_reqs]
    req_ids: list[str]
    # req_id -> index
    req_id_to_index: dict[str, int]

    # num_reqs x num_generated_tokens
    # num_generated_tokens is the number of tokens
    # generated in the current step. It can be different for
    # each request due to speculative/jump decoding.
    sampled_token_ids: list[list[int]]

    # [num_reqs, max_num_logprobs + 1]
    # [num_reqs, max_num_logprobs + 1]
    # [num_reqs]
    logprobs: LogprobsLists | None

    # req_id -> (token_ids, logprobs, ranks)
    # [prompt_len, num_prompt_logprobs]
    # [prompt_len, num_prompt_logprobs]
    # [prompt_len]
    prompt_logprobs_dict: dict[str, LogprobsTensors | None]

    # [num_reqs, hidden_size]
    pooler_output: list[torch.Tensor | None]

    kv_connector_output: KVConnectorOutput | None = None

    ec_connector_output: ECConnectorOutput | None = None

    # req_id -> num_nans_in_logits
    num_nans_in_logits: dict[str, int] | None = None

    # information related to cudagraph execution
    cudagraph_stats: CUDAGraphStat | None = None


# ModelRunnerOutput wrapper for async scheduling.
class AsyncModelRunnerOutput(ABC):
    @abstractmethod
    def get_output(self) -> ModelRunnerOutput:
        """Get the ModelRunnerOutput for this async output.

        This is a blocking call that waits until the results are ready, which
        might involve copying device tensors to the host.
        This method should only be called once per AsyncModelRunnerOutput.
        """
        pass


@dataclass
class DraftTokenIds:
    # [num_reqs]
    req_ids: list[str]
    # num_reqs x num_draft_tokens
    draft_token_ids: list[list[int]]


def make_empty_encoder_model_runner_output(
    scheduler_output: "SchedulerOutput",
) -> ModelRunnerOutput:
    """
    Create a ModelRunnerOutput stub that contains the correct
    per-request bookkeeping but no generated data yet.
    """
    if not scheduler_output.num_scheduled_tokens:
        return EMPTY_MODEL_RUNNER_OUTPUT

    # Convert to list so we get a deterministic, indexable sequence
    req_ids: list[str] = list(scheduler_output.num_scheduled_tokens.keys())

    # Give every request its own contiguous index
    req_id_to_index: dict[str, int] = {rid: idx for idx, rid in enumerate(req_ids)}

    # No tokens generated yet ⇒ one empty list per request
    sampled_token_ids: list[list[int]] = [[0] for _ in req_ids]

    # Pooler outputs are not available yet ⇒ use None placeholders
    pooler_output: list[torch.Tensor | None] = [None for _ in req_ids]

    return ModelRunnerOutput(
        req_ids=req_ids,
        req_id_to_index=req_id_to_index,
        sampled_token_ids=sampled_token_ids,
        logprobs=None,
        prompt_logprobs_dict={},
        pooler_output=pooler_output,
        kv_connector_output=None,
        ec_connector_output=None,
        num_nans_in_logits=None,
    )


EMPTY_MODEL_RUNNER_OUTPUT = ModelRunnerOutput(
    req_ids=[],
    req_id_to_index={},
    sampled_token_ids=[],
    logprobs=None,
    prompt_logprobs_dict={},
    pooler_output=[],
    num_nans_in_logits=None,
)<|MERGE_RESOLUTION|>--- conflicted
+++ resolved
@@ -8,10 +8,7 @@
 import numpy as np
 import torch
 
-<<<<<<< HEAD
-=======
 from vllm.compilation.cuda_graph import CUDAGraphStat
->>>>>>> 1166c31c
 from vllm.v1.core.sched.output import SchedulerOutput
 
 if TYPE_CHECKING:
