# SPDX-License-Identifier: Apache-2.0
from typing import Optional

import numpy as np
from numba import jit

from vllm.config import VllmConfig


class NgramProposer:

    def __init__(self, vllm_config: VllmConfig):
<<<<<<< HEAD
        # Minimum length of the n-gram to match.
        self.min_n = vllm_config.speculative_config.prompt_lookup_min
        # Maximum length of the n-gram to match.
        self.max_n = vllm_config.speculative_config.prompt_lookup_max
        # Number of tokens follow the match. If there are less than k
        # tokens follow the match, we will return the maximum amount of
        # tokens until the end.
        self.k = vllm_config.speculative_config.num_speculative_tokens
        # Trigger Numba JIT compilation for N-gram proposer.
        # This usually takes less than 1 second.
        self.propose(np.zeros(1024, dtype=np.int32))
=======
        self.vllm_config = vllm_config
>>>>>>> 651cf0fe

    def propose(
        self,
        context_token_ids: np.ndarray,
    ) -> Optional[np.ndarray]:
        """Proposes the next sequence of tokens based on n-gram pattern 
        matching in the context. The function finds matches of the last n 
        tokens in the previous context, and returns k tokens that followed 
        that match.
        
        Args:
            context_token_ids: Numpy array of token IDs representing the 
                               context sequence.

        Returns:
            np.ndarray: The sequence of tokens that followed 
                        the matched n-gram in the context.
            None: If no matching n-gram pattern is found.

        Example:
            If context_token_ids = [1,2,3,4,2,3], min_n = 2, max_n = 3, and
            k = 4:
            - The last 3 (= max_n) tokens [4,2,3] cannot find a match.
            - The last 2 tokens [2,3] will be matched against the previous 
              4 tokens [1,2,3,4].
            - Finding a match of [2,3] would return the tokens that 
              followed that pattern. Here we will return [4,2,3] because 
              we only have three tokens after the match.
        """
        # TODO(woosuk): Optimize this.
        for n in range(self.max_n, self.min_n - 1, -1):
            result = _find_subarray_kmp(context_token_ids, n, self.k)
            if result is not None:
                return result
        return None

    def load_model(self, *args, **kwargs):
        # No model to load.
        pass


@jit(nopython=True)
def _kmp_lps_array(pattern: np.ndarray) -> np.ndarray:
    """
    Build the lps (longest proper prefix which is also suffix) 
    array for the pattern.
    """
    lps = np.zeros(len(pattern), dtype=np.int32)
    prev_lps = 0  # length of the previous longest prefix suffix
    i = 1

    while i < len(pattern):
        if pattern[i] == pattern[prev_lps]:
            prev_lps += 1
            lps[i] = prev_lps
            i += 1
        else:
            if prev_lps != 0:
                prev_lps = lps[prev_lps - 1]
            else:
                lps[i] = 0
                i += 1
    return lps


@jit(nopython=True)
def _find_subarray_kmp(
    context_token_ids: np.ndarray,
    n: int,
    k: int,
) -> Optional[np.ndarray]:
    context_len = context_token_ids.shape[0]
    assert n > 0

    pattern = context_token_ids[-n:]
    # Precompute lps array for Y
    lps = _kmp_lps_array(pattern)

    i = 0
    j = 0
    # -n because the last n tokens are used as pattern
    while i < context_len - n:
        if context_token_ids[i] == pattern[j]:
            i += 1
            j += 1

            # If we have matched the entire Y
            if j == n:
                # Found pattern in context, gather the next K elements
                return context_token_ids[i:i + k]
        else:
            # Mismatch
            if j != 0:
                # Use the lps array to avoid re-checking elements
                j = lps[j - 1]
            else:
                i += 1

    # Y not found
    return None<|MERGE_RESOLUTION|>--- conflicted
+++ resolved
@@ -10,7 +10,6 @@
 class NgramProposer:
 
     def __init__(self, vllm_config: VllmConfig):
-<<<<<<< HEAD
         # Minimum length of the n-gram to match.
         self.min_n = vllm_config.speculative_config.prompt_lookup_min
         # Maximum length of the n-gram to match.
@@ -22,9 +21,6 @@
         # Trigger Numba JIT compilation for N-gram proposer.
         # This usually takes less than 1 second.
         self.propose(np.zeros(1024, dtype=np.int32))
-=======
-        self.vllm_config = vllm_config
->>>>>>> 651cf0fe
 
     def propose(
         self,
