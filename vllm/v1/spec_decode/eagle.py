--- conflicted
+++ resolved
@@ -83,18 +83,11 @@
         self.use_cuda_graph = (not current_platform.is_xpu()
                                and self.vllm_config.compilation_config.level
                                == CompilationLevel.PIECEWISE and
-<<<<<<< HEAD
-                               not self.vllm_config.model_config.enforce_eager)
+                               not self.vllm_config.model_config.enforce_eager
+                               and not self.speculative_config.enforce_eager)
         self.cudagraph_batch_sizes = (sorted(
             self.vllm_config.compilation_config.cudagraph_capture_sizes)
                                       ) if self.use_cuda_graph else []
-=======
-                               not self.vllm_config.model_config.enforce_eager
-                               and not self.speculative_config.enforce_eager)
-        self.cudagraph_batch_sizes = list(
-            reversed(self.vllm_config.compilation_config.
-                     cudagraph_capture_sizes)) if self.use_cuda_graph else []
->>>>>>> a332b845
 
         # persistent buffers for cuda graph
         self.input_ids = torch.zeros(self.max_num_tokens,
