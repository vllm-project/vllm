--- conflicted
+++ resolved
@@ -260,14 +260,6 @@
             else:
                 last_hidden_states, hidden_states = ret_hidden_states
         sample_hidden_states = last_hidden_states[last_token_indices]
-<<<<<<< HEAD
-        logits = self.model.compute_logits(sample_hidden_states, None)
-        # M-RoPE
-        if self.uses_mrope:
-            positions = target_positions[:, last_token_indices]
-        else:
-            positions = target_positions[last_token_indices]
-=======
         logits = self.model.compute_logits(sample_hidden_states)
 
         # Early exit if there is only one draft token to be generated.
@@ -275,10 +267,13 @@
             draft_token_ids = logits.argmax(dim=-1)
             return draft_token_ids.view(-1, 1)
 
-        positions = target_positions[last_token_indices]
->>>>>>> 77d90699
+        # M-RoPE
+        if self.uses_mrope:
+            positions = target_positions[:, last_token_indices]
+        else:
+            positions = target_positions[last_token_indices]
         hidden_states = hidden_states[last_token_indices]
-
+ 
         if isinstance(attn_metadata, TreeAttentionMetadata):
             # Draft using tree attention.
             draft_token_ids_list = self.propose_tree(
@@ -347,8 +342,13 @@
             common_attn_metadata.seq_lens_cpu += 1
             # For the requests that exceed the max model length, we set the
             # sequence length to 1 to minimize their overheads in attention.
-<<<<<<< HEAD
-            attn_metadata.seq_lens.masked_fill_(exceeds_max_model_len, 1)
+
+            common_attn_metadata.seq_lens.masked_fill_(exceeds_max_model_len,
+                                                       1)
+
+            common_attn_metadata.num_computed_tokens_cpu = \
+                common_attn_metadata.seq_lens_cpu - 1
+
             # Compute the slot mapping.
             # M-RoPE
             if self.uses_mrope:
@@ -356,7 +356,7 @@
                 block_numbers = clamped_positions[0] // self.block_size
             else:
                 block_numbers = clamped_positions // self.block_size
-            block_ids = attn_metadata.block_table.gather(
+            block_ids = common_attn_metadata.block_table_tensor.gather(
                 dim=1, index=block_numbers.view(-1, 1))
             block_ids = block_ids.view(-1)
             # M-RoPE
@@ -368,22 +368,6 @@
                 attn_metadata.slot_mapping = (
                     block_ids * self.block_size +
                     clamped_positions % self.block_size)
-=======
-            common_attn_metadata.seq_lens.masked_fill_(exceeds_max_model_len,
-                                                       1)
-
-            common_attn_metadata.num_computed_tokens_cpu = \
-                common_attn_metadata.seq_lens_cpu - 1
-
-            # Compute the slot mapping.
-            block_numbers = clamped_positions // self.block_size
-            block_ids = common_attn_metadata.block_table_tensor.gather(
-                dim=1, index=block_numbers.view(-1, 1))
-            block_ids = block_ids.view(-1)
-            common_attn_metadata.slot_mapping = (
-                block_ids * self.block_size +
-                clamped_positions % self.block_size)
->>>>>>> 77d90699
             # Mask out the slot mappings that exceed the max model length.
             # Otherwise, the KV cache will be inadvertently updated with the
             # padding tokens.
@@ -418,16 +402,12 @@
             with set_forward_context(per_layer_attn_metadata,
                                      self.vllm_config,
                                      num_tokens=input_batch_size):
-<<<<<<< HEAD
                 # M-RoPE
                 if self.uses_mrope:
                     forward_positions = self.positions[:, :input_batch_size]
                 else:
                     forward_positions = self.positions[:input_batch_size]
-                last_hidden_states, hidden_states = self.model(
-=======
                 ret_hidden_states = self.model(
->>>>>>> 77d90699
                     input_ids=input_ids,
                     positions=forward_positions,
                     hidden_states=self.hidden_states[:input_batch_size],
