--- conflicted
+++ resolved
@@ -355,16 +355,10 @@
                     hidden_states=self.hidden_states[:input_batch_size],
                     inputs_embeds=inputs_embeds,
                 )
-<<<<<<< HEAD
-                if self.method in ("deepseek_mtp", "ernie_mtp"):
-                    last_hidden_states = ret_hidden_states
-                    hidden_states = last_hidden_states
-=======
                 if self.method in ("deepseek_mtp", "ernie_mtp",
                                    "qwen3_next_mtp"):
                     last_hidden_states = ret_hidden_states
                     hidden_states = ret_hidden_states
->>>>>>> 0e219cd5
                 else:
                     last_hidden_states, hidden_states = ret_hidden_states
             hidden_states = hidden_states[:batch_size]
