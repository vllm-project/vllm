# SPDX-License-Identifier: Apache-2.0
# SPDX-FileCopyrightText: Copyright contributors to the vLLM project
import ast
import copy
import time
from dataclasses import replace
from importlib.util import find_spec

import numpy as np
import torch
import torch.nn as nn
from huggingface_hub import hf_hub_download

from vllm.config import (
    CompilationMode,
    CUDAGraphMode,
    VllmConfig,
    get_layers_from_vllm_config,
)
from vllm.distributed.parallel_state import get_pp_group
from vllm.forward_context import set_forward_context
from vllm.logger import init_logger
from vllm.model_executor.layers.attention_layer_base import AttentionLayerBase
from vllm.model_executor.model_loader import get_model
from vllm.model_executor.models import supports_multimodal
from vllm.model_executor.models.deepseek_v2 import DeepseekV32IndexerCache
from vllm.model_executor.models.llama_eagle3 import Eagle3LlamaForCausalLM
from vllm.multimodal import MULTIMODAL_REGISTRY
from vllm.platforms import current_platform
from vllm.utils.platform_utils import is_pin_memory_available
from vllm.v1.attention.backends.flash_attn import FlashAttentionMetadata
from vllm.v1.attention.backends.tree_attn import (
    TreeAttentionMetadata,
    TreeAttentionMetadataBuilder,
)
from vllm.v1.attention.backends.triton_attn import TritonAttentionMetadata
from vllm.v1.attention.backends.utils import (
    AttentionMetadataBuilder,
    CommonAttentionMetadata,
)
from vllm.v1.kv_cache_interface import KVCacheConfig
from vllm.v1.sample.metadata import SamplingMetadata
from vllm.v1.sample.sampler import _SAMPLING_EPS
from vllm.v1.spec_decode.metadata import SpecDecodeMetadata
from vllm.v1.utils import CpuGpuBuffer
from vllm.v1.worker.gpu_input_batch import CachedRequestState, InputBatch

logger = init_logger(__name__)

PADDING_SLOT_ID = -1

def save_stats(forward_time, input_ids_shape):
    import pathlib
    outputs_dir = pathlib.Path("outputs/")
    latest_dir = max([d for d in outputs_dir.iterdir() if d.is_dir()], key=lambda x: x.name, default=None)
    with open(latest_dir / "drafter.csv", 'a') as f:
        print(f"{forward_time},{input_ids_shape}", file=f)

class EagleProposer:
    def __init__(
        self,
        vllm_config: VllmConfig,
        device: torch.device,
        runner=None,
    ):
        self.vllm_config = vllm_config
        self.speculative_config = vllm_config.speculative_config
        assert self.speculative_config is not None
        self.draft_model_config = self.speculative_config.draft_model_config
        self.method = self.speculative_config.method

        self.runner = runner
        self.device = device
        self.dtype = vllm_config.model_config.dtype
        self.max_model_len = vllm_config.model_config.max_model_len
        self.block_size = vllm_config.cache_config.block_size
        self.num_speculative_tokens = self.speculative_config.num_speculative_tokens
        self.max_num_tokens = vllm_config.scheduler_config.max_num_batched_tokens
        self.token_arange_np = np.arange(self.max_num_tokens)
        # We need to get the hidden size from the draft model config because
        # the draft model's hidden size can be different from the target model's
        # hidden size (e.g., Llama 3.3 70B).
        self.hidden_size = self.draft_model_config.get_hidden_size()

<<<<<<< HEAD
        # for pruning the draft model vocabulary
        self.pruned_vocab = None

        self.is_multimodal_model = vllm_config.model_config \
            .is_multimodal_model
=======
        # Multi-modal data support
        self.mm_registry = MULTIMODAL_REGISTRY
        self.supports_mm_inputs = self.mm_registry.supports_multimodal_inputs(
            vllm_config.model_config
        )
>>>>>>> 2c52c7fd

        self.attn_metadata_builder: AttentionMetadataBuilder | None = None
        self.draft_indexer_metadata_builder: AttentionMetadataBuilder | None = None
        self.attn_layer_names: list[str] = []
        self.indexer_layer_names: list[str] = []

        self.use_cuda_graph = False

        compilation_config = self.vllm_config.compilation_config
        if compilation_config.mode == CompilationMode.VLLM_COMPILE:
            cudagraph_mode = compilation_config.cudagraph_mode
            if cudagraph_mode != CUDAGraphMode.NONE and not cudagraph_mode.has_mode(
                CUDAGraphMode.PIECEWISE
            ):
                logger.warning(
                    "Currently the eagle proposer only supports cudagraph_mode "
                    "PIECEWISE, if you want the drafter to use cuda graphs, "
                    "please set compilation_config.cudagraph_mode to PIECEWISE "
                    "or FULL_AND_PIECEWISE"
                )
            self.use_cuda_graph = (
                cudagraph_mode.has_mode(CUDAGraphMode.PIECEWISE)
                and not self.speculative_config.enforce_eager
            )

        self.cudagraph_batch_sizes = (
            (sorted(self.vllm_config.compilation_config.cudagraph_capture_sizes))
            if self.use_cuda_graph
            else []
        )

        self.use_cuda_graph = self.use_cuda_graph and bool(self.cudagraph_batch_sizes)
        # persistent buffers for cuda graph
        self.input_ids = torch.zeros(
            self.max_num_tokens, dtype=torch.int32, device=device
        )
        self.uses_mrope = self.vllm_config.model_config.uses_mrope
        if self.uses_mrope:
            # NOTE: `mrope_positions` is implemented with one additional dummy
            # position on purpose to make it non-contiguous so that it can work
            # with torch compile.
            # See detailed explanation in https://github.com/vllm-project/vllm/pull/12128#discussion_r1926431923

            # NOTE: When M-RoPE is enabled, position ids are 3D regardless of
            # the modality of inputs. For text-only inputs, each dimension has
            # identical position IDs, making M-RoPE functionally equivalent to
            # 1D-RoPE.
            # See page 5 of https://arxiv.org/abs/2409.12191
            self.mrope_positions = torch.zeros(
                (3, self.max_num_tokens + 1), dtype=torch.int64, device=device
            )
        else:
            # RoPE need (max_num_tokens,)
            self.positions = torch.zeros(
                self.max_num_tokens, dtype=torch.int64, device=device
            )
        self.hidden_states = torch.zeros(
            (self.max_num_tokens, self.hidden_size), dtype=self.dtype, device=device
        )

        # We need +1 here because the arange is used to set query_start_loc,
        # which has one more element than batch_size.
        max_batch_size = vllm_config.scheduler_config.max_num_seqs
        max_num_slots_for_arange = max(max_batch_size + 1, self.max_num_tokens)
        self.arange = torch.arange(
            max_num_slots_for_arange, device=device, dtype=torch.int32
        )

        self.inputs_embeds = torch.zeros(
            (self.max_num_tokens, self.hidden_size), dtype=self.dtype, device=device
        )

        self.backup_next_token_ids = CpuGpuBuffer(
            max_batch_size,
            dtype=torch.int32,
            pin_memory=is_pin_memory_available(),
            device=device,
            with_numpy=True,
        )

        # Determine allowed attention backends once during initialization.
        from vllm.attention.backends.registry import AttentionBackendEnum

        self.allowed_attn_types: tuple | None = None
        if current_platform.is_rocm():
            rocm_types = [TritonAttentionMetadata, FlashAttentionMetadata]
            # ROCM_AITER_FA is an optional backend
            if find_spec(
                AttentionBackendEnum.ROCM_AITER_FA.get_path(include_classname=False)
            ):
                from vllm.v1.attention.backends.rocm_aiter_fa import (
                    AiterFlashAttentionMetadata,
                )

                rocm_types.append(AiterFlashAttentionMetadata)
            self.allowed_attn_types = tuple(rocm_types)

        # Parse the speculative token tree.
        spec_token_tree = self.speculative_config.speculative_token_tree
        self.tree_choices: list[tuple[int, ...]] = ast.literal_eval(spec_token_tree)
        tree_depth = len(self.tree_choices[-1])
        # Precompute per-level properties of the tree.
        num_drafts_per_level = [0] * tree_depth
        for node in self.tree_choices:
            num_drafts_per_level[len(node) - 1] += 1
        self.cu_drafts_per_level = [num_drafts_per_level[0]]
        self.child_drafts_per_level = [num_drafts_per_level[0]]
        for level in range(1, tree_depth):
            self.cu_drafts_per_level.append(
                self.cu_drafts_per_level[-1] + num_drafts_per_level[level]
            )
            self.child_drafts_per_level.append(
                num_drafts_per_level[level] // num_drafts_per_level[level - 1]
            )
        # Precompute draft position offsets in flattened tree.
        self.tree_draft_pos_offsets = torch.arange(
            1,
            len(self.tree_choices) + 1,
            device=device,
            dtype=torch.int32,
        ).repeat(max_batch_size, 1)

<<<<<<< HEAD
=======
    def _get_positions(self, num_tokens: int):
        if self.uses_mrope:
            return self.mrope_positions[:, :num_tokens]
        return self.positions[:num_tokens]

    def _set_positions(self, num_tokens: int, positions: torch.Tensor):
        if self.uses_mrope:
            self.mrope_positions[:, :num_tokens] = positions
        else:
            self.positions[:num_tokens] = positions
>>>>>>> 2c52c7fd

    def propose(
        self,
        # [num_tokens]
        target_token_ids: torch.Tensor,
        # [num_tokens] or [3, num_tokens] when M-RoPE is enabled
        target_positions: torch.Tensor,
        # [num_tokens, hidden_size]
        target_hidden_states: torch.Tensor,
        # [batch_size]
        next_token_ids: torch.Tensor,
        last_token_indices: torch.Tensor | None,
        common_attn_metadata: CommonAttentionMetadata,
        sampling_metadata: SamplingMetadata,
        mm_embed_inputs: tuple[list[torch.Tensor], torch.Tensor] | None = None,
    ) -> torch.Tensor:
        num_tokens = target_token_ids.shape[0]
        batch_size = next_token_ids.shape[0]

        if last_token_indices is None:
            last_token_indices = common_attn_metadata.query_start_loc[1:] - 1

        if self.method == "eagle3":
            assert isinstance(self.model, Eagle3LlamaForCausalLM)
            target_hidden_states = self.model.combine_hidden_states(
                target_hidden_states
            )
            assert target_hidden_states.shape[-1] == self.hidden_size
        # Shift the input ids by one token.
        # E.g., [a1, b1, b2, c1, c2, c3] -> [b1, b2, c1, c2, c3, c3]
        self.input_ids[: num_tokens - 1] = target_token_ids[1:]
        # Replace the last token with the next token.
        # E.g., [b1, b2, c1, c2, c3, c3] -> [a2, b2, b3, c2, c3, c4]
        self.input_ids[last_token_indices] = next_token_ids

        assert self.runner is not None

        if self.attn_metadata_builder is None:
            attn_metadata_builder = self._get_attention_metadata_builder()
        else:
            attn_metadata_builder = self.attn_metadata_builder

        attn_metadata = attn_metadata_builder.build_for_drafting(
            common_attn_metadata=common_attn_metadata, draft_index=0
        )
        # FIXME: support hybrid kv for draft model (remove separate indexer)
        if self.draft_indexer_metadata_builder:
            draft_indexer_metadata = (
                self.draft_indexer_metadata_builder.build_for_drafting(
                    common_attn_metadata=common_attn_metadata,
                    draft_index=0,
                )
            )
        else:
            draft_indexer_metadata = None
        # At this moment, we assume all eagle layers belong to the same KV
        # cache group, thus using the same attention metadata.
        per_layer_attn_metadata = {}
        for layer_name in self.attn_layer_names:
            per_layer_attn_metadata[layer_name] = attn_metadata

        for layer_name in self.indexer_layer_names:
            assert draft_indexer_metadata is not None
            per_layer_attn_metadata[layer_name] = draft_indexer_metadata

        cudagraph_runtime_mode = CUDAGraphMode.NONE
        if self.use_cuda_graph and num_tokens <= self.cudagraph_batch_sizes[-1]:
            num_input_tokens = self.vllm_config.pad_for_cudagraph(num_tokens)
            cudagraph_runtime_mode = CUDAGraphMode.PIECEWISE
        else:
            num_input_tokens = num_tokens
        # copy inputs to buffer for cudagraph
        self._set_positions(num_tokens, target_positions)
        self.hidden_states[:num_tokens] = target_hidden_states

        if self.supports_mm_inputs:
            mm_embeds, is_mm_embed = mm_embed_inputs or (None, None)

            self.inputs_embeds[:num_tokens] = self.model.embed_input_ids(
                self.input_ids[:num_tokens],
                multimodal_embeddings=mm_embeds,
                is_multimodal=is_mm_embed,
            )

            input_ids = None
            inputs_embeds = self.inputs_embeds[:num_input_tokens]
        else:
            input_ids = self.input_ids[:num_input_tokens]
            inputs_embeds = None

<<<<<<< HEAD
        with set_forward_context(per_layer_attn_metadata,
                                 self.vllm_config,
                                 num_tokens=num_input_tokens):
            st = time.perf_counter()
=======
        with set_forward_context(
            per_layer_attn_metadata,
            self.vllm_config,
            num_tokens=num_input_tokens,
            cudagraph_runtime_mode=cudagraph_runtime_mode,
        ):
>>>>>>> 2c52c7fd
            ret_hidden_states = self.model(
                input_ids=input_ids,
                positions=self._get_positions(num_input_tokens),
                hidden_states=self.hidden_states[:num_input_tokens],
                inputs_embeds=inputs_embeds,
            )
<<<<<<< HEAD
            et = time.perf_counter()
            save_stats(et - st, input_ids.shape)

            if self.method in ("deepseek_mtp", "ernie_mtp"):
=======
            if self.method == "mtp":
>>>>>>> 2c52c7fd
                last_hidden_states = ret_hidden_states
                hidden_states = last_hidden_states
            else:
                last_hidden_states, hidden_states = ret_hidden_states
        sample_hidden_states = last_hidden_states[last_token_indices]
        logits = self.model.compute_logits(sample_hidden_states)

        # Early exit if there is only one draft token to be generated.
        if self.num_speculative_tokens == 1:
            draft_token_ids = logits.argmax(dim=-1)
            return draft_token_ids.view(-1, 1)

        if self.uses_mrope:
            positions = target_positions[:, last_token_indices]
        else:
            positions = target_positions[last_token_indices]
        if self.method in (
            "deepseek_mtp",
            "ernie_mtp",
            "longcat_flash_mtp",
            "pangu_ultra_moe_mtp",
        ):
            hidden_states = self.hidden_states[last_token_indices]
        else:
            hidden_states = hidden_states[last_token_indices]

        if isinstance(attn_metadata, TreeAttentionMetadata):
            # Draft using tree attention.
            draft_token_ids_list = self.propose_tree(
                batch_size=batch_size,
                logits=logits,
                positions=positions,
                hidden_states=hidden_states,
                common_attn_metadata=common_attn_metadata,
            )

            # [batch_size, num_tree_tokens]
            return torch.cat(draft_token_ids_list, dim=1)

        draft_token_ids = logits.argmax(dim=-1)

<<<<<<< HEAD
        if self.vllm_config.speculative_config.draft_vocab_frequency_path is not None:
            draft_token_ids = self.pruned_vocab[draft_token_ids]

        # Early exit if there is only one draft token to be generated.
        if self.num_speculative_tokens == 1:
            # [batch_size, 1]
            return draft_token_ids.view(-1, 1)

        # TODO: Currently, MTP module released by deepseek only has
        # one layer. Adapt this code to support multiple layers once
        # there's a multi-layer MTP module.
        assert isinstance(attn_metadata, self.allowed_attn_types)
=======
        if self.allowed_attn_types is not None and not isinstance(
            attn_metadata, self.allowed_attn_types
        ):
            raise ValueError(
                f"Unsupported attention metadata type for speculative "
                "decoding with num_speculative_tokens > 1: "
                f"{type(attn_metadata)}. Supported types are: "
                f"{self.allowed_attn_types}"
            )
>>>>>>> 2c52c7fd

        # Generate the remaining draft tokens.
        draft_token_ids_list = [draft_token_ids]

        if self.use_cuda_graph and batch_size <= self.cudagraph_batch_sizes[-1]:
            input_batch_size = self.vllm_config.pad_for_cudagraph(batch_size)
            cudagraph_runtime_mode = CUDAGraphMode.PIECEWISE
        else:
            input_batch_size = batch_size
            cudagraph_runtime_mode = CUDAGraphMode.NONE

        common_attn_metadata.num_actual_tokens = batch_size
        common_attn_metadata.max_query_len = 1
        common_attn_metadata.query_start_loc = self.arange[: batch_size + 1]
        common_attn_metadata.query_start_loc_cpu = torch.from_numpy(
            self.token_arange_np[: batch_size + 1]
        ).clone()
        for token_index in range(self.num_speculative_tokens - 1):
            # Update the inputs.
            # cast to int32 is crucial when eagle model is compiled.
            # tensor.argmax() returns int64 by default.
            input_ids = draft_token_ids_list[-1].int()
            if self.uses_mrope:
                positions += 1
                # NOTE(woosuk): We should handle the case where the draft model
                # generates tokens beyond the max model length.
                # Since it is complex to remove such requests from the batch,
                # we keep them in the batch but adjust the position ids
                # and slot mappings to avoid the
                # out-of-range access during the model execution.
                # The draft tokens generated with this adjustment
                # should be ignored.
                exceeds_max_model_len = positions[0] >= self.max_model_len
                # Mask out the position ids that exceed the max model length.
                # Otherwise, we may get out-of-range error in RoPE.
                clamped_positions = torch.where(
                    exceeds_max_model_len.unsqueeze(0),
                    torch.zeros_like(positions),
                    positions,
                )
            else:
                positions += 1
                exceeds_max_model_len = positions >= self.max_model_len
                clamped_positions = torch.where(exceeds_max_model_len, 0, positions)
            # For data integrity when async scheduling, we shouldn't use in place
            # operations in case they are modified in next step's `prepare_input`
            # of main model.
            # Increment the sequence lengths.
            common_attn_metadata.seq_lens += 1
            # This is an out-of-place operation to avoid modifying the original tensor.
            common_attn_metadata.seq_lens_cpu = common_attn_metadata.seq_lens_cpu + 1
            # For the requests that exceed the max model length, we set the
            # sequence length to 1 to minimize their overheads in attention.

            common_attn_metadata.seq_lens.masked_fill_(exceeds_max_model_len, 1)

            common_attn_metadata.num_computed_tokens_cpu = (
                common_attn_metadata.seq_lens_cpu - 1
            )

            # Compute the slot mapping.
            if self.uses_mrope:
                # all dimensions of positions are the same
                block_numbers = clamped_positions[0] // self.block_size
            else:
                block_numbers = clamped_positions // self.block_size
            block_ids = common_attn_metadata.block_table_tensor.gather(
                dim=1, index=block_numbers.view(-1, 1)
            )
            block_ids = block_ids.view(-1)
            if self.uses_mrope:
                common_attn_metadata.slot_mapping = (
                    block_ids * self.block_size + clamped_positions[0] % self.block_size
                )
            else:
                common_attn_metadata.slot_mapping = (
                    block_ids * self.block_size + clamped_positions % self.block_size
                )
            # Mask out the slot mappings that exceed the max model length.
            # Otherwise, the KV cache will be inadvertently updated with the
            # padding tokens.
            common_attn_metadata.slot_mapping.masked_fill_(
                exceeds_max_model_len, PADDING_SLOT_ID
            )

            # Rebuild attention metadata
            attn_metadata = attn_metadata_builder.build_for_drafting(  # type: ignore
                common_attn_metadata=common_attn_metadata, draft_index=token_index + 1
            )
            for layer_name in self.attn_layer_names:
                per_layer_attn_metadata[layer_name] = attn_metadata

            # copy inputs to buffer for cudagraph
            self.input_ids[:batch_size] = input_ids
            self._set_positions(batch_size, clamped_positions)
            self.hidden_states[:batch_size] = hidden_states
            if self.supports_mm_inputs:
                self.inputs_embeds[:batch_size] = self.model.embed_input_ids(input_ids)

                input_ids = None
                inputs_embeds = self.inputs_embeds[:input_batch_size]
            else:
                input_ids = self.input_ids[:input_batch_size]
                inputs_embeds = None

            # Run the model.
<<<<<<< HEAD
            with set_forward_context(per_layer_attn_metadata,
                                     self.vllm_config,
                                     num_tokens=input_batch_size):
                st = time.perf_counter()
                last_hidden_states, hidden_states = self.model(
=======
            with set_forward_context(
                per_layer_attn_metadata,
                self.vllm_config,
                num_tokens=input_batch_size,
                cudagraph_runtime_mode=cudagraph_runtime_mode,
            ):
                ret_hidden_states = self.model(
>>>>>>> 2c52c7fd
                    input_ids=input_ids,
                    positions=self._get_positions(input_batch_size),
                    hidden_states=self.hidden_states[:input_batch_size],
                    inputs_embeds=inputs_embeds,
                )
<<<<<<< HEAD
                et = time.perf_counter()
                save_stats(et - st, input_ids.shape)

=======
                if self.method == "mtp":
                    last_hidden_states = ret_hidden_states
                    hidden_states = ret_hidden_states
                else:
                    last_hidden_states, hidden_states = ret_hidden_states
>>>>>>> 2c52c7fd
            hidden_states = hidden_states[:batch_size]
            logits = self.model.compute_logits(last_hidden_states[:batch_size])
            draft_token_ids = logits.argmax(dim=-1)
            if self.vllm_config.speculative_config.draft_vocab_frequency_path is not None:
                draft_token_ids = self.pruned_vocab[draft_token_ids]
            draft_token_ids_list.append(draft_token_ids)

        # [batch_size, num_speculative_tokens]
        draft_token_ids = torch.stack(draft_token_ids_list, dim=1)
        return draft_token_ids

    def prepare_next_token_ids_cpu(
        self,
        sampled_token_ids: list[np.ndarray],
        requests: dict[str, CachedRequestState],
        gpu_input_batch: InputBatch,
        num_scheduled_tokens: dict[str, int],
    ) -> torch.Tensor:
        """
        This function is used to prepare the inputs for speculative decoding.
        It calculates the next token ids for each request based on the sampled
        token ids from the CPU. If a request has no sampled token ids (e.g.,
        during the initial decoding steps), it falls back to using the request
        state to get the next token id.
        """
        req_ids = gpu_input_batch.req_ids
        next_token_ids: list[int] = []
        for i, token_ids in enumerate(sampled_token_ids):
            if token_ids.shape[0] > 0:
                # Common case.
                next_token_id = token_ids[-1]
            else:
                # Partial prefill (rare case).
                # Get the next token id from the request state.
                req_id = req_ids[i]
                req_state = requests[req_id]
                seq_len = req_state.num_computed_tokens + num_scheduled_tokens[req_id]
                next_token_id = req_state.get_token_id(seq_len)
            next_token_ids.append(next_token_id)
        return torch.tensor(
            next_token_ids, dtype=torch.int32, device=self.input_ids.device
        )

    def prepare_next_token_ids_padded(
        self,
        common_attn_metadata: CommonAttentionMetadata,
        sampled_token_ids: torch.Tensor,
        requests: dict[str, CachedRequestState],
        gpu_input_batch: InputBatch,
        discard_request_indices: torch.Tensor,
        num_discarded_requests: int,
    ) -> tuple[torch.Tensor, torch.Tensor]:
        """
        This function is used to prepare the inputs for speculative decoding.
        It calculates the next token ids and the number of valid sampled tokens
        for each request, considering the "discarded" requests whose next token
        is not sampled and comes from `request.get_token_id()` instead.
        It also accounts for the rejected tokens in `sampled_token_ids`.
        This function must use device functions to operate on the inputs, and
        should not introduce any blocking CPU-GPU synchronization.
        """
        # TODO(Ben): Combine this into a custom fused kernel

        # Precompute get_token_id for when there is no valid next token
        num_reqs = gpu_input_batch.num_reqs
        self.backup_next_token_ids.np[:num_reqs] = np.array(
            [
                requests[gpu_input_batch.req_ids[i]].get_token_id(
                    common_attn_metadata.seq_lens_cpu[i].item()
                )
                for i in range(num_reqs)
            ]
        )
        self.backup_next_token_ids.copy_to_gpu(num_reqs)

        # Mask out the sampled tokens indices that should not be sampled.
        discard_sampled_tokens_req_indices = discard_request_indices[
            :num_discarded_requests
        ]

        valid_sampled_token_ids_gpu = sampled_token_ids.clone()
        valid_sampled_token_ids_gpu.index_fill_(
            0, discard_sampled_tokens_req_indices, -1
        )

        # Generate a mask for all valid tokens within those requests
        valid_mask = (valid_sampled_token_ids_gpu != -1) & (
            valid_sampled_token_ids_gpu < gpu_input_batch.vocab_size
        )

        # Count the number of valid tokens in each request
        valid_sampled_tokens_count = valid_mask.sum(dim=1)

        # Get the rightmost valid index per row
        last_valid_indices = valid_sampled_tokens_count - 1
        last_valid_indices_safe = torch.clamp(last_valid_indices, min=0)

        # Get last valid token from each row
        # (assume undefined state where there is no valid token)
        selected_tokens = torch.gather(
            valid_sampled_token_ids_gpu, 1, last_valid_indices_safe.unsqueeze(1)
        ).squeeze(1)

        # Use last token if valid, pre-computed backup if not
        batch_size = valid_sampled_token_ids_gpu.shape[0]
        next_token_ids = torch.where(
            last_valid_indices != -1,
            selected_tokens,
            self.backup_next_token_ids.gpu[:batch_size],
        )

        return next_token_ids, valid_sampled_tokens_count

    def prepare_inputs_padded(
        self,
        common_attn_metadata: CommonAttentionMetadata,
        spec_decode_metadata: SpecDecodeMetadata,
        valid_sampled_tokens_count: torch.Tensor,
    ) -> tuple[CommonAttentionMetadata, torch.Tensor, torch.Tensor]:
        """
        This function is used to prepare the inputs for speculative decoding
        It updates the common_attn_metadata for speculative decoding,
        but does not consider the rejected tokens. Instead, all tokens
        are included as inputs to the speculator, with the rejected tokens
        used as padding and filtered out later by `token_indices_to_sample`.
        No blocking CPU operations should be introduced in this function.
        """
        num_draft_tokens_gpu = torch.cat(
            [
                spec_decode_metadata.cu_num_draft_tokens[0:1],
                spec_decode_metadata.cu_num_draft_tokens[1:]
                - spec_decode_metadata.cu_num_draft_tokens[:-1],
            ]
        )

        num_rejected_tokens_gpu = torch.where(
            num_draft_tokens_gpu > 0,
            num_draft_tokens_gpu + 1 - valid_sampled_tokens_count,
            torch.zeros_like(num_draft_tokens_gpu),
        )

        query_start_loc_cpu = common_attn_metadata.query_start_loc_cpu

        new_query_len_per_req = query_start_loc_cpu[1:] - query_start_loc_cpu[:-1]

        total_num_tokens = query_start_loc_cpu[-1].item()
        token_indices = self.arange[:total_num_tokens]

        spec_common_attn_metadata = CommonAttentionMetadata(
            query_start_loc=common_attn_metadata.query_start_loc,
            seq_lens=common_attn_metadata.seq_lens,
            query_start_loc_cpu=query_start_loc_cpu,
            seq_lens_cpu=common_attn_metadata.seq_lens_cpu,
            num_computed_tokens_cpu=common_attn_metadata.num_computed_tokens_cpu,
            num_reqs=common_attn_metadata.num_reqs,
            num_actual_tokens=total_num_tokens,
            max_query_len=new_query_len_per_req.max().item(),
            max_seq_len=common_attn_metadata.seq_lens_cpu.max().item(),
            block_table_tensor=common_attn_metadata.block_table_tensor,
            slot_mapping=common_attn_metadata.slot_mapping[token_indices],
            causal=True,
            dcp_local_seq_lens=common_attn_metadata.dcp_local_seq_lens,
        )

        token_indices_to_sample = (
            common_attn_metadata.query_start_loc[1:] - 1 - num_rejected_tokens_gpu
        )

        return spec_common_attn_metadata, token_indices, token_indices_to_sample

    def propose_tree(
        self,
        batch_size: int,
        # [num_tokens, vocab_size]
        logits: torch.Tensor,
        # [num_tokens]
        positions: torch.Tensor,
        # [num_tokens, hidden_size]
        hidden_states: torch.Tensor,
        common_attn_metadata: CommonAttentionMetadata,
    ) -> list[torch.Tensor]:
        tree_attn_metadata_builder = self.runner.attn_groups[0][
            0
        ].get_metadata_builder()
        assert isinstance(tree_attn_metadata_builder, TreeAttentionMetadataBuilder)

        total_num_drafts = self.cu_drafts_per_level[0]
        level_num_drafts = total_num_drafts
        # Sample a draft token for each child at the tree root level.
        num_children = self.child_drafts_per_level[0]
        if num_children == 1:
            draft_token_ids = logits.argmax(dim=-1).view(batch_size, -1)
        else:
<<<<<<< HEAD
            draft_token_ids = torch.topk(logits, num_children,
                                         dim=-1).indices.view(batch_size, -1)

        if self.vllm_config.speculative_config.draft_vocab_frequency_path is not None:
            draft_token_ids = self.pruned_vocab[draft_token_ids]

=======
            draft_token_ids = torch.topk(logits, num_children, dim=-1).indices.view(
                batch_size, -1
            )
>>>>>>> 2c52c7fd
        draft_token_ids_list = [draft_token_ids]
        draft_hidden_states = hidden_states.view(batch_size, 1, -1)

        # Initialize empty tensors for concatenation with the level outputs.
        tree_input_ids = torch.empty(
            0, device=self.input_ids.device, dtype=self.input_ids.dtype
        )
        tree_positions = torch.empty(
            0, device=self.positions.device, dtype=self.positions.dtype
        )
        tree_hidden_states = torch.empty(
            0, device=self.hidden_states.device, dtype=self.hidden_states.dtype
        )
        # Precompute the draft token positions.
        flattened_draft_positions = (
            positions.view(batch_size, -1) + self.tree_draft_pos_offsets[:batch_size, :]
        )
        tree_depth = len(self.cu_drafts_per_level)
        for level in range(tree_depth - 1):
            # Get draft positions for RoPE.
            draft_positions = positions + (level + 1)
            exceeds_max_model_len = (positions + total_num_drafts) >= self.max_model_len
            # Mask out the position ids that exceed the max model length.
            # Otherwise, we may get out-of-range error in RoPE.
            draft_positions = torch.where(
                exceeds_max_model_len,
                0,
                draft_positions,
            ).view(batch_size, -1)

            if level_num_drafts > 1:
                # Repeat the positions for each draft at this level.
                draft_positions = draft_positions.repeat_interleave(
                    level_num_drafts, dim=1
                )

            if num_children > 1:
                # Repeat draft hidden states for each child.
                draft_hidden_states = draft_hidden_states.repeat_interleave(
                    num_children, dim=1
                )

            # Concatenate the draft tokens, positions, and hidden states.
            tree_input_ids = torch.cat([tree_input_ids, draft_token_ids], dim=1)
            tree_positions = torch.cat([tree_positions, draft_positions], dim=1)
            tree_hidden_states = torch.cat(
                [tree_hidden_states, draft_hidden_states], dim=1
            )

            # Build new attention metadata for the next level of drafts.
            # This is necessary to support tree attention.
            query_len = total_num_drafts
            common_attn_metadata = replace(
                common_attn_metadata,
                query_start_loc=query_len * self.arange[: batch_size + 1],
                seq_lens=common_attn_metadata.seq_lens + level_num_drafts,
                num_actual_tokens=batch_size * query_len,
                max_query_len=query_len,
            )
            attn_metadata = tree_attn_metadata_builder.build_for_drafting(
                common_attn_metadata=common_attn_metadata,
                draft_index=level + 1,
            )

            # Apply new attention metadata to all layers.
            per_layer_attn_metadata = {}
            for layer_name in self.attn_layer_names:
                per_layer_attn_metadata[layer_name] = attn_metadata

            # Consider max model length.
            attn_metadata.max_seq_len = min(
                attn_metadata.max_seq_len, self.max_model_len
            )
            # For the requests that exceed the max model length, we set the
            # sequence length to 1 to minimize their overheads in attention.
            attn_metadata.seq_lens.masked_fill_(exceeds_max_model_len, 1)

            # Compute the slot mapping.
            query_positions = flattened_draft_positions[:, level : level + query_len]
            block_numbers = query_positions // self.block_size
            block_ids = attn_metadata.block_table.gather(dim=1, index=block_numbers)
            slot_mapping = (
                block_ids * self.block_size + query_positions % self.block_size
            )
            # Mask out the slot mappings that exceed the max model length.
            # Otherwise, the KV cache will be inadvertently updated with the
            # padding tokens.
            slot_mapping[exceeds_max_model_len] = PADDING_SLOT_ID
            attn_metadata.slot_mapping = slot_mapping.view(-1)

            # Copy inputs to buffer for cudagraph.
            num_tokens = attn_metadata.num_actual_tokens
            input_ids = tree_input_ids.view(-1)
            self.input_ids[:num_tokens] = input_ids
            self.positions[:num_tokens] = tree_positions.view(-1)
            self.hidden_states[:num_tokens] = tree_hidden_states.view(num_tokens, -1)

            if self.use_cuda_graph and num_tokens <= self.cudagraph_batch_sizes[-1]:
                num_input_tokens = self.vllm_config.pad_for_cudagraph(num_tokens)
                cudagraph_runtime_mode = CUDAGraphMode.PIECEWISE
            else:
                num_input_tokens = num_tokens
                cudagraph_runtime_mode = CUDAGraphMode.NONE
            # Run the model.
<<<<<<< HEAD
            with set_forward_context(per_layer_attn_metadata,
                                     self.vllm_config,
                                     num_tokens=num_input_tokens):
                st = time.perf_counter()
=======
            with set_forward_context(
                per_layer_attn_metadata,
                self.vllm_config,
                num_tokens=num_input_tokens,
                cudagraph_runtime_mode=cudagraph_runtime_mode,
            ):
>>>>>>> 2c52c7fd
                last_hidden_states, hidden_states = self.model(
                    input_ids=self.input_ids[:num_input_tokens],
                    positions=self.positions[:num_input_tokens],
                    hidden_states=self.hidden_states[:num_input_tokens],
                    inputs_embeds=None,
                )
                et = time.perf_counter()
                save_stats(et - st, input_ids.shape)

            # Get the output hidden states for the draft tokens.
            draft_hidden_states = hidden_states[:num_tokens].view(
                batch_size, query_len, -1
            )[:, -level_num_drafts:]
            draft_last_hidden_states = last_hidden_states[:num_tokens].view(
                batch_size, query_len, -1
            )[:, -level_num_drafts:]

            # Get the output logits for the draft tokens.
            logits = self.model.compute_logits(
                draft_last_hidden_states.reshape(batch_size * level_num_drafts, -1)
            )

            # Sample a draft token for each child at the next tree level.
            num_children = self.child_drafts_per_level[level + 1]
            if num_children == 1:
                draft_token_ids = logits.argmax(dim=-1).view(batch_size, -1)
            else:
<<<<<<< HEAD
                draft_token_ids = torch.topk(logits, num_children,
                                             dim=-1).indices.view(
                                                 batch_size, -1)
            if self.vllm_config.speculative_config.draft_vocab_frequency_path is not None:
                draft_token_ids = self.pruned_vocab[draft_token_ids]

=======
                draft_token_ids = torch.topk(logits, num_children, dim=-1).indices.view(
                    batch_size, -1
                )
>>>>>>> 2c52c7fd
            draft_token_ids_list.append(draft_token_ids)

            # Update the # drafts counters for the next tree level.
            level_num_drafts = self.cu_drafts_per_level[level + 1] - total_num_drafts
            total_num_drafts = self.cu_drafts_per_level[level + 1]
        return draft_token_ids_list

    def prepare_inputs(
        self,
        common_attn_metadata: CommonAttentionMetadata,
        sampled_token_ids: list[list[int]],
        num_draft_tokens: list[int],
    ) -> tuple[CommonAttentionMetadata, torch.Tensor]:
        """
        This function is used to prepare the inputs for speculative decoding.
        It updates to the common_attn_metadata to account for the rejected
        tokens (and newly sampled tokens). It also returns the token indices
        of the tokens that should be fed to the speculator.
        """
        # E.g.
        #  common_attn_metadata.query_start_loc{_cpu}:
        #       [0, q1, q1 + q2, q1 + q2 + q3]
        #  common_attn_metadata.seq_lens{_cpu}: [s1, s2, s3]
        #  num_rejected_tokens: [n1, n2, n3]
        # This function computes the intermediate values:
        #  num_tokens_per_req: [q1 - n1, q2 - n2, q3 - n3]
        # And returns:
        #  common_attn_metadata.query_start_loc{_cpu}:
        #       [0, q1 - n1, q1 + q2 - n1 - n2, q1 + q2 + q3 - n1 - n2 - n3]
        #  common_attn_metadata.seq_lens{_cpu}:
        #       [s1 - n1 + 1, s2 - n2 + 1, s3 - n3 + 1]
        #  token_indices: [0, 1, ..., q1 - n1 - 1,
        #                 q1, q1 + 1, ..., q1 + q2 - n2 - 1,
        #                 q1 + q2, q1 + q2 + 1, ..., q1 + q2 + q3 - n3 - 1]

        num_rejected_tokens = [
            n + 1 - len(sampled_token_ids[i]) if n > 0 else 0
            for i, n in enumerate(num_draft_tokens)
        ]
        num_rejected_tokens = torch.tensor(num_rejected_tokens, dtype=torch.int32)

        device = common_attn_metadata.query_start_loc.device
        query_start_loc_cpu = common_attn_metadata.query_start_loc_cpu
        new_seq_lens_cpu = common_attn_metadata.seq_lens_cpu - num_rejected_tokens

        # [0, q1, q1 + q2, q1 + q2 + q3] -> [q1, q2, q3]
        new_query_len_per_req = query_start_loc_cpu[1:] - query_start_loc_cpu[:-1]
        # [q1, q2, q3] -> [q1 - n1, q2 - n2, q3 - n3]
        new_num_tokens_per_req = new_query_len_per_req - num_rejected_tokens
        new_num_tokens_per_req_np = new_num_tokens_per_req.numpy()

        # [q1 - n1, q2 - n2, q3 - n3] ->
        # [0, q1 - n1, q1 + q2 - n1 - n2, q1 + q2 + q3 - n1 - n2 - n3]
        new_query_start_loc_cpu = torch.zeros(
            query_start_loc_cpu.shape,
            dtype=torch.int32,
            pin_memory=is_pin_memory_available(),
        )
        new_query_start_loc_np = new_query_start_loc_cpu.numpy()
        np.cumsum(new_num_tokens_per_req_np, out=new_query_start_loc_np[1:])

        total_num_tokens = new_query_start_loc_np[-1]
        # Example assuming num_tokens_per_req_np = [2, 4, 3]
        # this implies that `new_query_start_locs` is:
        # [0, 2, 6, 9] ->
        # [0, 0, 2, 2, 2, 2, 6, 6, 6]
        #  _r1_  ____r2____  ___r3__
        new_query_start_locs_expanded = np.repeat(
            new_query_start_loc_np[:-1], new_num_tokens_per_req_np
        )
        # [0, 1, 2, 3, 4, 5, 6, 7, 8] ->
        # [0, 1, 0, 1, 2, 3, 0, 1, 2]
        #  _r1_  ____r2____  ___r3__
        token_offests = (
            self.token_arange_np[:total_num_tokens] - new_query_start_locs_expanded
        )

        # Expand starting positions to match token pattern
        # [0, q1, q1 + q2] ->
        # [0, 0, q1, q1, q1, q1, q1 + q2, q1 + q2, q1 + q2]
        #  _r1_  _____r2_______  ___________r3____________
        old_query_start_locs_expanded = np.repeat(
            query_start_loc_cpu[:-1].numpy(), new_num_tokens_per_req_np
        )
        # Final token indices are:
        # [0, 1,                                // req 1
        #  q1 + 0, q1 + 1, q1 + 2, q1 + 3,       // req 2
        #  q1 + q2 + 0, q1 + q2 + 1, q1 + q2 + 2] // req 3
        token_indices_np = token_offests + old_query_start_locs_expanded
        token_indices = torch.from_numpy(token_indices_np).to(device, non_blocking=True)

        spec_common_attn_metadata = CommonAttentionMetadata(
            query_start_loc=new_query_start_loc_cpu.to(device, non_blocking=True),
            seq_lens=new_seq_lens_cpu.to(device, non_blocking=True),
            query_start_loc_cpu=new_query_start_loc_cpu,
            seq_lens_cpu=new_seq_lens_cpu,
            num_computed_tokens_cpu=common_attn_metadata.num_computed_tokens_cpu,
            num_reqs=common_attn_metadata.num_reqs,
            num_actual_tokens=total_num_tokens,
            max_query_len=new_query_len_per_req.max().item(),
            max_seq_len=new_seq_lens_cpu.max().item(),
            block_table_tensor=common_attn_metadata.block_table_tensor,
            slot_mapping=common_attn_metadata.slot_mapping[token_indices],
            causal=True,
            dcp_local_seq_lens=common_attn_metadata.dcp_local_seq_lens,
        )

        return spec_common_attn_metadata, token_indices

    def get_model_name(self, model: nn.Module) -> str:
        if hasattr(model, "module"):  # multi-GPU
            model = model.module
        return model.__class__.__name__

    def load_model(self, target_model: nn.Module) -> None:
        draft_model_config = self.vllm_config.speculative_config.draft_model_config
        target_attn_layer_names = set(
            get_layers_from_vllm_config(self.vllm_config, AttentionLayerBase).keys()
        )
        # FIXME: support hybrid kv for draft model
        target_indexer_layer_names = set(
            get_layers_from_vllm_config(
                self.vllm_config, DeepseekV32IndexerCache
            ).keys()
        )

        from vllm.compilation.backends import set_model_tag

        with set_model_tag("eagle_head"):
            self.model = get_model(
                vllm_config=self.vllm_config, model_config=draft_model_config
            )

        draft_attn_layer_names = (
            get_layers_from_vllm_config(self.vllm_config, AttentionLayerBase).keys()
            - target_attn_layer_names
        )
        indexer_layers = get_layers_from_vllm_config(
            self.vllm_config, DeepseekV32IndexerCache
        )
        draft_indexer_layer_names = indexer_layers.keys() - target_indexer_layer_names
        self.attn_layer_names = list(draft_attn_layer_names - draft_indexer_layer_names)
        self.indexer_layer_names = list(draft_indexer_layer_names)

        if self.indexer_layer_names:
            first_layer = self.indexer_layer_names[0]
            self.draft_indexer_metadata_builder = (
                indexer_layers[first_layer]
                .get_attn_backend()
                .get_builder_cls()(
                    indexer_layers[first_layer].get_kv_cache_spec(self.vllm_config),
                    self.indexer_layer_names,
                    self.vllm_config,
                    self.device,
                )
            )
        else:
            self.draft_indexer_metadata_builder = None

        if self.supports_mm_inputs:
            # Even if the target model is multimodal, we can also use
            # text-only draft models
            try:
                dummy_input_ids = torch.tensor([[1]], device=self.input_ids.device)
                self.model.embed_input_ids(dummy_input_ids, multimodal_embeddings=None)
            except (NotImplementedError, AttributeError, TypeError):
                logger.warning(
                    "Draft model does not support multimodal inputs, "
                    "falling back to text-only mode"
                )
                self.supports_mm_inputs = False

        if supports_multimodal(target_model):
            # handle multimodality
            if (
                self.get_model_name(target_model)
                == "Qwen2_5_VLForConditionalGeneration"
            ):
                self.model.config.image_token_index = target_model.config.image_token_id
            else:
                self.model.config.image_token_index = (
                    target_model.config.image_token_index
                )
            target_language_model = target_model.get_language_model()
        else:
            target_language_model = target_model

        # share embed_tokens with the target model if needed
        if get_pp_group().world_size == 1:
            if hasattr(target_language_model.model, "embed_tokens"):
                target_embed_tokens = target_language_model.model.embed_tokens
            elif hasattr(target_language_model.model, "embedding"):
                target_embed_tokens = target_language_model.model.embedding
            else:
                raise AttributeError(
                    "Target model does not have 'embed_tokens' or 'embedding' attribute"
                )

            share_embeddings = False
            if hasattr(self.model, "has_own_embed_tokens"):
                # EAGLE model
                if not self.model.has_own_embed_tokens:
                    share_embeddings = True
                    logger.info(
                        "Detected EAGLE model without its own embed_tokens in the"
                        " checkpoint. Sharing target model embedding weights with the"
                        " draft model."
                    )
                elif (
                    isinstance(target_embed_tokens.weight, torch.Tensor)
                    and isinstance(self.model.model.embed_tokens.weight, torch.Tensor)
                    and torch.equal(
                        target_embed_tokens.weight, self.model.model.embed_tokens.weight
                    )
                ):
                    share_embeddings = True
                    logger.info(
                        "Detected EAGLE model with embed_tokens identical to the target"
                        " model. Sharing target model embedding weights with the draft"
                        " model."
                    )
                else:
                    logger.info(
                        "Detected EAGLE model with distinct embed_tokens weights. "
                        "Keeping separate embedding weights from the target model."
                    )
            else:
                # MTP model
                share_embeddings = True
                logger.info(
                    "Detected MTP model. "
                    "Sharing target model embedding weights with the draft model."
                )

            if share_embeddings:
                if hasattr(self.model.model, "embed_tokens"):
                    del self.model.model.embed_tokens
                self.model.model.embed_tokens = target_embed_tokens
        else:
            logger.info(
                "The draft model's vocab embedding will be loaded separately"
                " from the target model."
            )

        # share lm_head with the target model if needed
<<<<<<< HEAD
        # some model definition do not define lm_head explicitly
        # and reuse embed_tokens for lm_head, e.g., CohereForCausalLM
        if self.vllm_config.speculative_config.method != "eagle3" and \
                hasattr(target_language_model, "lm_head"):
            logger.info("Loading EAGLE LM head weights from the target model.")

=======
        share_lm_head = False
        if hasattr(self.model, "has_own_lm_head"):
            # EAGLE model
            if not self.model.has_own_lm_head:
                share_lm_head = True
                logger.info(
                    "Detected EAGLE model without its own lm_head in the checkpoint. "
                    "Sharing target model lm_head weights with the draft model."
                )
            elif (
                hasattr(target_language_model, "lm_head")
                and isinstance(target_language_model.lm_head.weight, torch.Tensor)
                and isinstance(self.model.lm_head.weight, torch.Tensor)
                and torch.equal(
                    target_language_model.lm_head.weight, self.model.lm_head.weight
                )
            ):
                share_lm_head = True
                logger.info(
                    "Detected EAGLE model with lm_head identical to the target model. "
                    "Sharing target model lm_head weights with the draft model."
                )
            else:
                logger.info(
                    "Detected EAGLE model with distinct lm_head weights. "
                    "Keeping separate lm_head weights from the target model."
                )
        else:
            # MTP model
            share_lm_head = True
            logger.info(
                "Detected MTP model. "
                "Sharing target model lm_head weights with the draft model."
            )

        if share_lm_head and hasattr(target_language_model, "lm_head"):
            if hasattr(self.model, "lm_head"):
                del self.model.lm_head
>>>>>>> 2c52c7fd
            self.model.lm_head = target_language_model.lm_head

        # Prune the draft model vocabulary
        if self.vllm_config.speculative_config.draft_vocab_frequency_path is not None:

            vocab_freq_path = self.vllm_config.speculative_config.draft_vocab_frequency_path
            keep_threshold = self.vllm_config.speculative_config.draft_vocab_frequency_keep_threshold

            if keep_threshold is None:
                raise ValueError(
                    "When `draft_vocab_frequency_path` is set, "
                    "`draft_vocab_frequency_keep_threshold` cannot be None."
                )

            logger.info(f"Loading draft model vocabulary scores from {vocab_freq_path}")
            vocab_freq = load_vocab_freq(vocab_freq_path)

            logger.info(f"Keep {keep_threshold}% of the draft vocabulary.")
            self.pruned_vocab = prune_draft_vocab(vocab_freq, keep_threshold)
            self.pruned_vocab = self.pruned_vocab.to(self.model.lm_head.weight.device)

            # Update lm_head weights with pruned vocabulary
            if hasattr(self.model, "lm_head"):
                ic(self.model.lm_head.weight.shape, target_language_model.lm_head.weight.shape)
                ic(torch.cuda.memory_summary())

                # to prune the vocab, the draft lm_head cannot be shared with the target model lm_head
                if self.model.lm_head == target_language_model.lm_head:
                    self.model.lm_head = copy.deepcopy(self.model.lm_head)

                ic(self.model.lm_head.weight.shape, target_language_model.lm_head.weight.shape)
                ic(torch.cuda.memory_summary())

                # Keep old weight reference to allow memory release
                old_weight = self.model.lm_head.weight

                # In-place pruning of the weight
                self.model.lm_head.weight.data = self.model.lm_head.weight.data[self.pruned_vocab].clone().detach()

                # Free old memory
                del old_weight
                torch.cuda.empty_cache()
                torch.cuda.synchronize()

                ic(self.model.lm_head.weight.shape, target_language_model.lm_head.weight.shape)
                print(torch.cuda.memory_summary())


            elif hasattr(self.model.model, "embed_tokens"):
                logger.info("Assuming lm_head is tied to embed_tokens; skipping direct weight update.")
            else:
                logger.warning("No lm_head or embed_tokens found; pruned vocabulary not applied.")

    @torch.inference_mode()
    def dummy_run(
        self,
        num_tokens: int,
        use_cudagraphs=True,
    ) -> None:
        # Determine if CUDA graphs should be used for this run.
        cudagraphs_enabled = use_cudagraphs and self.use_cuda_graph
        if cudagraphs_enabled and num_tokens <= self.cudagraph_batch_sizes[-1]:
            num_tokens = self.vllm_config.pad_for_cudagraph(num_tokens)

        with set_forward_context(
            None,
            self.vllm_config,
            num_tokens=num_tokens,
            cudagraph_runtime_mode=(
                CUDAGraphMode.PIECEWISE if cudagraphs_enabled else CUDAGraphMode.NONE
            ),
        ):
            if self.supports_mm_inputs:
                input_ids = None
                inputs_embeds = self.inputs_embeds[:num_tokens]
            else:
                input_ids = self.input_ids[:num_tokens]
                inputs_embeds = None

            self.model(
                input_ids=input_ids,
                positions=self._get_positions(num_tokens),
                hidden_states=self.hidden_states[:num_tokens],
                inputs_embeds=inputs_embeds,
            )

    def _get_attention_metadata_builder(self) -> AttentionMetadataBuilder:
        """Find and return the attention metadata builders for EAGLE layers.

        Returns:
            The metadata builders for EAGLE layers.

        Raises:
            AssertionError: If no metadata builders are found for EAGLE layers.
        """
        builder = None
        chosen_layer = self.attn_layer_names[0]

        for kv_cache_group in self.runner.attn_groups:
            for attn_group in kv_cache_group:
                if chosen_layer in attn_group.layer_names:
                    builder = attn_group.get_metadata_builder()
                    break
            if builder is not None:
                break

        assert builder is not None, (
            "Failed to find attention metadata builder for EAGLE layers."
        )
        return builder

    def validate_same_kv_cache_group(self, kv_cache_config: KVCacheConfig) -> None:
        """
        Validate that all eagle layers belong to the same KVCacheGroup.
        Need this assumption to ensure all eagle layers can use the
        same AttentionMetadata.
        May extend to multiple AttentionMetadata in the future.
        """
        kv_cache_groups: dict[str, int] = {}
        for id, kv_cache_group in enumerate(kv_cache_config.kv_cache_groups):
            for layer_name in kv_cache_group.layer_names:
                kv_cache_groups[layer_name] = id
        assert (
            len(
                set(
                    [
                        kv_cache_groups[layer_name]
                        for layer_name in self.attn_layer_names
                    ]
                )
            )
            == 1
        ), "All eagle layers should belong to the same kv cache group"


def load_vocab_freq(vocab_frequency_path: str) -> torch.Tensor:
    """
    Load vocabulary frequencies from a Hugging Face dataset file.

    Args:
        vocab_frequency_path: HF path in the form 'username/repo/file.pt'

    Returns:
        Tensor of integer vocabulary frequencies.
    """
    if not vocab_frequency_path:
        raise ValueError("`vocab_frequency_path` must be provided.")

    # Parse HF path
    parts = vocab_frequency_path.split("/")
    if len(parts) < 3:
        raise ValueError("HF path must be at least 'username/repo/file.pt'")
    repo_id = "/".join(parts[:2])
    file_path_in_repo = "/".join(parts[2:])

    # Download the file
    try:
        local_path = hf_hub_download(repo_id=repo_id, filename=file_path_in_repo, repo_type="dataset")
    except Exception as e:
        local_path = hf_hub_download(repo_id=repo_id, filename=file_path_in_repo)

    # Load as a tensor of integers
    vocab_freq = torch.load(local_path, weights_only=True)
    vocab_freq = torch.tensor(vocab_freq).to(torch.int64)
    return vocab_freq


def prune_draft_vocab(vocab_freq: torch.Tensor, keep_threshold: float) -> torch.Tensor:
    """
    Prune a draft vocabulary based on the keep threshold.

    Args:
        vocab_freq: Tensor of vocabulary frequencies.
        keep_threshold: Fraction of cumulative mass to retain (0 < keep_threshold < 1).

    Returns:
        Tensor of indices representing the pruned vocabulary.
    """
    if not isinstance(vocab_freq, torch.Tensor):
        raise TypeError("`vocab_freq` must be a torch.Tensor.")
    if not (0 <= keep_threshold <= 1):
        raise ValueError(f"`keep_threshold` must be in [0, 1], got {keep_threshold}")

    # Sort frequencies descending
    _, sorted_indices = torch.sort(vocab_freq, descending=True)
    cutoff_idx = int(keep_threshold * len(sorted_indices))
    pruned_vocab = sorted_indices[:cutoff_idx]
    return pruned_vocab


# NOTE(woosuk): Currently, the below code is not used and we always use argmax
# to sample the draft tokens. We will use this after we find a way to manage
# the draft prob tensor.
# Refer to https://github.com/vllm-project/vllm/pull/16899 for the details.
# FIXME(woosuk): The logic here is duplicated with the main sampling code.
# We should refactor this to reuse the same sampling implementation.
def compute_probs_and_sample_next_token(
    logits: torch.Tensor,
    sampling_metadata: SamplingMetadata,
) -> tuple[torch.Tensor, torch.Tensor]:
    if sampling_metadata.all_greedy:
        # For greedy requests, draft_probs is not used in rejection sampling.
        # Therefore, we can just return the logits.
        probs = logits
        next_token_ids = logits.argmax(dim=-1)
        return next_token_ids, probs

    assert sampling_metadata.temperature is not None

    # Use epsilon comparison to detect greedy sampling (temperature ~ 0.0)
    # consistent with sampler.py's _SAMPLING_EPS threshold
    temperature = sampling_metadata.temperature
    # Avoid division by zero if there are greedy requests.
    if not sampling_metadata.all_random:
        is_greedy = temperature < _SAMPLING_EPS
        temperature = torch.where(is_greedy, 1.0, temperature)
    logits.div_(temperature.view(-1, 1))
    probs = logits.softmax(dim=-1, dtype=torch.float32)

    # NOTE(woosuk): Currently, we ignore most of the sampling parameters in
    # generating the draft tokens. We only use the temperature. While this
    # could degrade the acceptance rate, it does not affect the distribution
    # of the generated tokens after rejection sampling.

    # TODO(woosuk): Consider seeds.
    q = torch.empty_like(probs)
    q.exponential_()
    # NOTE(woosuk): We shouldn't use `probs.div_(q)` because the draft_probs
    # will be used later for rejection sampling.
    next_token_ids = probs.div(q).argmax(dim=-1).view(-1)
    if not sampling_metadata.all_random:
        greedy_token_ids = probs.argmax(dim=-1)
        next_token_ids = torch.where(
            is_greedy,
            greedy_token_ids,
            next_token_ids,
        )
    return next_token_ids, probs<|MERGE_RESOLUTION|>--- conflicted
+++ resolved
@@ -81,20 +81,15 @@
         # the draft model's hidden size can be different from the target model's
         # hidden size (e.g., Llama 3.3 70B).
         self.hidden_size = self.draft_model_config.get_hidden_size()
-
-<<<<<<< HEAD
-        # for pruning the draft model vocabulary
+        
+        # pruning the draft model vocabulary
         self.pruned_vocab = None
 
-        self.is_multimodal_model = vllm_config.model_config \
-            .is_multimodal_model
-=======
         # Multi-modal data support
         self.mm_registry = MULTIMODAL_REGISTRY
         self.supports_mm_inputs = self.mm_registry.supports_multimodal_inputs(
             vllm_config.model_config
         )
->>>>>>> 2c52c7fd
 
         self.attn_metadata_builder: AttentionMetadataBuilder | None = None
         self.draft_indexer_metadata_builder: AttentionMetadataBuilder | None = None
@@ -217,8 +212,6 @@
             dtype=torch.int32,
         ).repeat(max_batch_size, 1)
 
-<<<<<<< HEAD
-=======
     def _get_positions(self, num_tokens: int):
         if self.uses_mrope:
             return self.mrope_positions[:, :num_tokens]
@@ -229,7 +222,6 @@
             self.mrope_positions[:, :num_tokens] = positions
         else:
             self.positions[:num_tokens] = positions
->>>>>>> 2c52c7fd
 
     def propose(
         self,
@@ -320,33 +312,23 @@
             input_ids = self.input_ids[:num_input_tokens]
             inputs_embeds = None
 
-<<<<<<< HEAD
-        with set_forward_context(per_layer_attn_metadata,
-                                 self.vllm_config,
-                                 num_tokens=num_input_tokens):
-            st = time.perf_counter()
-=======
         with set_forward_context(
             per_layer_attn_metadata,
             self.vllm_config,
             num_tokens=num_input_tokens,
             cudagraph_runtime_mode=cudagraph_runtime_mode,
         ):
->>>>>>> 2c52c7fd
+            st = time.perf_counter()
             ret_hidden_states = self.model(
                 input_ids=input_ids,
                 positions=self._get_positions(num_input_tokens),
                 hidden_states=self.hidden_states[:num_input_tokens],
                 inputs_embeds=inputs_embeds,
             )
-<<<<<<< HEAD
             et = time.perf_counter()
             save_stats(et - st, input_ids.shape)
 
-            if self.method in ("deepseek_mtp", "ernie_mtp"):
-=======
             if self.method == "mtp":
->>>>>>> 2c52c7fd
                 last_hidden_states = ret_hidden_states
                 hidden_states = last_hidden_states
             else:
@@ -388,7 +370,6 @@
 
         draft_token_ids = logits.argmax(dim=-1)
 
-<<<<<<< HEAD
         if self.vllm_config.speculative_config.draft_vocab_frequency_path is not None:
             draft_token_ids = self.pruned_vocab[draft_token_ids]
 
@@ -397,11 +378,6 @@
             # [batch_size, 1]
             return draft_token_ids.view(-1, 1)
 
-        # TODO: Currently, MTP module released by deepseek only has
-        # one layer. Adapt this code to support multiple layers once
-        # there's a multi-layer MTP module.
-        assert isinstance(attn_metadata, self.allowed_attn_types)
-=======
         if self.allowed_attn_types is not None and not isinstance(
             attn_metadata, self.allowed_attn_types
         ):
@@ -411,7 +387,6 @@
                 f"{type(attn_metadata)}. Supported types are: "
                 f"{self.allowed_attn_types}"
             )
->>>>>>> 2c52c7fd
 
         # Generate the remaining draft tokens.
         draft_token_ids_list = [draft_token_ids]
@@ -518,37 +493,27 @@
                 inputs_embeds = None
 
             # Run the model.
-<<<<<<< HEAD
-            with set_forward_context(per_layer_attn_metadata,
-                                     self.vllm_config,
-                                     num_tokens=input_batch_size):
-                st = time.perf_counter()
-                last_hidden_states, hidden_states = self.model(
-=======
             with set_forward_context(
                 per_layer_attn_metadata,
                 self.vllm_config,
                 num_tokens=input_batch_size,
                 cudagraph_runtime_mode=cudagraph_runtime_mode,
             ):
+                st = time.perf_counter()
                 ret_hidden_states = self.model(
->>>>>>> 2c52c7fd
                     input_ids=input_ids,
                     positions=self._get_positions(input_batch_size),
                     hidden_states=self.hidden_states[:input_batch_size],
                     inputs_embeds=inputs_embeds,
                 )
-<<<<<<< HEAD
                 et = time.perf_counter()
                 save_stats(et - st, input_ids.shape)
 
-=======
                 if self.method == "mtp":
                     last_hidden_states = ret_hidden_states
                     hidden_states = ret_hidden_states
                 else:
                     last_hidden_states, hidden_states = ret_hidden_states
->>>>>>> 2c52c7fd
             hidden_states = hidden_states[:batch_size]
             logits = self.model.compute_logits(last_hidden_states[:batch_size])
             draft_token_ids = logits.argmax(dim=-1)
@@ -742,18 +707,12 @@
         if num_children == 1:
             draft_token_ids = logits.argmax(dim=-1).view(batch_size, -1)
         else:
-<<<<<<< HEAD
-            draft_token_ids = torch.topk(logits, num_children,
-                                         dim=-1).indices.view(batch_size, -1)
+            draft_token_ids = torch.topk(logits, num_children, dim=-1).indices.view(
+              batch_size, -1)
 
         if self.vllm_config.speculative_config.draft_vocab_frequency_path is not None:
             draft_token_ids = self.pruned_vocab[draft_token_ids]
 
-=======
-            draft_token_ids = torch.topk(logits, num_children, dim=-1).indices.view(
-                batch_size, -1
-            )
->>>>>>> 2c52c7fd
         draft_token_ids_list = [draft_token_ids]
         draft_hidden_states = hidden_states.view(batch_size, 1, -1)
 
@@ -858,19 +817,13 @@
                 num_input_tokens = num_tokens
                 cudagraph_runtime_mode = CUDAGraphMode.NONE
             # Run the model.
-<<<<<<< HEAD
-            with set_forward_context(per_layer_attn_metadata,
-                                     self.vllm_config,
-                                     num_tokens=num_input_tokens):
-                st = time.perf_counter()
-=======
             with set_forward_context(
                 per_layer_attn_metadata,
                 self.vllm_config,
                 num_tokens=num_input_tokens,
                 cudagraph_runtime_mode=cudagraph_runtime_mode,
             ):
->>>>>>> 2c52c7fd
+                st = time.perf_counter()
                 last_hidden_states, hidden_states = self.model(
                     input_ids=self.input_ids[:num_input_tokens],
                     positions=self.positions[:num_input_tokens],
@@ -898,18 +851,12 @@
             if num_children == 1:
                 draft_token_ids = logits.argmax(dim=-1).view(batch_size, -1)
             else:
-<<<<<<< HEAD
-                draft_token_ids = torch.topk(logits, num_children,
-                                             dim=-1).indices.view(
-                                                 batch_size, -1)
+                draft_token_ids = torch.topk(logits, num_children, dim=-1).indices.view(
+                  batch_size, -1
+                )
             if self.vllm_config.speculative_config.draft_vocab_frequency_path is not None:
                 draft_token_ids = self.pruned_vocab[draft_token_ids]
 
-=======
-                draft_token_ids = torch.topk(logits, num_children, dim=-1).indices.view(
-                    batch_size, -1
-                )
->>>>>>> 2c52c7fd
             draft_token_ids_list.append(draft_token_ids)
 
             # Update the # drafts counters for the next tree level.
@@ -1155,14 +1102,6 @@
             )
 
         # share lm_head with the target model if needed
-<<<<<<< HEAD
-        # some model definition do not define lm_head explicitly
-        # and reuse embed_tokens for lm_head, e.g., CohereForCausalLM
-        if self.vllm_config.speculative_config.method != "eagle3" and \
-                hasattr(target_language_model, "lm_head"):
-            logger.info("Loading EAGLE LM head weights from the target model.")
-
-=======
         share_lm_head = False
         if hasattr(self.model, "has_own_lm_head"):
             # EAGLE model
@@ -1201,7 +1140,6 @@
         if share_lm_head and hasattr(target_language_model, "lm_head"):
             if hasattr(self.model, "lm_head"):
                 del self.model.lm_head
->>>>>>> 2c52c7fd
             self.model.lm_head = target_language_model.lm_head
 
         # Prune the draft model vocabulary
