--- conflicted
+++ resolved
@@ -74,7 +74,12 @@
         self.supports_mm_inputs = self.mm_registry.supports_multimodal_inputs(
             vllm_config.model_config)
 
-<<<<<<< HEAD
+        self.attn_metadata_builder: Optional[AttentionMetadataBuilder] = None
+        self.draft_indexer_metadata_builder: Optional[
+            AttentionMetadataBuilder] = None
+        self.attn_layer_names: list[str] = []
+        self.indexer_layer_names: list[str] = []
+
         self.use_cuda_graph = False
 
         compilation_config = self.vllm_config.compilation_config
@@ -88,21 +93,9 @@
                     "please set compilation_config.cudagraph_mode to PIECEWISE "
                     "or FULL_AND_PIECEWISE")
             self.use_cuda_graph = cudagraph_mode.has_mode(
-                CUDAGraphMode.PIECEWISE)
-
-=======
-        self.attn_metadata_builder: Optional[AttentionMetadataBuilder] = None
-        self.draft_indexer_metadata_builder: Optional[
-            AttentionMetadataBuilder] = None
-        self.attn_layer_names: list[str] = []
-        self.indexer_layer_names: list[str] = []
-
-        self.use_cuda_graph = (not current_platform.is_xpu()
-                               and self.vllm_config.compilation_config.level
-                               == CompilationLevel.PIECEWISE and
-                               not self.vllm_config.model_config.enforce_eager
-                               and not self.speculative_config.enforce_eager)
->>>>>>> 3b7c20a6
+                CUDAGraphMode.PIECEWISE) \
+                    and not self.speculative_config.enforce_eager
+
         self.cudagraph_batch_sizes = list(
             reversed(self.vllm_config.compilation_config.
                      cudagraph_capture_sizes)) if self.use_cuda_graph else []
@@ -249,15 +242,12 @@
         per_layer_attn_metadata = {}
         for layer_name in self.attn_layer_names:
             per_layer_attn_metadata[layer_name] = attn_metadata
-<<<<<<< HEAD
-
-        cudagraph_runtime_mode = CUDAGraphMode.NONE
-=======
+
         for layer_name in self.indexer_layer_names:
             assert draft_indexer_metadata is not None
             per_layer_attn_metadata[layer_name] = draft_indexer_metadata
 
->>>>>>> 3b7c20a6
+        cudagraph_runtime_mode = CUDAGraphMode.NONE
         if self.use_cuda_graph and \
                 num_tokens <= self.cudagraph_batch_sizes[-1]:
             num_input_tokens = self.vllm_config.pad_for_cudagraph(num_tokens)
@@ -348,13 +338,7 @@
             cudagraph_runtime_mode = CUDAGraphMode.PIECEWISE
         else:
             input_batch_size = batch_size
-<<<<<<< HEAD
             cudagraph_runtime_mode = CUDAGraphMode.NONE
-        attn_metadata.num_actual_tokens = batch_size
-        attn_metadata.max_query_len = 1
-        attn_metadata.query_start_loc = self.arange[:batch_size + 1]
-        for _ in range(self.num_speculative_tokens - 1):
-=======
 
         common_attn_metadata.num_actual_tokens = batch_size
         common_attn_metadata.max_query_len = 1
@@ -362,7 +346,6 @@
         common_attn_metadata.query_start_loc_cpu = torch.from_numpy(
             self.token_arange_np[:batch_size + 1]).clone()
         for token_index in range(self.num_speculative_tokens - 1):
->>>>>>> 3b7c20a6
             # Update the inputs.
             # cast to int32 is crucial when eagle model is compiled.
             # tensor.argmax() returns int64 by default.
@@ -1025,7 +1008,6 @@
         num_tokens: int,
         use_cudagraphs=True,
     ) -> None:
-<<<<<<< HEAD
         if use_cudagraphs:
             num_tokens = self.vllm_config.pad_for_cudagraph(num_tokens)
 
@@ -1036,12 +1018,7 @@
                 cudagraph_runtime_mode=CUDAGraphMode.PIECEWISE \
                     if use_cudagraphs else CUDAGraphMode.NONE,
         ):
-            if self.is_multimodal_model:
-=======
-        with set_forward_context(None, self.vllm_config,
-                                 num_tokens=num_tokens):
             if self.supports_mm_inputs:
->>>>>>> 3b7c20a6
                 input_ids = None
                 inputs_embeds = self.inputs_embeds[:num_tokens]
             else:
