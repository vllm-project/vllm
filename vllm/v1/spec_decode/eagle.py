--- conflicted
+++ resolved
@@ -4,13 +4,9 @@
 import triton
 import triton.language as tl
 
-<<<<<<< HEAD
 from vllm.attention.layer import Attention
-from vllm.config import (VllmConfig, get_layers_from_vllm_config,
-                         set_current_vllm_config)
-=======
-from vllm.config import CompilationLevel, VllmConfig, set_current_vllm_config
->>>>>>> 88fcf00d
+from vllm.config import (CompilationLevel, VllmConfig,
+                         get_layers_from_vllm_config, set_current_vllm_config)
 from vllm.forward_context import set_forward_context
 from vllm.logger import init_logger
 from vllm.model_executor.model_loader.loader import get_model_loader
