# SPDX-License-Identifier: Apache-2.0
# SPDX-FileCopyrightText: Copyright contributors to the vLLM project
import ast
from dataclasses import replace
from importlib.util import find_spec

import numpy as np
import torch
import torch.nn as nn

from vllm.attention.backends.registry import AttentionBackendEnum
from vllm.config import (
    CompilationMode,
    CUDAGraphMode,
    VllmConfig,
    get_layers_from_vllm_config,
)
from vllm.distributed.parallel_state import get_pp_group
from vllm.forward_context import set_forward_context
from vllm.logger import init_logger
from vllm.model_executor.layers.attention_layer_base import AttentionLayerBase
from vllm.model_executor.model_loader import get_model
from vllm.model_executor.models import supports_multimodal
from vllm.model_executor.models.deepseek_v2 import DeepseekV32IndexerCache
from vllm.model_executor.models.llama_eagle3 import Eagle3LlamaForCausalLM
from vllm.multimodal import MULTIMODAL_REGISTRY
from vllm.platforms import current_platform
from vllm.triton_utils import triton
from vllm.utils.platform_utils import is_pin_memory_available
from vllm.v1.attention.backends.flash_attn import FlashAttentionMetadata
from vllm.v1.attention.backends.tree_attn import (
    TreeAttentionMetadata,
    TreeAttentionMetadataBuilder,
)
from vllm.v1.attention.backends.triton_attn import TritonAttentionMetadata
from vllm.v1.attention.backends.utils import (
    AttentionMetadataBuilder,
    CommonAttentionMetadata,
)
from vllm.v1.kv_cache_interface import KVCacheConfig
from vllm.v1.sample.metadata import SamplingMetadata
from vllm.v1.sample.sampler import _SAMPLING_EPS
from vllm.v1.spec_decode.metadata import SpecDecodeMetadata
from vllm.v1.spec_decode.utils import (
    eagle_prepare_inputs_padded_kernel,
    eagle_prepare_next_token_padded_kernel,
)
from vllm.v1.utils import CpuGpuBuffer
from vllm.v1.worker.dp_utils import coordinate_batch_across_dp
from vllm.v1.worker.gpu_input_batch import CachedRequestState, InputBatch

logger = init_logger(__name__)

PADDING_SLOT_ID = -1


class EagleProposer:
    def __init__(
        self,
        vllm_config: VllmConfig,
        device: torch.device,
        runner=None,
    ):
        self.vllm_config = vllm_config
        self.speculative_config = vllm_config.speculative_config
        assert self.speculative_config is not None
        self.draft_model_config = self.speculative_config.draft_model_config
        self.method = self.speculative_config.method

        self.runner = runner
        self.device = device
        self.dtype = vllm_config.model_config.dtype
        self.max_model_len = vllm_config.model_config.max_model_len
<<<<<<< HEAD
        self.block_size = vllm_config.cache_config.block_size

        if self.method == "ngram-eagle":
            self.num_speculative_tokens = (
                self.speculative_config.num_speculative_tokens_per_method["eagle"]
            )
        else:
            self.num_speculative_tokens = self.speculative_config.num_speculative_tokens

        logger.info(
            "EagleProposer: method=%s, num_speculative_tokens=%s",
            self.method,
            self.num_speculative_tokens,
        )

=======
>>>>>>> 5ac55eb3
        self.dp_rank = vllm_config.parallel_config.data_parallel_rank
        self.max_num_tokens = vllm_config.scheduler_config.max_num_batched_tokens
        self.token_arange_np = np.arange(self.max_num_tokens)
        # We need to get the hidden size from the draft model config because
        # the draft model's hidden size can be different from the target model's
        # hidden size (e.g., Llama 3.3 70B).
        self.hidden_size = self.draft_model_config.get_hidden_size()
        self.inputs_embeds_size = self.draft_model_config.get_inputs_embeds_size()

        # Multi-modal data support
        self.mm_registry = MULTIMODAL_REGISTRY
        self.supports_mm_inputs = self.mm_registry.supports_multimodal_inputs(
            vllm_config.model_config
        )

        self.attn_metadata_builder: AttentionMetadataBuilder | None = None
        self.draft_indexer_metadata_builder: AttentionMetadataBuilder | None = None
        self.attn_layer_names: list[str] = []
        self.indexer_layer_names: list[str] = []
        self.eagle3_use_aux_hidden_state: bool = (
            self._get_eagle3_use_aux_hidden_state_from_config()
        )

        self.use_cuda_graph = False

        self.compilation_config = self.vllm_config.compilation_config
        if self.compilation_config.mode == CompilationMode.VLLM_COMPILE:
            cudagraph_mode = self.compilation_config.cudagraph_mode
            if cudagraph_mode != CUDAGraphMode.NONE and not cudagraph_mode.has_mode(
                CUDAGraphMode.PIECEWISE
            ):
                logger.warning(
                    "Currently the eagle proposer only supports cudagraph_mode "
                    "PIECEWISE, if you want the drafter to use cuda graphs, "
                    "please set compilation_config.cudagraph_mode to PIECEWISE "
                    "or FULL_AND_PIECEWISE"
                )
            self.use_cuda_graph = (
                cudagraph_mode.has_mode(CUDAGraphMode.PIECEWISE)
                and not self.speculative_config.enforce_eager
            )

        # persistent buffers for cuda graph
        self.input_ids = torch.zeros(
            self.max_num_tokens, dtype=torch.int32, device=device
        )
        self.uses_mrope = self.vllm_config.model_config.uses_mrope
        if self.uses_mrope:
            # NOTE: `mrope_positions` is implemented with one additional dummy
            # position on purpose to make it non-contiguous so that it can work
            # with torch compile.
            # See detailed explanation in https://github.com/vllm-project/vllm/pull/12128#discussion_r1926431923

            # NOTE: When M-RoPE is enabled, position ids are 3D regardless of
            # the modality of inputs. For text-only inputs, each dimension has
            # identical position IDs, making M-RoPE functionally equivalent to
            # 1D-RoPE.
            # See page 5 of https://arxiv.org/abs/2409.12191
            self.mrope_positions = torch.zeros(
                (3, self.max_num_tokens + 1), dtype=torch.int64, device=device
            )
        else:
            # RoPE need (max_num_tokens,)
            self.positions = torch.zeros(
                self.max_num_tokens, dtype=torch.int64, device=device
            )
        self.hidden_states = torch.zeros(
            (self.max_num_tokens, self.hidden_size), dtype=self.dtype, device=device
        )

        # We need +1 here because the arange is used to set query_start_loc,
        # which has one more element than batch_size.
        max_batch_size = vllm_config.scheduler_config.max_num_seqs
        max_num_slots_for_arange = max(max_batch_size + 1, self.max_num_tokens)
        self.arange = torch.arange(
            max_num_slots_for_arange, device=device, dtype=torch.int32
        )

        self.inputs_embeds = torch.zeros(
            (self.max_num_tokens, self.inputs_embeds_size),
            dtype=self.dtype,
            device=device,
        )

        self.backup_next_token_ids = CpuGpuBuffer(
            max_batch_size,
            dtype=torch.int32,
            pin_memory=is_pin_memory_available(),
            device=device,
            with_numpy=True,
        )

        # Determine allowed attention backends once during initialization.
        self.allowed_attn_types: tuple | None = None
        if current_platform.is_rocm():
            rocm_types = [TritonAttentionMetadata, FlashAttentionMetadata]
            # ROCM_AITER_FA is an optional backend
            if find_spec(
                AttentionBackendEnum.ROCM_AITER_FA.get_path(include_classname=False)
            ):
                from vllm.v1.attention.backends.rocm_aiter_fa import (
                    AiterFlashAttentionMetadata,
                )

                rocm_types.append(AiterFlashAttentionMetadata)

            # TRITON_MLA backend support for MLA models (e.g., DeepSeek)
            from vllm.v1.attention.backends.mla.common import MLACommonMetadata

            rocm_types.append(MLACommonMetadata)

            self.allowed_attn_types = tuple(rocm_types)

        # Parse the speculative token tree.
        spec_token_tree = self.speculative_config.speculative_token_tree
        self.tree_choices: list[tuple[int, ...]] = ast.literal_eval(spec_token_tree)
        tree_depth = len(self.tree_choices[-1])
        # Precompute per-level properties of the tree.
        num_drafts_per_level = [0] * tree_depth
        for node in self.tree_choices:
            num_drafts_per_level[len(node) - 1] += 1
        self.cu_drafts_per_level = [num_drafts_per_level[0]]
        self.child_drafts_per_level = [num_drafts_per_level[0]]
        for level in range(1, tree_depth):
            self.cu_drafts_per_level.append(
                self.cu_drafts_per_level[-1] + num_drafts_per_level[level]
            )
            self.child_drafts_per_level.append(
                num_drafts_per_level[level] // num_drafts_per_level[level - 1]
            )
        # Precompute draft position offsets in flattened tree.
        self.tree_draft_pos_offsets = torch.arange(
            1,
            len(self.tree_choices) + 1,
            device=device,
            dtype=torch.int32,
        ).repeat(max_batch_size, 1)

    def _get_positions(self, num_tokens: int):
        if self.uses_mrope:
            return self.mrope_positions[:, :num_tokens]
        return self.positions[:num_tokens]

    def _set_positions(self, num_tokens: int, positions: torch.Tensor):
        if self.uses_mrope:
            self.mrope_positions[:, :num_tokens] = positions
        else:
            self.positions[:num_tokens] = positions

    def propose(
        self,
        # [num_tokens]
        target_token_ids: torch.Tensor,
        # [num_tokens] or [3, num_tokens] when M-RoPE is enabled
        target_positions: torch.Tensor,
        # [num_tokens, hidden_size]
        target_hidden_states: torch.Tensor,
        # [batch_size]
        next_token_ids: torch.Tensor,
        last_token_indices: torch.Tensor | None,
        common_attn_metadata: CommonAttentionMetadata,
        sampling_metadata: SamplingMetadata,
        mm_embed_inputs: tuple[list[torch.Tensor], torch.Tensor] | None = None,
        num_rejected_tokens_gpu: torch.Tensor | None = None,
    ) -> torch.Tensor:
        num_tokens = target_token_ids.shape[0]
        batch_size = next_token_ids.shape[0]

        if last_token_indices is None:
            last_token_indices = common_attn_metadata.query_start_loc[1:] - 1

        if self.method == "eagle3":
            assert isinstance(self.model, Eagle3LlamaForCausalLM)
            target_hidden_states = self.model.combine_hidden_states(
                target_hidden_states
            )
            assert target_hidden_states.shape[-1] == self.hidden_size
        # Shift the input ids by one token.
        # E.g., [a1, b1, b2, c1, c2, c3] -> [b1, b2, c1, c2, c3, c3]
        self.input_ids[: num_tokens - 1] = target_token_ids[1:]
        # Replace the last token with the next token.
        # E.g., [b1, b2, c1, c2, c3, c3] -> [a2, b2, b3, c2, c3, c4]
        self.input_ids[last_token_indices] = next_token_ids

        assert self.runner is not None

        if self.attn_metadata_builder is None:
            attn_metadata_builder = self._get_attention_metadata_builder()
        else:
            attn_metadata_builder = self.attn_metadata_builder

        attn_metadata = attn_metadata_builder.build_for_drafting(
            common_attn_metadata=common_attn_metadata, draft_index=0
        )
        # FIXME: support hybrid kv for draft model (remove separate indexer)
        if self.draft_indexer_metadata_builder:
            draft_indexer_metadata = (
                self.draft_indexer_metadata_builder.build_for_drafting(
                    common_attn_metadata=common_attn_metadata,
                    draft_index=0,
                )
            )
        else:
            draft_indexer_metadata = None
        # At this moment, we assume all eagle layers belong to the same KV
        # cache group, thus using the same attention metadata.
        per_layer_attn_metadata = {}
        for layer_name in self.attn_layer_names:
            per_layer_attn_metadata[layer_name] = attn_metadata

        for layer_name in self.indexer_layer_names:
            assert draft_indexer_metadata is not None
            per_layer_attn_metadata[layer_name] = draft_indexer_metadata

        num_tokens_dp_padded, num_tokens_across_dp = self._pad_batch_across_dp(
            num_tokens_unpadded=num_tokens,
            num_tokens_padded=num_tokens,
        )

        cudagraph_runtime_mode = CUDAGraphMode.NONE
        if (
            self.use_cuda_graph
            and num_tokens_dp_padded
            <= self.compilation_config.max_cudagraph_capture_size
        ):
            num_input_tokens = self.vllm_config.pad_for_cudagraph(num_tokens_dp_padded)
            cudagraph_runtime_mode = CUDAGraphMode.PIECEWISE
        else:
            num_input_tokens = num_tokens_dp_padded
        if num_tokens_across_dp is not None:
            num_tokens_across_dp[self.dp_rank] = num_input_tokens

        # copy inputs to buffer for cudagraph
        self._set_positions(num_tokens, target_positions)
        self.hidden_states[:num_tokens] = target_hidden_states

        if self.supports_mm_inputs:
            mm_embeds, is_mm_embed = mm_embed_inputs or (None, None)

            self.inputs_embeds[:num_tokens] = self.model.embed_input_ids(
                self.input_ids[:num_tokens],
                multimodal_embeddings=mm_embeds,
                is_multimodal=is_mm_embed,
            )

            input_ids = None
            inputs_embeds = self.inputs_embeds[:num_input_tokens]
        else:
            input_ids = self.input_ids[:num_input_tokens]
            inputs_embeds = None

        with set_forward_context(
            per_layer_attn_metadata,
            self.vllm_config,
            num_tokens=num_input_tokens,
            num_tokens_across_dp=num_tokens_across_dp,
            cudagraph_runtime_mode=cudagraph_runtime_mode,
        ):
            ret_hidden_states = self.model(
                input_ids=input_ids,
                positions=self._get_positions(num_input_tokens),
                hidden_states=self.hidden_states[:num_input_tokens],
                inputs_embeds=inputs_embeds,
            )
            if self.method == "mtp":
                last_hidden_states = ret_hidden_states
                hidden_states = last_hidden_states
            else:
                last_hidden_states, hidden_states = ret_hidden_states
        sample_hidden_states = last_hidden_states[last_token_indices]
        logits = self.model.compute_logits(sample_hidden_states)

        # Early exit if there is only one draft token to be generated.
        if self.num_speculative_tokens == 1:
            draft_token_ids = logits.argmax(dim=-1)
            return draft_token_ids.view(-1, 1)

        if self.uses_mrope:
            positions = target_positions[:, last_token_indices]
        else:
            positions = target_positions[last_token_indices]
        if self.method in (
            "deepseek_mtp",
            "ernie_mtp",
            "longcat_flash_mtp",
            "pangu_ultra_moe_mtp",
        ):
            hidden_states = self.hidden_states[last_token_indices]
        else:
            hidden_states = hidden_states[last_token_indices]

        if isinstance(attn_metadata, TreeAttentionMetadata):
            # Draft using tree attention.
            draft_token_ids_list = self.propose_tree(
                batch_size=batch_size,
                logits=logits,
                positions=positions,
                hidden_states=hidden_states,
                common_attn_metadata=common_attn_metadata,
            )
            # [batch_size, num_tree_tokens]
            return torch.cat(draft_token_ids_list, dim=1)

        draft_token_ids = logits.argmax(dim=-1)

        if self.allowed_attn_types is not None and not isinstance(
            attn_metadata, self.allowed_attn_types
        ):
            raise ValueError(
                f"Unsupported attention metadata type for speculative "
                "decoding with num_speculative_tokens > 1: "
                f"{type(attn_metadata)}. Supported types are: "
                f"{self.allowed_attn_types}"
            )

        # Generate the remaining draft tokens.
        draft_token_ids_list = [draft_token_ids]

        batch_size_dp_padded, batch_size_across_dp = self._pad_batch_across_dp(
            num_tokens_unpadded=batch_size,
            num_tokens_padded=batch_size,
        )

        if (
            self.use_cuda_graph
            and batch_size_dp_padded
            <= self.compilation_config.max_cudagraph_capture_size
        ):
            input_batch_size = self.vllm_config.pad_for_cudagraph(batch_size_dp_padded)
            cudagraph_runtime_mode = CUDAGraphMode.PIECEWISE
        else:
            input_batch_size = batch_size_dp_padded
            cudagraph_runtime_mode = CUDAGraphMode.NONE
        if batch_size_across_dp is not None:
            batch_size_across_dp[self.dp_rank] = input_batch_size

        common_attn_metadata.num_actual_tokens = batch_size
        common_attn_metadata.max_query_len = 1
        common_attn_metadata.query_start_loc = self.arange[: batch_size + 1]
        common_attn_metadata.query_start_loc_cpu = torch.from_numpy(
            self.token_arange_np[: batch_size + 1]
        ).clone()

        # In padded drafter batch, we need to adjust the sequence lengths
        # to remove the "padding" (i.e. rejected tokens).
        # Only apply this adjustment when we have rejected tokens
        # (i.e., not the first proposal).
        if self.num_speculative_tokens > 1 and num_rejected_tokens_gpu is not None:
            common_attn_metadata.seq_lens -= num_rejected_tokens_gpu
            # Invalidate the CPU-side shadows to avoid H<>D sync.
            common_attn_metadata._seq_lens_cpu = None
            common_attn_metadata._num_computed_tokens_cpu = None

        for token_index in range(self.num_speculative_tokens - 1):
            # Update the inputs.
            # cast to int32 is crucial when eagle model is compiled.
            # tensor.argmax() returns int64 by default.
            input_ids = draft_token_ids_list[-1].int()
            if self.uses_mrope:
                positions += 1
                # NOTE(woosuk): We should handle the case where the draft model
                # generates tokens beyond the max model length.
                # Since it is complex to remove such requests from the batch,
                # we keep them in the batch but adjust the position ids
                # and slot mappings to avoid the
                # out-of-range access during the model execution.
                # The draft tokens generated with this adjustment
                # should be ignored.
                exceeds_max_model_len = positions[0] >= self.max_model_len
                # Mask out the position ids that exceed the max model length.
                # Otherwise, we may get out-of-range error in RoPE.
                clamped_positions = torch.where(
                    exceeds_max_model_len.unsqueeze(0),
                    torch.zeros_like(positions),
                    positions,
                )
            else:
                positions += 1
                exceeds_max_model_len = positions >= self.max_model_len
                clamped_positions = torch.where(exceeds_max_model_len, 0, positions)
            # For data integrity when async scheduling, we shouldn't use in place
            # operations in case they are modified in next step's `prepare_input`
            # of main model.
            # Increment the sequence lengths.
            common_attn_metadata.seq_lens += 1
            # For the requests that exceed the max model length, we set the
            # sequence length to 1 to minimize their overheads in attention.
            common_attn_metadata.seq_lens.masked_fill_(exceeds_max_model_len, 1)

            # Also update the CPU-side shadow; NOTE: this is hacky and should be
            # removed in when common_attn_metadata.seq_lens_cpu is deprecated.
            if common_attn_metadata._seq_lens_cpu is not None:
                common_attn_metadata._seq_lens_cpu += 1
            if common_attn_metadata._num_computed_tokens_cpu is not None:
                common_attn_metadata._num_computed_tokens_cpu += 1

            # Compute the slot mapping.
            block_size = attn_metadata_builder.kv_cache_spec.block_size
            if self.uses_mrope:
                # all dimensions of positions are the same
                block_numbers = clamped_positions[0] // block_size
            else:
                block_numbers = clamped_positions // block_size
            block_ids = common_attn_metadata.block_table_tensor.gather(
                dim=1, index=block_numbers.view(-1, 1)
            )
            block_ids = block_ids.view(-1)
            if self.uses_mrope:
                common_attn_metadata.slot_mapping = (
                    block_ids * block_size + clamped_positions[0] % block_size
                )
            else:
                common_attn_metadata.slot_mapping = (
                    block_ids * block_size + clamped_positions % block_size
                )
            # Mask out the slot mappings that exceed the max model length.
            # Otherwise, the KV cache will be inadvertently updated with the
            # padding tokens.
            common_attn_metadata.slot_mapping.masked_fill_(
                exceeds_max_model_len, PADDING_SLOT_ID
            )

            # Rebuild attention metadata
            attn_metadata = attn_metadata_builder.build_for_drafting(  # type: ignore
                common_attn_metadata=common_attn_metadata, draft_index=token_index + 1
            )
            for layer_name in self.attn_layer_names:
                per_layer_attn_metadata[layer_name] = attn_metadata

            # copy inputs to buffer for cudagraph
            self.input_ids[:batch_size] = input_ids
            self._set_positions(batch_size, clamped_positions)
            self.hidden_states[:batch_size] = hidden_states
            if self.supports_mm_inputs:
                self.inputs_embeds[:batch_size] = self.model.embed_input_ids(input_ids)

                input_ids = None
                inputs_embeds = self.inputs_embeds[:input_batch_size]
            else:
                input_ids = self.input_ids[:input_batch_size]
                inputs_embeds = None

            # Run the model.
            with set_forward_context(
                per_layer_attn_metadata,
                self.vllm_config,
                num_tokens=input_batch_size,
                num_tokens_across_dp=batch_size_across_dp,
                cudagraph_runtime_mode=cudagraph_runtime_mode,
            ):
                ret_hidden_states = self.model(
                    input_ids=input_ids,
                    positions=self._get_positions(input_batch_size),
                    hidden_states=self.hidden_states[:input_batch_size],
                    inputs_embeds=inputs_embeds,
                )
                if self.method == "mtp":
                    last_hidden_states = ret_hidden_states
                    hidden_states = ret_hidden_states
                else:
                    last_hidden_states, hidden_states = ret_hidden_states
            hidden_states = hidden_states[:batch_size]
            logits = self.model.compute_logits(last_hidden_states[:batch_size])
            draft_token_ids = logits.argmax(dim=-1)
            draft_token_ids_list.append(draft_token_ids)

        # [batch_size, num_speculative_tokens]
        draft_token_ids = torch.stack(draft_token_ids_list, dim=1)
        return draft_token_ids

    def prepare_next_token_ids_cpu(
        self,
        sampled_token_ids: list[list[int]],
        requests: dict[str, CachedRequestState],
        gpu_input_batch: InputBatch,
        num_scheduled_tokens: dict[str, int],
    ) -> torch.Tensor:
        """
        This function is used to prepare the inputs for speculative decoding.
        It calculates the next token ids for each request based on the sampled
        token ids from the CPU. If a request has no sampled token ids (e.g.,
        during the initial decoding steps), it falls back to using the request
        state to get the next token id.
        """
        req_ids = gpu_input_batch.req_ids
        next_token_ids: list[int] = []
        for i, token_ids in enumerate(sampled_token_ids):
            if token_ids:
                # Common case.
                next_token_id = token_ids[-1]
            else:
                # Partial prefill (rare case).
                # Get the next token id from the request state.
                req_id = req_ids[i]
                req_state = requests[req_id]
                seq_len = req_state.num_computed_tokens + num_scheduled_tokens[req_id]
                next_token_id = req_state.get_token_id(seq_len)
            next_token_ids.append(next_token_id)
        next_token_ids = torch.tensor(
            next_token_ids, dtype=torch.int32, device=self.input_ids.device
        )
        return next_token_ids

    def prepare_next_token_ids_padded(
        self,
        common_attn_metadata: CommonAttentionMetadata,
        sampled_token_ids: torch.Tensor,
        requests: dict[str, CachedRequestState],
        gpu_input_batch: InputBatch,
        discard_request_mask: torch.Tensor,
    ) -> tuple[torch.Tensor, torch.Tensor]:
        """
        This function is used to prepare the inputs for speculative decoding.
        It calculates the next token ids and the number of valid sampled tokens
        for each request, considering the "discarded" requests whose next token
        is not sampled and comes from `request.get_token_id()` instead. This is denoted
        the "backup" token id. It also counts rejected tokens via `sampled_token_ids`.
        """
        # Precompute get_token_id for when there is no valid next token
        num_reqs = gpu_input_batch.num_reqs
        self.backup_next_token_ids.np[:num_reqs] = np.array(
            [
                requests[gpu_input_batch.req_ids[i]].get_token_id(
                    common_attn_metadata.seq_lens_cpu[i].item()
                )
                for i in range(num_reqs)
            ],
            dtype=np.int32,
        )
        self.backup_next_token_ids.copy_to_gpu(num_reqs)
        backup_tokens_gpu = self.backup_next_token_ids.gpu

        batch_size, num_tokens = sampled_token_ids.shape
        device = sampled_token_ids.device

        assert discard_request_mask.dtype == torch.bool
        assert backup_tokens_gpu.dtype == torch.int32

        next_token_ids = torch.empty((batch_size,), dtype=torch.int32, device=device)
        valid_sampled_tokens_count = torch.empty(
            (batch_size,), dtype=torch.int32, device=device
        )

        # Kernel grid: one program per request (row)
        grid = (batch_size,)

        # Find the next power of 2 for block sizes
        BLOCK_SIZE_TOKENS = triton.next_power_of_2(num_tokens)
        eagle_prepare_next_token_padded_kernel[grid](
            sampled_token_ids,
            discard_request_mask,
            backup_tokens_gpu,
            next_token_ids,
            valid_sampled_tokens_count,
            gpu_input_batch.vocab_size,
            num_tokens,
            batch_size,
            sampled_token_ids.stride(0),
            BLOCK_SIZE_TOKENS=BLOCK_SIZE_TOKENS,
        )

        return next_token_ids, valid_sampled_tokens_count

    def prepare_inputs_padded(
        self,
        common_attn_metadata: CommonAttentionMetadata,
        spec_decode_metadata: SpecDecodeMetadata,
        valid_sampled_tokens_count: torch.Tensor,
    ) -> tuple[CommonAttentionMetadata, torch.Tensor, torch.Tensor]:
        """
        This function is used to prepare the inputs for speculative decoding
        It updates the common_attn_metadata for speculative decoding,
        but does not consider the rejected tokens. Instead, all tokens
        are included as inputs to the speculator, with the rejected tokens
        used as padding and filtered out later by `token_indices_to_sample`.
        No blocking CPU operations should be introduced in this function.
        """
        num_reqs = common_attn_metadata.num_reqs
        device = valid_sampled_tokens_count.device

        token_indices_to_sample = torch.empty(
            (num_reqs,), dtype=torch.int32, device=device
        )
        num_rejected_tokens_gpu = torch.empty(
            (num_reqs,), dtype=torch.int32, device=device
        )

        grid = (num_reqs,)
        eagle_prepare_inputs_padded_kernel[grid](
            spec_decode_metadata.cu_num_draft_tokens,
            valid_sampled_tokens_count,
            common_attn_metadata.query_start_loc,
            token_indices_to_sample,
            num_rejected_tokens_gpu,
            num_reqs,
        )

        query_start_loc_cpu = common_attn_metadata.query_start_loc_cpu
        new_query_len_per_req = query_start_loc_cpu[1:] - query_start_loc_cpu[:-1]

        total_num_tokens = query_start_loc_cpu[-1].item()

        spec_common_attn_metadata = CommonAttentionMetadata(
            query_start_loc=common_attn_metadata.query_start_loc,
            seq_lens=common_attn_metadata.seq_lens,
            query_start_loc_cpu=query_start_loc_cpu,
            _seq_lens_cpu=common_attn_metadata._seq_lens_cpu,
            _num_computed_tokens_cpu=common_attn_metadata._num_computed_tokens_cpu,
            num_reqs=common_attn_metadata.num_reqs,
            num_actual_tokens=total_num_tokens,
            max_query_len=new_query_len_per_req.max().item(),
            max_seq_len=common_attn_metadata.seq_lens_cpu.max().item(),
            block_table_tensor=common_attn_metadata.block_table_tensor,
            slot_mapping=common_attn_metadata.slot_mapping[:total_num_tokens],
            causal=True,
            dcp_local_seq_lens=common_attn_metadata.dcp_local_seq_lens,
        )

        return (
            spec_common_attn_metadata,
            token_indices_to_sample,
            num_rejected_tokens_gpu,
        )

    def propose_tree(
        self,
        batch_size: int,
        # [num_tokens, vocab_size]
        logits: torch.Tensor,
        # [num_tokens]
        positions: torch.Tensor,
        # [num_tokens, hidden_size]
        hidden_states: torch.Tensor,
        common_attn_metadata: CommonAttentionMetadata,
    ) -> list[torch.Tensor]:
        tree_attn_metadata_builder = self.runner.attn_groups[0][
            0
        ].get_metadata_builder()
        assert isinstance(tree_attn_metadata_builder, TreeAttentionMetadataBuilder)

        total_num_drafts = self.cu_drafts_per_level[0]
        level_num_drafts = total_num_drafts
        # Sample a draft token for each child at the tree root level.
        num_children = self.child_drafts_per_level[0]
        if num_children == 1:
            draft_token_ids = logits.argmax(dim=-1).view(batch_size, -1)
        else:
            draft_token_ids = torch.topk(logits, num_children, dim=-1).indices.view(
                batch_size, -1
            )
        draft_token_ids_list = [draft_token_ids]
        draft_hidden_states = hidden_states.view(batch_size, 1, -1)

        # Initialize empty tensors for concatenation with the level outputs.
        tree_input_ids = torch.empty(
            0, device=self.input_ids.device, dtype=self.input_ids.dtype
        )
        tree_positions = torch.empty(
            0, device=self.positions.device, dtype=self.positions.dtype
        )
        tree_hidden_states = torch.empty(
            0, device=self.hidden_states.device, dtype=self.hidden_states.dtype
        )
        # Precompute the draft token positions.
        flattened_draft_positions = (
            positions.view(batch_size, -1) + self.tree_draft_pos_offsets[:batch_size, :]
        )
        tree_depth = len(self.cu_drafts_per_level)
        for level in range(tree_depth - 1):
            # Get draft positions for RoPE.
            draft_positions = positions + (level + 1)
            exceeds_max_model_len = (positions + total_num_drafts) >= self.max_model_len
            # Mask out the position ids that exceed the max model length.
            # Otherwise, we may get out-of-range error in RoPE.
            draft_positions = torch.where(
                exceeds_max_model_len,
                0,
                draft_positions,
            ).view(batch_size, -1)

            if level_num_drafts > 1:
                # Repeat the positions for each draft at this level.
                draft_positions = draft_positions.repeat_interleave(
                    level_num_drafts, dim=1
                )

            if num_children > 1:
                # Repeat draft hidden states for each child.
                draft_hidden_states = draft_hidden_states.repeat_interleave(
                    num_children, dim=1
                )

            # Concatenate the draft tokens, positions, and hidden states.
            tree_input_ids = torch.cat([tree_input_ids, draft_token_ids], dim=1)
            tree_positions = torch.cat([tree_positions, draft_positions], dim=1)
            tree_hidden_states = torch.cat(
                [tree_hidden_states, draft_hidden_states], dim=1
            )

            # Build new attention metadata for the next level of drafts.
            # This is necessary to support tree attention.
            query_len = total_num_drafts
            common_attn_metadata = replace(
                common_attn_metadata,
                query_start_loc=query_len * self.arange[: batch_size + 1],
                seq_lens=common_attn_metadata.seq_lens + level_num_drafts,
                num_actual_tokens=batch_size * query_len,
                max_query_len=query_len,
            )
            attn_metadata = tree_attn_metadata_builder.build_for_drafting(
                common_attn_metadata=common_attn_metadata,
                draft_index=level + 1,
            )

            # Apply new attention metadata to all layers.
            per_layer_attn_metadata = {}
            for layer_name in self.attn_layer_names:
                per_layer_attn_metadata[layer_name] = attn_metadata

            # Consider max model length.
            attn_metadata.max_seq_len = min(
                attn_metadata.max_seq_len, self.max_model_len
            )
            # For the requests that exceed the max model length, we set the
            # sequence length to 1 to minimize their overheads in attention.
            attn_metadata.seq_lens.masked_fill_(exceeds_max_model_len, 1)

            # Compute the slot mapping.
            block_size = tree_attn_metadata_builder.kv_cache_spec.block_size
            query_positions = flattened_draft_positions[:, level : level + query_len]
            block_numbers = query_positions // block_size
            block_ids = attn_metadata.block_table.gather(dim=1, index=block_numbers)
            slot_mapping = block_ids * block_size + query_positions % block_size
            # Mask out the slot mappings that exceed the max model length.
            # Otherwise, the KV cache will be inadvertently updated with the
            # padding tokens.
            slot_mapping[exceeds_max_model_len] = PADDING_SLOT_ID
            attn_metadata.slot_mapping = slot_mapping.view(-1)

            # Copy inputs to buffer for cudagraph.
            num_tokens = attn_metadata.num_actual_tokens
            input_ids = tree_input_ids.view(-1)
            self.input_ids[:num_tokens] = input_ids
            self.positions[:num_tokens] = tree_positions.view(-1)
            self.hidden_states[:num_tokens] = tree_hidden_states.view(num_tokens, -1)

            if (
                self.use_cuda_graph
                and num_tokens <= self.compilation_config.max_cudagraph_capture_size
            ):
                num_input_tokens = self.vllm_config.pad_for_cudagraph(num_tokens)
                cudagraph_runtime_mode = CUDAGraphMode.PIECEWISE
            else:
                num_input_tokens = num_tokens
                cudagraph_runtime_mode = CUDAGraphMode.NONE
            # Run the model.
            with set_forward_context(
                per_layer_attn_metadata,
                self.vllm_config,
                num_tokens=num_input_tokens,
                cudagraph_runtime_mode=cudagraph_runtime_mode,
            ):
                last_hidden_states, hidden_states = self.model(
                    input_ids=self.input_ids[:num_input_tokens],
                    positions=self.positions[:num_input_tokens],
                    hidden_states=self.hidden_states[:num_input_tokens],
                    inputs_embeds=None,
                )

            # Get the output hidden states for the draft tokens.
            draft_hidden_states = hidden_states[:num_tokens].view(
                batch_size, query_len, -1
            )[:, -level_num_drafts:]
            draft_last_hidden_states = last_hidden_states[:num_tokens].view(
                batch_size, query_len, -1
            )[:, -level_num_drafts:]

            # Get the output logits for the draft tokens.
            logits = self.model.compute_logits(
                draft_last_hidden_states.reshape(batch_size * level_num_drafts, -1)
            )

            # Sample a draft token for each child at the next tree level.
            num_children = self.child_drafts_per_level[level + 1]
            if num_children == 1:
                draft_token_ids = logits.argmax(dim=-1).view(batch_size, -1)
            else:
                draft_token_ids = torch.topk(logits, num_children, dim=-1).indices.view(
                    batch_size, -1
                )
            draft_token_ids_list.append(draft_token_ids)

            # Update the # drafts counters for the next tree level.
            level_num_drafts = self.cu_drafts_per_level[level + 1] - total_num_drafts
            total_num_drafts = self.cu_drafts_per_level[level + 1]
        return draft_token_ids_list

    def prepare_inputs(
        self,
        common_attn_metadata: CommonAttentionMetadata,
        sampled_token_ids: list[list[int]],
        num_draft_tokens: list[int],
    ) -> tuple[CommonAttentionMetadata, torch.Tensor]:
        """
        This function is used to prepare the inputs for speculative decoding.
        It updates to the common_attn_metadata to account for the rejected
        tokens (and newly sampled tokens). It also returns the token indices
        of the tokens that should be fed to the speculator.
        """
        # E.g.
        #  common_attn_metadata.query_start_loc{_cpu}:
        #       [0, q1, q1 + q2, q1 + q2 + q3]
        #  common_attn_metadata.seq_lens{_cpu}: [s1, s2, s3]
        #  num_rejected_tokens: [n1, n2, n3]
        # This function computes the intermediate values:
        #  num_tokens_per_req: [q1 - n1, q2 - n2, q3 - n3]
        # And returns:
        #  common_attn_metadata.query_start_loc{_cpu}:
        #       [0, q1 - n1, q1 + q2 - n1 - n2, q1 + q2 + q3 - n1 - n2 - n3]
        #  common_attn_metadata.seq_lens{_cpu}:
        #       [s1 - n1 + 1, s2 - n2 + 1, s3 - n3 + 1]
        #  token_indices: [0, 1, ..., q1 - n1 - 1,
        #                 q1, q1 + 1, ..., q1 + q2 - n2 - 1,
        #                 q1 + q2, q1 + q2 + 1, ..., q1 + q2 + q3 - n3 - 1]

        num_rejected_tokens = [
            n + 1 - len(sampled_token_ids[i]) if n > 0 else 0
            for i, n in enumerate(num_draft_tokens)
        ]
        num_rejected_tokens = torch.tensor(num_rejected_tokens, dtype=torch.int32)

        device = common_attn_metadata.query_start_loc.device
        query_start_loc_cpu = common_attn_metadata.query_start_loc_cpu
        new_seq_lens_cpu = common_attn_metadata.seq_lens_cpu - num_rejected_tokens

        # [0, q1, q1 + q2, q1 + q2 + q3] -> [q1, q2, q3]
        new_query_len_per_req = query_start_loc_cpu[1:] - query_start_loc_cpu[:-1]
        # [q1, q2, q3] -> [q1 - n1, q2 - n2, q3 - n3]
        new_num_tokens_per_req = new_query_len_per_req - num_rejected_tokens
        new_num_tokens_per_req_np = new_num_tokens_per_req.numpy()

        # [q1 - n1, q2 - n2, q3 - n3] ->
        # [0, q1 - n1, q1 + q2 - n1 - n2, q1 + q2 + q3 - n1 - n2 - n3]
        new_query_start_loc_cpu = torch.zeros(
            query_start_loc_cpu.shape,
            dtype=torch.int32,
            pin_memory=is_pin_memory_available(),
        )
        new_query_start_loc_np = new_query_start_loc_cpu.numpy()
        np.cumsum(new_num_tokens_per_req_np, out=new_query_start_loc_np[1:])

        total_num_tokens = new_query_start_loc_np[-1]
        # Example assuming num_tokens_per_req_np = [2, 4, 3]
        # this implies that `new_query_start_locs` is:
        # [0, 2, 6, 9] ->
        # [0, 0, 2, 2, 2, 2, 6, 6, 6]
        #  _r1_  ____r2____  ___r3__
        new_query_start_locs_expanded = np.repeat(
            new_query_start_loc_np[:-1], new_num_tokens_per_req_np
        )
        # [0, 1, 2, 3, 4, 5, 6, 7, 8] ->
        # [0, 1, 0, 1, 2, 3, 0, 1, 2]
        #  _r1_  ____r2____  ___r3__
        token_offests = (
            self.token_arange_np[:total_num_tokens] - new_query_start_locs_expanded
        )

        # Expand starting positions to match token pattern
        # [0, q1, q1 + q2] ->
        # [0, 0, q1, q1, q1, q1, q1 + q2, q1 + q2, q1 + q2]
        #  _r1_  _____r2_______  ___________r3____________
        old_query_start_locs_expanded = np.repeat(
            query_start_loc_cpu[:-1].numpy(), new_num_tokens_per_req_np
        )
        # Final token indices are:
        # [0, 1,                                // req 1
        #  q1 + 0, q1 + 1, q1 + 2, q1 + 3,       // req 2
        #  q1 + q2 + 0, q1 + q2 + 1, q1 + q2 + 2] // req 3
        token_indices_np = token_offests + old_query_start_locs_expanded
        token_indices = torch.from_numpy(token_indices_np).to(device, non_blocking=True)

        spec_common_attn_metadata = CommonAttentionMetadata(
            query_start_loc=new_query_start_loc_cpu.to(device, non_blocking=True),
            seq_lens=new_seq_lens_cpu.to(device, non_blocking=True),
            query_start_loc_cpu=new_query_start_loc_cpu,
            _seq_lens_cpu=new_seq_lens_cpu,
            _num_computed_tokens_cpu=common_attn_metadata._num_computed_tokens_cpu,
            num_reqs=common_attn_metadata.num_reqs,
            num_actual_tokens=total_num_tokens,
            max_query_len=new_query_len_per_req.max().item(),
            max_seq_len=new_seq_lens_cpu.max().item(),
            block_table_tensor=common_attn_metadata.block_table_tensor,
            slot_mapping=common_attn_metadata.slot_mapping[token_indices],
            causal=True,
            dcp_local_seq_lens=common_attn_metadata.dcp_local_seq_lens,
        )

        return spec_common_attn_metadata, token_indices

    def get_model_name(self, model: nn.Module) -> str:
        if hasattr(model, "module"):  # multi-GPU
            model = model.module
        return model.__class__.__name__

    def load_model(self, target_model: nn.Module) -> None:
        draft_model_config = self.vllm_config.speculative_config.draft_model_config
        target_attn_layer_names = set(
            get_layers_from_vllm_config(self.vllm_config, AttentionLayerBase).keys()
        )
        # FIXME: support hybrid kv for draft model
        target_indexer_layer_names = set(
            get_layers_from_vllm_config(
                self.vllm_config, DeepseekV32IndexerCache
            ).keys()
        )

        from vllm.compilation.backends import set_model_tag

        with set_model_tag("eagle_head"):
            self.model = get_model(
                vllm_config=self.vllm_config, model_config=draft_model_config
            )

        draft_attn_layer_names = (
            get_layers_from_vllm_config(self.vllm_config, AttentionLayerBase).keys()
            - target_attn_layer_names
        )
        indexer_layers = get_layers_from_vllm_config(
            self.vllm_config, DeepseekV32IndexerCache
        )
        draft_indexer_layer_names = indexer_layers.keys() - target_indexer_layer_names
        self.attn_layer_names = list(draft_attn_layer_names - draft_indexer_layer_names)
        self.indexer_layer_names = list(draft_indexer_layer_names)

        if self.indexer_layer_names:
            first_layer = self.indexer_layer_names[0]
            self.draft_indexer_metadata_builder = (
                indexer_layers[first_layer]
                .get_attn_backend()
                .get_builder_cls()(
                    indexer_layers[first_layer].get_kv_cache_spec(self.vllm_config),
                    self.indexer_layer_names,
                    self.vllm_config,
                    self.device,
                )
            )
        else:
            self.draft_indexer_metadata_builder = None

        if self.supports_mm_inputs:
            # Even if the target model is multimodal, we can also use
            # text-only draft models
            try:
                dummy_input_ids = torch.tensor([[1]], device=self.input_ids.device)
                self.model.embed_input_ids(dummy_input_ids, multimodal_embeddings=None)
            except (NotImplementedError, AttributeError, TypeError):
                logger.warning(
                    "Draft model does not support multimodal inputs, "
                    "falling back to text-only mode"
                )
                self.supports_mm_inputs = False

        if supports_multimodal(target_model):
            # handle multimodality
            if self.get_model_name(target_model) in [
                "Qwen2_5_VLForConditionalGeneration",
                "Qwen3VLForConditionalGeneration",
            ]:
                self.model.config.image_token_index = target_model.config.image_token_id
            elif self.get_model_name(target_model) == "PixtralForConditionalGeneration":
                self.model.config.image_token_index = (
                    target_model.config.vision_config.image_token_id
                )
            else:
                self.model.config.image_token_index = (
                    target_model.config.image_token_index
                )
            target_language_model = target_model.get_language_model()
        else:
            target_language_model = target_model

        # share embed_tokens with the target model if needed
        if get_pp_group().world_size == 1:
            if hasattr(target_language_model.model, "embed_tokens"):
                target_embed_tokens = target_language_model.model.embed_tokens
            elif hasattr(target_language_model.model, "embedding"):
                target_embed_tokens = target_language_model.model.embedding
            else:
                raise AttributeError(
                    "Target model does not have 'embed_tokens' or 'embedding' attribute"
                )

            share_embeddings = False
            if hasattr(self.model, "has_own_embed_tokens"):
                # EAGLE model
                if not self.model.has_own_embed_tokens:
                    share_embeddings = True
                    logger.info(
                        "Detected EAGLE model without its own embed_tokens in the"
                        " checkpoint. Sharing target model embedding weights with the"
                        " draft model."
                    )
                elif (
                    isinstance(target_embed_tokens.weight, torch.Tensor)
                    and isinstance(self.model.model.embed_tokens.weight, torch.Tensor)
                    # TODO: Offload to CPU for comparison to avoid extra GPU memory
                    # usage in CI testing environments with limited GPU memory
                    and torch.equal(
                        target_embed_tokens.weight.cpu(),
                        self.model.model.embed_tokens.weight.cpu(),
                    )
                ):
                    share_embeddings = True
                    logger.info(
                        "Detected EAGLE model with embed_tokens identical to the target"
                        " model. Sharing target model embedding weights with the draft"
                        " model."
                    )
                else:
                    logger.info(
                        "Detected EAGLE model with distinct embed_tokens weights. "
                        "Keeping separate embedding weights from the target model."
                    )
            else:
                # MTP model
                share_embeddings = True
                logger.info(
                    "Detected MTP model. "
                    "Sharing target model embedding weights with the draft model."
                )

            if share_embeddings:
                if hasattr(self.model.model, "embed_tokens"):
                    del self.model.model.embed_tokens
                self.model.model.embed_tokens = target_embed_tokens
        else:
            logger.info(
                "The draft model's vocab embedding will be loaded separately"
                " from the target model."
            )

        # share lm_head with the target model if needed
        share_lm_head = False
        if hasattr(self.model, "has_own_lm_head"):
            # EAGLE model
            if not self.model.has_own_lm_head:
                share_lm_head = True
                logger.info(
                    "Detected EAGLE model without its own lm_head in the checkpoint. "
                    "Sharing target model lm_head weights with the draft model."
                )
            elif (
                hasattr(target_language_model, "lm_head")
                and isinstance(target_language_model.lm_head.weight, torch.Tensor)
                and isinstance(self.model.lm_head.weight, torch.Tensor)
                # TODO: Offload to CPU for comparison to avoid extra GPU memory
                # usage in CI testing environments with limited GPU memory
                and torch.equal(
                    target_language_model.lm_head.weight.cpu(),
                    self.model.lm_head.weight.cpu(),
                )
            ):
                share_lm_head = True
                logger.info(
                    "Detected EAGLE model with lm_head identical to the target model. "
                    "Sharing target model lm_head weights with the draft model."
                )
            else:
                logger.info(
                    "Detected EAGLE model with distinct lm_head weights. "
                    "Keeping separate lm_head weights from the target model."
                )
        else:
            # MTP model
            share_lm_head = True
            logger.info(
                "Detected MTP model. "
                "Sharing target model lm_head weights with the draft model."
            )

        if share_lm_head and hasattr(target_language_model, "lm_head"):
            if hasattr(self.model, "lm_head"):
                del self.model.lm_head
            self.model.lm_head = target_language_model.lm_head

    @torch.inference_mode()
    def dummy_run(
        self,
        num_tokens: int,
        use_cudagraphs=True,
        is_graph_capturing=False,
    ) -> None:
        # Determine if CUDA graphs should be used for this run.
        cudagraphs_enabled = use_cudagraphs and self.use_cuda_graph

        # FIXME: when using tree-based specdec, adjust number of forward-passes
        # according to the depth of the tree.
        for fwd_idx in range(
            self.num_speculative_tokens if not is_graph_capturing else 1
        ):
            if fwd_idx <= 1:
                num_tokens_dp_padded, num_tokens_across_dp = self._pad_batch_across_dp(
                    num_tokens_unpadded=num_tokens,
                    num_tokens_padded=num_tokens,
                )
                if (
                    cudagraphs_enabled
                    and num_tokens_dp_padded
                    <= self.compilation_config.max_cudagraph_capture_size
                ):
                    num_input_tokens = self.vllm_config.pad_for_cudagraph(
                        num_tokens_dp_padded
                    )
                else:
                    num_input_tokens = num_tokens_dp_padded
                if num_tokens_across_dp is not None:
                    num_tokens_across_dp[self.dp_rank] = num_input_tokens

            with set_forward_context(
                None,
                self.vllm_config,
                num_tokens=num_input_tokens,
                num_tokens_across_dp=num_tokens_across_dp,
                cudagraph_runtime_mode=CUDAGraphMode.PIECEWISE
                if cudagraphs_enabled
                else CUDAGraphMode.NONE,
            ):
                if self.supports_mm_inputs:
                    input_ids = None
                    inputs_embeds = self.inputs_embeds[:num_input_tokens]
                else:
                    input_ids = self.input_ids[:num_input_tokens]
                    inputs_embeds = None

                self.model(
                    input_ids=input_ids,
                    positions=self._get_positions(num_input_tokens),
                    hidden_states=self.hidden_states[:num_input_tokens],
                    inputs_embeds=inputs_embeds,
                )

    def _get_attention_metadata_builder(self) -> AttentionMetadataBuilder:
        """Find and return the attention metadata builders for EAGLE layers.

        Returns:
            The metadata builders for EAGLE layers.

        Raises:
            AssertionError: If no metadata builders are found for EAGLE layers.
        """
        builder = None
        chosen_layer = self.attn_layer_names[0]

        for kv_cache_group in self.runner.attn_groups:
            for attn_group in kv_cache_group:
                if chosen_layer in attn_group.layer_names:
                    builder = attn_group.get_metadata_builder()
                    break
            if builder is not None:
                break

        assert builder is not None, (
            "Failed to find attention metadata builder for EAGLE layers."
        )
        return builder

    def _get_eagle3_use_aux_hidden_state_from_config(self) -> bool:
        """
        Some eagle3 heads (e.g., nvidia/gpt-oss-120b-Eagle3-v2) do not use auxiliary
        hidden states and directly uses the last layer output just like eagle1.
        They might indicate this by setting "use_aux_hidden_state" to False
        inside the "eagle_config" dict of their hf_config.
        """
        if self.method != "eagle3":
            return False
        # Assume that eagle3 heads use aux hidden states by default
        use_aux_hidden_state = True
        eagle_config = getattr(self.draft_model_config.hf_config, "eagle_config", None)
        if eagle_config is not None:
            use_aux_hidden_state = eagle_config.get("use_aux_hidden_state", True)
        return use_aux_hidden_state

    def validate_same_kv_cache_group(self, kv_cache_config: KVCacheConfig) -> None:
        """
        Validate that all eagle layers belong to the same KVCacheGroup.
        Need this assumption to ensure all eagle layers can use the
        same AttentionMetadata.
        May extend to multiple AttentionMetadata in the future.
        """
        kv_cache_groups: dict[str, int] = {}
        for id, kv_cache_group in enumerate(kv_cache_config.kv_cache_groups):
            for layer_name in kv_cache_group.layer_names:
                kv_cache_groups[layer_name] = id
        assert (
            len(
                set(
                    [
                        kv_cache_groups[layer_name]
                        for layer_name in self.attn_layer_names
                    ]
                )
            )
            == 1
        ), "All eagle layers should belong to the same kv cache group"

    def _pad_batch_across_dp(
        self,
        num_tokens_unpadded: int,
        num_tokens_padded: int,
    ) -> tuple[int, torch.Tensor]:
        # TODO(Flechman): support DBO ubatching
        should_ubatch, num_toks_across_dp, _ = coordinate_batch_across_dp(
            num_tokens_unpadded=num_tokens_unpadded,
            parallel_config=self.vllm_config.parallel_config,
            allow_microbatching=False,
            allow_dp_padding=self.use_cuda_graph,
            num_tokens_padded=num_tokens_padded,
            uniform_decode=None,
            num_scheduled_tokens_per_request=None,
        )
        assert not should_ubatch, "DBO ubatching not implemented for EAGLE"

        num_tokens_dp_padded = num_tokens_padded
        if num_toks_across_dp is not None:
            num_tokens_dp_padded = int(num_toks_across_dp[self.dp_rank].item())
        return num_tokens_dp_padded, num_toks_across_dp


# NOTE(woosuk): Currently, the below code is not used and we always use argmax
# to sample the draft tokens. We will use this after we find a way to manage
# the draft prob tensor.
# Refer to https://github.com/vllm-project/vllm/pull/16899 for the details.
# FIXME(woosuk): The logic here is duplicated with the main sampling code.
# We should refactor this to reuse the same sampling implementation.
def compute_probs_and_sample_next_token(
    logits: torch.Tensor,
    sampling_metadata: SamplingMetadata,
) -> tuple[torch.Tensor, torch.Tensor]:
    if sampling_metadata.all_greedy:
        # For greedy requests, draft_probs is not used in rejection sampling.
        # Therefore, we can just return the logits.
        probs = logits
        next_token_ids = logits.argmax(dim=-1)
        return next_token_ids, probs

    assert sampling_metadata.temperature is not None

    # Use epsilon comparison to detect greedy sampling (temperature ~ 0.0)
    # consistent with sampler.py's _SAMPLING_EPS threshold
    temperature = sampling_metadata.temperature
    # Avoid division by zero if there are greedy requests.
    if not sampling_metadata.all_random:
        is_greedy = temperature < _SAMPLING_EPS
        temperature = torch.where(is_greedy, 1.0, temperature)
    logits.div_(temperature.view(-1, 1))
    probs = logits.softmax(dim=-1, dtype=torch.float32)

    # NOTE(woosuk): Currently, we ignore most of the sampling parameters in
    # generating the draft tokens. We only use the temperature. While this
    # could degrade the acceptance rate, it does not affect the distribution
    # of the generated tokens after rejection sampling.

    # TODO(woosuk): Consider seeds.
    q = torch.empty_like(probs)
    q.exponential_()
    # NOTE(woosuk): We shouldn't use `probs.div_(q)` because the draft_probs
    # will be used later for rejection sampling.
    next_token_ids = probs.div(q).argmax(dim=-1).view(-1)
    if not sampling_metadata.all_random:
        greedy_token_ids = probs.argmax(dim=-1)
        next_token_ids = torch.where(
            is_greedy,
            greedy_token_ids,
            next_token_ids,
        )
    return next_token_ids, probs<|MERGE_RESOLUTION|>--- conflicted
+++ resolved
@@ -71,9 +71,7 @@
         self.device = device
         self.dtype = vllm_config.model_config.dtype
         self.max_model_len = vllm_config.model_config.max_model_len
-<<<<<<< HEAD
-        self.block_size = vllm_config.cache_config.block_size
-
+        
         if self.method == "ngram-eagle":
             self.num_speculative_tokens = (
                 self.speculative_config.num_speculative_tokens_per_method["eagle"]
@@ -87,8 +85,6 @@
             self.num_speculative_tokens,
         )
 
-=======
->>>>>>> 5ac55eb3
         self.dp_rank = vllm_config.parallel_config.data_parallel_rank
         self.max_num_tokens = vllm_config.scheduler_config.max_num_batched_tokens
         self.token_arange_np = np.arange(self.max_num_tokens)
