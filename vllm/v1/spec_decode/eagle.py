# SPDX-License-Identifier: Apache-2.0
import torch
import torch.nn as nn
import triton
import triton.language as tl

from vllm.config import VllmConfig, set_current_vllm_config
from vllm.forward_context import set_forward_context
from vllm.logger import init_logger
from vllm.model_executor.model_loader.loader import get_model_loader
from vllm.model_executor.model_loader.utils import set_default_torch_dtype
from vllm.model_executor.models.llama_eagle import EagleLlamaForCausalLM
from vllm.model_executor.models.llama_eagle3 import Eagle3LlamaForCausalLM
from vllm.v1.attention.backends.flash_attn import FlashAttentionMetadata
from vllm.v1.sample.metadata import SamplingMetadata

logger = init_logger(__name__)

PADDING_SLOT_ID = -1


class EagleProposer:

    def __init__(
        self,
        vllm_config: VllmConfig,
        device: torch.device,
    ):
        self.vllm_config = vllm_config
        self.num_speculative_tokens = (
            vllm_config.speculative_config.num_speculative_tokens)
        self.max_model_len = vllm_config.model_config.max_model_len
        self.block_size = vllm_config.cache_config.block_size
        # We need +1 here because the arange is used to set query_start_loc,
        # which has one more element than batch_size.
        self.arange = torch.arange(vllm_config.scheduler_config.max_num_seqs +
                                   1,
                                   device=device,
                                   dtype=torch.int32)

    def propose(
        self,
        # [num_tokens]
        target_token_ids: torch.Tensor,
        # [num_tokens]
        target_positions: torch.Tensor,
        # [num_tokens, hidden_size]
        target_hidden_states: torch.Tensor,
        # [num_tokens]
        target_slot_mapping: torch.Tensor,
        # [batch_size]
        next_token_ids: torch.Tensor,
        # [batch_size + 1] starting with 0
        cu_num_tokens: torch.Tensor,
        # [batch_size, max_num_blocks_per_req]
        block_table: torch.Tensor,
        sampling_metadata: SamplingMetadata,
    ) -> torch.Tensor:
        num_tokens = target_token_ids.shape[0]
        batch_size = next_token_ids.shape[0]
        last_token_indices = cu_num_tokens[1:] - 1

        input_ids = torch.empty_like(target_token_ids)
        # Shift the input ids by one token.
        # E.g., [a1, b1, b2, c1, c2, c3] -> [b1, b2, c1, c2, c3, c3]
        input_ids[:-1] = target_token_ids[1:]
        # Replace the last token with the next token.
        # E.g., [b1, b2, c1, c2, c3, c3] -> [a2, b2, b3, c2, c3, c4]
        input_ids[last_token_indices] = next_token_ids

        # FA requires seq_len to have dtype int32.
        seq_lens = (target_positions[last_token_indices] + 1).int()

        # FIXME(woosuk): The below two ops cause synchronization. Optimize.
        max_seq_len = seq_lens.max().item()
        max_num_tokens = (cu_num_tokens[1:] - cu_num_tokens[:-1]).max().item()
        attn_metadata = FlashAttentionMetadata(
            num_actual_tokens=num_tokens,
            max_query_len=max_num_tokens,
            query_start_loc=cu_num_tokens,
            max_seq_len=max_seq_len,
            seq_lens=seq_lens,
            block_table=block_table,
            slot_mapping=target_slot_mapping,
            # TODO(woosuk): Support cascade attention.
            use_cascade=False,
            common_prefix_len=0,
            cu_prefix_query_lens=None,
            prefix_kv_lens=None,
            suffix_kv_lens=None,
        )

        with set_forward_context(attn_metadata, self.vllm_config):
            hidden_states_logits, hidden_states_fwd = self.model(
                input_ids=input_ids,
                hidden_states=target_hidden_states,
                positions=target_positions,
            )
        sample_hidden_states = hidden_states_logits[last_token_indices]
        logits = self.model.compute_logits(sample_hidden_states, None)
        draft_token_ids = logits.argmax(dim=-1)

        # Early exit if there is only one draft token to be generated.
        if self.num_speculative_tokens == 1:
            # [batch_size, 1]
            return draft_token_ids.view(-1, 1)

        # Generate the remaining draft tokens.
        draft_token_ids_list = [draft_token_ids]

        positions = target_positions[last_token_indices]
        hidden_states = hidden_states_fwd[last_token_indices]
        attn_metadata.num_actual_tokens = batch_size
        attn_metadata.max_query_len = 1
        attn_metadata.query_start_loc = self.arange[:batch_size + 1]
        for _ in range(self.num_speculative_tokens - 1):
            # Update the inputs.
            input_ids = draft_token_ids_list[-1]
            positions += 1

            # NOTE(woosuk): We should handle the case where the draft model
            # generates tokens beyond the max model length. Since it is complex
            # to remove such requests from the batch, we keep them in the batch
            # but adjust the position ids and slot mappings to avoid the
            # out-of-range access during the model execution. The draft tokens
            # generated with this adjustment should be ignored.
            exceeds_max_model_len = positions >= self.max_model_len
            # Mask out the position ids that exceed the max model length.
            # Otherwise, we may get out-of-range error in RoPE.
            clamped_positions = torch.where(exceeds_max_model_len, 0,
                                            positions)

            # Increment the sequence lengths.
            attn_metadata.max_seq_len += 1
            attn_metadata.seq_lens += 1
            # Consider max model length.
            attn_metadata.max_seq_len = min(attn_metadata.max_seq_len,
                                            self.max_model_len)
            # For the requests that exceed the max model length, we set the
            # sequence length to 1 to minimize their overheads in attention.
            attn_metadata.seq_lens.masked_fill_(exceeds_max_model_len, 1)

            # Compute the slot mapping.
            block_numbers = clamped_positions // self.block_size
            block_ids = block_table.gather(dim=1,
                                           index=block_numbers.view(-1, 1))
            block_ids = block_ids.view(-1)
            attn_metadata.slot_mapping = (block_ids * self.block_size +
                                          clamped_positions % self.block_size)
            # Mask out the slot mappings that exceed the max model length.
            # Otherwise, the KV cache will be inadvertently updated with the
            # padding tokens.
            attn_metadata.slot_mapping.masked_fill_(exceeds_max_model_len,
                                                    PADDING_SLOT_ID)

            # Run the model.
            with set_forward_context(attn_metadata, self.vllm_config):
                hidden_states_logits, hidden_states = self.model(
                    input_ids=input_ids,
                    hidden_states=hidden_states,
                    positions=clamped_positions,
                )
            logits = self.model.compute_logits(hidden_states_logits, None)
            draft_token_ids = logits.argmax(dim=-1)
            draft_token_ids_list.append(draft_token_ids)

        # [batch_size, num_speculative_tokens]
        draft_token_ids = torch.stack(draft_token_ids_list, dim=1)
        return draft_token_ids

    @staticmethod
    def prepare_inputs(
        # [batch_size + 1]
        cu_target_query_lens: torch.Tensor,
        # [batch_size]
        num_rejected_tokens: torch.Tensor,
    ) -> tuple[torch.Tensor, torch.Tensor]:
        # cu_target_query_lens: [0, a, a + b, a + b + c]
        # num_rejected_tokens: [n1, n2, n3]
        # num_tokens_per_req: [a - n1, b - n2, c - n3]
        # cu_num_tokens: [0, a - n1, a + b - n1 - n2, a + b + c - n1 - n2 - n3]
        # token_indices: [0, 1, ..., a - n1 - 1,
        #                 a, a + 1, ..., a + b - n2 - 1,
        #                 a + b, a + b + 1, ..., a + b + c - n3 - 1]

        # [0, a, a + b, a + b + c] -> [a, b, c]
        query_len_per_req = (cu_target_query_lens[1:] -
                             cu_target_query_lens[:-1])
        # [a, b, c] -> [a - n1, b - n2, c - n3]
        num_tokens_per_req = query_len_per_req - num_rejected_tokens

        cu_num_tokens = torch.empty_like(cu_target_query_lens)
        torch.cumsum(num_tokens_per_req, dim=0, out=cu_num_tokens[1:])
        cu_num_tokens[0] = 0

        # FIXME(woosuk): Avoid synchronization.
        num_tokens = cu_num_tokens[-1].item()
        token_indices = torch.empty(
            num_tokens,
            dtype=torch.int32,
            device=cu_num_tokens.device,
        )

        batch_size = num_rejected_tokens.shape[0]
        BLOCK_SIZE = 1024
        prepare_input_kernel[(batch_size, )](
            token_indices,
            cu_target_query_lens,
            cu_num_tokens,
            BLOCK_SIZE=BLOCK_SIZE,
        )
        return cu_num_tokens, token_indices

    def load_model(self, target_model: nn.Module) -> None:
        loader = get_model_loader(self.vllm_config.load_config)
        target_layer_num = self.vllm_config.model_config.get_num_layers(
            self.vllm_config.parallel_config)

        draft_model_config = \
            self.vllm_config.speculative_config.draft_model_config
        # FIXME(lily): This does not handle with distributed inference.
        target_device = self.vllm_config.device_config.device
        # We need to set the vllm_config here to register attention
        # layers in the forward context.
        with set_default_torch_dtype(
                draft_model_config.dtype), set_current_vllm_config(
                    self.vllm_config):
<<<<<<< HEAD
            self.model = EagleLlamaForCausalLM(
                model_config=draft_model_config,
                start_layer_id=target_layer_num).to(target_device)
            # TODO: implement it
            self.attn_layer_name = "TODO"

        self.model.load_weights(
=======
            if self.vllm_config.speculative_config.method == "eagle":
                self.model = EagleLlamaForCausalLM(
                    model_config=draft_model_config,
                    start_layer_id=target_layer_num).to(target_device)
            else:
                assert self.vllm_config.speculative_config.method == "eagle3"
                self.model = Eagle3LlamaForCausalLM(
                    model_config=draft_model_config,
                    start_layer_id=target_layer_num).to(target_device)

        loaded_weights = self.model.load_weights(
>>>>>>> 5e83a727
            loader.get_all_weights(
                self.vllm_config.speculative_config.draft_model_config,
                self.model))
        if self.vllm_config.speculative_config.method == "eagle3":
            if "model.embed_tokens.weight" not in loaded_weights:
                logger.info(
                    "Loading EAGLE embedding weights from the target model.")
                self.model.model.embed_tokens = target_model.model.embed_tokens
        else:
            logger.info("Loading EAGLE LM head weights from the target model.")
            self.model.lm_head = target_model.lm_head


# NOTE(woosuk): Currently, the below code is not used and we always use argmax
# to sample the draft tokens. We will use this after we find a way to manage
# the draft prob tensor.
# Refer to https://github.com/vllm-project/vllm/pull/16899 for the details.
# FIXME(woosuk): The logic here is duplicated with the main sampling code.
# We should refactor this to reuse the same sampling implementation.
def compute_probs_and_sample_next_token(
    logits: torch.Tensor,
    sampling_metadata: SamplingMetadata,
) -> tuple[torch.Tensor, torch.Tensor]:
    if sampling_metadata.all_greedy:
        # For greedy requests, draft_probs is not used in rejection sampling.
        # Therefore, we can just return the logits.
        probs = logits
        next_token_ids = logits.argmax(dim=-1)
        return next_token_ids, probs

    is_greedy = sampling_metadata.temperature == -1
    temperature = torch.where(is_greedy, 1.0, sampling_metadata.temperature)
    logits.div_(temperature.view(-1, 1))
    probs = logits.softmax(dim=-1, dtype=torch.float32)

    # NOTE(woosuk): Currently, we ignore most of the sampling parameters in
    # generating the draft tokens. We only use the temperature. While this
    # could degrade the acceptance rate, it does not affect the distribution
    # of the generated tokens after rejection sampling.

    # TODO(woosuk): Consider seeds.
    q = torch.empty_like(probs)
    q.exponential_()
    # NOTE(woosuk): We shouldn't use `probs.div_(q)` because the draft_probs
    # will be used later for rejection sampling.
    next_token_ids = probs.div(q).argmax(dim=-1).view(-1)
    if not sampling_metadata.all_random:
        greedy_token_ids = probs.argmax(dim=-1)
        next_token_ids = torch.where(
            is_greedy,
            greedy_token_ids,
            next_token_ids,
        )
    return next_token_ids, probs


@triton.jit
def prepare_input_kernel(
    out_ptr,
    cu_query_lens_ptr,
    cu_num_tokens_ptr,
    BLOCK_SIZE: tl.constexpr,
):
    pid = tl.program_id(0)

    # [start_pos, end_pos)
    start_pos = tl.load(cu_num_tokens_ptr + pid)
    end_pos = tl.load(cu_num_tokens_ptr + pid + 1)
    num_tokens = end_pos - start_pos

    index_start = tl.load(cu_query_lens_ptr + pid)

    num_blocks = tl.cdiv(num_tokens, BLOCK_SIZE)
    for i in tl.range(num_blocks):
        offset = i * BLOCK_SIZE + tl.arange(0, BLOCK_SIZE)
        tl.store(
            out_ptr + start_pos + offset,
            index_start + offset,
            mask=offset < num_tokens,
        )<|MERGE_RESOLUTION|>--- conflicted
+++ resolved
@@ -225,15 +225,6 @@
         with set_default_torch_dtype(
                 draft_model_config.dtype), set_current_vllm_config(
                     self.vllm_config):
-<<<<<<< HEAD
-            self.model = EagleLlamaForCausalLM(
-                model_config=draft_model_config,
-                start_layer_id=target_layer_num).to(target_device)
-            # TODO: implement it
-            self.attn_layer_name = "TODO"
-
-        self.model.load_weights(
-=======
             if self.vllm_config.speculative_config.method == "eagle":
                 self.model = EagleLlamaForCausalLM(
                     model_config=draft_model_config,
@@ -243,9 +234,10 @@
                 self.model = Eagle3LlamaForCausalLM(
                     model_config=draft_model_config,
                     start_layer_id=target_layer_num).to(target_device)
+            # TODO: implement it
+            self.attn_layer_name = "TODO"
 
         loaded_weights = self.model.load_weights(
->>>>>>> 5e83a727
             loader.get_all_weights(
                 self.vllm_config.speculative_config.draft_model_config,
                 self.model))
