--- conflicted
+++ resolved
@@ -1055,7 +1055,6 @@
         cudagraphs_enabled = use_cudagraphs and self.use_cuda_graph
         if cudagraphs_enabled and num_tokens <= self.cudagraph_batch_sizes[-1]:
             num_tokens = self.vllm_config.pad_for_cudagraph(num_tokens)
-<<<<<<< HEAD
             # FIXME: when using tree-based specdec, adjust number of forward-passes
             # according to the depth of the tree.
             for _ in range(self.num_speculative_tokens):
@@ -1064,7 +1063,7 @@
                     self.vllm_config,
                     num_tokens=num_tokens,
                     cudagraph_runtime_mode=CUDAGraphMode.PIECEWISE
-                    if use_cudagraphs
+                    if cudagraphs_enabled
                     else CUDAGraphMode.NONE,
                 ):
                     if self.supports_mm_inputs:
@@ -1080,30 +1079,6 @@
                         hidden_states=self.hidden_states[:num_tokens],
                         inputs_embeds=inputs_embeds,
                     )
-=======
-
-        with set_forward_context(
-            None,
-            self.vllm_config,
-            num_tokens=num_tokens,
-            cudagraph_runtime_mode=(
-                CUDAGraphMode.PIECEWISE if cudagraphs_enabled else CUDAGraphMode.NONE
-            ),
-        ):
-            if self.supports_mm_inputs:
-                input_ids = None
-                inputs_embeds = self.inputs_embeds[:num_tokens]
-            else:
-                input_ids = self.input_ids[:num_tokens]
-                inputs_embeds = None
-
-            self.model(
-                input_ids=input_ids,
-                positions=self._get_positions(num_tokens),
-                hidden_states=self.hidden_states[:num_tokens],
-                inputs_embeds=inputs_embeds,
-            )
->>>>>>> 0ce743f4
 
     def _get_attention_metadata_builder(self) -> AttentionMetadataBuilder:
         """Find and return the attention metadata builders for EAGLE layers.
