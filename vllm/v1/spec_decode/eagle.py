--- conflicted
+++ resolved
@@ -157,12 +157,8 @@
         next_token_ids: torch.Tensor,
         common_attn_metadata: CommonAttentionMetadata,
         sampling_metadata: SamplingMetadata,
-<<<<<<< HEAD
-    ) -> tuple[list[list[int]], list[torch.Tensor]]:
-=======
         mm_embeds: Optional[list[torch.Tensor]] = None,
-    ) -> torch.Tensor:
->>>>>>> 41c80698
+    ) -> tuple[torch.Tensor, torch.Tensor]:
         num_tokens = target_token_ids.shape[0]
         batch_size = next_token_ids.shape[0]
         last_token_indices = common_attn_metadata.query_start_loc[1:] - 1
@@ -228,10 +224,6 @@
                 last_hidden_states, hidden_states = ret_hidden_states
         sample_hidden_states = last_hidden_states[last_token_indices]
         logits = self.model.compute_logits(sample_hidden_states, None)
-<<<<<<< HEAD
-        draft_token_ids, draft_probs = compute_probs_and_sample_next_token(
-            logits, sampling_metadata)
-=======
         positions = target_positions[last_token_indices]
         hidden_states = hidden_states[last_token_indices]
 
@@ -247,8 +239,8 @@
             # [batch_size, num_tree_tokens]
             return torch.cat(draft_token_ids_list, dim=1)
 
-        draft_token_ids = logits.argmax(dim=-1)
->>>>>>> 41c80698
+        draft_token_ids, draft_probs = compute_probs_and_sample_next_token(
+            logits, sampling_metadata)
 
         # Early exit if there is only one draft token to be generated.
         if self.num_speculative_tokens == 1:
@@ -265,7 +257,7 @@
 
         # Generate the remaining draft tokens.
         # Each tensor in the list has shape [batch_size].
-        draft_token_ids_list: list[torch.Tensor] = [draft_token_ids]
+        draft_token_ids_list = [draft_token_ids]
         # Each tensor in the list has shape [batch_size, vocab_size].
         draft_probs_list: list[torch.Tensor] = [draft_probs]
 
@@ -345,14 +337,9 @@
             hidden_states = hidden_states[:batch_size]
             logits = self.model.compute_logits(last_hidden_states[:batch_size],
                                                None)
-<<<<<<< HEAD
-
             # TODO(wenlong): get more than one token for tree attention
             draft_token_ids, draft_probs = compute_probs_and_sample_next_token(
                 logits, sampling_metadata)
-=======
-            draft_token_ids = logits.argmax(dim=-1)
->>>>>>> 41c80698
             draft_token_ids_list.append(draft_token_ids)
             draft_probs_list.append(draft_probs)
 
@@ -681,12 +668,6 @@
     ) -> None:
         with set_forward_context(None, self.vllm_config,
                                  num_tokens=num_tokens):
-<<<<<<< HEAD
-            ret_hidden_states = self.model(
-                self.input_ids[:num_tokens],
-                self.positions[:num_tokens],
-                self.hidden_states[:num_tokens],
-=======
             if self.is_multimodal_model:
                 input_ids = None
                 inputs_embeds = self.inputs_embeds[:num_tokens]
@@ -694,12 +675,11 @@
                 input_ids = self.input_ids[:num_tokens]
                 inputs_embeds = None
 
-            self.model(
+            ret_hidden_states = self.model(
                 input_ids=input_ids,
                 positions=self.positions[:num_tokens],
                 hidden_states=self.hidden_states[:num_tokens],
                 inputs_embeds=inputs_embeds,
->>>>>>> 41c80698
             )
             if self.method == "deepseek_mtp":
                 last_hidden_states = ret_hidden_states
