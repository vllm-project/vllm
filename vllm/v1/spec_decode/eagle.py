# SPDX-License-Identifier: Apache-2.0
# SPDX-FileCopyrightText: Copyright contributors to the vLLM project
import ast
from dataclasses import replace
from typing import Optional

import numpy as np
import torch
import torch.nn as nn

from vllm.attention.layer import Attention
from vllm.config import (CompilationLevel, VllmConfig,
                         get_layers_from_vllm_config)
from vllm.distributed.parallel_state import get_pp_group
from vllm.forward_context import set_forward_context
from vllm.logger import init_logger
from vllm.model_executor.model_loader import get_model
from vllm.model_executor.models import supports_multimodal
from vllm.model_executor.models.llama_eagle3 import Eagle3LlamaForCausalLM
from vllm.utils import is_pin_memory_available
from vllm.v1.attention.backends.flash_attn import FlashAttentionMetadata
from vllm.v1.attention.backends.tree_attn import (TreeAttentionMetadata,
                                                  TreeAttentionMetadataBuilder)
from vllm.v1.attention.backends.utils import CommonAttentionMetadata
from vllm.v1.kv_cache_interface import KVCacheConfig
from vllm.v1.sample.metadata import SamplingMetadata

logger = init_logger(__name__)

PADDING_SLOT_ID = -1


class EagleProposer:

    def __init__(
        self,
        vllm_config: VllmConfig,
        device: torch.device,
        runner=None,
    ):
        self.vllm_config = vllm_config
        self.speculative_config = vllm_config.speculative_config
        self.draft_model_config = self.speculative_config.draft_model_config
        self.method = self.speculative_config.method

        self.runner = runner
        self.dtype = vllm_config.model_config.dtype
        self.max_model_len = vllm_config.model_config.max_model_len
        self.block_size = vllm_config.cache_config.block_size
        self.num_speculative_tokens = (
            self.speculative_config.num_speculative_tokens)
        self.max_num_tokens = (
            vllm_config.scheduler_config.max_num_batched_tokens)
        self.token_arange_np = np.arange(self.max_num_tokens)
        # We need to get the hidden size from the draft model config because
        # the draft model's hidden size can be different from the target model's
        # hidden size (e.g., Llama 3.3 70B).
        self.hidden_size = self.draft_model_config.get_hidden_size()

        self.is_multimodal_model = vllm_config.model_config \
            .is_multimodal_model

        self.use_cuda_graph = (self.vllm_config.compilation_config.level
                               == CompilationLevel.PIECEWISE and
                               not self.vllm_config.model_config.enforce_eager)
        self.cudagraph_batch_sizes = list(
            reversed(
                self.vllm_config.compilation_config.cudagraph_capture_sizes))

        # persistent buffers for cuda graph
        self.input_ids = torch.zeros(self.max_num_tokens,
                                     dtype=torch.int32,
                                     device=device)
        self.positions = torch.zeros(self.max_num_tokens,
                                     dtype=torch.int64,
                                     device=device)
        self.hidden_states = torch.zeros(
            (self.max_num_tokens, self.hidden_size),
            dtype=self.dtype,
            device=device)
<<<<<<< HEAD
        # We need +1 here because the arange is used to set query_start_loc,
        # which has one more element than batch_size.
        max_num_slots_for_arange = max(
            vllm_config.scheduler_config.max_num_seqs + 1, self.max_num_tokens)
        self.arange = torch.arange(max_num_slots_for_arange,
                                   device=device,
                                   dtype=torch.int32)
=======

        max_batch_size = vllm_config.scheduler_config.max_num_seqs
        self.arange = torch.arange(
            # We need +1 here because the arange is used to set query_start_loc,
            # which has one more element than batch_size.
            max_batch_size + 1,
            device=device,
            dtype=torch.int32,
        )

        self.inputs_embeds = torch.zeros(
            (self.max_num_tokens, self.hidden_size),
            dtype=self.dtype,
            device=device)

        # Parse the speculative token tree.
        spec_token_tree = self.speculative_config.speculative_token_tree
        self.tree_choices: list[tuple[int,
                                      ...]] = ast.literal_eval(spec_token_tree)
        tree_depth = len(self.tree_choices[-1])
        # Precompute per-level properties of the tree.
        num_drafts_per_level = [0] * tree_depth
        for node in self.tree_choices:
            num_drafts_per_level[len(node) - 1] += 1
        self.cu_drafts_per_level = [num_drafts_per_level[0]]
        self.child_drafts_per_level = [num_drafts_per_level[0]]
        for level in range(1, tree_depth):
            self.cu_drafts_per_level.append(self.cu_drafts_per_level[-1] +
                                            num_drafts_per_level[level])
            self.child_drafts_per_level.append(num_drafts_per_level[level] //
                                               num_drafts_per_level[level - 1])
        # Find the first level where the tree branches off into one or more
        # children.
        self.first_branching_level = None
        for level in range(tree_depth):
            if self.cu_drafts_per_level[level] > level + 1:
                self.first_branching_level = level
                break
        # Precompute draft position offsets in flattened tree.
        self.tree_draft_pos_offsets = torch.arange(
            1,
            len(self.tree_choices) + 1,
            device=device,
            dtype=torch.int32,
        ).repeat(max_batch_size, 1)
>>>>>>> 1106bff2

    def propose(
        self,
        # [num_tokens]
        target_token_ids: torch.Tensor,
        # [num_tokens]
        target_positions: torch.Tensor,
        # [num_tokens, hidden_size]
        target_hidden_states: torch.Tensor,
        # [batch_size]
        next_token_ids: torch.Tensor,
        last_token_indices: torch.Tensor | None,
        common_attn_metadata: CommonAttentionMetadata,
        sampling_metadata: SamplingMetadata,
        mm_embeds: Optional[list[torch.Tensor]] = None,
    ) -> torch.Tensor:
        num_tokens = target_token_ids.shape[0]
        batch_size = next_token_ids.shape[0]

        if last_token_indices is None:
            last_token_indices = common_attn_metadata.query_start_loc[1:] - 1

        if self.method == "eagle3":
            assert isinstance(self.model, Eagle3LlamaForCausalLM)
            target_hidden_states = self.model.combine_hidden_states(
                target_hidden_states)
            assert target_hidden_states.shape[-1] == self.hidden_size

        # Shift the input ids by one token.
        # E.g., [a1, b1, b2, c1, c2, c3] -> [b1, b2, c1, c2, c3, c3]
        self.input_ids[:num_tokens - 1] = target_token_ids[1:]
        # Replace the last token with the next token.
        # E.g., [b1, b2, c1, c2, c3, c3] -> [a2, b2, b3, c2, c3, c4]
        self.input_ids[last_token_indices] = next_token_ids

        assert self.runner is not None

        # FIXME: need to consider multiple kv_cache_groups
        attn_metadata = self.runner.attn_metadata_builders[
            0].build_for_drafting(common_attn_metadata=common_attn_metadata,
                                  draft_index=0)

        # At this moment, we assume all eagle layers belong to the same KV
        # cache group, thus using the same attention metadata.
        per_layer_attn_metadata = {}
        for layer_name in self.attn_layer_names:
            per_layer_attn_metadata[layer_name] = attn_metadata
        if self.use_cuda_graph and \
            num_tokens <= self.cudagraph_batch_sizes[-1]:
            num_input_tokens = self.vllm_config.pad_for_cudagraph(num_tokens)
        else:
            num_input_tokens = num_tokens
        # copy inputs to buffer for cudagraph
        self.positions[:num_tokens] = target_positions
        self.hidden_states[:num_tokens] = target_hidden_states
        if self.is_multimodal_model:
            input_ids = self.input_ids[:num_tokens]
            inputs_embeds = self.model.get_input_embeddings(
                input_ids,
                multimodal_embeddings=mm_embeds or None,
            )
            self.inputs_embeds[:num_tokens] = inputs_embeds
            inputs_embeds = self.inputs_embeds[:num_input_tokens]
            input_ids = None
        else:
            inputs_embeds = None
            input_ids = self.input_ids[:num_input_tokens]

        with set_forward_context(per_layer_attn_metadata,
                                 self.vllm_config,
                                 num_tokens=num_input_tokens):
            ret_hidden_states = self.model(
                input_ids=input_ids,
                positions=self.positions[:num_input_tokens],
                hidden_states=self.hidden_states[:num_input_tokens],
                inputs_embeds=inputs_embeds,
            )
            if self.method == "deepseek_mtp":
                last_hidden_states = ret_hidden_states
            else:
                last_hidden_states, hidden_states = ret_hidden_states
        sample_hidden_states = last_hidden_states[last_token_indices]
        logits = self.model.compute_logits(sample_hidden_states, None)
        positions = target_positions[last_token_indices]
        hidden_states = hidden_states[last_token_indices]
        if self.first_branching_level == 0:
            # Branching has occurred at the root level. Draft using tree
            # attention.
            draft_token_ids_list = self.propose_tree(
                tree_root_level=0,
                batch_size=batch_size,
                logits=logits,
                positions=positions,
                hidden_states=hidden_states,
                common_attn_metadata=common_attn_metadata,
            )
            # [batch_size, num_tree_tokens]
            return torch.cat(draft_token_ids_list, dim=1)

        draft_token_ids = logits.argmax(dim=-1)

        # Early exit if there is only one draft token to be generated.
        if self.num_speculative_tokens == 1:
            # [batch_size, 1]
            return draft_token_ids.view(-1, 1)

        # TODO: Currently, MTP module released by deepseek only has
        # one layer. Adapt this code to support multiple layers once
        # there's a multi-layer MTP module.

        # Currently, only FlashAttention and TreeAttention support multi-token
        # eagle spec decode. This is because the code below
        # makes assumptions about attn_metadata attributes available.
        assert isinstance(attn_metadata,
                          (FlashAttentionMetadata, TreeAttentionMetadata))

        # Generate the remaining draft tokens.
        draft_token_ids_list = [draft_token_ids]

        if self.use_cuda_graph and \
            batch_size <= self.cudagraph_batch_sizes[-1]:
            input_batch_size = self.vllm_config.pad_for_cudagraph(batch_size)
        else:
            input_batch_size = batch_size
        attn_metadata.num_actual_tokens = batch_size
        attn_metadata.max_query_len = 1
        attn_metadata.query_start_loc = self.arange[:batch_size + 1]
        for token_index in range(self.num_speculative_tokens - 1):
            # Update the inputs.
            # cast to int32 is crucial when eagle model is compiled.
            # tensor.argmax() returns int64 by default.
            input_ids = draft_token_ids_list[-1].int()
            positions += 1

            # NOTE(woosuk): We should handle the case where the draft model
            # generates tokens beyond the max model length. Since it is complex
            # to remove such requests from the batch, we keep them in the batch
            # but adjust the position ids and slot mappings to avoid the
            # out-of-range access during the model execution. The draft tokens
            # generated with this adjustment should be ignored.
            exceeds_max_model_len = positions >= self.max_model_len
            # Mask out the position ids that exceed the max model length.
            # Otherwise, we may get out-of-range error in RoPE.
            clamped_positions = torch.where(exceeds_max_model_len, 0,
                                            positions)

            # Increment the sequence lengths.
            attn_metadata.max_seq_len += 1
            attn_metadata.seq_lens += 1
            # Consider max model length.
            attn_metadata.max_seq_len = min(attn_metadata.max_seq_len,
                                            self.max_model_len)
            # For the requests that exceed the max model length, we set the
            # sequence length to 1 to minimize their overheads in attention.
            attn_metadata.seq_lens.masked_fill_(exceeds_max_model_len, 1)

            # Compute the slot mapping.
            block_numbers = clamped_positions // self.block_size
            block_ids = attn_metadata.block_table.gather(
                dim=1, index=block_numbers.view(-1, 1))
            block_ids = block_ids.view(-1)
            attn_metadata.slot_mapping = (block_ids * self.block_size +
                                          clamped_positions % self.block_size)
            # Mask out the slot mappings that exceed the max model length.
            # Otherwise, the KV cache will be inadvertently updated with the
            # padding tokens.
            attn_metadata.slot_mapping.masked_fill_(exceeds_max_model_len,
                                                    PADDING_SLOT_ID)

            # copy inputs to buffer for cudagraph
            self.input_ids[:batch_size] = input_ids
            self.positions[:batch_size] = clamped_positions
            self.hidden_states[:batch_size] = hidden_states
            if self.is_multimodal_model:
                inputs_embeds = self.model.get_input_embeddings(input_ids)
                self.inputs_embeds[:batch_size] = inputs_embeds
                inputs_embeds = self.inputs_embeds[:input_batch_size]
                input_ids = None
            else:
                inputs_embeds = None
                input_ids = self.input_ids[:input_batch_size]

            # Run the model.
            with set_forward_context(per_layer_attn_metadata,
                                     self.vllm_config,
                                     num_tokens=input_batch_size):
                last_hidden_states, hidden_states = self.model(
                    input_ids=input_ids,
                    positions=self.positions[:input_batch_size],
                    hidden_states=self.hidden_states[:input_batch_size],
                    inputs_embeds=inputs_embeds,
                )
            hidden_states = hidden_states[:batch_size]
            logits = self.model.compute_logits(last_hidden_states[:batch_size],
                                               None)

            if self.first_branching_level == token_index + 1:
                # Branching has occurred. The remaining tokens are drafted
                # using tree attention.
                draft_token_ids_list += self.propose_tree(
                    tree_root_level=token_index + 1,
                    batch_size=batch_size,
                    logits=logits,
                    positions=positions,
                    hidden_states=hidden_states,
                    common_attn_metadata=common_attn_metadata,
                )
                # [batch_size, num_tree_tokens]
                return torch.cat(draft_token_ids_list, dim=1)

            draft_token_ids = logits.argmax(dim=-1)
            draft_token_ids_list.append(draft_token_ids)

        # [batch_size, num_speculative_tokens]
        draft_token_ids = torch.stack(draft_token_ids_list, dim=1)
        return draft_token_ids

<<<<<<< HEAD
    def prepare_inputs_deferred(self,
                                common_attn_metadata: CommonAttentionMetadata):
        """
        This function is used to prepare the inputs for the spec decode.
        It updates the common_attn_metadata for speculative decoding,
        but does not consider the rejected tokens. Instead, all tokens
        are included as inputs to the speculator, with the rejected tokens
        used as padding and filtered out later by `last_token_indices`.
        """
        query_start_loc_cpu = common_attn_metadata.query_start_loc_cpu

        new_query_len_per_req = (query_start_loc_cpu[1:] -
                                 query_start_loc_cpu[:-1])

        total_num_tokens = query_start_loc_cpu[-1].item()
        token_indices = self.arange[:total_num_tokens]

        spec_common_attn_metadata = CommonAttentionMetadata(
            query_start_loc=common_attn_metadata.query_start_loc,
            seq_lens=common_attn_metadata.seq_lens,
            query_start_loc_cpu=query_start_loc_cpu,
            seq_lens_cpu=common_attn_metadata.seq_lens_cpu,
            num_computed_tokens_cpu=common_attn_metadata.
            num_computed_tokens_cpu,
            num_reqs=common_attn_metadata.num_reqs,
            num_actual_tokens=total_num_tokens,
            max_query_len=new_query_len_per_req.max().item(),
            block_table_tensor=common_attn_metadata.block_table_tensor,
            slot_mapping=common_attn_metadata.slot_mapping[token_indices],
            causal=True,
        )

        return spec_common_attn_metadata, token_indices
=======
    def propose_tree(
        self,
        tree_root_level: int,
        batch_size: int,
        # [num_tokens, vocab_size]
        logits: torch.Tensor,
        # [num_tokens]
        positions: torch.Tensor,
        # [num_tokens, hidden_size]
        hidden_states: torch.Tensor,
        common_attn_metadata: CommonAttentionMetadata,
    ) -> list[torch.Tensor]:
        tree_attn_metadata_builder = self.runner.attn_metadata_builders[0]
        assert isinstance(tree_attn_metadata_builder,
                          TreeAttentionMetadataBuilder)

        total_num_drafts = self.cu_drafts_per_level[tree_root_level]
        level_num_drafts = total_num_drafts
        # Sample a draft token for each child at the tree root level.
        num_children = self.child_drafts_per_level[tree_root_level]
        if num_children == 1:
            draft_token_ids = logits.argmax(dim=-1).view(batch_size, -1)
        else:
            draft_token_ids = torch.topk(logits, num_children,
                                         dim=-1).indices.view(batch_size, -1)
        draft_token_ids_list = [draft_token_ids]
        draft_hidden_states = hidden_states.view(batch_size, 1, -1)

        # Initialize empty tensors for concatenation with the level outputs.
        tree_input_ids = torch.empty(0,
                                     device=self.input_ids.device,
                                     dtype=self.input_ids.dtype)
        tree_positions = torch.empty(0,
                                     device=self.positions.device,
                                     dtype=self.positions.dtype)
        tree_hidden_states = torch.empty(0,
                                         device=self.hidden_states.device,
                                         dtype=self.hidden_states.dtype)
        # Precompute the draft token positions.
        flattened_draft_positions = (
            positions.view(batch_size, -1) +
            self.tree_draft_pos_offsets[:batch_size, :])
        tree_depth = len(self.cu_drafts_per_level)
        for level in range(tree_root_level, tree_depth - 1):
            # Get draft positions for RoPE.
            draft_positions = positions + (level + 1)
            exceeds_max_model_len = (positions +
                                     total_num_drafts) >= self.max_model_len
            # Mask out the position ids that exceed the max model length.
            # Otherwise, we may get out-of-range error in RoPE.
            clamped_draft_positions = torch.where(
                exceeds_max_model_len,
                0,
                draft_positions,
            )
            if level_num_drafts > 1:
                # Repeat the positions for each draft at this level.
                draft_positions = clamped_draft_positions.repeat_interleave(
                    level_num_drafts).reshape(batch_size, -1)

            if num_children > 1:
                # Repeat draft hidden states for each child.
                draft_hidden_states = draft_hidden_states.repeat_interleave(
                    num_children, dim=1)

            # Concatenate the draft tokens, positions, and hidden states.
            tree_input_ids = torch.cat([tree_input_ids, draft_token_ids],
                                       dim=1)
            tree_positions = torch.cat([tree_positions, draft_positions],
                                       dim=1)
            tree_hidden_states = torch.cat(
                [tree_hidden_states, draft_hidden_states], dim=1)

            # Build new attention metadata for the next level of drafts.
            # This is necessary to support tree attention.
            query_len = total_num_drafts - tree_root_level
            common_attn_metadata = replace(
                common_attn_metadata,
                query_start_loc=query_len * self.arange[:batch_size + 1],
                seq_lens=common_attn_metadata.seq_lens + level_num_drafts,
                num_actual_tokens=batch_size * query_len,
                max_query_len=query_len,
            )
            attn_metadata = tree_attn_metadata_builder.build_for_drafting(
                common_attn_metadata=common_attn_metadata,
                draft_index=tree_root_level + 1,
            )

            # Apply new attention metadata to all layers.
            per_layer_attn_metadata = {}
            for layer_name in self.attn_layer_names:
                per_layer_attn_metadata[layer_name] = attn_metadata

            # Consider max model length.
            attn_metadata.max_seq_len = min(attn_metadata.max_seq_len,
                                            self.max_model_len)
            # For the requests that exceed the max model length, we set the
            # sequence length to 1 to minimize their overheads in attention.
            attn_metadata.seq_lens.masked_fill_(exceeds_max_model_len, 1)

            # Compute the slot mapping.
            query_positions = flattened_draft_positions[:, level:level +
                                                        query_len]
            block_numbers = query_positions // self.block_size
            block_ids = attn_metadata.block_table.gather(dim=1,
                                                         index=block_numbers)
            slot_mapping = (block_ids * self.block_size +
                            query_positions % self.block_size)
            # Mask out the slot mappings that exceed the max model length.
            # Otherwise, the KV cache will be inadvertently updated with the
            # padding tokens.
            slot_mapping[exceeds_max_model_len] = PADDING_SLOT_ID
            attn_metadata.slot_mapping = slot_mapping.view(-1)

            # Copy inputs to buffer for cudagraph.
            num_tokens = attn_metadata.num_actual_tokens
            input_ids = tree_input_ids.view(-1)
            self.input_ids[:num_tokens] = input_ids
            self.positions[:num_tokens] = tree_positions.view(-1)
            self.hidden_states[:num_tokens] = tree_hidden_states.view(
                num_tokens, -1)

            if self.use_cuda_graph and \
                num_tokens <= self.cudagraph_batch_sizes[-1]:
                num_input_tokens = self.vllm_config.pad_for_cudagraph(
                    num_tokens)
            else:
                num_input_tokens = num_tokens
            # Run the model.
            with set_forward_context(per_layer_attn_metadata,
                                     self.vllm_config,
                                     num_tokens=num_input_tokens):
                last_hidden_states, hidden_states = self.model(
                    input_ids=self.input_ids[:num_input_tokens],
                    positions=self.positions[:num_input_tokens],
                    hidden_states=self.hidden_states[:num_input_tokens],
                    inputs_embeds=None,
                )

            # Get the output hidden states for the draft tokens.
            draft_hidden_states = hidden_states[:num_tokens].view(
                batch_size, query_len, -1)[:, -level_num_drafts:]
            draft_last_hidden_states = last_hidden_states[:num_tokens].view(
                batch_size, query_len, -1)[:, -level_num_drafts:]

            # Get the output logits for the draft tokens.
            logits = self.model.compute_logits(
                draft_last_hidden_states.reshape(batch_size * level_num_drafts,
                                                 -1),
                None,
            )

            # Sample a draft token for each child at the next tree level.
            num_children = self.child_drafts_per_level[level + 1]
            if num_children == 1:
                draft_token_ids = logits.argmax(dim=-1).view(batch_size, -1)
            else:
                draft_token_ids = torch.topk(logits, num_children,
                                             dim=-1).indices.view(
                                                 batch_size, -1)
            draft_token_ids_list.append(draft_token_ids)

            # Update the # drafts counters for the next tree level.
            level_num_drafts = self.cu_drafts_per_level[level +
                                                        1] - total_num_drafts
            total_num_drafts = self.cu_drafts_per_level[level + 1]

        return draft_token_ids_list
>>>>>>> 1106bff2

    def prepare_inputs(
        self,
        common_attn_metadata: CommonAttentionMetadata,
        # [batch_size]
        num_rejected_tokens: torch.Tensor
    ) -> tuple[CommonAttentionMetadata, torch.Tensor]:
        """
        This function is used to prepare the inputs for the spec decode.
        It updates to the common_attn_metadata to account for the rejected
        tokens (and newly sampled tokens). It also returns the token indices
        of the tokens that should be fed to the speculator.
        """
        # E.g.
        #  common_attn_metadata.query_start_loc{_cpu}:
        #         [0, q1, q1 + q2, q1 + q2 + q3]
        #  common_attn_metadata.seq_lens{_cpu}: [s1, s2, s3]
        #  num_rejected_tokens: [n1, n2, n3]
        # This function computes the intermediate values:
        #  num_tokens_per_req: [q1 - n1, q2 - n2, q3 - n3]
        # And returns:
        #  common_attn_metadata.query_start_loc{_cpu}:
        #         [0, q1 - n1, q1 + q2 - n1 - n2, q1 + q2 + q3 - n1 - n2 - n3]
        #  common_attn_metadata.seq_lens{_cpu}:
        #         [s1 - n1 + 1, s2 - n2 + 1, s3 - n3 + 1]
        #  token_indices: [0, 1, ..., q1 - n1 - 1,
        #                  q1, q1 + 1, ..., q1 + q2 - n2 - 1,
        #                  q1 + q2, q1 + q2 + 1, ..., q1 + q2 + q3 - n3 - 1]

        device = common_attn_metadata.query_start_loc.device
        query_start_loc_cpu = common_attn_metadata.query_start_loc_cpu

        # num_rejected_tokens = num_rejected_tokens * 0

        new_seq_lens_cpu = common_attn_metadata.seq_lens_cpu \
            - num_rejected_tokens

        # [0, q1, q1 + q2, q1 + q2 + q3] -> [q1, q2, q3]
        new_query_len_per_req = (query_start_loc_cpu[1:] -
                                 query_start_loc_cpu[:-1])
        # [q1, q2, q3] -> [q1 - n1, q2 - n2, q3 - n3]
        new_num_tokens_per_req = new_query_len_per_req - num_rejected_tokens
        new_num_tokens_per_req_np = new_num_tokens_per_req.numpy()

        # [q1 - n1, q2 - n2, q3 - n3] ->
        # [0, q1 - n1, q1 + q2 - n1 - n2, q1 + q2 + q3 - n1 - n2 - n3]
        new_query_start_loc_cpu = torch.zeros(
            query_start_loc_cpu.shape,
            dtype=torch.int32,
            pin_memory=is_pin_memory_available())
        new_query_start_loc_np = new_query_start_loc_cpu.numpy()
        np.cumsum(new_num_tokens_per_req_np, out=new_query_start_loc_np[1:])

        total_num_tokens = new_query_start_loc_np[-1]
        # Example assuming num_tokens_per_req_np = [2, 4, 3]
        # this implies that `new_query_start_locs` is:
        # [0, 2, 6, 9] ->
        # [0, 0, 2, 2, 2, 2, 6, 6, 6]
        #  _r1_  ____r2____  ___r3__
        new_query_start_locs_expanded = np.repeat(new_query_start_loc_np[:-1],
                                                  new_num_tokens_per_req_np)
        # [0, 1, 2, 3, 4, 5, 6, 7, 8] ->
        # [0, 1, 0, 1, 2, 3, 0, 1, 2]
        #  _r1_  ____r2____  ___r3__
        token_offests = self.token_arange_np[:total_num_tokens] \
            - new_query_start_locs_expanded

        # Expand starting positions to match token pattern
        # [0, q1, q1 + q2] ->
        # [0, 0, q1, q1, q1, q1, q1 + q2, q1 + q2, q1 + q2]
        #  _r1_  _____r2_______  ___________r3____________
        old_query_start_locs_expanded = np.repeat(
            query_start_loc_cpu[:-1].numpy(), new_num_tokens_per_req_np)
        # Final token indices are:
        # [0, 1,                                   // req 1
        #  q1 + 0, q1 + 1, q1 + 2, q1 + 3,         // req 2
        #  q1 + q2 + 0, q1 + q2 + 1, q1 + q2 + 2]  // req 3
        token_indices_np = token_offests + old_query_start_locs_expanded
        token_indices = torch.from_numpy(token_indices_np).to(
            device, non_blocking=True)

        spec_common_attn_metadata = CommonAttentionMetadata(
            query_start_loc=new_query_start_loc_cpu.to(device,
                                                       non_blocking=True),
            seq_lens=new_seq_lens_cpu.to(device, non_blocking=True),
            query_start_loc_cpu=new_query_start_loc_cpu,
            seq_lens_cpu=new_seq_lens_cpu,
            num_computed_tokens_cpu=common_attn_metadata.
            num_computed_tokens_cpu,
            num_reqs=common_attn_metadata.num_reqs,
            num_actual_tokens=total_num_tokens,
            max_query_len=new_query_len_per_req.max().item(),
            block_table_tensor=common_attn_metadata.block_table_tensor,
            slot_mapping=common_attn_metadata.slot_mapping[token_indices],
            causal=True,
        )

        return spec_common_attn_metadata, token_indices

    def load_model(self, target_model: nn.Module) -> None:
        draft_model_config = \
            self.vllm_config.speculative_config.draft_model_config
        target_attn_layer_names = set(
            get_layers_from_vllm_config(self.vllm_config, Attention).keys())

        from vllm.compilation.backends import set_model_tag
        with set_model_tag("eagle_head"):
            self.model = get_model(vllm_config=self.vllm_config,
                                   model_config=draft_model_config)

        draft_attn_layer_names = (
            get_layers_from_vllm_config(self.vllm_config, Attention).keys() -
            target_attn_layer_names)

        self.attn_layer_names = list(draft_attn_layer_names)

        if supports_multimodal(target_model):
            # handle multimodality
            self.model.config.image_token_index = (
                target_model.config.image_token_index)
            target_language_model = target_model.get_language_model()
        else:
            target_language_model = target_model
        # share embed_tokens with the target model if needed
        if get_pp_group().world_size == 1 \
            and self.model.model.embed_tokens.weight.shape \
                == target_language_model.model.embed_tokens.weight.shape:
            logger.info(
                "Assuming the EAGLE head shares the same vocab embedding" \
                " with the target model."
            )
            del self.model.model.embed_tokens
            self.model.model.embed_tokens = (
                target_language_model.model.embed_tokens)
        else:
            logger.info(
                "The EAGLE head's vocab embedding will be loaded separately" \
                " from the target model."
            )

        # share lm_head with the target model if needed
        # some model definition do not define lm_head explicitly
        # and reuse embed_tokens for lm_head, e.g., CohereForCausalLM
        if self.vllm_config.speculative_config.method != "eagle3" and \
                hasattr(target_language_model, "lm_head"):
            logger.info("Loading EAGLE LM head weights from the target model.")
            self.model.lm_head = target_language_model.lm_head

    @torch.inference_mode()
    def dummy_run(
        self,
        num_tokens: int,
    ) -> None:
        with set_forward_context(None, self.vllm_config,
                                 num_tokens=num_tokens):
            if self.is_multimodal_model:
                input_ids = None
                inputs_embeds = self.inputs_embeds[:num_tokens]
            else:
                input_ids = self.input_ids[:num_tokens]
                inputs_embeds = None

            self.model(
                input_ids=input_ids,
                positions=self.positions[:num_tokens],
                hidden_states=self.hidden_states[:num_tokens],
                inputs_embeds=inputs_embeds,
            )

    def validate_same_kv_cache_group(self,
                                     kv_cache_config: KVCacheConfig) -> None:
        """
        Validate that all eagle layers belong to the same KVCacheGroup.
        Need this assumption to ensure all eagle layers can use the
        same AttentionMetadata.
        May extend to multiple AttentionMetadata in the future.
        """
        kv_cache_groups: dict[str, int] = {}
        for id, kv_cache_group in enumerate(kv_cache_config.kv_cache_groups):
            for layer_name in kv_cache_group.layer_names:
                kv_cache_groups[layer_name] = id
        assert len(
            set([
                kv_cache_groups[layer_name]
                for layer_name in self.attn_layer_names
            ])
        ) == 1, "All eagle layers should belong to the same kv cache group"


# NOTE(woosuk): Currently, the below code is not used and we always use argmax
# to sample the draft tokens. We will use this after we find a way to manage
# the draft prob tensor.
# Refer to https://github.com/vllm-project/vllm/pull/16899 for the details.
# FIXME(woosuk): The logic here is duplicated with the main sampling code.
# We should refactor this to reuse the same sampling implementation.
def compute_probs_and_sample_next_token(
    logits: torch.Tensor,
    sampling_metadata: SamplingMetadata,
) -> tuple[torch.Tensor, torch.Tensor]:
    if sampling_metadata.all_greedy:
        # For greedy requests, draft_probs is not used in rejection sampling.
        # Therefore, we can just return the logits.
        probs = logits
        next_token_ids = logits.argmax(dim=-1)
        return next_token_ids, probs

    is_greedy = sampling_metadata.temperature == -1
    temperature = torch.where(is_greedy, 1.0, sampling_metadata.temperature)
    logits.div_(temperature.view(-1, 1))
    probs = logits.softmax(dim=-1, dtype=torch.float32)

    # NOTE(woosuk): Currently, we ignore most of the sampling parameters in
    # generating the draft tokens. We only use the temperature. While this
    # could degrade the acceptance rate, it does not affect the distribution
    # of the generated tokens after rejection sampling.

    # TODO(woosuk): Consider seeds.
    q = torch.empty_like(probs)
    q.exponential_()
    # NOTE(woosuk): We shouldn't use `probs.div_(q)` because the draft_probs
    # will be used later for rejection sampling.
    next_token_ids = probs.div(q).argmax(dim=-1).view(-1)
    if not sampling_metadata.all_random:
        greedy_token_ids = probs.argmax(dim=-1)
        next_token_ids = torch.where(
            is_greedy,
            greedy_token_ids,
            next_token_ids,
        )
    return next_token_ids, probs<|MERGE_RESOLUTION|>--- conflicted
+++ resolved
@@ -78,21 +78,16 @@
             (self.max_num_tokens, self.hidden_size),
             dtype=self.dtype,
             device=device)
-<<<<<<< HEAD
+
         # We need +1 here because the arange is used to set query_start_loc,
         # which has one more element than batch_size.
-        max_num_slots_for_arange = max(
-            vllm_config.scheduler_config.max_num_seqs + 1, self.max_num_tokens)
+        max_batch_size = vllm_config.scheduler_config.max_num_seqs
+        max_num_slots_for_arange = max(max_batch_size + 1, self.max_num_tokens)
         self.arange = torch.arange(max_num_slots_for_arange,
                                    device=device,
                                    dtype=torch.int32)
-=======
-
-        max_batch_size = vllm_config.scheduler_config.max_num_seqs
         self.arange = torch.arange(
-            # We need +1 here because the arange is used to set query_start_loc,
-            # which has one more element than batch_size.
-            max_batch_size + 1,
+            max_num_slots_for_arange,
             device=device,
             dtype=torch.int32,
         )
@@ -132,7 +127,6 @@
             device=device,
             dtype=torch.int32,
         ).repeat(max_batch_size, 1)
->>>>>>> 1106bff2
 
     def propose(
         self,
@@ -216,6 +210,10 @@
                 last_hidden_states, hidden_states = ret_hidden_states
         sample_hidden_states = last_hidden_states[last_token_indices]
         logits = self.model.compute_logits(sample_hidden_states, None)
+        if self.num_speculative_tokens == 1:
+            draft_token_ids = logits.argmax(dim=-1)
+            return draft_token_ids.view(-1, 1)
+
         positions = target_positions[last_token_indices]
         hidden_states = hidden_states[last_token_indices]
         if self.first_branching_level == 0:
@@ -233,11 +231,6 @@
             return torch.cat(draft_token_ids_list, dim=1)
 
         draft_token_ids = logits.argmax(dim=-1)
-
-        # Early exit if there is only one draft token to be generated.
-        if self.num_speculative_tokens == 1:
-            # [batch_size, 1]
-            return draft_token_ids.view(-1, 1)
 
         # TODO: Currently, MTP module released by deepseek only has
         # one layer. Adapt this code to support multiple layers once
@@ -350,7 +343,6 @@
         draft_token_ids = torch.stack(draft_token_ids_list, dim=1)
         return draft_token_ids
 
-<<<<<<< HEAD
     def prepare_inputs_deferred(self,
                                 common_attn_metadata: CommonAttentionMetadata):
         """
@@ -384,7 +376,7 @@
         )
 
         return spec_common_attn_metadata, token_indices
-=======
+
     def propose_tree(
         self,
         tree_root_level: int,
@@ -553,7 +545,6 @@
             total_num_drafts = self.cu_drafts_per_level[level + 1]
 
         return draft_token_ids_list
->>>>>>> 1106bff2
 
     def prepare_inputs(
         self,
