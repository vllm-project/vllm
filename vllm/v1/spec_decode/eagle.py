# SPDX-License-Identifier: Apache-2.0
import torch
import torch.nn as nn
import triton
import triton.language as tl

from vllm.config import CompilationLevel, VllmConfig, set_current_vllm_config
from vllm.forward_context import set_forward_context
from vllm.logger import init_logger
from vllm.model_executor.model_loader.loader import get_model_loader
from vllm.model_executor.model_loader.utils import set_default_torch_dtype
from vllm.model_executor.models import ModelRegistry
from vllm.v1.attention.backends.flash_attn import FlashAttentionMetadata
from vllm.v1.sample.metadata import SamplingMetadata

logger = init_logger(__name__)

PADDING_SLOT_ID = -1


class EagleProposer:

    def __init__(
        self,
        vllm_config: VllmConfig,
        device: torch.device,
    ):
        self.vllm_config = vllm_config
        self.method = self.vllm_config.speculative_config.method
        self.num_speculative_tokens = (
            vllm_config.speculative_config.num_speculative_tokens)
        self.max_model_len = vllm_config.model_config.max_model_len
        self.block_size = vllm_config.cache_config.block_size

        self.dtype = vllm_config.model_config.dtype

        self.max_num_tokens = vllm_config.scheduler_config \
            .max_num_batched_tokens

        self.hidden_size = vllm_config.model_config.get_hidden_size()

        # TODO: make eagle3 compatible with cudagraph
        self.use_cuda_graph = self.method != 'eagle3' and \
            (self.vllm_config.compilation_config.level
             == CompilationLevel.PIECEWISE and
             not self.vllm_config.model_config.enforce_eager)

        self.cudagraph_batch_sizes = list(
            reversed(
                self.vllm_config.compilation_config.cudagraph_capture_sizes))

        # persistent buffers for cuda graph
        self.input_ids = torch.zeros(self.max_num_tokens,
                                     dtype=torch.int32,
                                     device=device)
        self.positions = torch.zeros(self.max_num_tokens,
                                     dtype=torch.int64,
                                     device=device)

        self.hidden_states = torch.zeros(
            (self.max_num_tokens, self.hidden_size),
            dtype=self.dtype,
            device=device)
        # We need +1 here because the arange is used to set query_start_loc,
        # which has one more element than batch_size.
        self.arange = torch.arange(vllm_config.scheduler_config.max_num_seqs +
                                   1,
                                   device=device,
                                   dtype=torch.int32)

    def propose(
        self,
        # [num_tokens]
        target_token_ids: torch.Tensor,
        # [num_tokens]
        target_positions: torch.Tensor,
        # [num_tokens, hidden_size]
        target_hidden_states: torch.Tensor,
        # [num_tokens]
        target_slot_mapping: torch.Tensor,
        # [batch_size]
        next_token_ids: torch.Tensor,
        # [batch_size + 1] starting with 0
        cu_num_tokens: torch.Tensor,
        # [batch_size, max_num_blocks_per_req]
        block_table: torch.Tensor,
        sampling_metadata: SamplingMetadata,
    ) -> torch.Tensor:
        num_tokens = target_token_ids.shape[0]
        batch_size = next_token_ids.shape[0]
        last_token_indices = cu_num_tokens[1:] - 1

        # Shift the input ids by one token.
        # E.g., [a1, b1, b2, c1, c2, c3] -> [b1, b2, c1, c2, c3, c3]
        self.input_ids[:num_tokens - 1] = target_token_ids[1:]
        # Replace the last token with the next token.
        # E.g., [b1, b2, c1, c2, c3, c3] -> [a2, b2, b3, c2, c3, c4]
        self.input_ids[last_token_indices] = next_token_ids

        # FA requires seq_len to have dtype int32.
        seq_lens = (target_positions[last_token_indices] + 1).int()

        # FIXME(woosuk): The below two ops cause synchronization. Optimize.
        max_seq_len = seq_lens.max().item()
        max_num_tokens = (cu_num_tokens[1:] - cu_num_tokens[:-1]).max().item()
        attn_metadata = FlashAttentionMetadata(
            num_actual_tokens=num_tokens,
            max_query_len=max_num_tokens,
            query_start_loc=cu_num_tokens,
            max_seq_len=max_seq_len,
            seq_lens=seq_lens,
            block_table=block_table,
            slot_mapping=target_slot_mapping,
            # TODO(woosuk): Support cascade attention.
            use_cascade=False,
            common_prefix_len=0,
            cu_prefix_query_lens=None,
            prefix_kv_lens=None,
            suffix_kv_lens=None,
        )
        if self.use_cuda_graph and \
            num_tokens <= self.cudagraph_batch_sizes[-1]:
            num_input_tokens = self.vllm_config.pad_for_cudagraph(num_tokens)
        else:
            num_input_tokens = num_tokens
        attn_metadata.num_input_tokens = num_input_tokens
        # copy inputs to buffer for cudagraph
        self.positions[:num_tokens] = target_positions

        if self.method == 'eagle':
            self.hidden_states[:num_tokens] = target_hidden_states
            hidden_states = self.hidden_states
        else:
            # TODO: make eagle3 compatible with cuda graph
            hidden_states = target_hidden_states

        with set_forward_context(attn_metadata, self.vllm_config):
            last_hidden_states, hidden_states = self.model(
                input_ids=self.input_ids[:num_input_tokens],
                positions=self.positions[:num_input_tokens],
                hidden_states=hidden_states[:num_input_tokens],
            )
        sample_hidden_states = last_hidden_states[last_token_indices]
        logits = self.model.compute_logits(sample_hidden_states, None)
        draft_token_ids = logits.argmax(dim=-1)

        # Early exit if there is only one draft token to be generated.
        if self.num_speculative_tokens == 1:
            # [batch_size, 1]
            return draft_token_ids.view(-1, 1)

        # Generate the remaining draft tokens.
        draft_token_ids_list = [draft_token_ids]

        positions = target_positions[last_token_indices]
        hidden_states = hidden_states[last_token_indices]
        if self.use_cuda_graph and \
            batch_size <= self.cudagraph_batch_sizes[-1]:
            input_batch_size = self.vllm_config.pad_for_cudagraph(batch_size)
        else:
            input_batch_size = batch_size
        attn_metadata.num_actual_tokens = batch_size
        attn_metadata.num_input_tokens = input_batch_size
        attn_metadata.max_query_len = 1
        attn_metadata.query_start_loc = self.arange[:batch_size + 1]
        for _ in range(self.num_speculative_tokens - 1):
            # Update the inputs.
            # cast to int32 is crucial when eagle model is compiled.
            # tensor.argmax() returns int64 by default.
            input_ids = draft_token_ids_list[-1].int()
            positions += 1

            # NOTE(woosuk): We should handle the case where the draft model
            # generates tokens beyond the max model length. Since it is complex
            # to remove such requests from the batch, we keep them in the batch
            # but adjust the position ids and slot mappings to avoid the
            # out-of-range access during the model execution. The draft tokens
            # generated with this adjustment should be ignored.
            exceeds_max_model_len = positions >= self.max_model_len
            # Mask out the position ids that exceed the max model length.
            # Otherwise, we may get out-of-range error in RoPE.
            clamped_positions = torch.where(exceeds_max_model_len, 0,
                                            positions)

            # Increment the sequence lengths.
            attn_metadata.max_seq_len += 1
            attn_metadata.seq_lens += 1
            # Consider max model length.
            attn_metadata.max_seq_len = min(attn_metadata.max_seq_len,
                                            self.max_model_len)
            # For the requests that exceed the max model length, we set the
            # sequence length to 1 to minimize their overheads in attention.
            attn_metadata.seq_lens.masked_fill_(exceeds_max_model_len, 1)

            # Compute the slot mapping.
            block_numbers = clamped_positions // self.block_size
            block_ids = block_table.gather(dim=1,
                                           index=block_numbers.view(-1, 1))
            block_ids = block_ids.view(-1)
            attn_metadata.slot_mapping = (block_ids * self.block_size +
                                          clamped_positions % self.block_size)
            # Mask out the slot mappings that exceed the max model length.
            # Otherwise, the KV cache will be inadvertently updated with the
            # padding tokens.
            attn_metadata.slot_mapping.masked_fill_(exceeds_max_model_len,
                                                    PADDING_SLOT_ID)

            # copy inputs to buffer for cudagraph
            self.input_ids[:batch_size] = input_ids
            self.positions[:batch_size] = clamped_positions

            if self.method == 'eagle':
                # TODO: make eagle3 compatible with cudagraph.
                self.hidden_states[:batch_size] = hidden_states
                hidden_states = self.hidden_states

            # Run the model.
            with set_forward_context(attn_metadata, self.vllm_config):
                last_hidden_states, hidden_states = self.model(
                    input_ids=self.input_ids[:input_batch_size],
                    positions=self.positions[:input_batch_size],
                    hidden_states=hidden_states[:input_batch_size],
                )
            hidden_states = hidden_states[:batch_size]
            logits = self.model.compute_logits(last_hidden_states[:batch_size],
                                               None)
            draft_token_ids = logits.argmax(dim=-1)
            draft_token_ids_list.append(draft_token_ids)

        # [batch_size, num_speculative_tokens]
        draft_token_ids = torch.stack(draft_token_ids_list, dim=1)
        return draft_token_ids

    @staticmethod
    def prepare_inputs(
        # [batch_size + 1]
        cu_target_query_lens: torch.Tensor,
        # [batch_size]
        num_rejected_tokens: torch.Tensor,
    ) -> tuple[torch.Tensor, torch.Tensor]:
        # cu_target_query_lens: [0, a, a + b, a + b + c]
        # num_rejected_tokens: [n1, n2, n3]
        # num_tokens_per_req: [a - n1, b - n2, c - n3]
        # cu_num_tokens: [0, a - n1, a + b - n1 - n2, a + b + c - n1 - n2 - n3]
        # token_indices: [0, 1, ..., a - n1 - 1,
        #                 a, a + 1, ..., a + b - n2 - 1,
        #                 a + b, a + b + 1, ..., a + b + c - n3 - 1]

        # [0, a, a + b, a + b + c] -> [a, b, c]
        query_len_per_req = (cu_target_query_lens[1:] -
                             cu_target_query_lens[:-1])
        # [a, b, c] -> [a - n1, b - n2, c - n3]
        num_tokens_per_req = query_len_per_req - num_rejected_tokens

        cu_num_tokens = torch.empty_like(cu_target_query_lens)
        torch.cumsum(num_tokens_per_req, dim=0, out=cu_num_tokens[1:])
        cu_num_tokens[0] = 0

        # FIXME(woosuk): Avoid synchronization.
        num_tokens = cu_num_tokens[-1].item()
        token_indices = torch.empty(
            num_tokens,
            dtype=torch.int32,
            device=cu_num_tokens.device,
        )

        batch_size = num_rejected_tokens.shape[0]
        BLOCK_SIZE = 1024
        prepare_input_kernel[(batch_size, )](
            token_indices,
            cu_target_query_lens,
            cu_num_tokens,
            BLOCK_SIZE=BLOCK_SIZE,
        )
        return cu_num_tokens, token_indices

    def load_model(self, target_model: nn.Module) -> None:
        loader = get_model_loader(self.vllm_config.load_config)
        target_layer_num = self.vllm_config.model_config.get_num_layers(
            self.vllm_config.parallel_config)

        draft_model_config = \
            self.vllm_config.speculative_config.draft_model_config
        # FIXME(lily): This does not handle with distributed inference.
        target_device = self.vllm_config.device_config.device
        # We need to set the vllm_config here to register attention
        # layers in the forward context.
        with set_default_torch_dtype(
                draft_model_config.dtype), set_current_vllm_config(
                    self.vllm_config):
<<<<<<< HEAD
            if self.vllm_config.speculative_config.method == "eagle":
                self.model = EagleLlamaForCausalLM(
                    vllm_config=self.vllm_config,
                    start_layer_id=target_layer_num).to(target_device)
            else:
                assert self.vllm_config.speculative_config.method == "eagle3"
                self.model = Eagle3LlamaForCausalLM(
                    model_config=draft_model_config,
                    start_layer_id=target_layer_num).to(target_device)
=======
            draft_model_cls, arch = ModelRegistry.resolve_model_cls(
                draft_model_config.architectures)
            self.model = draft_model_cls(
                model_config=draft_model_config,
                start_layer_id=target_layer_num).to(target_device)
>>>>>>> 608968b7

        loaded_weights = self.model.load_weights(
            loader.get_all_weights(draft_model_config, self.model))
        if self.vllm_config.speculative_config.method == "eagle3":
            if "model.embed_tokens.weight" not in loaded_weights:
                logger.info(
                    "Loading EAGLE embedding weights from the target model.")
                self.model.model.embed_tokens = target_model.model.embed_tokens
        else:
            logger.info("Loading EAGLE LM head weights from the target model.")
            self.model.lm_head = target_model.lm_head

    @torch.inference_mode()
    def dummy_run(
        self,
        num_tokens: int,
    ) -> None:
        with set_forward_context(None, self.vllm_config,
                                 num_tokens=num_tokens):
            if self.method == 'eagle':
                self.model(
                    input_ids=self.input_ids[:num_tokens],
                    positions=self.positions[:num_tokens],
                    hidden_states=self.hidden_states[:num_tokens],
                )


# NOTE(woosuk): Currently, the below code is not used and we always use argmax
# to sample the draft tokens. We will use this after we find a way to manage
# the draft prob tensor.
# Refer to https://github.com/vllm-project/vllm/pull/16899 for the details.
# FIXME(woosuk): The logic here is duplicated with the main sampling code.
# We should refactor this to reuse the same sampling implementation.
def compute_probs_and_sample_next_token(
    logits: torch.Tensor,
    sampling_metadata: SamplingMetadata,
) -> tuple[torch.Tensor, torch.Tensor]:
    if sampling_metadata.all_greedy:
        # For greedy requests, draft_probs is not used in rejection sampling.
        # Therefore, we can just return the logits.
        probs = logits
        next_token_ids = logits.argmax(dim=-1)
        return next_token_ids, probs

    is_greedy = sampling_metadata.temperature == -1
    temperature = torch.where(is_greedy, 1.0, sampling_metadata.temperature)
    logits.div_(temperature.view(-1, 1))
    probs = logits.softmax(dim=-1, dtype=torch.float32)

    # NOTE(woosuk): Currently, we ignore most of the sampling parameters in
    # generating the draft tokens. We only use the temperature. While this
    # could degrade the acceptance rate, it does not affect the distribution
    # of the generated tokens after rejection sampling.

    # TODO(woosuk): Consider seeds.
    q = torch.empty_like(probs)
    q.exponential_()
    # NOTE(woosuk): We shouldn't use `probs.div_(q)` because the draft_probs
    # will be used later for rejection sampling.
    next_token_ids = probs.div(q).argmax(dim=-1).view(-1)
    if not sampling_metadata.all_random:
        greedy_token_ids = probs.argmax(dim=-1)
        next_token_ids = torch.where(
            is_greedy,
            greedy_token_ids,
            next_token_ids,
        )
    return next_token_ids, probs


@triton.jit
def prepare_input_kernel(
    out_ptr,
    cu_query_lens_ptr,
    cu_num_tokens_ptr,
    BLOCK_SIZE: tl.constexpr,
):
    pid = tl.program_id(0)

    # [start_pos, end_pos)
    start_pos = tl.load(cu_num_tokens_ptr + pid)
    end_pos = tl.load(cu_num_tokens_ptr + pid + 1)
    num_tokens = end_pos - start_pos

    index_start = tl.load(cu_query_lens_ptr + pid)

    num_blocks = tl.cdiv(num_tokens, BLOCK_SIZE)
    for i in tl.range(num_blocks):
        offset = i * BLOCK_SIZE + tl.arange(0, BLOCK_SIZE)
        tl.store(
            out_ptr + start_pos + offset,
            index_start + offset,
            mask=offset < num_tokens,
        )<|MERGE_RESOLUTION|>--- conflicted
+++ resolved
@@ -123,7 +123,6 @@
             num_input_tokens = self.vllm_config.pad_for_cudagraph(num_tokens)
         else:
             num_input_tokens = num_tokens
-        attn_metadata.num_input_tokens = num_input_tokens
         # copy inputs to buffer for cudagraph
         self.positions[:num_tokens] = target_positions
 
@@ -134,7 +133,9 @@
             # TODO: make eagle3 compatible with cuda graph
             hidden_states = target_hidden_states
 
-        with set_forward_context(attn_metadata, self.vllm_config):
+        with set_forward_context(attn_metadata,
+                                 self.vllm_config,
+                                 num_tokens=num_input_tokens):
             last_hidden_states, hidden_states = self.model(
                 input_ids=self.input_ids[:num_input_tokens],
                 positions=self.positions[:num_input_tokens],
@@ -160,7 +161,6 @@
         else:
             input_batch_size = batch_size
         attn_metadata.num_actual_tokens = batch_size
-        attn_metadata.num_input_tokens = input_batch_size
         attn_metadata.max_query_len = 1
         attn_metadata.query_start_loc = self.arange[:batch_size + 1]
         for _ in range(self.num_speculative_tokens - 1):
@@ -215,7 +215,9 @@
                 hidden_states = self.hidden_states
 
             # Run the model.
-            with set_forward_context(attn_metadata, self.vllm_config):
+            with set_forward_context(attn_metadata,
+                                     self.vllm_config,
+                                     num_tokens=input_batch_size):
                 last_hidden_states, hidden_states = self.model(
                     input_ids=self.input_ids[:input_batch_size],
                     positions=self.positions[:input_batch_size],
@@ -288,23 +290,11 @@
         with set_default_torch_dtype(
                 draft_model_config.dtype), set_current_vllm_config(
                     self.vllm_config):
-<<<<<<< HEAD
-            if self.vllm_config.speculative_config.method == "eagle":
-                self.model = EagleLlamaForCausalLM(
-                    vllm_config=self.vllm_config,
-                    start_layer_id=target_layer_num).to(target_device)
-            else:
-                assert self.vllm_config.speculative_config.method == "eagle3"
-                self.model = Eagle3LlamaForCausalLM(
-                    model_config=draft_model_config,
-                    start_layer_id=target_layer_num).to(target_device)
-=======
             draft_model_cls, arch = ModelRegistry.resolve_model_cls(
                 draft_model_config.architectures)
             self.model = draft_model_cls(
-                model_config=draft_model_config,
+                vllm_config=self.vllm_config,
                 start_layer_id=target_layer_num).to(target_device)
->>>>>>> 608968b7
 
         loaded_weights = self.model.load_weights(
             loader.get_all_weights(draft_model_config, self.model))
