# SPDX-License-Identifier: Apache-2.0
import torch
import torch.nn as nn

from vllm.attention.layer import Attention
from vllm.config import (CompilationLevel, VllmConfig,
                         get_layers_from_vllm_config, set_current_vllm_config)
from vllm.forward_context import set_forward_context
from vllm.logger import init_logger
from vllm.model_executor.model_loader import get_model_loader
from vllm.model_executor.model_loader.utils import set_default_torch_dtype
from vllm.model_executor.models import ModelRegistry
from vllm.model_executor.models.llama_eagle3 import Eagle3LlamaForCausalLM
from vllm.triton_utils import tl, triton
from vllm.v1.attention.backends.flash_attn import FlashAttentionMetadata
from vllm.v1.sample.metadata import SamplingMetadata

logger = init_logger(__name__)

PADDING_SLOT_ID = -1


class EagleProposer:

    def __init__(
        self,
        vllm_config: VllmConfig,
        device: torch.device,
    ):
        self.vllm_config = vllm_config
        self.speculative_config = vllm_config.speculative_config
        self.draft_model_config = self.speculative_config.draft_model_config
        self.method = self.speculative_config.method

        self.dtype = vllm_config.model_config.dtype
        self.max_model_len = vllm_config.model_config.max_model_len
        self.block_size = vllm_config.cache_config.block_size
        self.num_speculative_tokens = (
            self.speculative_config.num_speculative_tokens)
        self.max_num_tokens = (
            vllm_config.scheduler_config.max_num_batched_tokens)
        # We need to get the hidden size from the draft model config because
        # the draft model's hidden size can be different from the target model's
        # hidden size (e.g., Llama 3.3 70B).
        self.hidden_size = self.draft_model_config.get_hidden_size()

        self.use_cuda_graph = (self.vllm_config.compilation_config.level
                               == CompilationLevel.PIECEWISE and
                               not self.vllm_config.model_config.enforce_eager)
        self.cudagraph_batch_sizes = list(
            reversed(
                self.vllm_config.compilation_config.cudagraph_capture_sizes))

        # persistent buffers for cuda graph
        self.input_ids = torch.zeros(self.max_num_tokens,
                                     dtype=torch.int32,
                                     device=device)
        self.positions = torch.zeros(self.max_num_tokens,
                                     dtype=torch.int64,
                                     device=device)
        self.hidden_states = torch.zeros(
            (self.max_num_tokens, self.hidden_size),
            dtype=self.dtype,
            device=device)
        # We need +1 here because the arange is used to set query_start_loc,
        # which has one more element than batch_size.
        self.arange = torch.arange(vllm_config.scheduler_config.max_num_seqs +
                                   1,
                                   device=device,
                                   dtype=torch.int32)

    def propose(
        self,
        # [num_tokens]
        target_token_ids: torch.Tensor,
        # [num_tokens]
        target_positions: torch.Tensor,
        # [num_tokens, hidden_size]
        target_hidden_states: torch.Tensor,
        # [num_tokens]
        target_slot_mapping: torch.Tensor,
        # [batch_size]
        next_token_ids: torch.Tensor,
        # [batch_size + 1] starting with 0
        cu_num_tokens: torch.Tensor,
        # [batch_size, max_num_blocks_per_req]
        block_table: torch.Tensor,
        sampling_metadata: SamplingMetadata,
    ) -> torch.Tensor:
        num_tokens = target_token_ids.shape[0]
        batch_size = next_token_ids.shape[0]
        last_token_indices = cu_num_tokens[1:] - 1

        if self.method == "eagle3":
            assert isinstance(self.model, Eagle3LlamaForCausalLM)
            target_hidden_states = self.model.combine_hidden_states(
                target_hidden_states)
            assert target_hidden_states.shape[-1] == self.hidden_size

        # Shift the input ids by one token.
        # E.g., [a1, b1, b2, c1, c2, c3] -> [b1, b2, c1, c2, c3, c3]
        self.input_ids[:num_tokens - 1] = target_token_ids[1:]
        # Replace the last token with the next token.
        # E.g., [b1, b2, c1, c2, c3, c3] -> [a2, b2, b3, c2, c3, c4]
        self.input_ids[last_token_indices] = next_token_ids

        # FA requires seq_len to have dtype int32.
        seq_lens = (target_positions[last_token_indices] + 1).int()

        # FIXME(woosuk): The below two ops cause synchronization. Optimize.
        max_seq_len = seq_lens.max().item()
        max_num_tokens = (cu_num_tokens[1:] - cu_num_tokens[:-1]).max().item()
        attn_metadata = FlashAttentionMetadata(
            num_actual_tokens=num_tokens,
            max_query_len=max_num_tokens,
            query_start_loc=cu_num_tokens,
            max_seq_len=max_seq_len,
            seq_lens=seq_lens,
            block_table=block_table,
            slot_mapping=target_slot_mapping,
            # TODO(woosuk): Support cascade attention.
            use_cascade=False,
            common_prefix_len=0,
            cu_prefix_query_lens=None,
            prefix_kv_lens=None,
            suffix_kv_lens=None,
        )
        if self.use_cuda_graph and \
            num_tokens <= self.cudagraph_batch_sizes[-1]:
            num_input_tokens = self.vllm_config.pad_for_cudagraph(num_tokens)
        else:
            num_input_tokens = num_tokens
        # copy inputs to buffer for cudagraph
        self.positions[:num_tokens] = target_positions
        self.hidden_states[:num_tokens] = target_hidden_states

        with set_forward_context(attn_metadata,
                                 self.vllm_config,
                                 num_tokens=num_input_tokens):
            last_hidden_states, hidden_states = self.model(
                input_ids=self.input_ids[:num_input_tokens],
                positions=self.positions[:num_input_tokens],
                hidden_states=self.hidden_states[:num_input_tokens],
            )
        sample_hidden_states = last_hidden_states[last_token_indices]
        logits = self.model.compute_logits(sample_hidden_states, None)
        draft_token_ids = logits.argmax(dim=-1)

        # Early exit if there is only one draft token to be generated.
        if self.num_speculative_tokens == 1:
            # [batch_size, 1]
            return draft_token_ids.view(-1, 1)

        # Generate the remaining draft tokens.
        draft_token_ids_list = [draft_token_ids]

        positions = target_positions[last_token_indices]
        hidden_states = hidden_states[last_token_indices]
        if self.use_cuda_graph and \
            batch_size <= self.cudagraph_batch_sizes[-1]:
            input_batch_size = self.vllm_config.pad_for_cudagraph(batch_size)
        else:
            input_batch_size = batch_size
        attn_metadata.num_actual_tokens = batch_size
        attn_metadata.max_query_len = 1
        attn_metadata.query_start_loc = self.arange[:batch_size + 1]
        for _ in range(self.num_speculative_tokens - 1):
            # Update the inputs.
            # cast to int32 is crucial when eagle model is compiled.
            # tensor.argmax() returns int64 by default.
            input_ids = draft_token_ids_list[-1].int()
            positions += 1

            # NOTE(woosuk): We should handle the case where the draft model
            # generates tokens beyond the max model length. Since it is complex
            # to remove such requests from the batch, we keep them in the batch
            # but adjust the position ids and slot mappings to avoid the
            # out-of-range access during the model execution. The draft tokens
            # generated with this adjustment should be ignored.
            exceeds_max_model_len = positions >= self.max_model_len
            # Mask out the position ids that exceed the max model length.
            # Otherwise, we may get out-of-range error in RoPE.
            clamped_positions = torch.where(exceeds_max_model_len, 0,
                                            positions)

            # Increment the sequence lengths.
            attn_metadata.max_seq_len += 1
            attn_metadata.seq_lens += 1
            # Consider max model length.
            attn_metadata.max_seq_len = min(attn_metadata.max_seq_len,
                                            self.max_model_len)
            # For the requests that exceed the max model length, we set the
            # sequence length to 1 to minimize their overheads in attention.
            attn_metadata.seq_lens.masked_fill_(exceeds_max_model_len, 1)

            # Compute the slot mapping.
            block_numbers = clamped_positions // self.block_size
            block_ids = block_table.gather(dim=1,
                                           index=block_numbers.view(-1, 1))
            block_ids = block_ids.view(-1)
            attn_metadata.slot_mapping = (block_ids * self.block_size +
                                          clamped_positions % self.block_size)
            # Mask out the slot mappings that exceed the max model length.
            # Otherwise, the KV cache will be inadvertently updated with the
            # padding tokens.
            attn_metadata.slot_mapping.masked_fill_(exceeds_max_model_len,
                                                    PADDING_SLOT_ID)

            # copy inputs to buffer for cudagraph
            self.input_ids[:batch_size] = input_ids
            self.positions[:batch_size] = clamped_positions
            self.hidden_states[:batch_size] = hidden_states

            # Run the model.
            with set_forward_context(attn_metadata,
                                     self.vllm_config,
                                     num_tokens=input_batch_size):
                last_hidden_states, hidden_states = self.model(
                    input_ids=self.input_ids[:input_batch_size],
                    positions=self.positions[:input_batch_size],
                    hidden_states=self.hidden_states[:input_batch_size],
                )
            hidden_states = hidden_states[:batch_size]
            logits = self.model.compute_logits(last_hidden_states[:batch_size],
                                               None)
            draft_token_ids = logits.argmax(dim=-1)
            draft_token_ids_list.append(draft_token_ids)

        # [batch_size, num_speculative_tokens]
        draft_token_ids = torch.stack(draft_token_ids_list, dim=1)
        return draft_token_ids

    @staticmethod
    def prepare_inputs(
        # [batch_size + 1]
        cu_target_query_lens: torch.Tensor,
        # [batch_size]
        num_rejected_tokens: torch.Tensor,
    ) -> tuple[torch.Tensor, torch.Tensor]:
        # cu_target_query_lens: [0, a, a + b, a + b + c]
        # num_rejected_tokens: [n1, n2, n3]
        # num_tokens_per_req: [a - n1, b - n2, c - n3]
        # cu_num_tokens: [0, a - n1, a + b - n1 - n2, a + b + c - n1 - n2 - n3]
        # token_indices: [0, 1, ..., a - n1 - 1,
        #                 a, a + 1, ..., a + b - n2 - 1,
        #                 a + b, a + b + 1, ..., a + b + c - n3 - 1]

        # [0, a, a + b, a + b + c] -> [a, b, c]
        query_len_per_req = (cu_target_query_lens[1:] -
                             cu_target_query_lens[:-1])
        # [a, b, c] -> [a - n1, b - n2, c - n3]
        num_tokens_per_req = query_len_per_req - num_rejected_tokens

        cu_num_tokens = torch.empty_like(cu_target_query_lens)
        torch.cumsum(num_tokens_per_req, dim=0, out=cu_num_tokens[1:])
        cu_num_tokens[0] = 0

        # FIXME(woosuk): Avoid synchronization.
        num_tokens = cu_num_tokens[-1].item()
        token_indices = torch.empty(
            num_tokens,
            dtype=torch.int32,
            device=cu_num_tokens.device,
        )

        batch_size = num_rejected_tokens.shape[0]
        BLOCK_SIZE = 1024
        prepare_input_kernel[(batch_size, )](
            token_indices,
            cu_target_query_lens,
            cu_num_tokens,
            BLOCK_SIZE=BLOCK_SIZE,
        )
        return cu_num_tokens, token_indices

    def load_model(self, target_model: nn.Module) -> None:
        loader = get_model_loader(self.vllm_config.load_config)
        target_layer_num = self.vllm_config.model_config.get_num_layers(
            self.vllm_config.parallel_config)
        target_attn_layer_names = set(
            get_layers_from_vllm_config(self.vllm_config, Attention).keys())

        draft_model_config = \
            self.vllm_config.speculative_config.draft_model_config
        # FIXME(lily): This does not handle with distributed inference.
        target_device = self.vllm_config.device_config.device
        # We need to set the vllm_config here to register attention
        # layers in the forward context.
        with set_default_torch_dtype(
                draft_model_config.dtype), set_current_vllm_config(
                    self.vllm_config):
<<<<<<< HEAD
            if self.vllm_config.speculative_config.method == "eagle":
                self.model = EagleLlamaForCausalLM(
                    model_config=draft_model_config,
                    start_layer_id=target_layer_num).to(target_device)
            else:
                assert self.vllm_config.speculative_config.method == "eagle3"
                self.model = Eagle3LlamaForCausalLM(
                    model_config=draft_model_config,
                    start_layer_id=target_layer_num).to(target_device)

        _ = self.model.load_weights(
            loader.get_all_weights(
                self.vllm_config.speculative_config.draft_model_config,
                self.model))

        # EAGLE-1/3 reuses the same embedding layer for draft and target models
        self.model.model.embed_tokens = target_model.model.embed_tokens

        # some model definition do not define lm_head explicitly
        # and reuse embed_tokens for lm_head, e.g., CohereForCausalLM
        if self.vllm_config.speculative_config.method != "eagle3" and \
                hasattr(self.model, "lm_head"):
=======
            draft_model_cls, arch = ModelRegistry.resolve_model_cls(
                draft_model_config.architectures)
            self.model = draft_model_cls(
                vllm_config=self.vllm_config,
                start_layer_id=target_layer_num).to(target_device)

        draft_attn_layer_names = (
            get_layers_from_vllm_config(self.vllm_config, Attention).keys() -
            target_attn_layer_names)
        assert len(draft_attn_layer_names) == 1
        self.attn_layer_name = next(iter(draft_attn_layer_names))
        loaded_weights = self.model.load_weights(
            loader.get_all_weights(draft_model_config, self.model))
        if self.vllm_config.speculative_config.method == "eagle3":
            if "model.embed_tokens.weight" not in loaded_weights:
                logger.info(
                    "Loading EAGLE embedding weights from the target model.")
                self.model.model.embed_tokens = target_model.model.embed_tokens
        else:
            logger.info("Loading EAGLE LM head weights from the target model.")
>>>>>>> 4c31218f
            self.model.lm_head = target_model.lm_head

    @torch.inference_mode()
    def dummy_run(
        self,
        num_tokens: int,
    ) -> None:
        with set_forward_context(None, self.vllm_config,
                                 num_tokens=num_tokens):
            self.model(
                input_ids=self.input_ids[:num_tokens],
                positions=self.positions[:num_tokens],
                hidden_states=self.hidden_states[:num_tokens],
            )


# NOTE(woosuk): Currently, the below code is not used and we always use argmax
# to sample the draft tokens. We will use this after we find a way to manage
# the draft prob tensor.
# Refer to https://github.com/vllm-project/vllm/pull/16899 for the details.
# FIXME(woosuk): The logic here is duplicated with the main sampling code.
# We should refactor this to reuse the same sampling implementation.
def compute_probs_and_sample_next_token(
    logits: torch.Tensor,
    sampling_metadata: SamplingMetadata,
) -> tuple[torch.Tensor, torch.Tensor]:
    if sampling_metadata.all_greedy:
        # For greedy requests, draft_probs is not used in rejection sampling.
        # Therefore, we can just return the logits.
        probs = logits
        next_token_ids = logits.argmax(dim=-1)
        return next_token_ids, probs

    is_greedy = sampling_metadata.temperature == -1
    temperature = torch.where(is_greedy, 1.0, sampling_metadata.temperature)
    logits.div_(temperature.view(-1, 1))
    probs = logits.softmax(dim=-1, dtype=torch.float32)

    # NOTE(woosuk): Currently, we ignore most of the sampling parameters in
    # generating the draft tokens. We only use the temperature. While this
    # could degrade the acceptance rate, it does not affect the distribution
    # of the generated tokens after rejection sampling.

    # TODO(woosuk): Consider seeds.
    q = torch.empty_like(probs)
    q.exponential_()
    # NOTE(woosuk): We shouldn't use `probs.div_(q)` because the draft_probs
    # will be used later for rejection sampling.
    next_token_ids = probs.div(q).argmax(dim=-1).view(-1)
    if not sampling_metadata.all_random:
        greedy_token_ids = probs.argmax(dim=-1)
        next_token_ids = torch.where(
            is_greedy,
            greedy_token_ids,
            next_token_ids,
        )
    return next_token_ids, probs


@triton.jit
def prepare_input_kernel(
    out_ptr,
    cu_query_lens_ptr,
    cu_num_tokens_ptr,
    BLOCK_SIZE: tl.constexpr,
):
    pid = tl.program_id(0)

    # [start_pos, end_pos)
    start_pos = tl.load(cu_num_tokens_ptr + pid)
    end_pos = tl.load(cu_num_tokens_ptr + pid + 1)
    num_tokens = end_pos - start_pos

    index_start = tl.load(cu_query_lens_ptr + pid)

    num_blocks = tl.cdiv(num_tokens, BLOCK_SIZE)
    for i in tl.range(num_blocks):
        offset = i * BLOCK_SIZE + tl.arange(0, BLOCK_SIZE)
        tl.store(
            out_ptr + start_pos + offset,
            index_start + offset,
            mask=offset < num_tokens,
        )<|MERGE_RESOLUTION|>--- conflicted
+++ resolved
@@ -289,30 +289,6 @@
         with set_default_torch_dtype(
                 draft_model_config.dtype), set_current_vllm_config(
                     self.vllm_config):
-<<<<<<< HEAD
-            if self.vllm_config.speculative_config.method == "eagle":
-                self.model = EagleLlamaForCausalLM(
-                    model_config=draft_model_config,
-                    start_layer_id=target_layer_num).to(target_device)
-            else:
-                assert self.vllm_config.speculative_config.method == "eagle3"
-                self.model = Eagle3LlamaForCausalLM(
-                    model_config=draft_model_config,
-                    start_layer_id=target_layer_num).to(target_device)
-
-        _ = self.model.load_weights(
-            loader.get_all_weights(
-                self.vllm_config.speculative_config.draft_model_config,
-                self.model))
-
-        # EAGLE-1/3 reuses the same embedding layer for draft and target models
-        self.model.model.embed_tokens = target_model.model.embed_tokens
-
-        # some model definition do not define lm_head explicitly
-        # and reuse embed_tokens for lm_head, e.g., CohereForCausalLM
-        if self.vllm_config.speculative_config.method != "eagle3" and \
-                hasattr(self.model, "lm_head"):
-=======
             draft_model_cls, arch = ModelRegistry.resolve_model_cls(
                 draft_model_config.architectures)
             self.model = draft_model_cls(
@@ -333,7 +309,6 @@
                 self.model.model.embed_tokens = target_model.model.embed_tokens
         else:
             logger.info("Loading EAGLE LM head weights from the target model.")
->>>>>>> 4c31218f
             self.model.lm_head = target_model.lm_head
 
     @torch.inference_mode()
