--- conflicted
+++ resolved
@@ -83,7 +83,7 @@
         self.draft_indexer_metadata_builder: AttentionMetadataBuilder | None = None
         self.attn_layer_names: list[str] = []
         self.indexer_layer_names: list[str] = []
-        self.eagle3_use_aux_hidden_state: bool | None = (
+        self.eagle3_use_aux_hidden_state: bool = (
             self._get_eagle3_use_aux_hidden_state_from_config()
         )
 
@@ -229,10 +229,7 @@
         if self.method == "eagle3":
             assert isinstance(self.model, Eagle3LlamaForCausalLM)
             # Do not combine hidden states if eagle3 head does not use aux hidden states
-            if (
-                self.eagle3_use_aux_hidden_state
-                or self.eagle3_use_aux_hidden_state is None
-            ):
+            if self.eagle3_use_aux_hidden_state:
                 target_hidden_states = self.model.combine_hidden_states(
                     target_hidden_states
                 )
@@ -1058,19 +1055,6 @@
             )
 
         # share lm_head with the target model if needed
-<<<<<<< HEAD
-        # some model definition do not define lm_head explicitly
-        # and reuse embed_tokens for lm_head, e.g., CohereForCausalLM
-        if self.vllm_config.speculative_config.method != "eagle3":
-            if hasattr(target_language_model, "lm_head"):
-                logger.info("Loading EAGLE LM head weights from the target model.")
-                self.model.lm_head = target_language_model.lm_head
-        else:
-            if (
-                hasattr(self.model, "lm_head")
-                and hasattr(target_language_model, "lm_head")
-                and not self.model.has_own_lm_head
-=======
         share_lm_head = False
         if hasattr(self.model, "has_own_lm_head"):
             # EAGLE model
@@ -1087,7 +1071,6 @@
                 and torch.equal(
                     target_language_model.lm_head.weight, self.model.lm_head.weight
                 )
->>>>>>> be263f76
             ):
                 share_lm_head = True
                 logger.info(
@@ -1170,20 +1153,20 @@
         )
         return builder
 
-    def _get_eagle3_use_aux_hidden_state_from_config(self) -> bool | None:
+    def _get_eagle3_use_aux_hidden_state_from_config(self) -> bool:
         """
         Some eagle3 heads (e.g., nvidia/gpt-oss-120b-Eagle3-v2) do not use auxiliary
         hidden states and directly uses the last layer output just like eagle1.
         They might indicate this by setting "use_aux_hidden_state" to False
-        inside the "eagle_config" dict of their hf_config. Retrieve this flag
-        and return None if not found.
+        inside the "eagle_config" dict of their hf_config.
         """
         if self.method != "eagle3":
-            return None
-        use_aux_hidden_state: bool | None = None
+            return False
+        # Assume that eagle3 heads use aux hidden states by default
+        use_aux_hidden_state = True
         eagle_config = getattr(self.draft_model_config.hf_config, "eagle_config", None)
         if eagle_config is not None:
-            use_aux_hidden_state = eagle_config.get("use_aux_hidden_state", None)
+            use_aux_hidden_state = eagle_config.get("use_aux_hidden_state", True)
         return use_aux_hidden_state
 
     def validate_same_kv_cache_group(self, kv_cache_config: KVCacheConfig) -> None:
