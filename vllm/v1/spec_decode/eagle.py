# SPDX-License-Identifier: Apache-2.0
# SPDX-FileCopyrightText: Copyright contributors to the vLLM project
import ast
from dataclasses import replace
from importlib.util import find_spec
from typing import Optional

import numpy as np
import torch
import torch.nn as nn

from vllm.attention.layer import Attention
<<<<<<< HEAD
from vllm.config import (CompilationLevel, VllmConfig,
                         get_layers_from_vllm_config)
from vllm.distributed.eplb.eplb_state import EplbState
=======
from vllm.config import CompilationLevel, VllmConfig, get_layers_from_vllm_config
>>>>>>> 7e4cd070
from vllm.distributed.parallel_state import get_pp_group
from vllm.forward_context import set_forward_context
from vllm.logger import init_logger
from vllm.model_executor.model_loader import get_model
from vllm.model_executor.models import supports_multimodal
from vllm.model_executor.models.deepseek_v2 import DeepseekV32IndexerCache
from vllm.model_executor.models.llama_eagle3 import Eagle3LlamaForCausalLM
from vllm.multimodal import MULTIMODAL_REGISTRY
from vllm.platforms import current_platform
from vllm.utils import is_pin_memory_available
from vllm.v1.attention.backends.flash_attn import FlashAttentionMetadata
from vllm.v1.attention.backends.tree_attn import (
    TreeAttentionMetadata,
    TreeAttentionMetadataBuilder,
)
from vllm.v1.attention.backends.triton_attn import TritonAttentionMetadata
from vllm.v1.attention.backends.utils import (
    AttentionMetadataBuilder,
    CommonAttentionMetadata,
)
from vllm.v1.kv_cache_interface import KVCacheConfig
from vllm.v1.sample.metadata import SamplingMetadata
from vllm.v1.spec_decode.metadata import SpecDecodeMetadata
from vllm.v1.utils import CpuGpuBuffer
from vllm.v1.worker.gpu_input_batch import CachedRequestState, InputBatch
from vllm.v1.worker.ubatching import dbo_current_ubatch_id

logger = init_logger(__name__)

PADDING_SLOT_ID = -1


class EagleProposer:
    def __init__(
        self,
        vllm_config: VllmConfig,
        device: torch.device,
        runner=None,
    ):
        self.vllm_config = vllm_config
        self.speculative_config = vllm_config.speculative_config
        assert self.speculative_config is not None
        self.draft_model_config = self.speculative_config.draft_model_config
        self.method = self.speculative_config.method

        self.runner = runner
<<<<<<< HEAD
        self.eplb_state: Optional[EplbState] = None
        self.device = device

=======
        self.device = device
>>>>>>> 7e4cd070
        self.dtype = vllm_config.model_config.dtype
        self.max_model_len = vllm_config.model_config.max_model_len
        self.block_size = vllm_config.cache_config.block_size
        self.num_speculative_tokens = self.speculative_config.num_speculative_tokens
        self.max_num_tokens = vllm_config.scheduler_config.max_num_batched_tokens
        self.token_arange_np = np.arange(self.max_num_tokens)
        # We need to get the hidden size from the draft model config because
        # the draft model's hidden size can be different from the target model's
        # hidden size (e.g., Llama 3.3 70B).
        self.hidden_size = self.draft_model_config.get_hidden_size()

        # Multi-modal data support
        self.mm_registry = MULTIMODAL_REGISTRY
        self.supports_mm_inputs = self.mm_registry.supports_multimodal_inputs(
            vllm_config.model_config
        )

        self.attn_metadata_builder: Optional[AttentionMetadataBuilder] = None
        self.draft_indexer_metadata_builder: Optional[AttentionMetadataBuilder] = None
        self.attn_layer_names: list[str] = []
        self.indexer_layer_names: list[str] = []

        self.use_cuda_graph = (
            not current_platform.is_xpu()
            and self.vllm_config.compilation_config.level == CompilationLevel.PIECEWISE
            and not self.vllm_config.model_config.enforce_eager
            and not self.speculative_config.enforce_eager
        )
        self.cudagraph_batch_sizes = (
            list(reversed(self.vllm_config.compilation_config.cudagraph_capture_sizes))
            if self.use_cuda_graph
            else []
        )

        # persistent buffers for cuda graph
        self.input_ids = torch.zeros(
            self.max_num_tokens, dtype=torch.int32, device=device
        )
        self.uses_mrope = self.vllm_config.model_config.uses_mrope
        if self.uses_mrope:
            # M-RoPE need (3, max_num_tokens)
            self.mrope_positions = torch.zeros(
                (3, self.max_num_tokens), dtype=torch.int64, device=device
            )
        else:
            # RoPE need (max_num_tokens,)
            self.positions = torch.zeros(
                self.max_num_tokens, dtype=torch.int64, device=device
            )
        self.hidden_states = torch.zeros(
            (self.max_num_tokens, self.hidden_size), dtype=self.dtype, device=device
        )

        # We need +1 here because the arange is used to set query_start_loc,
        # which has one more element than batch_size.
        max_batch_size = vllm_config.scheduler_config.max_num_seqs
        max_num_slots_for_arange = max(max_batch_size + 1, self.max_num_tokens)
        self.arange = torch.arange(
            max_num_slots_for_arange, device=device, dtype=torch.int32
        )

        self.inputs_embeds = torch.zeros(
            (self.max_num_tokens, self.hidden_size), dtype=self.dtype, device=device
        )

        self.backup_next_token_ids = CpuGpuBuffer(
            max_batch_size,
            dtype=torch.int32,
            pin_memory=is_pin_memory_available(),
            device=device,
            with_numpy=True,
        )

        # Determine allowed attention backends once during initialization.
        self.allowed_attn_types: Optional[tuple] = None
        if current_platform.is_rocm():
            rocm_types = [TritonAttentionMetadata, FlashAttentionMetadata]
            # vllm.v1.attention.backends.rocm_aiter_fa is an optional backend
            if find_spec("vllm.v1.attention.backends.rocm_aiter_fa"):
                from vllm.v1.attention.backends.rocm_aiter_fa import (
                    AiterFlashAttentionMetadata,
                )

                rocm_types.append(AiterFlashAttentionMetadata)
            self.allowed_attn_types = tuple(rocm_types)

        # Parse the speculative token tree.
        spec_token_tree = self.speculative_config.speculative_token_tree
        self.tree_choices: list[tuple[int, ...]] = ast.literal_eval(spec_token_tree)
        tree_depth = len(self.tree_choices[-1])
        # Precompute per-level properties of the tree.
        num_drafts_per_level = [0] * tree_depth
        for node in self.tree_choices:
            num_drafts_per_level[len(node) - 1] += 1
        self.cu_drafts_per_level = [num_drafts_per_level[0]]
        self.child_drafts_per_level = [num_drafts_per_level[0]]
        for level in range(1, tree_depth):
            self.cu_drafts_per_level.append(
                self.cu_drafts_per_level[-1] + num_drafts_per_level[level]
            )
            self.child_drafts_per_level.append(
                num_drafts_per_level[level] // num_drafts_per_level[level - 1]
            )
        # Precompute draft position offsets in flattened tree.
        self.tree_draft_pos_offsets = torch.arange(
            1,
            len(self.tree_choices) + 1,
            device=device,
            dtype=torch.int32,
        ).repeat(max_batch_size, 1)

    def _get_positions(self, num_tokens: int):
        if self.uses_mrope:
            return self.mrope_positions[:, :num_tokens]
        return self.positions[:num_tokens]

    def _set_positions(self, num_tokens: int, positions: torch.Tensor):
        if self.uses_mrope:
            self.mrope_positions[:, :num_tokens] = positions
        else:
            self.positions[:num_tokens] = positions

    def propose(
        self,
        # [num_tokens]
        target_token_ids: torch.Tensor,
        # [num_tokens] or [3, num_tokens] when M-RoPE is enabled
        target_positions: torch.Tensor,
        # [num_tokens, hidden_size]
        target_hidden_states: torch.Tensor,
        # [batch_size]
        next_token_ids: torch.Tensor,
        last_token_indices: Optional[torch.Tensor],
        common_attn_metadata: CommonAttentionMetadata,
        sampling_metadata: SamplingMetadata,
        mm_embed_inputs: Optional[tuple[list[torch.Tensor], torch.Tensor]] = None,
    ) -> torch.Tensor:
        num_tokens = target_token_ids.shape[0]
        batch_size = next_token_ids.shape[0]

        if last_token_indices is None:
            last_token_indices = common_attn_metadata.query_start_loc[1:] - 1

        if self.method == "eagle3":
            assert isinstance(self.model, Eagle3LlamaForCausalLM)
            target_hidden_states = self.model.combine_hidden_states(
                target_hidden_states
            )
            assert target_hidden_states.shape[-1] == self.hidden_size
        # Shift the input ids by one token.
        # E.g., [a1, b1, b2, c1, c2, c3] -> [b1, b2, c1, c2, c3, c3]
        self.input_ids[: num_tokens - 1] = target_token_ids[1:]
        # Replace the last token with the next token.
        # E.g., [b1, b2, c1, c2, c3, c3] -> [a2, b2, b3, c2, c3, c4]
        self.input_ids[last_token_indices] = next_token_ids

        assert self.runner is not None

        # FIXME: need to consider multiple kv_cache_groups
        ubatch_id = dbo_current_ubatch_id()
        attn_metadata_builder = self.runner.attn_groups[0][0].metadata_builders[
            ubatch_id
        ]
        attn_metadata = attn_metadata_builder.build_for_drafting(
            common_attn_metadata=common_attn_metadata, draft_index=0
        )
        # FIXME: support hybrid kv for draft model (remove separate indexer)
        if self.draft_indexer_metadata_builder:
            draft_indexer_metadata = (
                self.draft_indexer_metadata_builder.build_for_drafting(
                    common_attn_metadata=common_attn_metadata,
                    draft_index=0,
                )
            )
        else:
            draft_indexer_metadata = None
        # At this moment, we assume all eagle layers belong to the same KV
        # cache group, thus using the same attention metadata.
        per_layer_attn_metadata = {}
        for layer_name in self.attn_layer_names:
            per_layer_attn_metadata[layer_name] = attn_metadata
        for layer_name in self.indexer_layer_names:
            assert draft_indexer_metadata is not None
            per_layer_attn_metadata[layer_name] = draft_indexer_metadata

        if self.use_cuda_graph and num_tokens <= self.cudagraph_batch_sizes[-1]:
            num_input_tokens = self.vllm_config.pad_for_cudagraph(num_tokens)
        else:
            num_input_tokens = num_tokens
        # copy inputs to buffer for cudagraph
        self._set_positions(num_tokens, target_positions)
        self.hidden_states[:num_tokens] = target_hidden_states

        if self.supports_mm_inputs:
            mm_embeds, is_mm_embed = mm_embed_inputs or (None, None)

            self.inputs_embeds[:num_tokens] = self.model.get_input_embeddings(
                self.input_ids[:num_tokens],
                multimodal_embeddings=mm_embeds,
                is_multimodal=is_mm_embed,
            )

            input_ids = None
            inputs_embeds = self.inputs_embeds[:num_input_tokens]
        else:
            input_ids = self.input_ids[:num_input_tokens]
            inputs_embeds = None

        with set_forward_context(
            per_layer_attn_metadata, self.vllm_config, num_tokens=num_input_tokens
        ):
            ret_hidden_states = self.model(
                input_ids=input_ids,
                positions=self._get_positions(num_input_tokens),
                hidden_states=self.hidden_states[:num_input_tokens],
                inputs_embeds=inputs_embeds,
            )
            if self.method == "mtp":
                last_hidden_states = ret_hidden_states
                hidden_states = last_hidden_states
            else:
                last_hidden_states, hidden_states = ret_hidden_states
        sample_hidden_states = last_hidden_states[last_token_indices]
        logits = self.model.compute_logits(sample_hidden_states)

        # Early exit if there is only one draft token to be generated.
        if self.num_speculative_tokens == 1:
            draft_token_ids = logits.argmax(dim=-1)
            return draft_token_ids.view(-1, 1)

        if self.uses_mrope:
            positions = target_positions[:, last_token_indices]
        else:
            positions = target_positions[last_token_indices]
        if self.method in ("deepseek_mtp", "ernie_mtp", "longcat_flash_mtp"):
            hidden_states = self.hidden_states[last_token_indices]
        else:
            hidden_states = hidden_states[last_token_indices]

        if isinstance(attn_metadata, TreeAttentionMetadata):
            # Draft using tree attention.
            draft_token_ids_list = self.propose_tree(
                batch_size=batch_size,
                logits=logits,
                positions=positions,
                hidden_states=hidden_states,
                common_attn_metadata=common_attn_metadata,
            )
            # [batch_size, num_tree_tokens]
            return torch.cat(draft_token_ids_list, dim=1)

        draft_token_ids = logits.argmax(dim=-1)

        if self.allowed_attn_types is not None and not isinstance(
            attn_metadata, self.allowed_attn_types
        ):
            raise ValueError(
                f"Unsupported attention metadata type for speculative "
                "decoding with num_speculative_tokens > 1: "
                f"{type(attn_metadata)}. Supported types are: "
                f"{self.allowed_attn_types}"
            )

        # Generate the remaining draft tokens.
        draft_token_ids_list = [draft_token_ids]

        if self.use_cuda_graph and batch_size <= self.cudagraph_batch_sizes[-1]:
            input_batch_size = self.vllm_config.pad_for_cudagraph(batch_size)
        else:
            input_batch_size = batch_size

        common_attn_metadata.num_actual_tokens = batch_size
        common_attn_metadata.max_query_len = 1
        common_attn_metadata.query_start_loc = self.arange[: batch_size + 1]
        common_attn_metadata.query_start_loc_cpu = torch.from_numpy(
            self.token_arange_np[: batch_size + 1]
        ).clone()
        for token_index in range(self.num_speculative_tokens - 1):
            # Update the inputs.
            # cast to int32 is crucial when eagle model is compiled.
            # tensor.argmax() returns int64 by default.
            input_ids = draft_token_ids_list[-1].int()
            if self.uses_mrope:
                positions += 1
                # NOTE(woosuk): We should handle the case where the draft model
                # generates tokens beyond the max model length.
                # Since it is complex to remove such requests from the batch,
                # we keep them in the batch but adjust the position ids
                # and slot mappings to avoid the
                # out-of-range access during the model execution.
                # The draft tokens generated with this adjustment
                # should be ignored.
                exceeds_max_model_len = positions[0] >= self.max_model_len
                # Mask out the position ids that exceed the max model length.
                # Otherwise, we may get out-of-range error in RoPE.
                clamped_positions = torch.where(
                    exceeds_max_model_len.unsqueeze(0),
                    torch.zeros_like(positions),
                    positions,
                )
            else:
                positions += 1
                exceeds_max_model_len = positions >= self.max_model_len
                clamped_positions = torch.where(exceeds_max_model_len, 0, positions)

            # Increment the sequence lengths.
            common_attn_metadata.seq_lens += 1
            common_attn_metadata.seq_lens_cpu += 1
            # For the requests that exceed the max model length, we set the
            # sequence length to 1 to minimize their overheads in attention.

            common_attn_metadata.seq_lens.masked_fill_(exceeds_max_model_len, 1)

            common_attn_metadata.num_computed_tokens_cpu = (
                common_attn_metadata.seq_lens_cpu - 1
            )

            # Compute the slot mapping.
            if self.uses_mrope:
                # all dimensions of positions are the same
                block_numbers = clamped_positions[0] // self.block_size
            else:
                block_numbers = clamped_positions // self.block_size
            block_ids = common_attn_metadata.block_table_tensor.gather(
                dim=1, index=block_numbers.view(-1, 1)
            )
            block_ids = block_ids.view(-1)
            if self.uses_mrope:
                common_attn_metadata.slot_mapping = (
                    block_ids * self.block_size + clamped_positions[0] % self.block_size
                )
            else:
                common_attn_metadata.slot_mapping = (
                    block_ids * self.block_size + clamped_positions % self.block_size
                )
            # Mask out the slot mappings that exceed the max model length.
            # Otherwise, the KV cache will be inadvertently updated with the
            # padding tokens.
            common_attn_metadata.slot_mapping.masked_fill_(
                exceeds_max_model_len, PADDING_SLOT_ID
            )

            # Rebuild attention metadata
            attn_metadata = attn_metadata_builder.build_for_drafting(  # type: ignore
                common_attn_metadata=common_attn_metadata, draft_index=token_index + 1
            )
            for layer_name in self.attn_layer_names:
                per_layer_attn_metadata[layer_name] = attn_metadata

            # copy inputs to buffer for cudagraph
            self.input_ids[:batch_size] = input_ids
            self._set_positions(batch_size, clamped_positions)
            self.hidden_states[:batch_size] = hidden_states
            if self.supports_mm_inputs:
                self.inputs_embeds[:batch_size] = self.model.get_input_embeddings(
                    input_ids
                )

                input_ids = None
                inputs_embeds = self.inputs_embeds[:input_batch_size]
            else:
                input_ids = self.input_ids[:input_batch_size]
                inputs_embeds = None

            # Run the model.
            with set_forward_context(
                per_layer_attn_metadata, self.vllm_config, num_tokens=input_batch_size
            ):
                ret_hidden_states = self.model(
                    input_ids=input_ids,
                    positions=self._get_positions(input_batch_size),
                    hidden_states=self.hidden_states[:input_batch_size],
                    inputs_embeds=inputs_embeds,
                )
                if self.method == "mtp":
                    last_hidden_states = ret_hidden_states
                    hidden_states = ret_hidden_states
                else:
                    last_hidden_states, hidden_states = ret_hidden_states
            hidden_states = hidden_states[:batch_size]
            logits = self.model.compute_logits(last_hidden_states[:batch_size])
            draft_token_ids = logits.argmax(dim=-1)
            draft_token_ids_list.append(draft_token_ids)

        # [batch_size, num_speculative_tokens]
        draft_token_ids = torch.stack(draft_token_ids_list, dim=1)
        return draft_token_ids

    def prepare_next_token_ids_cpu(
        self,
        sampled_token_ids: list[list[int]],
        requests: dict[str, CachedRequestState],
        gpu_input_batch: InputBatch,
        num_scheduled_tokens: dict[str, int],
    ) -> torch.Tensor:
        """
        This function is used to prepare the inputs for speculative decoding.
        It calculates the next token ids for each request based on the sampled
        token ids from the CPU. If a request has no sampled token ids (e.g.,
        during the initial decoding steps), it falls back to using the request
        state to get the next token id.
        """
        req_ids = gpu_input_batch.req_ids
        next_token_ids: list[int] = []
        for i, token_ids in enumerate(sampled_token_ids):
            if token_ids:
                # Common case.
                next_token_id = token_ids[-1]
            else:
                # Partial prefill (rare case).
                # Get the next token id from the request state.
                req_id = req_ids[i]
                req_state = requests[req_id]
                seq_len = req_state.num_computed_tokens + num_scheduled_tokens[req_id]
                next_token_id = req_state.get_token_id(seq_len)
            next_token_ids.append(next_token_id)
        next_token_ids = torch.tensor(
            next_token_ids, dtype=torch.int32, device=self.input_ids.device
        )
        return next_token_ids

    def prepare_next_token_ids_padded(
        self,
        common_attn_metadata: CommonAttentionMetadata,
        sampled_token_ids: torch.Tensor,
        requests: dict[str, CachedRequestState],
        gpu_input_batch: InputBatch,
        discard_request_indices: torch.Tensor,
        num_discarded_requests: int,
    ) -> tuple[torch.Tensor, torch.Tensor]:
        """
        This function is used to prepare the inputs for speculative decoding.
        It calculates the next token ids and the number of valid sampled tokens
        for each request, considering the "discarded" requests whose next token
        is not sampled and comes from `request.get_token_id()` instead.
        It also accounts for the rejected tokens in `sampled_token_ids`.
        This function must use device functions to operate on the inputs, and
        should not introduce any blocking CPU-GPU synchronization.
        """
        # TODO(Ben): Combine this into a custom fused kernel

        # Precompute get_token_id for when there is no valid next token
        num_reqs = gpu_input_batch.num_reqs
        self.backup_next_token_ids.np[:num_reqs] = np.array(
            [
                requests[gpu_input_batch.req_ids[i]].get_token_id(
                    common_attn_metadata.seq_lens_cpu[i].item()
                )
                for i in range(num_reqs)
            ]
        )
        self.backup_next_token_ids.copy_to_gpu(num_reqs)

        # Mask out the sampled tokens indices that should not be sampled.
        discard_sampled_tokens_req_indices = discard_request_indices[
            :num_discarded_requests
        ]

        valid_sampled_token_ids_gpu = sampled_token_ids.clone()
        valid_sampled_token_ids_gpu.index_fill_(
            0, discard_sampled_tokens_req_indices, -1
        )

        # Generate a mask for all valid tokens within those requests
        valid_mask = (valid_sampled_token_ids_gpu != -1) & (
            valid_sampled_token_ids_gpu < gpu_input_batch.vocab_size
        )

        # Count the number of valid tokens in each request
        valid_sampled_tokens_count = valid_mask.sum(dim=1)

        # Get the rightmost valid index per row
        last_valid_indices = valid_sampled_tokens_count - 1
        last_valid_indices_safe = torch.clamp(last_valid_indices, min=0)

        # Get last valid token from each row
        # (assume undefined state where there is no valid token)
        selected_tokens = torch.gather(
            valid_sampled_token_ids_gpu, 1, last_valid_indices_safe.unsqueeze(1)
        ).squeeze(1)

        # Use last token if valid, pre-computed backup if not
        batch_size = valid_sampled_token_ids_gpu.shape[0]
        next_token_ids = torch.where(
            last_valid_indices != -1,
            selected_tokens,
            self.backup_next_token_ids.gpu[:batch_size],
        )

        return next_token_ids, valid_sampled_tokens_count

    def prepare_inputs_padded(
        self,
        common_attn_metadata: CommonAttentionMetadata,
        spec_decode_metadata: SpecDecodeMetadata,
        valid_sampled_tokens_count: torch.Tensor,
    ) -> tuple[CommonAttentionMetadata, torch.Tensor, torch.Tensor]:
        """
        This function is used to prepare the inputs for speculative decoding
        It updates the common_attn_metadata for speculative decoding,
        but does not consider the rejected tokens. Instead, all tokens
        are included as inputs to the speculator, with the rejected tokens
        used as padding and filtered out later by `token_indices_to_sample`.
        No blocking CPU operations should be introduced in this function.
        """
        num_draft_tokens_gpu = torch.cat(
            [
                spec_decode_metadata.cu_num_draft_tokens[0:1],
                spec_decode_metadata.cu_num_draft_tokens[1:]
                - spec_decode_metadata.cu_num_draft_tokens[:-1],
            ]
        )

        num_rejected_tokens_gpu = torch.where(
            num_draft_tokens_gpu > 0,
            num_draft_tokens_gpu + 1 - valid_sampled_tokens_count,
            torch.zeros_like(num_draft_tokens_gpu),
        )

        query_start_loc_cpu = common_attn_metadata.query_start_loc_cpu

        new_query_len_per_req = query_start_loc_cpu[1:] - query_start_loc_cpu[:-1]

        total_num_tokens = query_start_loc_cpu[-1].item()
        token_indices = self.arange[:total_num_tokens]

        spec_common_attn_metadata = CommonAttentionMetadata(
            query_start_loc=common_attn_metadata.query_start_loc,
            seq_lens=common_attn_metadata.seq_lens,
            query_start_loc_cpu=query_start_loc_cpu,
            seq_lens_cpu=common_attn_metadata.seq_lens_cpu,
            num_computed_tokens_cpu=common_attn_metadata.num_computed_tokens_cpu,
            num_reqs=common_attn_metadata.num_reqs,
            num_actual_tokens=total_num_tokens,
            max_query_len=new_query_len_per_req.max().item(),
            max_seq_len=common_attn_metadata.seq_lens_cpu.max().item(),
            block_table_tensor=common_attn_metadata.block_table_tensor,
            slot_mapping=common_attn_metadata.slot_mapping[token_indices],
            causal=True,
        )

        token_indices_to_sample = (
            common_attn_metadata.query_start_loc[1:] - 1 - num_rejected_tokens_gpu
        )

        return spec_common_attn_metadata, token_indices, token_indices_to_sample

    def propose_tree(
        self,
        batch_size: int,
        # [num_tokens, vocab_size]
        logits: torch.Tensor,
        # [num_tokens]
        positions: torch.Tensor,
        # [num_tokens, hidden_size]
        hidden_states: torch.Tensor,
        common_attn_metadata: CommonAttentionMetadata,
    ) -> list[torch.Tensor]:
        tree_attn_metadata_builder = self.runner.attn_groups[0][
            0
        ].get_metadata_builder()
        assert isinstance(tree_attn_metadata_builder, TreeAttentionMetadataBuilder)

        total_num_drafts = self.cu_drafts_per_level[0]
        level_num_drafts = total_num_drafts
        # Sample a draft token for each child at the tree root level.
        num_children = self.child_drafts_per_level[0]
        if num_children == 1:
            draft_token_ids = logits.argmax(dim=-1).view(batch_size, -1)
        else:
            draft_token_ids = torch.topk(logits, num_children, dim=-1).indices.view(
                batch_size, -1
            )
        draft_token_ids_list = [draft_token_ids]
        draft_hidden_states = hidden_states.view(batch_size, 1, -1)

        # Initialize empty tensors for concatenation with the level outputs.
        tree_input_ids = torch.empty(
            0, device=self.input_ids.device, dtype=self.input_ids.dtype
        )
        tree_positions = torch.empty(
            0, device=self.positions.device, dtype=self.positions.dtype
        )
        tree_hidden_states = torch.empty(
            0, device=self.hidden_states.device, dtype=self.hidden_states.dtype
        )
        # Precompute the draft token positions.
        flattened_draft_positions = (
            positions.view(batch_size, -1) + self.tree_draft_pos_offsets[:batch_size, :]
        )
        tree_depth = len(self.cu_drafts_per_level)
        for level in range(tree_depth - 1):
            # Get draft positions for RoPE.
            draft_positions = positions + (level + 1)
            exceeds_max_model_len = (positions + total_num_drafts) >= self.max_model_len
            # Mask out the position ids that exceed the max model length.
            # Otherwise, we may get out-of-range error in RoPE.
            draft_positions = torch.where(
                exceeds_max_model_len,
                0,
                draft_positions,
            ).view(batch_size, -1)

            if level_num_drafts > 1:
                # Repeat the positions for each draft at this level.
                draft_positions = draft_positions.repeat_interleave(
                    level_num_drafts, dim=1
                )

            if num_children > 1:
                # Repeat draft hidden states for each child.
                draft_hidden_states = draft_hidden_states.repeat_interleave(
                    num_children, dim=1
                )

            # Concatenate the draft tokens, positions, and hidden states.
            tree_input_ids = torch.cat([tree_input_ids, draft_token_ids], dim=1)
            tree_positions = torch.cat([tree_positions, draft_positions], dim=1)
            tree_hidden_states = torch.cat(
                [tree_hidden_states, draft_hidden_states], dim=1
            )

            # Build new attention metadata for the next level of drafts.
            # This is necessary to support tree attention.
            query_len = total_num_drafts
            common_attn_metadata = replace(
                common_attn_metadata,
                query_start_loc=query_len * self.arange[: batch_size + 1],
                seq_lens=common_attn_metadata.seq_lens + level_num_drafts,
                num_actual_tokens=batch_size * query_len,
                max_query_len=query_len,
            )
            attn_metadata = tree_attn_metadata_builder.build_for_drafting(
                common_attn_metadata=common_attn_metadata,
                draft_index=level + 1,
            )

            # Apply new attention metadata to all layers.
            per_layer_attn_metadata = {}
            for layer_name in self.attn_layer_names:
                per_layer_attn_metadata[layer_name] = attn_metadata

            # Consider max model length.
            attn_metadata.max_seq_len = min(
                attn_metadata.max_seq_len, self.max_model_len
            )
            # For the requests that exceed the max model length, we set the
            # sequence length to 1 to minimize their overheads in attention.
            attn_metadata.seq_lens.masked_fill_(exceeds_max_model_len, 1)

            # Compute the slot mapping.
            query_positions = flattened_draft_positions[:, level : level + query_len]
            block_numbers = query_positions // self.block_size
            block_ids = attn_metadata.block_table.gather(dim=1, index=block_numbers)
            slot_mapping = (
                block_ids * self.block_size + query_positions % self.block_size
            )
            # Mask out the slot mappings that exceed the max model length.
            # Otherwise, the KV cache will be inadvertently updated with the
            # padding tokens.
            slot_mapping[exceeds_max_model_len] = PADDING_SLOT_ID
            attn_metadata.slot_mapping = slot_mapping.view(-1)

            # Copy inputs to buffer for cudagraph.
            num_tokens = attn_metadata.num_actual_tokens
            input_ids = tree_input_ids.view(-1)
            self.input_ids[:num_tokens] = input_ids
            self.positions[:num_tokens] = tree_positions.view(-1)
            self.hidden_states[:num_tokens] = tree_hidden_states.view(num_tokens, -1)

            if self.use_cuda_graph and num_tokens <= self.cudagraph_batch_sizes[-1]:
                num_input_tokens = self.vllm_config.pad_for_cudagraph(num_tokens)
            else:
                num_input_tokens = num_tokens
            # Run the model.
            with set_forward_context(
                per_layer_attn_metadata, self.vllm_config, num_tokens=num_input_tokens
            ):
                last_hidden_states, hidden_states = self.model(
                    input_ids=self.input_ids[:num_input_tokens],
                    positions=self.positions[:num_input_tokens],
                    hidden_states=self.hidden_states[:num_input_tokens],
                    inputs_embeds=None,
                )

            # Get the output hidden states for the draft tokens.
            draft_hidden_states = hidden_states[:num_tokens].view(
                batch_size, query_len, -1
            )[:, -level_num_drafts:]
            draft_last_hidden_states = last_hidden_states[:num_tokens].view(
                batch_size, query_len, -1
            )[:, -level_num_drafts:]

            # Get the output logits for the draft tokens.
            logits = self.model.compute_logits(
                draft_last_hidden_states.reshape(batch_size * level_num_drafts, -1)
            )

            # Sample a draft token for each child at the next tree level.
            num_children = self.child_drafts_per_level[level + 1]
            if num_children == 1:
                draft_token_ids = logits.argmax(dim=-1).view(batch_size, -1)
            else:
                draft_token_ids = torch.topk(logits, num_children, dim=-1).indices.view(
                    batch_size, -1
                )
            draft_token_ids_list.append(draft_token_ids)

            # Update the # drafts counters for the next tree level.
            level_num_drafts = self.cu_drafts_per_level[level + 1] - total_num_drafts
            total_num_drafts = self.cu_drafts_per_level[level + 1]
        return draft_token_ids_list

    def prepare_inputs(
        self,
        common_attn_metadata: CommonAttentionMetadata,
        sampled_token_ids: list[list[int]],
        num_draft_tokens: list[int],
    ) -> tuple[CommonAttentionMetadata, torch.Tensor]:
        """
        This function is used to prepare the inputs for speculative decoding.
        It updates to the common_attn_metadata to account for the rejected
        tokens (and newly sampled tokens). It also returns the token indices
        of the tokens that should be fed to the speculator.
        """
        # E.g.
        #  common_attn_metadata.query_start_loc{_cpu}:
        #       [0, q1, q1 + q2, q1 + q2 + q3]
        #  common_attn_metadata.seq_lens{_cpu}: [s1, s2, s3]
        #  num_rejected_tokens: [n1, n2, n3]
        # This function computes the intermediate values:
        #  num_tokens_per_req: [q1 - n1, q2 - n2, q3 - n3]
        # And returns:
        #  common_attn_metadata.query_start_loc{_cpu}:
        #       [0, q1 - n1, q1 + q2 - n1 - n2, q1 + q2 + q3 - n1 - n2 - n3]
        #  common_attn_metadata.seq_lens{_cpu}:
        #       [s1 - n1 + 1, s2 - n2 + 1, s3 - n3 + 1]
        #  token_indices: [0, 1, ..., q1 - n1 - 1,
        #                 q1, q1 + 1, ..., q1 + q2 - n2 - 1,
        #                 q1 + q2, q1 + q2 + 1, ..., q1 + q2 + q3 - n3 - 1]

        num_rejected_tokens = [
            n + 1 - len(sampled_token_ids[i]) if n > 0 else 0
            for i, n in enumerate(num_draft_tokens)
        ]
        num_rejected_tokens = torch.tensor(num_rejected_tokens, dtype=torch.int32)

        device = common_attn_metadata.query_start_loc.device
        query_start_loc_cpu = common_attn_metadata.query_start_loc_cpu
        new_seq_lens_cpu = common_attn_metadata.seq_lens_cpu - num_rejected_tokens

        # [0, q1, q1 + q2, q1 + q2 + q3] -> [q1, q2, q3]
        new_query_len_per_req = query_start_loc_cpu[1:] - query_start_loc_cpu[:-1]
        # [q1, q2, q3] -> [q1 - n1, q2 - n2, q3 - n3]
        new_num_tokens_per_req = new_query_len_per_req - num_rejected_tokens
        new_num_tokens_per_req_np = new_num_tokens_per_req.numpy()

        # [q1 - n1, q2 - n2, q3 - n3] ->
        # [0, q1 - n1, q1 + q2 - n1 - n2, q1 + q2 + q3 - n1 - n2 - n3]
        new_query_start_loc_cpu = torch.zeros(
            query_start_loc_cpu.shape,
            dtype=torch.int32,
            pin_memory=is_pin_memory_available(),
        )
        new_query_start_loc_np = new_query_start_loc_cpu.numpy()
        np.cumsum(new_num_tokens_per_req_np, out=new_query_start_loc_np[1:])

        total_num_tokens = new_query_start_loc_np[-1]
        # Example assuming num_tokens_per_req_np = [2, 4, 3]
        # this implies that `new_query_start_locs` is:
        # [0, 2, 6, 9] ->
        # [0, 0, 2, 2, 2, 2, 6, 6, 6]
        #  _r1_  ____r2____  ___r3__
        new_query_start_locs_expanded = np.repeat(
            new_query_start_loc_np[:-1], new_num_tokens_per_req_np
        )
        # [0, 1, 2, 3, 4, 5, 6, 7, 8] ->
        # [0, 1, 0, 1, 2, 3, 0, 1, 2]
        #  _r1_  ____r2____  ___r3__
        token_offests = (
            self.token_arange_np[:total_num_tokens] - new_query_start_locs_expanded
        )

        # Expand starting positions to match token pattern
        # [0, q1, q1 + q2] ->
        # [0, 0, q1, q1, q1, q1, q1 + q2, q1 + q2, q1 + q2]
        #  _r1_  _____r2_______  ___________r3____________
        old_query_start_locs_expanded = np.repeat(
            query_start_loc_cpu[:-1].numpy(), new_num_tokens_per_req_np
        )
        # Final token indices are:
        # [0, 1,                                // req 1
        #  q1 + 0, q1 + 1, q1 + 2, q1 + 3,       // req 2
        #  q1 + q2 + 0, q1 + q2 + 1, q1 + q2 + 2] // req 3
        token_indices_np = token_offests + old_query_start_locs_expanded
        token_indices = torch.from_numpy(token_indices_np).to(device, non_blocking=True)

        spec_common_attn_metadata = CommonAttentionMetadata(
            query_start_loc=new_query_start_loc_cpu.to(device, non_blocking=True),
            seq_lens=new_seq_lens_cpu.to(device, non_blocking=True),
            query_start_loc_cpu=new_query_start_loc_cpu,
            seq_lens_cpu=new_seq_lens_cpu,
            num_computed_tokens_cpu=common_attn_metadata.num_computed_tokens_cpu,
            num_reqs=common_attn_metadata.num_reqs,
            num_actual_tokens=total_num_tokens,
            max_query_len=new_query_len_per_req.max().item(),
            max_seq_len=new_seq_lens_cpu.max().item(),
            block_table_tensor=common_attn_metadata.block_table_tensor,
            slot_mapping=common_attn_metadata.slot_mapping[token_indices],
            causal=True,
        )

        return spec_common_attn_metadata, token_indices

    def get_model_name(self, model: nn.Module) -> str:
        if hasattr(model, "module"):  # multi-GPU
            model = model.module
        return model.__class__.__name__

    def load_model(self, target_model: nn.Module) -> None:
        draft_model_config = self.vllm_config.speculative_config.draft_model_config
        target_attn_layer_names = set(
            get_layers_from_vllm_config(self.vllm_config, Attention).keys()
        )
        # FIXME: support hybrid kv for draft model
        target_indexer_layer_names = set(
            get_layers_from_vllm_config(
                self.vllm_config, DeepseekV32IndexerCache
            ).keys()
        )

        from vllm.compilation.backends import set_model_tag

        with set_model_tag("eagle_head"):
            self.model = get_model(
                vllm_config=self.vllm_config, model_config=draft_model_config
            )

        draft_attn_layer_names = (
            get_layers_from_vllm_config(self.vllm_config, Attention).keys()
            - target_attn_layer_names
        )
        indexer_layers = get_layers_from_vllm_config(
            self.vllm_config, DeepseekV32IndexerCache
        )
        draft_indexer_layer_names = indexer_layers.keys() - target_indexer_layer_names
        self.attn_layer_names = list(draft_attn_layer_names)
        self.indexer_layer_names = list(draft_indexer_layer_names)

        if self.indexer_layer_names:
            first_layer = self.indexer_layer_names[0]
            self.draft_indexer_metadata_builder = (
                indexer_layers[first_layer]
                .get_attn_backend()
                .get_builder_cls()(
                    indexer_layers[first_layer].get_kv_cache_spec(),
                    self.indexer_layer_names,
                    self.vllm_config,
                    self.device,
                )
            )
        else:
            self.draft_indexer_metadata_builder = None

        if self.supports_mm_inputs:
            # Even if the target model is multimodal, we can also use
            # text-only draft models
            try:
                dummy_input_ids = torch.tensor([[1]], device=self.input_ids.device)
                self.model.get_input_embeddings(
                    dummy_input_ids, multimodal_embeddings=None
                )
            except (NotImplementedError, AttributeError, TypeError):
                logger.warning(
                    "Draft model does not support multimodal inputs, "
                    "falling back to text-only mode"
                )
                self.supports_mm_inputs = False

        if supports_multimodal(target_model):
            # handle multimodality
            if (
                self.get_model_name(target_model)
                == "Qwen2_5_VLForConditionalGeneration"
            ):
                self.model.config.image_token_index = target_model.config.image_token_id
            else:
                self.model.config.image_token_index = (
                    target_model.config.image_token_index
                )
            target_language_model = target_model.get_language_model()
        else:
            target_language_model = target_model
        # share embed_tokens with the target model if needed
        if get_pp_group().world_size == 1:
            if hasattr(target_language_model.model, "embed_tokens"):
                target_embed_tokens = target_language_model.model.embed_tokens
            elif hasattr(target_language_model.model, "embedding"):
                target_embed_tokens = target_language_model.model.embedding
            else:
                raise AttributeError(
                    "Target model does not have 'embed_tokens' or 'embedding' attribute"
                )

            # Check if shapes match and we found the embedding
            eagle_shape = self.model.model.embed_tokens.weight.shape
            target_shape = target_embed_tokens.weight.shape
            if eagle_shape == target_shape:
                logger.info(
                    "Assuming the EAGLE head shares the same vocab embedding"
                    " with the target model."
                )
                del self.model.model.embed_tokens
                self.model.model.embed_tokens = target_embed_tokens
            else:
                logger.info(
                    "The EAGLE head's vocab embedding will be loaded separately"
                    " from the target model."
                )
        else:
            logger.info(
                "The EAGLE head's vocab embedding will be loaded separately"
                " from the target model."
            )

        # share lm_head with the target model if needed
        # some model definition do not define lm_head explicitly
        # and reuse embed_tokens for lm_head, e.g., CohereForCausalLM
        if self.vllm_config.speculative_config.method != "eagle3":
            if hasattr(target_language_model, "lm_head"):
                logger.info("Loading EAGLE LM head weights from the target model.")
                self.model.lm_head = target_language_model.lm_head
        else:
            if (
                hasattr(self.model, "lm_head")
                and hasattr(target_language_model, "lm_head")
                and self.model.lm_head.weight.shape
                == target_language_model.lm_head.weight.shape
            ):
                logger.info(
                    "Assuming the EAGLE head shares the same lm_head"
                    " with the target model."
                )
                del self.model.lm_head
                self.model.lm_head = target_language_model.lm_head
            else:
                logger.info(
                    "The EAGLE head's lm_head will be loaded separately"
                    " from the target model."
                )

    @torch.inference_mode()
    def dummy_run(
        self,
        num_tokens: int,
        skip_eplb: bool = False,
        is_profile: bool = False,
    ) -> None:
        with set_forward_context(None, self.vllm_config, num_tokens=num_tokens):
            if self.supports_mm_inputs:
                input_ids = None
                inputs_embeds = self.inputs_embeds[:num_tokens]
            else:
                input_ids = self.input_ids[:num_tokens]
                inputs_embeds = None

            self.model(
                input_ids=input_ids,
                positions=self._get_positions(num_tokens),
                hidden_states=self.hidden_states[:num_tokens],
                inputs_embeds=inputs_embeds,
            )

    def _get_attention_metadata_builder(self) -> list[AttentionMetadataBuilder]:
        """Find and return the attention metadata builders for EAGLE layers.

        Returns:
            The metadata builders for EAGLE layers.

        Raises:
            AssertionError: If no metadata builders are found for EAGLE layers.
        """
        builder = None
        chosen_layer = self.attn_layer_names[0]

        for kv_cache_group in self.runner.attn_groups:
            for attn_group in kv_cache_group:
                if chosen_layer in attn_group.layer_names:
                    builder = attn_group.get_metadata_builder()
                    break
            if builder is not None:
                break

        assert builder is not None, (
            "Failed to find attention metadata builder for EAGLE layers."
        )
        return builder

    def validate_same_kv_cache_group(self, kv_cache_config: KVCacheConfig) -> None:
        """
        Validate that all eagle layers belong to the same KVCacheGroup.
        Need this assumption to ensure all eagle layers can use the
        same AttentionMetadata.
        May extend to multiple AttentionMetadata in the future.
        """
        kv_cache_groups: dict[str, int] = {}
        for id, kv_cache_group in enumerate(kv_cache_config.kv_cache_groups):
            for layer_name in kv_cache_group.layer_names:
                kv_cache_groups[layer_name] = id
        assert (
            len(
                set(
                    [
                        kv_cache_groups[layer_name]
                        for layer_name in self.attn_layer_names
                    ]
                )
            )
            == 1
        ), "All eagle layers should belong to the same kv cache group"


# NOTE(woosuk): Currently, the below code is not used and we always use argmax
# to sample the draft tokens. We will use this after we find a way to manage
# the draft prob tensor.
# Refer to https://github.com/vllm-project/vllm/pull/16899 for the details.
# FIXME(woosuk): The logic here is duplicated with the main sampling code.
# We should refactor this to reuse the same sampling implementation.
def compute_probs_and_sample_next_token(
    logits: torch.Tensor,
    sampling_metadata: SamplingMetadata,
) -> tuple[torch.Tensor, torch.Tensor]:
    if sampling_metadata.all_greedy:
        # For greedy requests, draft_probs is not used in rejection sampling.
        # Therefore, we can just return the logits.
        probs = logits
        next_token_ids = logits.argmax(dim=-1)
        return next_token_ids, probs

    is_greedy = sampling_metadata.temperature == -1
    temperature = torch.where(is_greedy, 1.0, sampling_metadata.temperature)
    logits.div_(temperature.view(-1, 1))
    probs = logits.softmax(dim=-1, dtype=torch.float32)

    # NOTE(woosuk): Currently, we ignore most of the sampling parameters in
    # generating the draft tokens. We only use the temperature. While this
    # could degrade the acceptance rate, it does not affect the distribution
    # of the generated tokens after rejection sampling.

    # TODO(woosuk): Consider seeds.
    q = torch.empty_like(probs)
    q.exponential_()
    # NOTE(woosuk): We shouldn't use `probs.div_(q)` because the draft_probs
    # will be used later for rejection sampling.
    next_token_ids = probs.div(q).argmax(dim=-1).view(-1)
    if not sampling_metadata.all_random:
        greedy_token_ids = probs.argmax(dim=-1)
        next_token_ids = torch.where(
            is_greedy,
            greedy_token_ids,
            next_token_ids,
        )
    return next_token_ids, probs<|MERGE_RESOLUTION|>--- conflicted
+++ resolved
@@ -10,13 +10,8 @@
 import torch.nn as nn
 
 from vllm.attention.layer import Attention
-<<<<<<< HEAD
-from vllm.config import (CompilationLevel, VllmConfig,
-                         get_layers_from_vllm_config)
+from vllm.config import CompilationLevel, VllmConfig, get_layers_from_vllm_config
 from vllm.distributed.eplb.eplb_state import EplbState
-=======
-from vllm.config import CompilationLevel, VllmConfig, get_layers_from_vllm_config
->>>>>>> 7e4cd070
 from vllm.distributed.parallel_state import get_pp_group
 from vllm.forward_context import set_forward_context
 from vllm.logger import init_logger
@@ -63,13 +58,9 @@
         self.method = self.speculative_config.method
 
         self.runner = runner
-<<<<<<< HEAD
         self.eplb_state: Optional[EplbState] = None
         self.device = device
 
-=======
-        self.device = device
->>>>>>> 7e4cd070
         self.dtype = vllm_config.model_config.dtype
         self.max_model_len = vllm_config.model_config.max_model_len
         self.block_size = vllm_config.cache_config.block_size
