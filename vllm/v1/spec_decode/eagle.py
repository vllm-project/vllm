# SPDX-License-Identifier: Apache-2.0
# SPDX-FileCopyrightText: Copyright contributors to the vLLM project
import ast
from dataclasses import replace
from importlib.util import find_spec

import numpy as np
import torch
import torch.nn as nn

from vllm.config import (
    CompilationLevel,
    CUDAGraphMode,
    VllmConfig,
    get_layers_from_vllm_config,
)
from vllm.distributed.parallel_state import get_pp_group
from vllm.forward_context import set_forward_context
from vllm.logger import init_logger
from vllm.model_executor.layers.attention_layer_base import AttentionLayerBase
from vllm.model_executor.model_loader import get_model
from vllm.model_executor.models import supports_multimodal
from vllm.model_executor.models.deepseek_v2 import DeepseekV32IndexerCache
from vllm.model_executor.models.llama_eagle3 import Eagle3LlamaForCausalLM
from vllm.multimodal import MULTIMODAL_REGISTRY
from vllm.platforms import current_platform
from vllm.utils import is_pin_memory_available
from vllm.v1.attention.backends.flash_attn import FlashAttentionMetadata
from vllm.v1.attention.backends.tree_attn import (
    TreeAttentionMetadata,
    TreeAttentionMetadataBuilder,
)
from vllm.v1.attention.backends.triton_attn import TritonAttentionMetadata
from vllm.v1.attention.backends.utils import (
    AttentionMetadataBuilder,
    CommonAttentionMetadata,
)
from vllm.v1.kv_cache_interface import KVCacheConfig
from vllm.v1.sample.metadata import SamplingMetadata
from vllm.v1.spec_decode.metadata import SpecDecodeMetadata
from vllm.v1.utils import CpuGpuBuffer
from vllm.v1.worker.gpu_input_batch import CachedRequestState, InputBatch

logger = init_logger(__name__)

PADDING_SLOT_ID = -1


class EagleProposer:
    def __init__(
        self,
        vllm_config: VllmConfig,
        device: torch.device,
        runner=None,
    ):
        self.vllm_config = vllm_config
        self.speculative_config = vllm_config.speculative_config
        assert self.speculative_config is not None
        self.draft_model_config = self.speculative_config.draft_model_config
        self.method = self.speculative_config.method

        self.runner = runner
        self.device = device
        self.dtype = vllm_config.model_config.dtype
        self.max_model_len = vllm_config.model_config.max_model_len
        self.block_size = vllm_config.cache_config.block_size
        self.num_speculative_tokens = self.speculative_config.num_speculative_tokens
        self.max_num_tokens = vllm_config.scheduler_config.max_num_batched_tokens
        self.token_arange_np = np.arange(self.max_num_tokens)
        # We need to get the hidden size from the draft model config because
        # the draft model's hidden size can be different from the target model's
        # hidden size (e.g., Llama 3.3 70B).
        self.hidden_size = self.draft_model_config.get_hidden_size()

        # Multi-modal data support
        self.mm_registry = MULTIMODAL_REGISTRY
        self.supports_mm_inputs = self.mm_registry.supports_multimodal_inputs(
            vllm_config.model_config
        )

        self.attn_metadata_builder: AttentionMetadataBuilder | None = None
        self.draft_indexer_metadata_builder: AttentionMetadataBuilder | None = None
        self.attn_layer_names: list[str] = []
        self.indexer_layer_names: list[str] = []

        self.use_cuda_graph = False

        compilation_config = self.vllm_config.compilation_config
        if compilation_config.level == CompilationLevel.PIECEWISE:
            cudagraph_mode = compilation_config.cudagraph_mode
            if cudagraph_mode != CUDAGraphMode.NONE and not cudagraph_mode.has_mode(
                CUDAGraphMode.PIECEWISE
            ):
                logger.warning(
                    "Currently the eagle proposer only supports cudagraph_mode "
                    "PIECEWISE, if you want the drafter to use cuda graphs, "
                    "please set compilation_config.cudagraph_mode to PIECEWISE "
                    "or FULL_AND_PIECEWISE"
                )
            self.use_cuda_graph = (
                cudagraph_mode.has_mode(CUDAGraphMode.PIECEWISE)
                and not self.speculative_config.enforce_eager
            )

        self.cudagraph_batch_sizes = (
            list(reversed(self.vllm_config.compilation_config.cudagraph_capture_sizes))
            if self.use_cuda_graph
            else []
        )

        # persistent buffers for cuda graph
        self.input_ids = torch.zeros(
            self.max_num_tokens, dtype=torch.int32, device=device
        )
        self.uses_mrope = self.vllm_config.model_config.uses_mrope
        if self.uses_mrope:
            # M-RoPE need (3, max_num_tokens)
            self.mrope_positions = torch.zeros(
                (3, self.max_num_tokens), dtype=torch.int64, device=device
            )
        else:
            # RoPE need (max_num_tokens,)
            self.positions = torch.zeros(
                self.max_num_tokens, dtype=torch.int64, device=device
            )
        self.hidden_states = torch.zeros(
            (self.max_num_tokens, self.hidden_size), dtype=self.dtype, device=device
        )

        # We need +1 here because the arange is used to set query_start_loc,
        # which has one more element than batch_size.
        max_batch_size = vllm_config.scheduler_config.max_num_seqs
        max_num_slots_for_arange = max(max_batch_size + 1, self.max_num_tokens)
        self.arange = torch.arange(
            max_num_slots_for_arange, device=device, dtype=torch.int32
        )

        self.inputs_embeds = torch.zeros(
            (self.max_num_tokens, self.hidden_size), dtype=self.dtype, device=device
        )

        self.backup_next_token_ids = CpuGpuBuffer(
            max_batch_size,
            dtype=torch.int32,
            pin_memory=is_pin_memory_available(),
            device=device,
            with_numpy=True,
        )

        # Determine allowed attention backends once during initialization.
<<<<<<< HEAD
        from vllm.attention.backends.registry import _Backend, backend_to_class_str

        self.allowed_attn_types: Optional[tuple] = None
=======
        self.allowed_attn_types: tuple | None = None
>>>>>>> 8e67b255
        if current_platform.is_rocm():
            rocm_types = [TritonAttentionMetadata, FlashAttentionMetadata]
            # ROCM_AITER_FA is an optional backend
            if find_spec(backend_to_class_str(_Backend.ROCM_AITER_FA)):
                from vllm.v1.attention.backends.rocm_aiter_fa import (
                    AiterFlashAttentionMetadata,
                )

                rocm_types.append(AiterFlashAttentionMetadata)
            self.allowed_attn_types = tuple(rocm_types)

        # Parse the speculative token tree.
        spec_token_tree = self.speculative_config.speculative_token_tree
        self.tree_choices: list[tuple[int, ...]] = ast.literal_eval(spec_token_tree)
        tree_depth = len(self.tree_choices[-1])
        # Precompute per-level properties of the tree.
        num_drafts_per_level = [0] * tree_depth
        for node in self.tree_choices:
            num_drafts_per_level[len(node) - 1] += 1
        self.cu_drafts_per_level = [num_drafts_per_level[0]]
        self.child_drafts_per_level = [num_drafts_per_level[0]]
        for level in range(1, tree_depth):
            self.cu_drafts_per_level.append(
                self.cu_drafts_per_level[-1] + num_drafts_per_level[level]
            )
            self.child_drafts_per_level.append(
                num_drafts_per_level[level] // num_drafts_per_level[level - 1]
            )
        # Precompute draft position offsets in flattened tree.
        self.tree_draft_pos_offsets = torch.arange(
            1,
            len(self.tree_choices) + 1,
            device=device,
            dtype=torch.int32,
        ).repeat(max_batch_size, 1)

    def _get_positions(self, num_tokens: int):
        if self.uses_mrope:
            return self.mrope_positions[:, :num_tokens]
        return self.positions[:num_tokens]

    def _set_positions(self, num_tokens: int, positions: torch.Tensor):
        if self.uses_mrope:
            self.mrope_positions[:, :num_tokens] = positions
        else:
            self.positions[:num_tokens] = positions

    def propose(
        self,
        # [num_tokens]
        target_token_ids: torch.Tensor,
        # [num_tokens] or [3, num_tokens] when M-RoPE is enabled
        target_positions: torch.Tensor,
        # [num_tokens, hidden_size]
        target_hidden_states: torch.Tensor,
        # [batch_size]
        next_token_ids: torch.Tensor,
        last_token_indices: torch.Tensor | None,
        common_attn_metadata: CommonAttentionMetadata,
        sampling_metadata: SamplingMetadata,
        mm_embed_inputs: tuple[list[torch.Tensor], torch.Tensor] | None = None,
    ) -> torch.Tensor:
        num_tokens = target_token_ids.shape[0]
        batch_size = next_token_ids.shape[0]

        if last_token_indices is None:
            last_token_indices = common_attn_metadata.query_start_loc[1:] - 1

        if self.method == "eagle3":
            assert isinstance(self.model, Eagle3LlamaForCausalLM)
            target_hidden_states = self.model.combine_hidden_states(
                target_hidden_states
            )
            assert target_hidden_states.shape[-1] == self.hidden_size
        # Shift the input ids by one token.
        # E.g., [a1, b1, b2, c1, c2, c3] -> [b1, b2, c1, c2, c3, c3]
        self.input_ids[: num_tokens - 1] = target_token_ids[1:]
        # Replace the last token with the next token.
        # E.g., [b1, b2, c1, c2, c3, c3] -> [a2, b2, b3, c2, c3, c4]
        self.input_ids[last_token_indices] = next_token_ids

        assert self.runner is not None

        if self.attn_metadata_builder is None:
            attn_metadata_builder = self._get_attention_metadata_builder()
        else:
            attn_metadata_builder = self.attn_metadata_builder

        attn_metadata = attn_metadata_builder.build_for_drafting(
            common_attn_metadata=common_attn_metadata, draft_index=0
        )
        # FIXME: support hybrid kv for draft model (remove separate indexer)
        if self.draft_indexer_metadata_builder:
            draft_indexer_metadata = (
                self.draft_indexer_metadata_builder.build_for_drafting(
                    common_attn_metadata=common_attn_metadata,
                    draft_index=0,
                )
            )
        else:
            draft_indexer_metadata = None
        # At this moment, we assume all eagle layers belong to the same KV
        # cache group, thus using the same attention metadata.
        per_layer_attn_metadata = {}
        for layer_name in self.attn_layer_names:
            per_layer_attn_metadata[layer_name] = attn_metadata

        for layer_name in self.indexer_layer_names:
            assert draft_indexer_metadata is not None
            per_layer_attn_metadata[layer_name] = draft_indexer_metadata

        cudagraph_runtime_mode = CUDAGraphMode.NONE
        if self.use_cuda_graph and num_tokens <= self.cudagraph_batch_sizes[-1]:
            num_input_tokens = self.vllm_config.pad_for_cudagraph(num_tokens)
            cudagraph_runtime_mode = CUDAGraphMode.PIECEWISE
        else:
            num_input_tokens = num_tokens
        # copy inputs to buffer for cudagraph
        self._set_positions(num_tokens, target_positions)
        self.hidden_states[:num_tokens] = target_hidden_states

        if self.supports_mm_inputs:
            mm_embeds, is_mm_embed = mm_embed_inputs or (None, None)

            self.inputs_embeds[:num_tokens] = self.model.get_input_embeddings(
                self.input_ids[:num_tokens],
                multimodal_embeddings=mm_embeds,
                is_multimodal=is_mm_embed,
            )

            input_ids = None
            inputs_embeds = self.inputs_embeds[:num_input_tokens]
        else:
            input_ids = self.input_ids[:num_input_tokens]
            inputs_embeds = None

        with set_forward_context(
            per_layer_attn_metadata,
            self.vllm_config,
            num_tokens=num_input_tokens,
            cudagraph_runtime_mode=cudagraph_runtime_mode,
        ):
            ret_hidden_states = self.model(
                input_ids=input_ids,
                positions=self._get_positions(num_input_tokens),
                hidden_states=self.hidden_states[:num_input_tokens],
                inputs_embeds=inputs_embeds,
            )
            if self.method == "mtp":
                last_hidden_states = ret_hidden_states
                hidden_states = last_hidden_states
            else:
                last_hidden_states, hidden_states = ret_hidden_states
        sample_hidden_states = last_hidden_states[last_token_indices]
        logits = self.model.compute_logits(sample_hidden_states)

        # Early exit if there is only one draft token to be generated.
        if self.num_speculative_tokens == 1:
            draft_token_ids = logits.argmax(dim=-1)
            return draft_token_ids.view(-1, 1)

        if self.uses_mrope:
            positions = target_positions[:, last_token_indices]
        else:
            positions = target_positions[last_token_indices]
        if self.method in ("deepseek_mtp", "ernie_mtp", "longcat_flash_mtp"):
            hidden_states = self.hidden_states[last_token_indices]
        else:
            hidden_states = hidden_states[last_token_indices]

        if isinstance(attn_metadata, TreeAttentionMetadata):
            # Draft using tree attention.
            draft_token_ids_list = self.propose_tree(
                batch_size=batch_size,
                logits=logits,
                positions=positions,
                hidden_states=hidden_states,
                common_attn_metadata=common_attn_metadata,
            )
            # [batch_size, num_tree_tokens]
            return torch.cat(draft_token_ids_list, dim=1)

        draft_token_ids = logits.argmax(dim=-1)

        if self.allowed_attn_types is not None and not isinstance(
            attn_metadata, self.allowed_attn_types
        ):
            raise ValueError(
                f"Unsupported attention metadata type for speculative "
                "decoding with num_speculative_tokens > 1: "
                f"{type(attn_metadata)}. Supported types are: "
                f"{self.allowed_attn_types}"
            )

        # Generate the remaining draft tokens.
        draft_token_ids_list = [draft_token_ids]

        if self.use_cuda_graph and batch_size <= self.cudagraph_batch_sizes[-1]:
            input_batch_size = self.vllm_config.pad_for_cudagraph(batch_size)
            cudagraph_runtime_mode = CUDAGraphMode.PIECEWISE
        else:
            input_batch_size = batch_size
            cudagraph_runtime_mode = CUDAGraphMode.NONE

        common_attn_metadata.num_actual_tokens = batch_size
        common_attn_metadata.max_query_len = 1
        common_attn_metadata.query_start_loc = self.arange[: batch_size + 1]
        common_attn_metadata.query_start_loc_cpu = torch.from_numpy(
            self.token_arange_np[: batch_size + 1]
        ).clone()
        for token_index in range(self.num_speculative_tokens - 1):
            # Update the inputs.
            # cast to int32 is crucial when eagle model is compiled.
            # tensor.argmax() returns int64 by default.
            input_ids = draft_token_ids_list[-1].int()
            if self.uses_mrope:
                positions += 1
                # NOTE(woosuk): We should handle the case where the draft model
                # generates tokens beyond the max model length.
                # Since it is complex to remove such requests from the batch,
                # we keep them in the batch but adjust the position ids
                # and slot mappings to avoid the
                # out-of-range access during the model execution.
                # The draft tokens generated with this adjustment
                # should be ignored.
                exceeds_max_model_len = positions[0] >= self.max_model_len
                # Mask out the position ids that exceed the max model length.
                # Otherwise, we may get out-of-range error in RoPE.
                clamped_positions = torch.where(
                    exceeds_max_model_len.unsqueeze(0),
                    torch.zeros_like(positions),
                    positions,
                )
            else:
                positions += 1
                exceeds_max_model_len = positions >= self.max_model_len
                clamped_positions = torch.where(exceeds_max_model_len, 0, positions)

            # Increment the sequence lengths.
            common_attn_metadata.seq_lens += 1
            common_attn_metadata.seq_lens_cpu += 1
            # For the requests that exceed the max model length, we set the
            # sequence length to 1 to minimize their overheads in attention.

            common_attn_metadata.seq_lens.masked_fill_(exceeds_max_model_len, 1)

            common_attn_metadata.num_computed_tokens_cpu = (
                common_attn_metadata.seq_lens_cpu - 1
            )

            # Compute the slot mapping.
            if self.uses_mrope:
                # all dimensions of positions are the same
                block_numbers = clamped_positions[0] // self.block_size
            else:
                block_numbers = clamped_positions // self.block_size
            block_ids = common_attn_metadata.block_table_tensor.gather(
                dim=1, index=block_numbers.view(-1, 1)
            )
            block_ids = block_ids.view(-1)
            if self.uses_mrope:
                common_attn_metadata.slot_mapping = (
                    block_ids * self.block_size + clamped_positions[0] % self.block_size
                )
            else:
                common_attn_metadata.slot_mapping = (
                    block_ids * self.block_size + clamped_positions % self.block_size
                )
            # Mask out the slot mappings that exceed the max model length.
            # Otherwise, the KV cache will be inadvertently updated with the
            # padding tokens.
            common_attn_metadata.slot_mapping.masked_fill_(
                exceeds_max_model_len, PADDING_SLOT_ID
            )

            # Rebuild attention metadata
            attn_metadata = attn_metadata_builder.build_for_drafting(  # type: ignore
                common_attn_metadata=common_attn_metadata, draft_index=token_index + 1
            )
            for layer_name in self.attn_layer_names:
                per_layer_attn_metadata[layer_name] = attn_metadata

            # copy inputs to buffer for cudagraph
            self.input_ids[:batch_size] = input_ids
            self._set_positions(batch_size, clamped_positions)
            self.hidden_states[:batch_size] = hidden_states
            if self.supports_mm_inputs:
                self.inputs_embeds[:batch_size] = self.model.get_input_embeddings(
                    input_ids
                )

                input_ids = None
                inputs_embeds = self.inputs_embeds[:input_batch_size]
            else:
                input_ids = self.input_ids[:input_batch_size]
                inputs_embeds = None

            # Run the model.
            with set_forward_context(
                per_layer_attn_metadata,
                self.vllm_config,
                num_tokens=input_batch_size,
                cudagraph_runtime_mode=cudagraph_runtime_mode,
            ):
                ret_hidden_states = self.model(
                    input_ids=input_ids,
                    positions=self._get_positions(input_batch_size),
                    hidden_states=self.hidden_states[:input_batch_size],
                    inputs_embeds=inputs_embeds,
                )
                if self.method == "mtp":
                    last_hidden_states = ret_hidden_states
                    hidden_states = ret_hidden_states
                else:
                    last_hidden_states, hidden_states = ret_hidden_states
            hidden_states = hidden_states[:batch_size]
            logits = self.model.compute_logits(last_hidden_states[:batch_size])
            draft_token_ids = logits.argmax(dim=-1)
            draft_token_ids_list.append(draft_token_ids)

        # [batch_size, num_speculative_tokens]
        draft_token_ids = torch.stack(draft_token_ids_list, dim=1)
        return draft_token_ids

    def prepare_next_token_ids_cpu(
        self,
        sampled_token_ids: list[list[int]],
        requests: dict[str, CachedRequestState],
        gpu_input_batch: InputBatch,
        num_scheduled_tokens: dict[str, int],
    ) -> torch.Tensor:
        """
        This function is used to prepare the inputs for speculative decoding.
        It calculates the next token ids for each request based on the sampled
        token ids from the CPU. If a request has no sampled token ids (e.g.,
        during the initial decoding steps), it falls back to using the request
        state to get the next token id.
        """
        req_ids = gpu_input_batch.req_ids
        next_token_ids: list[int] = []
        for i, token_ids in enumerate(sampled_token_ids):
            if token_ids:
                # Common case.
                next_token_id = token_ids[-1]
            else:
                # Partial prefill (rare case).
                # Get the next token id from the request state.
                req_id = req_ids[i]
                req_state = requests[req_id]
                seq_len = req_state.num_computed_tokens + num_scheduled_tokens[req_id]
                next_token_id = req_state.get_token_id(seq_len)
            next_token_ids.append(next_token_id)
        next_token_ids = torch.tensor(
            next_token_ids, dtype=torch.int32, device=self.input_ids.device
        )
        return next_token_ids

    def prepare_next_token_ids_padded(
        self,
        common_attn_metadata: CommonAttentionMetadata,
        sampled_token_ids: torch.Tensor,
        requests: dict[str, CachedRequestState],
        gpu_input_batch: InputBatch,
        discard_request_indices: torch.Tensor,
        num_discarded_requests: int,
    ) -> tuple[torch.Tensor, torch.Tensor]:
        """
        This function is used to prepare the inputs for speculative decoding.
        It calculates the next token ids and the number of valid sampled tokens
        for each request, considering the "discarded" requests whose next token
        is not sampled and comes from `request.get_token_id()` instead.
        It also accounts for the rejected tokens in `sampled_token_ids`.
        This function must use device functions to operate on the inputs, and
        should not introduce any blocking CPU-GPU synchronization.
        """
        # TODO(Ben): Combine this into a custom fused kernel

        # Precompute get_token_id for when there is no valid next token
        num_reqs = gpu_input_batch.num_reqs
        self.backup_next_token_ids.np[:num_reqs] = np.array(
            [
                requests[gpu_input_batch.req_ids[i]].get_token_id(
                    common_attn_metadata.seq_lens_cpu[i].item()
                )
                for i in range(num_reqs)
            ]
        )
        self.backup_next_token_ids.copy_to_gpu(num_reqs)

        # Mask out the sampled tokens indices that should not be sampled.
        discard_sampled_tokens_req_indices = discard_request_indices[
            :num_discarded_requests
        ]

        valid_sampled_token_ids_gpu = sampled_token_ids.clone()
        valid_sampled_token_ids_gpu.index_fill_(
            0, discard_sampled_tokens_req_indices, -1
        )

        # Generate a mask for all valid tokens within those requests
        valid_mask = (valid_sampled_token_ids_gpu != -1) & (
            valid_sampled_token_ids_gpu < gpu_input_batch.vocab_size
        )

        # Count the number of valid tokens in each request
        valid_sampled_tokens_count = valid_mask.sum(dim=1)

        # Get the rightmost valid index per row
        last_valid_indices = valid_sampled_tokens_count - 1
        last_valid_indices_safe = torch.clamp(last_valid_indices, min=0)

        # Get last valid token from each row
        # (assume undefined state where there is no valid token)
        selected_tokens = torch.gather(
            valid_sampled_token_ids_gpu, 1, last_valid_indices_safe.unsqueeze(1)
        ).squeeze(1)

        # Use last token if valid, pre-computed backup if not
        batch_size = valid_sampled_token_ids_gpu.shape[0]
        next_token_ids = torch.where(
            last_valid_indices != -1,
            selected_tokens,
            self.backup_next_token_ids.gpu[:batch_size],
        )

        return next_token_ids, valid_sampled_tokens_count

    def prepare_inputs_padded(
        self,
        common_attn_metadata: CommonAttentionMetadata,
        spec_decode_metadata: SpecDecodeMetadata,
        valid_sampled_tokens_count: torch.Tensor,
    ) -> tuple[CommonAttentionMetadata, torch.Tensor, torch.Tensor]:
        """
        This function is used to prepare the inputs for speculative decoding
        It updates the common_attn_metadata for speculative decoding,
        but does not consider the rejected tokens. Instead, all tokens
        are included as inputs to the speculator, with the rejected tokens
        used as padding and filtered out later by `token_indices_to_sample`.
        No blocking CPU operations should be introduced in this function.
        """
        num_draft_tokens_gpu = torch.cat(
            [
                spec_decode_metadata.cu_num_draft_tokens[0:1],
                spec_decode_metadata.cu_num_draft_tokens[1:]
                - spec_decode_metadata.cu_num_draft_tokens[:-1],
            ]
        )

        num_rejected_tokens_gpu = torch.where(
            num_draft_tokens_gpu > 0,
            num_draft_tokens_gpu + 1 - valid_sampled_tokens_count,
            torch.zeros_like(num_draft_tokens_gpu),
        )

        query_start_loc_cpu = common_attn_metadata.query_start_loc_cpu

        new_query_len_per_req = query_start_loc_cpu[1:] - query_start_loc_cpu[:-1]

        total_num_tokens = query_start_loc_cpu[-1].item()
        token_indices = self.arange[:total_num_tokens]

        spec_common_attn_metadata = CommonAttentionMetadata(
            query_start_loc=common_attn_metadata.query_start_loc,
            seq_lens=common_attn_metadata.seq_lens,
            query_start_loc_cpu=query_start_loc_cpu,
            seq_lens_cpu=common_attn_metadata.seq_lens_cpu,
            num_computed_tokens_cpu=common_attn_metadata.num_computed_tokens_cpu,
            num_reqs=common_attn_metadata.num_reqs,
            num_actual_tokens=total_num_tokens,
            max_query_len=new_query_len_per_req.max().item(),
            max_seq_len=common_attn_metadata.seq_lens_cpu.max().item(),
            block_table_tensor=common_attn_metadata.block_table_tensor,
            slot_mapping=common_attn_metadata.slot_mapping[token_indices],
            causal=True,
            dcp_local_seq_lens=common_attn_metadata.dcp_local_seq_lens,
        )

        token_indices_to_sample = (
            common_attn_metadata.query_start_loc[1:] - 1 - num_rejected_tokens_gpu
        )

        return spec_common_attn_metadata, token_indices, token_indices_to_sample

    def propose_tree(
        self,
        batch_size: int,
        # [num_tokens, vocab_size]
        logits: torch.Tensor,
        # [num_tokens]
        positions: torch.Tensor,
        # [num_tokens, hidden_size]
        hidden_states: torch.Tensor,
        common_attn_metadata: CommonAttentionMetadata,
    ) -> list[torch.Tensor]:
        tree_attn_metadata_builder = self.runner.attn_groups[0][
            0
        ].get_metadata_builder()
        assert isinstance(tree_attn_metadata_builder, TreeAttentionMetadataBuilder)

        total_num_drafts = self.cu_drafts_per_level[0]
        level_num_drafts = total_num_drafts
        # Sample a draft token for each child at the tree root level.
        num_children = self.child_drafts_per_level[0]
        if num_children == 1:
            draft_token_ids = logits.argmax(dim=-1).view(batch_size, -1)
        else:
            draft_token_ids = torch.topk(logits, num_children, dim=-1).indices.view(
                batch_size, -1
            )
        draft_token_ids_list = [draft_token_ids]
        draft_hidden_states = hidden_states.view(batch_size, 1, -1)

        # Initialize empty tensors for concatenation with the level outputs.
        tree_input_ids = torch.empty(
            0, device=self.input_ids.device, dtype=self.input_ids.dtype
        )
        tree_positions = torch.empty(
            0, device=self.positions.device, dtype=self.positions.dtype
        )
        tree_hidden_states = torch.empty(
            0, device=self.hidden_states.device, dtype=self.hidden_states.dtype
        )
        # Precompute the draft token positions.
        flattened_draft_positions = (
            positions.view(batch_size, -1) + self.tree_draft_pos_offsets[:batch_size, :]
        )
        tree_depth = len(self.cu_drafts_per_level)
        for level in range(tree_depth - 1):
            # Get draft positions for RoPE.
            draft_positions = positions + (level + 1)
            exceeds_max_model_len = (positions + total_num_drafts) >= self.max_model_len
            # Mask out the position ids that exceed the max model length.
            # Otherwise, we may get out-of-range error in RoPE.
            draft_positions = torch.where(
                exceeds_max_model_len,
                0,
                draft_positions,
            ).view(batch_size, -1)

            if level_num_drafts > 1:
                # Repeat the positions for each draft at this level.
                draft_positions = draft_positions.repeat_interleave(
                    level_num_drafts, dim=1
                )

            if num_children > 1:
                # Repeat draft hidden states for each child.
                draft_hidden_states = draft_hidden_states.repeat_interleave(
                    num_children, dim=1
                )

            # Concatenate the draft tokens, positions, and hidden states.
            tree_input_ids = torch.cat([tree_input_ids, draft_token_ids], dim=1)
            tree_positions = torch.cat([tree_positions, draft_positions], dim=1)
            tree_hidden_states = torch.cat(
                [tree_hidden_states, draft_hidden_states], dim=1
            )

            # Build new attention metadata for the next level of drafts.
            # This is necessary to support tree attention.
            query_len = total_num_drafts
            common_attn_metadata = replace(
                common_attn_metadata,
                query_start_loc=query_len * self.arange[: batch_size + 1],
                seq_lens=common_attn_metadata.seq_lens + level_num_drafts,
                num_actual_tokens=batch_size * query_len,
                max_query_len=query_len,
            )
            attn_metadata = tree_attn_metadata_builder.build_for_drafting(
                common_attn_metadata=common_attn_metadata,
                draft_index=level + 1,
            )

            # Apply new attention metadata to all layers.
            per_layer_attn_metadata = {}
            for layer_name in self.attn_layer_names:
                per_layer_attn_metadata[layer_name] = attn_metadata

            # Consider max model length.
            attn_metadata.max_seq_len = min(
                attn_metadata.max_seq_len, self.max_model_len
            )
            # For the requests that exceed the max model length, we set the
            # sequence length to 1 to minimize their overheads in attention.
            attn_metadata.seq_lens.masked_fill_(exceeds_max_model_len, 1)

            # Compute the slot mapping.
            query_positions = flattened_draft_positions[:, level : level + query_len]
            block_numbers = query_positions // self.block_size
            block_ids = attn_metadata.block_table.gather(dim=1, index=block_numbers)
            slot_mapping = (
                block_ids * self.block_size + query_positions % self.block_size
            )
            # Mask out the slot mappings that exceed the max model length.
            # Otherwise, the KV cache will be inadvertently updated with the
            # padding tokens.
            slot_mapping[exceeds_max_model_len] = PADDING_SLOT_ID
            attn_metadata.slot_mapping = slot_mapping.view(-1)

            # Copy inputs to buffer for cudagraph.
            num_tokens = attn_metadata.num_actual_tokens
            input_ids = tree_input_ids.view(-1)
            self.input_ids[:num_tokens] = input_ids
            self.positions[:num_tokens] = tree_positions.view(-1)
            self.hidden_states[:num_tokens] = tree_hidden_states.view(num_tokens, -1)

            if self.use_cuda_graph and num_tokens <= self.cudagraph_batch_sizes[-1]:
                num_input_tokens = self.vllm_config.pad_for_cudagraph(num_tokens)
                cudagraph_runtime_mode = CUDAGraphMode.PIECEWISE
            else:
                num_input_tokens = num_tokens
                cudagraph_runtime_mode = CUDAGraphMode.NONE
            # Run the model.
            with set_forward_context(
                per_layer_attn_metadata,
                self.vllm_config,
                num_tokens=num_input_tokens,
                cudagraph_runtime_mode=cudagraph_runtime_mode,
            ):
                last_hidden_states, hidden_states = self.model(
                    input_ids=self.input_ids[:num_input_tokens],
                    positions=self.positions[:num_input_tokens],
                    hidden_states=self.hidden_states[:num_input_tokens],
                    inputs_embeds=None,
                )

            # Get the output hidden states for the draft tokens.
            draft_hidden_states = hidden_states[:num_tokens].view(
                batch_size, query_len, -1
            )[:, -level_num_drafts:]
            draft_last_hidden_states = last_hidden_states[:num_tokens].view(
                batch_size, query_len, -1
            )[:, -level_num_drafts:]

            # Get the output logits for the draft tokens.
            logits = self.model.compute_logits(
                draft_last_hidden_states.reshape(batch_size * level_num_drafts, -1)
            )

            # Sample a draft token for each child at the next tree level.
            num_children = self.child_drafts_per_level[level + 1]
            if num_children == 1:
                draft_token_ids = logits.argmax(dim=-1).view(batch_size, -1)
            else:
                draft_token_ids = torch.topk(logits, num_children, dim=-1).indices.view(
                    batch_size, -1
                )
            draft_token_ids_list.append(draft_token_ids)

            # Update the # drafts counters for the next tree level.
            level_num_drafts = self.cu_drafts_per_level[level + 1] - total_num_drafts
            total_num_drafts = self.cu_drafts_per_level[level + 1]
        return draft_token_ids_list

    def prepare_inputs(
        self,
        common_attn_metadata: CommonAttentionMetadata,
        sampled_token_ids: list[list[int]],
        num_draft_tokens: list[int],
    ) -> tuple[CommonAttentionMetadata, torch.Tensor]:
        """
        This function is used to prepare the inputs for speculative decoding.
        It updates to the common_attn_metadata to account for the rejected
        tokens (and newly sampled tokens). It also returns the token indices
        of the tokens that should be fed to the speculator.
        """
        # E.g.
        #  common_attn_metadata.query_start_loc{_cpu}:
        #       [0, q1, q1 + q2, q1 + q2 + q3]
        #  common_attn_metadata.seq_lens{_cpu}: [s1, s2, s3]
        #  num_rejected_tokens: [n1, n2, n3]
        # This function computes the intermediate values:
        #  num_tokens_per_req: [q1 - n1, q2 - n2, q3 - n3]
        # And returns:
        #  common_attn_metadata.query_start_loc{_cpu}:
        #       [0, q1 - n1, q1 + q2 - n1 - n2, q1 + q2 + q3 - n1 - n2 - n3]
        #  common_attn_metadata.seq_lens{_cpu}:
        #       [s1 - n1 + 1, s2 - n2 + 1, s3 - n3 + 1]
        #  token_indices: [0, 1, ..., q1 - n1 - 1,
        #                 q1, q1 + 1, ..., q1 + q2 - n2 - 1,
        #                 q1 + q2, q1 + q2 + 1, ..., q1 + q2 + q3 - n3 - 1]

        num_rejected_tokens = [
            n + 1 - len(sampled_token_ids[i]) if n > 0 else 0
            for i, n in enumerate(num_draft_tokens)
        ]
        num_rejected_tokens = torch.tensor(num_rejected_tokens, dtype=torch.int32)

        device = common_attn_metadata.query_start_loc.device
        query_start_loc_cpu = common_attn_metadata.query_start_loc_cpu
        new_seq_lens_cpu = common_attn_metadata.seq_lens_cpu - num_rejected_tokens

        # [0, q1, q1 + q2, q1 + q2 + q3] -> [q1, q2, q3]
        new_query_len_per_req = query_start_loc_cpu[1:] - query_start_loc_cpu[:-1]
        # [q1, q2, q3] -> [q1 - n1, q2 - n2, q3 - n3]
        new_num_tokens_per_req = new_query_len_per_req - num_rejected_tokens
        new_num_tokens_per_req_np = new_num_tokens_per_req.numpy()

        # [q1 - n1, q2 - n2, q3 - n3] ->
        # [0, q1 - n1, q1 + q2 - n1 - n2, q1 + q2 + q3 - n1 - n2 - n3]
        new_query_start_loc_cpu = torch.zeros(
            query_start_loc_cpu.shape,
            dtype=torch.int32,
            pin_memory=is_pin_memory_available(),
        )
        new_query_start_loc_np = new_query_start_loc_cpu.numpy()
        np.cumsum(new_num_tokens_per_req_np, out=new_query_start_loc_np[1:])

        total_num_tokens = new_query_start_loc_np[-1]
        # Example assuming num_tokens_per_req_np = [2, 4, 3]
        # this implies that `new_query_start_locs` is:
        # [0, 2, 6, 9] ->
        # [0, 0, 2, 2, 2, 2, 6, 6, 6]
        #  _r1_  ____r2____  ___r3__
        new_query_start_locs_expanded = np.repeat(
            new_query_start_loc_np[:-1], new_num_tokens_per_req_np
        )
        # [0, 1, 2, 3, 4, 5, 6, 7, 8] ->
        # [0, 1, 0, 1, 2, 3, 0, 1, 2]
        #  _r1_  ____r2____  ___r3__
        token_offests = (
            self.token_arange_np[:total_num_tokens] - new_query_start_locs_expanded
        )

        # Expand starting positions to match token pattern
        # [0, q1, q1 + q2] ->
        # [0, 0, q1, q1, q1, q1, q1 + q2, q1 + q2, q1 + q2]
        #  _r1_  _____r2_______  ___________r3____________
        old_query_start_locs_expanded = np.repeat(
            query_start_loc_cpu[:-1].numpy(), new_num_tokens_per_req_np
        )
        # Final token indices are:
        # [0, 1,                                // req 1
        #  q1 + 0, q1 + 1, q1 + 2, q1 + 3,       // req 2
        #  q1 + q2 + 0, q1 + q2 + 1, q1 + q2 + 2] // req 3
        token_indices_np = token_offests + old_query_start_locs_expanded
        token_indices = torch.from_numpy(token_indices_np).to(device, non_blocking=True)

        spec_common_attn_metadata = CommonAttentionMetadata(
            query_start_loc=new_query_start_loc_cpu.to(device, non_blocking=True),
            seq_lens=new_seq_lens_cpu.to(device, non_blocking=True),
            query_start_loc_cpu=new_query_start_loc_cpu,
            seq_lens_cpu=new_seq_lens_cpu,
            num_computed_tokens_cpu=common_attn_metadata.num_computed_tokens_cpu,
            num_reqs=common_attn_metadata.num_reqs,
            num_actual_tokens=total_num_tokens,
            max_query_len=new_query_len_per_req.max().item(),
            max_seq_len=new_seq_lens_cpu.max().item(),
            block_table_tensor=common_attn_metadata.block_table_tensor,
            slot_mapping=common_attn_metadata.slot_mapping[token_indices],
            causal=True,
            dcp_local_seq_lens=common_attn_metadata.dcp_local_seq_lens,
        )

        return spec_common_attn_metadata, token_indices

    def get_model_name(self, model: nn.Module) -> str:
        if hasattr(model, "module"):  # multi-GPU
            model = model.module
        return model.__class__.__name__

    def load_model(self, target_model: nn.Module) -> None:
        draft_model_config = self.vllm_config.speculative_config.draft_model_config
        target_attn_layer_names = set(
            get_layers_from_vllm_config(self.vllm_config, AttentionLayerBase).keys()
        )
        # FIXME: support hybrid kv for draft model
        target_indexer_layer_names = set(
            get_layers_from_vllm_config(
                self.vllm_config, DeepseekV32IndexerCache
            ).keys()
        )

        from vllm.compilation.backends import set_model_tag

        with set_model_tag("eagle_head"):
            self.model = get_model(
                vllm_config=self.vllm_config, model_config=draft_model_config
            )

        draft_attn_layer_names = (
            get_layers_from_vllm_config(self.vllm_config, AttentionLayerBase).keys()
            - target_attn_layer_names
        )
        indexer_layers = get_layers_from_vllm_config(
            self.vllm_config, DeepseekV32IndexerCache
        )
        draft_indexer_layer_names = indexer_layers.keys() - target_indexer_layer_names
        self.attn_layer_names = list(draft_attn_layer_names)
        self.indexer_layer_names = list(draft_indexer_layer_names)

        if self.indexer_layer_names:
            first_layer = self.indexer_layer_names[0]
            self.draft_indexer_metadata_builder = (
                indexer_layers[first_layer]
                .get_attn_backend()
                .get_builder_cls()(
                    indexer_layers[first_layer].get_kv_cache_spec(),
                    self.indexer_layer_names,
                    self.vllm_config,
                    self.device,
                )
            )
        else:
            self.draft_indexer_metadata_builder = None

        if self.supports_mm_inputs:
            # Even if the target model is multimodal, we can also use
            # text-only draft models
            try:
                dummy_input_ids = torch.tensor([[1]], device=self.input_ids.device)
                self.model.get_input_embeddings(
                    dummy_input_ids, multimodal_embeddings=None
                )
            except (NotImplementedError, AttributeError, TypeError):
                logger.warning(
                    "Draft model does not support multimodal inputs, "
                    "falling back to text-only mode"
                )
                self.supports_mm_inputs = False

        if supports_multimodal(target_model):
            # handle multimodality
            if (
                self.get_model_name(target_model)
                == "Qwen2_5_VLForConditionalGeneration"
            ):
                self.model.config.image_token_index = target_model.config.image_token_id
            else:
                self.model.config.image_token_index = (
                    target_model.config.image_token_index
                )
            target_language_model = target_model.get_language_model()
        else:
            target_language_model = target_model
        # share embed_tokens with the target model if needed
        if get_pp_group().world_size == 1:
            if hasattr(target_language_model.model, "embed_tokens"):
                target_embed_tokens = target_language_model.model.embed_tokens
            elif hasattr(target_language_model.model, "embedding"):
                target_embed_tokens = target_language_model.model.embedding
            else:
                raise AttributeError(
                    "Target model does not have 'embed_tokens' or 'embedding' attribute"
                )

            # Check if shapes match and we found the embedding
            eagle_shape = self.model.model.embed_tokens.weight.shape
            target_shape = target_embed_tokens.weight.shape
            if eagle_shape == target_shape:
                logger.info(
                    "Assuming the EAGLE head shares the same vocab embedding"
                    " with the target model."
                )
                del self.model.model.embed_tokens
                self.model.model.embed_tokens = target_embed_tokens
            else:
                logger.info(
                    "The EAGLE head's vocab embedding will be loaded separately"
                    " from the target model."
                )
        else:
            logger.info(
                "The EAGLE head's vocab embedding will be loaded separately"
                " from the target model."
            )

        # share lm_head with the target model if needed
        # some model definition do not define lm_head explicitly
        # and reuse embed_tokens for lm_head, e.g., CohereForCausalLM
        if self.vllm_config.speculative_config.method != "eagle3":
            if hasattr(target_language_model, "lm_head"):
                logger.info("Loading EAGLE LM head weights from the target model.")
                self.model.lm_head = target_language_model.lm_head
        else:
            if (
                hasattr(self.model, "lm_head")
                and hasattr(target_language_model, "lm_head")
                and self.model.lm_head.weight.shape
                == target_language_model.lm_head.weight.shape
            ):
                logger.info(
                    "Assuming the EAGLE head shares the same lm_head"
                    " with the target model."
                )
                del self.model.lm_head
                self.model.lm_head = target_language_model.lm_head
            else:
                logger.info(
                    "The EAGLE head's lm_head will be loaded separately"
                    " from the target model."
                )

    @torch.inference_mode()
    def dummy_run(
        self,
        num_tokens: int,
        use_cudagraphs=True,
    ) -> None:
        if use_cudagraphs and num_tokens <= self.cudagraph_batch_sizes[-1]:
            num_tokens = self.vllm_config.pad_for_cudagraph(num_tokens)

        with set_forward_context(
            None,
            self.vllm_config,
            num_tokens=num_tokens,
            cudagraph_runtime_mode=CUDAGraphMode.PIECEWISE
            if use_cudagraphs
            else CUDAGraphMode.NONE,
        ):
            if self.supports_mm_inputs:
                input_ids = None
                inputs_embeds = self.inputs_embeds[:num_tokens]
            else:
                input_ids = self.input_ids[:num_tokens]
                inputs_embeds = None

            self.model(
                input_ids=input_ids,
                positions=self._get_positions(num_tokens),
                hidden_states=self.hidden_states[:num_tokens],
                inputs_embeds=inputs_embeds,
            )

    def _get_attention_metadata_builder(self) -> AttentionMetadataBuilder:
        """Find and return the attention metadata builders for EAGLE layers.

        Returns:
            The metadata builders for EAGLE layers.

        Raises:
            AssertionError: If no metadata builders are found for EAGLE layers.
        """
        builder = None
        chosen_layer = self.attn_layer_names[0]

        for kv_cache_group in self.runner.attn_groups:
            for attn_group in kv_cache_group:
                if chosen_layer in attn_group.layer_names:
                    builder = attn_group.get_metadata_builder()
                    break
            if builder is not None:
                break

        assert builder is not None, (
            "Failed to find attention metadata builder for EAGLE layers."
        )
        return builder

    def validate_same_kv_cache_group(self, kv_cache_config: KVCacheConfig) -> None:
        """
        Validate that all eagle layers belong to the same KVCacheGroup.
        Need this assumption to ensure all eagle layers can use the
        same AttentionMetadata.
        May extend to multiple AttentionMetadata in the future.
        """
        kv_cache_groups: dict[str, int] = {}
        for id, kv_cache_group in enumerate(kv_cache_config.kv_cache_groups):
            for layer_name in kv_cache_group.layer_names:
                kv_cache_groups[layer_name] = id
        assert (
            len(
                set(
                    [
                        kv_cache_groups[layer_name]
                        for layer_name in self.attn_layer_names
                    ]
                )
            )
            == 1
        ), "All eagle layers should belong to the same kv cache group"


# NOTE(woosuk): Currently, the below code is not used and we always use argmax
# to sample the draft tokens. We will use this after we find a way to manage
# the draft prob tensor.
# Refer to https://github.com/vllm-project/vllm/pull/16899 for the details.
# FIXME(woosuk): The logic here is duplicated with the main sampling code.
# We should refactor this to reuse the same sampling implementation.
def compute_probs_and_sample_next_token(
    logits: torch.Tensor,
    sampling_metadata: SamplingMetadata,
) -> tuple[torch.Tensor, torch.Tensor]:
    if sampling_metadata.all_greedy:
        # For greedy requests, draft_probs is not used in rejection sampling.
        # Therefore, we can just return the logits.
        probs = logits
        next_token_ids = logits.argmax(dim=-1)
        return next_token_ids, probs

    is_greedy = sampling_metadata.temperature == -1
    temperature = torch.where(is_greedy, 1.0, sampling_metadata.temperature)
    logits.div_(temperature.view(-1, 1))
    probs = logits.softmax(dim=-1, dtype=torch.float32)

    # NOTE(woosuk): Currently, we ignore most of the sampling parameters in
    # generating the draft tokens. We only use the temperature. While this
    # could degrade the acceptance rate, it does not affect the distribution
    # of the generated tokens after rejection sampling.

    # TODO(woosuk): Consider seeds.
    q = torch.empty_like(probs)
    q.exponential_()
    # NOTE(woosuk): We shouldn't use `probs.div_(q)` because the draft_probs
    # will be used later for rejection sampling.
    next_token_ids = probs.div(q).argmax(dim=-1).view(-1)
    if not sampling_metadata.all_random:
        greedy_token_ids = probs.argmax(dim=-1)
        next_token_ids = torch.where(
            is_greedy,
            greedy_token_ids,
            next_token_ids,
        )
    return next_token_ids, probs<|MERGE_RESOLUTION|>--- conflicted
+++ resolved
@@ -148,13 +148,9 @@
         )
 
         # Determine allowed attention backends once during initialization.
-<<<<<<< HEAD
         from vllm.attention.backends.registry import _Backend, backend_to_class_str
 
-        self.allowed_attn_types: Optional[tuple] = None
-=======
         self.allowed_attn_types: tuple | None = None
->>>>>>> 8e67b255
         if current_platform.is_rocm():
             rocm_types = [TritonAttentionMetadata, FlashAttentionMetadata]
             # ROCM_AITER_FA is an optional backend
