# SPDX-License-Identifier: Apache-2.0
import torch
import torch.nn as nn

from vllm.attention.layer import Attention
from vllm.config import (CompilationLevel, VllmConfig,
                         get_layers_from_vllm_config)
from vllm.distributed.parallel_state import get_pp_group
from vllm.forward_context import set_forward_context
from vllm.logger import init_logger
from vllm.model_executor.model_loader import get_model
from vllm.model_executor.models.llama_eagle3 import Eagle3LlamaForCausalLM
from vllm.v1.attention.backends.flash_attn import (CommonAttentionMetadata,
                                                   FlashAttentionMetadata)
from vllm.v1.kv_cache_interface import KVCacheConfig
from vllm.v1.sample.metadata import SamplingMetadata
from vllm.v1.spec_decode.utils import prepare_eagle_input_kernel

logger = init_logger(__name__)

PADDING_SLOT_ID = -1


class TreeArray:
    """Array-based representation of a tree."""

    def __init__(self, max_nodes: int, device: torch.device):
        """Initialize a tree with arrays to store node data.
        
        Args:
            max_nodes: Maximum number of nodes the tree can hold
            device: Torch device for tensors
        """
        self.max_nodes = max_nodes
        self.device = device

        # Node storage using contiguous tensors for efficient GPU access
        self.token_ids = torch.zeros(max_nodes,
                                     dtype=torch.int64,
                                     device=device)
        self.positions = torch.zeros(max_nodes,
                                     dtype=torch.int64,
                                     device=device)
        self.parent_indices = torch.full(
            (max_nodes, ), -1, dtype=torch.int64,
            device=device)  # Index of parent (-1 for root)
        self.local_probs = torch.zeros(max_nodes,
                                       dtype=torch.float32,
                                       device=device)  # P(token|parent)
        self.global_probs = torch.zeros(max_nodes,
                                        dtype=torch.float32,
                                        device=device)
        self.hidden_states = None

        # Tree structure tracking
        self.depths = torch.full((max_nodes, ),
                                 -1,
                                 dtype=torch.int32,
                                 device=device)

        # Sequence length for each node
        self.seq_lens = torch.ones(max_nodes, dtype=torch.int32, device=device)

        # Number of nodes currently in the tree (also serves as next node index)
        self.size = 0

    def add_node(self,
                 token_id: int,
                 position: int,
                 parent_idx: int,
                 local_prob: float,
                 global_prob: float,
                 hidden_state: torch.Tensor = None,
                 depth: int = 0) -> int:
        """Add a node to the tree.
        
        Args:
            token_id: Token ID for the node
            position: Position in the sequence
            parent_idx: Index of parent node (-1 for root)
            local_prob: Probability of this token given its parent
            global_prob: Joint probability of the path to this node
            hidden_state: Hidden state for this node (optional)
            depth: Depth level of the node
            
        Returns:
            Index of the newly added node
        """
        if self.size >= self.max_nodes:
            return -1

        node_idx = self.size
        self.size += 1

        # Store node data in the corresponding arrays at position node_idx
        self.token_ids[node_idx] = token_id
        self.positions[node_idx] = position
        self.parent_indices[node_idx] = parent_idx
        self.local_probs[node_idx] = local_prob
        self.global_probs[node_idx] = global_prob
        self.depths[node_idx] = depth

        # Update sequence length based on parent
        if parent_idx != -1:
            self.seq_lens[node_idx] = self.seq_lens[parent_idx] + 1
        else:
            self.seq_lens[node_idx] = 1

        # Initialize hidden states tensor if this is the first use
        if hidden_state is not None:
            if self.hidden_states is None:
                hidden_size = hidden_state.shape[-1]
                self.hidden_states = torch.zeros((self.max_nodes, hidden_size),
                                                 dtype=hidden_state.dtype,
                                                 device=self.device)

            if self.hidden_states is not None:
                self.hidden_states[node_idx] = hidden_state

        return node_idx

    def get_nodes_at_depth(self, depth: int) -> list:
        """Get indices of all nodes at a specific depth.
        
        Args:
            depth: The depth to get nodes from (0 = root level)
            
        Returns:
            List of node indices at the specified depth
        """
        nodes = (self.depths[:self.size] == depth).nonzero().flatten().tolist()
        return nodes

    def select_top_k_by_global_prob(self, node_indices: list, k: int) -> list:
        """Select top-k nodes from a list of node indices by global probability.
        
        Args:
            node_indices: List of node indices to choose from
            k: Number of nodes to select
            
        Returns:
            List of selected node indices (highest probability nodes)
        """
        if not node_indices:
            return []

        # Get global probs for these nodes
        indices_tensor = torch.tensor(node_indices, device=self.device)
        probs = self.global_probs[indices_tensor]

        # Select top-k by probability
        k = min(k, len(node_indices))
        if k == 0:
            return []

        # Get indices of highest probability nodes
        _, top_indices = probs.topk(k)
        selected = [node_indices[i] for i in top_indices.tolist()]

        return selected

    def get_selected_nodes_and_ids(self, max_tokens: int) -> list:
        """Get a list of token IDs from the most probable path in the tree.
        
        Args:
            max_tokens: Maximum number of tokens to return
            
        Returns:
            List of token IDs in the selected path
        """
        if self.size == 0:
            return []

        # Start with root (first token)
        tokens = [self.token_ids[0].item()]

        # Build path from root by selecting most probable child at each step
        current_idx = 0
        current_depth = 0

        while len(tokens) < max_tokens and current_depth < self.max_nodes:
            # Find all children of the current node
            children = []
            for i in range(self.size):
                if self.parent_indices[i] == current_idx:
                    children.append(i)

            if not children:
                # Reached a leaf node, can't go deeper
                break

            # Find the child with highest global probability
            best_child = -1
            best_prob = -1
            for child in children:
                if self.global_probs[child] > best_prob:
                    best_prob = self.global_probs[child]
                    best_child = child

            if best_child == -1:
                break

            # Add this token to the path and continue to next depth
            tokens.append(self.token_ids[best_child].item())
            current_idx = best_child
            current_depth += 1

        return tokens


class EagleProposer:

    def __init__(
        self,
        vllm_config: VllmConfig,
        device: torch.device,
        runner=None,
    ):
        self.vllm_config = vllm_config
        self.speculative_config = vllm_config.speculative_config
        self.draft_model_config = self.speculative_config.draft_model_config
        self.method = self.speculative_config.method

        self.runner = runner

        self.dtype = vllm_config.model_config.dtype
        self.max_model_len = vllm_config.model_config.max_model_len
        self.block_size = vllm_config.cache_config.block_size
        self.num_speculative_tokens = (
            self.speculative_config.num_speculative_tokens)
        self.max_num_tokens = (
            vllm_config.scheduler_config.max_num_batched_tokens)
        # We need to get the hidden size from the draft model config because
        # the draft model's hidden size can be different from the target model's
        # hidden size (e.g., Llama 3.3 70B).
        self.hidden_size = self.draft_model_config.get_hidden_size()

        self.use_cuda_graph = (self.vllm_config.compilation_config.level
                               == CompilationLevel.PIECEWISE and
                               not self.vllm_config.model_config.enforce_eager)
        self.cudagraph_batch_sizes = list(
            reversed(
                self.vllm_config.compilation_config.cudagraph_capture_sizes))

        # persistent buffers for cuda graph
        self.input_ids = torch.zeros(self.max_num_tokens,
                                     dtype=torch.int32,
                                     device=device)
        self.positions = torch.zeros(self.max_num_tokens,
                                     dtype=torch.int64,
                                     device=device)
        self.hidden_states = torch.zeros(
            (self.max_num_tokens, self.hidden_size),
            dtype=self.dtype,
            device=device)
        # We need to set +1 here because the arange is used to set
        # query_start_loc, which has one more element than batch_size.
        self.arange = torch.arange(vllm_config.scheduler_config.max_num_seqs +
                                   1,
                                   device=device,
                                   dtype=torch.int32)
        self.device = device

        # Tree-draft specific configuration
        # Use getattr with defaults to ensure backward compatibility
        self.use_tree_draft = getattr(vllm_config.speculative_config,
                                      "use_tree_draft", False)
        self.spec_tree_depth = getattr(vllm_config.speculative_config,
                                       "spec_tree_depth",
                                       self.num_speculative_tokens)
        self.num_spec_expand = getattr(vllm_config.speculative_config,
                                       "num_spec_expand", 2)

    def propose(
        self,
        # [num_tokens]
        target_token_ids: torch.Tensor,
        # [num_tokens]
        target_positions: torch.Tensor,
        # [num_tokens, hidden_size]
        target_hidden_states: torch.Tensor,
        # [num_tokens]
        target_slot_mapping: torch.Tensor,
        # [batch_size]
        next_token_ids: torch.Tensor,
        # [batch_size + 1] starting with 0
        cu_num_tokens: torch.Tensor,
        # [batch_size, max_num_blocks_per_req]
        block_table: torch.Tensor,
        sampling_metadata: SamplingMetadata,
    ) -> torch.Tensor:
        num_tokens = target_token_ids.shape[0]
        batch_size = next_token_ids.shape[0]
        last_token_indices = cu_num_tokens[1:] - 1

        if self.method == "eagle3":
            assert isinstance(self.model, Eagle3LlamaForCausalLM)
            target_hidden_states = self.model.combine_hidden_states(
                target_hidden_states)
            assert target_hidden_states.shape[-1] == self.hidden_size

        # Shift the input ids by one token.
        # E.g., [a1, b1, b2, c1, c2, c3] -> [b1, b2, c1, c2, c3, c3]
        self.input_ids[:num_tokens - 1] = target_token_ids[1:]
        # Replace the last token with the next token.
        # E.g., [b1, b2, c1, c2, c3, c3] -> [a2, b2, b3, c2, c3, c4]
        self.input_ids[last_token_indices] = next_token_ids

        # FA requires seq_len to have dtype int32.
        seq_lens = (target_positions[last_token_indices] + 1).int()

        if self.method in ["eagle", "eagle3"]:
            # FIXME(woosuk): The below two ops cause synchronization. Optimize.
            max_seq_len = seq_lens.max().item()
            max_num_tokens = (cu_num_tokens[1:] -
                              cu_num_tokens[:-1]).max().item()
            attn_metadata = FlashAttentionMetadata(
                num_actual_tokens=num_tokens,
                max_query_len=max_num_tokens,
                query_start_loc=cu_num_tokens,
                max_seq_len=max_seq_len,
                seq_lens=seq_lens,
                block_table=block_table,
                slot_mapping=target_slot_mapping,
                # TODO(woosuk): Support cascade attention.
                use_cascade=False,
                common_prefix_len=0,
                cu_prefix_query_lens=None,
                prefix_kv_lens=None,
                suffix_kv_lens=None,
            )
        elif self.method == "deepseek_mtp":
            query_lens = cu_num_tokens[1:] - cu_num_tokens[:-1]
            max_query_len = query_lens.max().item()

            common_attn_metadata = CommonAttentionMetadata(
                query_start_loc=cu_num_tokens, seq_lens=seq_lens)

            assert self.runner is not None

            # FIXME: need to consider multiple kv_cache_groups
            attn_metadata = self.runner.attn_metadata_builder.build(
                num_reqs=batch_size,
                num_actual_tokens=num_tokens,
                max_query_len=max_query_len,
                common_prefix_len=0,
                common_attn_metadata=common_attn_metadata,
            )
        else:
            raise ValueError(f"Unsupported method: {self.method}")

        # At this moment, we assume all eagle layers belong to the same KV
        # cache group, thus using the same attention metadata.
        per_layer_attn_metadata = {}
        for layer_name in self.attn_layer_names:
            per_layer_attn_metadata[layer_name] = attn_metadata
        if self.use_cuda_graph and \
            num_tokens <= self.cudagraph_batch_sizes[-1]:
            num_input_tokens = self.vllm_config.pad_for_cudagraph(num_tokens)
        else:
            num_input_tokens = num_tokens
        # copy inputs to buffer for cudagraph
        self.positions[:num_tokens] = target_positions
        self.hidden_states[:num_tokens] = target_hidden_states

        with set_forward_context(per_layer_attn_metadata,
                                 self.vllm_config,
                                 num_tokens=num_input_tokens):
            ret_hidden_states = self.model(
                self.input_ids[:num_input_tokens],
                self.positions[:num_input_tokens],
                self.hidden_states[:num_input_tokens],
            )
            if self.method == "deepseek_mtp":
                last_hidden_states = ret_hidden_states
            else:
                last_hidden_states, hidden_states = ret_hidden_states
        sample_hidden_states = last_hidden_states[last_token_indices]
        logits = self.model.compute_logits(sample_hidden_states, None)
        draft_token_ids = logits.argmax(dim=-1)

        # Early exit if there is only one draft token to be generated.
        if self.num_speculative_tokens == 1:
            # [batch_size, 1]
            return draft_token_ids.view(-1, 1)

<<<<<<< HEAD
        # Choose between chain-draft and tree-draft based on configuration
        if not self.use_tree_draft:
            # Use the original chain-draft implementation
            return self.chain_draft_propose(draft_token_ids, target_positions,
                                            hidden_states, last_token_indices,
                                            batch_size, block_table,
                                            attn_metadata)
        else:
            first_token_probs = torch.ones_like(draft_token_ids,
                                                dtype=torch.float32)

            # Use the new tree-draft implementation
            return self.tree_draft_propose(
                draft_token_ids,
                first_token_probs,
                target_positions,
                hidden_states,
                last_token_indices,
                batch_size,
                block_table,
                next_token_ids,
                logits  # Pass the logits from the first forward pass
            )

    def chain_draft_propose(
        self,
        draft_token_ids: torch.Tensor,
        target_positions: torch.Tensor,
        hidden_states: torch.Tensor,
        last_token_indices: torch.Tensor,
        batch_size: int,
        block_table: torch.Tensor,
        attn_metadata: FlashAttentionMetadata,
    ) -> torch.Tensor:
        """Original chain-draft implementation."""
=======
        # TODO: Currently, MTP module released by deepseek only has
        # one layer. Adapt this code to support multiple layers once
        # there's a multi-layer MTP module.

>>>>>>> d260f799
        # Generate the remaining draft tokens.
        draft_token_ids_list = [draft_token_ids]

        positions = target_positions[last_token_indices]
        hidden_states = hidden_states[last_token_indices]
        if self.use_cuda_graph and \
            batch_size <= self.cudagraph_batch_sizes[-1]:
            input_batch_size = self.vllm_config.pad_for_cudagraph(batch_size)
        else:
            input_batch_size = batch_size
        attn_metadata.num_actual_tokens = batch_size
        attn_metadata.max_query_len = 1
        attn_metadata.query_start_loc = self.arange[:batch_size + 1]
        for _ in range(self.num_speculative_tokens - 1):
            # Update the inputs.
            # cast to int32 is crucial when eagle model is compiled.
            # tensor.argmax() returns int64 by default.
            input_ids = draft_token_ids_list[-1].int()
            positions += 1

            # NOTE(woosuk): We should handle the case where the draft model
            # generates tokens beyond the max model length. Since it is complex
            # to remove such requests from the batch, we keep them in the batch
            # but adjust the position ids and slot mappings to avoid the
            # out-of-range access during the model execution. The draft tokens
            # generated with this adjustment should be ignored.
            exceeds_max_model_len = positions >= self.max_model_len
            # Mask out the position ids that exceed the max model length.
            # Otherwise, we may get out-of-range error in RoPE.
            clamped_positions = torch.where(exceeds_max_model_len, 0,
                                            positions)

            # Increment the sequence lengths.
            attn_metadata.max_seq_len += 1
            attn_metadata.seq_lens += 1
            # Consider max model length.
            attn_metadata.max_seq_len = min(attn_metadata.max_seq_len,
                                            self.max_model_len)
            # For the requests that exceed the max model length, we set the
            # sequence length to 1 to minimize their overheads in attention.
            attn_metadata.seq_lens.masked_fill_(exceeds_max_model_len, 1)

            # Compute the slot mapping.
            block_numbers = clamped_positions // self.block_size
            block_ids = block_table.gather(dim=1,
                                           index=block_numbers.view(-1, 1))
            block_ids = block_ids.view(-1)
            attn_metadata.slot_mapping = (block_ids * self.block_size +
                                          clamped_positions % self.block_size)
            # Mask out the slot mappings that exceed the max model length.
            # Otherwise, the KV cache will be inadvertently updated with the
            # padding tokens.
            attn_metadata.slot_mapping.masked_fill_(exceeds_max_model_len,
                                                    PADDING_SLOT_ID)

            # copy inputs to buffer for cudagraph
            self.input_ids[:batch_size] = input_ids
            self.positions[:batch_size] = clamped_positions
            self.hidden_states[:batch_size] = hidden_states

            # Run the model.
            with set_forward_context(per_layer_attn_metadata,
                                     self.vllm_config,
                                     num_tokens=input_batch_size):
                last_hidden_states, hidden_states = self.model(
                    self.input_ids[:input_batch_size],
                    self.positions[:input_batch_size],
                    self.hidden_states[:input_batch_size],
                )
            hidden_states = hidden_states[:batch_size]
            logits = self.model.compute_logits(last_hidden_states[:batch_size],
                                               None)

            # TODO(wenlong): get more than one token for tree attention
            draft_token_ids = logits.argmax(dim=-1)
            draft_token_ids_list.append(draft_token_ids)

        # [batch_size, num_speculative_tokens]
        draft_token_ids = torch.stack(draft_token_ids_list, dim=1)
        return draft_token_ids

    def tree_draft_propose(
        self,
        draft_token_ids: torch.Tensor,
        first_token_probs: torch.Tensor,
        target_positions: torch.Tensor,
        hidden_states: torch.Tensor,
        last_token_indices: torch.Tensor,
        batch_size: int,
        block_table: torch.Tensor,
        next_token_ids: torch.Tensor,
        logits: torch.Tensor,
    ) -> torch.Tensor:
        """Tree-draft implementation using array-based tree structure.
        
        Pseudocode:
            1. Construct the tree structure for each request in the batch
                Construct the root nodes
            2. First forward pass (it happens in the propose(), 
            but we handle the node appending in tree_draft_propose())
                Select top-k highest tokens
                Append them to the corresponding tree
            3. Following forward pass until spec_tree_depth

        Args:
            draft_token_ids: Initial draft tokens for each sequence 
            (first token)
            first_token_probs: Probabilities of the first tokens
            target_positions: Position IDs for each token in the input
            hidden_states: Hidden states from the model
            last_token_indices: Indices of the last token in each sequence
            batch_size: Number of sequences in the batch
            block_table: Mapping from logical positions to 
            physical KV cache blocks
            next_token_ids: Next token ids to use as root nodes
            logits: Logits from the first forward pass
            
        Returns:
            Tensor of draft token IDs with shape 
            [batch_size, num_speculative_tokens]
        """

        #############################################################################
        # STEP 1: Construct the tree structure for each request in the batch
        #         Initialize with root nodes (next_token_ids)
        #############################################################################

        # Calculate maximum tree size based on our expansion algorithm
        # We only expand at most num_spec_expand nodes per level
        # This creates the following pattern:
        # Depth 0: Root node (n=1)
        # Depth 1: Expand root, creating num_spec_expand nodes
        # (n=num_spec_expand)
        # Depth 2+: Expand at most num_spec_expand nodes,
        # each adding num_spec_expand children

        # Calculate node count:
        if self.spec_tree_depth == 0:
            max_nodes_per_tree = 1  # Just root
        elif self.spec_tree_depth == 1:
            max_nodes_per_tree = 1 + self.num_spec_expand  # Root + first level
        else:
            # Root + first level +
            # (remaining levels * num_spec_expand * num_spec_expand)
            max_nodes_per_tree = (1 + self.num_spec_expand +
                                  (self.spec_tree_depth - 1) *
                                  self.num_spec_expand * self.num_spec_expand)

        # Initialize trees for each sequence in the batch
        # Each sequence gets its own tree structure
        trees = []
        for i in range(batch_size):
            tree = TreeArray(max_nodes_per_tree, self.device)
            # Create root node for each tree with the next token id
            # This is the token that was actually selected for this sequence
            tree.add_node(
                token_id=next_token_ids[i].item(),
                position=target_positions[last_token_indices[i]].item() + 1,
                parent_idx=-1,  # Root has no parent
                local_prob=1.0,
                global_prob=1.0,
                hidden_state=hidden_states[last_token_indices[i]],
                depth=0)
            trees.append(tree)

        # Early exit check - handle boundary cases
        if self.spec_tree_depth == 0:
            padded_tokens = torch.zeros(
                (batch_size, self.num_speculative_tokens),
                dtype=torch.int64,
                device=self.device)
            # Fill first token with actual draft token
            padded_tokens[:, 0] = next_token_ids
            return padded_tokens

        #############################################################################
        # STEP 2: Process first forward pass results (already done in propose())
        #         Select top-k highest probability tokens and
        #         add them as level-1 nodes
        #############################################################################

        # Generate level-1 children for each tree using the logits from
        # the first forward pass
        # NOTE(Wenlong): We do not make normalization to make
        # the sum of probabilities equal to 1,
        # We directly use the raw probs as in the figure from EAGLE-2 paper.
        # See also: https://arxiv.org/pdf/2406.16858
        topk = min(self.num_spec_expand, logits.size(-1))
        topk_values, topk_indices = logits.topk(topk, dim=-1)

        # For each tree, add top-k tokens as children of the root node
        for i in range(batch_size):
            root_node_idx = 0  # Root node is always at index 0
            position = trees[i].positions[root_node_idx].item() + 1
            parent_global_prob = trees[i].global_probs[root_node_idx].item()

            # Add k children to the root node
            for j in range(topk):
                token_id = topk_indices[i, j].item()
                token_logit = topk_values[i, j].item()

                trees[i].add_node(token_id=token_id,
                                  position=position,
                                  parent_idx=root_node_idx,
                                  local_prob=token_logit,
                                  global_prob=parent_global_prob * token_logit,
                                  hidden_state=None,
                                  depth=1)

        #############################################################################
        # STEP 3: Subsequent forward passes until reaching spec_tree_depth
        #         Selectively expand most promising nodes at each level
        #
        # STEP 3.1: forward pass
        # STEP 3.2: Select top-k nodes
        #############################################################################

        # Set up for batch processing
        # Determine batch size based on whether CUDA graph optimization is used
        if self.use_cuda_graph and \
            batch_size <= self.cudagraph_batch_sizes[-1]:
            input_batch_size = self.vllm_config.pad_for_cudagraph(batch_size)
        else:
            input_batch_size = batch_size

        # Perform tree expansion for each depth level
        # We iteratively expand the tree, level by level
        for depth in range(self.spec_tree_depth - 1):
            nodes_to_process = []
            for tree_idx, tree in enumerate(trees):
                # Get nodes at the current depth level
                nodes_at_depth = tree.get_nodes_at_depth(depth + 1)
                if nodes_at_depth:
                    # Select top-k nodes by global probability to expand
                    selected_nodes = tree.select_top_k_by_global_prob(
                        nodes_at_depth, self.num_spec_expand)
                    # Add selected nodes with their tree index
                    for node_idx in selected_nodes:
                        nodes_to_process.append((tree_idx, node_idx))

            # Skip if no nodes to process at this level
            if not nodes_to_process:
                break

            # Prepare inputs for model forward pass
            num_process_nodes = len(nodes_to_process)
            batch_input_ids = torch.zeros(num_process_nodes,
                                          dtype=torch.int64,
                                          device=self.device)
            batch_positions = torch.zeros(num_process_nodes,
                                          dtype=torch.int64,
                                          device=self.device)
            batch_hidden_states = torch.zeros(
                (num_process_nodes, self.hidden_size),
                dtype=self.dtype,
                device=self.device)

            # Fill batch tensors with node data
            for i, (tree_idx, node_idx) in enumerate(nodes_to_process):
                tree = trees[tree_idx]
                batch_input_ids[i] = tree.token_ids[node_idx]
                batch_positions[i] = tree.positions[node_idx]
                if tree.hidden_states is not None:
                    batch_hidden_states[i] = tree.hidden_states[node_idx]

            # Handle potential position clipping for model bounds
            exceeds_max_model_len = batch_positions >= self.max_model_len
            clamped_positions = torch.where(exceeds_max_model_len, 0,
                                            batch_positions)

            # For requests exceeding max model length,
            # set seq_len to 1 to minimize attention overhead
            seq_lens = torch.zeros(num_process_nodes,
                                   device=self.device,
                                   dtype=torch.int32)
            for i, (tree_idx, node_idx) in enumerate(nodes_to_process):
                tree = trees[tree_idx]
                # Get sequence length from the node
                seq_lens[i] = tree.seq_lens[node_idx]
            seq_lens.masked_fill_(exceeds_max_model_len, 1)

            # Update max_seq_len considering max model length
            max_seq_len = seq_lens.max().item()
            max_seq_len = min(max_seq_len, self.max_model_len)

            attn_metadata = FlashAttentionMetadata(
                num_actual_tokens=num_process_nodes,
                max_query_len=1,
                query_start_loc=torch.arange(num_process_nodes + 1,
                                             device=self.device,
                                             dtype=torch.int32),
                seq_lens=seq_lens,
                max_seq_len=max_seq_len,
                block_table=block_table,  # Reuse block_table from param
                slot_mapping=None,  # Will be set below
                use_cascade=False,
                common_prefix_len=0,
                cu_prefix_query_lens=None,
                prefix_kv_lens=None,
                suffix_kv_lens=None)

            # Compute the slot mapping for KV cache access
            # This maps logical positions to physical positions in the KV cache
            block_numbers = clamped_positions // self.block_size
            block_ids_batch = []

            # Get the block IDs for each position
            for i, (tree_idx, _) in enumerate(nodes_to_process):
                block_nums_i = block_numbers[i].item()
                block_id = block_table[tree_idx, block_nums_i].item()
                block_ids_batch.append(block_id)

            block_ids = torch.tensor(block_ids_batch,
                                     dtype=torch.int64,
                                     device=self.device)
            attn_metadata.slot_mapping = (block_ids * self.block_size +
                                          clamped_positions % self.block_size)

            # Mask out slots exceeding max model length
            # This prevents updating the KV cache for these positions
            attn_metadata.slot_mapping.masked_fill_(exceeds_max_model_len,
                                                    PADDING_SLOT_ID)

            # Copy inputs to buffer for cudagraph
            self.input_ids[:num_process_nodes] = batch_input_ids
            self.positions[:num_process_nodes] = clamped_positions

            # Set up hidden states based on model type
            if self.method == 'eagle':
                self.hidden_states[:num_process_nodes] = batch_hidden_states
                forward_hidden_states = self.hidden_states
            else:
                forward_hidden_states = batch_hidden_states

            # Run model forward pass to get next token predictions
            with set_forward_context(attn_metadata,
                                     self.vllm_config,
                                     num_tokens=input_batch_size):
                last_hidden_states, output_hidden_states = self.model(
                    input_ids=self.input_ids[:input_batch_size],
                    positions=self.positions[:input_batch_size],
                    hidden_states=forward_hidden_states[:input_batch_size],
                )

            # Compute logits and get token probabilities
            # This gives us the distribution over vocabulary for each node
            logits = self.model.compute_logits(last_hidden_states, None)

            # Get top-k predictions for each node
            # We'll expand each node with its k most likely continuations
            topk = min(self.num_spec_expand, logits.size(-1))
            topk_values, topk_indices = logits.topk(topk, dim=-1)

            # For each tree, select the nodes to actually expand based
            # on global probability
            for tree_idx, tree in enumerate(trees):
                # Get indices of all nodes for this tree that were processed
                tree_node_indices = [
                    node_idx
                    for i, (t_idx, node_idx) in enumerate(nodes_to_process)
                    if t_idx == tree_idx
                ]
                process_indices = [
                    i for i, (t_idx, _) in enumerate(nodes_to_process)
                    if t_idx == tree_idx
                ]

                # If no nodes for this tree, skip
                if not tree_node_indices:
                    continue

                # Select top nodes to expand (based on global probability)
                # This limits expansion to only the most promising paths
                nodes_to_expand = tree.select_top_k_by_global_prob(
                    tree_node_indices, self.num_spec_expand)

                # For each selected node, add its top-k token expansions
                for node_idx in nodes_to_expand:
                    # Find the position in the process batch
                    process_idx = process_indices[tree_node_indices.index(
                        node_idx)]

                    # Get top-k tokens and probabilities for this node
                    node_topk_values = topk_values[process_idx]
                    node_topk_indices = topk_indices[process_idx]

                    # Add children nodes for each of the top-k tokens
                    for j in range(len(node_topk_indices)):
                        token_id = node_topk_indices[j].item()
                        token_logit = node_topk_values[j].item()

                        # Calculate new position (next position after parent)
                        position = tree.positions[node_idx].item() + 1

                        # Get global probability
                        # (parent's global_prob * this token's prob)
                        parent_global_prob = tree.global_probs[node_idx].item()
                        global_prob = parent_global_prob * token_logit

                        # Add new node to tree
                        hidden_state = (last_hidden_states[process_idx]
                                        if output_hidden_states is None else
                                        output_hidden_states[process_idx])
                        tree.add_node(
                            token_id=token_id,
                            position=position,
                            parent_idx=node_idx,
                            # Using logit directly as local_prob
                            local_prob=token_logit,
                            # Simple multiplication for path probability
                            global_prob=global_prob,
                            hidden_state=hidden_state,
                            depth=depth + 2)
        # Select final draft tokens from each tree and collect them
        # Now that we've built the trees, extract the most likely paths
        draft_tokens_list = []
        max_tokens = 0

        for tree in trees:
            # Get the most probable path through each tree
            tokens = tree.get_selected_nodes_and_ids(
                self.num_speculative_tokens)
            draft_tokens_list.append(tokens)
            max_tokens = max(max_tokens, len(tokens))

        # Pad sequences to same length
        # Ensure all sequences have the same length for batch processing
        padded_draft_tokens = []
        for tokens in draft_tokens_list:
            # If we have fewer tokens than required, pad with zeros
            padded = tokens + [0] * (max_tokens - len(tokens))
            padded_draft_tokens.append(padded[:self.num_speculative_tokens])

        # Convert to tensor with correct format
        # Return tensor of shape [batch_size, num_speculative_tokens]
        draft_token_ids = torch.tensor(padded_draft_tokens,
                                       dtype=torch.int64,
                                       device=self.device)

        return draft_token_ids

    @staticmethod
    def prepare_inputs(
        # [batch_size + 1]
        cu_target_query_lens: torch.Tensor,
        # [batch_size]
        num_rejected_tokens: torch.Tensor,
        num_tokens: int,
    ) -> tuple[torch.Tensor, torch.Tensor]:
        # cu_target_query_lens: [0, a, a + b, a + b + c]
        # num_rejected_tokens: [n1, n2, n3]
        # num_tokens_per_req: [a - n1, b - n2, c - n3]
        # cu_num_tokens: [0, a - n1, a + b - n1 - n2, a + b + c - n1 - n2 - n3]
        # token_indices: [0, 1, ..., a - n1 - 1,
        #                 a, a + 1, ..., a + b - n2 - 1,
        #                 a + b, a + b + 1, ..., a + b + c - n3 - 1]

        # [0, a, a + b, a + b + c] -> [a, b, c]
        query_len_per_req = (cu_target_query_lens[1:] -
                             cu_target_query_lens[:-1])
        # [a, b, c] -> [a - n1, b - n2, c - n3]
        num_tokens_per_req = query_len_per_req - num_rejected_tokens

        # [a - n1, b - n2, c - n3] ->
        # [0, a - n1, a + b - n1 - n2, a + b + c - n1 - n2 - n3]
        cu_num_tokens = torch.zeros_like(cu_target_query_lens)
        torch.cumsum(num_tokens_per_req, dim=0, out=cu_num_tokens[1:])
        token_indices = torch.empty(
            num_tokens,
            dtype=torch.int32,
            device=cu_target_query_lens.device,
        )
        batch_size = num_rejected_tokens.shape[0]
        BLOCK_SIZE = 1024
        prepare_eagle_input_kernel[(batch_size, )](
            token_indices,
            cu_target_query_lens,
            cu_num_tokens,
            BLOCK_SIZE=BLOCK_SIZE,
        )
        return cu_num_tokens, token_indices

    def load_model(self, target_model: nn.Module) -> None:
        draft_model_config = \
            self.vllm_config.speculative_config.draft_model_config
        target_attn_layer_names = set(
            get_layers_from_vllm_config(self.vllm_config, Attention).keys())

        self.model = get_model(vllm_config=self.vllm_config,
                               model_config=draft_model_config)

        draft_attn_layer_names = (
            get_layers_from_vllm_config(self.vllm_config, Attention).keys() -
            target_attn_layer_names)

        self.attn_layer_names = list(draft_attn_layer_names)

        # share embed_tokens with the target model if needed
        if get_pp_group().world_size == 1:
            logger.info(
                "The EAGLE head shares the same vocab embedding" \
                " with the target model."
            )
            self.model.model.embed_tokens = target_model.model.embed_tokens
        else:
            logger.info(
                "Since PP > 1, the EAGLE head loaded its own vocab embedding" \
                " weights instead of sharing them with the target model."
            )

        # share lm_head with the target model if needed
        # some model definition do not define lm_head explicitly
        # and reuse embed_tokens for lm_head, e.g., CohereForCausalLM
        if self.vllm_config.speculative_config.method != "eagle3" and \
                hasattr(target_model, "lm_head"):
            logger.info("Loading EAGLE LM head weights from the target model.")
            self.model.lm_head = target_model.lm_head

    @torch.inference_mode()
    def dummy_run(
        self,
        num_tokens: int,
    ) -> None:
        with set_forward_context(None, self.vllm_config,
                                 num_tokens=num_tokens):
            self.model(
                self.input_ids[:num_tokens],
                self.positions[:num_tokens],
                self.hidden_states[:num_tokens],
            )

    def validate_same_kv_cache_group(self,
                                     kv_cache_config: KVCacheConfig) -> None:
        """
        Validate that all eagle layers belong to the same KVCacheGroup.
        Need this assumption to ensure all eagle layers can use the
        same AttentionMetadata.
        May extend to multiple AttentionMetadata in the future.
        """
        kv_cache_groups: dict[str, int] = {}
        for id, kv_cache_group in enumerate(kv_cache_config.kv_cache_groups):
            for layer_name in kv_cache_group.layer_names:
                kv_cache_groups[layer_name] = id
        assert len(
            set([
                kv_cache_groups[layer_name]
                for layer_name in self.attn_layer_names
            ])
        ) == 1, "All eagle layers should belong to the same kv cache group"


# NOTE(woosuk): Currently, the below code is not used and we always use argmax
# to sample the draft tokens. We will use this after we find a way to manage
# the draft prob tensor.
# Refer to https://github.com/vllm-project/vllm/pull/16899 for the details.
# FIXME(woosuk): The logic here is duplicated with the main sampling code.
# We should refactor this to reuse the same sampling implementation.
def compute_probs_and_sample_next_token(
    logits: torch.Tensor,
    sampling_metadata: SamplingMetadata,
) -> tuple[torch.Tensor, torch.Tensor]:
    if sampling_metadata.all_greedy:
        # For greedy requests, draft_probs is not used in rejection sampling.
        # Therefore, we can just return the logits.
        probs = logits
        next_token_ids = logits.argmax(dim=-1)
        return next_token_ids, probs

    is_greedy = sampling_metadata.temperature == -1
    temperature = torch.where(is_greedy, 1.0, sampling_metadata.temperature)
    logits.div_(temperature.view(-1, 1))
    probs = logits.softmax(dim=-1, dtype=torch.float32)

    # NOTE(woosuk): Currently, we ignore most of the sampling parameters in
    # generating the draft tokens. We only use the temperature. While this
    # could degrade the acceptance rate, it does not affect the distribution
    # of the generated tokens after rejection sampling.

    # TODO(woosuk): Consider seeds.
    q = torch.empty_like(probs)
    q.exponential_()
    # NOTE(woosuk): We shouldn't use `probs.div_(q)` because the draft_probs
    # will be used later for rejection sampling.
    next_token_ids = probs.div(q).argmax(dim=-1).view(-1)
    if not sampling_metadata.all_random:
        greedy_token_ids = probs.argmax(dim=-1)
        next_token_ids = torch.where(
            is_greedy,
            greedy_token_ids,
            next_token_ids,
        )
    return next_token_ids, probs<|MERGE_RESOLUTION|>--- conflicted
+++ resolved
@@ -384,30 +384,24 @@
             # [batch_size, 1]
             return draft_token_ids.view(-1, 1)
 
-<<<<<<< HEAD
         # Choose between chain-draft and tree-draft based on configuration
         if not self.use_tree_draft:
             # Use the original chain-draft implementation
             return self.chain_draft_propose(draft_token_ids, target_positions,
                                             hidden_states, last_token_indices,
                                             batch_size, block_table,
-                                            attn_metadata)
+                                            attn_metadata,
+                                            per_layer_attn_metadata)
         else:
             first_token_probs = torch.ones_like(draft_token_ids,
                                                 dtype=torch.float32)
 
             # Use the new tree-draft implementation
-            return self.tree_draft_propose(
-                draft_token_ids,
-                first_token_probs,
-                target_positions,
-                hidden_states,
-                last_token_indices,
-                batch_size,
-                block_table,
-                next_token_ids,
-                logits  # Pass the logits from the first forward pass
-            )
+            return self.tree_draft_propose(draft_token_ids, first_token_probs,
+                                           target_positions, hidden_states,
+                                           last_token_indices, batch_size,
+                                           block_table, next_token_ids, logits,
+                                           per_layer_attn_metadata)
 
     def chain_draft_propose(
         self,
@@ -418,14 +412,13 @@
         batch_size: int,
         block_table: torch.Tensor,
         attn_metadata: FlashAttentionMetadata,
+        per_layer_attn_metadata: dict,
     ) -> torch.Tensor:
         """Original chain-draft implementation."""
-=======
         # TODO: Currently, MTP module released by deepseek only has
         # one layer. Adapt this code to support multiple layers once
         # there's a multi-layer MTP module.
 
->>>>>>> d260f799
         # Generate the remaining draft tokens.
         draft_token_ids_list = [draft_token_ids]
 
@@ -518,6 +511,7 @@
         block_table: torch.Tensor,
         next_token_ids: torch.Tensor,
         logits: torch.Tensor,
+        per_layer_attn_metadata: dict,
     ) -> torch.Tensor:
         """Tree-draft implementation using array-based tree structure.
         
@@ -749,6 +743,11 @@
             attn_metadata.slot_mapping.masked_fill_(exceeds_max_model_len,
                                                     PADDING_SLOT_ID)
 
+            # Create per_layer_attn_metadata for this forward pass
+            tree_per_layer_attn_metadata = {}
+            for layer_name in self.attn_layer_names:
+                tree_per_layer_attn_metadata[layer_name] = attn_metadata
+
             # Copy inputs to buffer for cudagraph
             self.input_ids[:num_process_nodes] = batch_input_ids
             self.positions[:num_process_nodes] = clamped_positions
@@ -761,7 +760,7 @@
                 forward_hidden_states = batch_hidden_states
 
             # Run model forward pass to get next token predictions
-            with set_forward_context(attn_metadata,
+            with set_forward_context(tree_per_layer_attn_metadata,
                                      self.vllm_config,
                                      num_tokens=input_batch_size):
                 last_hidden_states, output_hidden_states = self.model(
