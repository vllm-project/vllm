# SPDX-License-Identifier: Apache-2.0
import torch
import torch.nn as nn
import triton
import triton.language as tl

from vllm.config import VllmConfig, set_current_vllm_config
from vllm.forward_context import set_forward_context
from vllm.model_executor.model_loader.loader import get_model_loader
from vllm.model_executor.model_loader.utils import set_default_torch_dtype
from vllm.model_executor.models.llama_eagle import EagleLlamaForCausalLM
from vllm.v1.attention.backends.flash_attn import FlashAttentionMetadata
from vllm.v1.sample.metadata import SamplingMetadata

PADDING_SLOT_ID = -1


class EagleProposer:

    def __init__(
        self,
        vllm_config: VllmConfig,
        device: torch.device,
    ):
        self.vllm_config = vllm_config
        self.num_speculative_tokens = (
            vllm_config.speculative_config.num_speculative_tokens)
        self.max_model_len = vllm_config.model_config.max_model_len
        self.block_size = vllm_config.cache_config.block_size
<<<<<<< HEAD

        # Optimization: pre-compute and cache the arange tensor.
        self.arange = torch.arange(vllm_config.scheduler_config.max_num_seqs,
                                   device=device)
=======
        # We need +1 here because the arange is used to set query_start_loc,
        # which has one more element than batch_size.
        self.arange = torch.arange(vllm_config.scheduler_config.max_num_seqs +
                                   1,
                                   device=device,
                                   dtype=torch.int32)
>>>>>>> fe742aef

    def propose(
        self,
        # [num_tokens]
        target_token_ids: torch.Tensor,
        # [num_tokens]
        target_positions: torch.Tensor,
        # [num_tokens, hidden_size]
        target_hidden_states: torch.Tensor,
        # [num_tokens]
        target_slot_mapping: torch.Tensor,
        # [batch_size]
        next_token_ids: torch.Tensor,
        # [batch_size + 1] starting with 0
        cu_num_tokens: torch.Tensor,
        # [batch_size, max_num_blocks_per_req]
        block_table: torch.Tensor,
        sampling_metadata: SamplingMetadata,
    ) -> tuple[torch.Tensor, torch.Tensor]:
        num_tokens = target_token_ids.shape[0]
        batch_size = next_token_ids.shape[0]
        last_token_indices = cu_num_tokens[1:] - 1

        input_ids = torch.empty_like(target_token_ids)
        # Shift the input ids by one token.
        # E.g., [a1, b1, b2, c1, c2, c3] -> [b1, b2, c1, c2, c3, c3]
        input_ids[:-1] = target_token_ids[1:]
        # Replace the last token with the next token.
        # E.g., [b1, b2, c1, c2, c3, c3] -> [a2, b2, b3, c2, c3, c4]
        input_ids[last_token_indices] = next_token_ids

        # FA requires seq_len to have dtype int32.
        seq_lens = (target_positions[last_token_indices] + 1).int()

        # FIXME(woosuk): The below two ops cause synchronization. Optimize.
        max_seq_len = seq_lens.max().item()
        max_num_tokens = (cu_num_tokens[1:] - cu_num_tokens[:-1]).max().item()
        attn_metadata = FlashAttentionMetadata(
            num_actual_tokens=num_tokens,
            max_query_len=max_num_tokens,
            query_start_loc=cu_num_tokens,
            max_seq_len=max_seq_len,
            seq_lens=seq_lens,
            block_table=block_table,
            slot_mapping=target_slot_mapping,
            # TODO(woosuk): Support cascade attention.
            use_cascade=False,
            common_prefix_len=0,
            cu_prefix_query_lens=None,
            prefix_kv_lens=None,
            suffix_kv_lens=None,
        )

        with set_forward_context(attn_metadata, self.vllm_config):
            hidden_states = self.model(
                input_ids=input_ids,
                hidden_states=target_hidden_states,
                positions=target_positions,
            )
        sample_hidden_states = hidden_states[last_token_indices]
        logits = self.model.compute_logits(sample_hidden_states, None)
        draft_token_ids, draft_probs = compute_probs_and_sample_next_token(
            logits, sampling_metadata)

        # Early exit if there is only one draft token to be generated.
        if self.num_speculative_tokens == 1:
            # [batch_size, 1] and [batch_size, 1, vocab_size]
            return draft_token_ids.view(-1, 1), draft_probs.unsqueeze(dim=1)

        # Generate the remaining draft tokens.
        draft_token_ids_list = [draft_token_ids]
        draft_probs_list = [draft_probs]

        positions = target_positions[last_token_indices]
        hidden_states = sample_hidden_states
        attn_metadata.num_actual_tokens = batch_size
        attn_metadata.max_query_len = 1
        attn_metadata.query_start_loc = self.arange[:batch_size + 1]
        for _ in range(self.num_speculative_tokens - 1):
            # Update the inputs.
            input_ids = draft_token_ids_list[-1]
            positions += 1

            # NOTE(woosuk): We should handle the case where the draft model
            # generates tokens beyond the max model length. Since it is complex
            # to remove such requests from the batch, we keep them in the batch
            # but adjust the position ids and slot mappings to avoid the
            # out-of-range access during the model execution. The draft tokens
            # generated with this adjustment should be ignored.
            exceeds_max_model_len = positions >= self.max_model_len
            # Mask out the position ids that exceed the max model length.
            # Otherwise, we may get out-of-range error in RoPE.
            clamped_positions = torch.where(exceeds_max_model_len, 0,
                                            positions)

            # Increment the sequence lengths.
            attn_metadata.max_seq_len += 1
            attn_metadata.seq_lens += 1
            # Consider max model length.
            attn_metadata.max_seq_len = min(attn_metadata.max_seq_len,
                                            self.max_model_len)
            # For the requests that exceed the max model length, we set the
            # sequence length to 1 to minimize their overheads in attention.
            attn_metadata.seq_lens = torch.where(exceeds_max_model_len, 1,
                                                 attn_metadata.seq_lens)

            # Compute the slot mapping.
            block_numbers = clamped_positions // self.block_size
            block_ids = block_table.gather(dim=1,
                                           index=block_numbers.view(-1, 1))
            block_ids = block_ids.view(-1)
            attn_metadata.slot_mapping = (block_ids * self.block_size +
                                          clamped_positions % self.block_size)
            # Mask out the slot mappings that exceed the max model length.
            # Otherwise, the KV cache will be inadvertently updated with the
            # padding tokens.
            attn_metadata.slot_mapping = torch.where(
                exceeds_max_model_len,
                PADDING_SLOT_ID,
                attn_metadata.slot_mapping,
            )

            # Run the model.
            with set_forward_context(attn_metadata, self.vllm_config):
                hidden_states = self.model(
                    input_ids=input_ids,
                    hidden_states=hidden_states,
                    positions=clamped_positions,
                )
            logits = self.model.compute_logits(hidden_states, None)
            draft_token_ids, probs = compute_probs_and_sample_next_token(
                logits, sampling_metadata)
            draft_token_ids_list.append(draft_token_ids)
            draft_probs_list.append(probs)

        # [batch_size, num_speculative_tokens]
        draft_token_ids = torch.stack(draft_token_ids_list, dim=1)
        # [batch_size, num_speculative_tokens, vocab_size]
        draft_probs = torch.stack(draft_probs_list, dim=1)
        return draft_token_ids, draft_probs

    @staticmethod
    def prepare_inputs(
        # [batch_size + 1]
        cu_target_query_lens: torch.Tensor,
        # [batch_size]
        num_rejected_tokens: torch.Tensor,
    ) -> tuple[torch.Tensor, torch.Tensor]:
        # cu_target_query_lens: [0, a, a + b, a + b + c]
        # num_rejected_tokens: [n1, n2, n3]
        # num_tokens_per_req: [a - n1, b - n2, c - n3]
        # cu_num_tokens: [0, a - n1, a + b - n1 - n2, a + b + c - n1 - n2 - n3]
        # token_indices: [0, 1, ..., a - n1 - 1,
        #                 a, a + 1, ..., a + b - n2 - 1,
        #                 a + b, a + b + 1, ..., a + b + c - n3 - 1]

        # [0, a, a + b, a + b + c] -> [a, b, c]
        query_len_per_req = (cu_target_query_lens[1:] -
                             cu_target_query_lens[:-1])
        # [a, b, c] -> [a - n1, b - n2, c - n3]
        num_tokens_per_req = query_len_per_req - num_rejected_tokens

        cu_num_tokens = torch.empty_like(cu_target_query_lens)
        torch.cumsum(num_tokens_per_req, dim=0, out=cu_num_tokens[1:])
        cu_num_tokens[0] = 0

        # FIXME(woosuk): Avoid synchronization.
        num_tokens = cu_num_tokens[-1].item()
        token_indices = torch.empty(
            num_tokens,
            dtype=torch.int32,
            device=cu_num_tokens.device,
        )

        batch_size = num_rejected_tokens.shape[0]
        BLOCK_SIZE = 1024
        prepare_input_kernel[(batch_size, )](
            token_indices,
            cu_target_query_lens,
            cu_num_tokens,
            BLOCK_SIZE=BLOCK_SIZE,
        )
        return cu_num_tokens, token_indices

    def load_model(self, target_model: nn.Module) -> None:
        loader = get_model_loader(self.vllm_config.load_config)
        target_layer_num = self.vllm_config.model_config.get_num_layers(
            self.vllm_config.parallel_config)

        draft_model_config = \
            self.vllm_config.speculative_config.draft_model_config
        # FIXME(lily): This does not handle with distributed inference.
        target_device = self.vllm_config.device_config.device
        # We need to set the vllm_config here to register attention
        # layers in the forward context.
        with set_default_torch_dtype(
                draft_model_config.dtype), set_current_vllm_config(
                    self.vllm_config):
            self.model = EagleLlamaForCausalLM(
                model_config=draft_model_config,
                start_layer_id=target_layer_num).to(target_device)

        self.model.load_weights(
            loader.get_all_weights(
                self.vllm_config.speculative_config.draft_model_config,
                self.model))
        self.model.lm_head = target_model.lm_head


# FIXME(woosuk): The logic here is duplicated with the main sampling code.
# We should refactor this to reuse the same sampling implementation.
def compute_probs_and_sample_next_token(
    logits: torch.Tensor,
    sampling_metadata: SamplingMetadata,
) -> tuple[torch.Tensor, torch.Tensor]:
    if sampling_metadata.all_greedy:
        # For greedy requests, draft_probs is not used in rejection sampling.
        # Therefore, we can just return the logits.
        probs = logits
        next_token_ids = logits.argmax(dim=-1)
        return next_token_ids, probs

    is_greedy = sampling_metadata.temperature == -1
    temperature = torch.where(is_greedy, 1.0, sampling_metadata.temperature)
    logits.div_(temperature.view(-1, 1))
    probs = logits.softmax(dim=-1, dtype=torch.float32)

    # NOTE(woosuk): Currently, we ignore most of the sampling parameters in
    # generating the draft tokens. We only use the temperature. While this
    # could degrade the acceptance rate, it does not affect the distribution
    # of the generated tokens after rejection sampling.

    # TODO(woosuk): Consider seeds.
    q = torch.empty_like(probs)
    q.exponential_()
    next_token_ids = probs.div_(q).argmax(dim=-1).view(-1)
    if not sampling_metadata.all_random:
        greedy_token_ids = probs.argmax(dim=-1)
        next_token_ids = torch.where(
            is_greedy,
            greedy_token_ids,
            next_token_ids,
        )
    return next_token_ids, probs


@triton.jit
def prepare_input_kernel(
    out_ptr,
    cu_query_lens_ptr,
    cu_num_tokens_ptr,
    BLOCK_SIZE: tl.constexpr,
):
    pid = tl.program_id(0)

    # [start_pos, end_pos)
    start_pos = tl.load(cu_num_tokens_ptr + pid)
    end_pos = tl.load(cu_num_tokens_ptr + pid + 1)
    num_tokens = end_pos - start_pos

    index_start = tl.load(cu_query_lens_ptr + pid)

    num_blocks = tl.cdiv(num_tokens, BLOCK_SIZE)
    for i in tl.range(num_blocks):
        offset = i * BLOCK_SIZE + tl.arange(0, BLOCK_SIZE)
        tl.store(
            out_ptr + start_pos + offset,
            index_start + offset,
            mask=offset < num_tokens,
        )<|MERGE_RESOLUTION|>--- conflicted
+++ resolved
@@ -27,19 +27,12 @@
             vllm_config.speculative_config.num_speculative_tokens)
         self.max_model_len = vllm_config.model_config.max_model_len
         self.block_size = vllm_config.cache_config.block_size
-<<<<<<< HEAD
-
-        # Optimization: pre-compute and cache the arange tensor.
-        self.arange = torch.arange(vllm_config.scheduler_config.max_num_seqs,
-                                   device=device)
-=======
         # We need +1 here because the arange is used to set query_start_loc,
         # which has one more element than batch_size.
         self.arange = torch.arange(vllm_config.scheduler_config.max_num_seqs +
                                    1,
                                    device=device,
                                    dtype=torch.int32)
->>>>>>> fe742aef
 
     def propose(
         self,
