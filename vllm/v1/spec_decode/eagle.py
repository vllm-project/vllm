# SPDX-License-Identifier: Apache-2.0
# SPDX-FileCopyrightText: Copyright contributors to the vLLM project
import ast
from dataclasses import replace
from importlib.util import find_spec
from typing import Optional

import numpy as np
import torch
import torch.nn as nn

from vllm.attention.layer import Attention
from vllm.config import (CompilationLevel, VllmConfig,
                         get_layers_from_vllm_config)
from vllm.distributed.parallel_state import get_pp_group
from vllm.forward_context import set_forward_context
from vllm.logger import init_logger
from vllm.model_executor.model_loader import get_model
from vllm.model_executor.models.deepseek_v2 import DeepseekV32IndexerCache
from vllm.model_executor.models import supports_multimodal
from vllm.model_executor.models.llama_eagle3 import Eagle3LlamaForCausalLM
from vllm.multimodal import MULTIMODAL_REGISTRY
from vllm.platforms import current_platform
from vllm.utils import is_pin_memory_available
from vllm.v1.attention.backends.flash_attn import FlashAttentionMetadata
from vllm.v1.attention.backends.tree_attn import (TreeAttentionMetadata,
                                                  TreeAttentionMetadataBuilder)
from vllm.v1.attention.backends.triton_attn import TritonAttentionMetadata
from vllm.v1.attention.backends.utils import (AttentionMetadataBuilder,
                                              CommonAttentionMetadata)
from vllm.v1.kv_cache_interface import KVCacheConfig
from vllm.v1.sample.metadata import SamplingMetadata
from vllm.v1.spec_decode.metadata import SpecDecodeMetadata
from vllm.v1.utils import CpuGpuBuffer
from vllm.v1.worker.gpu_input_batch import CachedRequestState, InputBatch

logger = init_logger(__name__)

PADDING_SLOT_ID = -1


class EagleProposer:

    def __init__(
        self,
        vllm_config: VllmConfig,
        device: torch.device,
        runner=None,
    ):
        self.vllm_config = vllm_config
        self.speculative_config = vllm_config.speculative_config
        self.draft_model_config = self.speculative_config.draft_model_config
        self.method = self.speculative_config.method

        self.runner = runner
        self.device = device
        self.dtype = vllm_config.model_config.dtype
        self.max_model_len = vllm_config.model_config.max_model_len
        self.block_size = vllm_config.cache_config.block_size
        self.num_speculative_tokens = (
            self.speculative_config.num_speculative_tokens)
        self.max_num_tokens = (
            vllm_config.scheduler_config.max_num_batched_tokens)
        self.token_arange_np = np.arange(self.max_num_tokens)
        # We need to get the hidden size from the draft model config because
        # the draft model's hidden size can be different from the target model's
        # hidden size (e.g., Llama 3.3 70B).
        self.hidden_size = self.draft_model_config.get_hidden_size()

        # Multi-modal data support
        self.mm_registry = MULTIMODAL_REGISTRY
        self.supports_mm_inputs = self.mm_registry.supports_multimodal_inputs(
            vllm_config.model_config)

        self.attn_metadata_builder: Optional[AttentionMetadataBuilder] = None

        self.use_cuda_graph = (not current_platform.is_xpu()
                               and self.vllm_config.compilation_config.level
                               == CompilationLevel.PIECEWISE and
                               not self.vllm_config.model_config.enforce_eager)
        self.cudagraph_batch_sizes = list(
            reversed(self.vllm_config.compilation_config.
                     cudagraph_capture_sizes)) if self.use_cuda_graph else []

        # persistent buffers for cuda graph
        self.input_ids = torch.zeros(self.max_num_tokens,
                                     dtype=torch.int32,
                                     device=device)
        self.uses_mrope = self.vllm_config.model_config.uses_mrope
        if self.uses_mrope:
            # M-RoPE need (3, max_num_tokens)
            self.mrope_positions = torch.zeros((3, self.max_num_tokens),
                                               dtype=torch.int64,
                                               device=device)
        else:
            # RoPE need (max_num_tokens,)
            self.positions = torch.zeros(self.max_num_tokens,
                                         dtype=torch.int64,
                                         device=device)
        self.hidden_states = torch.zeros(
            (self.max_num_tokens, self.hidden_size),
            dtype=self.dtype,
            device=device)

        # We need +1 here because the arange is used to set query_start_loc,
        # which has one more element than batch_size.
        max_batch_size = vllm_config.scheduler_config.max_num_seqs
        max_num_slots_for_arange = max(max_batch_size + 1, self.max_num_tokens)
        self.arange = torch.arange(max_num_slots_for_arange,
                                   device=device,
                                   dtype=torch.int32)

        self.inputs_embeds = torch.zeros(
            (self.max_num_tokens, self.hidden_size),
            dtype=self.dtype,
            device=device)

        self.backup_next_token_ids = CpuGpuBuffer(
            max_batch_size,
            dtype=torch.int32,
            pin_memory=is_pin_memory_available(),
            device=device,
            with_numpy=True)

        # Determine allowed attention backends once during initialization.
        self.allowed_attn_types: Optional[tuple] = None
        if current_platform.is_rocm():
            rocm_types = [TritonAttentionMetadata, FlashAttentionMetadata]
            # vllm.v1.attention.backends.rocm_aiter_fa is an optional backend
            if find_spec("vllm.v1.attention.backends.rocm_aiter_fa"):
                from vllm.v1.attention.backends.rocm_aiter_fa import (
                    AiterFlashAttentionMetadata)
                rocm_types.append(AiterFlashAttentionMetadata)
            self.allowed_attn_types = tuple(rocm_types)

        # Parse the speculative token tree.
        spec_token_tree = self.speculative_config.speculative_token_tree
        self.tree_choices: list[tuple[int,
                                      ...]] = ast.literal_eval(spec_token_tree)
        tree_depth = len(self.tree_choices[-1])
        # Precompute per-level properties of the tree.
        num_drafts_per_level = [0] * tree_depth
        for node in self.tree_choices:
            num_drafts_per_level[len(node) - 1] += 1
        self.cu_drafts_per_level = [num_drafts_per_level[0]]
        self.child_drafts_per_level = [num_drafts_per_level[0]]
        for level in range(1, tree_depth):
            self.cu_drafts_per_level.append(self.cu_drafts_per_level[-1] +
                                            num_drafts_per_level[level])
            self.child_drafts_per_level.append(num_drafts_per_level[level] //
                                               num_drafts_per_level[level - 1])
        # Precompute draft position offsets in flattened tree.
        self.tree_draft_pos_offsets = torch.arange(
            1,
            len(self.tree_choices) + 1,
            device=device,
            dtype=torch.int32,
        ).repeat(max_batch_size, 1)

    def _get_positions(self, num_tokens: int):
        if self.uses_mrope:
            return self.mrope_positions[:, :num_tokens]
        return self.positions[:num_tokens]

    def _set_positions(self, num_tokens: int, positions: torch.Tensor):
        if self.uses_mrope:
            self.mrope_positions[:, :num_tokens] = positions
        else:
            self.positions[:num_tokens] = positions

    def propose(
        self,
        # [num_tokens]
        target_token_ids: torch.Tensor,
        # [num_tokens] or [3, num_tokens] when M-RoPE is enabled
        target_positions: torch.Tensor,
        # [num_tokens, hidden_size]
        target_hidden_states: torch.Tensor,
        # [batch_size]
        next_token_ids: torch.Tensor,
        last_token_indices: Optional[torch.Tensor],
        common_attn_metadata: CommonAttentionMetadata,
        sampling_metadata: SamplingMetadata,
        mm_embed_inputs: Optional[tuple[list[torch.Tensor],
                                        torch.Tensor]] = None,
    ) -> torch.Tensor:
        num_tokens = target_token_ids.shape[0]
        batch_size = next_token_ids.shape[0]

        if last_token_indices is None:
            last_token_indices = common_attn_metadata.query_start_loc[1:] - 1

        if self.method == "eagle3":
            assert isinstance(self.model, Eagle3LlamaForCausalLM)
            target_hidden_states = self.model.combine_hidden_states(
                target_hidden_states)
            assert target_hidden_states.shape[-1] == self.hidden_size
        # Shift the input ids by one token.
        # E.g., [a1, b1, b2, c1, c2, c3] -> [b1, b2, c1, c2, c3, c3]
        self.input_ids[:num_tokens - 1] = target_token_ids[1:]
        # Replace the last token with the next token.
        # E.g., [b1, b2, c1, c2, c3, c3] -> [a2, b2, b3, c2, c3, c4]
        self.input_ids[last_token_indices] = next_token_ids

        assert self.runner is not None

<<<<<<< HEAD
        # FIXME: need to consider multiple kv_cache_groups
        ubatch_id = dbo_current_ubatch_id()
        attn_metadata_builder = \
            self.runner.attn_groups[0][0].metadata_builders[ubatch_id]
        attn_metadata = attn_metadata_builder.build_for_drafting(
            common_attn_metadata=common_attn_metadata, draft_index=0)
         # FIXME: support hybrid kv for draft model (remove separate indexer)
        if self.draft_indexer_metadata_builder:
            draft_indexer_metadata = (
                self.draft_indexer_metadata_builder
                .build_for_drafting(
                    common_attn_metadata=common_attn_metadata,
                    draft_index=0,
                )
            )
        else:
            draft_indexer_metadata = None
=======
        # Select the correct attention metadata builders for EAGLE layers.
        # Get the attention metadata builders once and reuse for later.
        builder = (self._get_attention_metadata_builder()
                   if self.attn_metadata_builder is None else
                   self.attn_metadata_builder)
        attn_metadata = builder.build_for_drafting(  # type: ignore
            common_attn_metadata=common_attn_metadata,
            draft_index=0)

>>>>>>> e61eb5e0
        # At this moment, we assume all eagle layers belong to the same KV
        # cache group, thus using the same attention metadata.
        per_layer_attn_metadata = {}
        for layer_name in self.attn_layer_names:
            per_layer_attn_metadata[layer_name] = attn_metadata
        for layer_name in self.indexer_layer_names:
            assert draft_indexer_metadata is not None
            per_layer_attn_metadata[layer_name] = draft_indexer_metadata

        if self.use_cuda_graph and \
                num_tokens <= self.cudagraph_batch_sizes[-1]:
            num_input_tokens = self.vllm_config.pad_for_cudagraph(num_tokens)
        else:
            num_input_tokens = num_tokens
        # copy inputs to buffer for cudagraph
        self._set_positions(num_tokens, target_positions)
        self.hidden_states[:num_tokens] = target_hidden_states

        if self.supports_mm_inputs:
            mm_embeds, is_mm_embed = mm_embed_inputs or (None, None)

            self.inputs_embeds[:num_tokens] = self.model.get_input_embeddings(
                self.input_ids[:num_tokens],
                multimodal_embeddings=mm_embeds,
                is_multimodal=is_mm_embed,
            )

            input_ids = None
            inputs_embeds = self.inputs_embeds[:num_input_tokens]
        else:
            input_ids = self.input_ids[:num_input_tokens]
            inputs_embeds = None

        with set_forward_context(per_layer_attn_metadata,
                                 self.vllm_config,
                                 num_tokens=num_input_tokens):
            ret_hidden_states = self.model(
                input_ids=input_ids,
                positions=self._get_positions(num_input_tokens),
                hidden_states=self.hidden_states[:num_input_tokens],
                inputs_embeds=inputs_embeds,
            )
            if self.method == "mtp":
                last_hidden_states = ret_hidden_states
                hidden_states = last_hidden_states
            else:
                last_hidden_states, hidden_states = ret_hidden_states
        sample_hidden_states = last_hidden_states[last_token_indices]
        logits = self.model.compute_logits(sample_hidden_states)

        # Early exit if there is only one draft token to be generated.
        if self.num_speculative_tokens == 1:
            draft_token_ids = logits.argmax(dim=-1)
            return draft_token_ids.view(-1, 1)

        if self.uses_mrope:
            positions = target_positions[:, last_token_indices]
        else:
            positions = target_positions[last_token_indices]
        if self.method in ("deepseek_mtp", "ernie_mtp", "longcat_flash_mtp"):
            hidden_states = self.hidden_states[last_token_indices]
        else:
            hidden_states = hidden_states[last_token_indices]

        if isinstance(attn_metadata, TreeAttentionMetadata):
            # Draft using tree attention.
            draft_token_ids_list = self.propose_tree(
                batch_size=batch_size,
                logits=logits,
                positions=positions,
                hidden_states=hidden_states,
                common_attn_metadata=common_attn_metadata,
            )
            # [batch_size, num_tree_tokens]
            return torch.cat(draft_token_ids_list, dim=1)

        draft_token_ids = logits.argmax(dim=-1)

        if self.allowed_attn_types is not None and \
            not isinstance(attn_metadata, self.allowed_attn_types):
            raise ValueError(
                f"Unsupported attention metadata type for speculative "
                "decoding with num_speculative_tokens > 1: "
                f"{type(attn_metadata)}. Supported types are: "
                f"{self.allowed_attn_types}")

        # Generate the remaining draft tokens.
        draft_token_ids_list = [draft_token_ids]

        if self.use_cuda_graph and \
                batch_size <= self.cudagraph_batch_sizes[-1]:
            input_batch_size = self.vllm_config.pad_for_cudagraph(batch_size)
        else:
            input_batch_size = batch_size

        common_attn_metadata.num_actual_tokens = batch_size
        common_attn_metadata.max_query_len = 1
        common_attn_metadata.query_start_loc = self.arange[:batch_size + 1]
        common_attn_metadata.query_start_loc_cpu = torch.from_numpy(
            self.token_arange_np[:batch_size + 1]).clone()
        for token_index in range(self.num_speculative_tokens - 1):
            # Update the inputs.
            # cast to int32 is crucial when eagle model is compiled.
            # tensor.argmax() returns int64 by default.
            input_ids = draft_token_ids_list[-1].int()
            if self.uses_mrope:
                positions += 1
                # NOTE(woosuk): We should handle the case where the draft model
                # generates tokens beyond the max model length.
                # Since it is complex to remove such requests from the batch,
                # we keep them in the batch but adjust the position ids
                # and slot mappings to avoid the
                # out-of-range access during the model execution.
                # The draft tokens generated with this adjustment
                # should be ignored.
                exceeds_max_model_len = positions[0] >= self.max_model_len
                # Mask out the position ids that exceed the max model length.
                # Otherwise, we may get out-of-range error in RoPE.
                clamped_positions = torch.where\
                    (exceeds_max_model_len.unsqueeze(0), \
                     torch.zeros_like(positions), positions)
            else:
                positions += 1
                exceeds_max_model_len = positions >= self.max_model_len
                clamped_positions = torch.where(exceeds_max_model_len, 0,
                                                positions)

            # Increment the sequence lengths.
            common_attn_metadata.seq_lens += 1
            common_attn_metadata.seq_lens_cpu += 1
            # For the requests that exceed the max model length, we set the
            # sequence length to 1 to minimize their overheads in attention.

            common_attn_metadata.seq_lens.masked_fill_(exceeds_max_model_len,
                                                       1)

            common_attn_metadata.num_computed_tokens_cpu = \
                common_attn_metadata.seq_lens_cpu - 1

            # Compute the slot mapping.
            if self.uses_mrope:
                # all dimensions of positions are the same
                block_numbers = clamped_positions[0] // self.block_size
            else:
                block_numbers = clamped_positions // self.block_size
            block_ids = common_attn_metadata.block_table_tensor.gather(
                dim=1, index=block_numbers.view(-1, 1))
            block_ids = block_ids.view(-1)
            if self.uses_mrope:
                common_attn_metadata.slot_mapping = (
                    block_ids * self.block_size +
                    clamped_positions[0] % self.block_size)
            else:
                common_attn_metadata.slot_mapping = (
                    block_ids * self.block_size +
                    clamped_positions % self.block_size)
            # Mask out the slot mappings that exceed the max model length.
            # Otherwise, the KV cache will be inadvertently updated with the
            # padding tokens.
            common_attn_metadata.slot_mapping.masked_fill_(
                exceeds_max_model_len, PADDING_SLOT_ID)

            # Rebuild attention metadata
            attn_metadata = builder.build_for_drafting(  # type: ignore
                common_attn_metadata=common_attn_metadata,
                draft_index=token_index + 1)
            for layer_name in self.attn_layer_names:
                per_layer_attn_metadata[layer_name] = attn_metadata

            # copy inputs to buffer for cudagraph
            self.input_ids[:batch_size] = input_ids
            self._set_positions(batch_size, clamped_positions)
            self.hidden_states[:batch_size] = hidden_states
            if self.supports_mm_inputs:
                self.inputs_embeds[:batch_size] = \
                    self.model.get_input_embeddings(input_ids)

                input_ids = None
                inputs_embeds = self.inputs_embeds[:input_batch_size]
            else:
                input_ids = self.input_ids[:input_batch_size]
                inputs_embeds = None

            # Run the model.
            with set_forward_context(per_layer_attn_metadata,
                                     self.vllm_config,
                                     num_tokens=input_batch_size):
                ret_hidden_states = self.model(
                    input_ids=input_ids,
                    positions=self._get_positions(input_batch_size),
                    hidden_states=self.hidden_states[:input_batch_size],
                    inputs_embeds=inputs_embeds,
                )
                if self.method == "mtp":
                    last_hidden_states = ret_hidden_states
                    hidden_states = ret_hidden_states
                else:
                    last_hidden_states, hidden_states = ret_hidden_states
            hidden_states = hidden_states[:batch_size]
            logits = self.model.compute_logits(last_hidden_states[:batch_size])
            draft_token_ids = logits.argmax(dim=-1)
            draft_token_ids_list.append(draft_token_ids)

        # [batch_size, num_speculative_tokens]
        draft_token_ids = torch.stack(draft_token_ids_list, dim=1)
        return draft_token_ids

    def prepare_next_token_ids_cpu(
            self, sampled_token_ids: list[list[int]],
            requests: dict[str,
                           CachedRequestState], gpu_input_batch: InputBatch,
            num_scheduled_tokens: dict[str, int]) -> torch.Tensor:
        """
        This function is used to prepare the inputs for speculative decoding.
        It calculates the next token ids for each request based on the sampled
        token ids from the CPU. If a request has no sampled token ids (e.g.,
        during the initial decoding steps), it falls back to using the request
        state to get the next token id.
        """
        req_ids = gpu_input_batch.req_ids
        next_token_ids: list[int] = []
        for i, token_ids in enumerate(sampled_token_ids):
            if token_ids:
                # Common case.
                next_token_id = token_ids[-1]
            else:
                # Partial prefill (rare case).
                # Get the next token id from the request state.
                req_id = req_ids[i]
                req_state = requests[req_id]
                seq_len = (req_state.num_computed_tokens +
                           num_scheduled_tokens[req_id])
                next_token_id = req_state.get_token_id(seq_len)
            next_token_ids.append(next_token_id)
        next_token_ids = torch.tensor(next_token_ids,
                                      dtype=torch.int32,
                                      device=self.input_ids.device)
        return next_token_ids

    def prepare_next_token_ids_padded(self,
                               common_attn_metadata: CommonAttentionMetadata,
                               sampled_token_ids: torch.Tensor,
                               requests: dict[str, CachedRequestState],
                               gpu_input_batch: InputBatch,
                               discard_request_indices: torch.Tensor,
                               num_discarded_requests: int) -> \
                                tuple[torch.Tensor, torch.Tensor]:
        """
        This function is used to prepare the inputs for speculative decoding.
        It calculates the next token ids and the number of valid sampled tokens
        for each request, considering the "discarded" requests whose next token
        is not sampled and comes from `request.get_token_id()` instead.
        It also accounts for the rejected tokens in `sampled_token_ids`.
        This function must use device functions to operate on the inputs, and
        should not introduce any blocking CPU-GPU synchronization.
        """
        # TODO(Ben): Combine this into a custom fused kernel

        # Precompute get_token_id for when there is no valid next token
        num_reqs = gpu_input_batch.num_reqs
        self.backup_next_token_ids.np[:num_reqs] = np.array([
            requests[gpu_input_batch.req_ids[i]].get_token_id(
                common_attn_metadata.seq_lens_cpu[i].item())
            for i in range(num_reqs)
        ])
        self.backup_next_token_ids.copy_to_gpu(num_reqs)

        # Mask out the sampled tokens indices that should not be sampled.
        discard_sampled_tokens_req_indices = \
            discard_request_indices[:num_discarded_requests]

        valid_sampled_token_ids_gpu = sampled_token_ids.clone()
        valid_sampled_token_ids_gpu.index_fill_(
            0, discard_sampled_tokens_req_indices, -1)

        # Generate a mask for all valid tokens within those requests
        max_gen_len = sampled_token_ids.shape[-1]
        if max_gen_len == 1:
            valid_mask = torch.ones_like(valid_sampled_token_ids_gpu,
                                         dtype=torch.bool)
        else:
            valid_mask = (
                (valid_sampled_token_ids_gpu != -1) &
                (valid_sampled_token_ids_gpu < gpu_input_batch.vocab_size))

        # Count the number of valid tokens in each request
        valid_sampled_tokens_count = valid_mask.sum(dim=1)

        # Get the rightmost valid index per row
        last_valid_indices = valid_sampled_tokens_count - 1
        last_valid_indices_safe = torch.clamp(last_valid_indices, min=0)

        # Get last valid token from each row
        # (assume undefined state where there is no valid token)
        selected_tokens = torch.gather(
            valid_sampled_token_ids_gpu, 1,
            last_valid_indices_safe.unsqueeze(1)).squeeze(1)

        # Use last token if valid, pre-computed backup if not
        batch_size = valid_sampled_token_ids_gpu.shape[0]
        next_token_ids = torch.where(
            last_valid_indices != -1, selected_tokens,
            self.backup_next_token_ids.gpu[:batch_size])

        return next_token_ids, valid_sampled_tokens_count

    def prepare_inputs_padded(self,
                                common_attn_metadata: CommonAttentionMetadata,
                                spec_decode_metadata: SpecDecodeMetadata,
                                valid_sampled_tokens_count: torch.Tensor) -> \
                    tuple[CommonAttentionMetadata, torch.Tensor, torch.Tensor]:
        """
        This function is used to prepare the inputs for speculative decoding
        It updates the common_attn_metadata for speculative decoding,
        but does not consider the rejected tokens. Instead, all tokens
        are included as inputs to the speculator, with the rejected tokens
        used as padding and filtered out later by `token_indices_to_sample`.
        No blocking CPU operations should be introduced in this function.
        """
        num_draft_tokens_gpu = torch.cat([
            spec_decode_metadata.cu_num_draft_tokens[0:1],
            spec_decode_metadata.cu_num_draft_tokens[1:] -
            spec_decode_metadata.cu_num_draft_tokens[:-1]
        ])

        num_rejected_tokens_gpu = torch.where(
            num_draft_tokens_gpu > 0,
            num_draft_tokens_gpu + 1 - valid_sampled_tokens_count,
            torch.zeros_like(num_draft_tokens_gpu))

        query_start_loc_cpu = common_attn_metadata.query_start_loc_cpu

        new_query_len_per_req = (query_start_loc_cpu[1:] -
                                 query_start_loc_cpu[:-1])

        total_num_tokens = query_start_loc_cpu[-1].item()
        token_indices = self.arange[:total_num_tokens]

        spec_common_attn_metadata = CommonAttentionMetadata(
            query_start_loc=common_attn_metadata.query_start_loc,
            seq_lens=common_attn_metadata.seq_lens,
            query_start_loc_cpu=query_start_loc_cpu,
            seq_lens_cpu=common_attn_metadata.seq_lens_cpu,
            num_computed_tokens_cpu=common_attn_metadata.
            num_computed_tokens_cpu,
            num_reqs=common_attn_metadata.num_reqs,
            num_actual_tokens=total_num_tokens,
            max_query_len=new_query_len_per_req.max().item(),
            max_seq_len=common_attn_metadata.seq_lens_cpu.max().item(),
            block_table_tensor=common_attn_metadata.block_table_tensor,
            slot_mapping=common_attn_metadata.slot_mapping[token_indices],
            causal=True,
        )

        token_indices_to_sample = common_attn_metadata.query_start_loc[1:] - 1 \
            - num_rejected_tokens_gpu

        return spec_common_attn_metadata, token_indices, token_indices_to_sample

    def propose_tree(
        self,
        batch_size: int,
        # [num_tokens, vocab_size]
        logits: torch.Tensor,
        # [num_tokens]
        positions: torch.Tensor,
        # [num_tokens, hidden_size]
        hidden_states: torch.Tensor,
        common_attn_metadata: CommonAttentionMetadata,
    ) -> list[torch.Tensor]:
        tree_attn_metadata_builder = \
            self.runner.attn_groups[0][0].get_metadata_builder()
        assert isinstance(tree_attn_metadata_builder,
                          TreeAttentionMetadataBuilder)

        total_num_drafts = self.cu_drafts_per_level[0]
        level_num_drafts = total_num_drafts
        # Sample a draft token for each child at the tree root level.
        num_children = self.child_drafts_per_level[0]
        if num_children == 1:
            draft_token_ids = logits.argmax(dim=-1).view(batch_size, -1)
        else:
            draft_token_ids = torch.topk(logits, num_children,
                                         dim=-1).indices.view(batch_size, -1)
        draft_token_ids_list = [draft_token_ids]
        draft_hidden_states = hidden_states.view(batch_size, 1, -1)

        # Initialize empty tensors for concatenation with the level outputs.
        tree_input_ids = torch.empty(0,
                                     device=self.input_ids.device,
                                     dtype=self.input_ids.dtype)
        tree_positions = torch.empty(0,
                                     device=self.positions.device,
                                     dtype=self.positions.dtype)
        tree_hidden_states = torch.empty(0,
                                         device=self.hidden_states.device,
                                         dtype=self.hidden_states.dtype)
        # Precompute the draft token positions.
        flattened_draft_positions = (
            positions.view(batch_size, -1) +
            self.tree_draft_pos_offsets[:batch_size, :])
        tree_depth = len(self.cu_drafts_per_level)
        for level in range(tree_depth - 1):
            # Get draft positions for RoPE.
            draft_positions = positions + (level + 1)
            exceeds_max_model_len = (positions +
                                     total_num_drafts) >= self.max_model_len
            # Mask out the position ids that exceed the max model length.
            # Otherwise, we may get out-of-range error in RoPE.
            draft_positions = torch.where(
                exceeds_max_model_len,
                0,
                draft_positions,
            ).view(batch_size, -1)

            if level_num_drafts > 1:
                # Repeat the positions for each draft at this level.
                draft_positions = draft_positions.repeat_interleave(
                    level_num_drafts, dim=1)

            if num_children > 1:
                # Repeat draft hidden states for each child.
                draft_hidden_states = draft_hidden_states.repeat_interleave(
                    num_children, dim=1)

            # Concatenate the draft tokens, positions, and hidden states.
            tree_input_ids = torch.cat([tree_input_ids, draft_token_ids],
                                       dim=1)
            tree_positions = torch.cat([tree_positions, draft_positions],
                                       dim=1)
            tree_hidden_states = torch.cat(
                [tree_hidden_states, draft_hidden_states], dim=1)

            # Build new attention metadata for the next level of drafts.
            # This is necessary to support tree attention.
            query_len = total_num_drafts
            common_attn_metadata = replace(
                common_attn_metadata,
                query_start_loc=query_len * self.arange[:batch_size + 1],
                seq_lens=common_attn_metadata.seq_lens + level_num_drafts,
                num_actual_tokens=batch_size * query_len,
                max_query_len=query_len,
            )
            attn_metadata = tree_attn_metadata_builder.build_for_drafting(
                common_attn_metadata=common_attn_metadata,
                draft_index=level + 1,
            )

            # Apply new attention metadata to all layers.
            per_layer_attn_metadata = {}
            for layer_name in self.attn_layer_names:
                per_layer_attn_metadata[layer_name] = attn_metadata

            # Consider max model length.
            attn_metadata.max_seq_len = min(attn_metadata.max_seq_len,
                                            self.max_model_len)
            # For the requests that exceed the max model length, we set the
            # sequence length to 1 to minimize their overheads in attention.
            attn_metadata.seq_lens.masked_fill_(exceeds_max_model_len, 1)

            # Compute the slot mapping.
            query_positions = flattened_draft_positions[:, level:level +
                                                        query_len]
            block_numbers = query_positions // self.block_size
            block_ids = attn_metadata.block_table.gather(dim=1,
                                                         index=block_numbers)
            slot_mapping = (block_ids * self.block_size +
                            query_positions % self.block_size)
            # Mask out the slot mappings that exceed the max model length.
            # Otherwise, the KV cache will be inadvertently updated with the
            # padding tokens.
            slot_mapping[exceeds_max_model_len] = PADDING_SLOT_ID
            attn_metadata.slot_mapping = slot_mapping.view(-1)

            # Copy inputs to buffer for cudagraph.
            num_tokens = attn_metadata.num_actual_tokens
            input_ids = tree_input_ids.view(-1)
            self.input_ids[:num_tokens] = input_ids
            self.positions[:num_tokens] = tree_positions.view(-1)
            self.hidden_states[:num_tokens] = tree_hidden_states.view(
                num_tokens, -1)

            if self.use_cuda_graph and \
                    num_tokens <= self.cudagraph_batch_sizes[-1]:
                num_input_tokens = self.vllm_config.pad_for_cudagraph(
                    num_tokens)
            else:
                num_input_tokens = num_tokens
            # Run the model.
            with set_forward_context(per_layer_attn_metadata,
                                     self.vllm_config,
                                     num_tokens=num_input_tokens):
                last_hidden_states, hidden_states = self.model(
                    input_ids=self.input_ids[:num_input_tokens],
                    positions=self.positions[:num_input_tokens],
                    hidden_states=self.hidden_states[:num_input_tokens],
                    inputs_embeds=None,
                )

            # Get the output hidden states for the draft tokens.
            draft_hidden_states = hidden_states[:num_tokens].view(
                batch_size, query_len, -1)[:, -level_num_drafts:]
            draft_last_hidden_states = last_hidden_states[:num_tokens].view(
                batch_size, query_len, -1)[:, -level_num_drafts:]

            # Get the output logits for the draft tokens.
            logits = self.model.compute_logits(
                draft_last_hidden_states.reshape(batch_size * level_num_drafts,
                                                 -1))

            # Sample a draft token for each child at the next tree level.
            num_children = self.child_drafts_per_level[level + 1]
            if num_children == 1:
                draft_token_ids = logits.argmax(dim=-1).view(batch_size, -1)
            else:
                draft_token_ids = torch.topk(logits, num_children,
                                             dim=-1).indices.view(
                                                 batch_size, -1)
            draft_token_ids_list.append(draft_token_ids)

            # Update the # drafts counters for the next tree level.
            level_num_drafts = self.cu_drafts_per_level[level +
                                                        1] - total_num_drafts
            total_num_drafts = self.cu_drafts_per_level[level + 1]
        return draft_token_ids_list

    def prepare_inputs(
        self,
        common_attn_metadata: CommonAttentionMetadata,
        sampled_token_ids: list[list[int]],
        num_draft_tokens: list[int],
    ) -> tuple[CommonAttentionMetadata, torch.Tensor]:
        """
        This function is used to prepare the inputs for speculative decoding.
        It updates to the common_attn_metadata to account for the rejected
        tokens (and newly sampled tokens). It also returns the token indices
        of the tokens that should be fed to the speculator.
        """
        # E.g.
        #  common_attn_metadata.query_start_loc{_cpu}:
        #       [0, q1, q1 + q2, q1 + q2 + q3]
        #  common_attn_metadata.seq_lens{_cpu}: [s1, s2, s3]
        #  num_rejected_tokens: [n1, n2, n3]
        # This function computes the intermediate values:
        #  num_tokens_per_req: [q1 - n1, q2 - n2, q3 - n3]
        # And returns:
        #  common_attn_metadata.query_start_loc{_cpu}:
        #       [0, q1 - n1, q1 + q2 - n1 - n2, q1 + q2 + q3 - n1 - n2 - n3]
        #  common_attn_metadata.seq_lens{_cpu}:
        #       [s1 - n1 + 1, s2 - n2 + 1, s3 - n3 + 1]
        #  token_indices: [0, 1, ..., q1 - n1 - 1,
        #                 q1, q1 + 1, ..., q1 + q2 - n2 - 1,
        #                 q1 + q2, q1 + q2 + 1, ..., q1 + q2 + q3 - n3 - 1]

        num_rejected_tokens = [
            n + 1 - len(sampled_token_ids[i]) if n > 0 else 0
            for i, n in enumerate(num_draft_tokens)
        ]
        num_rejected_tokens = torch.tensor(num_rejected_tokens,
                                           dtype=torch.int32)

        device = common_attn_metadata.query_start_loc.device
        query_start_loc_cpu = common_attn_metadata.query_start_loc_cpu
        new_seq_lens_cpu = common_attn_metadata.seq_lens_cpu \
            - num_rejected_tokens

        # [0, q1, q1 + q2, q1 + q2 + q3] -> [q1, q2, q3]
        new_query_len_per_req = (query_start_loc_cpu[1:] -
                                 query_start_loc_cpu[:-1])
        # [q1, q2, q3] -> [q1 - n1, q2 - n2, q3 - n3]
        new_num_tokens_per_req = new_query_len_per_req - num_rejected_tokens
        new_num_tokens_per_req_np = new_num_tokens_per_req.numpy()

        # [q1 - n1, q2 - n2, q3 - n3] ->
        # [0, q1 - n1, q1 + q2 - n1 - n2, q1 + q2 + q3 - n1 - n2 - n3]
        new_query_start_loc_cpu = torch.zeros(
            query_start_loc_cpu.shape,
            dtype=torch.int32,
            pin_memory=is_pin_memory_available())
        new_query_start_loc_np = new_query_start_loc_cpu.numpy()
        np.cumsum(new_num_tokens_per_req_np, out=new_query_start_loc_np[1:])

        total_num_tokens = new_query_start_loc_np[-1]
        # Example assuming num_tokens_per_req_np = [2, 4, 3]
        # this implies that `new_query_start_locs` is:
        # [0, 2, 6, 9] ->
        # [0, 0, 2, 2, 2, 2, 6, 6, 6]
        #  _r1_  ____r2____  ___r3__
        new_query_start_locs_expanded = np.repeat(new_query_start_loc_np[:-1],
                                                  new_num_tokens_per_req_np)
        # [0, 1, 2, 3, 4, 5, 6, 7, 8] ->
        # [0, 1, 0, 1, 2, 3, 0, 1, 2]
        #  _r1_  ____r2____  ___r3__
        token_offests = self.token_arange_np[:total_num_tokens] \
            - new_query_start_locs_expanded

        # Expand starting positions to match token pattern
        # [0, q1, q1 + q2] ->
        # [0, 0, q1, q1, q1, q1, q1 + q2, q1 + q2, q1 + q2]
        #  _r1_  _____r2_______  ___________r3____________
        old_query_start_locs_expanded = np.repeat(
            query_start_loc_cpu[:-1].numpy(), new_num_tokens_per_req_np)
        # Final token indices are:
        # [0, 1,                                // req 1
        #  q1 + 0, q1 + 1, q1 + 2, q1 + 3,       // req 2
        #  q1 + q2 + 0, q1 + q2 + 1, q1 + q2 + 2] // req 3
        token_indices_np = token_offests + old_query_start_locs_expanded
        token_indices = torch.from_numpy(token_indices_np).to(
            device, non_blocking=True)

        spec_common_attn_metadata = CommonAttentionMetadata(
            query_start_loc=new_query_start_loc_cpu.to(device,
                                                       non_blocking=True),
            seq_lens=new_seq_lens_cpu.to(device, non_blocking=True),
            query_start_loc_cpu=new_query_start_loc_cpu,
            seq_lens_cpu=new_seq_lens_cpu,
            num_computed_tokens_cpu=common_attn_metadata.
            num_computed_tokens_cpu,
            num_reqs=common_attn_metadata.num_reqs,
            num_actual_tokens=total_num_tokens,
            max_query_len=new_query_len_per_req.max().item(),
            max_seq_len=new_seq_lens_cpu.max().item(),
            block_table_tensor=common_attn_metadata.block_table_tensor,
            slot_mapping=common_attn_metadata.slot_mapping[token_indices],
            causal=True,
        )

        return spec_common_attn_metadata, token_indices

    def get_model_name(self, model: nn.Module) -> str:
        if hasattr(model, 'module'):  # multi-GPU
            model = model.module
        return model.__class__.__name__

    def load_model(self, target_model: nn.Module) -> None:
        draft_model_config = \
            self.vllm_config.speculative_config.draft_model_config
        target_attn_layer_names = set(
            get_layers_from_vllm_config(self.vllm_config, Attention).keys())
        # FIXME: support hybrid kv for draft model
        target_indexer_layer_names = set(
            get_layers_from_vllm_config(
                self.vllm_config, DeepseekV32IndexerCache).keys())

        from vllm.compilation.backends import set_model_tag
        with set_model_tag("eagle_head"):
            self.model = get_model(vllm_config=self.vllm_config,
                                   model_config=draft_model_config)

        draft_attn_layer_names = (
            get_layers_from_vllm_config(self.vllm_config, Attention).keys() -
            target_attn_layer_names)
        indexer_layers = get_layers_from_vllm_config(self.vllm_config, DeepseekV32IndexerCache)
        draft_indexer_layer_names = (indexer_layers.keys() - target_indexer_layer_names)
        self.attn_layer_names = list(draft_attn_layer_names)
        self.indexer_layer_names = list(draft_indexer_layer_names)

        if self.indexer_layer_names:
            first_layer = self.indexer_layer_names[0]
            self.draft_indexer_metadata_builder = (
                indexer_layers[first_layer]
                    .get_attn_backend()
                    .get_builder_cls()(
                        indexer_layers[first_layer].get_kv_cache_spec(),
                        self.indexer_layer_names,
                        self.vllm_config,
                        self.device,
                    )
            )
        else:
            self.draft_indexer_metadata_builder = None

        if self.supports_mm_inputs:
            # Even if the target model is multimodal, we can also use
            # text-only draft models
            try:
                dummy_input_ids = torch.tensor([[1]],
                                               device=self.input_ids.device)
                self.model.get_input_embeddings(dummy_input_ids,
                                                multimodal_embeddings=None)
            except (NotImplementedError, AttributeError, TypeError):
                logger.warning(
                    "Draft model does not support multimodal inputs, "
                    "falling back to text-only mode")
                self.supports_mm_inputs = False

        if supports_multimodal(target_model):
            # handle multimodality
            if (self.get_model_name(target_model) ==
                    "Qwen2_5_VLForConditionalGeneration"):
                self.model.config.image_token_index = (
                    target_model.config.image_token_id)
            else:
                self.model.config.image_token_index = (
                    target_model.config.image_token_index)
            target_language_model = target_model.get_language_model()
        else:
            target_language_model = target_model
        # share embed_tokens with the target model if needed
        if get_pp_group().world_size == 1:
            if hasattr(target_language_model.model, 'embed_tokens'):
                target_embed_tokens = target_language_model.model.embed_tokens
            elif hasattr(target_language_model.model, 'embedding'):
                target_embed_tokens = target_language_model.model.embedding
            else:
                raise AttributeError(
                    "Target model does not have 'embed_tokens' or 'embedding' "
                    "attribute")

            # Check if shapes match and we found the embedding
            eagle_shape = self.model.model.embed_tokens.weight.shape
            target_shape = target_embed_tokens.weight.shape
            if eagle_shape == target_shape:
                logger.info(
                    "Assuming the EAGLE head shares the same vocab embedding"
                    " with the target model.")
                del self.model.model.embed_tokens
                self.model.model.embed_tokens = target_embed_tokens
            else:
                logger.info(
                    "The EAGLE head's vocab embedding will be loaded separately"
                    " from the target model.")
        else:
            logger.info(
                "The EAGLE head's vocab embedding will be loaded separately"
                " from the target model.")

        # share lm_head with the target model if needed
        # some model definition do not define lm_head explicitly
        # and reuse embed_tokens for lm_head, e.g., CohereForCausalLM
        if self.vllm_config.speculative_config.method != "eagle3":
            if hasattr(target_language_model, "lm_head"):
                logger.info(
                    "Loading EAGLE LM head weights from the target model.")
                self.model.lm_head = target_language_model.lm_head
        else:
            if (hasattr(self.model, "lm_head")
                    and hasattr(target_language_model, "lm_head")
                    and self.model.lm_head.weight.shape
                    == target_language_model.lm_head.weight.shape):
                logger.info("Assuming the EAGLE head shares the same lm_head"
                            " with the target model.")
                del self.model.lm_head
                self.model.lm_head = target_language_model.lm_head
            else:
                logger.info(
                    "The EAGLE head's lm_head will be loaded separately"
                    " from the target model.")

    @torch.inference_mode()
    def dummy_run(
        self,
        num_tokens: int,
    ) -> None:
        with set_forward_context(None, self.vllm_config,
                                 num_tokens=num_tokens):
            if self.supports_mm_inputs:
                input_ids = None
                inputs_embeds = self.inputs_embeds[:num_tokens]
            else:
                input_ids = self.input_ids[:num_tokens]
                inputs_embeds = None

            self.model(
                input_ids=input_ids,
                positions=self._get_positions(num_tokens),
                hidden_states=self.hidden_states[:num_tokens],
                inputs_embeds=inputs_embeds,
            )

    def _get_attention_metadata_builder(
            self) -> list[AttentionMetadataBuilder]:
        """Find and return the attention metadata builders for EAGLE layers.

        Returns:
            The metadata builders for EAGLE layers.

        Raises:
            AssertionError: If no metadata builders are found for EAGLE layers.
        """
        builder = None
        chosen_layer = self.attn_layer_names[0]

        for kv_cache_group in self.runner.attn_groups:
            for attn_group in kv_cache_group:
                if chosen_layer in attn_group.layer_names:
                    builder = attn_group.get_metadata_builder()
                    break
            if builder is not None:
                break

        assert builder is not None, (
            "Failed to find attention metadata builder for EAGLE layers.")
        return builder

    def validate_same_kv_cache_group(self,
                                     kv_cache_config: KVCacheConfig) -> None:
        """
        Validate that all eagle layers belong to the same KVCacheGroup.
        Need this assumption to ensure all eagle layers can use the
        same AttentionMetadata.
        May extend to multiple AttentionMetadata in the future.
        """
        kv_cache_groups: dict[str, int] = {}
        for id, kv_cache_group in enumerate(kv_cache_config.kv_cache_groups):
            for layer_name in kv_cache_group.layer_names:
                kv_cache_groups[layer_name] = id
        assert len(
            set([
                kv_cache_groups[layer_name]
                for layer_name in self.attn_layer_names
            ])
        ) == 1, "All eagle layers should belong to the same kv cache group"


# NOTE(woosuk): Currently, the below code is not used and we always use argmax
# to sample the draft tokens. We will use this after we find a way to manage
# the draft prob tensor.
# Refer to https://github.com/vllm-project/vllm/pull/16899 for the details.
# FIXME(woosuk): The logic here is duplicated with the main sampling code.
# We should refactor this to reuse the same sampling implementation.
def compute_probs_and_sample_next_token(
    logits: torch.Tensor,
    sampling_metadata: SamplingMetadata,
) -> tuple[torch.Tensor, torch.Tensor]:
    if sampling_metadata.all_greedy:
        # For greedy requests, draft_probs is not used in rejection sampling.
        # Therefore, we can just return the logits.
        probs = logits
        next_token_ids = logits.argmax(dim=-1)
        return next_token_ids, probs

    is_greedy = sampling_metadata.temperature == -1
    temperature = torch.where(is_greedy, 1.0, sampling_metadata.temperature)
    logits.div_(temperature.view(-1, 1))
    probs = logits.softmax(dim=-1, dtype=torch.float32)

    # NOTE(woosuk): Currently, we ignore most of the sampling parameters in
    # generating the draft tokens. We only use the temperature. While this
    # could degrade the acceptance rate, it does not affect the distribution
    # of the generated tokens after rejection sampling.

    # TODO(woosuk): Consider seeds.
    q = torch.empty_like(probs)
    q.exponential_()
    # NOTE(woosuk): We shouldn't use `probs.div_(q)` because the draft_probs
    # will be used later for rejection sampling.
    next_token_ids = probs.div(q).argmax(dim=-1).view(-1)
    if not sampling_metadata.all_random:
        greedy_token_ids = probs.argmax(dim=-1)
        next_token_ids = torch.where(
            is_greedy,
            greedy_token_ids,
            next_token_ids,
        )
    return next_token_ids, probs<|MERGE_RESOLUTION|>--- conflicted
+++ resolved
@@ -204,7 +204,6 @@
 
         assert self.runner is not None
 
-<<<<<<< HEAD
         # FIXME: need to consider multiple kv_cache_groups
         ubatch_id = dbo_current_ubatch_id()
         attn_metadata_builder = \
@@ -222,17 +221,6 @@
             )
         else:
             draft_indexer_metadata = None
-=======
-        # Select the correct attention metadata builders for EAGLE layers.
-        # Get the attention metadata builders once and reuse for later.
-        builder = (self._get_attention_metadata_builder()
-                   if self.attn_metadata_builder is None else
-                   self.attn_metadata_builder)
-        attn_metadata = builder.build_for_drafting(  # type: ignore
-            common_attn_metadata=common_attn_metadata,
-            draft_index=0)
-
->>>>>>> e61eb5e0
         # At this moment, we assume all eagle layers belong to the same KV
         # cache group, thus using the same attention metadata.
         per_layer_attn_metadata = {}
