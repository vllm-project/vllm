# SPDX-License-Identifier: Apache-2.0
# SPDX-FileCopyrightText: Copyright contributors to the vLLM project

import time
from dataclasses import dataclass, field
from typing import Optional

import numpy as np
import prometheus_client

from vllm.config import SpeculativeConfig
from vllm.logger import init_logger
from vllm.v1.metrics.reader import Metric

logger = init_logger(__name__)


@dataclass
class SpecDecodingStats:
    """Per-step iteration decoding stats from scheduler.

    Each scheduler step, statistics on spec decoding performance are
    aggregated across requests by the scheduler and returned to the
    frontend in EngineCoreOutputs->SchedulerStats.
    """

    num_spec_tokens: int
    num_drafts: int = 0
    num_draft_tokens: int = 0
    num_accepted_tokens: int = 0
    num_accepted_tokens_per_pos: list[int] = field(default_factory=list)

    @classmethod
    def new(cls, num_spec_tokens: int) -> "SpecDecodingStats":
        return cls(num_spec_tokens=num_spec_tokens,
                   num_accepted_tokens_per_pos=[0] * num_spec_tokens)

    def observe_draft(self, num_draft_tokens: int, num_accepted_tokens: int):
        self.num_drafts += 1
        self.num_draft_tokens += num_draft_tokens
        self.num_accepted_tokens += num_accepted_tokens
        assert num_accepted_tokens <= self.num_spec_tokens
        for i in range(num_accepted_tokens):
            self.num_accepted_tokens_per_pos[i] += 1


class SpecDecodingLogging:
    """Aggregate and log spec decoding metrics.

    LoggingStatLogger aggregates per-iteration metrics over a set
    time interval using observe() and then logs them using log()
    before resetting to zero.
    """

    def __init__(self):
        self.reset()

    def reset(self):
        self.num_drafts: list[int] = []
        self.num_draft_tokens: list[int] = []
        self.num_accepted_tokens: list[int] = []
        self.accepted_tokens_per_pos_lists: list[list[int]] = []
        self.last_log_time = time.monotonic()

    def observe(self, spec_decoding_stats: SpecDecodingStats):
        self.num_drafts.append(spec_decoding_stats.num_drafts)
        self.num_draft_tokens.append(spec_decoding_stats.num_draft_tokens)
        self.num_accepted_tokens.append(
            spec_decoding_stats.num_accepted_tokens)
        self.accepted_tokens_per_pos_lists.append(
            spec_decoding_stats.num_accepted_tokens_per_pos)

    def log(self, log_fn=logger.info):
        if not self.num_drafts:
            return
        num_drafts = np.sum(self.num_drafts)
        num_draft_tokens = np.sum(self.num_draft_tokens)
        num_accepted_tokens = np.sum(self.num_accepted_tokens)
        draft_throughput = 0
        accepted_throughput = 0

        elapsed_time = time.monotonic() - self.last_log_time
        if elapsed_time > 0:
            draft_throughput = num_draft_tokens / elapsed_time
            accepted_throughput = num_accepted_tokens / elapsed_time

        draft_acceptance_rate = (num_accepted_tokens / num_draft_tokens *
                                 100 if num_draft_tokens > 0 else float("nan"))

        # Conventionally, mean acceptance length includes the bonus token
        mean_acceptance_length = 1 + (num_accepted_tokens / num_drafts)

        pos_matrix = np.array(self.accepted_tokens_per_pos_lists)
        acceptance_rates = np.sum(pos_matrix, axis=0) / num_drafts
        rates_str = ", ".join(f"{p:.3f}" for p in acceptance_rates)

        log_fn(
            "SpecDecoding metrics: "
            "Mean acceptance length: %.2f, "
            "Accepted throughput: %.2f tokens/s, "
            "Drafted throughput: %.2f tokens/s, "
            "Accepted: %d tokens, "
            "Drafted: %d tokens, "
            "Per-position acceptance rate: %s, "
            "Avg Draft acceptance rate: %.1f%%",
            mean_acceptance_length,
            accepted_throughput,
            draft_throughput,
            num_accepted_tokens,
            num_draft_tokens,
            rates_str,
            draft_acceptance_rate,
        )
        self.reset()


class SpecDecodingProm:
    """Record spec decoding metrics in Prometheus.

    The acceptance rate can be calculated using a PromQL query:

      rate(vllm:spec_decode_num_accepted_tokens_total[$interval]) /
      rate(vllm:spec_decode_num_draft_tokens_total[$interval])

    The mean acceptance length (conventionally including bonus tokens)
    can be calculated using:

      1 + (
      rate(vllm:spec_decode_num_accepted_tokens_total[$interval]) /
      rate(vllm:spec_decode_num_drafts[$interval]))

    A per-position acceptance rate vector can be computed using

      vllm:spec_decode_num_accepted_tokens_per_pos[$interval] /
      vllm:spec_decode_num_drafts[$interval]
    """

    _counter_cls = prometheus_client.Counter

    def __init__(
        self,
        speculative_config: Optional[SpeculativeConfig],
        labelnames: list[str],
        per_engine_labelvalues: dict[int, list[str]],
    ):
        self.spec_decoding_enabled = speculative_config is not None
        if not self.spec_decoding_enabled:
            return

        counter_drafts = self._counter_cls(
            name="vllm:spec_decode_num_drafts",
            documentation="Number of spec decoding drafts.",
            labelnames=labelnames)
        self.counter_spec_decode_num_drafts = make_per_engine(
            counter_drafts, per_engine_labelvalues)

        counter_draft_tokens = self._counter_cls(
            name="vllm:spec_decode_num_draft_tokens",
            documentation="Number of draft tokens.",
            labelnames=labelnames)
        self.counter_spec_decode_num_draft_tokens = make_per_engine(
            counter_draft_tokens, per_engine_labelvalues)

        counter_accepted_tokens = self._counter_cls(
            name="vllm:spec_decode_num_accepted_tokens",
            documentation="Number of accepted tokens.",
            labelnames=labelnames)
        self.counter_spec_decode_num_accepted_tokens = make_per_engine(
            counter_accepted_tokens, per_engine_labelvalues)

        assert speculative_config is not None
        num_spec_tokens = (speculative_config.num_speculative_tokens
                           if self.spec_decoding_enabled else 0)
        pos_labelnames = labelnames + ["position"]
        base_counter = self._counter_cls(
            name="vllm:spec_decode_num_accepted_tokens_per_pos",
            documentation="Accepted tokens per draft position.",
            labelnames=pos_labelnames,
        )
        self.counter_spec_decode_num_accepted_tokens_per_pos: dict[
            int, list[prometheus_client.Counter]] = {
                idx: [
                    base_counter.labels(*lv, str(pos))
                    for pos in range(num_spec_tokens)
                ]
                for idx, lv in per_engine_labelvalues.items()
            }

    def observe(self,
                spec_decoding_stats: SpecDecodingStats,
                engine_idx: int = 0):
        if not self.spec_decoding_enabled:
            return
        self.counter_spec_decode_num_drafts[engine_idx].inc(
            spec_decoding_stats.num_drafts)
        self.counter_spec_decode_num_draft_tokens[engine_idx].inc(
            spec_decoding_stats.num_draft_tokens)
        self.counter_spec_decode_num_accepted_tokens[engine_idx].inc(
            spec_decoding_stats.num_accepted_tokens)
        for pos, counter in enumerate(
<<<<<<< HEAD
                self.counter_spec_decode_num_accepted_tokens_per_pos):
            counter.inc(spec_decoding_stats.num_accepted_tokens_per_pos[pos])


def compute_acceptance_rate(metrics: list[Metric]) -> float:
    name2metric = {metric.name: metric for metric in metrics}
    n_draft_toks = name2metric[
        "vllm:spec_decode_num_draft_tokens"].value  # type: ignore
    n_accepted_toks = name2metric[
        "vllm:spec_decode_num_accepted_tokens"].value  # type: ignore
    return n_accepted_toks / n_draft_toks
=======
                self.
                counter_spec_decode_num_accepted_tokens_per_pos[engine_idx]):
            counter.inc(spec_decoding_stats.num_accepted_tokens_per_pos[pos])


def make_per_engine(counter: prometheus_client.Counter,
                    per_engine_labelvalues: dict[int, list[str]]):
    """Create a counter for each label value."""
    return {
        idx: counter.labels(*labelvalues)
        for idx, labelvalues in per_engine_labelvalues.items()
    }
>>>>>>> dd39baf7
<|MERGE_RESOLUTION|>--- conflicted
+++ resolved
@@ -198,8 +198,8 @@
         self.counter_spec_decode_num_accepted_tokens[engine_idx].inc(
             spec_decoding_stats.num_accepted_tokens)
         for pos, counter in enumerate(
-<<<<<<< HEAD
-                self.counter_spec_decode_num_accepted_tokens_per_pos):
+                self.
+                counter_spec_decode_num_accepted_tokens_per_pos[engine_idx]):
             counter.inc(spec_decoding_stats.num_accepted_tokens_per_pos[pos])
 
 
@@ -210,10 +210,6 @@
     n_accepted_toks = name2metric[
         "vllm:spec_decode_num_accepted_tokens"].value  # type: ignore
     return n_accepted_toks / n_draft_toks
-=======
-                self.
-                counter_spec_decode_num_accepted_tokens_per_pos[engine_idx]):
-            counter.inc(spec_decoding_stats.num_accepted_tokens_per_pos[pos])
 
 
 def make_per_engine(counter: prometheus_client.Counter,
@@ -222,5 +218,4 @@
     return {
         idx: counter.labels(*labelvalues)
         for idx, labelvalues in per_engine_labelvalues.items()
-    }
->>>>>>> dd39baf7
+    }