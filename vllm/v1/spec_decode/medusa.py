--- conflicted
+++ resolved
@@ -53,41 +53,24 @@
         draft_tokens = [logit.argmax(dim=-1).tolist() for logit in logits]
         return [list(row) for row in zip(*draft_tokens)]
 
-    def load_model(self,
-                   target_model: nn.Module,
-                   eep_scale_up: bool = False) -> None:
+    def load_model(self, target_model: nn.Module, eep_scale_up: bool = False) -> None:
         from vllm.compilation.backends import set_model_tag
 
         with set_model_tag("medusa_head"):
-<<<<<<< HEAD
-            self.model = get_model(vllm_config=self.vllm_config,
-                                   model_config=self.vllm_config.
-                                   speculative_config.draft_model_config)
-        assert not is_mixture_of_experts(self.model)
-
-    @torch.inference_mode()
-    def dummy_run(self,
-                  num_tokens: int,
-                  skip_eplb: bool = False,
-                  is_profile: bool = False) -> None:
-        hidden_states = torch.zeros((self.max_num_tokens, self.hidden_size),
-                                    dtype=self.dtype,
-                                    device=self.device)
-        with set_forward_context(None, self.vllm_config,
-                                 num_tokens=num_tokens):
-=======
             self.model = get_model(
                 vllm_config=self.vllm_config,
                 model_config=self.vllm_config.speculative_config.draft_model_config,
             )
+        assert not is_mixture_of_experts(self.model)
 
     @torch.inference_mode()
-    def dummy_run(self, num_tokens: int) -> None:
+    def dummy_run(
+        self, num_tokens: int, skip_eplb: bool = False, is_profile: bool = False
+    ) -> None:
         hidden_states = torch.zeros(
             (self.max_num_tokens, self.hidden_size),
             dtype=self.dtype,
             device=self.device,
         )
         with set_forward_context(None, self.vllm_config, num_tokens=num_tokens):
->>>>>>> 7e4cd070
             self.model(hidden_states)