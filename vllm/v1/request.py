<<<<<<< HEAD
# SPDX-License-Identifier: Apache-2.0
# SPDX-FileCopyrightText: Copyright contributors to the vLLM project

import enum
import time
from collections.abc import Callable, Mapping
from functools import partial
from typing import TYPE_CHECKING, Any, Optional

import torch

from vllm.multimodal.inputs import MultiModalFeatureSpec
from vllm.pooling_params import PoolingParams
from vllm.sampling_params import SamplingParams
from vllm.utils import length_from_prompt_token_ids_or_embeds
from vllm.v1.engine import (
    EngineCoreEvent,
    EngineCoreEventType,
    EngineCoreRequest,
    FinishReason,
)
from vllm.v1.structured_output.request import StructuredOutputRequest
from vllm.v1.utils import ConstantList

if TYPE_CHECKING:
    from vllm.lora.request import LoRARequest
    from vllm.v1.core.kv_cache_utils import BlockHash


class Request:
    def __init__(
        self,
        request_id: str,
        prompt_token_ids: list[int] | None,
        sampling_params: SamplingParams | None,
        pooling_params: PoolingParams | None,
        eos_token_id: int | None,
        client_index: int = 0,
        arrival_time: float | None = None,
        prompt_embeds: torch.Tensor | None = None,
        mm_features: list[MultiModalFeatureSpec] | None = None,
        lora_request: Optional["LoRARequest"] = None,
        cache_salt: str | None = None,
        priority: int = 0,
        trace_headers: Mapping[str, str] | None = None,
        block_hasher: Callable[["Request"], list["BlockHash"]] | None = None,
    ) -> None:
        self.request_id = request_id
        self.client_index = client_index
        self.priority = priority
        self.sampling_params = sampling_params
        self.pooling_params = pooling_params
        # Because of LoRA, the eos token id can be different for each request.
        self.eos_token_id = eos_token_id
        self.lora_request = lora_request
        self.structured_output_request = StructuredOutputRequest.from_sampling_params(
            sampling_params
        )
        self.arrival_time = arrival_time if arrival_time is not None else time.time()

        self.status = RequestStatus.WAITING
        self.events: list[EngineCoreEvent] = []
        self.stop_reason: int | str | None = None

        # P/D: Connector-specific KV transfer parameters.
        self.kv_transfer_params: dict[str, Any] | None = None

        if pooling_params is not None:
            # Pooling models.
            self.max_tokens = 1
        elif sampling_params is not None:
            # Generative models.
            assert sampling_params.max_tokens is not None
            self.max_tokens = sampling_params.max_tokens
            if self.structured_output_request is not None:
                self.status = RequestStatus.WAITING_FOR_FSM

            if sampling_params.extra_args is not None:
                self.kv_transfer_params = sampling_params.extra_args.get(
                    "kv_transfer_params"
                )
        else:
            raise ValueError("sampling_params and pooling_params can't both be unset")

        self.prompt_token_ids = prompt_token_ids
        self.prompt_embeds = prompt_embeds
        self.num_prompt_tokens = length_from_prompt_token_ids_or_embeds(
            prompt_token_ids, prompt_embeds
        )
        self._output_token_ids: list[int] = []
        self._all_token_ids: list[int] = (
            self.prompt_token_ids.copy()
            if self.prompt_token_ids is not None
            else [0] * self.num_prompt_tokens
        )

        # Used in async scheduling.
        self.num_output_placeholders = 0
        # Used in forced preemption (reset_prefix_cache) with async scheduling.
        self.discard_latest_async_tokens = False

        self.spec_token_ids: list[int] = []
        self.num_computed_tokens = 0
        self.cache_salt: str | None = cache_salt

        # Multi-modal related
        self.mm_features = mm_features or []
        self.num_encoder_inputs = len(self.mm_features)
        self.has_encoder_inputs = self.num_encoder_inputs > 0

        # Read-only views
        # Prevent directly appending to these lists since
        # they should also be updated simultaneously.
        self.output_token_ids = ConstantList(self._output_token_ids)
        self.all_token_ids = ConstantList(self._all_token_ids)
        # trace_headers
        self.trace_headers = trace_headers
        # State
        # The number of tokens with prefix cache hits.
        self.num_cached_tokens = -1

        # The number of NaNs in logits. A value greater than 0
        # indicates that the output is corrupted
        self.num_nans_in_logits = 0

        # The number of requests being preempted by the scheduler
        self.num_preemptions = 0

        # The number of tokens that have been computed remotely.
        self.num_external_computed_tokens = 0

        self.block_hashes: list[BlockHash] = []
        self.get_hash_new_full_blocks: Callable[[], list[BlockHash]] | None = None
        if block_hasher is not None:
            self.get_hash_new_full_blocks = partial(block_hasher, self)
            self.block_hashes = self.get_hash_new_full_blocks()

        # SLA tier metadata (for scheduler prioritization); defaults to "batch".
        self.sla_tier = (
            sampling_params.sla_tier if sampling_params is not None else "batch"
        )

        self.skip_reading_prefix_cache = self.get_skip_reading_prefix_cache()

    @classmethod
    def from_engine_core_request(
        cls,
        request: EngineCoreRequest,
        block_hasher: Callable[["Request"], list["BlockHash"]] | None,
    ) -> "Request":
        return cls(
            request_id=request.request_id,
            client_index=request.client_index,
            prompt_token_ids=request.prompt_token_ids,
            prompt_embeds=request.prompt_embeds,
            mm_features=request.mm_features,
            sampling_params=request.sampling_params,
            pooling_params=request.pooling_params,
            eos_token_id=request.eos_token_id,
            arrival_time=request.arrival_time,
            lora_request=request.lora_request,
            cache_salt=request.cache_salt,
            priority=request.priority,
            trace_headers=request.trace_headers,
            block_hasher=block_hasher,
        )

    def append_output_token_ids(
        self,
        token_ids: int | list[int],
    ) -> None:
        if isinstance(token_ids, int):
            self._output_token_ids.append(token_ids)
            self._all_token_ids.append(token_ids)
        else:
            self._output_token_ids.extend(token_ids)
            self._all_token_ids.extend(token_ids)

        if self.get_hash_new_full_blocks is not None:
            self.block_hashes.extend(self.get_hash_new_full_blocks())

    @property
    def use_structured_output(self) -> bool:
        return self.structured_output_request is not None

    @property
    def num_tokens(self) -> int:
        return len(self._all_token_ids)

    @property
    def num_tokens_with_spec(self) -> int:
        return len(self._all_token_ids) + len(self.spec_token_ids)

    @property
    def num_output_tokens(self) -> int:
        return len(self._output_token_ids)

    def get_skip_reading_prefix_cache(self) -> bool:
        if (
            self.sampling_params is not None
            and self.sampling_params.skip_reading_prefix_cache is not None
        ):
            return self.sampling_params.skip_reading_prefix_cache
        elif (
            self.pooling_params is not None
            and self.pooling_params.skip_reading_prefix_cache is not None
        ):
            return self.pooling_params.skip_reading_prefix_cache
        return False

    def is_finished(self) -> bool:
        return RequestStatus.is_finished(self.status)

    def get_finished_reason(self) -> FinishReason | None:
        return RequestStatus.get_finished_reason(self.status)

    def get_num_encoder_tokens(self, input_id: int) -> int:
        assert input_id < len(self.mm_features)
        num_tokens = self.mm_features[input_id].mm_position.length
        return num_tokens

    def record_event(
        self,
        event_type: EngineCoreEventType,
        timestamp: float | None = None,
    ) -> None:
        self.events.append(EngineCoreEvent.new_event(event_type, timestamp))

    def take_events(self) -> list[EngineCoreEvent] | None:
        if not self.events:
            return None
        events, self.events = self.events, []
        return events

    def __lt__(self, other: "Request") -> bool:
        """
        Compare two requests based on priority, arrival time, and request ID.
        Used in priority scheduling.
        """
        if self.priority != other.priority:
            return self.priority < other.priority
        if self.arrival_time != other.arrival_time:
            return self.arrival_time < other.arrival_time
        if self.request_id != other.request_id:
            return self.request_id < other.request_id
        return id(self) < id(other)


class RequestStatus(enum.IntEnum):
    """Status of a request."""

    WAITING = enum.auto()
    WAITING_FOR_FSM = enum.auto()
    WAITING_FOR_REMOTE_KVS = enum.auto()
    RUNNING = enum.auto()
    PREEMPTED = enum.auto()
    # Note: anything after PREEMPTED will be considered
    # as a finished status.
    FINISHED_STOPPED = enum.auto()
    FINISHED_LENGTH_CAPPED = enum.auto()
    FINISHED_ABORTED = enum.auto()
    FINISHED_IGNORED = enum.auto()

    def __str__(self):
        return self.name

    @staticmethod
    def is_finished(status: "RequestStatus") -> bool:
        return status > RequestStatus.PREEMPTED

    @staticmethod
    def get_finished_reason(status: "RequestStatus") -> FinishReason | None:
        return _FINISHED_REASON_MAP.get(status)


# Mapping of finished statuses to their finish reasons.
# NOTE: The ignored requests are the requests whose prompt lengths
# are longer than the model's length cap. Therefore, the stop
# reason should also be "length" as in OpenAI API.
_FINISHED_REASON_MAP = {
    RequestStatus.FINISHED_STOPPED: FinishReason.STOP,
    RequestStatus.FINISHED_LENGTH_CAPPED: FinishReason.LENGTH,
    RequestStatus.FINISHED_ABORTED: FinishReason.ABORT,
    RequestStatus.FINISHED_IGNORED: FinishReason.LENGTH,
}
=======
# SPDX-License-Identifier: Apache-2.0
# SPDX-FileCopyrightText: Copyright contributors to the vLLM project

import enum
import time
from collections.abc import Callable, Mapping
from functools import partial
from typing import TYPE_CHECKING, Any, Optional

import torch

from vllm.multimodal.inputs import MultiModalFeatureSpec
from vllm.pooling_params import PoolingParams
from vllm.sampling_params import SamplingParams
from vllm.utils import length_from_prompt_token_ids_or_embeds
from vllm.v1.engine import (
    EngineCoreEvent,
    EngineCoreEventType,
    EngineCoreRequest,
    FinishReason,
)
from vllm.v1.structured_output.request import StructuredOutputRequest
from vllm.v1.utils import ConstantList

if TYPE_CHECKING:
    from vllm.lora.request import LoRARequest
    from vllm.v1.core.kv_cache_utils import BlockHash


class Request:
    def __init__(
        self,
        request_id: str,
        prompt_token_ids: list[int] | None,
        sampling_params: SamplingParams | None,
        pooling_params: PoolingParams | None,
        eos_token_id: int | None,
        client_index: int = 0,
        arrival_time: float | None = None,
        prompt_embeds: torch.Tensor | None = None,
        mm_features: list[MultiModalFeatureSpec] | None = None,
        lora_request: Optional["LoRARequest"] = None,
        cache_salt: str | None = None,
        priority: int = 0,
        trace_headers: Mapping[str, str] | None = None,
        block_hasher: Callable[["Request"], list["BlockHash"]] | None = None,
    ) -> None:
        self.request_id = request_id
        self.client_index = client_index
        self.priority = priority
        self.sampling_params = sampling_params
        self.pooling_params = pooling_params
        # Because of LoRA, the eos token id can be different for each request.
        self.eos_token_id = eos_token_id
        self.lora_request = lora_request
        self.structured_output_request = StructuredOutputRequest.from_sampling_params(
            sampling_params
        )
        self.arrival_time = arrival_time if arrival_time is not None else time.time()

        self.status = RequestStatus.WAITING
        self.events: list[EngineCoreEvent] = []
        self.stop_reason: int | str | None = None

        # P/D: Connector-specific KV transfer parameters.
        self.kv_transfer_params: dict[str, Any] | None = None

        if pooling_params is not None:
            # Pooling models.
            self.max_tokens = 1
        elif sampling_params is not None:
            # Generative models.
            assert sampling_params.max_tokens is not None
            self.max_tokens = sampling_params.max_tokens
            if self.structured_output_request is not None:
                self.status = RequestStatus.WAITING_FOR_FSM

            if sampling_params.extra_args is not None:
                self.kv_transfer_params = sampling_params.extra_args.get(
                    "kv_transfer_params"
                )
        else:
            raise ValueError("sampling_params and pooling_params can't both be unset")

        self.prompt_token_ids = prompt_token_ids
        self.prompt_embeds = prompt_embeds
        self.num_prompt_tokens = length_from_prompt_token_ids_or_embeds(
            prompt_token_ids, prompt_embeds
        )
        self._output_token_ids: list[int] = []
        self._all_token_ids: list[int] = (
            self.prompt_token_ids.copy()
            if self.prompt_token_ids is not None
            else [0] * self.num_prompt_tokens
        )

        # Used in async scheduling.
        self.num_output_placeholders = 0
        # Used in forced preemption (reset_prefix_cache) with async scheduling.
        self.discard_latest_async_tokens = False

        self.spec_token_ids: list[int] = []
        self.num_computed_tokens = 0
        self.cache_salt: str | None = cache_salt

        # Multi-modal related
        self.mm_features = mm_features or []
        self.num_encoder_inputs = len(self.mm_features)
        self.has_encoder_inputs = self.num_encoder_inputs > 0

        # Read-only views
        # Prevent directly appending to these lists since
        # they should also be updated simultaneously.
        self.output_token_ids = ConstantList(self._output_token_ids)
        self.all_token_ids = ConstantList(self._all_token_ids)
        # trace_headers
        self.trace_headers = trace_headers
        # State
        # The number of tokens with prefix cache hits.
        self.num_cached_tokens = -1

        # The number of NaNs in logits. A value greater than 0
        # indicates that the output is corrupted
        self.num_nans_in_logits = 0

        # The number of requests being preempted by the scheduler
        self.num_preemptions = 0

        # The number of tokens that have been computed remotely.
        self.num_external_computed_tokens = 0

        self.block_hashes: list[BlockHash] = []
        self.get_hash_new_full_blocks: Callable[[], list[BlockHash]] | None = None
        if block_hasher is not None:
            self.get_hash_new_full_blocks = partial(block_hasher, self)
            self.block_hashes = self.get_hash_new_full_blocks()

        self.skip_reading_prefix_cache = self.get_skip_reading_prefix_cache()

    @classmethod
    def from_engine_core_request(
        cls,
        request: EngineCoreRequest,
        block_hasher: Callable[["Request"], list["BlockHash"]] | None,
    ) -> "Request":
        return cls(
            request_id=request.request_id,
            client_index=request.client_index,
            prompt_token_ids=request.prompt_token_ids,
            prompt_embeds=request.prompt_embeds,
            mm_features=request.mm_features,
            sampling_params=request.sampling_params,
            pooling_params=request.pooling_params,
            eos_token_id=request.eos_token_id,
            arrival_time=request.arrival_time,
            lora_request=request.lora_request,
            cache_salt=request.cache_salt,
            priority=request.priority,
            trace_headers=request.trace_headers,
            block_hasher=block_hasher,
        )

    def append_output_token_ids(
        self,
        token_ids: int | list[int],
    ) -> None:
        if isinstance(token_ids, int):
            self._output_token_ids.append(token_ids)
            self._all_token_ids.append(token_ids)
        else:
            self._output_token_ids.extend(token_ids)
            self._all_token_ids.extend(token_ids)

        if self.get_hash_new_full_blocks is not None:
            self.block_hashes.extend(self.get_hash_new_full_blocks())

    @property
    def use_structured_output(self) -> bool:
        return self.structured_output_request is not None

    @property
    def num_tokens(self) -> int:
        return len(self._all_token_ids)

    @property
    def num_tokens_with_spec(self) -> int:
        return len(self._all_token_ids) + len(self.spec_token_ids)

    @property
    def num_output_tokens(self) -> int:
        return len(self._output_token_ids)

    def get_skip_reading_prefix_cache(self) -> bool:
        if (
            self.sampling_params is not None
            and self.sampling_params.skip_reading_prefix_cache is not None
        ):
            return self.sampling_params.skip_reading_prefix_cache
        elif (
            self.pooling_params is not None
            and self.pooling_params.skip_reading_prefix_cache is not None
        ):
            return self.pooling_params.skip_reading_prefix_cache
        return False

    def is_finished(self) -> bool:
        return RequestStatus.is_finished(self.status)

    def get_finished_reason(self) -> FinishReason | None:
        return RequestStatus.get_finished_reason(self.status)

    def get_num_encoder_embeds(self, input_id: int) -> int:
        assert input_id < len(self.mm_features)
        num_embeds = self.mm_features[input_id].mm_position.get_num_embeds
        return num_embeds

    def record_event(
        self,
        event_type: EngineCoreEventType,
        timestamp: float | None = None,
    ) -> None:
        self.events.append(EngineCoreEvent.new_event(event_type, timestamp))

    def take_events(self) -> list[EngineCoreEvent] | None:
        if not self.events:
            return None
        events, self.events = self.events, []
        return events

    def __lt__(self, other: "Request") -> bool:
        """
        Compare two requests based on priority, arrival time, and request ID.
        Used in priority scheduling.
        """
        if self.priority != other.priority:
            return self.priority < other.priority
        if self.arrival_time != other.arrival_time:
            return self.arrival_time < other.arrival_time
        if self.request_id != other.request_id:
            return self.request_id < other.request_id
        return id(self) < id(other)


class RequestStatus(enum.IntEnum):
    """Status of a request."""

    WAITING = enum.auto()
    WAITING_FOR_FSM = enum.auto()
    WAITING_FOR_REMOTE_KVS = enum.auto()
    RUNNING = enum.auto()
    PREEMPTED = enum.auto()
    # Note: anything after PREEMPTED will be considered
    # as a finished status.
    FINISHED_STOPPED = enum.auto()
    FINISHED_LENGTH_CAPPED = enum.auto()
    FINISHED_ABORTED = enum.auto()
    FINISHED_IGNORED = enum.auto()
    FINISHED_ERROR = enum.auto()

    def __str__(self):
        return self.name

    @staticmethod
    def is_finished(status: "RequestStatus") -> bool:
        return status > RequestStatus.PREEMPTED

    @staticmethod
    def get_finished_reason(status: "RequestStatus") -> FinishReason | None:
        return _FINISHED_REASON_MAP.get(status)


# Mapping of finished statuses to their finish reasons.
# NOTE: The ignored requests are the requests whose prompt lengths
# are longer than the model's length cap. Therefore, the stop
# reason should also be "length" as in OpenAI API.
_FINISHED_REASON_MAP = {
    RequestStatus.FINISHED_STOPPED: FinishReason.STOP,
    RequestStatus.FINISHED_LENGTH_CAPPED: FinishReason.LENGTH,
    RequestStatus.FINISHED_ABORTED: FinishReason.ABORT,
    RequestStatus.FINISHED_IGNORED: FinishReason.LENGTH,
    RequestStatus.FINISHED_ERROR: FinishReason.ERROR,
}
>>>>>>> 96bf50a2
<|MERGE_RESOLUTION|>--- conflicted
+++ resolved
@@ -1,570 +1,282 @@
-<<<<<<< HEAD
-# SPDX-License-Identifier: Apache-2.0
-# SPDX-FileCopyrightText: Copyright contributors to the vLLM project
-
-import enum
-import time
-from collections.abc import Callable, Mapping
-from functools import partial
-from typing import TYPE_CHECKING, Any, Optional
-
-import torch
-
-from vllm.multimodal.inputs import MultiModalFeatureSpec
-from vllm.pooling_params import PoolingParams
-from vllm.sampling_params import SamplingParams
-from vllm.utils import length_from_prompt_token_ids_or_embeds
-from vllm.v1.engine import (
-    EngineCoreEvent,
-    EngineCoreEventType,
-    EngineCoreRequest,
-    FinishReason,
-)
-from vllm.v1.structured_output.request import StructuredOutputRequest
-from vllm.v1.utils import ConstantList
-
-if TYPE_CHECKING:
-    from vllm.lora.request import LoRARequest
-    from vllm.v1.core.kv_cache_utils import BlockHash
-
-
-class Request:
-    def __init__(
-        self,
-        request_id: str,
-        prompt_token_ids: list[int] | None,
-        sampling_params: SamplingParams | None,
-        pooling_params: PoolingParams | None,
-        eos_token_id: int | None,
-        client_index: int = 0,
-        arrival_time: float | None = None,
-        prompt_embeds: torch.Tensor | None = None,
-        mm_features: list[MultiModalFeatureSpec] | None = None,
-        lora_request: Optional["LoRARequest"] = None,
-        cache_salt: str | None = None,
-        priority: int = 0,
-        trace_headers: Mapping[str, str] | None = None,
-        block_hasher: Callable[["Request"], list["BlockHash"]] | None = None,
-    ) -> None:
-        self.request_id = request_id
-        self.client_index = client_index
-        self.priority = priority
-        self.sampling_params = sampling_params
-        self.pooling_params = pooling_params
-        # Because of LoRA, the eos token id can be different for each request.
-        self.eos_token_id = eos_token_id
-        self.lora_request = lora_request
-        self.structured_output_request = StructuredOutputRequest.from_sampling_params(
-            sampling_params
-        )
-        self.arrival_time = arrival_time if arrival_time is not None else time.time()
-
-        self.status = RequestStatus.WAITING
-        self.events: list[EngineCoreEvent] = []
-        self.stop_reason: int | str | None = None
-
-        # P/D: Connector-specific KV transfer parameters.
-        self.kv_transfer_params: dict[str, Any] | None = None
-
-        if pooling_params is not None:
-            # Pooling models.
-            self.max_tokens = 1
-        elif sampling_params is not None:
-            # Generative models.
-            assert sampling_params.max_tokens is not None
-            self.max_tokens = sampling_params.max_tokens
-            if self.structured_output_request is not None:
-                self.status = RequestStatus.WAITING_FOR_FSM
-
-            if sampling_params.extra_args is not None:
-                self.kv_transfer_params = sampling_params.extra_args.get(
-                    "kv_transfer_params"
-                )
-        else:
-            raise ValueError("sampling_params and pooling_params can't both be unset")
-
-        self.prompt_token_ids = prompt_token_ids
-        self.prompt_embeds = prompt_embeds
-        self.num_prompt_tokens = length_from_prompt_token_ids_or_embeds(
-            prompt_token_ids, prompt_embeds
-        )
-        self._output_token_ids: list[int] = []
-        self._all_token_ids: list[int] = (
-            self.prompt_token_ids.copy()
-            if self.prompt_token_ids is not None
-            else [0] * self.num_prompt_tokens
-        )
-
-        # Used in async scheduling.
-        self.num_output_placeholders = 0
-        # Used in forced preemption (reset_prefix_cache) with async scheduling.
-        self.discard_latest_async_tokens = False
-
-        self.spec_token_ids: list[int] = []
-        self.num_computed_tokens = 0
-        self.cache_salt: str | None = cache_salt
-
-        # Multi-modal related
-        self.mm_features = mm_features or []
-        self.num_encoder_inputs = len(self.mm_features)
-        self.has_encoder_inputs = self.num_encoder_inputs > 0
-
-        # Read-only views
-        # Prevent directly appending to these lists since
-        # they should also be updated simultaneously.
-        self.output_token_ids = ConstantList(self._output_token_ids)
-        self.all_token_ids = ConstantList(self._all_token_ids)
-        # trace_headers
-        self.trace_headers = trace_headers
-        # State
-        # The number of tokens with prefix cache hits.
-        self.num_cached_tokens = -1
-
-        # The number of NaNs in logits. A value greater than 0
-        # indicates that the output is corrupted
-        self.num_nans_in_logits = 0
-
-        # The number of requests being preempted by the scheduler
-        self.num_preemptions = 0
-
-        # The number of tokens that have been computed remotely.
-        self.num_external_computed_tokens = 0
-
-        self.block_hashes: list[BlockHash] = []
-        self.get_hash_new_full_blocks: Callable[[], list[BlockHash]] | None = None
-        if block_hasher is not None:
-            self.get_hash_new_full_blocks = partial(block_hasher, self)
-            self.block_hashes = self.get_hash_new_full_blocks()
-
-        # SLA tier metadata (for scheduler prioritization); defaults to "batch".
-        self.sla_tier = (
-            sampling_params.sla_tier if sampling_params is not None else "batch"
-        )
-
-        self.skip_reading_prefix_cache = self.get_skip_reading_prefix_cache()
-
-    @classmethod
-    def from_engine_core_request(
-        cls,
-        request: EngineCoreRequest,
-        block_hasher: Callable[["Request"], list["BlockHash"]] | None,
-    ) -> "Request":
-        return cls(
-            request_id=request.request_id,
-            client_index=request.client_index,
-            prompt_token_ids=request.prompt_token_ids,
-            prompt_embeds=request.prompt_embeds,
-            mm_features=request.mm_features,
-            sampling_params=request.sampling_params,
-            pooling_params=request.pooling_params,
-            eos_token_id=request.eos_token_id,
-            arrival_time=request.arrival_time,
-            lora_request=request.lora_request,
-            cache_salt=request.cache_salt,
-            priority=request.priority,
-            trace_headers=request.trace_headers,
-            block_hasher=block_hasher,
-        )
-
-    def append_output_token_ids(
-        self,
-        token_ids: int | list[int],
-    ) -> None:
-        if isinstance(token_ids, int):
-            self._output_token_ids.append(token_ids)
-            self._all_token_ids.append(token_ids)
-        else:
-            self._output_token_ids.extend(token_ids)
-            self._all_token_ids.extend(token_ids)
-
-        if self.get_hash_new_full_blocks is not None:
-            self.block_hashes.extend(self.get_hash_new_full_blocks())
-
-    @property
-    def use_structured_output(self) -> bool:
-        return self.structured_output_request is not None
-
-    @property
-    def num_tokens(self) -> int:
-        return len(self._all_token_ids)
-
-    @property
-    def num_tokens_with_spec(self) -> int:
-        return len(self._all_token_ids) + len(self.spec_token_ids)
-
-    @property
-    def num_output_tokens(self) -> int:
-        return len(self._output_token_ids)
-
-    def get_skip_reading_prefix_cache(self) -> bool:
-        if (
-            self.sampling_params is not None
-            and self.sampling_params.skip_reading_prefix_cache is not None
-        ):
-            return self.sampling_params.skip_reading_prefix_cache
-        elif (
-            self.pooling_params is not None
-            and self.pooling_params.skip_reading_prefix_cache is not None
-        ):
-            return self.pooling_params.skip_reading_prefix_cache
-        return False
-
-    def is_finished(self) -> bool:
-        return RequestStatus.is_finished(self.status)
-
-    def get_finished_reason(self) -> FinishReason | None:
-        return RequestStatus.get_finished_reason(self.status)
-
-    def get_num_encoder_tokens(self, input_id: int) -> int:
-        assert input_id < len(self.mm_features)
-        num_tokens = self.mm_features[input_id].mm_position.length
-        return num_tokens
-
-    def record_event(
-        self,
-        event_type: EngineCoreEventType,
-        timestamp: float | None = None,
-    ) -> None:
-        self.events.append(EngineCoreEvent.new_event(event_type, timestamp))
-
-    def take_events(self) -> list[EngineCoreEvent] | None:
-        if not self.events:
-            return None
-        events, self.events = self.events, []
-        return events
-
-    def __lt__(self, other: "Request") -> bool:
-        """
-        Compare two requests based on priority, arrival time, and request ID.
-        Used in priority scheduling.
-        """
-        if self.priority != other.priority:
-            return self.priority < other.priority
-        if self.arrival_time != other.arrival_time:
-            return self.arrival_time < other.arrival_time
-        if self.request_id != other.request_id:
-            return self.request_id < other.request_id
-        return id(self) < id(other)
-
-
-class RequestStatus(enum.IntEnum):
-    """Status of a request."""
-
-    WAITING = enum.auto()
-    WAITING_FOR_FSM = enum.auto()
-    WAITING_FOR_REMOTE_KVS = enum.auto()
-    RUNNING = enum.auto()
-    PREEMPTED = enum.auto()
-    # Note: anything after PREEMPTED will be considered
-    # as a finished status.
-    FINISHED_STOPPED = enum.auto()
-    FINISHED_LENGTH_CAPPED = enum.auto()
-    FINISHED_ABORTED = enum.auto()
-    FINISHED_IGNORED = enum.auto()
-
-    def __str__(self):
-        return self.name
-
-    @staticmethod
-    def is_finished(status: "RequestStatus") -> bool:
-        return status > RequestStatus.PREEMPTED
-
-    @staticmethod
-    def get_finished_reason(status: "RequestStatus") -> FinishReason | None:
-        return _FINISHED_REASON_MAP.get(status)
-
-
-# Mapping of finished statuses to their finish reasons.
-# NOTE: The ignored requests are the requests whose prompt lengths
-# are longer than the model's length cap. Therefore, the stop
-# reason should also be "length" as in OpenAI API.
-_FINISHED_REASON_MAP = {
-    RequestStatus.FINISHED_STOPPED: FinishReason.STOP,
-    RequestStatus.FINISHED_LENGTH_CAPPED: FinishReason.LENGTH,
-    RequestStatus.FINISHED_ABORTED: FinishReason.ABORT,
-    RequestStatus.FINISHED_IGNORED: FinishReason.LENGTH,
-}
-=======
-# SPDX-License-Identifier: Apache-2.0
-# SPDX-FileCopyrightText: Copyright contributors to the vLLM project
-
-import enum
-import time
-from collections.abc import Callable, Mapping
-from functools import partial
-from typing import TYPE_CHECKING, Any, Optional
-
-import torch
-
-from vllm.multimodal.inputs import MultiModalFeatureSpec
-from vllm.pooling_params import PoolingParams
-from vllm.sampling_params import SamplingParams
-from vllm.utils import length_from_prompt_token_ids_or_embeds
-from vllm.v1.engine import (
-    EngineCoreEvent,
-    EngineCoreEventType,
-    EngineCoreRequest,
-    FinishReason,
-)
-from vllm.v1.structured_output.request import StructuredOutputRequest
-from vllm.v1.utils import ConstantList
-
-if TYPE_CHECKING:
-    from vllm.lora.request import LoRARequest
-    from vllm.v1.core.kv_cache_utils import BlockHash
-
-
-class Request:
-    def __init__(
-        self,
-        request_id: str,
-        prompt_token_ids: list[int] | None,
-        sampling_params: SamplingParams | None,
-        pooling_params: PoolingParams | None,
-        eos_token_id: int | None,
-        client_index: int = 0,
-        arrival_time: float | None = None,
-        prompt_embeds: torch.Tensor | None = None,
-        mm_features: list[MultiModalFeatureSpec] | None = None,
-        lora_request: Optional["LoRARequest"] = None,
-        cache_salt: str | None = None,
-        priority: int = 0,
-        trace_headers: Mapping[str, str] | None = None,
-        block_hasher: Callable[["Request"], list["BlockHash"]] | None = None,
-    ) -> None:
-        self.request_id = request_id
-        self.client_index = client_index
-        self.priority = priority
-        self.sampling_params = sampling_params
-        self.pooling_params = pooling_params
-        # Because of LoRA, the eos token id can be different for each request.
-        self.eos_token_id = eos_token_id
-        self.lora_request = lora_request
-        self.structured_output_request = StructuredOutputRequest.from_sampling_params(
-            sampling_params
-        )
-        self.arrival_time = arrival_time if arrival_time is not None else time.time()
-
-        self.status = RequestStatus.WAITING
-        self.events: list[EngineCoreEvent] = []
-        self.stop_reason: int | str | None = None
-
-        # P/D: Connector-specific KV transfer parameters.
-        self.kv_transfer_params: dict[str, Any] | None = None
-
-        if pooling_params is not None:
-            # Pooling models.
-            self.max_tokens = 1
-        elif sampling_params is not None:
-            # Generative models.
-            assert sampling_params.max_tokens is not None
-            self.max_tokens = sampling_params.max_tokens
-            if self.structured_output_request is not None:
-                self.status = RequestStatus.WAITING_FOR_FSM
-
-            if sampling_params.extra_args is not None:
-                self.kv_transfer_params = sampling_params.extra_args.get(
-                    "kv_transfer_params"
-                )
-        else:
-            raise ValueError("sampling_params and pooling_params can't both be unset")
-
-        self.prompt_token_ids = prompt_token_ids
-        self.prompt_embeds = prompt_embeds
-        self.num_prompt_tokens = length_from_prompt_token_ids_or_embeds(
-            prompt_token_ids, prompt_embeds
-        )
-        self._output_token_ids: list[int] = []
-        self._all_token_ids: list[int] = (
-            self.prompt_token_ids.copy()
-            if self.prompt_token_ids is not None
-            else [0] * self.num_prompt_tokens
-        )
-
-        # Used in async scheduling.
-        self.num_output_placeholders = 0
-        # Used in forced preemption (reset_prefix_cache) with async scheduling.
-        self.discard_latest_async_tokens = False
-
-        self.spec_token_ids: list[int] = []
-        self.num_computed_tokens = 0
-        self.cache_salt: str | None = cache_salt
-
-        # Multi-modal related
-        self.mm_features = mm_features or []
-        self.num_encoder_inputs = len(self.mm_features)
-        self.has_encoder_inputs = self.num_encoder_inputs > 0
-
-        # Read-only views
-        # Prevent directly appending to these lists since
-        # they should also be updated simultaneously.
-        self.output_token_ids = ConstantList(self._output_token_ids)
-        self.all_token_ids = ConstantList(self._all_token_ids)
-        # trace_headers
-        self.trace_headers = trace_headers
-        # State
-        # The number of tokens with prefix cache hits.
-        self.num_cached_tokens = -1
-
-        # The number of NaNs in logits. A value greater than 0
-        # indicates that the output is corrupted
-        self.num_nans_in_logits = 0
-
-        # The number of requests being preempted by the scheduler
-        self.num_preemptions = 0
-
-        # The number of tokens that have been computed remotely.
-        self.num_external_computed_tokens = 0
-
-        self.block_hashes: list[BlockHash] = []
-        self.get_hash_new_full_blocks: Callable[[], list[BlockHash]] | None = None
-        if block_hasher is not None:
-            self.get_hash_new_full_blocks = partial(block_hasher, self)
-            self.block_hashes = self.get_hash_new_full_blocks()
-
-        self.skip_reading_prefix_cache = self.get_skip_reading_prefix_cache()
-
-    @classmethod
-    def from_engine_core_request(
-        cls,
-        request: EngineCoreRequest,
-        block_hasher: Callable[["Request"], list["BlockHash"]] | None,
-    ) -> "Request":
-        return cls(
-            request_id=request.request_id,
-            client_index=request.client_index,
-            prompt_token_ids=request.prompt_token_ids,
-            prompt_embeds=request.prompt_embeds,
-            mm_features=request.mm_features,
-            sampling_params=request.sampling_params,
-            pooling_params=request.pooling_params,
-            eos_token_id=request.eos_token_id,
-            arrival_time=request.arrival_time,
-            lora_request=request.lora_request,
-            cache_salt=request.cache_salt,
-            priority=request.priority,
-            trace_headers=request.trace_headers,
-            block_hasher=block_hasher,
-        )
-
-    def append_output_token_ids(
-        self,
-        token_ids: int | list[int],
-    ) -> None:
-        if isinstance(token_ids, int):
-            self._output_token_ids.append(token_ids)
-            self._all_token_ids.append(token_ids)
-        else:
-            self._output_token_ids.extend(token_ids)
-            self._all_token_ids.extend(token_ids)
-
-        if self.get_hash_new_full_blocks is not None:
-            self.block_hashes.extend(self.get_hash_new_full_blocks())
-
-    @property
-    def use_structured_output(self) -> bool:
-        return self.structured_output_request is not None
-
-    @property
-    def num_tokens(self) -> int:
-        return len(self._all_token_ids)
-
-    @property
-    def num_tokens_with_spec(self) -> int:
-        return len(self._all_token_ids) + len(self.spec_token_ids)
-
-    @property
-    def num_output_tokens(self) -> int:
-        return len(self._output_token_ids)
-
-    def get_skip_reading_prefix_cache(self) -> bool:
-        if (
-            self.sampling_params is not None
-            and self.sampling_params.skip_reading_prefix_cache is not None
-        ):
-            return self.sampling_params.skip_reading_prefix_cache
-        elif (
-            self.pooling_params is not None
-            and self.pooling_params.skip_reading_prefix_cache is not None
-        ):
-            return self.pooling_params.skip_reading_prefix_cache
-        return False
-
-    def is_finished(self) -> bool:
-        return RequestStatus.is_finished(self.status)
-
-    def get_finished_reason(self) -> FinishReason | None:
-        return RequestStatus.get_finished_reason(self.status)
-
-    def get_num_encoder_embeds(self, input_id: int) -> int:
-        assert input_id < len(self.mm_features)
-        num_embeds = self.mm_features[input_id].mm_position.get_num_embeds
-        return num_embeds
-
-    def record_event(
-        self,
-        event_type: EngineCoreEventType,
-        timestamp: float | None = None,
-    ) -> None:
-        self.events.append(EngineCoreEvent.new_event(event_type, timestamp))
-
-    def take_events(self) -> list[EngineCoreEvent] | None:
-        if not self.events:
-            return None
-        events, self.events = self.events, []
-        return events
-
-    def __lt__(self, other: "Request") -> bool:
-        """
-        Compare two requests based on priority, arrival time, and request ID.
-        Used in priority scheduling.
-        """
-        if self.priority != other.priority:
-            return self.priority < other.priority
-        if self.arrival_time != other.arrival_time:
-            return self.arrival_time < other.arrival_time
-        if self.request_id != other.request_id:
-            return self.request_id < other.request_id
-        return id(self) < id(other)
-
-
-class RequestStatus(enum.IntEnum):
-    """Status of a request."""
-
-    WAITING = enum.auto()
-    WAITING_FOR_FSM = enum.auto()
-    WAITING_FOR_REMOTE_KVS = enum.auto()
-    RUNNING = enum.auto()
-    PREEMPTED = enum.auto()
-    # Note: anything after PREEMPTED will be considered
-    # as a finished status.
-    FINISHED_STOPPED = enum.auto()
-    FINISHED_LENGTH_CAPPED = enum.auto()
-    FINISHED_ABORTED = enum.auto()
-    FINISHED_IGNORED = enum.auto()
-    FINISHED_ERROR = enum.auto()
-
-    def __str__(self):
-        return self.name
-
-    @staticmethod
-    def is_finished(status: "RequestStatus") -> bool:
-        return status > RequestStatus.PREEMPTED
-
-    @staticmethod
-    def get_finished_reason(status: "RequestStatus") -> FinishReason | None:
-        return _FINISHED_REASON_MAP.get(status)
-
-
-# Mapping of finished statuses to their finish reasons.
-# NOTE: The ignored requests are the requests whose prompt lengths
-# are longer than the model's length cap. Therefore, the stop
-# reason should also be "length" as in OpenAI API.
-_FINISHED_REASON_MAP = {
-    RequestStatus.FINISHED_STOPPED: FinishReason.STOP,
-    RequestStatus.FINISHED_LENGTH_CAPPED: FinishReason.LENGTH,
-    RequestStatus.FINISHED_ABORTED: FinishReason.ABORT,
-    RequestStatus.FINISHED_IGNORED: FinishReason.LENGTH,
-    RequestStatus.FINISHED_ERROR: FinishReason.ERROR,
-}
->>>>>>> 96bf50a2
+# SPDX-License-Identifier: Apache-2.0
+# SPDX-FileCopyrightText: Copyright contributors to the vLLM project
+
+import enum
+import time
+from collections.abc import Callable, Mapping
+from functools import partial
+from typing import TYPE_CHECKING, Any, Optional
+
+import torch
+
+from vllm.multimodal.inputs import MultiModalFeatureSpec
+from vllm.pooling_params import PoolingParams
+from vllm.sampling_params import SamplingParams
+from vllm.utils import length_from_prompt_token_ids_or_embeds
+from vllm.v1.engine import (
+    EngineCoreEvent,
+    EngineCoreEventType,
+    EngineCoreRequest,
+    FinishReason,
+)
+from vllm.v1.structured_output.request import StructuredOutputRequest
+from vllm.v1.utils import ConstantList
+
+if TYPE_CHECKING:
+    from vllm.lora.request import LoRARequest
+    from vllm.v1.core.kv_cache_utils import BlockHash
+
+
+class Request:
+    def __init__(
+        self,
+        request_id: str,
+        prompt_token_ids: list[int] | None,
+        sampling_params: SamplingParams | None,
+        pooling_params: PoolingParams | None,
+        eos_token_id: int | None,
+        client_index: int = 0,
+        arrival_time: float | None = None,
+        prompt_embeds: torch.Tensor | None = None,
+        mm_features: list[MultiModalFeatureSpec] | None = None,
+        lora_request: Optional["LoRARequest"] = None,
+        cache_salt: str | None = None,
+        priority: int = 0,
+        trace_headers: Mapping[str, str] | None = None,
+        block_hasher: Callable[["Request"], list["BlockHash"]] | None = None,
+    ) -> None:
+        self.request_id = request_id
+        self.client_index = client_index
+        self.priority = priority
+        self.sampling_params = sampling_params
+        self.pooling_params = pooling_params
+        # Because of LoRA, the eos token id can be different for each request.
+        self.eos_token_id = eos_token_id
+        self.lora_request = lora_request
+        self.structured_output_request = StructuredOutputRequest.from_sampling_params(
+            sampling_params
+        )
+        self.arrival_time = arrival_time if arrival_time is not None else time.time()
+
+        self.status = RequestStatus.WAITING
+        self.events: list[EngineCoreEvent] = []
+        self.stop_reason: int | str | None = None
+
+        # P/D: Connector-specific KV transfer parameters.
+        self.kv_transfer_params: dict[str, Any] | None = None
+
+        if pooling_params is not None:
+            # Pooling models.
+            self.max_tokens = 1
+        elif sampling_params is not None:
+            # Generative models.
+            assert sampling_params.max_tokens is not None
+            self.max_tokens = sampling_params.max_tokens
+            if self.structured_output_request is not None:
+                self.status = RequestStatus.WAITING_FOR_FSM
+
+            if sampling_params.extra_args is not None:
+                self.kv_transfer_params = sampling_params.extra_args.get(
+                    "kv_transfer_params"
+                )
+        else:
+            raise ValueError("sampling_params and pooling_params can't both be unset")
+
+        self.prompt_token_ids = prompt_token_ids
+        self.prompt_embeds = prompt_embeds
+        self.num_prompt_tokens = length_from_prompt_token_ids_or_embeds(
+            prompt_token_ids, prompt_embeds
+        )
+        self._output_token_ids: list[int] = []
+        self._all_token_ids: list[int] = (
+            self.prompt_token_ids.copy()
+            if self.prompt_token_ids is not None
+            else [0] * self.num_prompt_tokens
+        )
+
+        # Used in async scheduling.
+        self.num_output_placeholders = 0
+        # Used in forced preemption (reset_prefix_cache) with async scheduling.
+        self.discard_latest_async_tokens = False
+
+        self.spec_token_ids: list[int] = []
+        self.num_computed_tokens = 0
+        self.cache_salt: str | None = cache_salt
+
+        # Multi-modal related
+        self.mm_features = mm_features or []
+        self.num_encoder_inputs = len(self.mm_features)
+        self.has_encoder_inputs = self.num_encoder_inputs > 0
+
+        # Read-only views
+        # Prevent directly appending to these lists since
+        # they should also be updated simultaneously.
+        self.output_token_ids = ConstantList(self._output_token_ids)
+        self.all_token_ids = ConstantList(self._all_token_ids)
+        # trace_headers
+        self.trace_headers = trace_headers
+        # State
+        # The number of tokens with prefix cache hits.
+        self.num_cached_tokens = -1
+
+        # The number of NaNs in logits. A value greater than 0
+        # indicates that the output is corrupted
+        self.num_nans_in_logits = 0
+
+        # The number of requests being preempted by the scheduler
+        self.num_preemptions = 0
+
+        # The number of tokens that have been computed remotely.
+        self.num_external_computed_tokens = 0
+
+        self.block_hashes: list[BlockHash] = []
+        self.get_hash_new_full_blocks: Callable[[], list[BlockHash]] | None = None
+        if block_hasher is not None:
+            self.get_hash_new_full_blocks = partial(block_hasher, self)
+            self.block_hashes = self.get_hash_new_full_blocks()
+
+        self.skip_reading_prefix_cache = self.get_skip_reading_prefix_cache()
+
+    @classmethod
+    def from_engine_core_request(
+        cls,
+        request: EngineCoreRequest,
+        block_hasher: Callable[["Request"], list["BlockHash"]] | None,
+    ) -> "Request":
+        return cls(
+            request_id=request.request_id,
+            client_index=request.client_index,
+            prompt_token_ids=request.prompt_token_ids,
+            prompt_embeds=request.prompt_embeds,
+            mm_features=request.mm_features,
+            sampling_params=request.sampling_params,
+            pooling_params=request.pooling_params,
+            eos_token_id=request.eos_token_id,
+            arrival_time=request.arrival_time,
+            lora_request=request.lora_request,
+            cache_salt=request.cache_salt,
+            priority=request.priority,
+            trace_headers=request.trace_headers,
+            block_hasher=block_hasher,
+        )
+
+    def append_output_token_ids(
+        self,
+        token_ids: int | list[int],
+    ) -> None:
+        if isinstance(token_ids, int):
+            self._output_token_ids.append(token_ids)
+            self._all_token_ids.append(token_ids)
+        else:
+            self._output_token_ids.extend(token_ids)
+            self._all_token_ids.extend(token_ids)
+
+        if self.get_hash_new_full_blocks is not None:
+            self.block_hashes.extend(self.get_hash_new_full_blocks())
+
+    @property
+    def use_structured_output(self) -> bool:
+        return self.structured_output_request is not None
+
+    @property
+    def num_tokens(self) -> int:
+        return len(self._all_token_ids)
+
+    @property
+    def num_tokens_with_spec(self) -> int:
+        return len(self._all_token_ids) + len(self.spec_token_ids)
+
+    @property
+    def num_output_tokens(self) -> int:
+        return len(self._output_token_ids)
+
+    def get_skip_reading_prefix_cache(self) -> bool:
+        if (
+            self.sampling_params is not None
+            and self.sampling_params.skip_reading_prefix_cache is not None
+        ):
+            return self.sampling_params.skip_reading_prefix_cache
+        elif (
+            self.pooling_params is not None
+            and self.pooling_params.skip_reading_prefix_cache is not None
+        ):
+            return self.pooling_params.skip_reading_prefix_cache
+        return False
+
+    def is_finished(self) -> bool:
+        return RequestStatus.is_finished(self.status)
+
+    def get_finished_reason(self) -> FinishReason | None:
+        return RequestStatus.get_finished_reason(self.status)
+
+    def get_num_encoder_embeds(self, input_id: int) -> int:
+        assert input_id < len(self.mm_features)
+        num_embeds = self.mm_features[input_id].mm_position.get_num_embeds
+        return num_embeds
+
+    def record_event(
+        self,
+        event_type: EngineCoreEventType,
+        timestamp: float | None = None,
+    ) -> None:
+        self.events.append(EngineCoreEvent.new_event(event_type, timestamp))
+
+    def take_events(self) -> list[EngineCoreEvent] | None:
+        if not self.events:
+            return None
+        events, self.events = self.events, []
+        return events
+
+    def __lt__(self, other: "Request") -> bool:
+        """
+        Compare two requests based on priority, arrival time, and request ID.
+        Used in priority scheduling.
+        """
+        if self.priority != other.priority:
+            return self.priority < other.priority
+        if self.arrival_time != other.arrival_time:
+            return self.arrival_time < other.arrival_time
+        if self.request_id != other.request_id:
+            return self.request_id < other.request_id
+        return id(self) < id(other)
+
+
+class RequestStatus(enum.IntEnum):
+    """Status of a request."""
+
+    WAITING = enum.auto()
+    WAITING_FOR_FSM = enum.auto()
+    WAITING_FOR_REMOTE_KVS = enum.auto()
+    RUNNING = enum.auto()
+    PREEMPTED = enum.auto()
+    # Note: anything after PREEMPTED will be considered
+    # as a finished status.
+    FINISHED_STOPPED = enum.auto()
+    FINISHED_LENGTH_CAPPED = enum.auto()
+    FINISHED_ABORTED = enum.auto()
+    FINISHED_IGNORED = enum.auto()
+    FINISHED_ERROR = enum.auto()
+
+    def __str__(self):
+        return self.name
+
+    @staticmethod
+    def is_finished(status: "RequestStatus") -> bool:
+        return status > RequestStatus.PREEMPTED
+
+    @staticmethod
+    def get_finished_reason(status: "RequestStatus") -> FinishReason | None:
+        return _FINISHED_REASON_MAP.get(status)
+
+
+# Mapping of finished statuses to their finish reasons.
+# NOTE: The ignored requests are the requests whose prompt lengths
+# are longer than the model's length cap. Therefore, the stop
+# reason should also be "length" as in OpenAI API.
+_FINISHED_REASON_MAP = {
+    RequestStatus.FINISHED_STOPPED: FinishReason.STOP,
+    RequestStatus.FINISHED_LENGTH_CAPPED: FinishReason.LENGTH,
+    RequestStatus.FINISHED_ABORTED: FinishReason.ABORT,
+    RequestStatus.FINISHED_IGNORED: FinishReason.LENGTH,
+    RequestStatus.FINISHED_ERROR: FinishReason.ERROR,
+}