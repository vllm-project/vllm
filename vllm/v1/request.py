# SPDX-License-Identifier: Apache-2.0
# SPDX-FileCopyrightText: Copyright contributors to the vLLM project

import enum
import time
from functools import partial
from typing import TYPE_CHECKING, Any, Callable, Optional, Union

from vllm.multimodal.inputs import MultiModalKwargsItem, PlaceholderRange
from vllm.pooling_params import PoolingParams
from vllm.sampling_params import SamplingParams
from vllm.utils import is_list_of
from vllm.v1.engine import (EngineCoreEvent, EngineCoreEventType,
                            EngineCoreRequest, FinishReason)
from vllm.v1.structured_output.request import StructuredOutputRequest
from vllm.v1.utils import ConstantList

if TYPE_CHECKING:
    from vllm.lora.request import LoRARequest
    from vllm.v1.core.kv_cache_utils import BlockHash


class Request:

    def __init__(
        self,
        request_id: str,
        prompt_token_ids: list[int],
        multi_modal_kwargs: Optional[list[MultiModalKwargsItem]],
        multi_modal_hashes: Optional[list[str]],
        multi_modal_placeholders: Optional[list[PlaceholderRange]],
        sampling_params: Optional[SamplingParams],
        pooling_params: Optional[PoolingParams],
        eos_token_id: Optional[int],
        client_index: int = 0,
        arrival_time: Optional[float] = None,
        lora_request: Optional["LoRARequest"] = None,
        structured_output_request: Optional["StructuredOutputRequest"] = None,
        cache_salt: Optional[str] = None,
        priority: int = 0,
<<<<<<< HEAD
        type_info: Optional[str] = "",
=======
        block_hasher: Optional[Callable[["Request"],
                                        list["BlockHash"]]] = None,
>>>>>>> 4d4061b6
    ) -> None:
        self.request_id = request_id
        self.client_index = client_index
        self.priority = priority
        self.type_info = type_info
        self.sampling_params = sampling_params
        self.pooling_params = pooling_params
        # Because of LoRA, the eos token id can be different for each request.
        self.eos_token_id = eos_token_id
        self.lora_request = lora_request
        self.structured_output_request = structured_output_request
        self.arrival_time = arrival_time if arrival_time is not None else \
            time.time()

        self.status = RequestStatus.WAITING
        if sampling_params and sampling_params.guided_decoding is not None:
            self.status = RequestStatus.WAITING_FOR_FSM
        self.events: list[EngineCoreEvent] = []
        self.stop_reason: Union[int, str, None] = None

        # P/D: Connector-specific KV transfer parameters.
        self.kv_transfer_params: Optional[dict[str, Any]] = None

        if pooling_params is not None:
            self.max_tokens = 1
        elif sampling_params is not None:
            assert sampling_params.max_tokens is not None
            self.max_tokens = sampling_params.max_tokens
            if sampling_params.guided_decoding is not None:
                self.status = RequestStatus.WAITING_FOR_FSM

            if sampling_params.extra_args is not None:
                self.kv_transfer_params = \
                    sampling_params.extra_args.get("kv_transfer_params")
        else:
            raise ValueError(
                "sampling_params and pooling_params can't both be unset")

        self.prompt_token_ids = prompt_token_ids
        self.num_prompt_tokens = len(self.prompt_token_ids)
        self._output_token_ids: list[int] = []
        self._all_token_ids: list[int] = self.prompt_token_ids.copy()
        self.num_output_placeholders = 0  # Used in async scheduling.
        self.spec_token_ids: list[int] = []
        self.num_computed_tokens = 0
        self.cache_salt: Optional[str] = cache_salt

        # Multi-modal related
        self.mm_positions = multi_modal_placeholders or []
        self.mm_kwargs = multi_modal_kwargs or []
        self.mm_hashes: list[str] = multi_modal_hashes or []
        self.num_encoder_inputs = len(self.mm_kwargs)
        self.has_encoder_inputs = self.num_encoder_inputs > 0

        # Sanity check
        assert len(self.mm_kwargs) == len(self.mm_positions)
        if self.mm_hashes:
            assert len(self.mm_kwargs) == len(self.mm_hashes)

        # Read-only views
        # Prevent directly appending to these lists since
        # they should also be updated simultaneously.
        self.output_token_ids = ConstantList(self._output_token_ids)
        self.all_token_ids = ConstantList(self._all_token_ids)

        # State
        # The number of tokens with prefix cache hits.
        self.num_cached_tokens = -1

        # The number of NaNs in logits. A value greater than 0
        # indicates that the output is corrupted
        self.num_nans_in_logits = 0

        self.block_hashes: list[BlockHash] = []
        self.get_hash_new_full_blocks: Optional[Callable[
            [], list[BlockHash]]] = None
        if block_hasher is not None:
            self.get_hash_new_full_blocks = partial(block_hasher, self)
            self.block_hashes = self.get_hash_new_full_blocks()

    @classmethod
    def from_engine_core_request(
        cls, request: EngineCoreRequest,
        block_hasher: Optional[Callable[["Request"], list["BlockHash"]]]
    ) -> "Request":
        if request.mm_kwargs is not None:
            mm_kwargs_lst = list(request.mm_kwargs)
            assert is_list_of(mm_kwargs_lst, MultiModalKwargsItem), (
                "mm_kwargs was not updated in EngineCore.add_request")
        else:
            mm_kwargs_lst = None

        return cls(
            request_id=request.request_id,
            client_index=request.client_index,
            prompt_token_ids=request.prompt_token_ids,
            multi_modal_kwargs=mm_kwargs_lst,
            multi_modal_hashes=request.mm_hashes,
            multi_modal_placeholders=request.mm_placeholders,
            sampling_params=request.sampling_params,
            pooling_params=request.pooling_params,
            eos_token_id=request.eos_token_id,
            arrival_time=request.arrival_time,
            lora_request=request.lora_request,
            structured_output_request=StructuredOutputRequest(
                sampling_params=request.sampling_params) \
                    if request.sampling_params else None,
            cache_salt=request.cache_salt,
            priority=request.priority,
<<<<<<< HEAD
            type_info=request.type_info
=======
            block_hasher=block_hasher,
>>>>>>> 4d4061b6
        )

    def append_output_token_ids(
        self,
        token_ids: Union[int, list[int]],
    ) -> None:
        if isinstance(token_ids, int):
            self._output_token_ids.append(token_ids)
            self._all_token_ids.append(token_ids)
        else:
            self._output_token_ids.extend(token_ids)
            self._all_token_ids.extend(token_ids)

        if self.get_hash_new_full_blocks is not None:
            self.block_hashes.extend(self.get_hash_new_full_blocks())

    @property
    def is_output_corrupted(self) -> bool:
        return self.num_nans_in_logits > 0

    @property
    def num_tokens(self) -> int:
        return len(self._all_token_ids)

    @property
    def num_tokens_with_spec(self) -> int:
        return len(self._all_token_ids) + len(self.spec_token_ids)

    @property
    def num_output_tokens(self) -> int:
        return len(self._output_token_ids)

    def is_finished(self) -> bool:
        return RequestStatus.is_finished(self.status)

    def get_finished_reason(self) -> Union[FinishReason, None]:
        return RequestStatus.get_finished_reason(self.status)

    def get_num_encoder_tokens(self, input_id: int) -> int:
        assert input_id < len(self.mm_positions)
        num_tokens = self.mm_positions[input_id].length
        return num_tokens

    @property
    def use_structured_output(self) -> bool:
        return self.sampling_params is not None and \
            self.sampling_params.guided_decoding is not None

    def record_event(
        self,
        event_type: EngineCoreEventType,
        timestamp: Optional[float] = None,
    ) -> None:
        self.events.append(EngineCoreEvent.new_event(event_type, timestamp))

    def take_events(self) -> Optional[list[EngineCoreEvent]]:
        if not self.events:
            return None
        events, self.events = self.events, []
        return events


class RequestStatus(enum.IntEnum):
    """Status of a request."""
    WAITING = enum.auto()
    WAITING_FOR_FSM = enum.auto()
    WAITING_FOR_REMOTE_KVS = enum.auto()
    RUNNING = enum.auto()
    PREEMPTED = enum.auto()
    # Note: anything after PREEMPTED will be considered
    # as a finished status.
    FINISHED_STOPPED = enum.auto()
    FINISHED_LENGTH_CAPPED = enum.auto()
    FINISHED_ABORTED = enum.auto()
    FINISHED_IGNORED = enum.auto()

    def __str__(self):
        return self.name

    @staticmethod
    def is_finished(status: "RequestStatus") -> bool:
        return status > RequestStatus.PREEMPTED

    @staticmethod
    def get_finished_reason(
            status: "RequestStatus") -> Union[FinishReason, None]:
        return _FINISHED_REASON_MAP.get(status)


# Mapping of finished statuses to their finish reasons.
# NOTE: The ignored requests are the requests whose prompt lengths
# are longer than the model's length cap. Therefore, the stop
# reason should also be "length" as in OpenAI API.
_FINISHED_REASON_MAP = {
    RequestStatus.FINISHED_STOPPED: FinishReason.STOP,
    RequestStatus.FINISHED_LENGTH_CAPPED: FinishReason.LENGTH,
    RequestStatus.FINISHED_ABORTED: FinishReason.ABORT,
    RequestStatus.FINISHED_IGNORED: FinishReason.LENGTH,
}<|MERGE_RESOLUTION|>--- conflicted
+++ resolved
@@ -38,12 +38,9 @@
         structured_output_request: Optional["StructuredOutputRequest"] = None,
         cache_salt: Optional[str] = None,
         priority: int = 0,
-<<<<<<< HEAD
-        type_info: Optional[str] = "",
-=======
         block_hasher: Optional[Callable[["Request"],
                                         list["BlockHash"]]] = None,
->>>>>>> 4d4061b6
+        type_info: Optional[str] = "",
     ) -> None:
         self.request_id = request_id
         self.client_index = client_index
@@ -153,11 +150,8 @@
                     if request.sampling_params else None,
             cache_salt=request.cache_salt,
             priority=request.priority,
-<<<<<<< HEAD
+            block_hasher=block_hasher,
             type_info=request.type_info
-=======
-            block_hasher=block_hasher,
->>>>>>> 4d4061b6
         )
 
     def append_output_token_ids(
