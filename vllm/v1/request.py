--- conflicted
+++ resolved
@@ -3,13 +3,9 @@
 
 import enum
 import time
-<<<<<<< HEAD
 from collections.abc import Mapping
-from typing import TYPE_CHECKING, Any, Optional, Union
-=======
 from functools import partial
 from typing import TYPE_CHECKING, Any, Callable, Optional, Union
->>>>>>> 941f5685
 
 from vllm.multimodal.inputs import MultiModalKwargsItem, PlaceholderRange
 from vllm.pooling_params import PoolingParams
@@ -43,12 +39,9 @@
         structured_output_request: Optional["StructuredOutputRequest"] = None,
         cache_salt: Optional[str] = None,
         priority: int = 0,
-<<<<<<< HEAD
         trace_headers: Optional[Mapping[str, str]] = None,
-=======
         block_hasher: Optional[Callable[["Request"],
                                         list["BlockHash"]]] = None,
->>>>>>> 941f5685
     ) -> None:
         self.request_id = request_id
         self.client_index = client_index
@@ -160,11 +153,8 @@
                     if request.sampling_params else None,
             cache_salt=request.cache_salt,
             priority=request.priority,
-<<<<<<< HEAD
             trace_headers=request.trace_headers,
-=======
             block_hasher=block_hasher,
->>>>>>> 941f5685
         )
 
     def append_output_token_ids(
