import enum
from typing import TYPE_CHECKING, List, Optional, Union

from vllm.inputs.data import DecoderOnlyInputs
from vllm.lora.request import LoRARequest
from vllm.sampling_params import SamplingParams
from vllm.sequence import RequestMetrics
<<<<<<< HEAD
from vllm.v1.engine import EngineCoreRequest
=======
from vllm.v1.utils import ConstantList
>>>>>>> da07a9ea

if TYPE_CHECKING:
    from vllm.inputs import DecoderOnlyInputs


class Request:

    def __init__(
        self,
        request_id: str,
        inputs: "DecoderOnlyInputs",
        sampling_params: SamplingParams,
        eos_token_id: Optional[int],
        arrival_time: float,
        lora_request: Optional[LoRARequest] = None,
    ) -> None:
        self.request_id = request_id
        self.inputs = inputs
        self.sampling_params = sampling_params
        # Because of LoRA, the eos token id can be different for each request.
        self.eos_token_id = eos_token_id
        self.metrics = RequestMetrics(arrival_time=arrival_time,
                                      last_token_time=arrival_time,
                                      first_scheduled_time=None,
                                      first_token_time=None,
                                      time_in_queue=None)
        self.lora_request = lora_request

        self.status = RequestStatus.WAITING
        self.stop_reason: Union[int, str, None] = None
        assert sampling_params.max_tokens is not None
        self.max_tokens = sampling_params.max_tokens

        self.prompt = inputs.get("prompt")
        self.prompt_token_ids = inputs["prompt_token_ids"]
        self.num_prompt_tokens = len(self.prompt_token_ids)
<<<<<<< HEAD
        self.output_token_ids: List[int] = []
=======
        self._output_token_ids: List[int] = []
        self._all_token_ids: List[int] = self.prompt_token_ids.copy()
        self.output_text = ""
>>>>>>> da07a9ea
        self.num_computed_tokens = 0

    @classmethod
    def from_engine_core_request(cls, request: EngineCoreRequest) -> "Request":

        return cls(
            request_id=request.request_id,
            inputs=DecoderOnlyInputs(type="token",
                                     prompt_token_ids=request.prompt_token_ids,
                                     prompt=request.prompt),
            sampling_params=request.sampling_params,
            eos_token_id=request.eos_token_id,
            arrival_time=request.arrival_time,
            lora_request=request.lora_request,
        )

    @property
    def output_token_ids(self) -> ConstantList[int]:
        # Prevent directly appending to the output_token_ids since
        # all_token_ids should also be updated simultaneously.
        return ConstantList(self._output_token_ids)

    @property
    def all_token_ids(self) -> ConstantList[int]:
        # Prevent directly appending to the all_token_ids since
        # output_token_ids should also be updated simultaneously
        return ConstantList(self._all_token_ids)

    def append_output_token_ids(
        self,
        token_ids: Union[int, List[int]],
    ) -> None:
        if isinstance(token_ids, int):
            token_ids = [token_ids]
        self._output_token_ids.extend(token_ids)
        self._all_token_ids.extend(token_ids)

    @property
    def num_tokens(self) -> int:
        return len(self._all_token_ids)

    @property
    def num_output_tokens(self) -> int:
        return len(self._output_token_ids)

    def is_finished(self) -> bool:
        return RequestStatus.is_finished(self.status)

    def get_finished_reason(self) -> Union[str, None]:
        return RequestStatus.get_finished_reason(self.status)


class RequestStatus(enum.IntEnum):
    """Status of a sequence."""
    WAITING = 0
    RUNNING = 1
    PREEMPTED = 2
    # Note: anything after PREEMPTED (2) will be considered
    # as a finished status.
    FINISHED_STOPPED = 3
    FINISHED_LENGTH_CAPPED = 4
    FINISHED_ABORTED = 5
    FINISHED_IGNORED = 6

    @staticmethod
    def is_finished(status: "RequestStatus") -> bool:
        return status > RequestStatus.PREEMPTED

    @staticmethod
    def get_finished_reason(status: "RequestStatus") -> Union[str, None]:
        return _FINISHED_REASON_MAP.get(status)


# Mapping of finished statuses to their finish reasons.
# NOTE: The ignored sequences are the sequences whose prompt lengths
# are longer than the model's length cap. Therefore, the stop
# reason should also be "length" as in OpenAI API.
_FINISHED_REASON_MAP = {
    RequestStatus.FINISHED_STOPPED: "stop",
    RequestStatus.FINISHED_LENGTH_CAPPED: "length",
    RequestStatus.FINISHED_ABORTED: "abort",
    RequestStatus.FINISHED_IGNORED: "length",
}<|MERGE_RESOLUTION|>--- conflicted
+++ resolved
@@ -5,11 +5,8 @@
 from vllm.lora.request import LoRARequest
 from vllm.sampling_params import SamplingParams
 from vllm.sequence import RequestMetrics
-<<<<<<< HEAD
 from vllm.v1.engine import EngineCoreRequest
-=======
 from vllm.v1.utils import ConstantList
->>>>>>> da07a9ea
 
 if TYPE_CHECKING:
     from vllm.inputs import DecoderOnlyInputs
@@ -46,13 +43,8 @@
         self.prompt = inputs.get("prompt")
         self.prompt_token_ids = inputs["prompt_token_ids"]
         self.num_prompt_tokens = len(self.prompt_token_ids)
-<<<<<<< HEAD
-        self.output_token_ids: List[int] = []
-=======
         self._output_token_ids: List[int] = []
         self._all_token_ids: List[int] = self.prompt_token_ids.copy()
-        self.output_text = ""
->>>>>>> da07a9ea
         self.num_computed_tokens = 0
 
     @classmethod
