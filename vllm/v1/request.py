# SPDX-License-Identifier: Apache-2.0
# SPDX-FileCopyrightText: Copyright contributors to the vLLM project

import enum
import time
from functools import partial
from typing import TYPE_CHECKING, Any, Callable, Optional, Union

<<<<<<< HEAD
import torch

from vllm.multimodal.inputs import MultiModalKwargs, PlaceholderRange
=======
from vllm.multimodal.inputs import MultiModalKwargsItem, PlaceholderRange
>>>>>>> 95089607
from vllm.pooling_params import PoolingParams
from vllm.sampling_params import SamplingParams
from vllm.utils import (is_list_of,
                        length_from_prompt_token_ids_or_prompt_embeds)
from vllm.v1.engine import (EngineCoreEvent, EngineCoreEventType,
                            EngineCoreRequest, FinishReason)
from vllm.v1.structured_output.request import StructuredOutputRequest
from vllm.v1.utils import ConstantList

if TYPE_CHECKING:
    from vllm.lora.request import LoRARequest
    from vllm.v1.core.kv_cache_utils import BlockHash


class Request:

    def __init__(
        self,
        request_id: str,
<<<<<<< HEAD
        prompt_token_ids: Optional[list[int]],
        prompt_embeds: Optional[torch.Tensor],
        multi_modal_inputs: Optional[list[MultiModalKwargs]],
=======
        prompt_token_ids: list[int],
        multi_modal_kwargs: Optional[list[MultiModalKwargsItem]],
>>>>>>> 95089607
        multi_modal_hashes: Optional[list[str]],
        multi_modal_placeholders: Optional[list[PlaceholderRange]],
        sampling_params: Optional[SamplingParams],
        pooling_params: Optional[PoolingParams],
        eos_token_id: Optional[int],
        client_index: int = 0,
        arrival_time: Optional[float] = None,
        lora_request: Optional["LoRARequest"] = None,
        structured_output_request: Optional["StructuredOutputRequest"] = None,
        cache_salt: Optional[str] = None,
        priority: int = 0,
        block_hasher: Optional[Callable[["Request"],
                                        list["BlockHash"]]] = None,
    ) -> None:
        self.request_id = request_id
        self.client_index = client_index
        self.priority = priority
        self.sampling_params = sampling_params
        self.pooling_params = pooling_params
        # Because of LoRA, the eos token id can be different for each request.
        self.eos_token_id = eos_token_id
        self.lora_request = lora_request
        self.structured_output_request = structured_output_request
        self.arrival_time = arrival_time if arrival_time is not None else \
            time.time()

        self.status = RequestStatus.WAITING
        self.use_structured_output = False
        self.events: list[EngineCoreEvent] = []
        self.stop_reason: Union[int, str, None] = None

        # P/D: Connector-specific KV transfer parameters.
        self.kv_transfer_params: Optional[dict[str, Any]] = None

        if pooling_params is not None:
            # Pooling models.
            self.max_tokens = 1
        elif sampling_params is not None:
            # Generative models.
            assert sampling_params.max_tokens is not None
            self.max_tokens = sampling_params.max_tokens
            if sampling_params.guided_decoding is not None:
                self.status = RequestStatus.WAITING_FOR_FSM
                self.use_structured_output = True

            if sampling_params.extra_args is not None:
                self.kv_transfer_params = \
                    sampling_params.extra_args.get("kv_transfer_params")
        else:
            raise ValueError(
                "sampling_params and pooling_params can't both be unset")

        self.prompt_token_ids = prompt_token_ids
        self.prompt_embeds = prompt_embeds
        self.num_prompt_tokens = length_from_prompt_token_ids_or_prompt_embeds(
            prompt_token_ids, prompt_embeds)
        self._output_token_ids: list[int] = []
        self._all_token_ids: list[int] = self.prompt_token_ids.copy(
        ) if self.prompt_token_ids is not None else [0
                                                     ] * self.num_prompt_tokens
        self.num_output_placeholders = 0  # Used in async scheduling.
        self.spec_token_ids: list[int] = []
        self.num_computed_tokens = 0
        self.cache_salt: Optional[str] = cache_salt

        # Multi-modal related
        self.mm_positions = multi_modal_placeholders or []
        self.mm_kwargs = multi_modal_kwargs or []
        self.mm_hashes: list[str] = multi_modal_hashes or []
        self.num_encoder_inputs = len(self.mm_kwargs)
        self.has_encoder_inputs = self.num_encoder_inputs > 0

        # Sanity check
        assert len(self.mm_kwargs) == len(self.mm_positions)
        if self.mm_hashes:
            assert len(self.mm_kwargs) == len(self.mm_hashes)

        # Read-only views
        # Prevent directly appending to these lists since
        # they should also be updated simultaneously.
        self.output_token_ids = ConstantList(self._output_token_ids)
        self.all_token_ids = ConstantList(self._all_token_ids)

        # State
        # The number of tokens with prefix cache hits.
        self.num_cached_tokens = -1

        # The number of NaNs in logits. A value greater than 0
        # indicates that the output is corrupted
        self.num_nans_in_logits = 0

        self.block_hashes: list[BlockHash] = []
        self.get_hash_new_full_blocks: Optional[Callable[
            [], list[BlockHash]]] = None
        if block_hasher is not None:
            self.get_hash_new_full_blocks = partial(block_hasher, self)
            self.block_hashes = self.get_hash_new_full_blocks()

    @classmethod
    def from_engine_core_request(
        cls, request: EngineCoreRequest,
        block_hasher: Optional[Callable[["Request"], list["BlockHash"]]]
    ) -> "Request":
        if request.mm_kwargs is not None:
            mm_kwargs_lst = list(request.mm_kwargs)
            assert is_list_of(mm_kwargs_lst, MultiModalKwargsItem), (
                "mm_kwargs was not updated in EngineCore.add_request")
        else:
            mm_kwargs_lst = None

        return cls(
            request_id=request.request_id,
            client_index=request.client_index,
            prompt_token_ids=request.prompt_token_ids,
<<<<<<< HEAD
            prompt_embeds=request.prompt_embeds,
            multi_modal_inputs=request.mm_inputs,
=======
            multi_modal_kwargs=mm_kwargs_lst,
>>>>>>> 95089607
            multi_modal_hashes=request.mm_hashes,
            multi_modal_placeholders=request.mm_placeholders,
            sampling_params=request.sampling_params,
            pooling_params=request.pooling_params,
            eos_token_id=request.eos_token_id,
            arrival_time=request.arrival_time,
            lora_request=request.lora_request,
            structured_output_request=StructuredOutputRequest(
                sampling_params=request.sampling_params) \
                    if request.sampling_params else None,
            cache_salt=request.cache_salt,
            priority=request.priority,
            block_hasher=block_hasher,
        )

    def append_output_token_ids(
        self,
        token_ids: Union[int, list[int]],
    ) -> None:
        if isinstance(token_ids, int):
            self._output_token_ids.append(token_ids)
            self._all_token_ids.append(token_ids)
        else:
            self._output_token_ids.extend(token_ids)
            self._all_token_ids.extend(token_ids)

        if self.get_hash_new_full_blocks is not None:
            self.block_hashes.extend(self.get_hash_new_full_blocks())

    @property
    def is_output_corrupted(self) -> bool:
        return self.num_nans_in_logits > 0

    @property
    def num_tokens(self) -> int:
        return len(self._all_token_ids)

    @property
    def num_tokens_with_spec(self) -> int:
        return len(self._all_token_ids) + len(self.spec_token_ids)

    @property
    def num_output_tokens(self) -> int:
        return len(self._output_token_ids)

    def is_finished(self) -> bool:
        return RequestStatus.is_finished(self.status)

    def get_finished_reason(self) -> Union[FinishReason, None]:
        return RequestStatus.get_finished_reason(self.status)

    def get_num_encoder_tokens(self, input_id: int) -> int:
        assert input_id < len(self.mm_positions)
        num_tokens = self.mm_positions[input_id].length
        return num_tokens

    def record_event(
        self,
        event_type: EngineCoreEventType,
        timestamp: Optional[float] = None,
    ) -> None:
        self.events.append(EngineCoreEvent.new_event(event_type, timestamp))

    def take_events(self) -> Optional[list[EngineCoreEvent]]:
        if not self.events:
            return None
        events, self.events = self.events, []
        return events


class RequestStatus(enum.IntEnum):
    """Status of a request."""
    WAITING = enum.auto()
    WAITING_FOR_FSM = enum.auto()
    WAITING_FOR_REMOTE_KVS = enum.auto()
    RUNNING = enum.auto()
    PREEMPTED = enum.auto()
    # Note: anything after PREEMPTED will be considered
    # as a finished status.
    FINISHED_STOPPED = enum.auto()
    FINISHED_LENGTH_CAPPED = enum.auto()
    FINISHED_ABORTED = enum.auto()
    FINISHED_IGNORED = enum.auto()

    def __str__(self):
        return self.name

    @staticmethod
    def is_finished(status: "RequestStatus") -> bool:
        return status > RequestStatus.PREEMPTED

    @staticmethod
    def get_finished_reason(
            status: "RequestStatus") -> Union[FinishReason, None]:
        return _FINISHED_REASON_MAP.get(status)


# Mapping of finished statuses to their finish reasons.
# NOTE: The ignored requests are the requests whose prompt lengths
# are longer than the model's length cap. Therefore, the stop
# reason should also be "length" as in OpenAI API.
_FINISHED_REASON_MAP = {
    RequestStatus.FINISHED_STOPPED: FinishReason.STOP,
    RequestStatus.FINISHED_LENGTH_CAPPED: FinishReason.LENGTH,
    RequestStatus.FINISHED_ABORTED: FinishReason.ABORT,
    RequestStatus.FINISHED_IGNORED: FinishReason.LENGTH,
}<|MERGE_RESOLUTION|>--- conflicted
+++ resolved
@@ -6,13 +6,9 @@
 from functools import partial
 from typing import TYPE_CHECKING, Any, Callable, Optional, Union
 
-<<<<<<< HEAD
 import torch
 
-from vllm.multimodal.inputs import MultiModalKwargs, PlaceholderRange
-=======
 from vllm.multimodal.inputs import MultiModalKwargsItem, PlaceholderRange
->>>>>>> 95089607
 from vllm.pooling_params import PoolingParams
 from vllm.sampling_params import SamplingParams
 from vllm.utils import (is_list_of,
@@ -32,14 +28,9 @@
     def __init__(
         self,
         request_id: str,
-<<<<<<< HEAD
         prompt_token_ids: Optional[list[int]],
         prompt_embeds: Optional[torch.Tensor],
-        multi_modal_inputs: Optional[list[MultiModalKwargs]],
-=======
-        prompt_token_ids: list[int],
         multi_modal_kwargs: Optional[list[MultiModalKwargsItem]],
->>>>>>> 95089607
         multi_modal_hashes: Optional[list[str]],
         multi_modal_placeholders: Optional[list[PlaceholderRange]],
         sampling_params: Optional[SamplingParams],
@@ -154,12 +145,8 @@
             request_id=request.request_id,
             client_index=request.client_index,
             prompt_token_ids=request.prompt_token_ids,
-<<<<<<< HEAD
             prompt_embeds=request.prompt_embeds,
-            multi_modal_inputs=request.mm_inputs,
-=======
             multi_modal_kwargs=mm_kwargs_lst,
->>>>>>> 95089607
             multi_modal_hashes=request.mm_hashes,
             multi_modal_placeholders=request.mm_placeholders,
             sampling_params=request.sampling_params,
