--- conflicted
+++ resolved
@@ -261,13 +261,11 @@
     def load_model(self) -> None:
         self.model_runner.load_model()
 
-<<<<<<< HEAD
+    def update_config(self, overrides: dict[str, Any]) -> None:
+        self.model_runner.update_config(overrides)
+
     def reload_weights(self) -> None:
         self.model_runner.reload_weights()
-=======
-    def update_config(self, overrides: dict[str, Any]) -> None:
-        self.model_runner.update_config(overrides)
->>>>>>> 72ad2735
 
     def compile_or_warm_up_model(self) -> None:
         if not self.model_config.enforce_eager:
