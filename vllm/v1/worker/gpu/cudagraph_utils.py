--- conflicted
+++ resolved
@@ -227,16 +227,10 @@
     max_model_len: int,
     kv_cache_config: KVCacheConfig,
 ) -> dict[str, Any]:
-<<<<<<< HEAD
-    query_start_loc = input_buffers.query_start_loc
-    query_start_loc.np[: num_reqs + 1] = np.arange(num_reqs + 1)
-    query_start_loc.np[num_reqs:] = num_reqs
-=======
     num_tokens_per_req = num_tokens // num_reqs
     query_start_loc = input_buffers.query_start_loc
     query_start_loc.np[: num_reqs + 1] = np.arange(num_reqs + 1) * num_tokens_per_req
     query_start_loc.np[num_reqs:] = num_tokens
->>>>>>> 11ea5ec1
     query_start_loc.copy_to_gpu()
     seq_lens_np = np.full(num_reqs, max_model_len, dtype=np.int32)
     # HACK(woosuk): To optimize warmup time, we use 1 (instead of max_model_len)
@@ -246,11 +240,7 @@
     input_buffers.seq_lens[num_reqs:] = 0
 
     input_block_tables = [x[:num_reqs] for x in block_tables.input_block_tables]
-<<<<<<< HEAD
-    slot_mappings = block_tables.slot_mappings[:, :num_reqs]
-=======
     slot_mappings = block_tables.slot_mappings[:, :num_tokens]
->>>>>>> 11ea5ec1
 
     attn_metadata = build_attn_metadata(
         attn_metadata_builders=attn_metadata_builders,
