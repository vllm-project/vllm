--- conflicted
+++ resolved
@@ -659,54 +659,6 @@
             prompt_logprobs_dict[req_id] = logprobs
         return prompt_logprobs_dict
 
-<<<<<<< HEAD
-=======
-    def postprocess(
-        self,
-        sampler_output: SamplerOutput,
-        prompt_logprobs_dict: dict[str, LogprobsTensors],
-        input_batch: InputBatch,
-    ) -> AsyncOutput | ModelRunnerOutput:
-        # Store the last sampled token ids.
-        self.req_states.last_sampled_tokens[input_batch.idx_mapping] = (
-            sampler_output.sampled_token_ids
-        )
-        # Get the number of sampled tokens.
-        # 0 if chunked-prefilling, 1 if not.
-        idx_mapping_np = input_batch.idx_mapping_np
-        is_chunked_prefilling = (
-            input_batch.seq_lens_np < self.req_states.num_tokens[idx_mapping_np]
-        )
-        num_sampled_tokens = (~is_chunked_prefilling).astype(np.int32)
-        # Increment the number of tokens.
-        self.req_states.num_tokens[idx_mapping_np] += num_sampled_tokens
-        # Increment the number of computed tokens.
-        self.req_states.num_computed_tokens[idx_mapping_np] += (
-            input_batch.num_scheduled_tokens
-        )
-
-        model_runner_output = ModelRunnerOutput(
-            req_ids=input_batch.req_ids,
-            req_id_to_index={req_id: i for i, req_id in enumerate(input_batch.req_ids)},
-            sampled_token_ids=None,  # type: ignore
-            logprobs=None,
-            prompt_logprobs_dict=prompt_logprobs_dict,  # type: ignore
-            pooler_output=[],
-            kv_connector_output=None,
-            num_nans_in_logits=None,
-        )
-        async_output = AsyncOutput(
-            model_runner_output=model_runner_output,
-            sampler_output=sampler_output,
-            num_sampled_tokens=num_sampled_tokens,
-            copy_stream=self.output_copy_stream,
-            copy_event=self.output_copy_event,
-        )
-        if self.use_async_scheduling:
-            return async_output
-        return async_output.get_output()
-
->>>>>>> 1bed891f
     def get_cudagraph_and_dp_padding(
         self,
         scheduler_output: SchedulerOutput,
@@ -866,9 +818,9 @@
             # NOTE(woosuk): req_id_to_index is unused in this model runner.
             # Only for compatibility with the existing model runner and scheduler.
             req_id_to_index={req_id: i for i, req_id in enumerate(input_batch.req_ids)},
-            sampled_token_ids=None,
+            sampled_token_ids=None,  # type: ignore
             logprobs=None,
-            prompt_logprobs_dict=prompt_logprobs_dict,
+            prompt_logprobs_dict=prompt_logprobs_dict,  # type: ignore
             pooler_output=[],
             kv_connector_output=None,
             num_nans_in_logits=None,
