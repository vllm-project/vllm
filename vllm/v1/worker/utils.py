# SPDX-License-Identifier: Apache-2.0
# SPDX-FileCopyrightText: Copyright contributors to the vLLM project
from collections import defaultdict
from dataclasses import dataclass, field

import torch

from vllm.attention.backends.abstract import AttentionBackend
from vllm.attention.layer import Attention
from vllm.config import ModelConfig, SchedulerConfig, VllmConfig
from vllm.model_executor.models.interfaces import MultiModalEmbeddings
from vllm.model_executor.models.utils import extract_layer_index
from vllm.multimodal.cache import processor_only_cache_from_config
from vllm.multimodal.registry import MultiModalRegistry
from vllm.v1.attention.backends.utils import AttentionMetadataBuilder
from vllm.v1.core.encoder_cache_manager import compute_mm_encoder_budget
from vllm.v1.kv_cache_interface import KVCacheGroupSpec, KVCacheSpec


class MultiModalBudget:
    """Helper class to calculate budget information for multi-modal models."""

    def __init__(
        self,
        model_config: ModelConfig,
        scheduler_config: SchedulerConfig,
        mm_registry: MultiModalRegistry,
    ) -> None:
        super().__init__()

        self.model_config = model_config
        self.scheduler_config = scheduler_config
        self.mm_registry = mm_registry
        self.cache = cache = processor_only_cache_from_config(model_config, mm_registry)

        self.max_model_len = model_config.max_model_len
        self.max_num_reqs = scheduler_config.max_num_seqs

        self.mm_limits = mm_registry.get_mm_limits_per_prompt(model_config, cache=cache)

        max_tokens_by_modality = mm_registry.get_max_tokens_per_item_by_modality(
            model_config,
            cache=cache,
            profiler_limits=self.mm_limits,
        )

        encoder_compute_budget, encoder_cache_size = compute_mm_encoder_budget(
            scheduler_config,
            max_tokens_by_modality,
        )

        self.encoder_compute_budget = encoder_compute_budget
        self.encoder_cache_size = encoder_cache_size

        max_items_per_prompt_by_modality = dict[str, int]()
        max_items_per_batch_by_modality = dict[str, int]()

        for modality, max_tokens in max_tokens_by_modality.items():
            (
                max_items_per_prompt,
                max_items_per_batch,
            ) = self.get_max_items(modality, max_tokens)

            max_items_per_prompt_by_modality[modality] = max_items_per_prompt
            max_items_per_batch_by_modality[modality] = max_items_per_batch

        self.max_tokens_by_modality = max_tokens_by_modality
        self.max_items_per_prompt_by_modality = max_items_per_prompt_by_modality
        self.max_items_per_batch_by_modality = max_items_per_batch_by_modality

    def get_modality_with_max_tokens(self) -> str:
        max_tokens_by_modality = self.max_tokens_by_modality
        modality, _ = max(max_tokens_by_modality.items(), key=lambda x: x[1])

        return modality

    def get_encoder_budget(self) -> int:
        return min(self.encoder_compute_budget, self.encoder_cache_size)

    def get_max_items(
        self,
        modality: str,
        max_tokens_per_item: int,
    ) -> tuple[int, int]:
        if max_tokens_per_item == 0:
            return 0, 0

        # Check how many items of this modality can be supported by
        # the encoder budget.
        encoder_budget = self.get_encoder_budget()

        # TODO: handle encoder-decoder models once we support them.
        if encoder_budget == 0:
            return 0, 0

        max_encoder_items_per_batch = encoder_budget // max_tokens_per_item

        # Check how many items of this modality can be supported by
        # the decoder budget.
        mm_limit = self.mm_limits[modality]

        max_items_per_prompt = max(
            1,
            min(mm_limit, self.max_model_len // max_tokens_per_item),
        )

        scheduler_config = self.scheduler_config
        max_num_reqs = self.max_num_reqs

        if not scheduler_config.enable_chunked_prefill:
            max_num_reqs = min(
                max_num_reqs,
                scheduler_config.max_num_batched_tokens // max_tokens_per_item,
            )

        max_decoder_items_per_batch = max_num_reqs * max_items_per_prompt

        max_items_per_batch = max(
            1,
            min(max_encoder_items_per_batch, max_decoder_items_per_batch),
        )

        return max_items_per_prompt, max_items_per_batch

    def reset_cache(self) -> None:
        if self.cache is not None:
            self.cache.clear_cache()


@dataclass
class AttentionGroup:
    backend: type[AttentionBackend]
    layer_names: list[str]
    kv_cache_spec: KVCacheSpec
    kv_cache_group_id: int
    # When ubatching is enabled we will have a metadata builder for each ubatch
    # so that if they use internal persistant buffers for cudagraphs, and they
    # won't have to worry about conflicting with the other ubatches.
    metadata_builders: list[AttentionMetadataBuilder] = field(
        default_factory=lambda: []
    )

    def create_metadata_builders(
        self,
        vllm_config,
        device,
        kernel_block_size: int | None,
        num_metadata_builders: int = 1,
    ):
        kv_cache_spec_builder = (
            self.kv_cache_spec.copy_with_new_block_size(kernel_block_size)
            if kernel_block_size is not None
            else self.kv_cache_spec
        )
        self.metadata_builders = [
            self.backend.get_builder_cls()(
                kv_cache_spec_builder,
                self.layer_names,
                vllm_config,
                device,
            )
            for _ in range(num_metadata_builders)
        ]

    def get_metadata_builder(self, ubatch_id: int = 0) -> AttentionMetadataBuilder:
        assert len(self.metadata_builders) > ubatch_id
        return self.metadata_builders[ubatch_id]


def sanity_check_mm_encoder_outputs(
    mm_embeddings: MultiModalEmbeddings,
    expected_num_items: int,
) -> None:
    """
    Perform sanity checks for the result of
    [`vllm.model_executor.models.SupportsMultiModal.embed_multimodal`][].
    """
    assert isinstance(mm_embeddings, (list, tuple, torch.Tensor)), (
        "Expected multimodal embeddings to be a list/tuple of 2D tensors, "
        f"or a single 3D tensor, but got {type(mm_embeddings)} "
        "instead. This is most likely due to incorrect implementation "
        "of the model's `embed_multimodal` method."
    )

    assert len(mm_embeddings) == expected_num_items, (
        "Expected number of multimodal embeddings to match number of "
        f"input items: {expected_num_items}, but got {len(mm_embeddings)=} "
        "instead. This is most likely due to incorrect implementation "
        "of the model's `embed_multimodal` method."
    )

    assert all(e.ndim == 2 for e in mm_embeddings), (
        "Expected multimodal embeddings to be a sequence of 2D tensors, "
        f"but got tensors with shapes {[e.shape for e in mm_embeddings]} "
        "instead. This is most likely due to incorrect implementation "
        "of the model's `embed_multimodal` method."
    )


def scatter_mm_placeholders(
    embeds: torch.Tensor,
    is_embed: torch.Tensor | None,
) -> torch.Tensor:
    """
    Scatter the multimodal embeddings into a contiguous tensor that represents
    the placeholder tokens.

    [`vllm.multimodal.processing.PromptUpdateDetails.is_embed`][].

    Args:
        embeds: The multimodal embeddings.
            Shape: `(num_embeds, embed_dim)`
        is_embed: A boolean mask indicating which positions in the placeholder
            tokens need to be filled with multimodal embeddings.
            Shape: `(num_placeholders, num_embeds)`
    """
    if is_embed is None:
        return embeds

    placeholders = embeds.new_full(
        (is_embed.shape[0], embeds.shape[-1]),
        fill_value=torch.nan,
    )
    placeholders[is_embed] = embeds
    return placeholders


def gather_mm_placeholders(
    placeholders: torch.Tensor,
    is_embed: torch.Tensor | None,
) -> torch.Tensor:
    """
    Reconstructs the embeddings from the placeholder tokens.

    This is the operation of [`scatter_mm_placeholders`]
    [vllm.v1.worker.utils.scatter_mm_placeholders].
    """
    if is_embed is None:
        return placeholders

    return placeholders[is_embed]


def add_kv_sharing_layers_to_kv_cache_groups(
    shared_kv_cache_layers: dict[str, str],
    kv_cache_groups: list[KVCacheGroupSpec],
    runner_only_attn_layers: set[str] | None = None,
) -> None:
    """
    Sets up KV cache sharing by reusing the allocated KV caches in `kv_caches`
    for layers that do not allocate its own KV cache, based on the mapping in
    `shared_kv_cache_layers`. Adds these layers to the corresponding KV cache
    group, which is needed to ensure that attention metadata is assigned later.

    Args:
        shared_kv_cache_layers: Layer pairings for cross-layer KV sharing.
            If an Attention layer `layer_name` is in the keys of this dict, it
            means this layer will perform attention using the keys and values
            from the KV cache of `shared_kv_cache_layers[layer_name]`.
        kv_cache_groups: The KV cache groups of the model.
    """
    layer_to_kv_cache_group: dict[str, KVCacheGroupSpec] = {}
    for kv_cache_group in kv_cache_groups:
        for layer_name in kv_cache_group.layer_names:
            layer_to_kv_cache_group[layer_name] = kv_cache_group

    for layer_name, target_layer_name in shared_kv_cache_layers.items():
        tgt_kv_cache_group = layer_to_kv_cache_group[target_layer_name]
        tgt_kv_cache_group.layer_names.append(layer_name)

        if runner_only_attn_layers is not None:
            runner_only_attn_layers.add(layer_name)


def bind_kv_cache(
    kv_caches: dict[str, torch.Tensor],
    forward_context: dict[str, Attention],
    runner_kv_caches: list[torch.Tensor],
    num_attn_module: int = 1,
) -> None:
    """
    Bind the allocated KV cache to both ModelRunner and forward context so
    that the KV cache can be used in the forward pass.

    This function:
      1) Fills the ModelRunner's kv cache list (`runner_kv_caches`) with
         kv_caches.
      2) Associates each attention layer in the `forward_context` with its
         corresponding KV cache in kv_caches.

    Args:
        kv_caches: The allocated kv_caches with layer names as keys.
        forward_context: The global forward context containing all Attention
            layers with layer names as keys.
        runner_kv_caches: The kv_cache declared by ModelRunner.
    """
    # Bind kv_caches to ModelRunner
    assert len(runner_kv_caches) == 0

    # Convert kv_caches dict to a list of tensors in the order of layer_index.
    index2name = defaultdict(list)
    for layer_name in kv_caches:
        index2name[extract_layer_index(layer_name, num_attn_module)].append(layer_name)

    for layer_index in sorted(index2name.keys()):
        layer_names = index2name[layer_index]

        if len(layer_names) > 1:
            # One typical case is encoder-decoder model, e.g., bart.
            # The cross attention and self attention in the same decoder layer
            # has different layer_name but the same layer_index.

            # TODO - analyze where runner_kv_caches is used and the right
            # way to ensure it properly reflects multiple attention layers
            # in the same decoder block.
<<<<<<< HEAD
            if (
                current_platform.is_cuda_alike()
                or current_platform.is_xpu()
                or current_platform.is_cpu()
            ):
                # We know that the GPU / CPU runner is not impacted by this
                # case. Some test code depends on runner_kv_caches, but
                # not in a way that's impacted by ignoring this.
                pass
            else:
                raise NotImplementedError
=======

            # We know that the GPU / CPU runner is not impacted by this
            # case. Some test code depends on runner_kv_caches, but
            # not in a way that's impacted by ignoring this.
            pass
>>>>>>> 72f95ed6

        layer_name = layer_names[0]
        runner_kv_caches.append(kv_caches[layer_name])

    # Bind kv_caches to forward context
    for layer_name, kv_cache in kv_caches.items():
        # NOTE: Use list because of v0 PP virtual engine.
        forward_context[layer_name].kv_cache = [kv_cache]


def is_residual_scattered_for_sp(
    vllm_config: VllmConfig, num_input_tokens: int
) -> bool:
    """Check if the residual tensor is scattered for sequence parallelism.

    The residual tensor is scattered across tensor parallel ranks when sequence
    parallelism and tensor parallelism is enabled.

    This follows the same logic as SequenceParallelismPass.is_applicable():
    - In full-graph compilation mode (no splitting ops or using inductor graph
      partition), SP is always applied
    - Otherwise, SP is only applied for specific shapes in compile_sizes
    """
    if not vllm_config.compilation_config.pass_config.enable_sp:
        return False

    tp = vllm_config.parallel_config.tensor_parallel_size

    if tp == 1:
        return False

    # When sequence parallelism is enabled, we always pad num_input_tokens
    # to be a multiple of tensor_parallel_size (tp) earlier.
    assert num_input_tokens % tp == 0

    if (
        not vllm_config.compilation_config.splitting_ops
        or vllm_config.compilation_config.use_inductor_graph_partition
    ):
        return True
    compile_sizes = vllm_config.compilation_config.compile_sizes
    if compile_sizes is None:
        return False
    return num_input_tokens in compile_sizes<|MERGE_RESOLUTION|>--- conflicted
+++ resolved
@@ -12,6 +12,7 @@
 from vllm.model_executor.models.utils import extract_layer_index
 from vllm.multimodal.cache import processor_only_cache_from_config
 from vllm.multimodal.registry import MultiModalRegistry
+from vllm.platforms import current_platform
 from vllm.v1.attention.backends.utils import AttentionMetadataBuilder
 from vllm.v1.core.encoder_cache_manager import compute_mm_encoder_budget
 from vllm.v1.kv_cache_interface import KVCacheGroupSpec, KVCacheSpec
@@ -313,7 +314,6 @@
             # TODO - analyze where runner_kv_caches is used and the right
             # way to ensure it properly reflects multiple attention layers
             # in the same decoder block.
-<<<<<<< HEAD
             if (
                 current_platform.is_cuda_alike()
                 or current_platform.is_xpu()
@@ -325,13 +325,6 @@
                 pass
             else:
                 raise NotImplementedError
-=======
-
-            # We know that the GPU / CPU runner is not impacted by this
-            # case. Some test code depends on runner_kv_caches, but
-            # not in a way that's impacted by ignoring this.
-            pass
->>>>>>> 72f95ed6
 
         layer_name = layer_names[0]
         runner_kv_caches.append(kv_caches[layer_name])
