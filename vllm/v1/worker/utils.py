--- conflicted
+++ resolved
@@ -28,11 +28,8 @@
         model_config: ModelConfig,
         scheduler_config: SchedulerConfig,
         mm_registry: MultiModalRegistry,
-<<<<<<< HEAD
         *,
         cache: Optional[BaseMultiModalProcessorCache] = None,
-=======
->>>>>>> 0c6e40bb
     ) -> None:
         super().__init__()
 
@@ -44,19 +41,12 @@
         self.max_model_len = model_config.max_model_len
         self.max_num_reqs = scheduler_config.max_num_seqs
 
-<<<<<<< HEAD
         self.mm_limits = mm_registry.get_mm_limits_per_prompt(model_config,
                                                               cache=cache)
 
         max_tokens_by_modality = mm_registry \
             .get_max_tokens_per_item_by_nonzero_modality(model_config,
                                                          cache=cache)
-=======
-        self.mm_limits = mm_registry.get_mm_limits_per_prompt(model_config)
-
-        max_tokens_by_modality = mm_registry \
-            .get_max_tokens_per_item_by_nonzero_modality(model_config)
->>>>>>> 0c6e40bb
 
         encoder_compute_budget, encoder_cache_size = compute_mm_encoder_budget(
             scheduler_config,
