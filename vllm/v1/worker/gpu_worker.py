# SPDX-License-Identifier: Apache-2.0
# SPDX-FileCopyrightText: Copyright contributors to the vLLM project
"""A GPU worker class."""

import copy
import gc
import os
from contextlib import AbstractContextManager, nullcontext
from typing import TYPE_CHECKING, Any, Optional, Union

import torch
import torch.distributed
import torch.nn as nn

import vllm.envs as envs
from vllm.config import VllmConfig
from vllm.distributed import (
    ensure_model_parallel_initialized,
    init_distributed_environment,
    set_custom_all_reduce,
)
from vllm.distributed.kv_transfer import ensure_kv_transfer_initialized
from vllm.distributed.parallel_state import get_pp_group, get_tp_group
from vllm.logger import init_logger
from vllm.lora.request import LoRARequest
from vllm.model_executor import set_random_seed
from vllm.model_executor.warmup.kernel_warmup import kernel_warmup
from vllm.platforms import current_platform
from vllm.sequence import IntermediateTensors
from vllm.tasks import SupportedTask
from vllm.utils import GiB_bytes, MemorySnapshot, memory_profiling
from vllm.v1.engine import ReconfigureDistributedRequest, ReconfigureRankType
from vllm.v1.kv_cache_interface import KVCacheConfig, KVCacheSpec
from vllm.v1.outputs import (
    EMPTY_MODEL_RUNNER_OUTPUT,
    AsyncModelRunnerOutput,
    DraftTokenIds,
    ModelRunnerOutput,
)
from vllm.v1.utils import report_usage_stats
from vllm.v1.worker.gpu_model_runner import GPUModelRunner
from vllm.v1.worker.utils import is_residual_scattered_for_sp
from vllm.v1.worker.worker_base import WorkerBase

from .utils import check_enough_init_memory

logger = init_logger(__name__)

if TYPE_CHECKING:
    from vllm.model_executor.model_loader.tensorizer import TensorizerConfig
    from vllm.v1.core.sched.output import SchedulerOutput


class Worker(WorkerBase):
    def __init__(
        self,
        vllm_config: VllmConfig,
        local_rank: int,
        rank: int,
        distributed_init_method: str,
        is_driver_worker: bool = False,
    ):
        super().__init__(
            vllm_config=vllm_config,
            local_rank=local_rank,
            rank=rank,
            distributed_init_method=distributed_init_method,
            is_driver_worker=is_driver_worker,
        )

        if self.model_config.trust_remote_code:
            # note: lazy import to avoid importing torch before initializing
            from vllm.utils import init_cached_hf_modules

            init_cached_hf_modules()

        # Buffers saved before sleep
        self._sleep_saved_buffers: dict[str, torch.Tensor] = {}

        # Torch profiler. Enabled and configured through env vars:
        # VLLM_TORCH_PROFILER_DIR=/path/to/save/trace
        if envs.VLLM_TORCH_PROFILER_DIR:
            torch_profiler_trace_dir = envs.VLLM_TORCH_PROFILER_DIR
            logger.info(
                "Profiling enabled. Traces will be saved to: %s",
                torch_profiler_trace_dir,
            )
            logger.debug(
                "Profiler config: record_shapes=%s,"
                "profile_memory=%s,with_stack=%s,with_flops=%s",
                envs.VLLM_TORCH_PROFILER_RECORD_SHAPES,
                envs.VLLM_TORCH_PROFILER_WITH_PROFILE_MEMORY,
                envs.VLLM_TORCH_PROFILER_WITH_STACK,
                envs.VLLM_TORCH_PROFILER_WITH_FLOPS,
            )
            self.profiler = torch.profiler.profile(
                activities=[
                    torch.profiler.ProfilerActivity.CPU,
                    torch.profiler.ProfilerActivity.CUDA,
                ],
                record_shapes=envs.VLLM_TORCH_PROFILER_RECORD_SHAPES,
                profile_memory=envs.VLLM_TORCH_PROFILER_WITH_PROFILE_MEMORY,
                with_stack=envs.VLLM_TORCH_PROFILER_WITH_STACK,
                with_flops=envs.VLLM_TORCH_PROFILER_WITH_FLOPS,
                on_trace_ready=torch.profiler.tensorboard_trace_handler(
                    torch_profiler_trace_dir, use_gzip=True
                ),
            )
        else:
            self.profiler = None

    def sleep(self, level: int = 1) -> None:
        from vllm.device_allocator.cumem import CuMemAllocator

        free_bytes_before_sleep = torch.cuda.mem_get_info()[0]

        # Save the buffers before level 2 sleep
        if level == 2:
            model = self.model_runner.model
            self._sleep_saved_buffers = {
                name: buffer.cpu().clone() for name, buffer in model.named_buffers()
            }

        allocator = CuMemAllocator.get_instance()
        allocator.sleep(offload_tags=("weights",) if level == 1 else tuple())
        free_bytes_after_sleep, total = torch.cuda.mem_get_info()
        freed_bytes = free_bytes_after_sleep - free_bytes_before_sleep
        used_bytes = total - free_bytes_after_sleep
        assert freed_bytes >= 0, "Memory usage increased after sleeping."
        logger.info(
            "Sleep mode freed %.2f GiB memory, %.2f GiB memory is still in use.",
            freed_bytes / GiB_bytes,
            used_bytes / GiB_bytes,
        )

    def wake_up(self, tags: Optional[list[str]] = None) -> None:
        from vllm.device_allocator.cumem import CuMemAllocator

        allocator = CuMemAllocator.get_instance()
        allocator.wake_up(tags)

        # Restore the buffers after level 2 sleep
        if len(self._sleep_saved_buffers):
            model = self.model_runner.model
            for name, buffer in model.named_buffers():
                if name in self._sleep_saved_buffers:
                    buffer.data.copy_(self._sleep_saved_buffers[name].data)
            self._sleep_saved_buffers = {}

    def _maybe_get_memory_pool_context(self, tag: str) -> AbstractContextManager:
        if self.vllm_config.model_config.enable_sleep_mode:
            from vllm.device_allocator.cumem import CuMemAllocator

            allocator = CuMemAllocator.get_instance()
            if tag == "weights":
                assert allocator.get_current_usage() == 0, (
                    "Sleep mode can only be used for one instance per process."
                )
            context = allocator.use_memory_pool(tag=tag)
        else:
            context = nullcontext()
        return context

    def initialize_cache(self, num_gpu_blocks: int, num_cpu_blocks: int) -> None:
        self.cache_config.num_gpu_blocks = num_gpu_blocks
        self.cache_config.num_cpu_blocks = num_cpu_blocks

    def init_device(self):
        if self.device_config.device.type == "cuda":
            # This env var set by Ray causes exceptions with graph building.
            os.environ.pop("NCCL_ASYNC_ERROR_HANDLING", None)
            self.device = torch.device(f"cuda:{self.local_rank}")
            current_platform.set_device(self.device)

            current_platform.check_if_supports_dtype(self.model_config.dtype)

            # Initialize the distributed environment BEFORE taking
            # memory snapshot
            # This ensures NCCL buffers are allocated before we measure
            # available memory
            init_worker_distributed_environment(
                self.vllm_config,
                self.rank,
                self.distributed_init_method,
                self.local_rank,
                current_platform.dist_backend,
            )

            # Set random seed.
            set_random_seed(self.model_config.seed)

            # Now take memory snapshot after NCCL is initialized
            gc.collect()
            torch.cuda.empty_cache()

            # take current memory snapshot
<<<<<<< HEAD
            self.init_snapshot = MemorySnapshot(device=self.device)
            self.requested_memory = check_enough_init_memory(
                self.init_snapshot,
                self.cache_config,
            )
=======
            self.init_snapshot = MemorySnapshot()
            self.requested_memory = (
                self.init_snapshot.total_memory
                * self.cache_config.gpu_memory_utilization
            )
            if self.init_snapshot.free_memory < self.requested_memory:
                GiB = lambda b: round(b / GiB_bytes, 2)
                raise ValueError(
                    f"Free memory on device "
                    f"({GiB(self.init_snapshot.free_memory)}/"
                    f"{GiB(self.init_snapshot.total_memory)} GiB) on startup "
                    f"is less than desired GPU memory utilization "
                    f"({self.cache_config.gpu_memory_utilization}, "
                    f"{GiB(self.requested_memory)} GiB). Decrease GPU memory "
                    f"utilization or reduce GPU memory used by other processes."
                )
>>>>>>> 4be7d7c1
        else:
            raise RuntimeError(f"Not support device type: {self.device_config.device}")

        # Construct the model runner
        self.model_runner: GPUModelRunner = GPUModelRunner(
            self.vllm_config, self.device
        )

        if self.rank == 0:
            # If usage stat is enabled, collect relevant info.
            report_usage_stats(self.vllm_config)

    # FIXME(youkaichao & ywang96): Use TorchDispatchMode instead of memory pool
    # to hijack tensor allocation.
    def load_model(self) -> None:
        eep_scale_up = os.environ.get("VLLM_ELASTIC_EP_SCALE_UP_LAUNCH") == "1"
        with self._maybe_get_memory_pool_context(tag="weights"):
            self.model_runner.load_model(eep_scale_up=eep_scale_up)

    def update_config(self, overrides: dict[str, Any]) -> None:
        self.model_runner.update_config(overrides)

    def reload_weights(self) -> None:
        self.model_runner.reload_weights()

    @torch.inference_mode()
    def determine_available_memory(self) -> int:
        """Profiles the peak memory usage of the model to determine how much
        memory can be used for KV cache without OOMs.

        The engine will first conduct a profiling of the existing memory usage.
        Then, it calculates the free memory that can be used for KV cache in
        bytes.

        Tip:
            You may limit the usage of GPU memory
            by adjusting the `gpu_memory_utilization` parameter.
        """
        GiB = lambda b: b / GiB_bytes
        if kv_cache_memory_bytes := self.cache_config.kv_cache_memory_bytes:
            # still need a profile run which compiles the model for
            # max_num_batched_tokens
            self.model_runner.profile_run()

            msg = (
                f"Initial free memory {GiB(self.init_snapshot.free_memory)} "
                f"GiB, reserved {GiB(kv_cache_memory_bytes):.2f}GiB memory for "
                "KV Cache as specified by kv_cache_memory_bytes config and "
                "skipped memory profiling. This does does not respect the "
                "gpu_memory_utilization config. Only use kv_cache_memory_bytes "
                "config when you want manual control of KV cache memory "
                "size. If OOM'ed, check the difference of initial free "
                "memory between the current run and the previous run "
                "where kv_cache_memory_bytes is suggested and update it "
                "correspondingly."
            )
            logger.info(msg)
            return kv_cache_memory_bytes

        torch.cuda.empty_cache()
        torch.cuda.reset_peak_memory_stats()

        # Execute a forward pass with dummy inputs to profile the memory usage
        # of the model.
        with memory_profiling(
            self.init_snapshot,
            weights_memory=int(self.model_runner.model_memory_usage),
        ) as profile_result:
            self.model_runner.profile_run()

        self.non_torch_memory = profile_result.non_torch_increase
        self.peak_activation_memory = profile_result.torch_peak_increase

        free_gpu_memory = profile_result.after_profile.free_memory
        # NOTE(woosuk): Here we assume that the other processes using the same
        # GPU did not change their memory usage during the profiling.
        assert self.init_snapshot.free_memory > free_gpu_memory, (
            "Error in memory profiling. "
            f"Initial free memory {GiB(self.init_snapshot.free_memory)} GiB, "
            f"current free memory {GiB(free_gpu_memory)} GiB. "
            "This happens when other processes sharing the same container "
            "release GPU memory while vLLM is profiling during initialization. "
            "To fix this, ensure consistent GPU memory allocation or "
            "isolate vLLM in its own container."
        )
        self.available_kv_cache_memory_bytes = (
            self.requested_memory - profile_result.non_kv_cache_memory
        )

        unrequested_memory = self.init_snapshot.free_memory - self.requested_memory
        logger.debug(
            "Initial free memory: %.2f GiB; Requested memory: %.2f (util), %.2f GiB",
            GiB(self.init_snapshot.free_memory),
            self.cache_config.gpu_memory_utilization,
            GiB(self.requested_memory),
        )
        logger.debug(
            "Free memory after profiling: %.2f GiB (total), "
            "%.2f GiB (within requested)",
            GiB(free_gpu_memory),
            GiB(free_gpu_memory - unrequested_memory),
        )
        logger.debug(profile_result)
        logger.info(
            "Available KV cache memory: %.2f GiB",
            GiB(self.available_kv_cache_memory_bytes),
        )
        gc.collect()

        return int(self.available_kv_cache_memory_bytes)

    def get_kv_cache_spec(self) -> dict[str, KVCacheSpec]:
        return self.model_runner.get_kv_cache_spec()

    def initialize_from_config(self, kv_cache_config: KVCacheConfig) -> None:
        """Allocate GPU KV cache with the specified kv_cache_config."""

        if self.vllm_config.model_config.enable_sleep_mode:
            from vllm.device_allocator.cumem import CuMemAllocator

            allocator = CuMemAllocator.get_instance()
            context = allocator.use_memory_pool(tag="kv_cache")
        else:
            context = nullcontext()
        with context:
            self.model_runner.initialize_kv_cache(kv_cache_config)

    def compile_or_warm_up_model(self) -> None:
        # warm up sizes that are not in cudagraph capture sizes,
        # but users still want to compile for better performance,
        # e.g. for the max-num-batched token size in chunked prefill.
        warmup_sizes = self.vllm_config.compilation_config.compile_sizes.copy()
        if not self.model_config.enforce_eager:
            warmup_sizes = [
                x
                for x in warmup_sizes
                if x not in self.vllm_config.compilation_config.cudagraph_capture_sizes
            ]
        # We skip EPLB here since we don't want to record dummy metrics
        for size in sorted(warmup_sizes, reverse=True):
            logger.info("Compile and warming up model for size %d", size)
            self.model_runner._dummy_run(size, skip_eplb=True, remove_lora=False)
        self.model_runner.maybe_remove_all_loras(self.model_runner.lora_config)

        # Warmup and tune the kernels used during model execution before
        # cuda graph capture.
        kernel_warmup(self)

        cuda_graph_memory_bytes = 0
        if not self.model_config.enforce_eager:
            cuda_graph_memory_bytes = self.model_runner.capture_model()

        if self.cache_config.kv_cache_memory_bytes is None and hasattr(
            self, "peak_activation_memory"
        ):
            # Suggests optimal kv cache memory size if we rely on
            # memory_profiling to guess the kv cache memory size which
            # provides peak_activation_memory and a few other memory
            # consumption. `memory_profiling` does not consider
            # CUDAGraph memory size and may not utilize all gpu memory.
            # Users may want fine-grained control to specify kv cache
            # memory size.
            GiB = lambda b: round(b / GiB_bytes, 2)

            # empirically observed that the memory profiling may
            # slightly underestimate the memory consumption.
            # So leave a small buffer (=150MiB) to avoid OOM.
            redundancy_buffer_memory = 150 * (1 << 20)
            non_kv_cache_memory = (
                self.model_runner.model_memory_usage
                + self.peak_activation_memory
                + self.non_torch_memory
                + cuda_graph_memory_bytes
            )
            kv_cache_memory_bytes_to_gpu_limit = (
                self.init_snapshot.free_memory
                - non_kv_cache_memory
                - redundancy_buffer_memory
            )
            kv_cache_memory_bytes_to_requested_limit = (
                int(self.requested_memory)
                - non_kv_cache_memory
                - redundancy_buffer_memory
            )

            msg = (
                f"Free memory on device "
                f"({GiB(self.init_snapshot.free_memory)}/"
                f"{GiB(self.init_snapshot.total_memory)} GiB) on startup. "
                f"Desired GPU memory utilization is "
                f"({self.cache_config.gpu_memory_utilization}, "
                f"{GiB(self.requested_memory)} GiB). "
                f"Actual usage is {GiB(self.model_runner.model_memory_usage)} "
                f"GiB for weight, {GiB(self.peak_activation_memory)} GiB "
                f"for peak activation, {GiB(self.non_torch_memory)} GiB "
                f"for non-torch memory, and {GiB(cuda_graph_memory_bytes)} "
                f"GiB for CUDAGraph memory. Replace gpu_memory_utilization "
                f"config with `--kv-cache-memory="
                f"{kv_cache_memory_bytes_to_requested_limit}` "
                f"({GiB(kv_cache_memory_bytes_to_requested_limit)} GiB) to fit "
                f"into requested memory, or `--kv-cache-memory="
                f"{kv_cache_memory_bytes_to_gpu_limit}` "
                f"({GiB(kv_cache_memory_bytes_to_gpu_limit)} GiB) to fully "
                f"utilize gpu memory. Current kv cache memory in use is "
                f"{GiB(self.available_kv_cache_memory_bytes)} GiB."
            )

            logger.debug(msg)

        # Warm up sampler and preallocate memory buffer for logits and other
        # sampling related tensors of max possible shape to avoid memory
        # fragmentation issue.
        # NOTE: This is called after `capture_model` on purpose to prevent
        # memory buffers from being cleared by `torch.cuda.empty_cache`.
        if get_pp_group().is_last_rank:
            max_num_reqs = min(
                self.scheduler_config.max_num_seqs,
                self.scheduler_config.max_num_batched_tokens,
            )

            # We skip EPLB here since we don't want to record dummy metrics
            hidden_states, last_hidden_states = self.model_runner._dummy_run(
                num_tokens=max_num_reqs,
                skip_eplb=True,
            )
            if self.model_runner.is_pooling_model:
                self.model_runner._dummy_pooler_run(hidden_states)
            else:
                self.model_runner._dummy_sampler_run(hidden_states=last_hidden_states)

        # Reset the seed to ensure that the random state is not affected by
        # the model initialization and profiling.
        set_random_seed(self.model_config.seed)

    def get_model(self) -> nn.Module:
        return self.model_runner.get_model()

    def get_supported_tasks(self) -> tuple[SupportedTask, ...]:
        return self.model_runner.get_supported_tasks()

    @torch.inference_mode()
    def execute_model(
        self,
        scheduler_output: "SchedulerOutput",
    ) -> Optional[Union[ModelRunnerOutput, AsyncModelRunnerOutput]]:
        intermediate_tensors = None
        forward_pass = scheduler_output.total_num_scheduled_tokens > 0
        num_scheduled_tokens = scheduler_output.total_num_scheduled_tokens
        num_input_tokens = self.model_runner._get_num_input_tokens(num_scheduled_tokens)
        all_gather_tensors = {
            "residual": not is_residual_scattered_for_sp(
                self.vllm_config, num_input_tokens
            )
        }
        if forward_pass and not get_pp_group().is_first_rank:
            intermediate_tensors = IntermediateTensors(
                get_pp_group().recv_tensor_dict(
                    all_gather_group=get_tp_group(),
                    all_gather_tensors=all_gather_tensors,
                )
            )

        output = self.model_runner.execute_model(scheduler_output, intermediate_tensors)
        if isinstance(output, (ModelRunnerOutput, AsyncModelRunnerOutput)):
            return output

        assert isinstance(output, IntermediateTensors)
        parallel_config = self.vllm_config.parallel_config
        assert (
            parallel_config.distributed_executor_backend != ("external_launcher")
            and not get_pp_group().is_last_rank
        )

        get_pp_group().send_tensor_dict(
            output.tensors,
            all_gather_group=get_tp_group(),
            all_gather_tensors=all_gather_tensors,
        )

        kv_connector_output = output.kv_connector_output
        if not kv_connector_output:
            return None

        # In case of PP with kv transfer, we need to pass through the
        # kv_connector_output
<<<<<<< HEAD
        if (
            not kv_connector_output.finished_sending
            and not kv_connector_output.finished_recving
        ):
=======
        if kv_connector_output.is_empty():
>>>>>>> 4be7d7c1
            return EMPTY_MODEL_RUNNER_OUTPUT

        output = copy.copy(EMPTY_MODEL_RUNNER_OUTPUT)
        output.kv_connector_output = kv_connector_output
        return output

    def take_draft_token_ids(self) -> Optional[DraftTokenIds]:
        return self.model_runner.take_draft_token_ids()

    def profile(self, is_start: bool = True):
        if self.profiler is None:
            raise RuntimeError("Profiler is not enabled.")
        if is_start:
            self.profiler.start()
        else:
            self.profiler.stop()
            # only print profiler results on rank 0
            if self.local_rank == 0:
                print(
                    self.profiler.key_averages().table(sort_by="self_cuda_time_total")
                )

    def execute_dummy_batch(self) -> None:
        self.model_runner._dummy_run(1, uniform_decode=True)

    def add_lora(self, lora_request: LoRARequest) -> bool:
        return self.model_runner.add_lora(lora_request)

    def remove_lora(self, lora_id: int) -> bool:
        return self.model_runner.remove_lora(lora_id)

    def list_loras(self) -> set[int]:
        return self.model_runner.list_loras()

    def pin_lora(self, lora_id: int) -> bool:
        return self.model_runner.pin_lora(lora_id)

    def check_health(self) -> None:
        # worker will always be healthy as long as it's running.
        return

    def _eplb_before_scale_down(self, old_ep_size: int, new_ep_size: int) -> None:
        from vllm.distributed.parallel_state import get_ep_group

        if get_ep_group().rank == 0:
            logger.info(
                "[Elastic EP] Starting expert resharding before scaling down..."
            )
        rank_mapping = {
            old_ep_rank: old_ep_rank if old_ep_rank < new_ep_size else -1
            for old_ep_rank in range(old_ep_size)
        }
        assert self.model_runner.eplb_state is not None
        self.model_runner.eplb_state.rearrange(
            self.model_runner.model,
            execute_shuffle=True,
            global_expert_load=None,
            rank_mapping=rank_mapping,
        )
        torch.cuda.synchronize()
        if get_ep_group().rank == 0:
            logger.info("[Elastic EP] Expert resharding completed!")

    def _eplb_after_scale_up(
        self,
        old_ep_size: int,
        new_ep_size: int,
        global_expert_load: Optional[torch.Tensor],
    ) -> None:
        from vllm.distributed.parallel_state import get_ep_group

        if get_ep_group().rank == 0:
            logger.info("[Elastic EP] Starting expert resharding after scaling up...")
        rank_mapping = {old_ep_rank: old_ep_rank for old_ep_rank in range(old_ep_size)}
        assert self.model_runner.eplb_state is not None
        self.model_runner.eplb_state.rearrange(
            self.model_runner.model,
            execute_shuffle=True,
            global_expert_load=global_expert_load,
            rank_mapping=rank_mapping,
        )
        if get_ep_group().rank == 0:
            logger.info("[Elastic EP] Expert resharding completed!")

    def _reconfigure_parallel_config(
        self, reconfig_request: ReconfigureDistributedRequest
    ) -> None:
        """
        Update parallel config with provided reconfig_request
        """
        parallel_config = self.vllm_config.parallel_config
        parallel_config.data_parallel_size = reconfig_request.new_data_parallel_size
        if (
            reconfig_request.new_data_parallel_rank
            != ReconfigureRankType.KEEP_CURRENT_RANK
        ):
            parallel_config.data_parallel_rank = reconfig_request.new_data_parallel_rank
        if (
            reconfig_request.new_data_parallel_rank_local
            != ReconfigureRankType.KEEP_CURRENT_RANK
        ):
            parallel_config.data_parallel_rank_local = (
                reconfig_request.new_data_parallel_rank_local
            )
        parallel_config.data_parallel_master_ip = (
            reconfig_request.new_data_parallel_master_ip
        )
        parallel_config.data_parallel_master_port = (
            reconfig_request.new_data_parallel_master_port
        )

    def _reconfigure_moe(
        self, old_ep_size: int, new_ep_size: int
    ) -> Optional[torch.Tensor]:
        """
        Reconfigure MoE modules with provided reconfig_request

        Return the global expert load if new_ep_size > old_ep_size,
        otherwise None
        """
        from vllm.distributed.parallel_state import (
            get_dp_group,
            get_ep_group,
            prepare_communication_buffer_for_model,
        )
        from vllm.model_executor.layers.fused_moe.layer import FusedMoEParallelConfig

        parallel_config = self.vllm_config.parallel_config
        moe_modules = [
            module
            for module in self.model_runner.model.modules()
            if (
                module.__class__.__name__ == "FusedMoE"
                or module.__class__.__name__ == "SharedFusedMoE"
            )
        ]
        num_local_experts = moe_modules[0].moe_config.num_local_experts
        assert all(
            module.moe_config.num_local_experts == num_local_experts
            for module in moe_modules
        ), "All MoE modules must have the same number of experts"
        for module in moe_modules:
            module.moe_config.num_experts = num_local_experts * new_ep_size
            module.global_num_experts = module.moe_config.num_experts
            module.moe_parallel_config = FusedMoEParallelConfig.make(
                tp_size_=get_tp_group().world_size,
                dp_size_=get_dp_group().world_size,
                vllm_parallel_config=parallel_config,
            )
            module.moe_config.moe_parallel_config = module.moe_parallel_config
        if new_ep_size < old_ep_size:
            num_local_physical_experts = num_local_experts
            assert self.model_runner.eplb_state is not None
            new_physical_experts = (
                self.model_runner.eplb_state.physical_to_logical_map.shape[1]
            )
            parallel_config.eplb_config.num_redundant_experts = (
                new_physical_experts
                - self.model_runner.eplb_state.logical_replica_count.shape[1]
            )
            global_expert_load = None
        else:
            num_local_physical_experts = torch.tensor(
                [num_local_experts], dtype=torch.int32, device="cpu"
            )
            torch.distributed.broadcast(
                num_local_physical_experts, group=get_ep_group().cpu_group, group_src=0
            )
            num_local_physical_experts = num_local_physical_experts.item()
            new_physical_experts = num_local_physical_experts * new_ep_size
            assert self.model_runner.eplb_state is not None
            global_expert_load = self.model_runner.eplb_state.rearrange(
                self.model_runner.model, execute_shuffle=False
            )
            parallel_config.eplb_config.num_redundant_experts = (
                new_physical_experts - global_expert_load.shape[1]
            )
        prepare_communication_buffer_for_model(self.model_runner.model)
        self.model_runner.model.update_physical_experts_metadata(
            num_physical_experts=new_physical_experts,
            num_local_physical_experts=num_local_physical_experts,
        )
        return global_expert_load

    def reinitialize_distributed(
        self, reconfig_request: ReconfigureDistributedRequest
    ) -> None:
        from vllm.config import set_current_vllm_config
        from vllm.distributed.parallel_state import (
            cleanup_dist_env_and_memory,
            get_ep_group,
        )

        old_ep_size = get_ep_group().world_size
        old_ep_rank = get_ep_group().rank
        new_ep_size = (
            reconfig_request.new_data_parallel_size
            * get_tp_group().world_size
            * get_pp_group().world_size
        )
        if new_ep_size < old_ep_size:
            self._eplb_before_scale_down(old_ep_size, new_ep_size)

        cleanup_dist_env_and_memory()

        if (
            reconfig_request.new_data_parallel_rank
            == ReconfigureRankType.SHUTDOWN_CURRENT_RANK
        ):
            assert old_ep_rank >= new_ep_size
            # shutdown
            return

        self._reconfigure_parallel_config(reconfig_request)

        with set_current_vllm_config(self.vllm_config):
            init_worker_distributed_environment(
                self.vllm_config,
                self.rank,
                self.distributed_init_method,
                self.local_rank,
            )

        global_expert_load = self._reconfigure_moe(old_ep_size, new_ep_size)

        if new_ep_size > old_ep_size:
            assert global_expert_load is not None
            self._eplb_after_scale_up(old_ep_size, new_ep_size, global_expert_load)

    def save_sharded_state(
        self,
        path: str,
        pattern: Optional[str] = None,
        max_size: Optional[int] = None,
    ) -> None:
        from vllm.model_executor.model_loader import ShardedStateLoader

        ShardedStateLoader.save_model(
            self.model_runner.model,
            path,
            pattern=pattern,
            max_size=max_size,
        )

    def save_tensorized_model(
        self,
        tensorizer_config: "TensorizerConfig",
    ) -> None:
        self.model_runner.save_tensorized_model(
            tensorizer_config=tensorizer_config,
        )

    def shutdown(self) -> None:
        if runner := getattr(self, "model_runner", None):
            runner.ensure_kv_transfer_shutdown()


def init_worker_distributed_environment(
    vllm_config: VllmConfig,
    rank: int,
    distributed_init_method: Optional[str] = None,
    local_rank: int = -1,
    backend: str = "nccl",
) -> None:
    """Initialize the distributed environment."""
    parallel_config = vllm_config.parallel_config
    set_custom_all_reduce(not parallel_config.disable_custom_all_reduce)

    init_distributed_environment(
        parallel_config.world_size, rank, distributed_init_method, local_rank, backend
    )

    ensure_model_parallel_initialized(
        parallel_config.tensor_parallel_size,
        parallel_config.pipeline_parallel_size,
        parallel_config.decode_context_parallel_size,
    )

    ensure_kv_transfer_initialized(vllm_config)<|MERGE_RESOLUTION|>--- conflicted
+++ resolved
@@ -194,30 +194,11 @@
             torch.cuda.empty_cache()
 
             # take current memory snapshot
-<<<<<<< HEAD
             self.init_snapshot = MemorySnapshot(device=self.device)
             self.requested_memory = check_enough_init_memory(
                 self.init_snapshot,
                 self.cache_config,
             )
-=======
-            self.init_snapshot = MemorySnapshot()
-            self.requested_memory = (
-                self.init_snapshot.total_memory
-                * self.cache_config.gpu_memory_utilization
-            )
-            if self.init_snapshot.free_memory < self.requested_memory:
-                GiB = lambda b: round(b / GiB_bytes, 2)
-                raise ValueError(
-                    f"Free memory on device "
-                    f"({GiB(self.init_snapshot.free_memory)}/"
-                    f"{GiB(self.init_snapshot.total_memory)} GiB) on startup "
-                    f"is less than desired GPU memory utilization "
-                    f"({self.cache_config.gpu_memory_utilization}, "
-                    f"{GiB(self.requested_memory)} GiB). Decrease GPU memory "
-                    f"utilization or reduce GPU memory used by other processes."
-                )
->>>>>>> 4be7d7c1
         else:
             raise RuntimeError(f"Not support device type: {self.device_config.device}")
 
@@ -503,14 +484,7 @@
 
         # In case of PP with kv transfer, we need to pass through the
         # kv_connector_output
-<<<<<<< HEAD
-        if (
-            not kv_connector_output.finished_sending
-            and not kv_connector_output.finished_recving
-        ):
-=======
         if kv_connector_output.is_empty():
->>>>>>> 4be7d7c1
             return EMPTY_MODEL_RUNNER_OUTPUT
 
         output = copy.copy(EMPTY_MODEL_RUNNER_OUTPUT)
