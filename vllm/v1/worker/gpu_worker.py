--- conflicted
+++ resolved
@@ -365,7 +365,7 @@
 
         output = self.model_runner.execute_model(scheduler_output,
                                                  intermediate_tensors)
-        if isinstance(output, ModelRunnerOutput):
+        if isinstance(output, (ModelRunnerOutput, AsyncModelRunnerOutput)):
             return output
 
         assert isinstance(output, IntermediateTensors)
@@ -386,12 +386,8 @@
                 and not kv_connector_output.finished_recving):
             return EMPTY_MODEL_RUNNER_OUTPUT
 
-<<<<<<< HEAD
-        assert isinstance(output, (ModelRunnerOutput, AsyncModelRunnerOutput))
-=======
         output = copy.copy(EMPTY_MODEL_RUNNER_OUTPUT)
         output.kv_connector_output = kv_connector_output
->>>>>>> 38ba061f
         return output
 
     def take_draft_token_ids(self) -> Optional[DraftTokenIds]:
