# SPDX-License-Identifier: Apache-2.0
# SPDX-FileCopyrightText: Copyright contributors to the vLLM project
"""A GPU worker class."""
import copy
import gc
import os
from contextlib import AbstractContextManager, nullcontext
from typing import TYPE_CHECKING, Any, Optional

import torch
import torch.distributed
import torch.nn as nn

import vllm.envs as envs
from vllm.config import VllmConfig
from vllm.distributed import (ensure_model_parallel_initialized,
                              init_distributed_environment,
                              set_custom_all_reduce)
from vllm.distributed.kv_transfer import ensure_kv_transfer_initialized
from vllm.distributed.parallel_state import get_pp_group, get_tp_group
from vllm.logger import init_logger
from vllm.lora.request import LoRARequest
from vllm.model_executor import set_random_seed
from vllm.model_executor.warmup.kernel_warmup import kernel_warmup
from vllm.platforms import current_platform
from vllm.sequence import IntermediateTensors
from vllm.tasks import SupportedTask
from vllm.utils import GiB_bytes, MemorySnapshot, memory_profiling
from vllm.v1.engine import ReconfigureDistributedRequest, ReconfigureRankType
from vllm.v1.kv_cache_interface import KVCacheConfig, KVCacheSpec
from vllm.v1.outputs import EMPTY_MODEL_RUNNER_OUTPUT, ModelRunnerOutput
from vllm.v1.utils import report_usage_stats
from vllm.v1.worker.gpu_model_runner import GPUModelRunner
from vllm.v1.worker.worker_base import WorkerBase

logger = init_logger(__name__)

if TYPE_CHECKING:
    from vllm.model_executor.model_loader.tensorizer import TensorizerConfig
    from vllm.v1.core.sched.output import SchedulerOutput


class Worker(WorkerBase):

    def __init__(
        self,
        vllm_config: VllmConfig,
        local_rank: int,
        rank: int,
        distributed_init_method: str,
        is_driver_worker: bool = False,
    ):

        super().__init__(vllm_config=vllm_config,
                         local_rank=local_rank,
                         rank=rank,
                         distributed_init_method=distributed_init_method,
                         is_driver_worker=is_driver_worker)

        if self.model_config.trust_remote_code:
            # note: lazy import to avoid importing torch before initializing
            from vllm.utils import init_cached_hf_modules
            init_cached_hf_modules()

        # Buffers saved before sleep
        self._sleep_saved_buffers: dict[str, torch.Tensor] = {}

        # executed cuda graph
        self.incomplete_cudagraph_capture: list[int] = list(
            self.compilation_config.cudagraph_capture_sizes)

        # Torch profiler. Enabled and configured through env vars:
        # VLLM_TORCH_PROFILER_DIR=/path/to/save/trace
        if envs.VLLM_TORCH_PROFILER_DIR:
            torch_profiler_trace_dir = envs.VLLM_TORCH_PROFILER_DIR
            logger.info("Profiling enabled. Traces will be saved to: %s",
                        torch_profiler_trace_dir)
            logger.debug(
                "Profiler config: record_shapes=%s,"
                "profile_memory=%s,with_stack=%s,with_flops=%s",
                envs.VLLM_TORCH_PROFILER_RECORD_SHAPES,
                envs.VLLM_TORCH_PROFILER_WITH_PROFILE_MEMORY,
                envs.VLLM_TORCH_PROFILER_WITH_STACK,
                envs.VLLM_TORCH_PROFILER_WITH_FLOPS,
            )
            self.profiler = torch.profiler.profile(
                activities=[
                    torch.profiler.ProfilerActivity.CPU,
                    torch.profiler.ProfilerActivity.CUDA,
                ],
                record_shapes=envs.VLLM_TORCH_PROFILER_RECORD_SHAPES,
                profile_memory=envs.VLLM_TORCH_PROFILER_WITH_PROFILE_MEMORY,
                with_stack=envs.VLLM_TORCH_PROFILER_WITH_STACK,
                with_flops=envs.VLLM_TORCH_PROFILER_WITH_FLOPS,
                on_trace_ready=torch.profiler.tensorboard_trace_handler(
                    torch_profiler_trace_dir, use_gzip=True))
        else:
            self.profiler = None

    def sleep(self, level: int = 1) -> None:
        from vllm.device_allocator.cumem import CuMemAllocator

        free_bytes_before_sleep = torch.cuda.mem_get_info()[0]

        # Save the buffers before level 2 sleep
        if level == 2:
            model = self.model_runner.model
            self._sleep_saved_buffers = {
                name: buffer.cpu().clone()
                for name, buffer in model.named_buffers()
            }

        allocator = CuMemAllocator.get_instance()
        allocator.sleep(offload_tags=("weights", ) if level == 1 else tuple())
        free_bytes_after_sleep, total = torch.cuda.mem_get_info()
        freed_bytes = free_bytes_after_sleep - free_bytes_before_sleep
        used_bytes = total - free_bytes_after_sleep
        assert freed_bytes >= 0, "Memory usage increased after sleeping."
        logger.info(
            "Sleep mode freed %.2f GiB memory, "
            "%.2f GiB memory is still in use.", freed_bytes / GiB_bytes,
            used_bytes / GiB_bytes)

    def wake_up(self, tags: Optional[list[str]] = None) -> None:
        from vllm.device_allocator.cumem import CuMemAllocator

        allocator = CuMemAllocator.get_instance()
        allocator.wake_up(tags)

        # Restore the buffers after level 2 sleep
        if len(self._sleep_saved_buffers):
            model = self.model_runner.model
            for name, buffer in model.named_buffers():
                if name in self._sleep_saved_buffers:
                    buffer.data.copy_(self._sleep_saved_buffers[name].data)
            self._sleep_saved_buffers = {}

    def _maybe_get_memory_pool_context(self,
                                       tag: str) -> AbstractContextManager:
        if self.vllm_config.model_config.enable_sleep_mode:
            from vllm.device_allocator.cumem import CuMemAllocator

            allocator = CuMemAllocator.get_instance()
            if tag == "weights":
                assert allocator.get_current_usage() == 0, (
                    "Sleep mode can only be "
                    "used for one instance per process.")
            context = allocator.use_memory_pool(tag=tag)
        else:
            context = nullcontext()
        return context

    def initialize_cache(self, num_gpu_blocks: int,
                         num_cpu_blocks: int) -> None:
        self.cache_config.num_gpu_blocks = num_gpu_blocks
        self.cache_config.num_cpu_blocks = num_cpu_blocks

    def init_device(self):
        if self.device_config.device.type == "cuda":
            # torch.distributed.all_reduce does not free the input tensor until
            # the synchronization point. This causes the memory usage to grow
            # as the number of all_reduce calls increases. This env var disables
            # this behavior.
            # Related issue:
            # https://discuss.pytorch.org/t/cuda-allocation-lifetime-for-inputs-to-distributed-all-reduce/191573
            os.environ["TORCH_NCCL_AVOID_RECORD_STREAMS"] = "1"

            # This env var set by Ray causes exceptions with graph building.
            os.environ.pop("NCCL_ASYNC_ERROR_HANDLING", None)
            self.device = torch.device(f"cuda:{self.local_rank}")
            current_platform.set_device(self.device)

            _check_if_gpu_supports_dtype(self.model_config.dtype)
            gc.collect()
            torch.cuda.empty_cache()

            # take current memory snapshot
            self.init_snapshot = MemorySnapshot()
            self.requested_memory = (self.init_snapshot.total_memory *
                                     self.cache_config.gpu_memory_utilization)
            if self.init_snapshot.free_memory < self.requested_memory:
                GiB = lambda b: round(b / GiB_bytes, 2)
                raise ValueError(
                    f"Free memory on device "
                    f"({GiB(self.init_snapshot.free_memory)}/"
                    f"{GiB(self.init_snapshot.total_memory)} GiB) on startup "
                    f"is less than desired GPU memory utilization "
                    f"({self.cache_config.gpu_memory_utilization}, "
                    f"{GiB(self.requested_memory)} GiB). Decrease GPU memory "
                    f"utilization or reduce GPU memory used by other processes."
                )
        else:
            raise RuntimeError(
                f"Not support device type: {self.device_config.device}")
        # Initialize the distributed environment.
        init_worker_distributed_environment(self.vllm_config, self.rank,
                                            self.distributed_init_method,
                                            self.local_rank,
                                            current_platform.dist_backend)
        # Set random seed.
        set_random_seed(self.model_config.seed)

        # Construct the model runner
        self.model_runner: GPUModelRunner = GPUModelRunner(
            self.vllm_config, self.device)

        if self.rank == 0:
            # If usage stat is enabled, collect relevant info.
            report_usage_stats(self.vllm_config)

    # FIXME(youkaichao & ywang96): Use TorchDispatchMode instead of memory pool
    # to hijack tensor allocation.
    def load_model(self) -> None:
        eep_scale_up = os.environ.get("VLLM_ELASTIC_EP_SCALE_UP_LAUNCH") == "1"
        with self._maybe_get_memory_pool_context(tag="weights"):
            self.model_runner.load_model(eep_scale_up=eep_scale_up)

    def update_config(self, overrides: dict[str, Any]) -> None:
        self.model_runner.update_config(overrides)

    def reload_weights(self) -> None:
        with self._maybe_get_memory_pool_context(tag="weights"):
            self.model_runner.reload_weights()

    @torch.inference_mode()
    def determine_available_memory(self) -> int:
        """Profiles the peak memory usage of the model to determine how much
        memory can be used for KV cache without OOMs.

        The engine will first conduct a profiling of the existing memory usage.
        Then, it calculate the free memory that can be used for KV cache in
        bytes.

        Tip:
            You may limit the usage of GPU memory
            by adjusting the `gpu_memory_utilization` parameter.
        """
        torch.cuda.empty_cache()
        torch.cuda.reset_peak_memory_stats()
        GiB = lambda b: b / GiB_bytes

        # Execute a forward pass with dummy inputs to profile the memory usage
        # of the model.
        with memory_profiling(
                self.init_snapshot,
                weights_memory=int(
                    self.model_runner.model_memory_usage)) as profile_result:
            self.model_runner.profile_run()

        free_gpu_memory = profile_result.after_profile.free_memory
        # NOTE(woosuk): Here we assume that the other processes using the same
        # GPU did not change their memory usage during the profiling.
        assert self.init_snapshot.free_memory > free_gpu_memory, (
            "Error in memory profiling. "
            f"Initial free memory {GiB(self.init_snapshot.free_memory)} GiB, "
            f"current free memory {GiB(free_gpu_memory)} GiB. "
            "This happens when other processes sharing the same container "
            "release GPU memory while vLLM is profiling during initialization. "
            "To fix this, ensure consistent GPU memory allocation or "
            "isolate vLLM in its own container.")
        available_kv_cache_memory = self.requested_memory \
            - profile_result.non_kv_cache_memory

        unrequested_memory = self.init_snapshot.free_memory \
            - self.requested_memory
        logger.debug(
            "Initial free memory: %.2f GiB; "
            "Requested memory: %.2f (util), %.2f GiB",
            GiB(self.init_snapshot.free_memory),
            self.cache_config.gpu_memory_utilization,
            GiB(self.requested_memory),
        )
        logger.debug(
            "Free memory after profiling: %.2f GiB (total), "
            "%.2f GiB (within requested)",
            GiB(free_gpu_memory),
            GiB(free_gpu_memory - unrequested_memory),
        )
        logger.debug(profile_result)
        logger.info("Available KV cache memory: %.2f GiB",
                    GiB(available_kv_cache_memory))
        gc.collect()

        return int(available_kv_cache_memory)

    def get_kv_cache_spec(self) -> dict[str, KVCacheSpec]:
        return self.model_runner.get_kv_cache_spec()

    def initialize_from_config(self, kv_cache_config: KVCacheConfig) -> None:
        """Allocate GPU KV cache with the specified kv_cache_config."""

        if self.vllm_config.model_config.enable_sleep_mode:
            from vllm.device_allocator.cumem import CuMemAllocator

            allocator = CuMemAllocator.get_instance()
            context = allocator.use_memory_pool(tag="kv_cache")
        else:
            from contextlib import nullcontext
            context = nullcontext()
        with context:
            self.model_runner.initialize_kv_cache(kv_cache_config)

    def compile_or_warm_up_model(self) -> None:
        # warm up sizes that are not in cudagraph capture sizes,
        # but users still want to compile for better performance,
        # e.g. for the max-num-batched token size in chunked prefill.
        warmup_sizes = self.vllm_config.compilation_config.compile_sizes.copy()
        if not self.model_config.enforce_eager:
            warmup_sizes = [
                x for x in warmup_sizes if x not in
                self.vllm_config.compilation_config.cudagraph_capture_sizes
            ]
        # We skip EPLB here since we don't want to record dummy metrics
        for size in sorted(warmup_sizes, reverse=True):
            logger.info("Compile and warming up model for size %d", size)
            self.model_runner._dummy_run(size, skip_eplb=True)
<<<<<<< HEAD
        if (not self.model_config.enforce_eager and not self.vllm_config.
                compilation_config.use_cudagraph_delayed_capture):
=======

        if not self.model_config.enforce_eager:
>>>>>>> 1c859a13
            self.model_runner.capture_model()

        # Warm up sampler and preallocate memory buffer for logits and other
        # sampling related tensors of max possible shape to avoid memory
        # fragmentation issue.
        # NOTE: This is called after `capture_model` on purpose to prevent
        # memory buffers from being cleared by `torch.cuda.empty_cache`.
        if get_pp_group().is_last_rank:
            max_num_reqs = min(self.scheduler_config.max_num_seqs,
                               self.scheduler_config.max_num_batched_tokens)

            # We skip EPLB here since we don't want to record dummy metrics
            hidden_states, last_hidden_states = \
                self.model_runner._dummy_run(
                    num_tokens=max_num_reqs,
                    skip_eplb=True,
                )
            if self.model_runner.is_pooling_model:
                self.model_runner._dummy_pooler_run(hidden_states)
            else:
                self.model_runner._dummy_sampler_run(
                    hidden_states=last_hidden_states)

        # Warmup kernels used during model execution
        kernel_warmup(self)

        # Reset the seed to ensure that the random state is not affected by
        # the model initialization and profiling.
        set_random_seed(self.model_config.seed)

    def get_model(self) -> nn.Module:
        return self.model_runner.get_model()

    def get_supported_tasks(self) -> tuple[SupportedTask, ...]:
        return self.model_runner.get_supported_tasks()

    def _delayed_cudagraph_capture(self,
                                   total_num_scheduled_tokens: int) -> None:
        # Initialize next_capture variable to None
        next_capture = None

        # Check if the scheduled token count is in our compiled CUDAgraphs list
        # Priority to capture the token count that is in execution
        if total_num_scheduled_tokens in self.incomplete_cudagraph_capture:
            # Update next_comp and
            # remove the entry from _token_compiled_cudagraphs
            next_capture = total_num_scheduled_tokens
            self.incomplete_cudagraph_capture.remove(
                total_num_scheduled_tokens)

        # Check if there are any entries left in _token_compiled_cudagraphs
        else:
            # Update next_comp to the first item and remove it from the list
            next_capture = self.incomplete_cudagraph_capture.pop(0)

        # If value in next_comp, call the model_runner to capture the model
        if next_capture:
            logger.debug(
                "CUDAgraph in execution model time for %d input tokens",
                next_capture)
            self.model_runner.capture_model(next_capture)

    @torch.inference_mode()
    def execute_model(
        self,
        scheduler_output: "SchedulerOutput",
    ) -> Optional[ModelRunnerOutput]:
        intermediate_tensors = None
        if not get_pp_group().is_first_rank:
            intermediate_tensors = IntermediateTensors(
                get_pp_group().recv_tensor_dict(
                    all_gather_group=get_tp_group()))

        if (self.vllm_config.compilation_config.use_cudagraph_delayed_capture
                and not self.model_config.enforce_eager
                and len(self.incomplete_cudagraph_capture) > 0):
            self._delayed_cudagraph_capture(
                scheduler_output.total_num_scheduled_tokens)

        output = self.model_runner.execute_model(scheduler_output,
                                                 intermediate_tensors)

        parallel_config = self.vllm_config.parallel_config
        if parallel_config.distributed_executor_backend != "external_launcher" \
            and not get_pp_group().is_last_rank:
            assert isinstance(output, IntermediateTensors)
            get_pp_group().send_tensor_dict(output.tensors,
                                            all_gather_group=get_tp_group())

            kv_connector_output = output.kv_connector_output
            if not kv_connector_output:
                return None

            # In case of PP with kv transfer, we need to pass through the
            # kv_connector_output
            if (not kv_connector_output.finished_sending
                    and not kv_connector_output.finished_recving):
                return EMPTY_MODEL_RUNNER_OUTPUT

            output = copy.copy(EMPTY_MODEL_RUNNER_OUTPUT)
            output.kv_connector_output = kv_connector_output
            return output

        assert isinstance(output, ModelRunnerOutput)
        return output

    def profile(self, is_start: bool = True):
        if self.profiler is None:
            raise RuntimeError("Profiler is not enabled.")
        if is_start:
            self.profiler.start()
        else:
            self.profiler.stop()
            print(self.profiler.key_averages().table(
                sort_by="self_cuda_time_total"))

    def execute_dummy_batch(self) -> None:
        self.model_runner._dummy_run(1)

    def add_lora(self, lora_request: LoRARequest) -> bool:
        return self.model_runner.add_lora(lora_request)

    def remove_lora(self, lora_id: int) -> bool:
        return self.model_runner.remove_lora(lora_id)

    def list_loras(self) -> set[int]:
        return self.model_runner.list_loras()

    def pin_lora(self, lora_id: int) -> bool:
        return self.model_runner.pin_lora(lora_id)

    def check_health(self) -> None:
        # worker will always be healthy as long as it's running.
        return

    def _eplb_before_scale_down(self, old_ep_size: int,
                                new_ep_size: int) -> None:
        from vllm.distributed.parallel_state import get_ep_group
        if get_ep_group().rank == 0:
            logger.info("[Elastic EP] Starting expert resharding "
                        "before scaling down...")
        rank_mapping = {
            old_ep_rank: old_ep_rank if old_ep_rank < new_ep_size else -1
            for old_ep_rank in range(old_ep_size)
        }
        assert self.model_runner.eplb_state is not None
        self.model_runner.eplb_state.rearrange(self.model_runner.model,
                                               execute_shuffle=True,
                                               global_expert_load=None,
                                               rank_mapping=rank_mapping)
        torch.cuda.synchronize()
        if get_ep_group().rank == 0:
            logger.info("[Elastic EP] Expert resharding completed!")

    def _eplb_after_scale_up(
            self, old_ep_size: int, new_ep_size: int,
            global_expert_load: Optional[torch.Tensor]) -> None:
        from vllm.distributed.parallel_state import get_ep_group
        if get_ep_group().rank == 0:
            logger.info("[Elastic EP] Starting expert resharding "
                        "after scaling up...")
        rank_mapping = {
            old_ep_rank: old_ep_rank
            for old_ep_rank in range(old_ep_size)
        }
        assert self.model_runner.eplb_state is not None
        self.model_runner.eplb_state.rearrange(
            self.model_runner.model,
            execute_shuffle=True,
            global_expert_load=global_expert_load,
            rank_mapping=rank_mapping)
        if get_ep_group().rank == 0:
            logger.info("[Elastic EP] Expert resharding completed!")

    def _reconfigure_parallel_config(
            self, reconfig_request: ReconfigureDistributedRequest) -> None:
        """
        Update parallel config with provided reconfig_request
        """
        parallel_config = self.vllm_config.parallel_config
        parallel_config.data_parallel_size = \
            reconfig_request.new_data_parallel_size
        if reconfig_request.new_data_parallel_rank != \
        ReconfigureRankType.KEEP_CURRENT_RANK:
            parallel_config.data_parallel_rank = \
                reconfig_request.new_data_parallel_rank
        if reconfig_request.new_data_parallel_rank_local != \
        ReconfigureRankType.KEEP_CURRENT_RANK:
            parallel_config.data_parallel_rank_local = \
                reconfig_request.new_data_parallel_rank_local
        parallel_config.data_parallel_master_ip = \
            reconfig_request.new_data_parallel_master_ip
        parallel_config.data_parallel_master_port = \
            reconfig_request.new_data_parallel_master_port

    def _reconfigure_moe(self, old_ep_size: int,
                         new_ep_size: int) -> Optional[torch.Tensor]:
        """
        Reconfigure MoE modules with provided reconfig_request

        Return the global expert load if new_ep_size > old_ep_size,
        otherwise None
        """
        from vllm.distributed.parallel_state import (
            get_dp_group, get_ep_group, prepare_communication_buffer_for_model)
        from vllm.model_executor.layers.fused_moe.layer import (
            FusedMoEParallelConfig)

        parallel_config = self.vllm_config.parallel_config
        moe_modules = [
            module for module in self.model_runner.model.modules()
            if module.__class__.__name__ == "FusedMoE"
        ]
        num_local_experts = moe_modules[0].moe_config.num_local_experts
        assert all(module.moe_config.num_local_experts == num_local_experts
                   for module in moe_modules), (
                       "All MoE modules must have the same number of experts")
        for module in moe_modules:
            module.moe_config.num_experts = num_local_experts * new_ep_size
            module.global_num_experts = module.moe_config.num_experts
            module.moe_parallel_config = FusedMoEParallelConfig.make(
                tp_size_=get_tp_group().world_size,
                dp_size_=get_dp_group().world_size,
                vllm_parallel_config=parallel_config,
            )
            module.moe_config.moe_parallel_config = module.moe_parallel_config
        if new_ep_size < old_ep_size:
            num_local_physical_experts = num_local_experts
            assert self.model_runner.eplb_state is not None
            new_physical_experts = \
                self.model_runner.eplb_state.physical_to_logical_map.shape[1]
            parallel_config.num_redundant_experts = (
                new_physical_experts -
                self.model_runner.eplb_state.logical_replica_count.shape[1])
            global_expert_load = None
        else:
            num_local_physical_experts = torch.tensor([num_local_experts],
                                                      dtype=torch.int32,
                                                      device="cpu")
            torch.distributed.broadcast(num_local_physical_experts,
                                        group=get_ep_group().cpu_group,
                                        group_src=0)
            num_local_physical_experts = num_local_physical_experts.item()
            new_physical_experts = num_local_physical_experts * new_ep_size
            assert self.model_runner.eplb_state is not None
            global_expert_load = self.model_runner.eplb_state.rearrange(
                self.model_runner.model, execute_shuffle=False)
            parallel_config.num_redundant_experts = (
                new_physical_experts - global_expert_load.shape[1])
        prepare_communication_buffer_for_model(self.model_runner.model)
        self.model_runner.model.update_physical_experts_metadata(
            num_physical_experts=new_physical_experts,
            num_local_physical_experts=num_local_physical_experts)
        return global_expert_load

    def reinitialize_distributed(
            self, reconfig_request: ReconfigureDistributedRequest) -> None:
        from vllm.config import set_current_vllm_config
        from vllm.distributed.parallel_state import (
            cleanup_dist_env_and_memory, get_ep_group)

        old_ep_size = get_ep_group().world_size
        old_ep_rank = get_ep_group().rank
        new_ep_size = reconfig_request.new_data_parallel_size * get_tp_group(
        ).world_size * get_pp_group().world_size
        if new_ep_size < old_ep_size:
            self._eplb_before_scale_down(old_ep_size, new_ep_size)

        cleanup_dist_env_and_memory()

        if reconfig_request.new_data_parallel_rank == \
        ReconfigureRankType.SHUTDOWN_CURRENT_RANK:
            assert old_ep_rank >= new_ep_size
            # shutdown
            return

        self._reconfigure_parallel_config(reconfig_request)

        with set_current_vllm_config(self.vllm_config):
            init_worker_distributed_environment(self.vllm_config, self.rank,
                                                self.distributed_init_method,
                                                self.local_rank)

        global_expert_load = self._reconfigure_moe(old_ep_size, new_ep_size)

        if new_ep_size > old_ep_size:
            assert global_expert_load is not None
            self._eplb_after_scale_up(old_ep_size, new_ep_size,
                                      global_expert_load)

    def save_sharded_state(
        self,
        path: str,
        pattern: Optional[str] = None,
        max_size: Optional[int] = None,
    ) -> None:
        from vllm.model_executor.model_loader import ShardedStateLoader
        ShardedStateLoader.save_model(
            self.model_runner.model,
            path,
            pattern=pattern,
            max_size=max_size,
        )

    def save_tensorized_model(
        self,
        tensorizer_config: "TensorizerConfig",
    ) -> None:
        self.model_runner.save_tensorized_model(
            tensorizer_config=tensorizer_config, )


def init_worker_distributed_environment(
    vllm_config: VllmConfig,
    rank: int,
    distributed_init_method: Optional[str] = None,
    local_rank: int = -1,
    backend: str = "nccl",
) -> None:
    """Initialize the distributed environment."""
    parallel_config = vllm_config.parallel_config
    set_custom_all_reduce(not parallel_config.disable_custom_all_reduce)

    init_distributed_environment(parallel_config.world_size, rank,
                                 distributed_init_method, local_rank, backend)

    ensure_model_parallel_initialized(parallel_config.tensor_parallel_size,
                                      parallel_config.pipeline_parallel_size)

    ensure_kv_transfer_initialized(vllm_config)


def _check_if_gpu_supports_dtype(torch_dtype: torch.dtype):
    # Check if the GPU supports the dtype.
    if torch_dtype == torch.bfloat16:  # noqa: SIM102
        if not current_platform.has_device_capability(80):
            capability = current_platform.get_device_capability()
            gpu_name = current_platform.get_device_name()

            if capability is None:
                compute_str = "does not have a compute capability"
            else:
                version_str = capability.as_version_str()
                compute_str = f"has compute capability {version_str}"

            raise ValueError(
                "Bfloat16 is only supported on GPUs with compute capability "
                f"of at least 8.0. Your {gpu_name} GPU {compute_str}. "
                "You can use float16 instead by explicitly setting the "
                "`dtype` flag in CLI, for example: --dtype=half.")<|MERGE_RESOLUTION|>--- conflicted
+++ resolved
@@ -314,13 +314,8 @@
         for size in sorted(warmup_sizes, reverse=True):
             logger.info("Compile and warming up model for size %d", size)
             self.model_runner._dummy_run(size, skip_eplb=True)
-<<<<<<< HEAD
         if (not self.model_config.enforce_eager and not self.vllm_config.
                 compilation_config.use_cudagraph_delayed_capture):
-=======
-
-        if not self.model_config.enforce_eager:
->>>>>>> 1c859a13
             self.model_runner.capture_model()
 
         # Warm up sampler and preallocate memory buffer for logits and other
