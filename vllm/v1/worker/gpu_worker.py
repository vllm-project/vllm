# SPDX-License-Identifier: Apache-2.0
# SPDX-FileCopyrightText: Copyright contributors to the vLLM project
"""A GPU worker class."""

import copy
import gc
import os
from contextlib import AbstractContextManager, nullcontext
from copy import deepcopy
from typing import TYPE_CHECKING, Any, Optional, Union

import torch
import torch.distributed
import torch.nn as nn

import vllm.envs as envs
from vllm.config import VllmConfig
from vllm.distributed import (
    ensure_model_parallel_initialized,
    init_distributed_environment,
    set_custom_all_reduce,
)
from vllm.distributed.kv_transfer import ensure_kv_transfer_initialized
from vllm.distributed.parallel_state import get_pp_group, get_tp_group
from vllm.logger import init_logger
from vllm.lora.request import LoRARequest
from vllm.model_executor import set_random_seed
from vllm.model_executor.warmup.kernel_warmup import kernel_warmup
from vllm.platforms import current_platform
from vllm.sequence import IntermediateTensors
from vllm.tasks import SupportedTask
from vllm.utils import GiB_bytes, MemorySnapshot, memory_profiling
from vllm.v1.engine import ReconfigureDistributedRequest, ReconfigureRankType
from vllm.v1.kv_cache_interface import KVCacheConfig, KVCacheSpec
from vllm.v1.outputs import (
    EMPTY_MODEL_RUNNER_OUTPUT,
    AsyncModelRunnerOutput,
    DraftTokenIds,
    ModelRunnerOutput,
)
from vllm.v1.utils import report_usage_stats
from vllm.v1.worker.gpu_model_runner import GPUModelRunner
from vllm.v1.worker.utils import is_residual_scattered_for_sp
from vllm.v1.worker.worker_base import WorkerBase

logger = init_logger(__name__)

if TYPE_CHECKING:
    from vllm.model_executor.model_loader.tensorizer import TensorizerConfig
    from vllm.v1.core.sched.output import SchedulerOutput


class Worker(WorkerBase):
    def __init__(
        self,
        vllm_config: VllmConfig,
        local_rank: int,
        rank: int,
        distributed_init_method: str,
        is_driver_worker: bool = False,
    ):
        super().__init__(
            vllm_config=vllm_config,
            local_rank=local_rank,
            rank=rank,
            distributed_init_method=distributed_init_method,
            is_driver_worker=is_driver_worker,
        )

        if self.model_config.trust_remote_code:
            # note: lazy import to avoid importing torch before initializing
            from vllm.utils import init_cached_hf_modules

            init_cached_hf_modules()

        # Buffers saved before sleep
        self._sleep_saved_buffers: dict[str, torch.Tensor] = {}

        # Torch profiler. Enabled and configured through env vars:
        # VLLM_TORCH_PROFILER_DIR=/path/to/save/trace
        if envs.VLLM_TORCH_PROFILER_DIR:
            torch_profiler_trace_dir = envs.VLLM_TORCH_PROFILER_DIR
            worker_name = f"{vllm_config.instance_id}-rank-{self.rank}"
            logger.info(
                "Profiling enabled. Traces will be saved to: %s",
                torch_profiler_trace_dir,
            )
            logger.debug(
                "Profiler config: record_shapes=%s,"
                "profile_memory=%s,with_stack=%s,with_flops=%s",
                envs.VLLM_TORCH_PROFILER_RECORD_SHAPES,
                envs.VLLM_TORCH_PROFILER_WITH_PROFILE_MEMORY,
                envs.VLLM_TORCH_PROFILER_WITH_STACK,
                envs.VLLM_TORCH_PROFILER_WITH_FLOPS,
            )
            self.profiler = torch.profiler.profile(
                activities=[
                    torch.profiler.ProfilerActivity.CPU,
                    torch.profiler.ProfilerActivity.CUDA,
                ],
                record_shapes=envs.VLLM_TORCH_PROFILER_RECORD_SHAPES,
                profile_memory=envs.VLLM_TORCH_PROFILER_WITH_PROFILE_MEMORY,
                with_stack=envs.VLLM_TORCH_PROFILER_WITH_STACK,
                with_flops=envs.VLLM_TORCH_PROFILER_WITH_FLOPS,
                on_trace_ready=torch.profiler.tensorboard_trace_handler(
                    torch_profiler_trace_dir, worker_name=worker_name, use_gzip=True
                ),
            )
        else:
            self.profiler = None

    def sleep(self, level: int = 1) -> None:
        from vllm.device_allocator.cumem import CuMemAllocator

        free_bytes_before_sleep = torch.cuda.mem_get_info()[0]

        # Save the buffers before level 2 sleep
        if level == 2:
            model = self.model_runner.model
            self._sleep_saved_buffers = {
                name: buffer.cpu().clone() for name, buffer in model.named_buffers()
            }

        allocator = CuMemAllocator.get_instance()
        allocator.sleep(offload_tags=("weights",) if level == 1 else tuple())
        free_bytes_after_sleep, total = torch.cuda.mem_get_info()
        freed_bytes = free_bytes_after_sleep - free_bytes_before_sleep
        used_bytes = total - free_bytes_after_sleep
        assert freed_bytes >= 0, "Memory usage increased after sleeping."
        logger.info(
            "Sleep mode freed %.2f GiB memory, %.2f GiB memory is still in use.",
            freed_bytes / GiB_bytes,
            used_bytes / GiB_bytes,
        )

    def wake_up(self, tags: Optional[list[str]] = None) -> None:
        from vllm.device_allocator.cumem import CuMemAllocator

        allocator = CuMemAllocator.get_instance()
        allocator.wake_up(tags)

        # Restore the buffers after level 2 sleep
        if len(self._sleep_saved_buffers):
            model = self.model_runner.model
            for name, buffer in model.named_buffers():
                if name in self._sleep_saved_buffers:
                    buffer.data.copy_(self._sleep_saved_buffers[name].data)
            self._sleep_saved_buffers = {}

    def _maybe_get_memory_pool_context(self, tag: str) -> AbstractContextManager:
        if self.vllm_config.model_config.enable_sleep_mode:
            from vllm.device_allocator.cumem import CuMemAllocator

            allocator = CuMemAllocator.get_instance()
            if tag == "weights":
                assert allocator.get_current_usage() == 0, (
                    "Sleep mode can only be used for one instance per process."
                )
            context = allocator.use_memory_pool(tag=tag)
        else:
            context = nullcontext()
        return context

    def initialize_cache(self, num_gpu_blocks: int, num_cpu_blocks: int) -> None:
        self.cache_config.num_gpu_blocks = num_gpu_blocks
        self.cache_config.num_cpu_blocks = num_cpu_blocks

    def init_device(self):
        if self.device_config.device.type == "cuda":
            # This env var set by Ray causes exceptions with graph building.
            os.environ.pop("NCCL_ASYNC_ERROR_HANDLING", None)
            self.device = torch.device(f"cuda:{self.local_rank}")
            current_platform.set_device(self.device)

            current_platform.check_if_supports_dtype(self.model_config.dtype)

            # Initialize the distributed environment BEFORE taking
            # memory snapshot
            # This ensures NCCL buffers are allocated before we measure
            # available memory
            init_worker_distributed_environment(
                self.vllm_config,
                self.rank,
                self.distributed_init_method,
                self.local_rank,
                current_platform.dist_backend,
            )

            # Set random seed.
            set_random_seed(self.model_config.seed)

            # Now take memory snapshot after NCCL is initialized
            gc.collect()
            torch.cuda.empty_cache()

            # take current memory snapshot
            self.init_snapshot = MemorySnapshot()
            self.requested_memory = (
                self.init_snapshot.total_memory
                * self.cache_config.gpu_memory_utilization
            )
            if self.init_snapshot.free_memory < self.requested_memory:
                GiB = lambda b: round(b / GiB_bytes, 2)
                raise ValueError(
                    f"Free memory on device "
                    f"({GiB(self.init_snapshot.free_memory)}/"
                    f"{GiB(self.init_snapshot.total_memory)} GiB) on startup "
                    f"is less than desired GPU memory utilization "
                    f"({self.cache_config.gpu_memory_utilization}, "
                    f"{GiB(self.requested_memory)} GiB). Decrease GPU memory "
                    f"utilization or reduce GPU memory used by other processes."
                )
        else:
            raise RuntimeError(f"Not support device type: {self.device_config.device}")

        # Construct the model runner
        self.model_runner: GPUModelRunner = GPUModelRunner(
            self.vllm_config, self.device
        )

        if self.rank == 0:
            # If usage stat is enabled, collect relevant info.
            report_usage_stats(self.vllm_config)

    # FIXME(youkaichao & ywang96): Use TorchDispatchMode instead of memory pool
    # to hijack tensor allocation.
    def load_model(self) -> None:
        eep_scale_up = os.environ.get("VLLM_ELASTIC_EP_SCALE_UP_LAUNCH") == "1"
        with self._maybe_get_memory_pool_context(tag="weights"):
            self.model_runner.load_model(eep_scale_up=eep_scale_up)

    def update_config(self, overrides: dict[str, Any]) -> None:
        self.model_runner.update_config(overrides)

    def reload_weights(self) -> None:
        self.model_runner.reload_weights()

    @torch.inference_mode()
    def determine_available_memory(self) -> int:
        """Profiles the peak memory usage of the model to determine how much
        memory can be used for KV cache without OOMs.

        The engine will first conduct a profiling of the existing memory usage.
        Then, it calculates the free memory that can be used for KV cache in
        bytes.

        Tip:
            You may limit the usage of GPU memory
            by adjusting the `gpu_memory_utilization` parameter.
        """
        GiB = lambda b: b / GiB_bytes
        if kv_cache_memory_bytes := self.cache_config.kv_cache_memory_bytes:
            # still need a profile run which compiles the model for
            # max_num_batched_tokens
            self.model_runner.profile_run()

            msg = (
                f"Initial free memory {GiB(self.init_snapshot.free_memory):.2f} "
                f"GiB, reserved {GiB(kv_cache_memory_bytes):.2f} GiB memory for "
                "KV Cache as specified by kv_cache_memory_bytes config and "
                "skipped memory profiling. This does not respect the "
                "gpu_memory_utilization config. Only use kv_cache_memory_bytes "
                "config when you want manual control of KV cache memory "
                "size. If OOM'ed, check the difference of initial free "
                "memory between the current run and the previous run "
                "where kv_cache_memory_bytes is suggested and update it "
                "correspondingly."
            )
            logger.info(msg)
            return kv_cache_memory_bytes

        torch.cuda.empty_cache()
        torch.cuda.reset_peak_memory_stats()

        # Execute a forward pass with dummy inputs to profile the memory usage
        # of the model.
        with memory_profiling(
            self.init_snapshot,
            weights_memory=int(self.model_runner.model_memory_usage),
        ) as profile_result:
            self.model_runner.profile_run()

        self.non_torch_memory = profile_result.non_torch_increase
        self.peak_activation_memory = profile_result.torch_peak_increase

        free_gpu_memory = profile_result.after_profile.free_memory
        # NOTE(woosuk): Here we assume that the other processes using the same
        # GPU did not change their memory usage during the profiling.
        assert self.init_snapshot.free_memory > free_gpu_memory, (
            "Error in memory profiling. "
            f"Initial free memory {GiB(self.init_snapshot.free_memory)} GiB, "
            f"current free memory {GiB(free_gpu_memory)} GiB. "
            "This happens when other processes sharing the same container "
            "release GPU memory while vLLM is profiling during initialization. "
            "To fix this, ensure consistent GPU memory allocation or "
            "isolate vLLM in its own container."
        )
        self.available_kv_cache_memory_bytes = (
            self.requested_memory - profile_result.non_kv_cache_memory
        )

        unrequested_memory = self.init_snapshot.free_memory - self.requested_memory
        logger.debug(
            "Initial free memory: %.2f GiB; Requested memory: %.2f (util), %.2f GiB",
            GiB(self.init_snapshot.free_memory),
            self.cache_config.gpu_memory_utilization,
            GiB(self.requested_memory),
        )
        logger.debug(
            "Free memory after profiling: %.2f GiB (total), "
            "%.2f GiB (within requested)",
            GiB(free_gpu_memory),
            GiB(free_gpu_memory - unrequested_memory),
        )
        logger.debug(profile_result)
        logger.info(
            "Available KV cache memory: %.2f GiB",
            GiB(self.available_kv_cache_memory_bytes),
        )
        gc.collect()

        return int(self.available_kv_cache_memory_bytes)

    def get_kv_cache_spec(self) -> dict[str, KVCacheSpec]:
        return self.model_runner.get_kv_cache_spec()

    def initialize_from_config(self, kv_cache_config: KVCacheConfig) -> None:
        """Allocate GPU KV cache with the specified kv_cache_config."""

        # Init kv cache connector here, because it requires
        # `kv_cache_config`.
        # NOTE(Kuntai): This need to be done before `initialize_kv_cache`,
        # because `initialize_kv_cache` will inject kv cache groups not
        # related to kv cache connector (e.g. kv cache sharing layers).
        connector_vllm_config = deepcopy(self.vllm_config)
        connector_vllm_config.kv_cache_config = kv_cache_config
        ensure_kv_transfer_initialized(connector_vllm_config)

        if self.vllm_config.model_config.enable_sleep_mode:
            from vllm.device_allocator.cumem import CuMemAllocator

            allocator = CuMemAllocator.get_instance()
            context = allocator.use_memory_pool(tag="kv_cache")
        else:
            context = nullcontext()
        with context:
            self.model_runner.initialize_kv_cache(kv_cache_config)

    def compile_or_warm_up_model(self) -> None:
        # warm up sizes that are not in cudagraph capture sizes,
        # but users still want to compile for better performance,
        # e.g. for the max-num-batched token size in chunked prefill.
        warmup_sizes = self.vllm_config.compilation_config.compile_sizes.copy()
        if not self.model_config.enforce_eager:
            warmup_sizes = [
                x
                for x in warmup_sizes
                if x not in self.vllm_config.compilation_config.cudagraph_capture_sizes
            ]
        # We skip EPLB here since we don't want to record dummy metrics
        for size in sorted(warmup_sizes, reverse=True):
            logger.info("Compile and warming up model for size %d", size)
            self.model_runner._dummy_run(size, skip_eplb=True, remove_lora=False)
        self.model_runner.maybe_remove_all_loras(self.model_runner.lora_config)

        # Warmup and tune the kernels used during model execution before
        # cuda graph capture.
        kernel_warmup(self)

        cuda_graph_memory_bytes = 0
        if not self.model_config.enforce_eager:
            cuda_graph_memory_bytes = self.model_runner.capture_model()

        if self.cache_config.kv_cache_memory_bytes is None and hasattr(
            self, "peak_activation_memory"
        ):
            # Suggests optimal kv cache memory size if we rely on
            # memory_profiling to guess the kv cache memory size which
            # provides peak_activation_memory and a few other memory
            # consumption. `memory_profiling` does not consider
            # CUDAGraph memory size and may not utilize all gpu memory.
            # Users may want fine-grained control to specify kv cache
            # memory size.
            GiB = lambda b: round(b / GiB_bytes, 2)

            # empirically observed that the memory profiling may
            # slightly underestimate the memory consumption.
            # So leave a small buffer (=150MiB) to avoid OOM.
            redundancy_buffer_memory = 150 * (1 << 20)
            non_kv_cache_memory = (
                self.model_runner.model_memory_usage
                + self.peak_activation_memory
                + self.non_torch_memory
                + cuda_graph_memory_bytes
            )
            kv_cache_memory_bytes_to_gpu_limit = (
                self.init_snapshot.free_memory
                - non_kv_cache_memory
                - redundancy_buffer_memory
            )
            kv_cache_memory_bytes_to_requested_limit = (
                int(self.requested_memory)
                - non_kv_cache_memory
                - redundancy_buffer_memory
            )

            msg = (
                f"Free memory on device "
                f"({GiB(self.init_snapshot.free_memory)}/"
                f"{GiB(self.init_snapshot.total_memory)} GiB) on startup. "
                f"Desired GPU memory utilization is "
                f"({self.cache_config.gpu_memory_utilization}, "
                f"{GiB(self.requested_memory)} GiB). "
                f"Actual usage is {GiB(self.model_runner.model_memory_usage)} "
                f"GiB for weight, {GiB(self.peak_activation_memory)} GiB "
                f"for peak activation, {GiB(self.non_torch_memory)} GiB "
                f"for non-torch memory, and {GiB(cuda_graph_memory_bytes)} "
                f"GiB for CUDAGraph memory. Replace gpu_memory_utilization "
                f"config with `--kv-cache-memory="
                f"{kv_cache_memory_bytes_to_requested_limit}` "
                f"({GiB(kv_cache_memory_bytes_to_requested_limit)} GiB) to fit "
                f"into requested memory, or `--kv-cache-memory="
                f"{kv_cache_memory_bytes_to_gpu_limit}` "
                f"({GiB(kv_cache_memory_bytes_to_gpu_limit)} GiB) to fully "
                f"utilize gpu memory. Current kv cache memory in use is "
                f"{GiB(self.available_kv_cache_memory_bytes)} GiB."
            )

            logger.debug(msg)

        # Warm up sampler and preallocate memory buffer for logits and other
        # sampling related tensors of max possible shape to avoid memory
        # fragmentation issue.
        # NOTE: This is called after `capture_model` on purpose to prevent
        # memory buffers from being cleared by `torch.cuda.empty_cache`.
        if get_pp_group().is_last_rank:
            max_num_reqs = min(
                self.scheduler_config.max_num_seqs,
                self.scheduler_config.max_num_batched_tokens,
            )

            # We skip EPLB here since we don't want to record dummy metrics
            hidden_states, last_hidden_states = self.model_runner._dummy_run(
                num_tokens=max_num_reqs,
                skip_eplb=True,
            )
            if self.model_runner.is_pooling_model:
                self.model_runner._dummy_pooler_run(hidden_states)
            else:
                self.model_runner._dummy_sampler_run(hidden_states=last_hidden_states)

        # Reset the seed to ensure that the random state is not affected by
        # the model initialization and profiling.
        set_random_seed(self.model_config.seed)

    def reset_mm_cache(self) -> None:
        self.model_runner.reset_mm_cache()

    def get_model(self) -> nn.Module:
        return self.model_runner.get_model()

    def get_supported_tasks(self) -> tuple[SupportedTask, ...]:
        return self.model_runner.get_supported_tasks()

    @torch.inference_mode()
    def execute_model(
        self,
        scheduler_output: "SchedulerOutput",
    ) -> Optional[Union[ModelRunnerOutput, AsyncModelRunnerOutput]]:
        intermediate_tensors = None
        forward_pass = scheduler_output.total_num_scheduled_tokens > 0
        num_scheduled_tokens = scheduler_output.total_num_scheduled_tokens
        num_input_tokens = self.model_runner._get_num_input_tokens(num_scheduled_tokens)
        all_gather_tensors = {
            "residual": not is_residual_scattered_for_sp(
                self.vllm_config, num_input_tokens
            )
        }
        if forward_pass and not get_pp_group().is_first_rank:
            intermediate_tensors = IntermediateTensors(
                get_pp_group().recv_tensor_dict(
                    all_gather_group=get_tp_group(),
                    all_gather_tensors=all_gather_tensors,
                )
            )

        output = self.model_runner.execute_model(scheduler_output, intermediate_tensors)
        if isinstance(output, (ModelRunnerOutput, AsyncModelRunnerOutput)):
            return output

        assert isinstance(output, IntermediateTensors)
        parallel_config = self.vllm_config.parallel_config
        assert (
            parallel_config.distributed_executor_backend != ("external_launcher")
            and not get_pp_group().is_last_rank
        )

        get_pp_group().send_tensor_dict(
            output.tensors,
            all_gather_group=get_tp_group(),
            all_gather_tensors=all_gather_tensors,
        )

        kv_connector_output = output.kv_connector_output
        if not kv_connector_output:
            return None

        # In case of PP with kv transfer, we need to pass through the
        # kv_connector_output
        if kv_connector_output.is_empty():
            return EMPTY_MODEL_RUNNER_OUTPUT

        output = copy.copy(EMPTY_MODEL_RUNNER_OUTPUT)
        output.kv_connector_output = kv_connector_output
        return output

    def take_draft_token_ids(self) -> Optional[DraftTokenIds]:
        return self.model_runner.take_draft_token_ids()

    def profile(self, is_start: bool = True):
        if self.profiler is None:
            raise RuntimeError("Profiler is not enabled.")
        if is_start:
            self.profiler.start()
        else:
            self.profiler.stop()
            # only print profiler results on rank 0
            if self.local_rank == 0:
                print(
                    self.profiler.key_averages().table(sort_by="self_cuda_time_total")
                )

    def execute_dummy_batch(self) -> None:
        self.model_runner._dummy_run(1, uniform_decode=True)

    def add_lora(self, lora_request: LoRARequest) -> bool:
        return self.model_runner.add_lora(lora_request)

    def remove_lora(self, lora_id: int) -> bool:
        return self.model_runner.remove_lora(lora_id)

    def list_loras(self) -> set[int]:
        return self.model_runner.list_loras()

    def pin_lora(self, lora_id: int) -> bool:
        return self.model_runner.pin_lora(lora_id)

    def check_health(self) -> None:
        # worker will always be healthy as long as it's running.
        return

    def _eplb_before_scale_down(self, old_ep_size: int, new_ep_size: int) -> None:
        from vllm.distributed.parallel_state import get_ep_group

        if get_ep_group().rank == 0:
            logger.info(
                "[Elastic EP] Starting expert resharding before scaling down..."
            )
        rank_mapping = {
            old_ep_rank: old_ep_rank if old_ep_rank < new_ep_size else -1
            for old_ep_rank in range(old_ep_size)
        }
        assert self.model_runner.eplb_state is not None
        self.model_runner.eplb_state.rearrange(
            self.model_runner.model,
            execute_shuffle=True,
            global_expert_load=None,
            rank_mapping=rank_mapping,
        )
        torch.cuda.synchronize()
        if get_ep_group().rank == 0:
            logger.info("[Elastic EP] Expert resharding completed!")

    def _eplb_after_scale_up(
        self,
        old_ep_size: int,
        new_ep_size: int,
        global_expert_load: Optional[torch.Tensor],
    ) -> None:
        from vllm.distributed.parallel_state import get_ep_group

        if get_ep_group().rank == 0:
            logger.info("[Elastic EP] Starting expert resharding after scaling up...")
        rank_mapping = {old_ep_rank: old_ep_rank for old_ep_rank in range(old_ep_size)}
        assert self.model_runner.eplb_state is not None
        self.model_runner.eplb_state.rearrange(
            self.model_runner.model,
            execute_shuffle=True,
            global_expert_load=global_expert_load,
            rank_mapping=rank_mapping,
        )
        if get_ep_group().rank == 0:
            logger.info("[Elastic EP] Expert resharding completed!")

    def _reconfigure_parallel_config(
        self, reconfig_request: ReconfigureDistributedRequest
    ) -> None:
        """
        Update parallel config with provided reconfig_request
        """
        parallel_config = self.vllm_config.parallel_config
        parallel_config.data_parallel_size = reconfig_request.new_data_parallel_size
        if (
            reconfig_request.new_data_parallel_rank
            != ReconfigureRankType.KEEP_CURRENT_RANK
        ):
            parallel_config.data_parallel_rank = reconfig_request.new_data_parallel_rank
        if (
            reconfig_request.new_data_parallel_rank_local
            != ReconfigureRankType.KEEP_CURRENT_RANK
        ):
            parallel_config.data_parallel_rank_local = (
                reconfig_request.new_data_parallel_rank_local
            )
        parallel_config.data_parallel_master_ip = (
            reconfig_request.new_data_parallel_master_ip
        )
        parallel_config.data_parallel_master_port = (
            reconfig_request.new_data_parallel_master_port
        )

    def _reconfigure_moe(
        self, old_ep_size: int, new_ep_size: int
    ) -> Optional[torch.Tensor]:
        """
        Reconfigure MoE modules with provided reconfig_request

        Return the global expert load if new_ep_size > old_ep_size,
        otherwise None
        """
        from vllm.distributed.parallel_state import (
            get_dp_group,
            get_ep_group,
            prepare_communication_buffer_for_model,
        )
        from vllm.model_executor.layers.fused_moe.layer import FusedMoEParallelConfig

        parallel_config = self.vllm_config.parallel_config
        moe_modules = [
            module
            for module in self.model_runner.model.modules()
            if (
                module.__class__.__name__ == "FusedMoE"
                or module.__class__.__name__ == "SharedFusedMoE"
            )
        ]
        num_local_experts = moe_modules[0].moe_config.num_local_experts
        assert all(
            module.moe_config.num_local_experts == num_local_experts
            for module in moe_modules
        ), "All MoE modules must have the same number of experts"
        for module in moe_modules:
            module.moe_config.num_experts = num_local_experts * new_ep_size
            module.global_num_experts = module.moe_config.num_experts
            module.moe_parallel_config = FusedMoEParallelConfig.make(
                tp_size_=get_tp_group().world_size,
                dp_size_=get_dp_group().world_size,
                vllm_parallel_config=parallel_config,
            )
            module.moe_config.moe_parallel_config = module.moe_parallel_config
        if new_ep_size < old_ep_size:
            num_local_physical_experts = num_local_experts
            assert self.model_runner.eplb_state is not None
            new_physical_experts = (
                self.model_runner.eplb_state.physical_to_logical_map.shape[1]
            )
            parallel_config.eplb_config.num_redundant_experts = (
                new_physical_experts
                - self.model_runner.eplb_state.logical_replica_count.shape[1]
            )
            global_expert_load = None
        else:
            num_local_physical_experts = torch.tensor(
                [num_local_experts], dtype=torch.int32, device="cpu"
            )
            torch.distributed.broadcast(
                num_local_physical_experts, group=get_ep_group().cpu_group, group_src=0
            )
            num_local_physical_experts = num_local_physical_experts.item()
            new_physical_experts = num_local_physical_experts * new_ep_size
            assert self.model_runner.eplb_state is not None
            global_expert_load = self.model_runner.eplb_state.rearrange(
                self.model_runner.model, execute_shuffle=False
            )
            parallel_config.eplb_config.num_redundant_experts = (
                new_physical_experts - global_expert_load.shape[1]
            )
        prepare_communication_buffer_for_model(self.model_runner.model)
        self.model_runner.model.update_physical_experts_metadata(
            num_physical_experts=new_physical_experts,
            num_local_physical_experts=num_local_physical_experts,
        )
        return global_expert_load

    def reinitialize_distributed(
        self, reconfig_request: ReconfigureDistributedRequest
    ) -> None:
        from vllm.config import set_current_vllm_config
        from vllm.distributed.parallel_state import (
            cleanup_dist_env_and_memory,
            get_ep_group,
        )

        old_ep_size = get_ep_group().world_size
        old_ep_rank = get_ep_group().rank
        new_ep_size = (
            reconfig_request.new_data_parallel_size
            * get_tp_group().world_size
            * get_pp_group().world_size
        )
        if new_ep_size < old_ep_size:
            self._eplb_before_scale_down(old_ep_size, new_ep_size)

        cleanup_dist_env_and_memory()

        if (
            reconfig_request.new_data_parallel_rank
            == ReconfigureRankType.SHUTDOWN_CURRENT_RANK
        ):
            assert old_ep_rank >= new_ep_size
            # shutdown
            return

        self._reconfigure_parallel_config(reconfig_request)

        with set_current_vllm_config(self.vllm_config):
            init_worker_distributed_environment(
                self.vllm_config,
                self.rank,
                self.distributed_init_method,
                self.local_rank,
            )

        global_expert_load = self._reconfigure_moe(old_ep_size, new_ep_size)

        if new_ep_size > old_ep_size:
            assert global_expert_load is not None
            self._eplb_after_scale_up(old_ep_size, new_ep_size, global_expert_load)

    def save_sharded_state(
        self,
        path: str,
        pattern: Optional[str] = None,
        max_size: Optional[int] = None,
    ) -> None:
        from vllm.model_executor.model_loader import ShardedStateLoader

        ShardedStateLoader.save_model(
            self.model_runner.model,
            path,
            pattern=pattern,
            max_size=max_size,
        )

    def save_tensorized_model(
        self,
        tensorizer_config: "TensorizerConfig",
    ) -> None:
        self.model_runner.save_tensorized_model(
            tensorizer_config=tensorizer_config,
        )

    def shutdown(self) -> None:
        if runner := getattr(self, "model_runner", None):
            runner.ensure_kv_transfer_shutdown()


def init_worker_distributed_environment(
    vllm_config: VllmConfig,
    rank: int,
    distributed_init_method: Optional[str] = None,
    local_rank: int = -1,
    backend: str = "nccl",
) -> None:
    """Initialize the distributed environment."""
    parallel_config = vllm_config.parallel_config
    set_custom_all_reduce(not parallel_config.disable_custom_all_reduce)

    init_distributed_environment(
        parallel_config.world_size, rank, distributed_init_method, local_rank, backend
    )

    ensure_model_parallel_initialized(
        parallel_config.tensor_parallel_size,
        parallel_config.pipeline_parallel_size,
<<<<<<< HEAD
        parallel_config.decode_context_parallel_size)
=======
        parallel_config.decode_context_parallel_size,
    )

    ensure_kv_transfer_initialized(vllm_config)
>>>>>>> 9bb38130
<|MERGE_RESOLUTION|>--- conflicted
+++ resolved
@@ -783,11 +783,5 @@
     ensure_model_parallel_initialized(
         parallel_config.tensor_parallel_size,
         parallel_config.pipeline_parallel_size,
-<<<<<<< HEAD
-        parallel_config.decode_context_parallel_size)
-=======
         parallel_config.decode_context_parallel_size,
-    )
-
-    ensure_kv_transfer_initialized(vllm_config)
->>>>>>> 9bb38130
+    )