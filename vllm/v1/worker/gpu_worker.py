# SPDX-License-Identifier: Apache-2.0
# SPDX-FileCopyrightText: Copyright contributors to the vLLM project
"""A GPU worker class."""

import copy
import gc
import json
import os
import threading
import time
from collections.abc import Callable
from concurrent.futures import ThreadPoolExecutor, TimeoutError, as_completed
from contextlib import AbstractContextManager, nullcontext
from datetime import timedelta
<<<<<<< HEAD
from types import NoneType
=======
from functools import partial
>>>>>>> 36399ce4
from typing import TYPE_CHECKING, Any

import torch
import torch.distributed
import torch.nn as nn
import zmq

import vllm.envs as envs
from vllm.config import VllmConfig, set_current_vllm_config
from vllm.distributed import (
    cleanup_dist_env_and_memory,
    ensure_model_parallel_initialized,
    init_distributed_environment,
    set_custom_all_reduce,
)
from vllm.distributed.kv_transfer import (
    ensure_kv_transfer_initialized,
    get_kv_transfer_group,
    has_kv_transfer_group,
)
from vllm.distributed.parallel_state import (
    GroupCoordinator,
    get_all_model_groups,
    get_pp_group,
    get_tp_group,
)
from vllm.logger import init_logger
from vllm.lora.request import LoRARequest
from vllm.model_executor import set_random_seed
from vllm.model_executor.warmup.kernel_warmup import kernel_warmup
from vllm.platforms import current_platform
from vllm.sequence import IntermediateTensors
from vllm.tasks import SupportedTask
from vllm.utils.mem_constants import GiB_bytes
from vllm.utils.mem_utils import MemorySnapshot, memory_profiling
from vllm.utils.network_utils import make_zmq_socket, recv_router_dealer_message
from vllm.v1.core.sched.output import GrammarOutput
from vllm.v1.engine import ReconfigureDistributedRequest, ReconfigureRankType
from vllm.v1.kv_cache_interface import KVCacheConfig, KVCacheSpec
from vllm.v1.outputs import (
    EMPTY_MODEL_RUNNER_OUTPUT,
    AsyncModelRunnerOutput,
    DraftTokenIds,
    ModelRunnerOutput,
)
from vllm.v1.serial_utils import deserialize_method_call, run_method
from vllm.v1.utils import report_usage_stats
from vllm.v1.worker.gpu_model_runner import GPUModelRunner
from vllm.v1.worker.utils import is_residual_scattered_for_sp
from vllm.v1.worker.worker_base import WorkerBase

logger = init_logger(__name__)

if TYPE_CHECKING:
    from vllm.model_executor.model_loader.tensorizer import TensorizerConfig
    from vllm.v1.core.sched.output import SchedulerOutput


class WorkerGuard:
    def __init__(
        self,
        vllm_config: VllmConfig,
        pause_event: threading.Event,
        init_distributed_env_callback: Callable,
    ):
        self.vllm_config = vllm_config
        self.zmq_ctx = zmq.Context()
        self.dp_rank = vllm_config.parallel_config.data_parallel_rank
        self.tp_rank = get_tp_group().rank_in_group
        self.pp_rank = get_pp_group().rank_in_group
        self.init_distributed_env_callback = init_distributed_env_callback
        identity = f"{self.tp_rank}_{self.pp_rank}".encode()
        worker_cmd_addr = vllm_config.fault_tolerance_config.engine_core_cmd_addr
        self.cmd_socket = make_zmq_socket(
            ctx=self.zmq_ctx,
            path=worker_cmd_addr,
            socket_type=zmq.DEALER,
            bind=False,
            identity=identity,
        )
        self.worker_guard_dead = False
        self.pause_event = pause_event
        self.communicator_aborted = False
        self.logger = self._make_worker_logger()
        threading.Thread(
            target=self.run, daemon=True, name="WorkerGuardCmdReceiver"
        ).start()

    def _make_worker_logger(self):
        prefix = f"[WorkerGuard_dp{self.dp_rank}_tp{self.tp_rank}_pp{self.pp_rank}] "

        def log(msg, *args, level="info", **kwargs):
            """
            level: "info", "warning", "error", "debug"
            msg: log message
            """
            getattr(logger, level)(prefix + msg, *args, **kwargs)

        return log

    def run(self):
        """Run the message receiving loop and handle control commands"""
        while True:
            # Use blocking receive - will wait until a message arrives
            has_msg, _, cmd_str = recv_router_dealer_message(self.cmd_socket)
            if self.worker_guard_dead:
                self.logger("Worker guard dead, exiting")
                break
            if has_msg:
                assert cmd_str is not None
                method, method_uuid, params = deserialize_method_call(cmd_str)
                self.logger("Executing command: %s", method)
                try:
                    success = run_method(self, method, args=(), kwargs=params)
                except Exception as e:
                    self.logger(
                        " Error executing method %s: %s %s",
                        method,
                        type(e).__name__,
                        e,
                        level="error",
                    )
                    success = False
                if method == "restart_worker":
                    self._send_execution_result(success, method_uuid)

    def pause_by_signal(self):
        self.pause_event.set()
        self.logger("Pause signal sent.")
        return True

    def pause_by_abort_communicators(self, timeout=5):
        """
        Abort all NCCL communicators and process groups in parallel using a thread pool.
        """
        if self.communicator_aborted:
            return True

        model_groups = get_all_model_groups()
        futures = []

        start_time = time.time()

        def _abort_nccl_comm(group: GroupCoordinator):
            if group.device_communicator is not None:
                nccl_comm = group.device_communicator.pynccl_comm
                nccl_comm.available = False
                nccl_comm.disabled = True
                nccl_comm.nccl_abort_comm()

        def _abort_process_group(group: GroupCoordinator):
            device = torch.device("cuda")
            backend = group.device_group._get_backend(device)
            backend.abort()

        with ThreadPoolExecutor(max_workers=len(model_groups) * 2) as executor:
            for group in model_groups:
                futures.append(executor.submit(_abort_nccl_comm, group))
                futures.append(executor.submit(_abort_process_group, group))

            done, not_done = [], []
            for future in as_completed(futures):
                elapsed = time.time() - start_time
                remaining = max(timeout - elapsed, 0)
                if remaining == 0:
                    self.logger(
                        "Timeout while waiting for abort operations", level="warning"
                    )
                    break
                try:
                    # Wait at most 'remaining' seconds for this future
                    future.result(timeout=remaining)
                    done.append(future)
                except TimeoutError:
                    not_done.append(future)
                except Exception as e:
                    self.logger("Abort call raised exception: %s", e, level="warning")
                    not_done.append(future)

            # Add any futures that were not processed yet
            not_done.extend([f for f in futures if f not in done and f not in not_done])
            if not_done:
                self.logger(
                    "%d abort calls did not finish in total %s seconds",
                    len(not_done),
                    timeout,
                    level="warning",
                )

        self.communicator_aborted = True
        success = len(not_done) == 0
        if success:
            cleanup_dist_env_and_memory()
            self.logger("Communicators are aborted.")
        else:
            self.logger("Communicators did not abort in time.", level="warning")
        return success

    def restart_worker(self):
        if self.communicator_aborted:
            with set_current_vllm_config(self.vllm_config):
                self.init_distributed_env_callback()
                self.communicator_aborted = False
        self.pause_event.clear()
        return True

    def _send_execution_result(self, success: bool, method_uuid: str):
        msg = {
            "success": success,
            "method_uuid": method_uuid,
        }
        msg_bytes = json.dumps(msg).encode("utf-8")
        self.cmd_socket.send_multipart([b"", msg_bytes])

    def shutdown(self):
        self.worker_guard_dead = True
        self.cmd_socket.close()
        self.zmq_ctx.term()


class Worker(WorkerBase):
    def __init__(
        self,
        vllm_config: VllmConfig,
        local_rank: int,
        rank: int,
        distributed_init_method: str,
        is_driver_worker: bool = False,
    ):
        super().__init__(
            vllm_config=vllm_config,
            local_rank=local_rank,
            rank=rank,
            distributed_init_method=distributed_init_method,
            is_driver_worker=is_driver_worker,
        )

        self.worker_guard: WorkerGuard | None = None
        if self.model_config.trust_remote_code:
            # note: lazy import to avoid importing torch before initializing
            from vllm.utils.import_utils import init_cached_hf_modules

            init_cached_hf_modules()

        # Buffers saved before sleep
        self._sleep_saved_buffers: dict[str, torch.Tensor] = {}

        # Torch profiler. Enabled and configured through env vars:
        # VLLM_TORCH_PROFILER_DIR=/path/to/save/trace
        if envs.VLLM_TORCH_PROFILER_DIR:
            torch_profiler_trace_dir = envs.VLLM_TORCH_PROFILER_DIR
            worker_name = f"{vllm_config.instance_id}-rank-{self.rank}"
            logger.info(
                "Profiling enabled. Traces will be saved to: %s",
                torch_profiler_trace_dir,
            )
            logger.debug(
                "Profiler config: record_shapes=%s,"
                "profile_memory=%s,with_stack=%s,with_flops=%s",
                envs.VLLM_TORCH_PROFILER_RECORD_SHAPES,
                envs.VLLM_TORCH_PROFILER_WITH_PROFILE_MEMORY,
                envs.VLLM_TORCH_PROFILER_WITH_STACK,
                envs.VLLM_TORCH_PROFILER_WITH_FLOPS,
            )
            self.profiler = torch.profiler.profile(
                activities=[
                    torch.profiler.ProfilerActivity.CPU,
                    torch.profiler.ProfilerActivity.CUDA,
                ],
                record_shapes=envs.VLLM_TORCH_PROFILER_RECORD_SHAPES,
                profile_memory=envs.VLLM_TORCH_PROFILER_WITH_PROFILE_MEMORY,
                with_stack=envs.VLLM_TORCH_PROFILER_WITH_STACK,
                with_flops=envs.VLLM_TORCH_PROFILER_WITH_FLOPS,
                on_trace_ready=torch.profiler.tensorboard_trace_handler(
                    torch_profiler_trace_dir, worker_name=worker_name, use_gzip=True
                ),
            )
        else:
            self.profiler = None

    def sleep(self, level: int = 1) -> None:
        from vllm.device_allocator.cumem import CuMemAllocator

        free_bytes_before_sleep = torch.cuda.mem_get_info()[0]

        # Save the buffers before level 2 sleep
        if level == 2:
            model = self.model_runner.model
            self._sleep_saved_buffers = {
                name: buffer.cpu().clone() for name, buffer in model.named_buffers()
            }

        allocator = CuMemAllocator.get_instance()
        allocator.sleep(offload_tags=("weights",) if level == 1 else tuple())
        free_bytes_after_sleep, total = torch.cuda.mem_get_info()
        freed_bytes = free_bytes_after_sleep - free_bytes_before_sleep
        used_bytes = total - free_bytes_after_sleep
        assert freed_bytes >= 0, "Memory usage increased after sleeping."
        logger.info(
            "Sleep mode freed %.2f GiB memory, %.2f GiB memory is still in use.",
            freed_bytes / GiB_bytes,
            used_bytes / GiB_bytes,
        )

    def wake_up(self, tags: list[str] | None = None) -> None:
        from vllm.device_allocator.cumem import CuMemAllocator

        allocator = CuMemAllocator.get_instance()
        allocator.wake_up(tags)

        # Restore the buffers after level 2 sleep
        if len(self._sleep_saved_buffers):
            model = self.model_runner.model
            for name, buffer in model.named_buffers():
                if name in self._sleep_saved_buffers:
                    buffer.data.copy_(self._sleep_saved_buffers[name].data)
            self._sleep_saved_buffers = {}

    def _maybe_get_memory_pool_context(self, tag: str) -> AbstractContextManager:
        if self.vllm_config.model_config.enable_sleep_mode:
            from vllm.device_allocator.cumem import CuMemAllocator

            allocator = CuMemAllocator.get_instance()
            if tag == "weights":
                assert allocator.get_current_usage() == 0, (
                    "Sleep mode can only be used for one instance per process."
                )
            context = allocator.use_memory_pool(tag=tag)
        else:
            context = nullcontext()
        return context

    def initialize_cache(self, num_gpu_blocks: int, num_cpu_blocks: int) -> None:
        self.cache_config.num_gpu_blocks = num_gpu_blocks
        self.cache_config.num_cpu_blocks = num_cpu_blocks

    def init_device(self):
        if self.device_config.device.type == "cuda":
            # This env var set by Ray causes exceptions with graph building.
            os.environ.pop("NCCL_ASYNC_ERROR_HANDLING", None)
            if (
                self.parallel_config.data_parallel_size > 1
                and self.parallel_config.data_parallel_size_local > 0
                and self.parallel_config.distributed_executor_backend
                not in ["ray", "external_launcher"]
                and self.vllm_config.parallel_config.data_parallel_backend != "ray"
            ):
                # Use local DP rank if available, otherwise use global DP rank.
                dp_local_rank = self.parallel_config.data_parallel_rank_local
                if dp_local_rank is None:
                    dp_local_rank = self.parallel_config.data_parallel_rank

                tp_pp_world_size = (
                    self.parallel_config.pipeline_parallel_size
                    * self.parallel_config.tensor_parallel_size
                )

                # DP_LOCAL_RANK * TP_PP_WORLD_SIZE + TP_LOCAL_RANK
                self.local_rank += dp_local_rank * tp_pp_world_size
                assert self.local_rank < torch.cuda.device_count(), (
                    f"DP adjusted local rank {self.local_rank} is out of bounds. "
                )

            self.device = torch.device(f"cuda:{self.local_rank}")
            current_platform.set_device(self.device)

            current_platform.check_if_supports_dtype(self.model_config.dtype)

            # Initialize the distributed environment BEFORE taking
            # memory snapshot
            # This ensures NCCL buffers are allocated before we measure
            # available memory
            start = time.time()
            init_worker_distributed_environment(
                self.vllm_config,
                self.rank,
                self.distributed_init_method,
                self.local_rank,
                current_platform.dist_backend,
            )
            elapsed = time.time() - start
            logger.info_once(
                "init distributed environment took %.2f seconds", elapsed, scope="local"
            )

            # Set random seed.
            set_random_seed(self.model_config.seed)

            # Now take memory snapshot after NCCL is initialized
            gc.collect()
            torch.cuda.empty_cache()

            # take current memory snapshot
            self.init_snapshot = MemorySnapshot()
            self.requested_memory = (
                self.init_snapshot.total_memory
                * self.cache_config.gpu_memory_utilization
            )
            if self.init_snapshot.free_memory < self.requested_memory:
                GiB = lambda b: round(b / GiB_bytes, 2)
                raise ValueError(
                    f"Free memory on device "
                    f"({GiB(self.init_snapshot.free_memory)}/"
                    f"{GiB(self.init_snapshot.total_memory)} GiB) on startup "
                    f"is less than desired GPU memory utilization "
                    f"({self.cache_config.gpu_memory_utilization}, "
                    f"{GiB(self.requested_memory)} GiB). Decrease GPU memory "
                    f"utilization or reduce GPU memory used by other processes."
                )
        else:
            raise RuntimeError(f"Not support device type: {self.device_config.device}")

        # Construct the model runner
        self.model_runner: GPUModelRunner = GPUModelRunner(
            self.vllm_config, self.device
        )

        if self.rank == 0:
            # If usage stat is enabled, collect relevant info.
            report_usage_stats(self.vllm_config)

        if self.vllm_config.fault_tolerance_config.enable_fault_tolerance:
            with set_current_vllm_config(self.vllm_config):
                init_distributed_env_callback = partial(
                    init_worker_distributed_environment,
                    self.vllm_config,
                    self.rank,
                    self.distributed_init_method,
                    self.local_rank,
                )
            self.worker_guard = WorkerGuard(
                self.vllm_config,
                self.model_runner.pause_event,
                init_distributed_env_callback,
            )

    # FIXME(youkaichao & ywang96): Use TorchDispatchMode instead of memory pool
    # to hijack tensor allocation.
    def load_model(self) -> None:
        eep_scale_up = os.environ.get("VLLM_ELASTIC_EP_SCALE_UP_LAUNCH") == "1"
        with self._maybe_get_memory_pool_context(tag="weights"):
            self.model_runner.load_model(eep_scale_up=eep_scale_up)

    def update_config(self, overrides: dict[str, Any]) -> None:
        self.model_runner.update_config(overrides)

    def reload_weights(self) -> None:
        self.model_runner.reload_weights()

    @torch.inference_mode()
    def determine_available_memory(self) -> int:
        """Profiles the peak memory usage of the model to determine how much
        memory can be used for KV cache without OOMs.

        The engine will first conduct a profiling of the existing memory usage.
        Then, it calculates the free memory that can be used for KV cache in
        bytes.

        Tip:
            You may limit the usage of GPU memory
            by adjusting the `gpu_memory_utilization` parameter.
        """
        GiB = lambda b: b / GiB_bytes
        if kv_cache_memory_bytes := self.cache_config.kv_cache_memory_bytes:
            # still need a profile run which compiles the model for
            # max_num_batched_tokens
            self.model_runner.profile_run()

            msg = (
                f"Initial free memory {GiB(self.init_snapshot.free_memory):.2f} "
                f"GiB, reserved {GiB(kv_cache_memory_bytes):.2f} GiB memory for "
                "KV Cache as specified by kv_cache_memory_bytes config and "
                "skipped memory profiling. This does not respect the "
                "gpu_memory_utilization config. Only use kv_cache_memory_bytes "
                "config when you want manual control of KV cache memory "
                "size. If OOM'ed, check the difference of initial free "
                "memory between the current run and the previous run "
                "where kv_cache_memory_bytes is suggested and update it "
                "correspondingly."
            )
            logger.info(msg)
            return kv_cache_memory_bytes

        torch.cuda.empty_cache()
        torch.cuda.reset_peak_memory_stats()

        # Execute a forward pass with dummy inputs to profile the memory usage
        # of the model.
        with memory_profiling(
            self.init_snapshot,
            weights_memory=int(self.model_runner.model_memory_usage),
        ) as profile_result:
            self.model_runner.profile_run()

        self.non_torch_memory = profile_result.non_torch_increase
        self.peak_activation_memory = profile_result.torch_peak_increase

        free_gpu_memory = profile_result.after_profile.free_memory
        # NOTE(woosuk): Here we assume that the other processes using the same
        # GPU did not change their memory usage during the profiling.
        assert self.init_snapshot.free_memory > free_gpu_memory, (
            "Error in memory profiling. "
            f"Initial free memory {GiB(self.init_snapshot.free_memory)} GiB, "
            f"current free memory {GiB(free_gpu_memory)} GiB. "
            "This happens when other processes sharing the same container "
            "release GPU memory while vLLM is profiling during initialization. "
            "To fix this, ensure consistent GPU memory allocation or "
            "isolate vLLM in its own container."
        )
        self.available_kv_cache_memory_bytes = (
            self.requested_memory - profile_result.non_kv_cache_memory
        )

        unrequested_memory = self.init_snapshot.free_memory - self.requested_memory
        logger.debug(
            "Initial free memory: %.2f GiB; Requested memory: %.2f (util), %.2f GiB",
            GiB(self.init_snapshot.free_memory),
            self.cache_config.gpu_memory_utilization,
            GiB(self.requested_memory),
        )
        logger.debug(
            "Free memory after profiling: %.2f GiB (total), "
            "%.2f GiB (within requested)",
            GiB(free_gpu_memory),
            GiB(free_gpu_memory - unrequested_memory),
        )
        logger.debug(profile_result)
        logger.info_once(
            "Available KV cache memory: %.2f GiB",
            GiB(self.available_kv_cache_memory_bytes),
            scope="local",
        )
        gc.collect()

        return int(self.available_kv_cache_memory_bytes)

    def get_kv_connector_handshake_metadata(self) -> dict | None:
        """Get KV connector metadata from this worker if available."""

        if not has_kv_transfer_group():
            return None

        connector = get_kv_transfer_group()
        # Return None for connectors that don't need to exchange handshake
        # metadata across workers.
        if (metadata := connector.get_handshake_metadata()) is None:
            return None

        tp_rank = get_tp_group().rank_in_group
        return {tp_rank: metadata}

    def get_kv_cache_spec(self) -> dict[str, KVCacheSpec]:
        return self.model_runner.get_kv_cache_spec()

    def initialize_from_config(self, kv_cache_config: KVCacheConfig) -> None:
        """Allocate GPU KV cache with the specified kv_cache_config."""

        # Init kv cache connector here, because it requires
        # `kv_cache_config`.
        # NOTE(Kuntai): This need to be done before `initialize_kv_cache`,
        # because `initialize_kv_cache` will inject kv cache groups not
        # related to kv cache connector (e.g. kv cache sharing layers).
        connector_vllm_config = copy.copy(self.vllm_config)
        connector_vllm_config.kv_cache_config = copy.copy(kv_cache_config)
        ensure_kv_transfer_initialized(connector_vllm_config)

        if self.vllm_config.model_config.enable_sleep_mode:
            from vllm.device_allocator.cumem import CuMemAllocator

            allocator = CuMemAllocator.get_instance()
            context = allocator.use_memory_pool(tag="kv_cache")
        else:
            context = nullcontext()
        with context:
            self.model_runner.initialize_kv_cache(kv_cache_config)

    def compile_or_warm_up_model(self) -> None:
        # warm up sizes that are not in cudagraph capture sizes,
        # but users still want to compile for better performance,
        # e.g. for the max-num-batched token size in chunked prefill.
        warmup_sizes = self.vllm_config.compilation_config.compile_sizes.copy()
        if not self.model_config.enforce_eager:
            warmup_sizes = [
                x
                for x in warmup_sizes
                if x not in self.vllm_config.compilation_config.cudagraph_capture_sizes
            ]
        # We skip EPLB here since we don't want to record dummy metrics
        for size in sorted(warmup_sizes, reverse=True):
            logger.info("Compile and warming up model for size %d", size)
            self.model_runner._dummy_run(size, skip_eplb=True, remove_lora=False)
        self.model_runner.maybe_remove_all_loras(self.model_runner.lora_config)

        # Warmup and tune the kernels used during model execution before
        # cuda graph capture.
        kernel_warmup(self)

        cuda_graph_memory_bytes = 0
        if not self.model_config.enforce_eager:
            cuda_graph_memory_bytes = self.model_runner.capture_model()

        if self.cache_config.kv_cache_memory_bytes is None and hasattr(
            self, "peak_activation_memory"
        ):
            # Suggests optimal kv cache memory size if we rely on
            # memory_profiling to guess the kv cache memory size which
            # provides peak_activation_memory and a few other memory
            # consumption. `memory_profiling` does not consider
            # CUDAGraph memory size and may not utilize all gpu memory.
            # Users may want fine-grained control to specify kv cache
            # memory size.
            GiB = lambda b: round(b / GiB_bytes, 2)

            # empirically observed that the memory profiling may
            # slightly underestimate the memory consumption.
            # So leave a small buffer (=150MiB) to avoid OOM.
            redundancy_buffer_memory = 150 * (1 << 20)
            non_kv_cache_memory = (
                self.model_runner.model_memory_usage
                + self.peak_activation_memory
                + self.non_torch_memory
                + cuda_graph_memory_bytes
            )
            kv_cache_memory_bytes_to_gpu_limit = (
                self.init_snapshot.free_memory
                - non_kv_cache_memory
                - redundancy_buffer_memory
            )
            kv_cache_memory_bytes_to_requested_limit = (
                int(self.requested_memory)
                - non_kv_cache_memory
                - redundancy_buffer_memory
            )

            msg = (
                f"Free memory on device "
                f"({GiB(self.init_snapshot.free_memory)}/"
                f"{GiB(self.init_snapshot.total_memory)} GiB) on startup. "
                f"Desired GPU memory utilization is "
                f"({self.cache_config.gpu_memory_utilization}, "
                f"{GiB(self.requested_memory)} GiB). "
                f"Actual usage is {GiB(self.model_runner.model_memory_usage)} "
                f"GiB for weight, {GiB(self.peak_activation_memory)} GiB "
                f"for peak activation, {GiB(self.non_torch_memory)} GiB "
                f"for non-torch memory, and {GiB(cuda_graph_memory_bytes)} "
                f"GiB for CUDAGraph memory. Replace gpu_memory_utilization "
                f"config with `--kv-cache-memory="
                f"{kv_cache_memory_bytes_to_requested_limit}` "
                f"({GiB(kv_cache_memory_bytes_to_requested_limit)} GiB) to fit "
                f"into requested memory, or `--kv-cache-memory="
                f"{kv_cache_memory_bytes_to_gpu_limit}` "
                f"({GiB(kv_cache_memory_bytes_to_gpu_limit)} GiB) to fully "
                f"utilize gpu memory. Current kv cache memory in use is "
                f"{GiB(self.available_kv_cache_memory_bytes)} GiB."
            )

            logger.debug(msg)

        # Warm up sampler and preallocate memory buffer for logits and other
        # sampling related tensors of max possible shape to avoid memory
        # fragmentation issue.
        # NOTE: This is called after `capture_model` on purpose to prevent
        # memory buffers from being cleared by `torch.cuda.empty_cache`.
        if get_pp_group().is_last_rank:
            max_num_reqs = min(
                self.scheduler_config.max_num_seqs,
                self.scheduler_config.max_num_batched_tokens,
            )

            # We skip EPLB here since we don't want to record dummy metrics
            hidden_states, last_hidden_states = self.model_runner._dummy_run(
                num_tokens=max_num_reqs,
                skip_eplb=True,
            )
            if self.model_runner.is_pooling_model:
                self.model_runner._dummy_pooler_run(hidden_states)
            else:
                self.model_runner._dummy_sampler_run(hidden_states=last_hidden_states)

        # Reset the seed to ensure that the random state is not affected by
        # the model initialization and profiling.
        set_random_seed(self.model_config.seed)

    def reset_mm_cache(self) -> None:
        self.model_runner.reset_mm_cache()

    def get_model(self) -> nn.Module:
        return self.model_runner.get_model()

    def get_supported_tasks(self) -> tuple[SupportedTask, ...]:
        return self.model_runner.get_supported_tasks()

    @torch.inference_mode()
    def sample_tokens(
        self, grammar_output: "GrammarOutput"
    ) -> ModelRunnerOutput | AsyncModelRunnerOutput:
        return self.model_runner.sample_tokens(grammar_output)

    @torch.inference_mode()
    def execute_model(
        self, scheduler_output: "SchedulerOutput"
    ) -> ModelRunnerOutput | None:
        intermediate_tensors = None
        forward_pass = scheduler_output.total_num_scheduled_tokens > 0
        num_scheduled_tokens = scheduler_output.total_num_scheduled_tokens
        num_input_tokens = self.model_runner._get_num_input_tokens(num_scheduled_tokens)
        all_gather_tensors = {
            "residual": not is_residual_scattered_for_sp(
                self.vllm_config, num_input_tokens
            )
        }
        if forward_pass and not get_pp_group().is_first_rank:
            intermediate_tensors = IntermediateTensors(
                get_pp_group().recv_tensor_dict(
                    all_gather_group=get_tp_group(),
                    all_gather_tensors=all_gather_tensors,
                )
            )

        output = self.model_runner.execute_model(scheduler_output, intermediate_tensors)
        if isinstance(output, (ModelRunnerOutput, NoneType)):
            return output

        assert isinstance(output, IntermediateTensors)
        parallel_config = self.vllm_config.parallel_config
        assert (
            parallel_config.distributed_executor_backend != "external_launcher"
            and not get_pp_group().is_last_rank
        )

        get_pp_group().send_tensor_dict(
            output.tensors,
            all_gather_group=get_tp_group(),
            all_gather_tensors=all_gather_tensors,
        )

        kv_connector_output = output.kv_connector_output
        if not kv_connector_output:
            return None

        # In case of PP with kv transfer, we need to pass through the
        # kv_connector_output
        if kv_connector_output.is_empty():
            return EMPTY_MODEL_RUNNER_OUTPUT

        output = copy.copy(EMPTY_MODEL_RUNNER_OUTPUT)
        output.kv_connector_output = kv_connector_output
        return output

    def take_draft_token_ids(self) -> DraftTokenIds | None:
        return self.model_runner.take_draft_token_ids()

    def profile(self, is_start: bool = True):
        if self.profiler is None:
            raise RuntimeError("Profiler is not enabled.")
        if is_start:
            self.profiler.start()
        else:
            self.profiler.stop()
            # only print profiler results on rank 0
            if self.local_rank == 0:
                print(
                    self.profiler.key_averages().table(sort_by="self_cuda_time_total")
                )

    def execute_dummy_batch(self) -> None:
        self.model_runner._dummy_run(1, uniform_decode=True)

    def add_lora(self, lora_request: LoRARequest) -> bool:
        return self.model_runner.add_lora(lora_request)

    def remove_lora(self, lora_id: int) -> bool:
        return self.model_runner.remove_lora(lora_id)

    def list_loras(self) -> set[int]:
        return self.model_runner.list_loras()

    def pin_lora(self, lora_id: int) -> bool:
        return self.model_runner.pin_lora(lora_id)

    def check_health(self) -> None:
        # worker will always be healthy as long as it's running.
        return

    def _eplb_before_scale_down(self, old_ep_size: int, new_ep_size: int) -> None:
        from vllm.distributed.parallel_state import get_ep_group

        if get_ep_group().rank == 0:
            logger.info(
                "[Elastic EP] Starting expert resharding before scaling down..."
            )
        rank_mapping = {
            old_ep_rank: old_ep_rank if old_ep_rank < new_ep_size else -1
            for old_ep_rank in range(old_ep_size)
        }
        assert self.model_runner.eplb_state is not None
        self.model_runner.eplb_state.rearrange(
            self.model_runner.model,
            execute_shuffle=True,
            global_expert_load=None,
            rank_mapping=rank_mapping,
        )
        torch.cuda.synchronize()
        if get_ep_group().rank == 0:
            logger.info("[Elastic EP] Expert resharding completed!")

    def _eplb_after_scale_up(
        self,
        old_ep_size: int,
        new_ep_size: int,
        global_expert_load: torch.Tensor | None,
    ) -> None:
        from vllm.distributed.parallel_state import get_ep_group

        if get_ep_group().rank == 0:
            logger.info("[Elastic EP] Starting expert resharding after scaling up...")
        rank_mapping = {old_ep_rank: old_ep_rank for old_ep_rank in range(old_ep_size)}
        assert self.model_runner.eplb_state is not None
        self.model_runner.eplb_state.rearrange(
            self.model_runner.model,
            execute_shuffle=True,
            global_expert_load=global_expert_load,
            rank_mapping=rank_mapping,
        )
        if get_ep_group().rank == 0:
            logger.info("[Elastic EP] Expert resharding completed!")

    def _reconfigure_parallel_config(
        self, reconfig_request: ReconfigureDistributedRequest
    ) -> None:
        """
        Update parallel config with provided reconfig_request
        """
        parallel_config = self.vllm_config.parallel_config
        parallel_config.data_parallel_size = reconfig_request.new_data_parallel_size
        if (
            reconfig_request.new_data_parallel_rank
            != ReconfigureRankType.KEEP_CURRENT_RANK
        ):
            parallel_config.data_parallel_rank = reconfig_request.new_data_parallel_rank
        if (
            reconfig_request.new_data_parallel_rank_local
            != ReconfigureRankType.KEEP_CURRENT_RANK
        ):
            parallel_config.data_parallel_rank_local = (
                reconfig_request.new_data_parallel_rank_local
            )
        parallel_config.data_parallel_master_ip = (
            reconfig_request.new_data_parallel_master_ip
        )
        parallel_config.data_parallel_master_port = (
            reconfig_request.new_data_parallel_master_port
        )

    def _reconfigure_moe(
        self, old_ep_size: int, new_ep_size: int
    ) -> torch.Tensor | None:
        """
        Reconfigure MoE modules with provided reconfig_request

        Return the global expert load if new_ep_size > old_ep_size,
        otherwise None
        """
        from vllm.distributed.parallel_state import (
            get_dp_group,
            get_ep_group,
            prepare_communication_buffer_for_model,
        )
        from vllm.model_executor.layers.fused_moe.layer import FusedMoEParallelConfig

        parallel_config = self.vllm_config.parallel_config
        moe_modules = [
            module
            for module in self.model_runner.model.modules()
            if (
                module.__class__.__name__ == "FusedMoE"
                or module.__class__.__name__ == "SharedFusedMoE"
            )
        ]
        num_local_experts = moe_modules[0].moe_config.num_local_experts
        assert all(
            module.moe_config.num_local_experts == num_local_experts
            for module in moe_modules
        ), "All MoE modules must have the same number of experts"
        for module in moe_modules:
            module.moe_config.num_experts = num_local_experts * new_ep_size
            module.global_num_experts = module.moe_config.num_experts
            module.moe_parallel_config = FusedMoEParallelConfig.make(
                tp_size_=get_tp_group().world_size,
                dp_size_=get_dp_group().world_size,
                vllm_parallel_config=parallel_config,
            )
            module.moe_config.moe_parallel_config = module.moe_parallel_config
        if new_ep_size < old_ep_size:
            num_local_physical_experts = num_local_experts
            assert self.model_runner.eplb_state is not None
            new_physical_experts = (
                self.model_runner.eplb_state.physical_to_logical_map.shape[1]
            )
            parallel_config.eplb_config.num_redundant_experts = (
                new_physical_experts
                - self.model_runner.eplb_state.logical_replica_count.shape[1]
            )
            global_expert_load = None
        else:
            num_local_physical_experts = torch.tensor(
                [num_local_experts], dtype=torch.int32, device="cpu"
            )
            torch.distributed.broadcast(
                num_local_physical_experts, group=get_ep_group().cpu_group, group_src=0
            )
            num_local_physical_experts = num_local_physical_experts.item()
            new_physical_experts = num_local_physical_experts * new_ep_size
            assert self.model_runner.eplb_state is not None
            global_expert_load = self.model_runner.eplb_state.rearrange(
                self.model_runner.model, execute_shuffle=False
            )
            parallel_config.eplb_config.num_redundant_experts = (
                new_physical_experts - global_expert_load.shape[1]
            )
        prepare_communication_buffer_for_model(self.model_runner.model)
        self.model_runner.model.update_physical_experts_metadata(
            num_physical_experts=new_physical_experts,
            num_local_physical_experts=num_local_physical_experts,
        )
        return global_expert_load

    def reinitialize_distributed(
        self, reconfig_request: ReconfigureDistributedRequest
    ) -> None:
        from vllm.config import set_current_vllm_config
        from vllm.distributed.parallel_state import (
            cleanup_dist_env_and_memory,
            get_ep_group,
        )

        old_ep_size = get_ep_group().world_size
        old_ep_rank = get_ep_group().rank
        new_ep_size = (
            reconfig_request.new_data_parallel_size
            * get_tp_group().world_size
            * get_pp_group().world_size
        )
        if new_ep_size < old_ep_size:
            self._eplb_before_scale_down(old_ep_size, new_ep_size)

        cleanup_dist_env_and_memory()

        if (
            reconfig_request.new_data_parallel_rank
            == ReconfigureRankType.SHUTDOWN_CURRENT_RANK
        ):
            assert old_ep_rank >= new_ep_size
            # shutdown
            return

        self._reconfigure_parallel_config(reconfig_request)

        with set_current_vllm_config(self.vllm_config):
            init_worker_distributed_environment(
                self.vllm_config,
                self.rank,
                self.distributed_init_method,
                self.local_rank,
            )

        global_expert_load = self._reconfigure_moe(old_ep_size, new_ep_size)

        if new_ep_size > old_ep_size:
            assert global_expert_load is not None
            self._eplb_after_scale_up(old_ep_size, new_ep_size, global_expert_load)

    def save_sharded_state(
        self,
        path: str,
        pattern: str | None = None,
        max_size: int | None = None,
    ) -> None:
        from vllm.model_executor.model_loader import ShardedStateLoader

        ShardedStateLoader.save_model(
            self.model_runner.model,
            path,
            pattern=pattern,
            max_size=max_size,
        )

    def save_tensorized_model(
        self,
        tensorizer_config: "TensorizerConfig",
    ) -> None:
        self.model_runner.save_tensorized_model(
            tensorizer_config=tensorizer_config,
        )

    def shutdown(self) -> None:
        if runner := getattr(self, "model_runner", None):
            runner.ensure_kv_transfer_shutdown()
        if self.worker_guard is not None:
            self.worker_guard.shutdown()


def init_worker_distributed_environment(
    vllm_config: VllmConfig,
    rank: int,
    distributed_init_method: str | None = None,
    local_rank: int = -1,
    backend: str = "nccl",
) -> None:
    """Initialize the distributed environment."""
    parallel_config = vllm_config.parallel_config
    from vllm.model_executor.layers.batch_invariant import init_batch_invariance

    init_batch_invariance()
    set_custom_all_reduce(not parallel_config.disable_custom_all_reduce)

    if vllm_config.fault_tolerance_config.enable_fault_tolerance:
        timeout = timedelta(
            seconds=vllm_config.fault_tolerance_config.gloo_comm_timeout
        )
    else:
        timeout = None

    init_distributed_environment(
        parallel_config.world_size,
        rank,
        distributed_init_method,
        local_rank,
        backend,
        vllm_config.fault_tolerance_config.enable_fault_tolerance,
        timeout,
    )

    ensure_model_parallel_initialized(
        parallel_config.tensor_parallel_size,
        parallel_config.pipeline_parallel_size,
        parallel_config.decode_context_parallel_size,
        vllm_config.fault_tolerance_config.enable_fault_tolerance,
        timeout,
    )<|MERGE_RESOLUTION|>--- conflicted
+++ resolved
@@ -12,11 +12,8 @@
 from concurrent.futures import ThreadPoolExecutor, TimeoutError, as_completed
 from contextlib import AbstractContextManager, nullcontext
 from datetime import timedelta
-<<<<<<< HEAD
+from functools import partial
 from types import NoneType
-=======
-from functools import partial
->>>>>>> 36399ce4
 from typing import TYPE_CHECKING, Any
 
 import torch
