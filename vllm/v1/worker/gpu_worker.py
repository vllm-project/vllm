--- conflicted
+++ resolved
@@ -56,11 +56,7 @@
 from vllm.v1.worker.worker_base import WorkerBase
 from vllm.v1.worker.workspace import init_workspace_manager
 
-<<<<<<< HEAD
-from .utils import check_enough_init_memory
-=======
 from .utils import request_memory
->>>>>>> 2497228a
 
 logger = init_logger(__name__)
 
@@ -243,16 +239,8 @@
             torch.cuda.empty_cache()
 
             # take current memory snapshot
-<<<<<<< HEAD
-            self.init_snapshot = MemorySnapshot(device=self.device)
-            self.requested_memory = check_enough_init_memory(
-                self.init_snapshot,
-                self.cache_config,
-            )
-=======
             self.init_snapshot = init_snapshot = MemorySnapshot(device=self.device)
             self.requested_memory = request_memory(init_snapshot, self.cache_config)
->>>>>>> 2497228a
         else:
             raise RuntimeError(f"Not support device type: {self.device_config.device}")
 
