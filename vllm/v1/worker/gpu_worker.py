--- conflicted
+++ resolved
@@ -386,18 +386,16 @@
         # warm up sizes that are not in cudagraph capture sizes,
         # but users still want to compile for better performance,
         # e.g. for the max-num-batched token size in chunked prefill.
-<<<<<<< HEAD
-        warmup_sizes = self.vllm_config.compilation_config.compile_sizes.copy()
+        compile_sizes = self.vllm_config.compilation_config.compile_sizes
+        warmup_sizes = compile_sizes.copy() if compile_sizes is not None else []
 
         if (
             not self.model_config.enforce_eager
             or self.compilation_config.cudagraph_mode == CUDAGraphMode.NONE
         ):
-            warmup_sizes = [
-                x
-                for x in warmup_sizes
-                if x not in self.vllm_config.compilation_config.cudagraph_capture_sizes
-            ]
+            capture_sizes = self.vllm_config.compilation_config.cudagraph_capture_sizes
+            if capture_sizes is not None:
+                warmup_sizes = [x for x in warmup_sizes if x not in capture_sizes]
         compile_ranges = self.vllm_config.compilation_config.get_compile_ranges()
 
         # For each compile_range, if none of the batch sizes
@@ -409,14 +407,6 @@
             if not any(x in compile_range for x in all_sizes):
                 warmup_sizes.append(compile_range.end)
 
-=======
-        compile_sizes = self.vllm_config.compilation_config.compile_sizes
-        warmup_sizes = compile_sizes.copy() if compile_sizes is not None else []
-        if not self.model_config.enforce_eager:
-            capture_sizes = self.vllm_config.compilation_config.cudagraph_capture_sizes
-            if capture_sizes is not None:
-                warmup_sizes = [x for x in warmup_sizes if x not in capture_sizes]
->>>>>>> 434f3d3e
         # We skip EPLB here since we don't want to record dummy metrics
         for size in sorted(warmup_sizes, reverse=True):
             logger.info("Compile and warming up model for size %d", size)
