# SPDX-License-Identifier: Apache-2.0
# SPDX-FileCopyrightText: Copyright contributors to the vLLM project
"""A GPU worker class."""

import gc
import os
from contextlib import AbstractContextManager, nullcontext
from types import NoneType
from typing import TYPE_CHECKING, Any

import torch
import torch.distributed
import torch.nn as nn

import vllm.envs as envs
from vllm.config import VllmConfig
from vllm.distributed import (
    ensure_model_parallel_initialized,
    init_distributed_environment,
    set_custom_all_reduce,
)
from vllm.distributed.ec_transfer import ensure_ec_transfer_initialized
from vllm.distributed.kv_transfer import (
    ensure_kv_transfer_initialized,
    get_kv_transfer_group,
    has_kv_transfer_group,
)
from vllm.distributed.parallel_state import (
    get_pcp_group,
    get_pp_group,
    get_tp_group,
)
from vllm.logger import init_logger
from vllm.lora.request import LoRARequest
from vllm.model_executor import set_random_seed
from vllm.model_executor.models.interfaces import is_mixture_of_experts
from vllm.model_executor.warmup.kernel_warmup import kernel_warmup
from vllm.platforms import current_platform
from vllm.profiler.gpu_profiler import CudaProfilerWrapper, TorchProfilerWrapper
from vllm.sequence import IntermediateTensors
from vllm.tasks import SupportedTask
from vllm.utils.mem_constants import GiB_bytes
from vllm.utils.mem_utils import MemorySnapshot, memory_profiling
from vllm.v1.core.sched.output import GrammarOutput
from vllm.v1.engine import ReconfigureDistributedRequest, ReconfigureRankType
from vllm.v1.kv_cache_interface import KVCacheConfig, KVCacheSpec
from vllm.v1.outputs import (
    AsyncModelRunnerOutput,
    DraftTokenIds,
    ModelRunnerOutput,
)
from vllm.v1.utils import report_usage_stats
from vllm.v1.worker.gpu_model_runner import GPUModelRunner
from vllm.v1.worker.utils import is_residual_scattered_for_sp
from vllm.v1.worker.worker_base import WorkerBase

logger = init_logger(__name__)

if TYPE_CHECKING:
    from vllm.model_executor.model_loader.tensorizer import TensorizerConfig
    from vllm.v1.core.sched.output import SchedulerOutput


class Worker(WorkerBase):
    def __init__(
        self,
        vllm_config: VllmConfig,
        local_rank: int,
        rank: int,
        distributed_init_method: str,
        is_driver_worker: bool = False,
    ):
        super().__init__(
            vllm_config=vllm_config,
            local_rank=local_rank,
            rank=rank,
            distributed_init_method=distributed_init_method,
            is_driver_worker=is_driver_worker,
        )

        if self.model_config.trust_remote_code:
            # note: lazy import to avoid importing torch before initializing
            from vllm.utils.import_utils import init_cached_hf_modules

            init_cached_hf_modules()

        # Buffers saved before sleep
        self._sleep_saved_buffers: dict[str, torch.Tensor] = {}

        # Torch profiler. Enabled and configured through env vars:
        # VLLM_TORCH_PROFILER_DIR=/path/to/save/trace
        if envs.VLLM_TORCH_PROFILER_DIR:
            worker_name = f"{vllm_config.instance_id}-rank-{self.rank}"
<<<<<<< HEAD
            if self.parallel_config.data_parallel_rank_local in (None, 0):
                logger.info(
                    "Profiling enabled. Traces will be saved to: %s",
                    torch_profiler_trace_dir,
                )
                logger.debug(
                    "Profiler config: record_shapes=%s,"
                    "profile_memory=%s,with_stack=%s,with_flops=%s",
                    envs.VLLM_TORCH_PROFILER_RECORD_SHAPES,
                    envs.VLLM_TORCH_PROFILER_WITH_PROFILE_MEMORY,
                    envs.VLLM_TORCH_PROFILER_WITH_STACK,
                    envs.VLLM_TORCH_PROFILER_WITH_FLOPS,
                )
            self.profiler = torch.profiler.profile(
                activities=[
                    torch.profiler.ProfilerActivity.CPU,
                    torch.profiler.ProfilerActivity.CUDA,
                ],
                record_shapes=envs.VLLM_TORCH_PROFILER_RECORD_SHAPES,
                profile_memory=envs.VLLM_TORCH_PROFILER_WITH_PROFILE_MEMORY,
                with_stack=envs.VLLM_TORCH_PROFILER_WITH_STACK,
                with_flops=envs.VLLM_TORCH_PROFILER_WITH_FLOPS,
                on_trace_ready=torch.profiler.tensorboard_trace_handler(
                    torch_profiler_trace_dir, worker_name=worker_name, use_gzip=True
                ),
=======
            self.profiler = TorchProfilerWrapper(
                worker_name=worker_name, local_rank=self.local_rank
>>>>>>> 82b05b15
            )
        elif envs.VLLM_TORCH_CUDA_PROFILE:
            self.profiler = CudaProfilerWrapper()
        else:
            self.profiler = None

    def sleep(self, level: int = 1) -> None:
        from vllm.device_allocator.cumem import CuMemAllocator

        free_bytes_before_sleep = torch.cuda.mem_get_info()[0]

        # Save the buffers before level 2 sleep
        if level == 2:
            model = self.model_runner.model
            self._sleep_saved_buffers = {
                name: buffer.cpu().clone() for name, buffer in model.named_buffers()
            }

        allocator = CuMemAllocator.get_instance()
        allocator.sleep(offload_tags=("weights",) if level == 1 else tuple())
        free_bytes_after_sleep, total = torch.cuda.mem_get_info()
        freed_bytes = free_bytes_after_sleep - free_bytes_before_sleep
        used_bytes = total - free_bytes_after_sleep
        assert freed_bytes >= 0, "Memory usage increased after sleeping."
        logger.info(
            "Sleep mode freed %.2f GiB memory, %.2f GiB memory is still in use.",
            freed_bytes / GiB_bytes,
            used_bytes / GiB_bytes,
        )

    def wake_up(self, tags: list[str] | None = None) -> None:
        from vllm.device_allocator.cumem import CuMemAllocator

        allocator = CuMemAllocator.get_instance()
        allocator.wake_up(tags)

        # Restore the buffers after level 2 sleep
        if len(self._sleep_saved_buffers):
            model = self.model_runner.model
            for name, buffer in model.named_buffers():
                if name in self._sleep_saved_buffers:
                    buffer.data.copy_(self._sleep_saved_buffers[name].data)
            self._sleep_saved_buffers = {}

    def _maybe_get_memory_pool_context(self, tag: str) -> AbstractContextManager:
        if self.vllm_config.model_config.enable_sleep_mode:
            from vllm.device_allocator.cumem import CuMemAllocator

            allocator = CuMemAllocator.get_instance()
            if tag == "weights":
                assert allocator.get_current_usage() == 0, (
                    "Sleep mode can only be used for one instance per process."
                )
            context = allocator.use_memory_pool(tag=tag)
        else:
            context = nullcontext()
        return context

    def initialize_cache(self, num_gpu_blocks: int, num_cpu_blocks: int) -> None:
        self.cache_config.num_gpu_blocks = num_gpu_blocks
        self.cache_config.num_cpu_blocks = num_cpu_blocks

    def init_device(self):
        if self.device_config.device.type == "cuda":
            # This env var set by Ray causes exceptions with graph building.
            os.environ.pop("NCCL_ASYNC_ERROR_HANDLING", None)
            if (
                self.parallel_config.data_parallel_size > 1
                and self.parallel_config.data_parallel_size_local > 0
                and self.parallel_config.distributed_executor_backend
                not in ["ray", "external_launcher"]
                and self.vllm_config.parallel_config.data_parallel_backend != "ray"
                and self.vllm_config.parallel_config.nnodes_within_dp == 1
            ):
                # Use local DP rank if available, otherwise use global DP rank.
                dp_local_rank = self.parallel_config.data_parallel_rank_local
                if dp_local_rank is None:
                    dp_local_rank = self.parallel_config.data_parallel_rank

                tp_pp_world_size = (
                    self.parallel_config.pipeline_parallel_size
                    * self.parallel_config.tensor_parallel_size
                )

                # DP_LOCAL_RANK * TP_PP_WORLD_SIZE + TP_LOCAL_RANK
                self.local_rank += dp_local_rank * tp_pp_world_size
                assert self.local_rank < torch.cuda.device_count(), (
                    f"DP adjusted local rank {self.local_rank} is out of bounds. "
                )
                visible_device_count = (
                    torch.cuda.device_count() if torch.cuda.is_available() else 0
                )
                assert self.parallel_config.local_world_size <= visible_device_count, (
                    f"local_world_size ({self.parallel_config.local_world_size}) must "
                    f"be less than or equal to the number of visible devices "
                    f"({visible_device_count})."
                )
            self.device = torch.device(f"cuda:{self.local_rank}")
            current_platform.set_device(self.device)

            current_platform.check_if_supports_dtype(self.model_config.dtype)

            # Initialize the distributed environment BEFORE taking
            # memory snapshot
            # This ensures NCCL buffers are allocated before we measure
            # available memory
            init_worker_distributed_environment(
                self.vllm_config,
                self.rank,
                self.distributed_init_method,
                self.local_rank,
                current_platform.dist_backend,
            )

            # Set random seed.
            set_random_seed(self.model_config.seed)

            # Now take memory snapshot after NCCL is initialized
            gc.collect()
            torch.cuda.empty_cache()

            # take current memory snapshot
            self.init_snapshot = MemorySnapshot()
            self.requested_memory = (
                self.init_snapshot.total_memory
                * self.cache_config.gpu_memory_utilization
            )
            if self.init_snapshot.free_memory < self.requested_memory:
                GiB = lambda b: round(b / GiB_bytes, 2)
                raise ValueError(
                    f"Free memory on device "
                    f"({GiB(self.init_snapshot.free_memory)}/"
                    f"{GiB(self.init_snapshot.total_memory)} GiB) on startup "
                    f"is less than desired GPU memory utilization "
                    f"({self.cache_config.gpu_memory_utilization}, "
                    f"{GiB(self.requested_memory)} GiB). Decrease GPU memory "
                    f"utilization or reduce GPU memory used by other processes."
                )
        else:
            raise RuntimeError(f"Not support device type: {self.device_config.device}")

        # Construct the model runner
        self.model_runner: GPUModelRunner = GPUModelRunner(
            self.vllm_config, self.device
        )

        if self.rank == 0:
            # If usage stat is enabled, collect relevant info.
            report_usage_stats(self.vllm_config)

    # FIXME(youkaichao & ywang96): Use TorchDispatchMode instead of memory pool
    # to hijack tensor allocation.
    def load_model(self) -> None:
        eep_scale_up = os.environ.get("VLLM_ELASTIC_EP_SCALE_UP_LAUNCH") == "1"
        with self._maybe_get_memory_pool_context(tag="weights"):
            self.model_runner.load_model(eep_scale_up=eep_scale_up)

    def update_config(self, overrides: dict[str, Any]) -> None:
        self.model_runner.update_config(overrides)

    def reload_weights(self) -> None:
        self.model_runner.reload_weights()

    @torch.inference_mode()
    def determine_available_memory(self) -> int:
        """Profiles the peak memory usage of the model to determine how much
        memory can be used for KV cache without OOMs.

        The engine will first conduct a profiling of the existing memory usage.
        Then, it calculates the free memory that can be used for KV cache in
        bytes.

        Tip:
            You may limit the usage of GPU memory
            by adjusting the `gpu_memory_utilization` parameter.
        """
        GiB = lambda b: b / GiB_bytes
        if kv_cache_memory_bytes := self.cache_config.kv_cache_memory_bytes:
            # still need a profile run which compiles the model for
            # max_num_batched_tokens
            self.model_runner.profile_run()

            msg = (
                f"Initial free memory {GiB(self.init_snapshot.free_memory):.2f} "
                f"GiB, reserved {GiB(kv_cache_memory_bytes):.2f} GiB memory for "
                "KV Cache as specified by kv_cache_memory_bytes config and "
                "skipped memory profiling. This does not respect the "
                "gpu_memory_utilization config. Only use kv_cache_memory_bytes "
                "config when you want manual control of KV cache memory "
                "size. If OOM'ed, check the difference of initial free "
                "memory between the current run and the previous run "
                "where kv_cache_memory_bytes is suggested and update it "
                "correspondingly."
            )
            logger.info(msg)
            return kv_cache_memory_bytes

        torch.cuda.empty_cache()
        torch.cuda.reset_peak_memory_stats()

        # Execute a forward pass with dummy inputs to profile the memory usage
        # of the model.
        with memory_profiling(
            self.init_snapshot,
            weights_memory=int(self.model_runner.model_memory_usage),
        ) as profile_result:
            self.model_runner.profile_run()

        self.non_torch_memory = profile_result.non_torch_increase
        self.peak_activation_memory = profile_result.torch_peak_increase

        free_gpu_memory = profile_result.after_profile.free_memory
        # NOTE(woosuk): Here we assume that the other processes using the same
        # GPU did not change their memory usage during the profiling.
        assert self.init_snapshot.free_memory > free_gpu_memory, (
            "Error in memory profiling. "
            f"Initial free memory {GiB(self.init_snapshot.free_memory)} GiB, "
            f"current free memory {GiB(free_gpu_memory)} GiB. "
            "This happens when other processes sharing the same container "
            "release GPU memory while vLLM is profiling during initialization. "
            "To fix this, ensure consistent GPU memory allocation or "
            "isolate vLLM in its own container."
        )
        self.available_kv_cache_memory_bytes = (
            self.requested_memory - profile_result.non_kv_cache_memory
        )

        unrequested_memory = self.init_snapshot.free_memory - self.requested_memory
        logger.debug(
            "Initial free memory: %.2f GiB; Requested memory: %.2f (util), %.2f GiB",
            GiB(self.init_snapshot.free_memory),
            self.cache_config.gpu_memory_utilization,
            GiB(self.requested_memory),
        )
        logger.debug(
            "Free memory after profiling: %.2f GiB (total), "
            "%.2f GiB (within requested)",
            GiB(free_gpu_memory),
            GiB(free_gpu_memory - unrequested_memory),
        )
        logger.debug(profile_result)
        logger.info_once(
            "Available KV cache memory: %.2f GiB",
            GiB(self.available_kv_cache_memory_bytes),
            scope="local",
        )
        gc.collect()

        return int(self.available_kv_cache_memory_bytes)

    def get_kv_connector_handshake_metadata(self) -> dict | None:
        """Get KV connector metadata from this worker if available."""

        if not has_kv_transfer_group():
            return None

        connector = get_kv_transfer_group()
        # Return None for connectors that don't need to exchange handshake
        # metadata across workers.
        if (metadata := connector.get_handshake_metadata()) is None:
            return None

        tp_rank = get_tp_group().rank_in_group
        return {tp_rank: metadata}

    def get_kv_cache_spec(self) -> dict[str, KVCacheSpec]:
        return self.model_runner.get_kv_cache_spec()

    def initialize_from_config(self, kv_cache_config: KVCacheConfig) -> None:
        """Allocate GPU KV cache with the specified kv_cache_config."""

        # Init kv cache connector here, because it requires
        # `kv_cache_config`.
        # NOTE(Kuntai): This need to be done before `initialize_kv_cache`,
        # because `initialize_kv_cache` will inject kv cache groups not
        # related to kv cache connector (e.g. kv cache sharing layers).
        ensure_kv_transfer_initialized(self.vllm_config, kv_cache_config)

        if self.vllm_config.model_config.enable_sleep_mode:
            from vllm.device_allocator.cumem import CuMemAllocator

            allocator = CuMemAllocator.get_instance()
            context = allocator.use_memory_pool(tag="kv_cache")
        else:
            context = nullcontext()
        with context:
            self.model_runner.initialize_kv_cache(kv_cache_config)

    def compile_or_warm_up_model(self) -> None:
        # warm up sizes that are not in cudagraph capture sizes,
        # but users still want to compile for better performance,
        # e.g. for the max-num-batched token size in chunked prefill.
        warmup_sizes = self.vllm_config.compilation_config.compile_sizes.copy()
        if not self.model_config.enforce_eager:
            warmup_sizes = [
                x
                for x in warmup_sizes
                if x not in self.vllm_config.compilation_config.cudagraph_capture_sizes
            ]
        # We skip EPLB here since we don't want to record dummy metrics
        for size in sorted(warmup_sizes, reverse=True):
            logger.info("Compile and warming up model for size %d", size)
            self.model_runner._dummy_run(size, skip_eplb=True, remove_lora=False)
        self.model_runner.maybe_remove_all_loras(self.model_runner.lora_config)

        # Warmup and tune the kernels used during model execution before
        # cuda graph capture.
        kernel_warmup(self)

        cuda_graph_memory_bytes = 0
        if not self.model_config.enforce_eager:
            cuda_graph_memory_bytes = self.model_runner.capture_model()

        if self.cache_config.kv_cache_memory_bytes is None and hasattr(
            self, "peak_activation_memory"
        ):
            # Suggests optimal kv cache memory size if we rely on
            # memory_profiling to guess the kv cache memory size which
            # provides peak_activation_memory and a few other memory
            # consumption. `memory_profiling` does not consider
            # CUDAGraph memory size and may not utilize all gpu memory.
            # Users may want fine-grained control to specify kv cache
            # memory size.
            GiB = lambda b: round(b / GiB_bytes, 2)

            # empirically observed that the memory profiling may
            # slightly underestimate the memory consumption.
            # So leave a small buffer (=150MiB) to avoid OOM.
            redundancy_buffer_memory = 150 * (1 << 20)
            non_kv_cache_memory = (
                self.model_runner.model_memory_usage
                + self.peak_activation_memory
                + self.non_torch_memory
                + cuda_graph_memory_bytes
            )
            kv_cache_memory_bytes_to_gpu_limit = (
                self.init_snapshot.free_memory
                - non_kv_cache_memory
                - redundancy_buffer_memory
            )
            kv_cache_memory_bytes_to_requested_limit = (
                int(self.requested_memory)
                - non_kv_cache_memory
                - redundancy_buffer_memory
            )

            msg = (
                f"Free memory on device "
                f"({GiB(self.init_snapshot.free_memory)}/"
                f"{GiB(self.init_snapshot.total_memory)} GiB) on startup. "
                f"Desired GPU memory utilization is "
                f"({self.cache_config.gpu_memory_utilization}, "
                f"{GiB(self.requested_memory)} GiB). "
                f"Actual usage is {GiB(self.model_runner.model_memory_usage)} "
                f"GiB for weight, {GiB(self.peak_activation_memory)} GiB "
                f"for peak activation, {GiB(self.non_torch_memory)} GiB "
                f"for non-torch memory, and {GiB(cuda_graph_memory_bytes)} "
                f"GiB for CUDAGraph memory. Replace gpu_memory_utilization "
                f"config with `--kv-cache-memory="
                f"{kv_cache_memory_bytes_to_requested_limit}` "
                f"({GiB(kv_cache_memory_bytes_to_requested_limit)} GiB) to fit "
                f"into requested memory, or `--kv-cache-memory="
                f"{kv_cache_memory_bytes_to_gpu_limit}` "
                f"({GiB(kv_cache_memory_bytes_to_gpu_limit)} GiB) to fully "
                f"utilize gpu memory. Current kv cache memory in use is "
                f"{GiB(self.available_kv_cache_memory_bytes)} GiB."
            )

            logger.debug(msg)

        # Warm up sampler and preallocate memory buffer for logits and other
        # sampling related tensors of max possible shape to avoid memory
        # fragmentation issue.
        # NOTE: This is called after `capture_model` on purpose to prevent
        # memory buffers from being cleared by `torch.cuda.empty_cache`.
        if get_pp_group().is_last_rank:
            max_num_reqs = min(
                self.scheduler_config.max_num_seqs,
                self.scheduler_config.max_num_batched_tokens,
            )

            # We skip EPLB here since we don't want to record dummy metrics
            hidden_states, last_hidden_states = self.model_runner._dummy_run(
                num_tokens=max_num_reqs,
                skip_eplb=True,
            )
            if self.model_runner.is_pooling_model:
                self.model_runner._dummy_pooler_run(hidden_states)
            else:
                self.model_runner._dummy_sampler_run(hidden_states=last_hidden_states)

        # Reset the seed to ensure that the random state is not affected by
        # the model initialization and profiling.
        set_random_seed(self.model_config.seed)

    def reset_mm_cache(self) -> None:
        self.model_runner.reset_mm_cache()

    def get_model(self) -> nn.Module:
        return self.model_runner.get_model()

    def get_supported_tasks(self) -> tuple[SupportedTask, ...]:
        return self.model_runner.get_supported_tasks()

    def annotate_profile(self, scheduler_output):
        # add trace annotation so that we can easily distinguish
        # new/cached request numbers in each iteration
        if not self.profiler:
            return nullcontext()

        self.profiler.step()

        num_new = len(scheduler_output.scheduled_new_reqs)
        num_cached = len(scheduler_output.scheduled_cached_reqs.req_ids)

        return self.profiler.annotate_context_manager(
            f"execute_new_{num_new}_cached_{num_cached}"
        )

    @torch.inference_mode()
    def sample_tokens(
        self, grammar_output: "GrammarOutput | None"
    ) -> ModelRunnerOutput | AsyncModelRunnerOutput:
        return self.model_runner.sample_tokens(grammar_output)

    @torch.inference_mode()
    def execute_model(
        self, scheduler_output: "SchedulerOutput"
    ) -> ModelRunnerOutput | None:
        intermediate_tensors = None
        forward_pass = scheduler_output.total_num_scheduled_tokens > 0
        num_scheduled_tokens = scheduler_output.total_num_scheduled_tokens
        num_input_tokens = self.model_runner._get_num_input_tokens(num_scheduled_tokens)
        all_gather_tensors = {
            "residual": not is_residual_scattered_for_sp(
                self.vllm_config, num_input_tokens
            )
        }
        if forward_pass and not get_pp_group().is_first_rank:
            intermediate_tensors = IntermediateTensors(
                get_pp_group().recv_tensor_dict(
                    all_gather_group=get_tp_group(),
                    all_gather_tensors=all_gather_tensors,
                )
            )

        with self.annotate_profile(scheduler_output):
            output = self.model_runner.execute_model(
                scheduler_output, intermediate_tensors
            )
            if isinstance(output, (ModelRunnerOutput, NoneType)):
                return output

        assert isinstance(output, IntermediateTensors)
        parallel_config = self.vllm_config.parallel_config
        assert (
            parallel_config.distributed_executor_backend != "external_launcher"
            and not get_pp_group().is_last_rank
        )

        get_pp_group().send_tensor_dict(
            output.tensors,
            all_gather_group=get_tp_group(),
            all_gather_tensors=all_gather_tensors,
        )

        return None

    def take_draft_token_ids(self) -> DraftTokenIds | None:
        return self.model_runner.take_draft_token_ids()

    def profile(self, is_start: bool = True):
        if self.profiler is None:
            raise RuntimeError("Profiling is not enabled.")
        if is_start:
            self.profiler.start()
        else:
            self.profiler.stop()

    def execute_dummy_batch(self) -> None:
        self.model_runner._dummy_run(1, uniform_decode=True)

    def add_lora(self, lora_request: LoRARequest) -> bool:
        return self.model_runner.add_lora(lora_request)

    def remove_lora(self, lora_id: int) -> bool:
        return self.model_runner.remove_lora(lora_id)

    def list_loras(self) -> set[int]:
        return self.model_runner.list_loras()

    def pin_lora(self, lora_id: int) -> bool:
        return self.model_runner.pin_lora(lora_id)

    def check_health(self) -> None:
        # worker will always be healthy as long as it's running.
        return

    def _eplb_before_scale_down(self, old_ep_size: int, new_ep_size: int) -> None:
        from vllm.distributed.parallel_state import get_ep_group

        if get_ep_group().rank == 0:
            logger.info(
                "[Elastic EP] Starting expert resharding before scaling down..."
            )
        rank_mapping = {
            old_ep_rank: old_ep_rank if old_ep_rank < new_ep_size else -1
            for old_ep_rank in range(old_ep_size)
        }
        assert self.model_runner.eplb_state is not None
        self.model_runner.eplb_state.rearrange(
            execute_shuffle=True,
            global_expert_load=None,
            rank_mapping=rank_mapping,
        )
        torch.cuda.synchronize()
        if get_ep_group().rank == 0:
            logger.info("[Elastic EP] Expert resharding completed!")

    def _eplb_after_scale_up(
        self,
        old_ep_size: int,
        new_ep_size: int,
        global_expert_loads: list[torch.Tensor] | None,
    ) -> None:
        from vllm.distributed.parallel_state import get_ep_group

        if get_ep_group().rank == 0:
            logger.info("[Elastic EP] Starting expert resharding after scaling up...")
        rank_mapping = {old_ep_rank: old_ep_rank for old_ep_rank in range(old_ep_size)}
        assert self.model_runner.eplb_state is not None
        self.model_runner.eplb_state.rearrange(
            execute_shuffle=True,
            global_expert_loads=global_expert_loads,
            rank_mapping=rank_mapping,
        )
        if get_ep_group().rank == 0:
            logger.info("[Elastic EP] Expert resharding completed!")

    def _reconfigure_parallel_config(
        self, reconfig_request: ReconfigureDistributedRequest
    ) -> None:
        """
        Update parallel config with provided reconfig_request
        """
        parallel_config = self.vllm_config.parallel_config
        parallel_config.data_parallel_size = reconfig_request.new_data_parallel_size
        if (
            reconfig_request.new_data_parallel_rank
            != ReconfigureRankType.KEEP_CURRENT_RANK
        ):
            parallel_config.data_parallel_rank = reconfig_request.new_data_parallel_rank
        if (
            reconfig_request.new_data_parallel_rank_local
            != ReconfigureRankType.KEEP_CURRENT_RANK
        ):
            parallel_config.data_parallel_rank_local = (
                reconfig_request.new_data_parallel_rank_local
            )
        parallel_config.data_parallel_master_ip = (
            reconfig_request.new_data_parallel_master_ip
        )
        parallel_config.data_parallel_master_port = (
            reconfig_request.new_data_parallel_master_port
        )

    def _reconfigure_moe(
        self, old_ep_size: int, new_ep_size: int
    ) -> torch.Tensor | None:
        """
        Reconfigure MoE modules with provided reconfig_request

        Return the global expert load if new_ep_size > old_ep_size,
        otherwise None
        """
        from vllm.distributed.parallel_state import (
            get_dp_group,
            get_ep_group,
            prepare_communication_buffer_for_model,
        )
        from vllm.model_executor.layers.fused_moe.layer import (
            FusedMoE,
            FusedMoEParallelConfig,
        )

        parallel_config = self.vllm_config.parallel_config

        def get_moe_modules(model: torch.nn.Module) -> list[FusedMoE]:
            return [
                module
                for module in model.modules()
                if (
                    module.__class__.__name__ == "FusedMoE"
                    or module.__class__.__name__ == "SharedFusedMoE"
                )
            ]

        def update_moe_modules(moe_modules: list[FusedMoE], num_local_experts: int):
            assert all(
                module.moe_config.num_local_experts == num_local_experts
                for module in moe_modules
            ), "All MoE modules must have the same number of experts"
            for module in moe_modules:
                module.moe_config.num_experts = num_local_experts * new_ep_size
                module.global_num_experts = module.moe_config.num_experts
                module.moe_parallel_config = FusedMoEParallelConfig.make(
                    tp_size_=get_tp_group().world_size,
                    pcp_size_=get_pcp_group().world_size,
                    dp_size_=get_dp_group().world_size,
                    vllm_parallel_config=parallel_config,
                )
                module.moe_config.moe_parallel_config = module.moe_parallel_config
            return moe_modules

        model_moe_modules = get_moe_modules(self.model_runner.model)
        num_local_experts = model_moe_modules[0].moe_config.num_local_experts

        update_moe_modules(model_moe_modules, num_local_experts)
        drafter_model = None
        if hasattr(self.model_runner, "drafter") and hasattr(
            self.model_runner.drafter, "model"
        ):
            drafter_model = self.model_runner.drafter.model
        if drafter_model is not None and is_mixture_of_experts(drafter_model):
            drafter_moe_modules = get_moe_modules(drafter_model)
            # Check if drafter and model have matching configs
            assert (
                drafter_moe_modules[0].moe_config.num_local_experts == num_local_experts
            ), "Drafter and model configs should be the same"
            update_moe_modules(drafter_moe_modules, num_local_experts)

        if new_ep_size < old_ep_size:
            num_local_physical_experts = num_local_experts
            assert self.model_runner.eplb_state is not None
            new_physical_experts = (
                self.model_runner.eplb_state.physical_to_logical_map.shape[1]
            )
            parallel_config.eplb_config.num_redundant_experts = (
                new_physical_experts
                - self.model_runner.eplb_state.logical_replica_count.shape[1]
            )
            global_expert_loads = None
        else:
            num_local_physical_experts = torch.tensor(
                [num_local_experts], dtype=torch.int32, device="cpu"
            )
            torch.distributed.broadcast(
                num_local_physical_experts, group=get_ep_group().cpu_group, group_src=0
            )
            num_local_physical_experts = num_local_physical_experts.item()
            new_physical_experts = num_local_physical_experts * new_ep_size
            assert self.model_runner.eplb_state is not None
            global_expert_loads = self.model_runner.eplb_state.rearrange(
                execute_shuffle=False
            )
            parallel_config.eplb_config.num_redundant_experts = (
                new_physical_experts - global_expert_loads[0].shape[1]
            )
        prepare_communication_buffer_for_model(self.model_runner.model)
        if drafter_model is not None:
            prepare_communication_buffer_for_model(drafter_model)
        self.model_runner.model.update_physical_experts_metadata(
            num_physical_experts=new_physical_experts,
            num_local_physical_experts=num_local_physical_experts,
        )
        return global_expert_loads

    def reinitialize_distributed(
        self, reconfig_request: ReconfigureDistributedRequest
    ) -> None:
        from vllm.config import set_current_vllm_config
        from vllm.distributed.parallel_state import (
            cleanup_dist_env_and_memory,
            get_ep_group,
        )

        old_ep_size = get_ep_group().world_size
        old_ep_rank = get_ep_group().rank
        new_ep_size = (
            reconfig_request.new_data_parallel_size
            * get_tp_group().world_size
            * get_pp_group().world_size
        )
        if new_ep_size < old_ep_size:
            self._eplb_before_scale_down(old_ep_size, new_ep_size)

        cleanup_dist_env_and_memory()

        if (
            reconfig_request.new_data_parallel_rank
            == ReconfigureRankType.SHUTDOWN_CURRENT_RANK
        ):
            assert old_ep_rank >= new_ep_size
            # shutdown
            return

        self._reconfigure_parallel_config(reconfig_request)

        with set_current_vllm_config(self.vllm_config):
            init_worker_distributed_environment(
                self.vllm_config,
                self.rank,
                self.distributed_init_method,
                self.local_rank,
            )

        global_expert_loads = self._reconfigure_moe(old_ep_size, new_ep_size)

        if new_ep_size > old_ep_size:
            assert global_expert_loads is not None
            self._eplb_after_scale_up(old_ep_size, new_ep_size, global_expert_loads)

    def save_sharded_state(
        self,
        path: str,
        pattern: str | None = None,
        max_size: int | None = None,
    ) -> None:
        from vllm.model_executor.model_loader import ShardedStateLoader

        ShardedStateLoader.save_model(
            self.model_runner.model,
            path,
            pattern=pattern,
            max_size=max_size,
        )

    def save_tensorized_model(
        self,
        tensorizer_config: "TensorizerConfig",
    ) -> None:
        self.model_runner.save_tensorized_model(
            tensorizer_config=tensorizer_config,
        )

    def shutdown(self) -> None:
        if runner := getattr(self, "model_runner", None):
            runner.ensure_kv_transfer_shutdown()
        if self.profiler is not None:
            self.profiler.shutdown()


def init_worker_distributed_environment(
    vllm_config: VllmConfig,
    rank: int,
    distributed_init_method: str | None = None,
    local_rank: int = -1,
    backend: str = "nccl",
) -> None:
    """Initialize the distributed environment."""
    parallel_config = vllm_config.parallel_config
    from vllm.model_executor.layers.batch_invariant import init_batch_invariance

    init_batch_invariance()
    set_custom_all_reduce(not parallel_config.disable_custom_all_reduce)

    init_distributed_environment(
        parallel_config.world_size, rank, distributed_init_method, local_rank, backend
    )

    ensure_model_parallel_initialized(
        parallel_config.tensor_parallel_size,
        parallel_config.pipeline_parallel_size,
        parallel_config.prefill_context_parallel_size,
        parallel_config.decode_context_parallel_size,
    )

    # Init ec connector here before KV caches caches init
    # NOTE: We do not init KV caches for Encoder-only instance in EPD disagg mode
    ensure_ec_transfer_initialized(vllm_config)<|MERGE_RESOLUTION|>--- conflicted
+++ resolved
@@ -91,36 +91,8 @@
         # VLLM_TORCH_PROFILER_DIR=/path/to/save/trace
         if envs.VLLM_TORCH_PROFILER_DIR:
             worker_name = f"{vllm_config.instance_id}-rank-{self.rank}"
-<<<<<<< HEAD
-            if self.parallel_config.data_parallel_rank_local in (None, 0):
-                logger.info(
-                    "Profiling enabled. Traces will be saved to: %s",
-                    torch_profiler_trace_dir,
-                )
-                logger.debug(
-                    "Profiler config: record_shapes=%s,"
-                    "profile_memory=%s,with_stack=%s,with_flops=%s",
-                    envs.VLLM_TORCH_PROFILER_RECORD_SHAPES,
-                    envs.VLLM_TORCH_PROFILER_WITH_PROFILE_MEMORY,
-                    envs.VLLM_TORCH_PROFILER_WITH_STACK,
-                    envs.VLLM_TORCH_PROFILER_WITH_FLOPS,
-                )
-            self.profiler = torch.profiler.profile(
-                activities=[
-                    torch.profiler.ProfilerActivity.CPU,
-                    torch.profiler.ProfilerActivity.CUDA,
-                ],
-                record_shapes=envs.VLLM_TORCH_PROFILER_RECORD_SHAPES,
-                profile_memory=envs.VLLM_TORCH_PROFILER_WITH_PROFILE_MEMORY,
-                with_stack=envs.VLLM_TORCH_PROFILER_WITH_STACK,
-                with_flops=envs.VLLM_TORCH_PROFILER_WITH_FLOPS,
-                on_trace_ready=torch.profiler.tensorboard_trace_handler(
-                    torch_profiler_trace_dir, worker_name=worker_name, use_gzip=True
-                ),
-=======
             self.profiler = TorchProfilerWrapper(
                 worker_name=worker_name, local_rank=self.local_rank
->>>>>>> 82b05b15
             )
         elif envs.VLLM_TORCH_CUDA_PROFILE:
             self.profiler = CudaProfilerWrapper()
