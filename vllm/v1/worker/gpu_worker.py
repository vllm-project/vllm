--- conflicted
+++ resolved
@@ -22,7 +22,7 @@
 from vllm.model_executor import set_random_seed
 from vllm.platforms import current_platform
 from vllm.sequence import IntermediateTensors
-from vllm.utils import GiB_bytes, MemorySnapshot, memory_profiling
+from vllm.utils import GiB_bytes
 from vllm.v1.kv_cache_interface import KVCacheConfig, KVCacheSpec
 from vllm.v1.outputs import ModelRunnerOutput
 from vllm.v1.utils import report_usage_stats
@@ -77,7 +77,6 @@
                     torch_profiler_trace_dir, use_gzip=True))
         else:
             self.profiler = None
-        self.baseline_snapshot = MemorySnapshot()
 
     def sleep(self, level: int = 1) -> None:
         free_bytes_before_sleep = torch.cuda.mem_get_info()[0]
@@ -194,13 +193,10 @@
         torch.cuda.empty_cache()
         torch.cuda.reset_peak_memory_stats()
 
-        initial_free_memory, total_gpu_memory = torch.cuda.mem_get_info()
+        _, total_gpu_memory = torch.cuda.mem_get_info()
         # Execute a forward pass with dummy inputs to profile the memory usage
         # of the model.
-        with memory_profiling(
-                self.baseline_snapshot,
-                weights_memory=self.model_runner.model_memory_usage) as result:
-            self.model_runner.profile_run()
+        self.model_runner.profile_run()
 
         free_gpu_memory, _ = torch.cuda.mem_get_info()
         # NOTE(woosuk): Here we assume that the other processes using the same
@@ -222,7 +218,6 @@
         torch.cuda.empty_cache()
         torch_allocated_bytes = torch.cuda.memory_stats(
         )["allocated_bytes.all.current"]
-<<<<<<< HEAD
 
         # Reset after emptying torch cache
         free_gpu_memory = torch.cuda.mem_get_info()[0]
@@ -233,22 +228,6 @@
         non_torch_alloc_bytes = max(0, fwd_alloc_bytes - torch_allocated_bytes)
         # Total forward allocation (peak) is peak torch + non-torch
         peak_memory = peak_torch_memory + non_torch_alloc_bytes
-
-=======
-        total_allocated_bytes = torch.cuda.mem_get_info(
-        )[1] - torch.cuda.mem_get_info()[0]
-        non_torch_allocations = total_allocated_bytes - torch_allocated_bytes
-        if non_torch_allocations > 0:
-            # Note that `result.non_torch_increase` is not the same as
-            # `non_torch_allocations`. `result.non_torch_increase` doesn't
-            # include the usage before `baseline_snapshot` or that of
-            # torch initialisation
-            peak_memory += non_torch_allocations
-
-        available_kv_cache_memory = (
-            total_gpu_memory * self.cache_config.gpu_memory_utilization -
-            peak_memory)
->>>>>>> c580f833
         memory_for_current_instance = total_gpu_memory * \
             self.cache_config.gpu_memory_utilization
         available_kv_cache_memory = memory_for_current_instance - peak_memory
