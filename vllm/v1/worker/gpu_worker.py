# SPDX-License-Identifier: Apache-2.0
# SPDX-FileCopyrightText: Copyright contributors to the vLLM project
"""A GPU worker class."""

import copy
import gc
import os
from contextlib import AbstractContextManager, nullcontext
from typing import TYPE_CHECKING, Any, Optional, Union

import torch
import torch.distributed
import torch.nn as nn

import vllm.envs as envs
from vllm.config import VllmConfig
from vllm.distributed import (
    ensure_model_parallel_initialized,
    init_distributed_environment,
    set_custom_all_reduce,
)
from vllm.distributed.kv_transfer import ensure_kv_transfer_initialized
from vllm.distributed.parallel_state import get_pp_group, get_tp_group
from vllm.logger import init_logger
from vllm.lora.request import LoRARequest
from vllm.model_executor import set_random_seed
from vllm.model_executor.models.interfaces import is_mixture_of_experts
from vllm.model_executor.warmup.kernel_warmup import kernel_warmup
from vllm.platforms import current_platform
from vllm.sequence import IntermediateTensors
from vllm.tasks import SupportedTask
from vllm.utils import GiB_bytes, MemorySnapshot, memory_profiling
from vllm.v1.engine import ReconfigureDistributedRequest, ReconfigureRankType
from vllm.v1.kv_cache_interface import KVCacheConfig, KVCacheSpec
from vllm.v1.outputs import (
    EMPTY_MODEL_RUNNER_OUTPUT,
    AsyncModelRunnerOutput,
    DraftTokenIds,
    ModelRunnerOutput,
)
from vllm.v1.utils import report_usage_stats
from vllm.v1.worker.gpu_model_runner import GPUModelRunner
from vllm.v1.worker.utils import is_residual_scattered_for_sp
from vllm.v1.worker.worker_base import WorkerBase

logger = init_logger(__name__)

if TYPE_CHECKING:
    from vllm.model_executor.model_loader.tensorizer import TensorizerConfig
    from vllm.v1.core.sched.output import SchedulerOutput


class Worker(WorkerBase):
    def __init__(
        self,
        vllm_config: VllmConfig,
        local_rank: int,
        rank: int,
        distributed_init_method: str,
        is_driver_worker: bool = False,
    ):
        super().__init__(
            vllm_config=vllm_config,
            local_rank=local_rank,
            rank=rank,
            distributed_init_method=distributed_init_method,
            is_driver_worker=is_driver_worker,
        )

        if self.model_config.trust_remote_code:
            # note: lazy import to avoid importing torch before initializing
            from vllm.utils import init_cached_hf_modules

            init_cached_hf_modules()

        # Buffers saved before sleep
        self._sleep_saved_buffers: dict[str, torch.Tensor] = {}

        # Torch profiler. Enabled and configured through env vars:
        # VLLM_TORCH_PROFILER_DIR=/path/to/save/trace
        if envs.VLLM_TORCH_PROFILER_DIR:
            torch_profiler_trace_dir = envs.VLLM_TORCH_PROFILER_DIR
            logger.info(
                "Profiling enabled. Traces will be saved to: %s",
                torch_profiler_trace_dir,
            )
            logger.debug(
                "Profiler config: record_shapes=%s,"
                "profile_memory=%s,with_stack=%s,with_flops=%s",
                envs.VLLM_TORCH_PROFILER_RECORD_SHAPES,
                envs.VLLM_TORCH_PROFILER_WITH_PROFILE_MEMORY,
                envs.VLLM_TORCH_PROFILER_WITH_STACK,
                envs.VLLM_TORCH_PROFILER_WITH_FLOPS,
            )
            self.profiler = torch.profiler.profile(
                activities=[
                    torch.profiler.ProfilerActivity.CPU,
                    torch.profiler.ProfilerActivity.CUDA,
                ],
                record_shapes=envs.VLLM_TORCH_PROFILER_RECORD_SHAPES,
                profile_memory=envs.VLLM_TORCH_PROFILER_WITH_PROFILE_MEMORY,
                with_stack=envs.VLLM_TORCH_PROFILER_WITH_STACK,
                with_flops=envs.VLLM_TORCH_PROFILER_WITH_FLOPS,
                on_trace_ready=torch.profiler.tensorboard_trace_handler(
                    torch_profiler_trace_dir, use_gzip=True
                ),
            )
        else:
            self.profiler = None

    def sleep(self, level: int = 1) -> None:
        from vllm.device_allocator.cumem import CuMemAllocator

        free_bytes_before_sleep = torch.cuda.mem_get_info()[0]

        # Save the buffers before level 2 sleep
        if level == 2:
            model = self.model_runner.model
            self._sleep_saved_buffers = {
                name: buffer.cpu().clone() for name, buffer in model.named_buffers()
            }

        allocator = CuMemAllocator.get_instance()
        allocator.sleep(offload_tags=("weights",) if level == 1 else tuple())
        free_bytes_after_sleep, total = torch.cuda.mem_get_info()
        freed_bytes = free_bytes_after_sleep - free_bytes_before_sleep
        used_bytes = total - free_bytes_after_sleep
        assert freed_bytes >= 0, "Memory usage increased after sleeping."
        logger.info(
            "Sleep mode freed %.2f GiB memory, %.2f GiB memory is still in use.",
            freed_bytes / GiB_bytes,
            used_bytes / GiB_bytes,
        )

    def wake_up(self, tags: Optional[list[str]] = None) -> None:
        from vllm.device_allocator.cumem import CuMemAllocator

        allocator = CuMemAllocator.get_instance()
        allocator.wake_up(tags)

        # Restore the buffers after level 2 sleep
        if len(self._sleep_saved_buffers):
            model = self.model_runner.model
            for name, buffer in model.named_buffers():
                if name in self._sleep_saved_buffers:
                    buffer.data.copy_(self._sleep_saved_buffers[name].data)
            self._sleep_saved_buffers = {}

    def _maybe_get_memory_pool_context(self, tag: str) -> AbstractContextManager:
        if self.vllm_config.model_config.enable_sleep_mode:
            from vllm.device_allocator.cumem import CuMemAllocator

            allocator = CuMemAllocator.get_instance()
            if tag == "weights":
                assert allocator.get_current_usage() == 0, (
                    "Sleep mode can only be used for one instance per process."
                )
            context = allocator.use_memory_pool(tag=tag)
        else:
            context = nullcontext()
        return context

    def initialize_cache(self, num_gpu_blocks: int, num_cpu_blocks: int) -> None:
        self.cache_config.num_gpu_blocks = num_gpu_blocks
        self.cache_config.num_cpu_blocks = num_cpu_blocks

    def init_device(self):
        if self.device_config.device.type == "cuda":
            # This env var set by Ray causes exceptions with graph building.
            os.environ.pop("NCCL_ASYNC_ERROR_HANDLING", None)
            self.device = torch.device(f"cuda:{self.local_rank}")
            current_platform.set_device(self.device)

            current_platform.check_if_supports_dtype(self.model_config.dtype)

            # Initialize the distributed environment BEFORE taking
            # memory snapshot
            # This ensures NCCL buffers are allocated before we measure
            # available memory
            init_worker_distributed_environment(
                self.vllm_config,
                self.rank,
                self.distributed_init_method,
                self.local_rank,
                current_platform.dist_backend,
            )

            # Set random seed.
            set_random_seed(self.model_config.seed)

            # Now take memory snapshot after NCCL is initialized
            gc.collect()
            torch.cuda.empty_cache()

            # take current memory snapshot
            self.init_snapshot = MemorySnapshot()
            self.requested_memory = (
                self.init_snapshot.total_memory
                * self.cache_config.gpu_memory_utilization
            )
            if self.init_snapshot.free_memory < self.requested_memory:
                GiB = lambda b: round(b / GiB_bytes, 2)
                raise ValueError(
                    f"Free memory on device "
                    f"({GiB(self.init_snapshot.free_memory)}/"
                    f"{GiB(self.init_snapshot.total_memory)} GiB) on startup "
                    f"is less than desired GPU memory utilization "
                    f"({self.cache_config.gpu_memory_utilization}, "
                    f"{GiB(self.requested_memory)} GiB). Decrease GPU memory "
                    f"utilization or reduce GPU memory used by other processes."
                )
        else:
            raise RuntimeError(f"Not support device type: {self.device_config.device}")

        # Construct the model runner
        self.model_runner: GPUModelRunner = GPUModelRunner(
            self.vllm_config, self.device
        )

        if self.rank == 0:
            # If usage stat is enabled, collect relevant info.
            report_usage_stats(self.vllm_config)

    # FIXME(youkaichao & ywang96): Use TorchDispatchMode instead of memory pool
    # to hijack tensor allocation.
    def load_model(self) -> None:
        eep_scale_up = os.environ.get("VLLM_ELASTIC_EP_SCALE_UP_LAUNCH") == "1"
        with self._maybe_get_memory_pool_context(tag="weights"):
            self.model_runner.load_model(eep_scale_up=eep_scale_up)

    def update_config(self, overrides: dict[str, Any]) -> None:
        self.model_runner.update_config(overrides)

    def reload_weights(self) -> None:
        self.model_runner.reload_weights()

    @torch.inference_mode()
    def determine_available_memory(self) -> int:
        """Profiles the peak memory usage of the model to determine how much
        memory can be used for KV cache without OOMs.

        The engine will first conduct a profiling of the existing memory usage.
        Then, it calculates the free memory that can be used for KV cache in
        bytes.

        Tip:
            You may limit the usage of GPU memory
            by adjusting the `gpu_memory_utilization` parameter.
        """
        GiB = lambda b: b / GiB_bytes
        if kv_cache_memory_bytes := self.cache_config.kv_cache_memory_bytes:
            # still need a profile run which compiles the model for
            # max_num_batched_tokens
            self.model_runner.profile_run()

            msg = (
                f"Initial free memory {GiB(self.init_snapshot.free_memory)} "
                f"GiB, reserved {GiB(kv_cache_memory_bytes):.2f}GiB memory for "
                "KV Cache as specified by kv_cache_memory_bytes config and "
                "skipped memory profiling. This does does not respect the "
                "gpu_memory_utilization config. Only use kv_cache_memory_bytes "
                "config when you want manual control of KV cache memory "
                "size. If OOM'ed, check the difference of initial free "
                "memory between the current run and the previous run "
                "where kv_cache_memory_bytes is suggested and update it "
                "correspondingly."
            )
            logger.info(msg)
            return kv_cache_memory_bytes

        torch.cuda.empty_cache()
        torch.cuda.reset_peak_memory_stats()

        # Execute a forward pass with dummy inputs to profile the memory usage
        # of the model.
        with memory_profiling(
            self.init_snapshot,
            weights_memory=int(self.model_runner.model_memory_usage),
        ) as profile_result:
            self.model_runner.profile_run()

        self.non_torch_memory = profile_result.non_torch_increase
        self.peak_activation_memory = profile_result.torch_peak_increase

        free_gpu_memory = profile_result.after_profile.free_memory
        # NOTE(woosuk): Here we assume that the other processes using the same
        # GPU did not change their memory usage during the profiling.
        assert self.init_snapshot.free_memory > free_gpu_memory, (
            "Error in memory profiling. "
            f"Initial free memory {GiB(self.init_snapshot.free_memory)} GiB, "
            f"current free memory {GiB(free_gpu_memory)} GiB. "
            "This happens when other processes sharing the same container "
            "release GPU memory while vLLM is profiling during initialization. "
            "To fix this, ensure consistent GPU memory allocation or "
            "isolate vLLM in its own container."
        )
        self.available_kv_cache_memory_bytes = (
            self.requested_memory - profile_result.non_kv_cache_memory
        )

        unrequested_memory = self.init_snapshot.free_memory - self.requested_memory
        logger.debug(
            "Initial free memory: %.2f GiB; Requested memory: %.2f (util), %.2f GiB",
            GiB(self.init_snapshot.free_memory),
            self.cache_config.gpu_memory_utilization,
            GiB(self.requested_memory),
        )
        logger.debug(
            "Free memory after profiling: %.2f GiB (total), "
            "%.2f GiB (within requested)",
            GiB(free_gpu_memory),
            GiB(free_gpu_memory - unrequested_memory),
        )
        logger.debug(profile_result)
        logger.info(
            "Available KV cache memory: %.2f GiB",
            GiB(self.available_kv_cache_memory_bytes),
        )
        gc.collect()

        return int(self.available_kv_cache_memory_bytes)

    def get_kv_cache_spec(self) -> dict[str, KVCacheSpec]:
        return self.model_runner.get_kv_cache_spec()

    def initialize_from_config(self, kv_cache_config: KVCacheConfig) -> None:
        """Allocate GPU KV cache with the specified kv_cache_config."""

        if self.vllm_config.model_config.enable_sleep_mode:
            from vllm.device_allocator.cumem import CuMemAllocator

            allocator = CuMemAllocator.get_instance()
            context = allocator.use_memory_pool(tag="kv_cache")
        else:
            context = nullcontext()
        with context:
            self.model_runner.initialize_kv_cache(kv_cache_config)

    def compile_or_warm_up_model(self) -> None:
        # warm up sizes that are not in cudagraph capture sizes,
        # but users still want to compile for better performance,
        # e.g. for the max-num-batched token size in chunked prefill.
        warmup_sizes = self.vllm_config.compilation_config.compile_sizes.copy()
        if not self.model_config.enforce_eager:
            warmup_sizes = [
                x
                for x in warmup_sizes
                if x not in self.vllm_config.compilation_config.cudagraph_capture_sizes
            ]
        # We skip EPLB here since we don't want to record dummy metrics
        for size in sorted(warmup_sizes, reverse=True):
            logger.info("Compile and warming up model for size %d", size)
            self.model_runner._dummy_run(size, skip_eplb=True, remove_lora=False)
        self.model_runner.maybe_remove_all_loras(self.model_runner.lora_config)

        # Warmup and tune the kernels used during model execution before
        # cuda graph capture.
        kernel_warmup(self)

        cuda_graph_memory_bytes = 0
        if not self.model_config.enforce_eager:
            cuda_graph_memory_bytes = self.model_runner.capture_model()

        if self.cache_config.kv_cache_memory_bytes is None and hasattr(
            self, "peak_activation_memory"
        ):
            # Suggests optimal kv cache memory size if we rely on
            # memory_profiling to guess the kv cache memory size which
            # provides peak_activation_memory and a few other memory
            # consumption. `memory_profiling` does not consider
            # CUDAGraph memory size and may not utilize all gpu memory.
            # Users may want fine-grained control to specify kv cache
            # memory size.
            GiB = lambda b: round(b / GiB_bytes, 2)

            # empirically observed that the memory profiling may
            # slightly underestimate the memory consumption.
            # So leave a small buffer (=150MiB) to avoid OOM.
            redundancy_buffer_memory = 150 * (1 << 20)
            non_kv_cache_memory = (
                self.model_runner.model_memory_usage
                + self.peak_activation_memory
                + self.non_torch_memory
                + cuda_graph_memory_bytes
            )
            kv_cache_memory_bytes_to_gpu_limit = (
                self.init_snapshot.free_memory
                - non_kv_cache_memory
                - redundancy_buffer_memory
            )
            kv_cache_memory_bytes_to_requested_limit = (
                int(self.requested_memory)
                - non_kv_cache_memory
                - redundancy_buffer_memory
            )

            msg = (
                f"Free memory on device "
                f"({GiB(self.init_snapshot.free_memory)}/"
                f"{GiB(self.init_snapshot.total_memory)} GiB) on startup. "
                f"Desired GPU memory utilization is "
                f"({self.cache_config.gpu_memory_utilization}, "
                f"{GiB(self.requested_memory)} GiB). "
                f"Actual usage is {GiB(self.model_runner.model_memory_usage)} "
                f"GiB for weight, {GiB(self.peak_activation_memory)} GiB "
                f"for peak activation, {GiB(self.non_torch_memory)} GiB "
                f"for non-torch memory, and {GiB(cuda_graph_memory_bytes)} "
                f"GiB for CUDAGraph memory. Replace gpu_memory_utilization "
                f"config with `--kv-cache-memory="
                f"{kv_cache_memory_bytes_to_requested_limit}` "
                f"({GiB(kv_cache_memory_bytes_to_requested_limit)} GiB) to fit "
                f"into requested memory, or `--kv-cache-memory="
                f"{kv_cache_memory_bytes_to_gpu_limit}` "
                f"({GiB(kv_cache_memory_bytes_to_gpu_limit)} GiB) to fully "
                f"utilize gpu memory. Current kv cache memory in use is "
                f"{GiB(self.available_kv_cache_memory_bytes)} GiB."
            )

            logger.debug(msg)

        # Warm up sampler and preallocate memory buffer for logits and other
        # sampling related tensors of max possible shape to avoid memory
        # fragmentation issue.
        # NOTE: This is called after `capture_model` on purpose to prevent
        # memory buffers from being cleared by `torch.cuda.empty_cache`.
        if get_pp_group().is_last_rank:
            max_num_reqs = min(
                self.scheduler_config.max_num_seqs,
                self.scheduler_config.max_num_batched_tokens,
            )

            # We skip EPLB here since we don't want to record dummy metrics
            hidden_states, last_hidden_states = self.model_runner._dummy_run(
                num_tokens=max_num_reqs,
                skip_eplb=True,
            )
            if self.model_runner.is_pooling_model:
                self.model_runner._dummy_pooler_run(hidden_states)
            else:
                self.model_runner._dummy_sampler_run(hidden_states=last_hidden_states)

        # Reset the seed to ensure that the random state is not affected by
        # the model initialization and profiling.
        set_random_seed(self.model_config.seed)

    def get_model(self) -> nn.Module:
        return self.model_runner.get_model()

    def get_supported_tasks(self) -> tuple[SupportedTask, ...]:
        return self.model_runner.get_supported_tasks()

    @torch.inference_mode()
    def execute_model(
        self,
        scheduler_output: "SchedulerOutput",
    ) -> Optional[Union[ModelRunnerOutput, AsyncModelRunnerOutput]]:
        intermediate_tensors = None
        forward_pass = scheduler_output.total_num_scheduled_tokens > 0
        num_scheduled_tokens = scheduler_output.total_num_scheduled_tokens
        num_input_tokens = self.model_runner._get_num_input_tokens(num_scheduled_tokens)
        all_gather_tensors = {
            "residual": not is_residual_scattered_for_sp(
                self.vllm_config, num_input_tokens
            )
        }
        if forward_pass and not get_pp_group().is_first_rank:
            intermediate_tensors = IntermediateTensors(
                get_pp_group().recv_tensor_dict(
                    all_gather_group=get_tp_group(),
                    all_gather_tensors=all_gather_tensors,
                )
            )

        output = self.model_runner.execute_model(scheduler_output, intermediate_tensors)
        if isinstance(output, (ModelRunnerOutput, AsyncModelRunnerOutput)):
            return output

        assert isinstance(output, IntermediateTensors)
        parallel_config = self.vllm_config.parallel_config
        assert (
            parallel_config.distributed_executor_backend != ("external_launcher")
            and not get_pp_group().is_last_rank
        )

        get_pp_group().send_tensor_dict(
            output.tensors,
            all_gather_group=get_tp_group(),
            all_gather_tensors=all_gather_tensors,
        )

        kv_connector_output = output.kv_connector_output
        if not kv_connector_output:
            return None

        # In case of PP with kv transfer, we need to pass through the
        # kv_connector_output
        if kv_connector_output.is_empty():
            return EMPTY_MODEL_RUNNER_OUTPUT

        output = copy.copy(EMPTY_MODEL_RUNNER_OUTPUT)
        output.kv_connector_output = kv_connector_output
        return output

    def take_draft_token_ids(self) -> Optional[DraftTokenIds]:
        return self.model_runner.take_draft_token_ids()

    def profile(self, is_start: bool = True):
        if self.profiler is None:
            raise RuntimeError("Profiler is not enabled.")
        if is_start:
            self.profiler.start()
        else:
            self.profiler.stop()
            # only print profiler results on rank 0
            if self.local_rank == 0:
                print(
                    self.profiler.key_averages().table(sort_by="self_cuda_time_total")
                )

    def execute_dummy_batch(self) -> None:
        self.model_runner._dummy_run(1, uniform_decode=True)

    def add_lora(self, lora_request: LoRARequest) -> bool:
        return self.model_runner.add_lora(lora_request)

    def remove_lora(self, lora_id: int) -> bool:
        return self.model_runner.remove_lora(lora_id)

    def list_loras(self) -> set[int]:
        return self.model_runner.list_loras()

    def pin_lora(self, lora_id: int) -> bool:
        return self.model_runner.pin_lora(lora_id)

    def check_health(self) -> None:
        # worker will always be healthy as long as it's running.
        return

    def _eplb_before_scale_down(self, old_ep_size: int, new_ep_size: int) -> None:
        from vllm.distributed.parallel_state import get_ep_group

        if get_ep_group().rank == 0:
            logger.info(
                "[Elastic EP] Starting expert resharding before scaling down..."
            )
        rank_mapping = {
            old_ep_rank: old_ep_rank if old_ep_rank < new_ep_size else -1
            for old_ep_rank in range(old_ep_size)
        }
        assert self.model_runner.eplb_state is not None
<<<<<<< HEAD
        self.model_runner.eplb_state.rearrange(execute_shuffle=True,
                                               global_expert_loads=None,
                                               rank_mapping=rank_mapping)
=======
        self.model_runner.eplb_state.rearrange(
            self.model_runner.model,
            execute_shuffle=True,
            global_expert_load=None,
            rank_mapping=rank_mapping,
        )
>>>>>>> 7e4cd070
        torch.cuda.synchronize()
        if get_ep_group().rank == 0:
            logger.info("[Elastic EP] Expert resharding completed!")

    def _eplb_after_scale_up(
<<<<<<< HEAD
            self, old_ep_size: int, new_ep_size: int,
            global_expert_loads: Optional[list[torch.Tensor]]) -> None:
=======
        self,
        old_ep_size: int,
        new_ep_size: int,
        global_expert_load: Optional[torch.Tensor],
    ) -> None:
>>>>>>> 7e4cd070
        from vllm.distributed.parallel_state import get_ep_group

        if get_ep_group().rank == 0:
            logger.info("[Elastic EP] Starting expert resharding after scaling up...")
        rank_mapping = {old_ep_rank: old_ep_rank for old_ep_rank in range(old_ep_size)}
        assert self.model_runner.eplb_state is not None
        self.model_runner.eplb_state.rearrange(
            execute_shuffle=True,
<<<<<<< HEAD
            global_expert_loads=global_expert_loads,
            rank_mapping=rank_mapping)
=======
            global_expert_load=global_expert_load,
            rank_mapping=rank_mapping,
        )
>>>>>>> 7e4cd070
        if get_ep_group().rank == 0:
            logger.info("[Elastic EP] Expert resharding completed!")

    def _reconfigure_parallel_config(
        self, reconfig_request: ReconfigureDistributedRequest
    ) -> None:
        """
        Update parallel config with provided reconfig_request
        """
        parallel_config = self.vllm_config.parallel_config
        parallel_config.data_parallel_size = reconfig_request.new_data_parallel_size
        if (
            reconfig_request.new_data_parallel_rank
            != ReconfigureRankType.KEEP_CURRENT_RANK
        ):
            parallel_config.data_parallel_rank = reconfig_request.new_data_parallel_rank
        if (
            reconfig_request.new_data_parallel_rank_local
            != ReconfigureRankType.KEEP_CURRENT_RANK
        ):
            parallel_config.data_parallel_rank_local = (
                reconfig_request.new_data_parallel_rank_local
            )
        parallel_config.data_parallel_master_ip = (
            reconfig_request.new_data_parallel_master_ip
        )
        parallel_config.data_parallel_master_port = (
            reconfig_request.new_data_parallel_master_port
        )

    def _reconfigure_moe(
        self, old_ep_size: int, new_ep_size: int
    ) -> Optional[torch.Tensor]:
        """
        Reconfigure MoE modules with provided reconfig_request

        Return the global expert load if new_ep_size > old_ep_size,
        otherwise None
        """
        from vllm.distributed.parallel_state import (
<<<<<<< HEAD
            get_dp_group, get_ep_group, prepare_communication_buffer_for_model)
        from vllm.model_executor.layers.fused_moe.layer import (
            FusedMoE, FusedMoEParallelConfig)
        parallel_config = self.vllm_config.parallel_config

        def update_moe_modules(moe_modules: list[FusedMoE]):
            assert all(
                module.moe_config.num_local_experts == num_local_experts
                for module in moe_modules), (
                    "All MoE modules must have the same number of experts")
            for module in moe_modules:
                module.moe_config.num_experts = num_local_experts * new_ep_size
                module.global_num_experts = module.moe_config.num_experts
                module.moe_parallel_config = FusedMoEParallelConfig.make(
                    tp_size_=get_tp_group().world_size,
                    dp_size_=get_dp_group().world_size,
                    vllm_parallel_config=parallel_config,
                )
                module.moe_config.moe_parallel_config = \
                    module.moe_parallel_config

        model_moe_modules = [
            module for module in self.model_runner.model.modules()
            if (module.__class__.__name__ == "FusedMoE"
                or module.__class__.__name__ == "SharedFusedMoE")
        ]
        num_local_experts = model_moe_modules[0].moe_config.num_local_experts

        update_moe_modules(model_moe_modules)
        if hasattr(self.model_runner, "drafter") and hasattr(
            self.model_runner.drafter, "model") and \
            is_mixture_of_experts(self.model_runner.drafter.model):
            drafter_moe_modules = [
                module for module in self.model_runner.drafter.model.modules()
                if (module.__class__.__name__ == "FusedMoE"
                    or module.__class__.__name__ == "SharedFusedMoE")
            ]
            # Check if drafter and model have matching configs
            assert drafter_moe_modules[
                0].moe_config.num_local_experts == num_local_experts, \
                 "Drafter and model configs should be the same"
            update_moe_modules(drafter_moe_modules)

=======
            get_dp_group,
            get_ep_group,
            prepare_communication_buffer_for_model,
        )
        from vllm.model_executor.layers.fused_moe.layer import FusedMoEParallelConfig

        parallel_config = self.vllm_config.parallel_config
        moe_modules = [
            module
            for module in self.model_runner.model.modules()
            if (
                module.__class__.__name__ == "FusedMoE"
                or module.__class__.__name__ == "SharedFusedMoE"
            )
        ]
        num_local_experts = moe_modules[0].moe_config.num_local_experts
        assert all(
            module.moe_config.num_local_experts == num_local_experts
            for module in moe_modules
        ), "All MoE modules must have the same number of experts"
        for module in moe_modules:
            module.moe_config.num_experts = num_local_experts * new_ep_size
            module.global_num_experts = module.moe_config.num_experts
            module.moe_parallel_config = FusedMoEParallelConfig.make(
                tp_size_=get_tp_group().world_size,
                dp_size_=get_dp_group().world_size,
                vllm_parallel_config=parallel_config,
            )
            module.moe_config.moe_parallel_config = module.moe_parallel_config
>>>>>>> 7e4cd070
        if new_ep_size < old_ep_size:
            num_local_physical_experts = num_local_experts
            assert self.model_runner.eplb_state is not None
            new_physical_experts = (
                self.model_runner.eplb_state.physical_to_logical_map.shape[1]
            )
            parallel_config.eplb_config.num_redundant_experts = (
<<<<<<< HEAD
                new_physical_experts -
                self.model_runner.eplb_state.logical_replica_count.shape[1])
            global_expert_loads = None
=======
                new_physical_experts
                - self.model_runner.eplb_state.logical_replica_count.shape[1]
            )
            global_expert_load = None
>>>>>>> 7e4cd070
        else:
            num_local_physical_experts = torch.tensor(
                [num_local_experts], dtype=torch.int32, device="cpu"
            )
            torch.distributed.broadcast(
                num_local_physical_experts, group=get_ep_group().cpu_group, group_src=0
            )
            num_local_physical_experts = num_local_physical_experts.item()
            new_physical_experts = num_local_physical_experts * new_ep_size
            assert self.model_runner.eplb_state is not None
<<<<<<< HEAD
            global_expert_loads = self.model_runner.eplb_state.rearrange(
                execute_shuffle=False)
            parallel_config.eplb_config.num_redundant_experts = (
                new_physical_experts - global_expert_loads[0].shape[1])
=======
            global_expert_load = self.model_runner.eplb_state.rearrange(
                self.model_runner.model, execute_shuffle=False
            )
            parallel_config.eplb_config.num_redundant_experts = (
                new_physical_experts - global_expert_load.shape[1]
            )
>>>>>>> 7e4cd070
        prepare_communication_buffer_for_model(self.model_runner.model)
        if hasattr(self.model_runner, "drafter") and \
            hasattr(self.model_runner.drafter, "model"):
            prepare_communication_buffer_for_model(
                self.model_runner.drafter.model)
        self.model_runner.model.update_physical_experts_metadata(
            num_physical_experts=new_physical_experts,
<<<<<<< HEAD
            num_local_physical_experts=num_local_physical_experts)
        return global_expert_loads
=======
            num_local_physical_experts=num_local_physical_experts,
        )
        return global_expert_load
>>>>>>> 7e4cd070

    def reinitialize_distributed(
        self, reconfig_request: ReconfigureDistributedRequest
    ) -> None:
        from vllm.config import set_current_vllm_config
        from vllm.distributed.parallel_state import (
            cleanup_dist_env_and_memory,
            get_ep_group,
        )

        old_ep_size = get_ep_group().world_size
        old_ep_rank = get_ep_group().rank
        new_ep_size = (
            reconfig_request.new_data_parallel_size
            * get_tp_group().world_size
            * get_pp_group().world_size
        )
        if new_ep_size < old_ep_size:
            self._eplb_before_scale_down(old_ep_size, new_ep_size)

        cleanup_dist_env_and_memory()

        if (
            reconfig_request.new_data_parallel_rank
            == ReconfigureRankType.SHUTDOWN_CURRENT_RANK
        ):
            assert old_ep_rank >= new_ep_size
            # shutdown
            return

        self._reconfigure_parallel_config(reconfig_request)

        with set_current_vllm_config(self.vllm_config):
            init_worker_distributed_environment(
                self.vllm_config,
                self.rank,
                self.distributed_init_method,
                self.local_rank,
            )

        global_expert_loads = self._reconfigure_moe(old_ep_size, new_ep_size)

        if new_ep_size > old_ep_size:
<<<<<<< HEAD
            assert global_expert_loads is not None
            self._eplb_after_scale_up(old_ep_size, new_ep_size,
                                      global_expert_loads)
=======
            assert global_expert_load is not None
            self._eplb_after_scale_up(old_ep_size, new_ep_size, global_expert_load)
>>>>>>> 7e4cd070

    def save_sharded_state(
        self,
        path: str,
        pattern: Optional[str] = None,
        max_size: Optional[int] = None,
    ) -> None:
        from vllm.model_executor.model_loader import ShardedStateLoader

        ShardedStateLoader.save_model(
            self.model_runner.model,
            path,
            pattern=pattern,
            max_size=max_size,
        )

    def save_tensorized_model(
        self,
        tensorizer_config: "TensorizerConfig",
    ) -> None:
        self.model_runner.save_tensorized_model(
            tensorizer_config=tensorizer_config,
        )

    def shutdown(self) -> None:
        if runner := getattr(self, "model_runner", None):
            runner.ensure_kv_transfer_shutdown()


def init_worker_distributed_environment(
    vllm_config: VllmConfig,
    rank: int,
    distributed_init_method: Optional[str] = None,
    local_rank: int = -1,
    backend: str = "nccl",
) -> None:
    """Initialize the distributed environment."""
    parallel_config = vllm_config.parallel_config
    set_custom_all_reduce(not parallel_config.disable_custom_all_reduce)

    init_distributed_environment(
        parallel_config.world_size, rank, distributed_init_method, local_rank, backend
    )

    ensure_model_parallel_initialized(
        parallel_config.tensor_parallel_size,
        parallel_config.pipeline_parallel_size,
        parallel_config.decode_context_parallel_size,
    )

    ensure_kv_transfer_initialized(vllm_config)<|MERGE_RESOLUTION|>--- conflicted
+++ resolved
@@ -548,33 +548,21 @@
             for old_ep_rank in range(old_ep_size)
         }
         assert self.model_runner.eplb_state is not None
-<<<<<<< HEAD
-        self.model_runner.eplb_state.rearrange(execute_shuffle=True,
-                                               global_expert_loads=None,
-                                               rank_mapping=rank_mapping)
-=======
         self.model_runner.eplb_state.rearrange(
-            self.model_runner.model,
             execute_shuffle=True,
             global_expert_load=None,
             rank_mapping=rank_mapping,
         )
->>>>>>> 7e4cd070
         torch.cuda.synchronize()
         if get_ep_group().rank == 0:
             logger.info("[Elastic EP] Expert resharding completed!")
 
     def _eplb_after_scale_up(
-<<<<<<< HEAD
-            self, old_ep_size: int, new_ep_size: int,
-            global_expert_loads: Optional[list[torch.Tensor]]) -> None:
-=======
         self,
         old_ep_size: int,
         new_ep_size: int,
-        global_expert_load: Optional[torch.Tensor],
+        global_expert_loads: Optional[list[torch.Tensor]],
     ) -> None:
->>>>>>> 7e4cd070
         from vllm.distributed.parallel_state import get_ep_group
 
         if get_ep_group().rank == 0:
@@ -583,14 +571,9 @@
         assert self.model_runner.eplb_state is not None
         self.model_runner.eplb_state.rearrange(
             execute_shuffle=True,
-<<<<<<< HEAD
             global_expert_loads=global_expert_loads,
-            rank_mapping=rank_mapping)
-=======
-            global_expert_load=global_expert_load,
             rank_mapping=rank_mapping,
         )
->>>>>>> 7e4cd070
         if get_ep_group().rank == 0:
             logger.info("[Elastic EP] Expert resharding completed!")
 
@@ -631,17 +614,22 @@
         otherwise None
         """
         from vllm.distributed.parallel_state import (
-<<<<<<< HEAD
-            get_dp_group, get_ep_group, prepare_communication_buffer_for_model)
+            get_dp_group,
+            get_ep_group,
+            prepare_communication_buffer_for_model,
+        )
         from vllm.model_executor.layers.fused_moe.layer import (
-            FusedMoE, FusedMoEParallelConfig)
+            FusedMoE,
+            FusedMoEParallelConfig,
+        )
+
         parallel_config = self.vllm_config.parallel_config
 
         def update_moe_modules(moe_modules: list[FusedMoE]):
             assert all(
                 module.moe_config.num_local_experts == num_local_experts
-                for module in moe_modules), (
-                    "All MoE modules must have the same number of experts")
+                for module in moe_modules
+            ), "All MoE modules must have the same number of experts"
             for module in moe_modules:
                 module.moe_config.num_experts = num_local_experts * new_ep_size
                 module.global_num_experts = module.moe_config.num_experts
@@ -650,40 +638,9 @@
                     dp_size_=get_dp_group().world_size,
                     vllm_parallel_config=parallel_config,
                 )
-                module.moe_config.moe_parallel_config = \
-                    module.moe_parallel_config
+                module.moe_config.moe_parallel_config = module.moe_parallel_config
 
         model_moe_modules = [
-            module for module in self.model_runner.model.modules()
-            if (module.__class__.__name__ == "FusedMoE"
-                or module.__class__.__name__ == "SharedFusedMoE")
-        ]
-        num_local_experts = model_moe_modules[0].moe_config.num_local_experts
-
-        update_moe_modules(model_moe_modules)
-        if hasattr(self.model_runner, "drafter") and hasattr(
-            self.model_runner.drafter, "model") and \
-            is_mixture_of_experts(self.model_runner.drafter.model):
-            drafter_moe_modules = [
-                module for module in self.model_runner.drafter.model.modules()
-                if (module.__class__.__name__ == "FusedMoE"
-                    or module.__class__.__name__ == "SharedFusedMoE")
-            ]
-            # Check if drafter and model have matching configs
-            assert drafter_moe_modules[
-                0].moe_config.num_local_experts == num_local_experts, \
-                 "Drafter and model configs should be the same"
-            update_moe_modules(drafter_moe_modules)
-
-=======
-            get_dp_group,
-            get_ep_group,
-            prepare_communication_buffer_for_model,
-        )
-        from vllm.model_executor.layers.fused_moe.layer import FusedMoEParallelConfig
-
-        parallel_config = self.vllm_config.parallel_config
-        moe_modules = [
             module
             for module in self.model_runner.model.modules()
             if (
@@ -691,21 +648,28 @@
                 or module.__class__.__name__ == "SharedFusedMoE"
             )
         ]
-        num_local_experts = moe_modules[0].moe_config.num_local_experts
-        assert all(
-            module.moe_config.num_local_experts == num_local_experts
-            for module in moe_modules
-        ), "All MoE modules must have the same number of experts"
-        for module in moe_modules:
-            module.moe_config.num_experts = num_local_experts * new_ep_size
-            module.global_num_experts = module.moe_config.num_experts
-            module.moe_parallel_config = FusedMoEParallelConfig.make(
-                tp_size_=get_tp_group().world_size,
-                dp_size_=get_dp_group().world_size,
-                vllm_parallel_config=parallel_config,
-            )
-            module.moe_config.moe_parallel_config = module.moe_parallel_config
->>>>>>> 7e4cd070
+        num_local_experts = model_moe_modules[0].moe_config.num_local_experts
+
+        update_moe_modules(model_moe_modules)
+        if (
+            hasattr(self.model_runner, "drafter")
+            and hasattr(self.model_runner.drafter, "model")
+            and is_mixture_of_experts(self.model_runner.drafter.model)
+        ):
+            drafter_moe_modules = [
+                module
+                for module in self.model_runner.drafter.model.modules()
+                if (
+                    module.__class__.__name__ == "FusedMoE"
+                    or module.__class__.__name__ == "SharedFusedMoE"
+                )
+            ]
+            # Check if drafter and model have matching configs
+            assert (
+                drafter_moe_modules[0].moe_config.num_local_experts == num_local_experts
+            ), "Drafter and model configs should be the same"
+            update_moe_modules(drafter_moe_modules)
+
         if new_ep_size < old_ep_size:
             num_local_physical_experts = num_local_experts
             assert self.model_runner.eplb_state is not None
@@ -713,16 +677,10 @@
                 self.model_runner.eplb_state.physical_to_logical_map.shape[1]
             )
             parallel_config.eplb_config.num_redundant_experts = (
-<<<<<<< HEAD
-                new_physical_experts -
-                self.model_runner.eplb_state.logical_replica_count.shape[1])
-            global_expert_loads = None
-=======
                 new_physical_experts
                 - self.model_runner.eplb_state.logical_replica_count.shape[1]
             )
-            global_expert_load = None
->>>>>>> 7e4cd070
+            global_expert_loads = None
         else:
             num_local_physical_experts = torch.tensor(
                 [num_local_experts], dtype=torch.int32, device="cpu"
@@ -733,34 +691,22 @@
             num_local_physical_experts = num_local_physical_experts.item()
             new_physical_experts = num_local_physical_experts * new_ep_size
             assert self.model_runner.eplb_state is not None
-<<<<<<< HEAD
             global_expert_loads = self.model_runner.eplb_state.rearrange(
-                execute_shuffle=False)
+                execute_shuffle=False
+            )
             parallel_config.eplb_config.num_redundant_experts = (
-                new_physical_experts - global_expert_loads[0].shape[1])
-=======
-            global_expert_load = self.model_runner.eplb_state.rearrange(
-                self.model_runner.model, execute_shuffle=False
-            )
-            parallel_config.eplb_config.num_redundant_experts = (
-                new_physical_experts - global_expert_load.shape[1]
-            )
->>>>>>> 7e4cd070
+                new_physical_experts - global_expert_loads[0].shape[1]
+            )
         prepare_communication_buffer_for_model(self.model_runner.model)
-        if hasattr(self.model_runner, "drafter") and \
-            hasattr(self.model_runner.drafter, "model"):
-            prepare_communication_buffer_for_model(
-                self.model_runner.drafter.model)
+        if hasattr(self.model_runner, "drafter") and hasattr(
+            self.model_runner.drafter, "model"
+        ):
+            prepare_communication_buffer_for_model(self.model_runner.drafter.model)
         self.model_runner.model.update_physical_experts_metadata(
             num_physical_experts=new_physical_experts,
-<<<<<<< HEAD
-            num_local_physical_experts=num_local_physical_experts)
+            num_local_physical_experts=num_local_physical_experts,
+        )
         return global_expert_loads
-=======
-            num_local_physical_experts=num_local_physical_experts,
-        )
-        return global_expert_load
->>>>>>> 7e4cd070
 
     def reinitialize_distributed(
         self, reconfig_request: ReconfigureDistributedRequest
@@ -804,14 +750,8 @@
         global_expert_loads = self._reconfigure_moe(old_ep_size, new_ep_size)
 
         if new_ep_size > old_ep_size:
-<<<<<<< HEAD
             assert global_expert_loads is not None
-            self._eplb_after_scale_up(old_ep_size, new_ep_size,
-                                      global_expert_loads)
-=======
-            assert global_expert_load is not None
-            self._eplb_after_scale_up(old_ep_size, new_ep_size, global_expert_load)
->>>>>>> 7e4cd070
+            self._eplb_after_scale_up(old_ep_size, new_ep_size, global_expert_loads)
 
     def save_sharded_state(
         self,
