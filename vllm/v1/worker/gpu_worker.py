--- conflicted
+++ resolved
@@ -14,12 +14,8 @@
 import torch.nn as nn
 
 import vllm.envs as envs
-<<<<<<< HEAD
 from vllm.config import CUDAGraphMode, VllmConfig, set_current_vllm_config
-=======
-from vllm.config import CUDAGraphMode, VllmConfig
 from vllm.config.compilation import CompilationMode
->>>>>>> 60dbf7d8
 from vllm.distributed import (
     ensure_model_parallel_initialized,
     init_distributed_environment,
