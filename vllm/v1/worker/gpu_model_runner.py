--- conflicted
+++ resolved
@@ -137,18 +137,12 @@
 from vllm.v1.worker.gpu_ubatch_wrapper import UBatchWrapper
 from vllm.v1.worker.kv_connector_model_runner_mixin import KVConnectorModelRunnerMixin
 from vllm.v1.worker.lora_model_runner_mixin import LoRAModelRunnerMixin
-<<<<<<< HEAD
 from vllm.v1.worker.nano_batch_split import nano_ubatch_split
-from vllm.v1.worker.ubatch_splitting import (check_ubatch_thresholds,
-                                             ubatch_split)
-from vllm.v1.worker.ubatch_utils import UBatchSlice, UBatchSlices
-=======
 from vllm.v1.worker.ubatch_utils import (
     UBatchSlice,
     UBatchSlices,
     check_ubatch_thresholds,
 )
->>>>>>> c6187f55
 from vllm.v1.worker.utils import is_residual_scattered_for_sp
 
 from .utils import (
@@ -1182,39 +1176,23 @@
         query_start_loc = self.query_start_loc.gpu[: num_reqs + 1]
 
         num_tokens_unpadded = scheduler_output.total_num_scheduled_tokens
-<<<<<<< HEAD
-        num_tokens_padded = num_tokens_unpadded + self.get_local_padding(
-            num_tokens_unpadded)
-        uniform_decode = \
-            (max_num_scheduled_tokens == self.uniform_decode_query_len) and \
-            (total_num_scheduled_tokens == num_reqs * max_num_scheduled_tokens)
-        if self.compilation_config.enable_nano_batch_split:
-            ubatch_slices, num_tokens_after_padding = \
-                nano_ubatch_split(
-                    num_scheduled_tokens,
-                    num_tokens_unpadded,
-                    num_tokens_padded)
-        else:
-            ubatch_slices, num_tokens_after_padding = \
-                ubatch_split(num_scheduled_tokens,
-                            num_tokens_unpadded,
-                            num_tokens_padded,
-                            uniform_decode=uniform_decode,
-                            vllm_config=self.vllm_config)
-=======
         num_tokens_padded = self._get_num_input_tokens(num_tokens_unpadded)
         uniform_decode = (
             max_num_scheduled_tokens == self.uniform_decode_query_len
         ) and (total_num_scheduled_tokens == num_reqs * max_num_scheduled_tokens)
-        ubatch_slices, num_tokens_across_dp = coordinate_batch_across_dp(
-            num_scheduled_tokens,
-            num_tokens_unpadded,
-            num_tokens_padded,
-            self.parallel_config,
-            True,
-            uniform_decode,
-        )
->>>>>>> c6187f55
+        if self.compilation_config.enable_nano_batch_split:
+            ubatch_slices, num_tokens_across_dp = nano_ubatch_split(
+                num_scheduled_tokens, num_tokens_unpadded, num_tokens_padded
+            )
+        else:
+            ubatch_slices, num_tokens_across_dp = coordinate_batch_across_dp(
+                num_scheduled_tokens,
+                num_tokens_unpadded,
+                num_tokens_padded,
+                self.parallel_config,
+                True,
+                uniform_decode,
+            )
 
         self.seq_lens.np[:num_reqs] = (
             self.input_batch.num_computed_tokens_cpu[:num_reqs] + num_scheduled_tokens
@@ -2124,19 +2102,7 @@
         dict[str, Any],
     ]:
         num_scheduled_tokens = scheduler_output.total_num_scheduled_tokens
-<<<<<<< HEAD
-        if ubatch_slices and self.parallel_config.enable_dbo:
-            assert num_tokens_after_padding is not None
-            num_input_tokens = int(num_tokens_after_padding[0].item() * 2)
-            self.pad_out_ubatch_slice(ubatch_slices, num_input_tokens)
-        else:
-            num_input_tokens = self._get_num_input_tokens(num_scheduled_tokens)
-            num_pad, num_tokens_after_padding = self.get_dp_padding(
-                num_input_tokens)
-            num_input_tokens += num_pad
-=======
         is_first_rank = get_pp_group().is_first_rank
->>>>>>> c6187f55
 
         # _prepare_inputs may reorder the batch, so we must gather multi
         # modal outputs after that to ensure the correct order
@@ -2521,14 +2487,6 @@
             ):
                 cudagraph_runtime_mode = CUDAGraphMode.NONE
 
-<<<<<<< HEAD
-        # This is currently to get around the assert in the DPMetadata
-        # where it wants `num_tokens_across_dp` to align with `num_tokens`
-        if ubatch_slices is not None and self.parallel_config.enable_dbo:
-            num_input_tokens = ubatch_slices[0].num_tokens
-
-=======
->>>>>>> c6187f55
         # Run the model.
         # Use persistent buffers for CUDA graphs.
         with (
@@ -3951,10 +3909,7 @@
                     self.device,
                     num_metadata_builders=1
                     if not self.parallel_config.enable_dbo
-<<<<<<< HEAD
                     and not self.compilation_config.enable_nano_batch_split
-=======
->>>>>>> c6187f55
                     else 2,
                 )
 
