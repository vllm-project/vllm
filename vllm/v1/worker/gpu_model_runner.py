--- conflicted
+++ resolved
@@ -8,7 +8,6 @@
 from collections.abc import Iterator
 from contextlib import contextmanager
 from copy import deepcopy
-from functools import reduce
 from itertools import product
 from typing import TYPE_CHECKING, Any, NamedTuple, TypeAlias, cast
 
@@ -3997,11 +3996,6 @@
                 attn_groups.append(attn_group)
             return attn_groups
 
-<<<<<<< HEAD
-        for i, kv_cache_group_spec in enumerate(kv_cache_config.kv_cache_groups):
-            attn_backends = get_attn_backends_for_group(kv_cache_group_spec)
-            self.attn_groups.append(create_attn_groups(attn_backends, i))
-=======
         attention_backend_maps = []
         attention_backend_set: set[type[AttentionBackend]] = set()
         for kv_cache_group_spec in kv_cache_config.kv_cache_groups:
@@ -4012,9 +4006,8 @@
         # Resolve cudagraph_mode before actually initialize metadata_builders
         self._check_and_update_cudagraph_mode(attention_backend_set)
 
-        for attn_backends_map in attention_backend_maps:
-            self.attn_groups.append(create_attn_groups(attn_backends_map))
->>>>>>> e7acb200
+        for i, attn_backend_map in enumerate(attention_backend_maps):
+            self.attn_groups.append(create_attn_groups(attn_backend_map, i))
 
         # Calculate reorder batch threshold (if needed)
         self.calculate_reorder_batch_threshold()
@@ -4146,18 +4139,26 @@
 
     def calculate_reorder_batch_threshold(self) -> None:
         """
-        Choose the minimum reorder batch threshold from all attention groups.
-        Backends should be able to support lower threshold then what they request
-        just may have a performance penalty due to that backend treating decodes
-        as prefills.
-        """
-        min_none_high = lambda a, b: a if b is None else b if a is None else min(a, b)
-
-        reorder_batch_thresholds = [
-            group.get_metadata_builder().reorder_batch_threshold
-            for group in self._attn_group_iterator()
-        ]
-        self.reorder_batch_threshold = reduce(min_none_high, reorder_batch_thresholds)
+        Check that if any backends reorder batches; that the reordering
+        is compatible (e.g., decode threshold is the same)
+        """
+        for group in self._attn_group_iterator():
+            attn_metadata_builder_i = group.get_metadata_builder()
+
+            # check that if any backends reorder batches; that the reordering
+            # is compatible (e.g., decode threshold is the same)
+            reorder_batch_threshold_i = attn_metadata_builder_i.reorder_batch_threshold
+            if reorder_batch_threshold_i is not None:
+                if self.reorder_batch_threshold is not None:
+                    if reorder_batch_threshold_i != self.reorder_batch_threshold:
+                        raise ValueError(
+                            f"Attention backend reorders decodes with "
+                            f"threshold {reorder_batch_threshold_i} but other "
+                            f"backend uses threshold "
+                            f"{self.reorder_batch_threshold}"
+                        )
+                else:
+                    self.reorder_batch_threshold = reorder_batch_threshold_i
 
     def _select_common_block_size(
         self, kv_manager_block_size: int, attn_groups: list[AttentionGroup]
