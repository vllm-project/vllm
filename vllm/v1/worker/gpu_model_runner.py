--- conflicted
+++ resolved
@@ -60,13 +60,8 @@
 from vllm.v1.attention.backends.gdn_attn import GDNAttentionMetadataBuilder
 from vllm.v1.attention.backends.utils import (
     AttentionCGSupport, AttentionMetadataBuilder, CommonAttentionMetadata,
-    create_fast_prefill_custom_backend,
-<<<<<<< HEAD
-    reorder_batch_to_split_decodes_and_prefills,
-    reorder_batch_to_group_common_prefixes)
-=======
+    create_fast_prefill_custom_backend, reorder_batch_to_group_common_prefixes,
     reorder_batch_to_split_decodes_and_prefills, split_attn_metadata)
->>>>>>> 29283e89
 from vllm.v1.cudagraph_dispatcher import CudagraphDispatcher
 # yapf conflicts with isort for this block
 # yapf: disable
@@ -109,8 +104,8 @@
     import xgrammar as xgr
 
     from vllm.model_executor.model_loader.tensorizer import TensorizerConfig
+    from vllm.v1.core.kv_cache_utils import KVPrefixAlignedGroups
     from vllm.v1.core.sched.output import SchedulerOutput
-    from vllm.v1.core.kv_cache_utils import KVPrefixAlignedGroups
 else:
     xgr = LazyLoader("xgr", globals(), "xgrammar")
 
@@ -230,8 +225,8 @@
         self.use_alibi = check_use_alibi(model_config)
 
         self.cascade_attn_enabled = not self.model_config.disable_cascade_attn
-        self.multi_cascade_attn_enabled = not (self.model_config.
-                                               disable_multi_cascade_attn)
+        self.multi_cascade_attn_enabled = not (
+            self.model_config.disable_multi_cascade_attn)
 
         # Multi-modal data support
         self.mm_registry = MULTIMODAL_REGISTRY
@@ -507,10 +502,8 @@
                 decode_threshold=self.reorder_batch_threshold)
 
         if self.multi_cascade_attn_enabled:
-            reorder_batch_to_group_common_prefixes(
-                self.input_batch,
-                scheduler_output
-            )
+            reorder_batch_to_group_common_prefixes(self.input_batch,
+                                                   scheduler_output)
 
     # Note: used for model runner override.
     def _init_device_properties(self) -> None:
@@ -1128,36 +1121,27 @@
 
             for attn_group in self.attn_groups[kv_cache_group_id]:
                 # Prepare for cascade attention if enabled & beneficial.
-<<<<<<< HEAD
-                builder = attn_group.metadata_builder
-
                 group_indices = [0, num_reqs]
                 common_prefix_lens = [0]
-
-=======
-                common_prefix_len = 0
                 builder = attn_group.get_metadata_builder()
->>>>>>> 29283e89
                 if self.cascade_attn_enabled:
                     kv_cache_spec = kv_cache_group_spec.kv_cache_spec
                     if self.multi_cascade_attn_enabled:
-                        kv_prefix_aligned_groups = (scheduler_output.
-                                                    kv_prefix_aligned_groups)
-                        group_indices, common_prefix_lens = (self.
-                        _compute_multi_cascade_attn_prefix_len(
-                            num_scheduled_tokens,
-                            kv_prefix_aligned_groups,
-                            kv_cache_spec,
-                            builder
-                        ))
+                        kv_prefix_aligned_groups = (
+                            scheduler_output.kv_prefix_aligned_groups)
+                        group_indices, common_prefix_lens = (
+                            self._compute_multi_cascade_attn_prefix_len(
+                                num_scheduled_tokens, kv_prefix_aligned_groups,
+                                kv_cache_spec, builder))
                     else:
                         group_indices = [0, num_reqs]
-                        common_prefix_len = self._compute_cascade_attn_prefix_len(
-                            num_scheduled_tokens,
-                            num_common_prefix_blocks,
-                            kv_cache_spec,
-                            builder,
-                        )
+                        common_prefix_len = \
+                            self._compute_cascade_attn_prefix_len(
+                                num_scheduled_tokens,
+                                num_common_prefix_blocks,
+                                kv_cache_spec,
+                                builder,
+                            )
                         common_prefix_lens = [common_prefix_len]
 
                 extra_attn_metadata_args = {}
@@ -1169,16 +1153,6 @@
                         num_draft_tokens=self.num_draft_tokens.gpu[:num_reqs],
                     )
 
-<<<<<<< HEAD
-                attn_metadata_i = builder.build(
-                    group_indices=group_indices,
-                    common_prefix_lens=common_prefix_lens,
-                    common_attn_metadata=common_attn_metadata,
-                    **extra_attn_metadata_args)
-
-                for layer_name in attn_group.layer_names:
-                    attn_metadata[layer_name] = attn_metadata_i
-=======
                 if ubatch_slices is not None:
                     common_attn_metadata_list = split_attn_metadata(
                         ubatch_slices, common_attn_metadata)
@@ -1187,7 +1161,8 @@
                         assert common_attn_metadata.max_query_len == 1
                         attn_metadata_i = (attn_group.get_metadata_builder(
                             ubatch_id=ubid).build(
-                                common_prefix_len=common_prefix_len,
+                                group_indices=group_indices,
+                                common_prefix_lens=common_prefix_lens,
                                 common_attn_metadata=common_attn_metadata))
                         for layer_name in kv_cache_group_spec.layer_names:
                             assert type(attn_metadata) is list
@@ -1195,12 +1170,12 @@
                 else:
                     assert isinstance(attn_metadata, dict)
                     attn_metadata_i = builder.build(
-                        common_prefix_len=common_prefix_len,
+                        group_indices=group_indices,
+                        common_prefix_lens=common_prefix_lens,
                         common_attn_metadata=common_attn_metadata,
                         **extra_attn_metadata_args)
                     for layer_name in attn_group.layer_names:
                         attn_metadata[layer_name] = attn_metadata_i
->>>>>>> 29283e89
 
         # Hot-Swap lora model
         if self.lora_config:
@@ -1313,8 +1288,8 @@
         kv_cache_spec: KVCacheSpec,
         attn_metadata_builder: AttentionMetadataBuilder,
     ) -> tuple[list[int], list[int]]:
-        if (not kv_prefix_aligned_groups or not
-        (groups_list := kv_prefix_aligned_groups.group_metadata)):
+        if (not kv_prefix_aligned_groups or
+                not (groups_list := kv_prefix_aligned_groups.group_metadata)):
             return [], []
 
         prefix_kv_lens = [0 for i in range(len(groups_list))]
@@ -1323,10 +1298,10 @@
             group_indices[i] = start
             common_prefix_len = min(
                 num_common_blocks * kv_cache_spec.block_size,
-                self.input_batch.num_computed_tokens_cpu[start: end].min()
-            )
-            common_prefix_len = (common_prefix_len // kv_cache_spec.block_size
-                                 * kv_cache_spec.block_size)
+                self.input_batch.num_computed_tokens_cpu[start:end].min())
+            common_prefix_len = (common_prefix_len //
+                                 kv_cache_spec.block_size *
+                                 kv_cache_spec.block_size)
             prefix_kv_lens[i] = common_prefix_len
 
         use_sliding_window = (isinstance(kv_cache_spec, SlidingWindowSpec) or
@@ -1334,20 +1309,20 @@
                                and kv_cache_spec.sliding_window is not None))
         assert isinstance(kv_cache_spec, AttentionSpec)
         use_local_attention = (
-                isinstance(kv_cache_spec, ChunkedLocalAttentionSpec)
-                or (isinstance(kv_cache_spec, FullAttentionSpec)
-                    and kv_cache_spec.attention_chunk_size is not None))
-        use_multi_cascade_attention = (attn_metadata_builder.
-        use_multi_cascade_attention(
-            common_prefix_lens=prefix_kv_lens,
-            query_lens=num_scheduled_tokens,
-            num_query_heads=self.num_query_heads,
-            num_kv_heads=kv_cache_spec.num_kv_heads,
-            use_alibi=self.use_alibi,
-            use_sliding_window=use_sliding_window,
-            use_local_attention=use_local_attention,
-            num_sms=self.num_sms,
-        ))
+            isinstance(kv_cache_spec, ChunkedLocalAttentionSpec)
+            or (isinstance(kv_cache_spec, FullAttentionSpec)
+                and kv_cache_spec.attention_chunk_size is not None))
+        use_multi_cascade_attention = (
+            attn_metadata_builder.use_multi_cascade_attention(
+                common_prefix_lens=prefix_kv_lens,
+                query_lens=num_scheduled_tokens,
+                num_query_heads=self.num_query_heads,
+                num_kv_heads=kv_cache_spec.num_kv_heads,
+                use_alibi=self.use_alibi,
+                use_sliding_window=use_sliding_window,
+                use_local_attention=use_local_attention,
+                num_sms=self.num_sms,
+            ))
         return (group_indices, prefix_kv_lens) if use_multi_cascade_attention \
             else ([], [])
 
