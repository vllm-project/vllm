# SPDX-License-Identifier: Apache-2.0
# SPDX-FileCopyrightText: Copyright contributors to the vLLM project

import dataclasses
import gc
import time
from contextlib import contextmanager
from typing import TYPE_CHECKING, Any, Optional, Union, cast

import numpy as np
import torch
import torch.distributed
import torch.nn as nn
from tqdm import tqdm

import vllm.envs as envs
from vllm.attention import AttentionType, get_attn_backend
from vllm.attention.backends.abstract import AttentionBackend
from vllm.attention.layer import Attention
from vllm.compilation.counter import compilation_counter
from vllm.config import (CompilationLevel, VllmConfig,
<<<<<<< HEAD
                         get_layers_from_vllm_config)
=======
                         get_layers_from_vllm_config, update_config)
>>>>>>> 016c25b5
from vllm.distributed.eplb.eplb_state import EplbState
from vllm.distributed.kv_transfer import (get_kv_transfer_group,
                                          has_kv_transfer_group)
from vllm.distributed.parallel_state import (
    get_pp_group, get_tp_group, graph_capture, is_global_first_rank,
    prepare_communication_buffer_for_model)
from vllm.forward_context import DPMetadata, set_forward_context
from vllm.logger import init_logger
from vllm.model_executor.layers.mamba.mamba_mixer2 import MambaBase
from vllm.model_executor.layers.rotary_embedding import MRotaryEmbedding
from vllm.model_executor.model_loader import TensorizerLoader, get_model_loader
<<<<<<< HEAD
from vllm.model_executor.models.interfaces import (has_step_pooler,
                                                   is_mixture_of_experts)
=======
from vllm.model_executor.models.interfaces import (is_mixture_of_experts,
                                                   supports_transcription)
from vllm.model_executor.models.interfaces_base import (
    VllmModelForPooling, is_pooling_model, is_text_generation_model)
>>>>>>> 016c25b5
from vllm.multimodal import MULTIMODAL_REGISTRY
from vllm.multimodal.inputs import (BatchedTensorInputs, MultiModalKwargs,
                                    PlaceholderRange)
from vllm.multimodal.utils import group_mm_inputs_by_modality
from vllm.pooling_params import PoolingParams
from vllm.sampling_params import SamplingType
from vllm.sequence import IntermediateTensors, PoolerOutput
from vllm.tasks import GenerationTask, PoolingTask, SupportedTask
from vllm.utils import (STR_DTYPE_TO_TORCH_DTYPE, DeviceMemoryProfiler,
<<<<<<< HEAD
                        GiB_bytes, LazyLoader, async_tensor_h2d, cdiv,
                        check_use_alibi, get_dtype_size,
                        is_pin_memory_available, round_up)
from vllm.v1.attention.backends.mamba_attn import Mamba2AttentionBackend
from vllm.v1.attention.backends.utils import (AttentionMetadataBuilder,
                                              CommonAttentionMetadata)
from vllm.v1.core.encoder_cache_manager import compute_encoder_budget
from vllm.v1.kv_cache_interface import (AttentionSpec, FullAttentionSpec,
                                        KVCacheConfig, KVCacheSpec, MambaSpec,
=======
                        GiB_bytes, LazyLoader, check_use_alibi, get_dtype_size,
                        is_pin_memory_available, round_up, supports_dynamo)
from vllm.v1.attention.backends.mamba_selectors import get_mamba_attn_backend
from vllm.v1.attention.backends.utils import (
    AttentionCGSupport, AttentionMetadataBuilder, CommonAttentionMetadata,
    make_kv_sharing_fast_prefill_attention_metadata,
    make_local_attention_virtual_batches,
    reorder_batch_to_split_decodes_and_prefills)
from vllm.v1.kv_cache_interface import (AttentionSpec,
                                        ChunkedLocalAttentionSpec,
                                        FullAttentionSpec, KVCacheConfig,
                                        KVCacheSpec, MambaSpec,
>>>>>>> 016c25b5
                                        SlidingWindowSpec)
from vllm.v1.outputs import (EMPTY_MODEL_RUNNER_OUTPUT, LogprobsTensors,
                             ModelRunnerOutput)
from vllm.v1.pool.metadata import PoolingMetadata
from vllm.v1.sample.metadata import SamplingMetadata
from vllm.v1.sample.rejection_sampler import RejectionSampler
from vllm.v1.sample.sampler import Sampler
from vllm.v1.spec_decode.eagle import EagleProposer
from vllm.v1.spec_decode.medusa import MedusaProposer
from vllm.v1.spec_decode.metadata import SpecDecodeMetadata
from vllm.v1.spec_decode.ngram_proposer import NgramProposer
from vllm.v1.worker.gpu_input_batch import CachedRequestState, InputBatch
from vllm.v1.worker.kv_connector_model_runner_mixin import (
    KVConnectorModelRunnerMixin, KVConnectorOutput)
from vllm.v1.worker.lora_model_runner_mixin import LoRAModelRunnerMixin

from ..sample.logits_processor import LogitsProcessorManager
from .utils import (MultiModalBudget, bind_kv_cache, gather_mm_placeholders,
                    initialize_kv_cache_for_kv_sharing,
                    sanity_check_mm_encoder_outputs, scatter_mm_placeholders)

if TYPE_CHECKING:
    import xgrammar as xgr
    import xgrammar.kernels.apply_token_bitmask_inplace_torch_compile as xgr_torch_compile  # noqa: E501

    from vllm.model_executor.model_loader.tensorizer import TensorizerConfig
    from vllm.v1.core.sched.output import SchedulerOutput
else:
    xgr = LazyLoader("xgr", globals(), "xgrammar")
    xgr_torch_compile = LazyLoader(
        "xgr_torch_compile", globals(),
        "xgrammar.kernels.apply_token_bitmask_inplace_torch_compile")

logger = init_logger(__name__)


class GPUModelRunner(LoRAModelRunnerMixin, KVConnectorModelRunnerMixin):

    def __init__(
        self,
        vllm_config: VllmConfig,
        device: torch.device,
    ):
        self.vllm_config = vllm_config
        self.model_config = vllm_config.model_config
        self.cache_config = vllm_config.cache_config
        self.compilation_config = vllm_config.compilation_config
        self.lora_config = vllm_config.lora_config
        self.load_config = vllm_config.load_config
        self.parallel_config = vllm_config.parallel_config
        self.scheduler_config = vllm_config.scheduler_config
        self.speculative_config = vllm_config.speculative_config
        self.observability_config = vllm_config.observability_config

        from vllm.model_executor.models.utils import set_cpu_offload_max_bytes
        set_cpu_offload_max_bytes(
            int(self.cache_config.cpu_offload_gb * 1024**3))

        model_config = self.model_config
        cache_config = self.cache_config
        scheduler_config = self.scheduler_config
        parallel_config = self.parallel_config
        self.device = device
        self.pin_memory = is_pin_memory_available()
        self.dtype = self.model_config.dtype
        if cache_config.cache_dtype == "auto":
            self.kv_cache_dtype = self.dtype
        else:
            self.kv_cache_dtype = STR_DTYPE_TO_TORCH_DTYPE[
                cache_config.cache_dtype]

        self.is_multimodal_model = model_config.is_multimodal_model
        self.is_pooling_model = model_config.pooler_config is not None
        self.is_encoder_only_model = False
        self.is_multimodal_raw_input_supported = (
            model_config.is_multimodal_raw_input_supported)
        self.max_model_len = model_config.max_model_len
        self.max_num_tokens = scheduler_config.max_num_batched_tokens
        self.max_num_reqs = scheduler_config.max_num_seqs

        # Model-related.
        self.num_query_heads = model_config.get_num_attention_heads(
            parallel_config)
        self.hidden_size = model_config.get_hidden_size()
        self.attention_chunk_size = model_config.attention_chunk_size

        self.cascade_attn_enabled = not self.model_config.disable_cascade_attn

        # Multi-modal data support
        self.mm_registry = MULTIMODAL_REGISTRY
        self.uses_mrope = model_config.uses_mrope

        # Sampler
        self.sampler = Sampler(logprobs_mode=self.model_config.logprobs_mode)

        self.eplb_state: Optional[EplbState] = None
        """
        State of the expert parallelism load balancer.

        Will be lazily initialized when the model is loaded.
        """

        self.eplb_state: Optional[EplbState] = None
        """
        State of the expert parallelism load balancer.

        Will be lazily initialized when the model is loaded.
        """

        # Lazy initializations
        # self.model: nn.Module  # Set after load_model
        # Initialize in initialize_kv_cache
        self.kv_caches: list[torch.Tensor] = []
        self.attn_metadata_builders: list[AttentionMetadataBuilder] = []
        self.attn_backends: list[type[AttentionBackend]] = []
        # self.kv_cache_config: KVCacheConfig

        # req_id -> (input_id -> encoder_output)
        self.encoder_cache: dict[str, dict[int, torch.Tensor]] = {}

        self.use_aux_hidden_state_outputs = False
        # Set up speculative decoding.
        # NOTE(Jiayi): currently we put the entire draft model on
        # the last PP rank. This is not ideal if there are many
        # layers in the draft model.
        if self.speculative_config and get_pp_group().is_last_rank:
            if self.speculative_config.method == "ngram":
                self.drafter = NgramProposer(self.vllm_config)
            elif self.speculative_config.use_eagle():
                self.drafter = EagleProposer(self.vllm_config, self.device,
                                             self)  # type: ignore
                if self.speculative_config.method == "eagle3":
                    self.use_aux_hidden_state_outputs = True
            elif self.speculative_config.method == "medusa":
                self.drafter = MedusaProposer(
                    vllm_config=self.vllm_config,
                    device=self.device)  # type: ignore
            else:
                raise ValueError("Unknown speculative decoding method: "
                                 f"{self.speculative_config.method}")
            self.rejection_sampler = RejectionSampler()

        # Request states.
        self.requests: dict[str, CachedRequestState] = {}

        # Input Batch
        # NOTE(Chen): Ideally, we should initialize the input batch inside
        # `initialize_kv_cache` based on the kv cache config. However, as in
        # https://github.com/vllm-project/vllm/pull/18298, due to some unknown
        # reasons, we have to initialize the input batch before `load_model`,
        # quantization + weight offloading will fail otherwise. As a temporary
        # solution, we initialize the input batch here, and re-initialize it
        # in `initialize_kv_cache` if the block_sizes here is different from
        # the block_sizes in the kv cache config.
        self.input_batch = InputBatch(
            max_num_reqs=self.max_num_reqs,
            max_model_len=self.max_model_len,
            max_num_batched_tokens=self.max_num_tokens,
            device=self.device,
            pin_memory=self.pin_memory,
            vocab_size=self.model_config.get_vocab_size(),
            block_sizes=[self.cache_config.block_size],
            is_spec_decode=bool(self.vllm_config.speculative_config),
        )

        self.use_cuda_graph = (
            self.vllm_config.compilation_config.level
            == CompilationLevel.PIECEWISE
            and self.vllm_config.compilation_config.use_cudagraph
            and not self.model_config.enforce_eager)
        # TODO(woosuk): Provide an option to tune the max cudagraph batch size.
        # The convention is different.
        # self.cudagraph_batch_sizes sorts in ascending order.
        # The batch sizes in the config are in descending order.
        self.cudagraph_batch_sizes = list(
            reversed(self.compilation_config.cudagraph_capture_sizes))

        self.full_cuda_graph = self.compilation_config.full_cuda_graph

        # Cache the device properties.
        self._init_device_properties()

        # Persistent buffers for CUDA graphs.
        self.input_ids = torch.zeros(self.max_num_tokens,
                                     dtype=torch.int32,
                                     device=self.device)
        self.positions = torch.zeros(self.max_num_tokens,
                                     dtype=torch.int64,
                                     device=self.device)
        self.query_start_loc = torch.zeros(self.max_num_reqs + 1,
                                           dtype=torch.int32,
                                           device=self.device)
        self.seq_lens = torch.zeros(self.max_num_reqs,
                                    dtype=torch.int32,
                                    device=self.device)
        self.slot_mapping = torch.zeros(self.max_num_tokens,
                                        dtype=torch.int64,
                                        device=self.device)

        # None in the first PP rank. The rest are set after load_model.
        self.intermediate_tensors: Optional[IntermediateTensors] = None

        # Only relevant for models using M-RoPE (e.g, Qwen2-VL)
        if self.uses_mrope:
            # NOTE: `mrope_positions` is implemented with one additional dummy
            # position on purpose to make it non-contiguous so that it can work
            # with torch compile.
            # See detailed explanation in https://github.com/vllm-project/vllm/pull/12128#discussion_r1926431923

            # NOTE: When M-RoPE is enabled, position ids are 3D regardless of
            # the modality of inputs. For text-only inputs, each dimension has
            # identical position IDs, making M-RoPE functionally equivalent to
            # 1D-RoPE.
            # See page 5 of https://arxiv.org/abs/2409.12191
            self.mrope_positions = torch.zeros((3, self.max_num_tokens + 1),
                                               dtype=torch.int64,
                                               device=self.device)
            self.mrope_positions_cpu = torch.zeros(
                (3, self.max_num_tokens + 1),
                dtype=torch.int64,
                device="cpu",
                pin_memory=self.pin_memory)
            self.mrope_positions_np = self.mrope_positions_cpu.numpy()

        # Only relevant for models using ALiBi (e.g, MPT)
        self.use_alibi = check_use_alibi(model_config)

        self.inputs_embeds = torch.zeros(
            (self.max_num_tokens, self.hidden_size),
            dtype=self.dtype,
            device=self.device)

        # OPTIMIZATION: Cache the tensors rather than creating them every step.
        # Keep in int64 to avoid overflow with long context
        self.arange_np = np.arange(max(self.max_num_reqs + 1,
                                       self.max_model_len,
                                       self.max_num_tokens),
                                   dtype=np.int64)
        # NOTE(woosuk): These tensors are "stateless", i.e., they are literally
        # a faster version of creating a new tensor every time. Thus, we should
        # not make any assumptions about the values in these tensors.
        self.input_ids_cpu = torch.zeros(self.max_num_tokens,
                                         dtype=torch.int32,
                                         device="cpu",
                                         pin_memory=self.pin_memory)
        self.positions_cpu = torch.zeros(self.max_num_tokens,
                                         dtype=torch.int64,
                                         device="cpu",
                                         pin_memory=self.pin_memory)
        self.positions_np = self.positions_cpu.numpy()
        self.query_start_loc_cpu = torch.zeros(self.max_num_reqs + 1,
                                               dtype=torch.int32,
                                               device="cpu",
                                               pin_memory=self.pin_memory)
        self.query_start_loc_np = self.query_start_loc_cpu.numpy()
        self.seq_lens_cpu = torch.zeros(self.max_num_reqs,
                                        dtype=torch.int32,
                                        device="cpu",
                                        pin_memory=self.pin_memory)
        self.seq_lens_np = self.seq_lens_cpu.numpy()

        # Layer pairings for cross-layer KV sharing.
        # If an Attention layer `layer_name` is in the keys of this dict, it
        # means this layer will perform attention using the keys and values
        # from the KV cache of `shared_kv_cache_layers[layer_name]`.
        self.shared_kv_cache_layers: dict[str, str] = {}
        self.kv_sharing_fast_prefill_eligible_layers: set[str] = set()

        self.kv_sharing_fast_prefill_logits_indices = None
        if self.cache_config.kv_sharing_fast_prefill:
            self.kv_sharing_fast_prefill_logits_indices = torch.zeros(
                self.max_num_tokens, dtype=torch.int32, device=self.device)

        self.mm_budget = (MultiModalBudget(
            self.model_config,
            self.scheduler_config,
            self.mm_registry,
            max_model_len=self.max_model_len,
            max_num_reqs=self.max_num_reqs,
        ) if self.is_multimodal_model else None)

        self.reorder_batch_threshold: Optional[int] = None

    def _may_reorder_batch(self, scheduler_output: "SchedulerOutput") -> None:
        """
        Update the order of requests in the batch based on the attention
        backend's needs. For example, some attention backends (namely MLA) may
        want to separate requests based on if the attention computation will be
        compute-bound or memory-bound.

        Args:
            scheduler_output: The scheduler output.
        """
        # Attention free models have zero kv_cache_goups, however models
        # like Mamba are also attention free but use the kv_cache for
        # keeping its internal state. This is why we check the number
        # of kv_cache groups instead of solely checking
        # for self.model_config.is_attention_free.
        if len(self.kv_cache_config.kv_cache_groups) == 0:
            return

        if self.reorder_batch_threshold is not None:
            reorder_batch_to_split_decodes_and_prefills(
                self.input_batch,
                scheduler_output,
                decode_threshold=self.reorder_batch_threshold)

    # Note: used for model runner override.
    def _init_device_properties(self) -> None:
        """Initialize attributes from torch.cuda.get_device_properties
        """
        self.device_properties = torch.cuda.get_device_properties(self.device)
        self.num_sms = self.device_properties.multi_processor_count

    # Note: used for model runner override.
    def _sync_device(self) -> None:
        torch.cuda.synchronize()

    def _update_states(self, scheduler_output: "SchedulerOutput") -> None:
        """Update the cached states and the persistent batch with the scheduler
        output.

        The updated states are used by the `_prepare_inputs` function to create
        the input GPU tensors for the model.

        The SamplingMetadata is updated and copied to the GPU if there is a
        new/resumed/paused/finished request in the batch.
        """
        # Remove finished requests from the cached states.
        for req_id in scheduler_output.finished_req_ids:
            self.requests.pop(req_id, None)
            self.encoder_cache.pop(req_id, None)
        # Remove the finished requests from the persistent batch.
        # NOTE(woosuk): There could be an edge case where finished_req_ids and
        # scheduled_req_ids overlap. This happens when a request is aborted and
        # then resubmitted with the same ID. In this case, we treat them as two
        # distinct requests - clearing the cached states for the first request
        # and handling the second as a new request.
        for req_id in scheduler_output.finished_req_ids:
            self.input_batch.remove_request(req_id)

        # Free the cached encoder outputs.
        for req_id, input_id in scheduler_output.free_encoder_input_ids:
            encoder_outputs = self.encoder_cache.get(req_id)
            if encoder_outputs is not None:
                encoder_outputs.pop(input_id, None)
                if not encoder_outputs:
                    self.encoder_cache.pop(req_id, None)

        # Remove the unscheduled requests from the persistent batch.
        # NOTE(woosuk): The unscheduled requests are either preempted requests
        # or running requests that are not scheduled in this step. We remove
        # them from the persistent batch but keep their cached states since
        # they will be scheduled again sometime in the future.
        scheduled_req_ids = scheduler_output.num_scheduled_tokens.keys()
        cached_req_ids = self.input_batch.req_id_to_index.keys()
        unscheduled_req_ids = cached_req_ids - scheduled_req_ids
        # NOTE(woosuk): The persistent batch optimization assumes that
        # consecutive batches contain mostly the same requests. If batches
        # have low request overlap (e.g., alternating between two distinct
        # sets of requests), this optimization becomes very inefficient.
        for req_id in unscheduled_req_ids:
            self.input_batch.remove_request(req_id)

        req_ids_to_add: list[str] = []
        # Add new requests to the cached states.
        for new_req_data in scheduler_output.scheduled_new_reqs:
            req_id = new_req_data.req_id
            sampling_params = new_req_data.sampling_params
            pooling_params = new_req_data.pooling_params

            if sampling_params and \
                sampling_params.sampling_type == SamplingType.RANDOM_SEED:
                generator = torch.Generator(device=self.device)
                generator.manual_seed(sampling_params.seed)
            else:
                generator = None

            if pooling_params:
                assert (task := pooling_params.task) is not None, (
                    "You did not set `task` in the API")

                model = cast(VllmModelForPooling, self.model)
                to_update = model.pooler.get_pooling_updates(task)
                to_update.apply(pooling_params)

            self.requests[req_id] = CachedRequestState(
                req_id=req_id,
                prompt_token_ids=new_req_data.prompt_token_ids,
                mm_inputs=new_req_data.mm_inputs,
                mm_positions=new_req_data.mm_positions,
                sampling_params=sampling_params,
                pooling_params=pooling_params,
                generator=generator,
                block_ids=new_req_data.block_ids,
                num_computed_tokens=new_req_data.num_computed_tokens,
                output_token_ids=[],
                lora_request=new_req_data.lora_request,
            )

            # Only relevant for models using M-RoPE (e.g, Qwen2-VL)
            if self.uses_mrope:
                image_grid_thw = []
                video_grid_thw = []
                second_per_grid_ts = []
                audio_feature_lengths = []
                use_audio_in_video = False
                for mm_input in self.requests[req_id].mm_inputs:
                    if mm_input.get("image_grid_thw") is not None:
                        image_grid_thw.extend(
                            mm_input["image_grid_thw"].tolist())
                    if mm_input.get("video_grid_thw") is not None:
                        video_grid_thw.extend(
                            mm_input["video_grid_thw"].tolist())
                    if mm_input.get("second_per_grid_ts") is not None:
                        second_per_grid_ts.extend(
                            mm_input["second_per_grid_ts"])
                    if mm_input.get("audio_feature_lengths") is not None:
                        audio_feature_lengths.extend(
                            mm_input["audio_feature_lengths"])
                    if mm_input.get("use_audio_in_video") is True:
                        use_audio_in_video = True

                hf_config = self.model_config.hf_config

                self.requests[req_id].mrope_positions, \
                    self.requests[req_id].mrope_position_delta = \
                    MRotaryEmbedding.get_input_positions_tensor(
                        self.requests[req_id].prompt_token_ids,
                        hf_config=hf_config,
                        image_grid_thw=image_grid_thw,
                        video_grid_thw=video_grid_thw,
                        second_per_grid_ts=second_per_grid_ts,
                        audio_feature_lengths=audio_feature_lengths,
                        use_audio_in_video=use_audio_in_video,
                    )

            req_ids_to_add.append(req_id)

        # Update the states of the running/resumed requests.
<<<<<<< HEAD
=======
        is_last_rank = get_pp_group().is_last_rank
>>>>>>> 016c25b5
        req_data = scheduler_output.scheduled_cached_reqs
        for i, req_id in enumerate(req_data.req_ids):
            req_state = self.requests[req_id]
            num_computed_tokens = req_data.num_computed_tokens[i]
<<<<<<< HEAD
            new_token_ids = req_data.new_token_ids[i]
=======
>>>>>>> 016c25b5
            new_block_ids = req_data.new_block_ids[i]
            resumed_from_preemption = req_data.resumed_from_preemption[i]

            # Update the cached states.
            req_state.num_computed_tokens = num_computed_tokens
<<<<<<< HEAD
            # Add the sampled token(s) from the previous step (if any).
            # This doesn't include "unverified" tokens like spec decode tokens.
            num_new_tokens = (num_computed_tokens + len(new_token_ids) -
                              req_state.num_tokens)
            if num_new_tokens == 1:
                # Avoid slicing list in most common case.
                req_state.output_token_ids.append(new_token_ids[-1])
            elif num_new_tokens > 0:
                req_state.output_token_ids.extend(
                    new_token_ids[-num_new_tokens:])
=======

            if not is_last_rank:
                # When using PP, the scheduler sends the sampled tokens back,
                # because there's no direct communication between the first-
                # stage worker and the last-stage worker.
                new_token_ids = req_data.new_token_ids[i]
                # Add the sampled token(s) from the previous step (if any).
                # This doesn't include "unverified" tokens like spec tokens.
                num_new_tokens = (num_computed_tokens + len(new_token_ids) -
                                  req_state.num_tokens)
                if num_new_tokens == 1:
                    # Avoid slicing list in most common case.
                    req_state.output_token_ids.append(new_token_ids[-1])
                elif num_new_tokens > 0:
                    req_state.output_token_ids.extend(
                        new_token_ids[-num_new_tokens:])

>>>>>>> 016c25b5
            # Update the block IDs.
            if not resumed_from_preemption:
                # Append the new blocks to the existing block IDs.
                for block_ids, new_ids in zip(req_state.block_ids,
                                              new_block_ids):
                    block_ids.extend(new_ids)
            else:
                # The request is resumed from preemption.
                # Replace the existing block IDs with the new ones.
                req_state.block_ids = new_block_ids

            req_index = self.input_batch.req_id_to_index.get(req_id)
            if req_index is None:
                # The request is not in the persistent batch.
                # The request was either preempted and resumed later, or was not
                # scheduled in the previous step and needs to be added again.
                req_ids_to_add.append(req_id)
                continue

            # Update the persistent batch.
            self.input_batch.num_computed_tokens_cpu[req_index] = (
                num_computed_tokens)
            self.input_batch.block_table.append_row(new_block_ids, req_index)
<<<<<<< HEAD
            # Add new_token_ids to token_ids_cpu.
            start_token_index = num_computed_tokens
            end_token_index = num_computed_tokens + len(new_token_ids)
            self.input_batch.token_ids_cpu[
                req_index, start_token_index:end_token_index] = new_token_ids
            self.input_batch.num_tokens_no_spec[req_index] = end_token_index
=======

            # For the last rank, we don't need to update the token_ids_cpu
            # because the sampled tokens are already cached.
            if not is_last_rank:
                # Add new_token_ids to token_ids_cpu.
                start_token_index = num_computed_tokens
                end_token_index = num_computed_tokens + len(new_token_ids)
                self.input_batch.token_ids_cpu[
                    req_index,
                    start_token_index:end_token_index] = new_token_ids
                self.input_batch.num_tokens_no_spec[
                    req_index] = end_token_index
                self.input_batch.num_tokens[req_index] = end_token_index

>>>>>>> 016c25b5
            # Add spec_token_ids to token_ids_cpu.
            spec_token_ids = (
                scheduler_output.scheduled_spec_decode_tokens.get(req_id, ()))
            if spec_token_ids:
                num_spec_tokens = len(spec_token_ids)
                start_index = self.input_batch.num_tokens_no_spec[req_index]
                end_token_index = start_index + num_spec_tokens
                self.input_batch.token_ids_cpu[
                    req_index, start_index:end_token_index] = spec_token_ids
                # NOTE(woosuk): `num_tokens` here may include spec tokens.
                self.input_batch.num_tokens[req_index] += num_spec_tokens

        # Add the new or resumed requests to the persistent batch.
        # The smaller empty indices are filled first.
        for req_id in req_ids_to_add:
            req_state = self.requests[req_id]
            self.input_batch.add_request(req_state)

        # Condense the batched states if there are gaps left by removed requests
        self.input_batch.condense()
        # Allow attention backend to reorder the batch, potentially
        self._may_reorder_batch(scheduler_output)
        # Refresh batch metadata with any pending updates.
        self.input_batch.refresh_metadata()

    def _extract_mm_kwargs(
        self,
        scheduler_output: "SchedulerOutput",
    ) -> BatchedTensorInputs:
        if self.is_multimodal_raw_input_supported:  # noqa: SIM102
            if scheduler_output:
                multi_modal_kwargs_list = list[MultiModalKwargs]()
                for req in scheduler_output.scheduled_new_reqs:
                    req_mm_inputs = req.mm_inputs
                    if not isinstance(req_mm_inputs, list):
                        req_mm_inputs = list(req_mm_inputs)
                    multi_modal_kwargs_list.extend(req_mm_inputs)

                return MultiModalKwargs.batch(multi_modal_kwargs_list)

        return {}

    def _dummy_mm_kwargs(self, num_seqs: int) -> BatchedTensorInputs:
        if self.is_multimodal_raw_input_supported:
            mm_budget = self.mm_budget
            assert mm_budget is not None

            dummy_modality, _ = mm_budget.get_modality_with_max_tokens()

            return self._get_mm_dummy_batch(dummy_modality, num_seqs)

        return {}

    def _get_cumsum_and_arange(
        self,
        num_tokens: np.ndarray,
        cumsum_dtype: Optional[np.dtype] = None,
    ) -> tuple[np.ndarray, np.ndarray]:
        """Get the cumulative sum and batched arange of the given array.
        # E.g., [2, 5, 3] -> ([2, 7, 10], [0, 1, 0, 1, 2, 3, 4, 0, 1, 2])
        # Equivalent to but faster than:
        # np.concatenate([np.arange(n) for n in num_tokens])
        """
        # Step 1. [2, 5, 3] -> [2, 7, 10]
        cu_num_tokens = np.cumsum(num_tokens, dtype=cumsum_dtype)
        total_num_tokens = cu_num_tokens[-1]
        # Step 2. [2, 7, 10] -> [0, 0, 2, 2, 2, 2, 2, 7, 7, 7]
        cumsums_offsets = np.repeat(cu_num_tokens - num_tokens, num_tokens)
        # Step 3. [0, 1, 0, 1, 2, 3, 4, 0, 1, 2]
        arange = self.arange_np[:total_num_tokens] - cumsums_offsets

        return cu_num_tokens, arange

    def _prepare_inputs(
        self,
        scheduler_output: "SchedulerOutput",
    ) -> tuple[dict[str,
                    Any], bool, torch.Tensor, Optional[SpecDecodeMetadata],
               np.ndarray, Optional[CommonAttentionMetadata]]:
        """
        :return: tuple[
            attn_metadata: layer-to-attention_metadata mapping,
            attention_cuda_graphs: whether attention can run in cudagraph
            logits_indices, spec_decode_metadata
        ]
        """
        total_num_scheduled_tokens = scheduler_output.total_num_scheduled_tokens
        assert total_num_scheduled_tokens > 0
        num_reqs = self.input_batch.num_reqs
        assert num_reqs > 0

        # OPTIMIZATION: Start copying the block table first.
        # This way, we can overlap the copy with the following CPU operations.
        self.input_batch.block_table.commit_block_table(num_reqs)

        # Get the number of scheduled tokens for each request.
        req_ids = self.input_batch.req_ids
        tokens = [scheduler_output.num_scheduled_tokens[i] for i in req_ids]
        num_scheduled_tokens = np.array(tokens, dtype=np.int32)
        max_num_scheduled_tokens = max(tokens)

        # Get request indices.
        # E.g., [2, 5, 3] -> [0, 0, 1, 1, 1, 1, 1, 2, 2, 2]
        req_indices = np.repeat(self.arange_np[:num_reqs],
                                num_scheduled_tokens)

        # cu_num_tokens: [2, 5, 3] -> [2, 7, 10]
        # arange: [0, 1, 0, 1, 2, 3, 4, 0, 1, 2]
        cu_num_tokens, arange = self._get_cumsum_and_arange(
            num_scheduled_tokens)

        # Get positions.
        positions_np = self.positions_np[:total_num_scheduled_tokens]
        np.add(self.input_batch.num_computed_tokens_cpu[req_indices],
               arange,
               out=positions_np)

        # Calculate M-RoPE positions.
        # Only relevant for models using M-RoPE (e.g, Qwen2-VL)
        if self.uses_mrope:
            self._calc_mrope_positions(scheduler_output)

        # Get token indices.
        # E.g., [0, 1, 0, 1, 2, 3, 4, 0, 1, 2]
        # -> [0, 1, M, M + 1, M + 2, M + 3, M + 4, 2 * M, 2 * M + 1, 2 * M + 2]
        # where M is the max_model_len.
        token_indices = (positions_np +
                         req_indices * self.input_batch.token_ids_cpu.shape[1])

        # NOTE(woosuk): We use torch.index_select instead of np.take here
        # because torch.index_select is much faster than np.take for large
        # tensors.
        torch.index_select(self.input_batch.token_ids_cpu_tensor.flatten(),
                           0,
                           torch.from_numpy(token_indices),
                           out=self.input_ids_cpu[:total_num_scheduled_tokens])

        self.input_batch.block_table.compute_slot_mapping(
            req_indices, positions_np)
        self.input_batch.block_table.commit_slot_mapping(
            total_num_scheduled_tokens)

        # Prepare the attention metadata.
        self.query_start_loc_np[0] = 0
        self.query_start_loc_np[1:num_reqs + 1] = cu_num_tokens

        self.seq_lens_np[:num_reqs] = (
            self.input_batch.num_computed_tokens_cpu[:num_reqs] +
            num_scheduled_tokens)

        # Copy the tensors to the GPU.
        self.input_ids[:total_num_scheduled_tokens].copy_(
            self.input_ids_cpu[:total_num_scheduled_tokens], non_blocking=True)
        if self.uses_mrope:
            # Only relevant for models using M-RoPE (e.g, Qwen2-VL)
            self.mrope_positions[:, :total_num_scheduled_tokens].copy_(
                self.mrope_positions_cpu[:, :total_num_scheduled_tokens],
                non_blocking=True)
        else:
            # Common case (1D positions)
            self.positions[:total_num_scheduled_tokens].copy_(
                self.positions_cpu[:total_num_scheduled_tokens],
                non_blocking=True)

        self.query_start_loc[:num_reqs + 1].copy_(
            self.query_start_loc_cpu[:num_reqs + 1], non_blocking=True)
        self.seq_lens[:num_reqs].copy_(self.seq_lens_cpu[:num_reqs],
                                       non_blocking=True)

        # Fill unused with 0 for full cuda graph mode.
        self.seq_lens[num_reqs:].fill_(0)
        # Note: pad query_start_loc to be non-decreasing, as kernels
        # like FlashAttention requires that
        self.query_start_loc[num_reqs + 1:].fill_(
            self.query_start_loc_cpu[num_reqs].item())

        query_start_loc = self.query_start_loc[:num_reqs + 1]

        spec_decode_common_attn_metadata = None

        use_spec_decode = len(
            scheduler_output.scheduled_spec_decode_tokens) > 0
        if not use_spec_decode:
            # NOTE(woosuk): Due to chunked prefills, the batch may contain
            # partial requests. While we should not sample any token
            # from these partial requests, we do so for simplicity.
            # We will ignore the sampled tokens from the partial requests.
            # TODO: Support prompt logprobs.
            logits_indices = query_start_loc[1:] - 1
            spec_decode_metadata = None
        else:
            # Get the number of draft tokens for each request.
            # Iterate over the dictionary rather than all requests since not all
            # requests have draft tokens.
            num_draft_tokens = np.zeros(num_reqs, dtype=np.int32)
            for req_id, draft_token_ids in (
                    scheduler_output.scheduled_spec_decode_tokens.items()):
                req_idx = self.input_batch.req_id_to_index[req_id]
                num_draft_tokens[req_idx] = len(draft_token_ids)

            spec_decode_metadata = self._calc_spec_decode_metadata(
                num_draft_tokens, cu_num_tokens)
            logits_indices = spec_decode_metadata.logits_indices

        logits_indices_padded = None
        if self.cache_config.kv_sharing_fast_prefill:
            assert self.kv_sharing_fast_prefill_logits_indices is not None
            num_logits = logits_indices.shape[0]
            assert num_logits > 0
            self.kv_sharing_fast_prefill_logits_indices[:num_logits].copy_(
                logits_indices)
            # There might have leftover indices in logits_indices[num_logits:]
            # from previous iterations, whose values may be greater than the
            # batch size in the current iteration. To ensure indices are always
            # valid, we fill the padded indices with the last index.
            self.kv_sharing_fast_prefill_logits_indices[num_logits:].fill_(
                logits_indices[-1].item())
            if (self.use_cuda_graph
                    and num_logits <= self.cudagraph_batch_sizes[-1]):
                # Use piecewise CUDA graphs.
                # Add padding to the batch size.
                num_logits_padded = self.vllm_config.pad_for_cudagraph(
                    num_logits)
            else:
                num_logits_padded = num_logits
            logits_indices_padded = (
                self.kv_sharing_fast_prefill_logits_indices[:num_logits_padded]
            )

        attn_metadata: dict[str, Any] = {}

        # Prepare encoder attention metadata separately
        # (encoder layers are not in KV cache groups)
        if self.is_encoder_only_model:
            common_attn_metadata, encoder_attn_metadata = \
                self._build_encoder_only_attn_metadata(
                scheduler_output)

            # Add encoder attention metadata for all encoder layers
            attention_layers = get_layers_from_vllm_config(
                self.vllm_config, Attention)
            for layer_name, attn_module in attention_layers.items():
                if attn_module.attn_type == AttentionType.ENCODER_ONLY:
                    attn_metadata[layer_name] = encoder_attn_metadata

        # Prepare the attention metadata for each KV cache group and make layers
        # in the same group share the same metadata.
        for kv_cache_group_id, kv_cache_group_spec in enumerate(
                self.kv_cache_config.kv_cache_groups):

            blk_table = self.input_batch.block_table[kv_cache_group_id]
            blk_table_tensor = blk_table.get_device_tensor()[:num_reqs]
            slot_mapping = blk_table.slot_mapping[:total_num_scheduled_tokens]

            # Fill unused with -1. Needed for reshape_and_cache in full cuda
            # graph mode.
            blk_table.slot_mapping[total_num_scheduled_tokens:].fill_(-1)

            common_attn_metadata = CommonAttentionMetadata(
                query_start_loc=self.query_start_loc[:num_reqs + 1],
                query_start_loc_cpu=self.query_start_loc_cpu[:num_reqs + 1],
                seq_lens=self.seq_lens[:num_reqs],
                seq_lens_cpu=self.seq_lens_cpu[:num_reqs],
                num_computed_tokens_cpu=self.input_batch.
                num_computed_tokens_cpu_tensor[:num_reqs],
                num_reqs=num_reqs,
                num_actual_tokens=total_num_scheduled_tokens,
                max_query_len=max_num_scheduled_tokens,
                block_table_tensor=blk_table_tensor,
                slot_mapping=slot_mapping,
                causal=True,
            )

            if self.speculative_config and \
                spec_decode_common_attn_metadata is None:
                spec_decode_common_attn_metadata = common_attn_metadata

            if isinstance(kv_cache_group_spec.kv_cache_spec,
                          ChunkedLocalAttentionSpec):
                common_attn_metadata = make_local_attention_virtual_batches(
                    kv_cache_group_spec.kv_cache_spec.attention_chunk_size,
                    common_attn_metadata, self.cache_config.block_size)

            # Prepare for cascade attention if enabled & beneficial.
            common_prefix_len = 0
            builder = self.attn_metadata_builders[kv_cache_group_id]
            if self.cascade_attn_enabled:
                common_prefix_len = self._compute_cascade_attn_prefix_len(
                    num_scheduled_tokens,
                    scheduler_output.
                    num_common_prefix_blocks[kv_cache_group_id],
                    kv_cache_group_spec.kv_cache_spec,
                    builder,
                )

            attn_metadata_i = (builder.build(
                common_prefix_len=common_prefix_len,
                common_attn_metadata=common_attn_metadata,
            ))

            fast_prefill_metadata = attn_metadata_i
            if (self.cache_config.kv_sharing_fast_prefill
                    and self.kv_sharing_fast_prefill_eligible_layers):
                # Dynamically create a a dataclass type that inherits
                # from attention metadata type but includes additional
                # fields logits_indices_padded and num_logits_indices
                # which are required for prefill truncation
                fast_prefill_metadata_type = (
                    make_kv_sharing_fast_prefill_attention_metadata(
                        metadata_cls=type(attn_metadata_i), ))
                fast_prefill_metadata = fast_prefill_metadata_type(
                    **dataclasses.asdict(attn_metadata_i),
                    logits_indices_padded=logits_indices_padded,
                    num_logits_indices=logits_indices.size(0),
                )

            for layer_name in kv_cache_group_spec.layer_names:
                if (self.cache_config.kv_sharing_fast_prefill and layer_name
                        in self.kv_sharing_fast_prefill_eligible_layers):
                    attn_metadata[layer_name] = fast_prefill_metadata
                    continue

                attn_metadata[layer_name] = attn_metadata_i

            # Hack for now to fix chunked local attention + no hybrid kv cache
            # manager we can remove this once
            # https://github.com/vllm-project/vllm/pull/21588
            # is merged (i.e. properly handle different attention backends for
            # the same kv_cache_spec)
            if self.attention_chunk_size is not None \
                    and self.scheduler_config.disable_hybrid_kv_cache_manager:
                if not hasattr(self, "local_attention_layers"):
                    self.local_attention_layers = []
                    attn_layers = get_layers_from_vllm_config(
                        self.vllm_config, Attention)
                    for layer_name, attn_module in attn_layers.items():
                        if attn_module.use_irope:
                            self.local_attention_layers.append(layer_name)

                local_attn_metadata_i = (builder.build(
                    common_prefix_len=0,
                    common_attn_metadata=make_local_attention_virtual_batches(
                        self.attention_chunk_size, common_attn_metadata,
                        self.cache_config.block_size),
                ))

                for layer_name in self.local_attention_layers:
                    attn_metadata[layer_name] = local_attn_metadata_i

        attention_cuda_graphs = all(
            b.can_run_in_cudagraph(common_attn_metadata)
            for b in self.attn_metadata_builders)

        # Hot-Swap lora model
        if self.lora_config:
            self.set_active_loras(self.input_batch, num_scheduled_tokens)

        return (attn_metadata, attention_cuda_graphs, logits_indices,
                spec_decode_metadata, num_scheduled_tokens,
                spec_decode_common_attn_metadata)

    def _compute_cascade_attn_prefix_len(
        self,
        num_scheduled_tokens: np.ndarray,
        num_common_prefix_blocks: int,
        kv_cache_spec: KVCacheSpec,
        attn_metadata_builder: AttentionMetadataBuilder,
    ) -> int:
        """Compute the length of the common prefix for cascade attention.

        NOTE(woosuk): The common prefix length returned by this function
        represents the length used specifically for cascade attention, not the
        actual number of tokens shared between requests. When cascade attention
        is disabled (use_cascade=False), this function returns 0 even if
        requests share common tokens. Additionally, the common prefix length is
        truncated to a multiple of the block size and may be further truncated
        due to implementation details explained below.

        Args:
            num_scheduled_tokens: Number of tokens scheduled per request.
            num_common_prefix_blocks: Number of shared KV cache blocks.

        Returns:
            int: Length of common prefix in tokens.
        """
        common_prefix_len = num_common_prefix_blocks * kv_cache_spec.block_size
        if common_prefix_len == 0:
            # Common case.
            return 0

        # NOTE(woosuk): Cascade attention uses two attention kernels: one
        # for the common prefix and the other for the rest. For the first
        # kernel, we concatenate all the query tokens (possibly from
        # different requests) and treat them as if they are from the same
        # request. Then, we use bi-directional attention to process the
        # common prefix in the KV cache. Importantly, this means that the
        # first kernel does not do any masking.

        # Consider the following example:
        # Request 1's input query: [D, E, X]
        # Request 1's kv cache: [A, B, C, D, E, X]
        # Request 1's num_computed_tokens: 3 (i.e., [A, B, C])
        # Request 2's input query: [E, Y]
        # Request 2's kv cache: [A, B, C, D, E, Y]
        # Request 2's num_computed_tokens: 4 (i.e., [A, B, C, D])

        # If we use [A, B, C, D, E] as the common prefix, then the
        # first kernel will compute the bi-directional attention between
        # input query [D, E, X, E, Y] and common prefix [A, B, C, D, E].
        # However, this is wrong because D in Request 1 should not attend to
        # E in the common prefix (i.e., we need masking).
        # To avoid this, [A, B, C, D] should be the common prefix.
        # That is, the common prefix should be capped by the minimum
        # num_computed_tokens among the requests, and plus one to include
        # the first token of the query.

        # In practice, we use [A, B, C] as the common prefix, instead of
        # [A, B, C, D] (i.e., the common prefix is capped by the minimum
        # num_computed_tokens, without plus one).
        # This is because of an implementation detail: We want to always
        # use two kernels for cascade attention. Let's imagine:
        # Request 3's input query: [D]
        # Request 3's kv cache: [A, B, C, D]
        # Request 3's num_computed_tokens: 3 (i.e., [A, B, C])
        # If we use [A, B, C, D] as the common prefix for Request 1-3,
        # then Request 3 will be processed only by the first kernel,
        # and the second kernel will get an empty input. While this is not
        # a fundamental problem, our current implementation does not support
        # this case.
        num_reqs = len(num_scheduled_tokens)
        common_prefix_len = min(
            common_prefix_len,
            self.input_batch.num_computed_tokens_cpu[:num_reqs].min())
        # common_prefix_len should be a multiple of the block size.
        common_prefix_len = (common_prefix_len // kv_cache_spec.block_size *
                             kv_cache_spec.block_size)
        use_sliding_window = (isinstance(kv_cache_spec, SlidingWindowSpec) or
                              (isinstance(kv_cache_spec, FullAttentionSpec)
                               and kv_cache_spec.sliding_window is not None))
        use_local_attention = (
            isinstance(kv_cache_spec, ChunkedLocalAttentionSpec)
            or (isinstance(kv_cache_spec, FullAttentionSpec)
                and kv_cache_spec.attention_chunk_size is not None))
        assert isinstance(kv_cache_spec, AttentionSpec)
        use_cascade = attn_metadata_builder.use_cascade_attention(
            common_prefix_len=common_prefix_len,
            query_lens=num_scheduled_tokens,
            num_query_heads=self.num_query_heads,
            num_kv_heads=kv_cache_spec.num_kv_heads,
            use_alibi=self.use_alibi,
            use_sliding_window=use_sliding_window,
            use_local_attention=use_local_attention,
            num_sms=self.num_sms,
        )
        return common_prefix_len if use_cascade else 0

    def _calc_mrope_positions(self, scheduler_output: "SchedulerOutput"):
        mrope_pos_ptr = 0
        for index, req_id in enumerate(self.input_batch.req_ids):
            req = self.requests[req_id]
            assert req.mrope_positions is not None

            num_computed_tokens = \
                self.input_batch.num_computed_tokens_cpu[index]
            num_scheduled_tokens = \
                scheduler_output.num_scheduled_tokens[req_id]
            num_prompt_tokens = len(req.prompt_token_ids)

            if num_computed_tokens + num_scheduled_tokens > num_prompt_tokens:
                prompt_part_len = max(0,
                                      num_prompt_tokens - num_computed_tokens)
                completion_part_len = max(
                    0, num_scheduled_tokens - prompt_part_len)
            else:
                prompt_part_len = num_scheduled_tokens
                completion_part_len = 0

            assert num_scheduled_tokens == prompt_part_len + completion_part_len

            if prompt_part_len > 0:
                # prompt's mrope_positions are pre-computed
                dst_start = mrope_pos_ptr
                dst_end = mrope_pos_ptr + prompt_part_len
                src_start = num_computed_tokens
                src_end = num_computed_tokens + prompt_part_len

                self.mrope_positions_cpu[:, dst_start:dst_end] = \
                    req.mrope_positions[:,src_start:src_end]

                mrope_pos_ptr += prompt_part_len

            if completion_part_len > 0:
                # compute completion's mrope_positions on-the-fly
                dst_start = mrope_pos_ptr
                dst_end = mrope_pos_ptr + completion_part_len

                MRotaryEmbedding.get_next_input_positions_tensor(
                    out=self.mrope_positions_np,
                    out_offset=dst_start,
                    mrope_position_delta=req.mrope_position_delta,
                    context_len=num_computed_tokens + prompt_part_len,
                    num_new_tokens=completion_part_len,
                )

                mrope_pos_ptr += completion_part_len

    def _calc_spec_decode_metadata(
        self,
        num_draft_tokens: np.ndarray,
        cu_num_scheduled_tokens: np.ndarray,
    ) -> SpecDecodeMetadata:
        # Inputs:
        # cu_num_scheduled_tokens:  [  4, 104, 107, 207, 209]
        # num_draft_tokens:         [  3,   0,   2,   0,   1]
        # Outputs:
        # cu_num_draft_tokens:      [  3,   3,   5,   5,   6]
        # logits_indices:           [  0,   1,   2,   3, 103, 104, 105, 106,
        #                            206, 207, 208]
        # target_logits_indices:    [  0,   1,   2,   5,   6,   9]
        # bonus_logits_indices:     [  3,   4,   7,   8,  10]

        # Compute the logits indices.
        # [4, 1, 3, 1, 2]
        num_sampled_tokens = num_draft_tokens + 1

        # Step 1. cu_num_sampled_tokens: [4, 5, 8, 9, 11]
        # arange: [0, 1, 2, 3, 0, 0, 1, 2, 0, 0, 1]
        cu_num_sampled_tokens, arange = self._get_cumsum_and_arange(
            num_sampled_tokens, cumsum_dtype=np.int32)
        # Step 2. [0, 0, 0, 0, 103, 104, 104, 104, 206, 207, 207]
        logits_indices = np.repeat(
            cu_num_scheduled_tokens - num_sampled_tokens, num_sampled_tokens)
        # Step 3. [0, 1, 2, 3, 103, 104, 105, 106, 206, 207, 208]
        logits_indices += arange

        # Compute the bonus logits indices.
        bonus_logits_indices = cu_num_sampled_tokens - 1

        # Compute the draft logits indices.
        # cu_num_draft_tokens: [3, 3, 5, 5, 6]
        # arange: [0, 1, 2, 0, 1, 0]
        cu_num_draft_tokens, arange = self._get_cumsum_and_arange(
            num_draft_tokens, cumsum_dtype=np.int32)
        # [0, 0, 0, 5, 5, 9]
        target_logits_indices = np.repeat(
            cu_num_sampled_tokens - num_sampled_tokens, num_draft_tokens)
        # [0, 1, 2, 5, 6, 9]
        target_logits_indices += arange

        # TODO: Optimize the CPU -> GPU copy.
        cu_num_draft_tokens = torch.from_numpy(cu_num_draft_tokens).to(
            self.device, non_blocking=True)
        logits_indices = torch.from_numpy(logits_indices).to(self.device,
                                                             non_blocking=True)
        target_logits_indices = torch.from_numpy(target_logits_indices).to(
            self.device, non_blocking=True)
        bonus_logits_indices = torch.from_numpy(bonus_logits_indices).to(
            self.device, non_blocking=True)

        # Compute the draft token ids.
        # draft_token_indices:      [  1,   2,   3, 105, 106, 208]
        draft_token_ids = self.input_ids[logits_indices]
        draft_token_ids = draft_token_ids[target_logits_indices + 1]

        metadata = SpecDecodeMetadata(
            draft_token_ids=draft_token_ids,
            num_draft_tokens=num_draft_tokens.tolist(),
            cu_num_draft_tokens=cu_num_draft_tokens,
            target_logits_indices=target_logits_indices,
            bonus_logits_indices=bonus_logits_indices,
            logits_indices=logits_indices,
        )
        return metadata

    def _execute_mm_encoder(self, scheduler_output: "SchedulerOutput"):
        scheduled_encoder_inputs = scheduler_output.scheduled_encoder_inputs
        if not scheduled_encoder_inputs:
            return

        # Batch the multi-modal inputs.
        mm_inputs = list[MultiModalKwargs]()
        req_ids_pos = list[tuple[str, int, PlaceholderRange]]()
        for req_id, encoder_input_ids in scheduled_encoder_inputs.items():
            req_state = self.requests[req_id]

            for mm_input_id in encoder_input_ids:
                mm_inputs.append(req_state.mm_inputs[mm_input_id])
                req_ids_pos.append(
                    (req_id, mm_input_id, req_state.mm_positions[mm_input_id]))

        # Batch mm inputs as much as we can: if a request in the batch has
        # multiple modalities or a different modality than the previous one,
        # we process it separately to preserve item order.
        # FIXME(ywang96): This is a hacky way to deal with multiple modalities
        # in the same batch while still being able to benefit from batching
        # multimodal inputs. The proper solution should be reordering the
        # encoder outputs.
        grouped_mm_inputs_list = group_mm_inputs_by_modality(mm_inputs)

        encoder_outputs = []
        for grouped_mm_inputs in grouped_mm_inputs_list:
            batched_mm_inputs = MultiModalKwargs.batch(
                grouped_mm_inputs, pin_memory=self.pin_memory)
            batched_mm_inputs = MultiModalKwargs.as_kwargs(
                batched_mm_inputs,
                device=self.device,
            )

            # Run the encoder.
            # `curr_group_outputs` is either of the following:
            # 1. A tensor of shape (num_items, feature_size, hidden_size)
            # in case feature_size is fixed across all multimodal items.
            # 2. A list or tuple (length: num_items) of tensors, each of shape
            # (feature_size, hidden_size) in case the feature size is dynamic
            # depending on the input multimodal items.
            curr_group_outputs = self.model.get_multimodal_embeddings(
                **batched_mm_inputs)

            sanity_check_mm_encoder_outputs(
                curr_group_outputs,
                expected_num_items=len(grouped_mm_inputs),
            )

            for output in curr_group_outputs:
                encoder_outputs.append(output)

        # Cache the encoder outputs.
        for (req_id, input_id, pos_info), output in zip(
                req_ids_pos,
                encoder_outputs,
        ):
            if req_id not in self.encoder_cache:
                self.encoder_cache[req_id] = {}

            self.encoder_cache[req_id][input_id] = scatter_mm_placeholders(
                output,
                is_embed=pos_info.is_embed,
            )

    def _gather_mm_embeddings(
        self,
        scheduler_output: "SchedulerOutput",
        shift_computed_tokens: int = 0,
    ) -> list[torch.Tensor]:
        mm_embeds: list[torch.Tensor] = []
        for req_id in self.input_batch.req_ids:
            num_scheduled_tokens = scheduler_output.num_scheduled_tokens[
                req_id]
            req_state = self.requests[req_id]
            num_computed_tokens = \
                req_state.num_computed_tokens + shift_computed_tokens
            mm_positions = req_state.mm_positions
            for i, pos_info in enumerate(mm_positions):
                start_pos = pos_info.offset
                num_encoder_tokens = pos_info.length

                # The encoder output is needed if the two ranges overlap:
                # [num_computed_tokens,
                #  num_computed_tokens + num_scheduled_tokens) and
                # [start_pos, start_pos + num_encoder_tokens)
                if start_pos >= num_computed_tokens + num_scheduled_tokens:
                    # The encoder output is not needed in this step.
                    break
                if start_pos + num_encoder_tokens <= num_computed_tokens:
                    # The encoder output is already processed and stored
                    # in the decoder's KV cache.
                    continue

                start_idx = max(num_computed_tokens - start_pos, 0)
                end_idx = min(
                    num_computed_tokens - start_pos + num_scheduled_tokens,
                    num_encoder_tokens)
                assert start_idx < end_idx
                assert req_id in self.encoder_cache
                assert i in self.encoder_cache[req_id]
                encoder_output = self.encoder_cache[req_id][i]

                if (is_embed := pos_info.is_embed) is not None:
                    is_embed = is_embed[start_idx:end_idx]

                mm_embeds_item = gather_mm_placeholders(
                    encoder_output[start_idx:end_idx],
                    is_embed=is_embed,
                )
                mm_embeds.append(mm_embeds_item)
        return mm_embeds

    def get_model(self) -> nn.Module:
        return self.model

    def get_supported_generation_tasks(self) -> list[GenerationTask]:
        model = self.get_model()
        supported_tasks = list[GenerationTask]()

        if is_text_generation_model(model):
            supported_tasks.append("generate")

        if supports_transcription(model):
            if model.supports_transcription_only:
                return ["transcription"]

            supported_tasks.append("transcription")

        return supported_tasks

    def get_supported_pooling_tasks(self) -> list[PoolingTask]:
        model = self.get_model()
        if not is_pooling_model(model):
            return []

        return list(model.pooler.get_supported_tasks())

    def get_supported_tasks(self) -> tuple[SupportedTask, ...]:
        tasks = list[SupportedTask]()

        if self.model_config.runner_type == "generate":
            tasks.extend(self.get_supported_generation_tasks())
        if self.model_config.runner_type == "pooling":
            tasks.extend(self.get_supported_pooling_tasks())

        return tuple(tasks)

    def apply_grammar_bitmask(
        self,
        scheduler_output: "SchedulerOutput",
        logits: torch.Tensor,
    ):
        grammar_bitmask = scheduler_output.grammar_bitmask
        if grammar_bitmask is None:
            return

        # We receive the structured output bitmask from the scheduler,
        # compacted to contain bitmasks only for structured output requests.
        # The order of the requests in the bitmask is not guaranteed to be the
        # same as the order of the requests in the gpu runner's batch. We need
        # to sort the bitmask to match the order of the requests used here.

        # Get the batch indices of the structured output requests.
        # Keep track of the number of speculative tokens scheduled for every
        # request in the batch, as the logit indices are offset by this amount.
        struct_out_req_batch_indices: dict[str, int] = {}
        cumulative_offset = 0
        seq = sorted(self.input_batch.req_id_to_index.items(),
                     key=lambda x: x[1])
        for req_id, batch_index in seq:
            logit_index = batch_index + cumulative_offset
            cumulative_offset += len(
                scheduler_output.scheduled_spec_decode_tokens.get(req_id, []))
            if req_id in scheduler_output.structured_output_request_ids:
                struct_out_req_batch_indices[req_id] = logit_index

        out_indices = []

        # Reorder the bitmask to match the order of the requests in the batch.
        sorted_bitmask = np.zeros_like(grammar_bitmask,
                                       shape=(logits.shape[0],
                                              grammar_bitmask.shape[1]))
        cumulative_index = 0
        seq = sorted(scheduler_output.structured_output_request_ids.items(),
                     key=lambda x: x[1])
        for req_id, _ in seq:
            logit_index = struct_out_req_batch_indices[req_id]
            num_spec_tokens = len(
                scheduler_output.scheduled_spec_decode_tokens.get(req_id, []))
            for i in range(1 + num_spec_tokens):
                sorted_bitmask[logit_index + i] = \
                    grammar_bitmask[cumulative_index + i]
                out_indices.append(logit_index + i)
            cumulative_index += 1 + num_spec_tokens
        grammar_bitmask = sorted_bitmask

        # Serialization of np.ndarray is much more efficient than a tensor,
        # so we receive it in that format.
        grammar_bitmask = torch.from_numpy(grammar_bitmask)

        # Force use of the torch.compile implementation from xgrammar to work
        # around issues with the Triton kernel in concurrent structured output
        # scenarios. See PR #19565 and issues #19493, #18376 for details.
        xgr_torch_compile.apply_token_bitmask_inplace_torch_compile(
            logits,
            grammar_bitmask.to(self.device, non_blocking=True),
            indices=out_indices,
        )

    def sync_and_slice_intermediate_tensors(
            self, num_tokens: int, intermediate_tensors: IntermediateTensors,
            sync_self: bool) -> IntermediateTensors:

        assert self.intermediate_tensors is not None

        tp = self.vllm_config.parallel_config.tensor_parallel_size
        enabled_sp = self.compilation_config.pass_config. \
            enable_sequence_parallelism
        if enabled_sp:
            # When sequence parallelism is enabled, we always pad num_tokens
            # to be a multiple of tensor_parallel_size (tp) earlier
            assert num_tokens % tp == 0
        is_residual_scattered = tp > 1 and enabled_sp \
            and num_tokens % tp == 0

        # When sequence parallelism is enabled, the "residual" tensor is sharded
        # across tensor parallel ranks, so each rank only needs its own slice.
        if sync_self:
            assert intermediate_tensors is not None
            for k, v in intermediate_tensors.items():
                is_scattered = k == "residual" and is_residual_scattered
                copy_len = num_tokens // tp if is_scattered else \
                    num_tokens
                self.intermediate_tensors[k][:copy_len].copy_(
                    v[:copy_len], non_blocking=True)

        return IntermediateTensors({
            k:
            v[:num_tokens // tp]
            if k == "residual" and is_residual_scattered else v[:num_tokens]
            for k, v in self.intermediate_tensors.items()
        })

    def eplb_step(self,
                  is_dummy: bool = False,
                  is_profile: bool = False) -> None:
        """
        Step for the EPLB (Expert Parallelism Load Balancing) state.
        """
        if not self.parallel_config.enable_eplb:
            return

        assert self.eplb_state is not None
        assert is_mixture_of_experts(self.model)
        self.eplb_state.step(
            self.model,
            is_dummy,
            is_profile,
            log_stats=self.parallel_config.eplb_log_balancedness,
        )

    def get_dp_padding(self,
                       num_tokens: int) -> tuple[int, Optional[torch.Tensor]]:
        dp_size = self.vllm_config.parallel_config.data_parallel_size
        dp_rank = self.vllm_config.parallel_config.data_parallel_rank

        # For DP: Don't pad when setting enforce_eager.
        # This lets us set enforce_eager on the prefiller in a P/D setup and
        # still use CUDA graphs (enabled by this padding) on the decoder.
        #
        # TODO(tms) : There are many cases where padding is enabled for
        # prefills, causing unnecessary and excessive padding of activations.

        if dp_size == 1 or self.vllm_config.model_config.enforce_eager:
            # Early exit.
            return 0, None

        num_tokens_across_dp = DPMetadata.num_tokens_across_dp(
            num_tokens, dp_size, dp_rank)
        max_tokens_across_dp_cpu = torch.max(num_tokens_across_dp).item()
        num_tokens_after_padding = torch.tensor([max_tokens_across_dp_cpu] *
                                                dp_size,
                                                device="cpu",
                                                dtype=torch.int32)
        return max_tokens_across_dp_cpu - num_tokens, num_tokens_after_padding

    def _pool(
        self,
        hidden_states: torch.Tensor,
        num_scheduled_tokens: int,
        num_scheduled_tokens_np: np.ndarray,
        kv_connector_output: Optional[KVConnectorOutput],
    ) -> ModelRunnerOutput:
        assert self.input_batch.num_reqs ==\
            len(self.input_batch.pooling_params), \
        "Either all or none of the requests in" \
        " a batch must be pooling request"

        extracted_hidden_states = list(
            torch.split(hidden_states[:num_scheduled_tokens],
                        num_scheduled_tokens_np.tolist()))

        pooling_metadata = self.input_batch.pooling_metadata

        raw_pooler_output = self.model.pooler(
            hidden_states=extracted_hidden_states,
            pooling_metadata=pooling_metadata)

        pooler_output: list[Optional[torch.Tensor]] = []
        seq_lens = self.seq_lens[:self.input_batch.num_reqs]
        for raw_output, seq_len, prompt_len in zip(
                raw_pooler_output, seq_lens, pooling_metadata.prompt_lens):

            if seq_len == prompt_len:
                pooler_output.append(raw_output.data.cpu())
            else:
                pooler_output.append(None)

        return ModelRunnerOutput(
            req_ids=self.input_batch.req_ids,
            req_id_to_index=self.input_batch.req_id_to_index,
            sampled_token_ids=[],
            spec_token_ids=None,
            logprobs=None,
            prompt_logprobs_dict={},
            pooler_output=pooler_output,
            kv_connector_output=kv_connector_output,
        )

    @torch.inference_mode()
    def execute_model(
        self,
        scheduler_output: "SchedulerOutput",
        intermediate_tensors: Optional[IntermediateTensors] = None,
    ) -> Union[ModelRunnerOutput, IntermediateTensors]:
        self._update_states(scheduler_output)
        if not scheduler_output.total_num_scheduled_tokens:
            if not has_kv_transfer_group():
                # Return empty ModelRunnerOutput if there's no work to do.
                return EMPTY_MODEL_RUNNER_OUTPUT

            return self.kv_connector_no_forward(scheduler_output,
                                                self.vllm_config)

        # Prepare the decoder inputs.
        (attn_metadata, attention_cuda_graphs, logits_indices,
         spec_decode_metadata, num_scheduled_tokens_np,
         spec_decode_common_attn_metadata) = (
             self._prepare_inputs(scheduler_output))

        num_scheduled_tokens = scheduler_output.total_num_scheduled_tokens
        if (self.use_cuda_graph
                and num_scheduled_tokens <= self.cudagraph_batch_sizes[-1]):
            # Use piecewise CUDA graphs.
            # Add padding to the batch size.
            num_input_tokens = self.vllm_config.pad_for_cudagraph(
                num_scheduled_tokens)
        else:
            # Eager mode.
            # Pad tokens to multiple of tensor_parallel_size when
            # enabled collective fusion for SP
            tp_size = self.vllm_config.parallel_config.tensor_parallel_size
            if self.compilation_config.pass_config. \
                enable_sequence_parallelism and tp_size > 1:
                num_input_tokens = round_up(num_scheduled_tokens, tp_size)
            else:
                num_input_tokens = num_scheduled_tokens

        # Padding for DP
        num_pad, num_tokens_across_dp = self.get_dp_padding(num_input_tokens)
        num_input_tokens += num_pad

        # _prepare_inputs may reorder the batch, so we must gather multi
        # modal outputs after that to ensure the correct order
        if self.is_multimodal_model:
            # Run the multimodal encoder if any.
            self._execute_mm_encoder(scheduler_output)
            mm_embeds = self._gather_mm_embeddings(scheduler_output)
        else:
            mm_embeds = []

        if self.is_multimodal_model and get_pp_group().is_first_rank:
            # NOTE(woosuk): To unify token ids and soft tokens (vision
            # embeddings), we always use embeddings (rather than token ids)
            # as input to the multimodal model, even when the input is text.
            inputs_embeds_scheduled = self.model.get_input_embeddings(
                input_ids=self.input_ids[:num_scheduled_tokens],
                multimodal_embeddings=mm_embeds or None,
            )

            # TODO(woosuk): Avoid the copy. Optimize.
            self.inputs_embeds[:num_scheduled_tokens].copy_(
                inputs_embeds_scheduled)

            input_ids = None
            inputs_embeds = self.inputs_embeds[:num_input_tokens]
            model_mm_kwargs = self._extract_mm_kwargs(scheduler_output)
        else:
            # For text-only models, we use token ids as input.
            # While it is possible to use embeddings as input just like the
            # multimodal models, it is not desirable for performance since
            # then the embedding layer is not included in the CUDA graph.
            input_ids = self.input_ids[:num_input_tokens]
            inputs_embeds = None
            model_mm_kwargs = {}
        if self.uses_mrope:
            positions = self.mrope_positions[:, :num_input_tokens]
        else:
            positions = self.positions[:num_input_tokens]

        if get_pp_group().is_first_rank:
            intermediate_tensors = None
        else:
            intermediate_tensors = self.sync_and_slice_intermediate_tensors(
                num_input_tokens, intermediate_tensors, True)

        # Some attention backends only support CUDA Graphs in pure decode.
        # If attention doesn't support CUDA Graphs for this batch, but we
        # compiled with full CUDA graphs, we have to skip them entirely.
        skip_cuda_graphs = self.full_cuda_graph and not attention_cuda_graphs

        # Run the model.
        # Use persistent buffers for CUDA graphs.
        with set_forward_context(
                attn_metadata,
                self.vllm_config,
                num_tokens=num_input_tokens,
                num_tokens_across_dp=num_tokens_across_dp,
                skip_cuda_graphs=skip_cuda_graphs,
        ), self.maybe_get_kv_connector_output(
                scheduler_output) as kv_connector_output:

            model_output = self.model(
                input_ids=input_ids,
                positions=positions,
                intermediate_tensors=intermediate_tensors,
                inputs_embeds=inputs_embeds,
                **MultiModalKwargs.as_kwargs(
                    model_mm_kwargs,
                    device=self.device,
                ),
            )

        if self.use_aux_hidden_state_outputs:
            hidden_states, aux_hidden_states = model_output
        else:
            hidden_states = model_output
            aux_hidden_states = None

        # Broadcast PP output for external_launcher (torchrun)
        # to make sure we are synced across pp ranks
        # TODO: Support overlapping mirco-batches
        # https://github.com/vllm-project/vllm/issues/18019
        broadcast_pp_output = \
            self.parallel_config.distributed_executor_backend \
            == "external_launcher" and len(get_pp_group().ranks) > 0
        if not get_pp_group().is_last_rank:
            # For mid-pipeline stages, return the hidden states.
            assert isinstance(hidden_states, IntermediateTensors)
            if not broadcast_pp_output:
                hidden_states.kv_connector_output = kv_connector_output
                return hidden_states
            get_pp_group().send_tensor_dict(hidden_states.tensors,
                                            all_gather_group=get_tp_group())
            logits = None
        else:
            if self.input_batch.pooling_params:
                return self._pool(hidden_states, num_scheduled_tokens,
                                  num_scheduled_tokens_np, kv_connector_output)

            sample_hidden_states = hidden_states[logits_indices]
            logits = self.model.compute_logits(sample_hidden_states, None)
        if broadcast_pp_output:
            model_output_broadcast_data = {
                "logits": logits.contiguous(),
            } if logits is not None else {}
            model_output_broadcast_data = get_pp_group().broadcast_tensor_dict(
                model_output_broadcast_data, src=len(get_pp_group().ranks) - 1)
            assert model_output_broadcast_data is not None
            logits = model_output_broadcast_data["logits"]

        # Apply structured output bitmasks if present
        if scheduler_output.grammar_bitmask is not None:
            self.apply_grammar_bitmask(scheduler_output, logits)

        # Sample the next token and get logprobs if needed.
        sampling_metadata = self.input_batch.sampling_metadata
        if spec_decode_metadata is None:
            sampler_output = self.sampler(
                logits=logits,
                sampling_metadata=sampling_metadata,
            )
        else:
            # When indexing with a tensor (bonus_logits_indices), PyTorch
            # creates a new tensor with separate storage from the original
            # logits tensor. This means any in-place operations on bonus_logits
            # won't affect the original logits tensor.
            assert logits is not None
            bonus_logits = logits[spec_decode_metadata.bonus_logits_indices]
            sampler_output = self.sampler(
                logits=bonus_logits,
                sampling_metadata=sampling_metadata,
            )
            bonus_token_ids = sampler_output.sampled_token_ids

            # Just like `bonus_logits`, `target_logits` is a new tensor with
            # separate storage from the original `logits` tensor. Therefore,
            # it is safe to update `target_logits` in place.
            target_logits = logits[spec_decode_metadata.target_logits_indices]
            output_token_ids = self.rejection_sampler(
                spec_decode_metadata,
                None,  # draft_probs
                target_logits,
                bonus_token_ids,
                sampling_metadata,
            )
            sampler_output.sampled_token_ids = output_token_ids

        num_nans_in_logits = {}
        if envs.VLLM_COMPUTE_NANS_IN_LOGITS:
            num_nans_in_logits = self._get_nans_in_logits(logits)

        # TODO(woosuk): The following loop can be slow since it iterates over
        # the requests one by one. Optimize.
        discard_sampled_tokens_req_indices = []
        for i, req_id in enumerate(self.input_batch.req_ids):
            req_state = self.requests[req_id]
            seq_len = (req_state.num_computed_tokens +
                       scheduler_output.num_scheduled_tokens[req_id])
            if seq_len < req_state.num_tokens:
                # Ignore the sampled token for partial prefills.
                # Rewind the generator state as if the token was not sampled.
                # This relies on cuda-specific torch-internal impl details
                generator = self.input_batch.generators.get(i)
                if generator is not None:
                    generator.set_offset(generator.get_offset() - 4)
                # Record the index of the request that should not be sampled,
                # so that we could clear the sampled tokens before returning.
                discard_sampled_tokens_req_indices.append(i)

        # NOTE: GPU -> CPU Sync happens here.
        # Move as many CPU operations as possible before this sync point.
        logprobs_tensors = sampler_output.logprobs_tensors
        logprobs_lists = logprobs_tensors.tolists() \
            if logprobs_tensors is not None else None

        # Compute prompt logprobs if needed.
        prompt_logprobs_dict = self._get_prompt_logprobs_dict(
            hidden_states[:num_scheduled_tokens],
            scheduler_output,
        )

        # Get the valid generated tokens.
        sampled_token_ids = sampler_output.sampled_token_ids
        max_gen_len = sampled_token_ids.shape[-1]
        if max_gen_len == 1:
            # No spec decode tokens.
            valid_sampled_token_ids = sampled_token_ids.tolist()
        else:
            # Includes spec decode tokens.
            valid_sampled_token_ids = self.rejection_sampler.parse_output(
                sampled_token_ids,
                self.input_batch.vocab_size,
            )
        # Mask out the sampled tokens that should not be sampled.
        for i in discard_sampled_tokens_req_indices:
            valid_sampled_token_ids[i].clear()

        # Cache the sampled tokens in the model runner, so that the scheduler
        # doesn't need to send them back.
        # NOTE(woosuk): As an exception, when using PP, the scheduler sends
        # the sampled tokens back, because there's no direct communication
        # between the first-stage worker and the last-stage worker.
        for req_idx, sampled_ids in enumerate(valid_sampled_token_ids):
            if not sampled_ids:
                continue

            start_idx = self.input_batch.num_tokens_no_spec[req_idx]
            end_idx = start_idx + len(sampled_ids)
            assert end_idx <= self.max_model_len, (
                "Sampled token IDs exceed the max model length. "
                f"Total number of tokens: {end_idx} > max_model_len: "
                f"{self.max_model_len}")

            self.input_batch.token_ids_cpu[req_idx,
                                           start_idx:end_idx] = sampled_ids
            self.input_batch.num_tokens_no_spec[req_idx] = end_idx
            self.input_batch.num_tokens[req_idx] = end_idx
            req_id = self.input_batch.req_ids[req_idx]
            req_state = self.requests[req_id]
            req_state.output_token_ids.extend(sampled_ids)

        if not self.speculative_config:
            # Speculative decoding is not enabled.
            spec_token_ids = None
        else:
<<<<<<< HEAD
=======
            assert spec_decode_common_attn_metadata is not None
>>>>>>> 016c25b5
            spec_token_ids = self.propose_draft_token_ids(
                scheduler_output,
                valid_sampled_token_ids,
                sampling_metadata,
                hidden_states,
                sample_hidden_states,
                aux_hidden_states,
                spec_decode_metadata,
<<<<<<< HEAD
                attn_metadata,
            )

        # Clear KVConnector state after all KVs are generated.
        if has_kv_transfer_group():
            get_kv_transfer_group().clear_connector_metadata()

=======
                spec_decode_common_attn_metadata,
            )

>>>>>>> 016c25b5
        self.eplb_step()

        return ModelRunnerOutput(
            req_ids=self.input_batch.req_ids,
            req_id_to_index=self.input_batch.req_id_to_index,
            sampled_token_ids=valid_sampled_token_ids,
            spec_token_ids=spec_token_ids,
            logprobs=logprobs_lists,
            prompt_logprobs_dict=prompt_logprobs_dict,
            pooler_output=[],
<<<<<<< HEAD
            finished_sending=finished_sending,
            finished_recving=finished_recving,
=======
            kv_connector_output=kv_connector_output,
>>>>>>> 016c25b5
            num_nans_in_logits=num_nans_in_logits,
        )

    def propose_draft_token_ids(
        self,
        scheduler_output: "SchedulerOutput",
        sampled_token_ids: list[list[int]],
        sampling_metadata: SamplingMetadata,
        hidden_states: torch.Tensor,
        sample_hidden_states: torch.Tensor,
        aux_hidden_states: Optional[torch.Tensor],
        spec_decode_metadata: Optional[SpecDecodeMetadata],
<<<<<<< HEAD
        attn_metadata: dict[str, Any],
=======
        common_attn_metadata: CommonAttentionMetadata,
>>>>>>> 016c25b5
    ) -> list[list[int]]:
        num_scheduled_tokens = scheduler_output.total_num_scheduled_tokens
        if self.speculative_config.method == "ngram":
            assert isinstance(self.drafter, NgramProposer)
            spec_token_ids = self.propose_ngram_draft_token_ids(
                sampled_token_ids)
        elif self.speculative_config.method == "medusa":
            assert isinstance(self.drafter, MedusaProposer)
            if sample_hidden_states.shape[0] == len(sampled_token_ids):
                # The input to the target model does not include draft tokens.
                hidden_states = sample_hidden_states
            else:
                indices = []
                offset = 0
                for num_draft, tokens in zip(
                        spec_decode_metadata.num_draft_tokens,
                        sampled_token_ids):
                    indices.append(offset + len(tokens) - 1)
                    offset += num_draft + 1
                indices = torch.tensor(indices, device=self.device)
                hidden_states = sample_hidden_states[indices]

            spec_token_ids = self.drafter.propose(
                target_hidden_states=hidden_states,
                sampling_metadata=sampling_metadata,
            )
        elif self.speculative_config.use_eagle():
            assert isinstance(self.drafter, EagleProposer)
            # TODO(woosuk): Refactor the loop.
            next_token_ids: list[int] = []
            for i, token_ids in enumerate(sampled_token_ids):
                if token_ids:
                    # Common case.
                    next_token_id = token_ids[-1]
                else:
                    # Partial prefill (rare case).
                    # Get the next token id from the request state.
                    req_id = self.input_batch.req_ids[i]
                    req_state = self.requests[req_id]
                    seq_len = (req_state.num_computed_tokens +
                               scheduler_output.num_scheduled_tokens[req_id])
                    next_token_id = req_state.get_token_id(seq_len)
                next_token_ids.append(next_token_id)
            next_token_ids = torch.tensor(next_token_ids,
                                          dtype=torch.int32,
                                          device=self.device)

            if spec_decode_metadata is None:
                # input_ids can be None for multimodal models.
                target_token_ids = self.input_ids[:num_scheduled_tokens]
                # TODO(woosuk): Support M-RoPE.
                target_positions = self.positions[:num_scheduled_tokens]
                if self.use_aux_hidden_state_outputs:
                    target_hidden_states = torch.cat(
                        [h[:num_scheduled_tokens] for h in aux_hidden_states],
                        dim=-1)
                else:
                    target_hidden_states = hidden_states[:num_scheduled_tokens]
            else:
                # TODO(woosuk): Refactor this.
                num_draft_tokens = spec_decode_metadata.num_draft_tokens
                num_rejected_tokens = [
                    n + 1 - len(sampled_token_ids[i]) if n > 0 else 0
                    for i, n in enumerate(num_draft_tokens)
                ]
                num_rejected_tokens_cpu = torch.tensor(num_rejected_tokens,
                                                       dtype=torch.int32)
                common_attn_metadata, token_indices =\
                    self.drafter.prepare_inputs(
                    common_attn_metadata, num_rejected_tokens_cpu)

                target_token_ids = self.input_ids[token_indices]
                # TODO(woosuk): Support M-RoPE.
                target_positions = self.positions[token_indices]
                if self.use_aux_hidden_state_outputs:
                    target_hidden_states = torch.cat(
                        [h[token_indices] for h in aux_hidden_states], dim=-1)
                else:
                    target_hidden_states = hidden_states[token_indices]
            mm_embeds = None
            if self.is_multimodal_model:
                mm_embeds = self._gather_mm_embeddings(scheduler_output,
                                                       shift_computed_tokens=1)

            draft_token_ids = self.drafter.propose(
                target_token_ids=target_token_ids,
                target_positions=target_positions,
                target_hidden_states=target_hidden_states,
                next_token_ids=next_token_ids,
                sampling_metadata=sampling_metadata,
                common_attn_metadata=common_attn_metadata,
                mm_embeds=mm_embeds,
            )
            spec_token_ids = draft_token_ids.tolist()
        return spec_token_ids

<<<<<<< HEAD
    def kv_connector_no_forward(
            self, scheduler_output: "SchedulerOutput") -> ModelRunnerOutput:
        # KV send/recv even if no work to do.
        with set_forward_context(None, self.vllm_config):
            self.maybe_setup_kv_connector(scheduler_output)
            finished_sending, finished_recving = (
                self.get_finished_kv_transfers(scheduler_output))

        if not finished_sending and not finished_recving:
            return EMPTY_MODEL_RUNNER_OUTPUT

        output = copy.copy(EMPTY_MODEL_RUNNER_OUTPUT)
        output.finished_sending = finished_sending
        output.finished_recving = finished_recving
        return output

    @staticmethod
    def maybe_setup_kv_connector(scheduler_output: "SchedulerOutput"):
        # Update KVConnector with the KVConnector metadata forward().
        if has_kv_transfer_group():
            kv_connector = get_kv_transfer_group()
            assert isinstance(kv_connector, KVConnectorBase_V1)
            assert scheduler_output.kv_connector_metadata is not None
            kv_connector.bind_connector_metadata(
                scheduler_output.kv_connector_metadata)

            # Background KV cache transfers happen here.
            # These transfers are designed to be async and the requests
            # involved may be disjoint from the running requests.
            # Do this here to save a collective_rpc.
            kv_connector.start_load_kv(get_forward_context())

    @staticmethod
    def maybe_wait_for_kv_save() -> None:
        if has_kv_transfer_group():
            get_kv_transfer_group().wait_for_save()

    @staticmethod
    def get_finished_kv_transfers(
        scheduler_output: "SchedulerOutput",
    ) -> tuple[Optional[set[str]], Optional[set[str]]]:
        if has_kv_transfer_group():
            return get_kv_transfer_group().get_finished(
                scheduler_output.finished_req_ids)
        return None, None

=======
>>>>>>> 016c25b5
    def propose_ngram_draft_token_ids(
        self,
        sampled_token_ids: list[list[int]],
    ) -> list[list[int]]:
        # TODO(woosuk): Optimize.
        draft_token_ids: list[list[int]] = []
        for i, sampled_ids in enumerate(sampled_token_ids):
            num_sampled_ids = len(sampled_ids)
            if not num_sampled_ids:
                # Skip speculative decoding.
                draft_token_ids.append([])
                continue

            # Skip requests that require sampling parameters that are not
            # supported with speculative decoding.
            req_id = self.input_batch.req_ids[i]
            if req_id in self.input_batch.spec_decode_unsupported_reqs:
                draft_token_ids.append([])
                continue

            num_tokens = self.input_batch.num_tokens_no_spec[i]
            if num_tokens >= self.max_model_len:
                # Skip requests that have already reached the max model length.
                draft_token_ids.append([])
                continue

            drafter_output = self.drafter.propose(
                self.input_batch.token_ids_cpu[i, :num_tokens])
            if drafter_output is None or len(drafter_output) == 0:
                draft_token_ids.append([])
            else:
                draft_token_ids.append(drafter_output.tolist())
        return draft_token_ids

    def update_config(self, overrides: dict[str, Any]) -> None:
        allowed_config_names = {"load_config", "model_config"}
        for config_name, config_overrides in overrides.items():
            assert config_name in allowed_config_names, \
                f"Config `{config_name}` not supported. " \
                f"Allowed configs: {allowed_config_names}"
            config = getattr(self, config_name)
            new_config = update_config(config, config_overrides)
            setattr(self, config_name, new_config)

    def load_model(self, eep_scale_up: bool = False) -> None:
        """
        Args:
            eep_scale_up: the model loading is for elastic EP scale up.
        """
        logger.info("Starting to load model %s...", self.model_config.model)
        if eep_scale_up:
            from vllm.distributed.parallel_state import get_ep_group
            num_local_physical_experts = torch.empty(1,
                                                     dtype=torch.int32,
                                                     device="cpu")
            torch.distributed.broadcast(num_local_physical_experts,
                                        group=get_ep_group().cpu_group,
                                        group_src=0)
            num_local_physical_experts = int(num_local_physical_experts.item())
            new_ep_size = get_ep_group().world_size
            global_expert_load, old_global_expert_indices = (
                EplbState.recv_state())
            num_logical_experts = global_expert_load.shape[1]
            self.parallel_config.num_redundant_experts = (
                num_local_physical_experts * new_ep_size - num_logical_experts)
            assert old_global_expert_indices.shape[
                1] % num_local_physical_experts == 0
            old_ep_size = old_global_expert_indices.shape[
                1] // num_local_physical_experts
            rank_mapping = {
                old_ep_rank: old_ep_rank
                for old_ep_rank in range(old_ep_size)
            }
        else:
            global_expert_load = None
            old_global_expert_indices = None
            rank_mapping = None

        with DeviceMemoryProfiler() as m:
            time_before_load = time.perf_counter()
            model_loader = get_model_loader(self.load_config)
            logger.info("Loading model from scratch...")
            self.model = model_loader.load_model(
                vllm_config=self.vllm_config, model_config=self.model_config)
            if self.lora_config:
                self.model = self.load_lora_model(self.model,
                                                  self.model_config,
                                                  self.scheduler_config,
                                                  self.lora_config,
                                                  self.device)
            if hasattr(self, "drafter"):
                logger.info("Loading drafter model...")
                self.drafter.load_model(self.model)
            if self.use_aux_hidden_state_outputs:
                self.model.set_aux_hidden_state_layers(
                    self.model.get_eagle3_aux_hidden_state_layers())
            time_after_load = time.perf_counter()
        self.model_memory_usage = m.consumed_memory
        logger.info("Model loading took %.4f GiB and %.6f seconds",
                    self.model_memory_usage / GiB_bytes,
                    time_after_load - time_before_load)
        prepare_communication_buffer_for_model(self.model)

        if is_mixture_of_experts(
                self.model) and self.parallel_config.enable_eplb:
            logger.info("EPLB is enabled for model %s.",
                        self.model_config.model)
            self.eplb_state = EplbState.build(
                self.model,
                self.device,
                self.parallel_config,
<<<<<<< HEAD
            )

=======
                global_expert_load,
                old_global_expert_indices,
                rank_mapping,
            )

        if (
            self.vllm_config.compilation_config.level == \
                CompilationLevel.DYNAMO_AS_IS and supports_dynamo()
        ):
            backend = self.vllm_config.compilation_config.init_backend(
                self.vllm_config)
            compilation_counter.dynamo_as_is_count += 1
            self.model.compile(
                fullgraph=envs.VLLM_TEST_DYNAMO_FULLGRAPH_CAPTURE,
                backend=backend)

    def reload_weights(self) -> None:
        assert getattr(self, "model", None) is not None, \
            "Cannot reload weights before model is loaded."
        model_loader = get_model_loader(self.load_config)
        logger.info("Reloading weights inplace...")
        model_loader.load_weights(self.model, model_config=self.model_config)

>>>>>>> 016c25b5
    def save_tensorized_model(
        self,
        tensorizer_config: "TensorizerConfig",
    ) -> None:
        TensorizerLoader.save_model(
            self.model,
            tensorizer_config=tensorizer_config,
            model_config=self.model_config,
        )

    def _get_prompt_logprobs_dict(
        self,
        hidden_states: torch.Tensor,
        scheduler_output: "SchedulerOutput",
    ) -> dict[str, Optional[LogprobsTensors]]:
        num_prompt_logprobs_dict = self.input_batch.num_prompt_logprobs
        if not num_prompt_logprobs_dict:
            return {}

        in_progress_dict = self.input_batch.in_progress_prompt_logprobs_cpu
        prompt_logprobs_dict: dict[str, Optional[LogprobsTensors]] = {}

        # Since prompt logprobs are a rare feature, prioritize simple,
        # maintainable loop over optimal performance.
        completed_prefill_reqs = []
        for req_id, num_prompt_logprobs in num_prompt_logprobs_dict.items():

            num_tokens = scheduler_output.num_scheduled_tokens[req_id]

            # Get metadata for this request.
            request = self.requests[req_id]
            num_prompt_tokens = len(request.prompt_token_ids)
            prompt_token_ids = torch.tensor(request.prompt_token_ids).to(
                self.device, non_blocking=True)

            # Set up target LogprobsTensors object.
            logprobs_tensors = in_progress_dict.get(req_id)
            if not logprobs_tensors:
                # Create empty logprobs CPU tensors for the entire prompt.
                # If chunked, we'll copy in slice by slice.
                logprobs_tensors = LogprobsTensors.empty_cpu(
                    num_prompt_tokens - 1, num_prompt_logprobs + 1)
                in_progress_dict[req_id] = logprobs_tensors

            # Determine number of logits to retrieve.
            start_idx = request.num_computed_tokens
            start_tok = start_idx + 1
            num_remaining_tokens = num_prompt_tokens - start_tok
            if num_tokens <= num_remaining_tokens:
                # This is a chunk, more tokens remain.
                # In the == case, there are no more prompt logprobs to produce
                # but we want to defer returning them to the next step where we
                # have new generated tokens to return.
                num_logits = num_tokens
            else:
                # This is the last chunk of prompt tokens to return.
                num_logits = num_remaining_tokens
                completed_prefill_reqs.append(req_id)
                prompt_logprobs_dict[req_id] = logprobs_tensors

            if num_logits <= 0:
                # This can happen for the final chunk if we prefilled exactly
                # (num_prompt_tokens - 1) tokens for this request in the prior
                # step. There are no more prompt logprobs to produce.
                continue

            # Get the logits corresponding to this req's prompt tokens.
            # If this is a partial request (i.e. chunked prefill),
            # then there is prompt logprob generated for each index.
            req_idx = self.input_batch.req_id_to_index[req_id]
            offset = self.query_start_loc_np[req_idx].item()
            prompt_hidden_states = hidden_states[offset:offset + num_logits]
            logits = self.model.compute_logits(prompt_hidden_states, None)

            # Get the "target" tokens for each index. For prompt at index i,
            # the token at prompt index i+1 is the "sampled" token we want
            # to gather the logprob for.
            tgt_token_ids = prompt_token_ids[start_tok:start_tok + num_logits]

            # Compute prompt logprobs.
            logprobs = self.sampler.compute_logprobs(logits)
            token_ids, logprobs, ranks = self.sampler.gather_logprobs(
                logprobs, num_prompt_logprobs, tgt_token_ids)

            # Transfer GPU->CPU async.
            chunk_slice = slice(start_idx, start_idx + num_logits)
            logprobs_tensors.logprob_token_ids[chunk_slice].copy_(
                token_ids, non_blocking=True)
            logprobs_tensors.logprobs[chunk_slice].copy_(logprobs,
                                                         non_blocking=True)
            logprobs_tensors.selected_token_ranks[chunk_slice].copy_(
                ranks, non_blocking=True)

        # Remove requests that have completed prefill from the batch
        # num_prompt_logprobs_dict.
        for req_id in completed_prefill_reqs:
            del num_prompt_logprobs_dict[req_id]
            del in_progress_dict[req_id]

        # Must synchronize the non-blocking GPU->CPU transfers.
        if prompt_logprobs_dict:
            self._sync_device()

        return prompt_logprobs_dict

    def _get_nans_in_logits(
        self,
        logits: Optional[torch.Tensor],
    ) -> dict[str, int]:
        try:
            if logits is None:
                return {req_id: 0 for req_id in self.input_batch.req_ids}

            num_nans_in_logits = {}
            num_nans_for_index = logits.isnan().sum(dim=-1).cpu().numpy()
            for req_id in self.input_batch.req_ids:
                req_index = self.input_batch.req_id_to_index[req_id]
                num_nans_in_logits[req_id] = (
                    int(num_nans_for_index[req_index])
                    if num_nans_for_index is not None
                    and req_index < logits.shape[0] else 0)
            return num_nans_in_logits
        except IndexError:
            return {}

    @contextmanager
    def maybe_randomize_inputs(self, input_ids: torch.Tensor):
        """
        Randomize input_ids if VLLM_RANDOMIZE_DP_DUMMY_INPUTS is set.
        This is to help balance expert-selection
         - during profile_run
         - during DP rank dummy run
        """
        dp_size = self.vllm_config.parallel_config.data_parallel_size
        randomize_inputs = envs.VLLM_RANDOMIZE_DP_DUMMY_INPUTS and dp_size > 1
        if not randomize_inputs:
            yield
        else:
            import functools

            @functools.cache
            def rand_input_ids() -> torch.Tensor:
                return torch.randint_like(
                    self.input_ids,
                    low=0,
                    high=self.model_config.get_vocab_size(),
                    dtype=input_ids.dtype)

            logger.debug("Randomizing dummy data for DP Rank")
            input_ids.copy_(rand_input_ids()[:input_ids.size(0)],
                            non_blocking=True)
            yield
            input_ids.fill_(0)

    def _get_mm_dummy_batch(
        self,
        modality: str,
        max_items_per_batch: int,
    ) -> BatchedTensorInputs:
        """Dummy data for profiling and precompiling multimodal models."""
        dummy_decoder_data = self.mm_registry.get_decoder_dummy_data(
            model_config=self.model_config,
            seq_len=self.max_num_tokens,
            mm_counts={modality: 1},
        )
        dummy_mm_data = dummy_decoder_data.multi_modal_data

        # Result in the maximum GPU consumption of the model
        dummy_mm_item = dummy_mm_data.get_item(modality=modality, item_index=0)
        dummy_mm_kwargs = MultiModalKwargs.from_items([dummy_mm_item])

        batched_dummy_mm_inputs = MultiModalKwargs.batch([dummy_mm_kwargs] *
                                                         max_items_per_batch)
        return MultiModalKwargs.as_kwargs(
            batched_dummy_mm_inputs,
            device=self.device,
        )

    @torch.inference_mode()
    def _dummy_run(
        self,
        num_tokens: int,
        capture_attn_cudagraph: bool = False,
        skip_eplb: bool = False,
        is_profile: bool = False,
    ) -> tuple[torch.Tensor, torch.Tensor]:

        # Padding for DP
        num_pad, num_tokens_across_dp = self.get_dp_padding(num_tokens)
        num_tokens += num_pad

        # Set num_scheduled_tokens based on num_tokens and max_num_seqs
        # for dummy run with LoRA so that the num_reqs collectively
        # has num_tokens in total.
        assert num_tokens <= self.scheduler_config.max_num_batched_tokens
        max_num_reqs = self.scheduler_config.max_num_seqs
        num_reqs = min(num_tokens, max_num_reqs)
        min_tokens_per_req = num_tokens // num_reqs
        num_scheduled_tokens_list = [min_tokens_per_req] * num_reqs
        num_scheduled_tokens_list[-1] += num_tokens % num_reqs
        assert sum(num_scheduled_tokens_list) == num_tokens
        assert len(num_scheduled_tokens_list) == num_reqs
        num_scheduled_tokens = np.array(num_scheduled_tokens_list,
                                        dtype=np.int32)

        attn_metadata: Optional[dict[str, Any]] = None
        if capture_attn_cudagraph:
            attn_metadata = {}

            # Make sure max_model_len is used at the graph capture time.
            self.seq_lens_np[:num_reqs] = self.max_model_len
            self.seq_lens_np[num_reqs:] = 0
            self.seq_lens[:num_reqs].copy_(self.seq_lens_cpu[:num_reqs],
                                           non_blocking=True)

            for kv_cache_group_id, kv_cache_group_spec in enumerate(
                    self.kv_cache_config.kv_cache_groups):
                common_attn_metadata = CommonAttentionMetadata(
                    query_start_loc=self.query_start_loc[:num_reqs + 1],
                    query_start_loc_cpu=self.query_start_loc_cpu[:num_reqs +
                                                                 1],
                    seq_lens=self.seq_lens[:num_reqs],
                    seq_lens_cpu=self.seq_lens_cpu[:num_reqs],
                    num_computed_tokens_cpu=self.input_batch.
                    num_computed_tokens_cpu_tensor[:num_reqs],
                    num_reqs=num_reqs,
                    num_actual_tokens=num_tokens,
                    max_query_len=num_tokens,
                    block_table_tensor=self.input_batch.block_table[
                        kv_cache_group_id].get_device_tensor()[:num_reqs],
                    slot_mapping=self.input_batch.
                    block_table[kv_cache_group_id].slot_mapping[:num_tokens],
                    causal=True)

                attn_metadata_i = self.attn_metadata_builders[
                    kv_cache_group_id].build_for_cudagraph_capture(
                        common_attn_metadata)
                for layer_name in kv_cache_group_spec.layer_names:
                    attn_metadata[layer_name] = attn_metadata_i

        with self.maybe_dummy_run_with_lora(self.lora_config,
                                            num_scheduled_tokens):
            if self.is_multimodal_model:
                input_ids = None
                inputs_embeds = self.inputs_embeds[:num_tokens]
                model_mm_kwargs = self._dummy_mm_kwargs(num_reqs)
            else:
                input_ids = self.input_ids[:num_tokens]
                inputs_embeds = None
                model_mm_kwargs = {}

            if self.uses_mrope:
                positions = self.mrope_positions[:, :num_tokens]
            else:
                positions = self.positions[:num_tokens]

            if get_pp_group().is_first_rank:
                intermediate_tensors = None
            else:
                if self.intermediate_tensors is None:
                    self.intermediate_tensors = (
                        self.model.make_empty_intermediate_tensors(
                            batch_size=self.max_num_tokens,
                            dtype=self.model_config.dtype,
                            device=self.device))

                intermediate_tensors = self.sync_and_slice_intermediate_tensors(
                    num_tokens, None, False)

            with self.maybe_randomize_inputs(input_ids), set_forward_context(
                    attn_metadata,
                    self.vllm_config,
                    num_tokens=num_tokens,
                    num_tokens_across_dp=num_tokens_across_dp):
                outputs = self.model(
                    input_ids=input_ids,
                    positions=positions,
                    intermediate_tensors=intermediate_tensors,
                    inputs_embeds=inputs_embeds,
                    **MultiModalKwargs.as_kwargs(
                        model_mm_kwargs,
                        device=self.device,
                    ),
                )

            if self.use_aux_hidden_state_outputs:
                hidden_states, _ = outputs
            else:
                hidden_states = outputs

            if self.speculative_config and self.speculative_config.use_eagle():
                assert isinstance(self.drafter, EagleProposer)
                self.drafter.dummy_run(num_tokens)

        # This is necessary to avoid blocking DP.
        # For dummy runs, we typically skip EPLB since we don't have any real
        # requests to process.
        # However, in DP settings, there may be cases when some DP ranks do
        # not have any requests to process, so they're executing dummy batches.
        # In such cases, we still have to trigger EPLB to make sure
        # ranks execute the rearrangement in synchronization.
        if not skip_eplb:
            self.eplb_step(is_dummy=True, is_profile=is_profile)

        logit_indices = np.cumsum(num_scheduled_tokens) - 1
        return hidden_states, hidden_states[logit_indices]

    @torch.inference_mode()
    def _dummy_sampler_run(
        self,
        hidden_states: torch.Tensor,
    ) -> torch.Tensor:
        # The dummy hidden states may contain special values,
        # like `inf` or `nan`.
        # To avoid breaking the sampler, we use a random tensor here instead.
        hidden_states = torch.rand_like(hidden_states)

        logits = self.model.compute_logits(hidden_states, None)
        num_reqs = logits.size(0)

        dummy_tensors = lambda v: torch.full(
            (num_reqs, ), v, device=self.device)

        dummy_metadata = SamplingMetadata(
            temperature=dummy_tensors(0.5),
            all_greedy=False,
            all_random=False,
            top_p=dummy_tensors(0.9),
            top_k=dummy_tensors(logits.size(1) - 1),
            generators={},
            max_num_logprobs=None,
            no_penalties=True,
            prompt_token_ids=None,
            frequency_penalties=dummy_tensors(0.1),
            presence_penalties=dummy_tensors(0.1),
            repetition_penalties=dummy_tensors(0.1),
            output_token_ids=[[] for _ in range(num_reqs)],
            allowed_token_ids_mask=None,
            bad_words_token_ids={},
            logitsprocs=LogitsProcessorManager(),
        )
        try:
            sampler_output = self.sampler(logits=logits,
                                          sampling_metadata=dummy_metadata)
        except RuntimeError as e:
            if 'out of memory' in str(e):
                raise RuntimeError(
                    "CUDA out of memory occurred when warming up sampler with "
                    f"{num_reqs} dummy requests. Please try lowering "
                    "`max_num_seqs` or `gpu_memory_utilization` when "
                    "initializing the engine.") from e
            else:
                raise e
        if self.speculative_config:
            draft_token_ids = [[0] for _ in range(num_reqs)]
            dummy_spec_decode_metadata = SpecDecodeMetadata.make_dummy(
                draft_token_ids, self.device)

            num_tokens = sum(len(ids) for ids in draft_token_ids)
            # draft_probs = torch.randn(
            #     num_tokens, logits.shape[-1], device=self.device,
            #     dtype=logits.dtype)
            draft_probs = None
            target_logits = torch.randn(num_tokens,
                                        logits.shape[-1],
                                        device=self.device,
                                        dtype=logits.dtype)
            # NOTE(woosuk): Here, we should use int32 because the sampler uses
            # int32 for bonus_token_ids. If the dtype mismatches, re-compilation
            # will occur at runtime.
            bonus_token_ids = torch.zeros(num_reqs,
                                          device=self.device,
                                          dtype=torch.int32)
            self.rejection_sampler(
                dummy_spec_decode_metadata,
                draft_probs,
                target_logits,
                bonus_token_ids,
                dummy_metadata,
            )
        return sampler_output

    def _dummy_pooler_run_task(
        self,
        hidden_states: torch.Tensor,
        task: PoolingTask,
    ) -> PoolerOutput:
        num_tokens = hidden_states.shape[0]
        max_num_reqs = self.scheduler_config.max_num_seqs
        num_reqs = min(num_tokens, max_num_reqs)
        min_tokens_per_req = num_tokens // num_reqs
        num_scheduled_tokens_list = [min_tokens_per_req] * num_reqs
        num_scheduled_tokens_list[-1] += num_tokens % num_reqs
        assert sum(num_scheduled_tokens_list) == num_tokens
        assert len(num_scheduled_tokens_list) == num_reqs

        hidden_states_list = list(
            torch.split(hidden_states, num_scheduled_tokens_list))
        req_num_tokens = num_tokens // num_reqs

        dummy_prompt_lens = torch.tensor(
            [h.shape[0] for h in hidden_states_list],
            device=self.device,
        )
        dummy_token_ids = torch.zeros((num_reqs, req_num_tokens),
                                      dtype=torch.int32,
                                      device=self.device)

        model = cast(VllmModelForPooling, self.model)
        dummy_pooling_params = PoolingParams(task=task)
        to_update = model.pooler.get_pooling_updates(task)
        to_update.apply(dummy_pooling_params)

        dummy_metadata = PoolingMetadata(
            prompt_lens=dummy_prompt_lens,
            prompt_token_ids=dummy_token_ids,
            pooling_params=[dummy_pooling_params] * num_reqs,
        )

        try:
            return model.pooler(hidden_states=hidden_states_list,
                                pooling_metadata=dummy_metadata)
        except RuntimeError as e:
            if 'out of memory' in str(e):
                raise RuntimeError(
                    "CUDA out of memory occurred when warming up pooler "
                    f"({task=}) with {num_reqs} dummy requests. Please try "
                    "lowering `max_num_seqs` or `gpu_memory_utilization` when "
                    "initializing the engine.") from e
            else:
                raise e

    @torch.inference_mode()
    def _dummy_pooler_run(
        self,
        hidden_states: torch.Tensor,
    ) -> PoolerOutput:
        # Find the task that has the largest output for subsequent steps
        output_size = dict[PoolingTask, float]()
        for task in self.get_supported_pooling_tasks():
            # Run a full batch with each task to ensure none of them OOMs
            output = self._dummy_pooler_run_task(hidden_states, task)
            output_size[task] = output.get_data_nbytes()
            del output  # Allow GC

        max_task = max(output_size.items(), key=lambda x: x[1])[0]
        return self._dummy_pooler_run_task(hidden_states, max_task)

    def profile_run(self) -> None:
        # Profile with multimodal encoder & encoder cache.
        if self.is_multimodal_model:
            mm_budget = self.mm_budget
            assert mm_budget is not None

            # TODO: handle encoder-decoder models once we support them.
            if (encoder_budget := mm_budget.get_encoder_budget()) > 0:
                # NOTE: Currently model is profiled with a single non-text
                # modality with the max possible input tokens even when
                # it supports multiple.
                (
                    dummy_modality,
                    max_tokens,
                ) = mm_budget.get_modality_with_max_tokens()
                (
                    max_mm_items_per_prompt,
                    max_mm_items_per_batch,
                ) = mm_budget.get_max_items(dummy_modality, max_tokens)

                logger.info(
                    "Encoder cache will be initialized with a budget of "
                    "%s tokens, and profiled with %s %s items of the maximum "
                    "feature size.",
                    encoder_budget,
                    max_mm_items_per_batch,
                    dummy_modality,
                )

                # Create dummy batch of multimodal inputs.
                batched_dummy_mm_inputs = self._get_mm_dummy_batch(
                    dummy_modality,
                    max_mm_items_per_batch,
                )

                # Run multimodal encoder.
                dummy_encoder_outputs = self.model.get_multimodal_embeddings(
                    **batched_dummy_mm_inputs)

                sanity_check_mm_encoder_outputs(
                    dummy_encoder_outputs,
                    expected_num_items=max_mm_items_per_batch,
                )

                # Cache the dummy encoder outputs.
                self.encoder_cache["tmp"] = dict(
                    enumerate(dummy_encoder_outputs))

        # Add `is_profile` here to pre-allocate communication buffers
        hidden_states, last_hidden_states \
            = self._dummy_run(self.max_num_tokens, is_profile=True)
        if get_pp_group().is_last_rank:
            if self.is_pooling_model:
                output = self._dummy_pooler_run(hidden_states)
            else:
                output = self._dummy_sampler_run(last_hidden_states)
        else:
            output = None
        self._sync_device()
        del hidden_states, output
        self.encoder_cache.clear()
        gc.collect()

    def capture_model(self) -> None:
        if not self.use_cuda_graph:
            logger.warning(
                "Skipping CUDA graph capture. To turn on CUDA graph capture, "
                "set -O %s and ensure `use_cudagraph` was not manually set to "
                "False", CompilationLevel.PIECEWISE)
            return

        compilation_counter.num_gpu_runner_capture_triggers += 1

        start_time = time.perf_counter()
        start_free_gpu_memory = torch.cuda.mem_get_info()[0]

        @contextmanager
        def freeze_gc():
            # Optimize garbage collection during CUDA graph capture.
            # Clean up, then freeze all remaining objects from being included
            # in future collections.
            gc.collect()
            should_freeze = not envs.VLLM_ENABLE_CUDAGRAPH_GC
            if should_freeze:
                gc.freeze()
            try:
                yield
            finally:
                if should_freeze:
                    gc.unfreeze()

        # Trigger CUDA graph capture for specific shapes.
        # Capture the large shapes first so that the smaller shapes
        # can reuse the memory pool allocated for the large shapes.
        with freeze_gc(), graph_capture(device=self.device):
            full_cg = self.full_cuda_graph
<<<<<<< HEAD
            for num_tokens in tqdm(reversed(self.cudagraph_batch_sizes),
                                   desc="Capturing CUDA graphs",
                                   total=len(self.cudagraph_batch_sizes)):
=======
            # Only rank 0 should print progress bar during capture
            compilation_cases = reversed(self.cudagraph_batch_sizes)
            if is_global_first_rank():
                compilation_cases = tqdm(
                    list(compilation_cases),
                    disable=not self.load_config.use_tqdm_on_load,
                    desc="Capturing CUDA graph shapes")
            for num_tokens in compilation_cases:
>>>>>>> 016c25b5
                # We skip EPLB here since we don't want to record dummy metrics
                for _ in range(
                        self.compilation_config.cudagraph_num_of_warmups):
                    self._dummy_run(num_tokens,
                                    capture_attn_cudagraph=full_cg,
                                    skip_eplb=True)
                self._dummy_run(num_tokens,
                                capture_attn_cudagraph=full_cg,
                                skip_eplb=True)

        end_time = time.perf_counter()
        end_free_gpu_memory = torch.cuda.mem_get_info()[0]
        elapsed_time = end_time - start_time
        cuda_graph_size = start_free_gpu_memory - end_free_gpu_memory
        # This usually takes 5~20 seconds.
        logger.info("Graph capturing finished in %.0f secs, took %.2f GiB",
                    elapsed_time, cuda_graph_size / (1 << 30))

    def _initialize_single_attn_backend(
        self, kv_cache_spec: KVCacheSpec, layer_names: list[str]
    ) -> tuple[AttentionBackend, AttentionMetadataBuilder]:
        if isinstance(kv_cache_spec, AttentionSpec):
            attn_backend_i = get_attn_backend(
                kv_cache_spec.head_size,
                self.dtype,
                kv_cache_spec.dtype,
                kv_cache_spec.block_size,
                self.model_config.is_attention_free,
                use_mla=kv_cache_spec.use_mla,
            )
            if attn_backend_i is None:
                error_msg = (f"Error with get_attn_backend: "
                             f"{kv_cache_spec.head_size=}, "
                             f"{self.dtype=}, {kv_cache_spec.dtype=}, "
                             f"{kv_cache_spec.block_size=}, "
                             f"{self.model_config.is_attention_free=}, "
                             f"{kv_cache_spec.use_mla=}")
                logger.error(error_msg)
                raise NotImplementedError(
                    "Non-Attention backend is not supported by V1 "
                    "GPUModelRunner.")
        elif isinstance(kv_cache_spec, MambaSpec):
            attn_backend_i = get_mamba_attn_backend(kv_cache_spec.mamba_type)
        else:
            raise ValueError(
                f"Unknown KV cache spec type: {type(kv_cache_spec)}")

        attn_metadata_builder_i = attn_backend_i.get_builder_cls()(
            kv_cache_spec,
            layer_names,
            self.vllm_config,
            self.device,
        )

        if self.full_cuda_graph:
            if attn_metadata_builder_i.attn_cudagraph_support == \
                AttentionCGSupport.NEVER:
                raise ValueError(f"Full CUDAGraph not supported for "
                                 f"{attn_backend_i.__name__}. Turn off "
                                 f"CompilationConfig.full_cuda_graph or use a "
                                 f" different attention backend.")
            if attn_metadata_builder_i.attn_cudagraph_support == \
                AttentionCGSupport.PURE_DECODE_ONLY:
                # Limit the max cudagraph size to the max number of
                # sequences for pure decode only cudagraph backend,
                # whose max_query_len is 1.
                self.cudagraph_batch_sizes = [
                    size for size in self.cudagraph_batch_sizes
                    if size <= self.scheduler_config.max_num_seqs
                ]
        return attn_backend_i, attn_metadata_builder_i

    def initialize_attn_backend(self, kv_cache_config: KVCacheConfig) -> None:
        """
        Initialize the attention backends and attention metadata builders.
        """
        assert len(self.attn_backends) == 0 and len(
            self.attn_metadata_builders
        ) == 0, "Attention backends are already initialized"
        for i, kv_cache_group_spec in enumerate(
                kv_cache_config.kv_cache_groups):
            kv_cache_spec = kv_cache_group_spec.kv_cache_spec

            attn_backend_i, attn_metadata_builder_i = (
                self._initialize_single_attn_backend(
                    kv_cache_spec, kv_cache_group_spec.layer_names))
            self.attn_backends.append(attn_backend_i)
            self.attn_metadata_builders.append(attn_metadata_builder_i)

        # Calculate reorder batch threshold (if neeeded)
        self.calculate_reorder_batch_threshold()

        if len(self.attn_backends) > 0:
            return

        # Check if model is encoder-only
        block_size = self.vllm_config.cache_config.block_size
        use_mla = self.vllm_config.model_config.use_mla
        attn_specs = list[AttentionSpec]()
        attn_layers = get_layers_from_vllm_config(self.vllm_config, Attention)
        for attn_module in attn_layers.values():

            if attn_module.attn_type == AttentionType.ENCODER_ONLY:
                assert attn_module.sliding_window is None, "Sliding "
                "window attention is not supported for encoder-only models"

                attn_specs.append(
                    FullAttentionSpec(block_size=block_size,
                                      num_kv_heads=attn_module.num_kv_heads,
                                      head_size=attn_module.head_size,
                                      dtype=self.kv_cache_dtype,
                                      use_mla=use_mla))
            else:
                raise ValueError("Expected only encoder-only layers")

        if len(attn_specs) > 0:
            assert len(attn_specs) == len(attn_layers), \
                "All or none of the layers are expected to be encoder-only"

            attn_backend, attn_metadata_builder = (
                self._initialize_single_attn_backend(attn_specs[0],
                                                     attn_layers.keys()))
            self.attn_backends.append(attn_backend)
            self.attn_metadata_builders.append(attn_metadata_builder)
            self.is_encoder_only_model = True

    def calculate_reorder_batch_threshold(self) -> None:
        """
        Check that if any backends reorder batches; that the reordering
        is compatible (e.g., decode threshold is the same)
        """
        for attn_metadata_builder_i in self.attn_metadata_builders:
            # check that if any backends reorder batches; that the reordering
            # is compatible (e.g., decode threshold is the same)
            reorder_batch_threshold_i = (
                attn_metadata_builder_i.reorder_batch_threshold)
            if reorder_batch_threshold_i is not None:
                if self.reorder_batch_threshold is not None:
                    if reorder_batch_threshold_i != \
                        self.reorder_batch_threshold:
                        raise ValueError(
                            f"Attention backend reorders decodes with "
                            f"threshold {reorder_batch_threshold_i} but other "
                            f"backend uses threshold "
                            f"{self.reorder_batch_threshold}")
                else:
                    self.reorder_batch_threshold = reorder_batch_threshold_i

    def may_reinitialize_input_batch(self,
                                     kv_cache_config: KVCacheConfig) -> None:
        """
        Re-initialize the input batch if the block sizes are different from
        `[self.cache_config.block_size]`. This usually happens when there
        are multiple KV cache groups.

        Args:
            kv_cache_config: The KV cache configuration.
        """
        block_sizes = [
            kv_cache_group.kv_cache_spec.block_size
            for kv_cache_group in kv_cache_config.kv_cache_groups
        ]
        if block_sizes != [self.cache_config.block_size]:
            assert self.cache_config.cpu_offload_gb == 0, (
                "Cannot re-initialize the input batch when CPU weight "
                "offloading is enabled. See https://github.com/vllm-project/vllm/pull/18298 "  # noqa: E501
                "for more details.")
            self.input_batch = InputBatch(
                max_num_reqs=self.max_num_reqs,
                max_model_len=self.max_model_len,
                max_num_batched_tokens=self.max_num_tokens,
                device=self.device,
                pin_memory=self.pin_memory,
                vocab_size=self.model_config.get_vocab_size(),
                block_sizes=block_sizes,
                is_spec_decode=bool(self.vllm_config.speculative_config),
            )

    def _allocate_kv_cache_tensors(
            self, kv_cache_config: KVCacheConfig) -> dict[str, torch.Tensor]:
        """
        Initializes the KV cache buffer with the correct size. The buffer needs
        to be reshaped to the desired shape before being used by the models.

        Args:
            kv_cache_config: The KV cache config
        Returns:
            dict[str, torch.Tensor]: A map between layer names to their
            corresponding memory buffer for KV cache.
         """
        kv_cache_raw_tensors: dict[str, torch.Tensor] = {}
        for kv_cache_tensor in kv_cache_config.kv_cache_tensors:
            tensor = torch.zeros(kv_cache_tensor.size,
                                 dtype=torch.int8,
                                 device=self.device)
            for layer_name in kv_cache_tensor.shared_by:
                kv_cache_raw_tensors[layer_name] = tensor

        layer_names = set()
        for group in kv_cache_config.kv_cache_groups:
            layer_names.update(group.layer_names)
        assert layer_names == set(kv_cache_raw_tensors.keys(
        )), "Some layers are not correctly initialized"
        return kv_cache_raw_tensors

    def _reshape_kv_cache_tensors(
        self,
        kv_cache_config: KVCacheConfig,
        kv_cache_raw_tensors: dict[str, torch.Tensor],
    ) -> dict[str, torch.Tensor]:
        """
        Reshape the KV cache tensors to the desired shape and dtype.

        Args:
            kv_cache_config: The KV cache config
            kv_cache_raw_tensors: The KV cache buffer of each layer, with
            correct size but uninitialized shape.
        Returns:
            Dict[str, torch.Tensor]: A map between layer names to their
            corresponding memory buffer for KV cache.
        """
        kv_caches: dict[str, torch.Tensor] = {}
        has_attn, has_mamba = False, False
        for i, kv_cache_group_spec in enumerate(
                kv_cache_config.kv_cache_groups):
            kv_cache_spec = kv_cache_group_spec.kv_cache_spec
            for layer_name in kv_cache_group_spec.layer_names:
                raw_tensor = kv_cache_raw_tensors[layer_name]
                assert raw_tensor.numel() % kv_cache_spec.page_size_bytes == 0
                num_blocks = (raw_tensor.numel() //
                              kv_cache_spec.page_size_bytes)
                if isinstance(kv_cache_spec, AttentionSpec):
                    has_attn = True
                    kv_cache_shape = self.attn_backends[i].get_kv_cache_shape(
                        num_blocks, kv_cache_spec.block_size,
                        kv_cache_spec.num_kv_heads, kv_cache_spec.head_size)
                    dtype = kv_cache_spec.dtype
                    try:
                        kv_cache_stride_order = self.attn_backends[
                            i].get_kv_cache_stride_order()
                        assert len(kv_cache_stride_order) == len(
                            kv_cache_shape)
                    except (AttributeError, NotImplementedError):
                        kv_cache_stride_order = tuple(
                            range(len(kv_cache_shape)))
                    # The allocation respects the backend-defined stride order
                    # to ensure the semantic remains consistent for each
                    # backend. We first obtain the generic kv cache shape and
                    # then permute it according to the stride order which could
                    # result in a non-contiguous tensor.
                    kv_cache_shape = tuple(kv_cache_shape[i]
                                           for i in kv_cache_stride_order)
                    # Maintain original KV shape view.
                    inv_order = [
                        kv_cache_stride_order.index(i)
                        for i in range(len(kv_cache_stride_order))
                    ]
                    kv_caches[layer_name] = kv_cache_raw_tensors[
                        layer_name].view(dtype).view(kv_cache_shape).permute(
                            *inv_order)
                elif isinstance(kv_cache_spec, MambaSpec):
                    has_mamba = True
                    raw_tensor = kv_cache_raw_tensors[layer_name]
                    dtype = kv_cache_spec.dtype
                    num_element_per_page = (kv_cache_spec.page_size_bytes //
                                            get_dtype_size(dtype))
                    state_tensors = []
                    storage_offset = 0
                    for shape in kv_cache_spec.shapes:
                        target_shape = (num_blocks, *shape)
                        stride = torch.empty(target_shape).stride()
                        target_stride = (num_element_per_page, *stride[1:])
                        tensor = torch.as_strided(
                            raw_tensor.view(dtype),
                            size=target_shape,
                            stride=target_stride,
                            storage_offset=storage_offset,
                        )
                        state_tensors.append(tensor)
                        storage_offset += stride[0]

                    kv_caches[layer_name] = state_tensors
                else:
                    raise NotImplementedError

        if has_attn and has_mamba:
            self._verify_hybrid_attention_mamba_layout(kv_cache_config,
                                                       kv_cache_raw_tensors)

        return kv_caches

    def _verify_hybrid_attention_mamba_layout(
            self, kv_cache_config: KVCacheConfig,
            kv_cache_raw_tensors: dict[str, torch.Tensor]) -> None:
        """
        Verify that the KV cache memory layout is compatible for
        models with both attention and mamba KV cache groups.

        Args:
            kv_cache_config: The KV cache config
            kv_cache_raw_tensors: The KV cache buffer of each layer.
        """

        for i, kv_cache_group_spec in enumerate(
                kv_cache_config.kv_cache_groups):
            kv_cache_spec = kv_cache_group_spec.kv_cache_spec
            for layer_name in kv_cache_group_spec.layer_names:
                raw_tensor = kv_cache_raw_tensors[layer_name]
                num_blocks = (raw_tensor.numel() //
                              kv_cache_spec.page_size_bytes)
                if isinstance(kv_cache_spec, AttentionSpec):
                    kv_cache_shape = self.attn_backends[i].get_kv_cache_shape(
                        num_blocks, kv_cache_spec.block_size,
                        kv_cache_spec.num_kv_heads, kv_cache_spec.head_size)
                    if kv_cache_shape[0] != num_blocks or kv_cache_shape[
                            1] != 2:
                        raise ValueError(
                            "Hybrid models in V1 require an attention "
                            "backend with kv_cache_shape="
                            "(num_blocks, 2, ...). Please try setting "
                            "VLLM_ATTENTION_BACKEND=FLASHINFER")

    def initialize_kv_cache_tensors(
            self, kv_cache_config: KVCacheConfig) -> dict[str, torch.Tensor]:
        """
        Initialize the memory buffer for KV cache.

        Args:
            kv_cache_config: The KV cache config
        Returns:
            Dict[str, torch.Tensor]: A map between layer names to their
            corresponding memory buffer for KV cache.
        """
        # Initialize the memory buffer for KV cache
        kv_cache_raw_tensors = self._allocate_kv_cache_tensors(kv_cache_config)
        # Change the memory buffer to the desired shape
        kv_caches = self._reshape_kv_cache_tensors(kv_cache_config,
                                                   kv_cache_raw_tensors)

        # Setup `kv_cache_config` and `kv_caches` for models
        # with cross-layer KV sharing
        if self.shared_kv_cache_layers:
            initialize_kv_cache_for_kv_sharing(
                self.shared_kv_cache_layers,
                kv_cache_config.kv_cache_groups,
                kv_caches,
            )
            attn_layers = get_layers_from_vllm_config(self.vllm_config,
                                                      Attention)
            # Iterate in reversed order and add layers that re-use KV cache
            # e.g. in YOCO-like KV sharing setups (e.g. Gemma3n)
            for layer_name in reversed(attn_layers):
                if layer_name in self.shared_kv_cache_layers:
                    self.kv_sharing_fast_prefill_eligible_layers.add(
                        layer_name)
                else:
                    break

        bind_kv_cache(kv_caches,
                      self.compilation_config.static_forward_context,
                      self.kv_caches)
        return kv_caches

    def initialize_kv_cache(self, kv_cache_config: KVCacheConfig) -> None:
        """
        Initialize KV cache based on `kv_cache_config`.
        Args:
            kv_cache_config: Configuration for the KV cache, including the KV
            cache size of each layer
        """
        self.kv_cache_config = kv_cache_config
        self.may_reinitialize_input_batch(kv_cache_config)
        self.initialize_attn_backend(kv_cache_config)
        kv_caches = self.initialize_kv_cache_tensors(kv_cache_config)

        if self.speculative_config and self.speculative_config.use_eagle():
            assert isinstance(self.drafter, EagleProposer)
            # validate all draft model layers belong to the same kv cache
            # group
            self.drafter.validate_same_kv_cache_group(kv_cache_config)

        if has_kv_transfer_group():
            get_kv_transfer_group().register_kv_caches(kv_caches)

    def get_kv_cache_spec(self) -> dict[str, KVCacheSpec]:
        """
        Generates the KVCacheSpec by parsing the kv cache format from each
        Attention module in the static forward context.
        Returns:
            KVCacheSpec: A dictionary mapping layer names to their KV cache
            format. Layers that do not need KV cache are not included.
        """

        block_size = self.vllm_config.cache_config.block_size
        use_mla = self.vllm_config.model_config.use_mla
        kv_cache_spec: dict[str, KVCacheSpec] = {}
        attn_layers = get_layers_from_vllm_config(self.vllm_config, Attention)
        for layer_name, attn_module in attn_layers.items():
            if (kv_tgt_layer :=
                    attn_module.kv_sharing_target_layer_name) is not None:
                # The layer doesn't need its own KV cache and will use that of
                # the target layer. We skip creating a KVCacheSpec for it, so
                # that KV cache management logic will act as this layer does
                # not exist, and doesn't allocate KV cache for the layer. This
                # enables the memory saving of cross-layer kv sharing, allowing
                # a given amount of memory to accommodate longer context lengths
                # or enable more requests to be processed simultaneously.
                self.shared_kv_cache_layers[layer_name] = kv_tgt_layer
                continue

            # TODO: Support other attention modules, e.g., cross-attention
            if attn_module.attn_type == AttentionType.DECODER:
                use_local_attention = (self.attention_chunk_size is not None
                                       and attn_module.use_irope)
                if attn_module.sliding_window is not None:
                    kv_cache_spec[layer_name] = SlidingWindowSpec(
                        block_size=block_size,
                        num_kv_heads=attn_module.num_kv_heads,
                        head_size=attn_module.head_size,
                        dtype=self.kv_cache_dtype,
                        sliding_window=attn_module.sliding_window,
                        use_mla=use_mla)
                    assert not use_local_attention, (
                        "attention module can not be with ",
                        "both local attention and sliding window")
                elif use_local_attention:
                    kv_cache_spec[layer_name] = ChunkedLocalAttentionSpec(
                        block_size=block_size,
                        num_kv_heads=attn_module.num_kv_heads,
                        head_size=attn_module.head_size,
                        dtype=self.kv_cache_dtype,
                        attention_chunk_size=self.attention_chunk_size,
                        use_mla=use_mla)
                else:
                    kv_cache_spec[layer_name] = FullAttentionSpec(
                        block_size=block_size,
                        num_kv_heads=attn_module.num_kv_heads,
                        head_size=attn_module.head_size,
                        dtype=self.kv_cache_dtype,
                        use_mla=use_mla)
            elif attn_module.attn_type in (AttentionType.ENCODER,
                                           AttentionType.ENCODER_ONLY):
                # encoder-only attention does not need KV cache.
                continue
            elif attn_module.attn_type == AttentionType.ENCODER_DECODER:
                raise NotImplementedError
            else:
                raise ValueError(
                    f"Unknown attention type: {attn_module.attn_type}")

        mamba_layers = get_layers_from_vllm_config(self.vllm_config, MambaBase)
        if len(mamba_layers) > 0:
            if self.vllm_config.speculative_config is not None:
                raise NotImplementedError(
                    "Mamba with speculative decoding is not supported yet.")
            if self.vllm_config.cache_config.enable_prefix_caching:
                raise NotImplementedError(
                    "Prefix caching is not supported for Mamba yet.")
            max_model_len = self.vllm_config.model_config.max_model_len

            page_size_padded = (
                self.vllm_config.cache_config.mamba_page_size_padded)

            # Set block_size to max_model_len, so that mamba model will always
            # have only one block in the KV cache.
            for layer_name, mamba_module in mamba_layers.items():
                kv_cache_spec[layer_name] = MambaSpec(
                    shapes=mamba_module.get_state_shape(),
                    dtype=self.kv_cache_dtype,
                    block_size=max_model_len,
                    page_size_padded=page_size_padded,
                    mamba_type=mamba_module.mamba_type)

        return kv_cache_spec

    def _build_encoder_only_attn_metadata(
            self, scheduler_output: "SchedulerOutput") -> \
                tuple[CommonAttentionMetadata, Any]:
        """Prepare encoder attention metadata for encoder-only models.

        Args:
            scheduler_output: Scheduler output

        Returns:
            dict[str, Any]: Encoder attention metadata
        """
        num_reqs = self.input_batch.num_reqs
        total_num_scheduled_tokens = scheduler_output.total_num_scheduled_tokens

        # Get the number of scheduled tokens for each request.
        req_ids = self.input_batch.req_ids
        tokens = [scheduler_output.num_scheduled_tokens[i] for i in req_ids]
        max_num_scheduled_tokens = max(tokens)

        # Use the first attention metadata builder
        # to create encoder attention metadata
        builder = self.attn_metadata_builders[0]

        dummy_block_table = torch.zeros((num_reqs, 1),
                                        dtype=torch.int32,
                                        device=self.device)
        dummy_slot_mapping = torch.zeros((total_num_scheduled_tokens, ),
                                         dtype=torch.int32,
                                         device=self.device)

        common_metadata = CommonAttentionMetadata(
            query_start_loc=self.query_start_loc[:num_reqs + 1],
            query_start_loc_cpu=self.query_start_loc_cpu[:num_reqs + 1],
            seq_lens=self.seq_lens[:num_reqs],
            seq_lens_cpu=self.seq_lens_cpu[:num_reqs],
            num_computed_tokens_cpu=self.input_batch.
            num_computed_tokens_cpu_tensor[:num_reqs],
            num_reqs=num_reqs,
            num_actual_tokens=total_num_scheduled_tokens,
            max_query_len=max_num_scheduled_tokens,
            block_table_tensor=dummy_block_table,
            slot_mapping=dummy_slot_mapping,
            causal=False,
        )

        return common_metadata, builder.build(
            common_prefix_len=0,  # No cascade for encoder
            common_attn_metadata=common_metadata,
        )<|MERGE_RESOLUTION|>--- conflicted
+++ resolved
@@ -19,11 +19,7 @@
 from vllm.attention.layer import Attention
 from vllm.compilation.counter import compilation_counter
 from vllm.config import (CompilationLevel, VllmConfig,
-<<<<<<< HEAD
-                         get_layers_from_vllm_config)
-=======
                          get_layers_from_vllm_config, update_config)
->>>>>>> 016c25b5
 from vllm.distributed.eplb.eplb_state import EplbState
 from vllm.distributed.kv_transfer import (get_kv_transfer_group,
                                           has_kv_transfer_group)
@@ -35,15 +31,10 @@
 from vllm.model_executor.layers.mamba.mamba_mixer2 import MambaBase
 from vllm.model_executor.layers.rotary_embedding import MRotaryEmbedding
 from vllm.model_executor.model_loader import TensorizerLoader, get_model_loader
-<<<<<<< HEAD
-from vllm.model_executor.models.interfaces import (has_step_pooler,
-                                                   is_mixture_of_experts)
-=======
 from vllm.model_executor.models.interfaces import (is_mixture_of_experts,
                                                    supports_transcription)
 from vllm.model_executor.models.interfaces_base import (
     VllmModelForPooling, is_pooling_model, is_text_generation_model)
->>>>>>> 016c25b5
 from vllm.multimodal import MULTIMODAL_REGISTRY
 from vllm.multimodal.inputs import (BatchedTensorInputs, MultiModalKwargs,
                                     PlaceholderRange)
@@ -53,17 +44,6 @@
 from vllm.sequence import IntermediateTensors, PoolerOutput
 from vllm.tasks import GenerationTask, PoolingTask, SupportedTask
 from vllm.utils import (STR_DTYPE_TO_TORCH_DTYPE, DeviceMemoryProfiler,
-<<<<<<< HEAD
-                        GiB_bytes, LazyLoader, async_tensor_h2d, cdiv,
-                        check_use_alibi, get_dtype_size,
-                        is_pin_memory_available, round_up)
-from vllm.v1.attention.backends.mamba_attn import Mamba2AttentionBackend
-from vllm.v1.attention.backends.utils import (AttentionMetadataBuilder,
-                                              CommonAttentionMetadata)
-from vllm.v1.core.encoder_cache_manager import compute_encoder_budget
-from vllm.v1.kv_cache_interface import (AttentionSpec, FullAttentionSpec,
-                                        KVCacheConfig, KVCacheSpec, MambaSpec,
-=======
                         GiB_bytes, LazyLoader, check_use_alibi, get_dtype_size,
                         is_pin_memory_available, round_up, supports_dynamo)
 from vllm.v1.attention.backends.mamba_selectors import get_mamba_attn_backend
@@ -76,7 +56,6 @@
                                         ChunkedLocalAttentionSpec,
                                         FullAttentionSpec, KVCacheConfig,
                                         KVCacheSpec, MambaSpec,
->>>>>>> 016c25b5
                                         SlidingWindowSpec)
 from vllm.v1.outputs import (EMPTY_MODEL_RUNNER_OUTPUT, LogprobsTensors,
                              ModelRunnerOutput)
@@ -171,13 +150,6 @@
 
         # Sampler
         self.sampler = Sampler(logprobs_mode=self.model_config.logprobs_mode)
-
-        self.eplb_state: Optional[EplbState] = None
-        """
-        State of the expert parallelism load balancer.
-
-        Will be lazily initialized when the model is loaded.
-        """
 
         self.eplb_state: Optional[EplbState] = None
         """
@@ -517,35 +489,16 @@
             req_ids_to_add.append(req_id)
 
         # Update the states of the running/resumed requests.
-<<<<<<< HEAD
-=======
         is_last_rank = get_pp_group().is_last_rank
->>>>>>> 016c25b5
         req_data = scheduler_output.scheduled_cached_reqs
         for i, req_id in enumerate(req_data.req_ids):
             req_state = self.requests[req_id]
             num_computed_tokens = req_data.num_computed_tokens[i]
-<<<<<<< HEAD
-            new_token_ids = req_data.new_token_ids[i]
-=======
->>>>>>> 016c25b5
             new_block_ids = req_data.new_block_ids[i]
             resumed_from_preemption = req_data.resumed_from_preemption[i]
 
             # Update the cached states.
             req_state.num_computed_tokens = num_computed_tokens
-<<<<<<< HEAD
-            # Add the sampled token(s) from the previous step (if any).
-            # This doesn't include "unverified" tokens like spec decode tokens.
-            num_new_tokens = (num_computed_tokens + len(new_token_ids) -
-                              req_state.num_tokens)
-            if num_new_tokens == 1:
-                # Avoid slicing list in most common case.
-                req_state.output_token_ids.append(new_token_ids[-1])
-            elif num_new_tokens > 0:
-                req_state.output_token_ids.extend(
-                    new_token_ids[-num_new_tokens:])
-=======
 
             if not is_last_rank:
                 # When using PP, the scheduler sends the sampled tokens back,
@@ -563,7 +516,6 @@
                     req_state.output_token_ids.extend(
                         new_token_ids[-num_new_tokens:])
 
->>>>>>> 016c25b5
             # Update the block IDs.
             if not resumed_from_preemption:
                 # Append the new blocks to the existing block IDs.
@@ -587,14 +539,6 @@
             self.input_batch.num_computed_tokens_cpu[req_index] = (
                 num_computed_tokens)
             self.input_batch.block_table.append_row(new_block_ids, req_index)
-<<<<<<< HEAD
-            # Add new_token_ids to token_ids_cpu.
-            start_token_index = num_computed_tokens
-            end_token_index = num_computed_tokens + len(new_token_ids)
-            self.input_batch.token_ids_cpu[
-                req_index, start_token_index:end_token_index] = new_token_ids
-            self.input_batch.num_tokens_no_spec[req_index] = end_token_index
-=======
 
             # For the last rank, we don't need to update the token_ids_cpu
             # because the sampled tokens are already cached.
@@ -609,7 +553,6 @@
                     req_index] = end_token_index
                 self.input_batch.num_tokens[req_index] = end_token_index
 
->>>>>>> 016c25b5
             # Add spec_token_ids to token_ids_cpu.
             spec_token_ids = (
                 scheduler_output.scheduled_spec_decode_tokens.get(req_id, ()))
@@ -1781,10 +1724,7 @@
             # Speculative decoding is not enabled.
             spec_token_ids = None
         else:
-<<<<<<< HEAD
-=======
             assert spec_decode_common_attn_metadata is not None
->>>>>>> 016c25b5
             spec_token_ids = self.propose_draft_token_ids(
                 scheduler_output,
                 valid_sampled_token_ids,
@@ -1793,19 +1733,9 @@
                 sample_hidden_states,
                 aux_hidden_states,
                 spec_decode_metadata,
-<<<<<<< HEAD
-                attn_metadata,
-            )
-
-        # Clear KVConnector state after all KVs are generated.
-        if has_kv_transfer_group():
-            get_kv_transfer_group().clear_connector_metadata()
-
-=======
                 spec_decode_common_attn_metadata,
             )
 
->>>>>>> 016c25b5
         self.eplb_step()
 
         return ModelRunnerOutput(
@@ -1816,12 +1746,7 @@
             logprobs=logprobs_lists,
             prompt_logprobs_dict=prompt_logprobs_dict,
             pooler_output=[],
-<<<<<<< HEAD
-            finished_sending=finished_sending,
-            finished_recving=finished_recving,
-=======
             kv_connector_output=kv_connector_output,
->>>>>>> 016c25b5
             num_nans_in_logits=num_nans_in_logits,
         )
 
@@ -1834,11 +1759,7 @@
         sample_hidden_states: torch.Tensor,
         aux_hidden_states: Optional[torch.Tensor],
         spec_decode_metadata: Optional[SpecDecodeMetadata],
-<<<<<<< HEAD
-        attn_metadata: dict[str, Any],
-=======
         common_attn_metadata: CommonAttentionMetadata,
->>>>>>> 016c25b5
     ) -> list[list[int]]:
         num_scheduled_tokens = scheduler_output.total_num_scheduled_tokens
         if self.speculative_config.method == "ngram":
@@ -1935,55 +1856,6 @@
             spec_token_ids = draft_token_ids.tolist()
         return spec_token_ids
 
-<<<<<<< HEAD
-    def kv_connector_no_forward(
-            self, scheduler_output: "SchedulerOutput") -> ModelRunnerOutput:
-        # KV send/recv even if no work to do.
-        with set_forward_context(None, self.vllm_config):
-            self.maybe_setup_kv_connector(scheduler_output)
-            finished_sending, finished_recving = (
-                self.get_finished_kv_transfers(scheduler_output))
-
-        if not finished_sending and not finished_recving:
-            return EMPTY_MODEL_RUNNER_OUTPUT
-
-        output = copy.copy(EMPTY_MODEL_RUNNER_OUTPUT)
-        output.finished_sending = finished_sending
-        output.finished_recving = finished_recving
-        return output
-
-    @staticmethod
-    def maybe_setup_kv_connector(scheduler_output: "SchedulerOutput"):
-        # Update KVConnector with the KVConnector metadata forward().
-        if has_kv_transfer_group():
-            kv_connector = get_kv_transfer_group()
-            assert isinstance(kv_connector, KVConnectorBase_V1)
-            assert scheduler_output.kv_connector_metadata is not None
-            kv_connector.bind_connector_metadata(
-                scheduler_output.kv_connector_metadata)
-
-            # Background KV cache transfers happen here.
-            # These transfers are designed to be async and the requests
-            # involved may be disjoint from the running requests.
-            # Do this here to save a collective_rpc.
-            kv_connector.start_load_kv(get_forward_context())
-
-    @staticmethod
-    def maybe_wait_for_kv_save() -> None:
-        if has_kv_transfer_group():
-            get_kv_transfer_group().wait_for_save()
-
-    @staticmethod
-    def get_finished_kv_transfers(
-        scheduler_output: "SchedulerOutput",
-    ) -> tuple[Optional[set[str]], Optional[set[str]]]:
-        if has_kv_transfer_group():
-            return get_kv_transfer_group().get_finished(
-                scheduler_output.finished_req_ids)
-        return None, None
-
-=======
->>>>>>> 016c25b5
     def propose_ngram_draft_token_ids(
         self,
         sampled_token_ids: list[list[int]],
@@ -2095,10 +1967,6 @@
                 self.model,
                 self.device,
                 self.parallel_config,
-<<<<<<< HEAD
-            )
-
-=======
                 global_expert_load,
                 old_global_expert_indices,
                 rank_mapping,
@@ -2122,7 +1990,6 @@
         logger.info("Reloading weights inplace...")
         model_loader.load_weights(self.model, model_config=self.model_config)
 
->>>>>>> 016c25b5
     def save_tensorized_model(
         self,
         tensorizer_config: "TensorizerConfig",
@@ -2667,11 +2534,6 @@
         # can reuse the memory pool allocated for the large shapes.
         with freeze_gc(), graph_capture(device=self.device):
             full_cg = self.full_cuda_graph
-<<<<<<< HEAD
-            for num_tokens in tqdm(reversed(self.cudagraph_batch_sizes),
-                                   desc="Capturing CUDA graphs",
-                                   total=len(self.cudagraph_batch_sizes)):
-=======
             # Only rank 0 should print progress bar during capture
             compilation_cases = reversed(self.cudagraph_batch_sizes)
             if is_global_first_rank():
@@ -2680,7 +2542,6 @@
                     disable=not self.load_config.use_tqdm_on_load,
                     desc="Capturing CUDA graph shapes")
             for num_tokens in compilation_cases:
->>>>>>> 016c25b5
                 # We skip EPLB here since we don't want to record dummy metrics
                 for _ in range(
                         self.compilation_config.cudagraph_num_of_warmups):
