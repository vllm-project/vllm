--- conflicted
+++ resolved
@@ -2633,12 +2633,7 @@
             # TODO: Support other attention modules, e.g., cross-attention
             if attn_module.attn_type == AttentionType.DECODER:
                 use_local_attention = (self.attention_chunk_size is not None
-<<<<<<< HEAD
-                                       and getattr(attn_module.impl,
-                                                   "use_irope", False))
-=======
                                        and attn_module.impl.use_irope)
->>>>>>> 21274ab4
                 if attn_module.sliding_window is not None:
                     kv_cache_spec[layer_name] = SlidingWindowSpec(
                         block_size=block_size,
@@ -2647,12 +2642,9 @@
                         dtype=self.kv_cache_dtype,
                         sliding_window=attn_module.sliding_window,
                         use_mla=use_mla)
-<<<<<<< HEAD
                     assert not use_local_attention, (
                         "attention module can not be with ",
                         "both local attention and sliding window")
-=======
->>>>>>> 21274ab4
                 elif use_local_attention:
                     kv_cache_spec[layer_name] = (ChunkedLocalAttentionSpec(
                         block_size=block_size,
