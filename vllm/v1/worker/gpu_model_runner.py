# SPDX-License-Identifier: Apache-2.0

import gc
import time
import weakref
from typing import TYPE_CHECKING, Optional, Union, cast

import numpy as np
import torch
import torch.distributed
import torch.nn as nn

from vllm.attention import AttentionType, get_attn_backend
from vllm.attention.layer import Attention
from vllm.config import CompilationLevel, VllmConfig
from vllm.distributed.parallel_state import get_pp_group, graph_capture
from vllm.forward_context import set_forward_context
from vllm.logger import init_logger
from vllm.model_executor.layers.fused_moe import FusedMoE
from vllm.model_executor.layers.rotary_embedding import MRotaryEmbedding
from vllm.model_executor.model_loader import get_model
from vllm.multimodal import MULTIMODAL_REGISTRY
from vllm.multimodal.inputs import MultiModalKwargs, PlaceholderRange
from vllm.multimodal.utils import group_mm_inputs_by_modality
from vllm.sampling_params import SamplingType
from vllm.sequence import IntermediateTensors
from vllm.utils import (STR_DTYPE_TO_TORCH_DTYPE, DeviceMemoryProfiler,
                        GiB_bytes, LayerBlockType, LazyLoader, cdiv,
                        check_use_alibi, is_pin_memory_available)
from vllm.v1.attention.backends.flash_attn import FlashAttentionMetadata
from vllm.v1.core.encoder_cache_manager import compute_encoder_budget
from vllm.v1.kv_cache_interface import (AttentionSpec, FullAttentionSpec,
                                        KVCacheConfig, KVCacheSpec,
                                        SlidingWindowSpec)
from vllm.v1.outputs import (EMPTY_MODEL_RUNNER_OUTPUT, LogprobsTensors,
                             ModelRunnerOutput)
from vllm.v1.pool.metadata import PoolingMetadata
from vllm.v1.sample.metadata import SamplingMetadata
from vllm.v1.sample.rejection_sampler import RejectionSampler
from vllm.v1.spec_decode.eagle import EagleProposer
from vllm.v1.spec_decode.metadata import SpecDecodeMetadata
from vllm.v1.spec_decode.ngram_proposer import NgramProposer
from vllm.v1.spec_decode.utils import is_spec_decode_supported
from vllm.v1.utils import bind_kv_cache
from vllm.v1.worker.gpu_input_batch import CachedRequestState, InputBatch
from vllm.v1.worker.lora_model_runner_mixin import LoRAModelRunnerMixin

from .utils import (gather_mm_placeholders, sanity_check_mm_encoder_outputs,
                    scatter_mm_placeholders)

if TYPE_CHECKING:
    import xgrammar as xgr

    from vllm.v1.core.sched.output import SchedulerOutput
else:
    xgr = LazyLoader("xgr", globals(), "xgrammar")

logger = init_logger(__name__)


class GPUModelRunner(LoRAModelRunnerMixin):

    def __init__(
        self,
        vllm_config: VllmConfig,
        device: torch.device,
    ):
        self.vllm_config = vllm_config
        self.model_config = vllm_config.model_config
        self.cache_config = vllm_config.cache_config
        self.lora_config = vllm_config.lora_config
        self.load_config = vllm_config.load_config
        self.parallel_config = vllm_config.parallel_config
        self.scheduler_config = vllm_config.scheduler_config
        self.speculative_config = vllm_config.speculative_config
        self.prompt_adapter_config = vllm_config.prompt_adapter_config
        self.observability_config = vllm_config.observability_config

        from vllm.model_executor.models.utils import set_cpu_offload_max_bytes
        set_cpu_offload_max_bytes(
            int(self.cache_config.cpu_offload_gb * 1024**3))

        model_config = self.model_config
        cache_config = self.cache_config
        scheduler_config = self.scheduler_config
        parallel_config = self.parallel_config
        self.device = device
        self.pin_memory = is_pin_memory_available()
        self.dtype = self.model_config.dtype
        if cache_config.cache_dtype == "auto":
            self.kv_cache_dtype = self.dtype
        else:
            self.kv_cache_dtype = STR_DTYPE_TO_TORCH_DTYPE[
                cache_config.cache_dtype]

        # NOTE(woosuk): sliding_window is None for models with interleaved
        # attention. Use interleaved_sliding_window instead.
        self.sliding_window = model_config.get_sliding_window()
        self.interleaved_sliding_window = getattr(
            model_config.hf_text_config, "interleaved_sliding_window", None)
        self.window_size = (self.sliding_window
                            or self.interleaved_sliding_window)

        self.is_multimodal_model = model_config.is_multimodal_model
        self.is_pooling_model = model_config.pooler_config is not None
        self.block_size = cache_config.block_size
        self.max_model_len = model_config.max_model_len
        self.max_num_blocks_per_req = cdiv(self.max_model_len, self.block_size)
        self.max_num_tokens = scheduler_config.max_num_batched_tokens
        self.max_num_reqs = scheduler_config.max_num_seqs

        # Model-related.
        self.num_attn_layers = model_config.get_num_layers_by_block_type(
            parallel_config, LayerBlockType.attention)
        self.num_query_heads = model_config.get_num_attention_heads(
            parallel_config)
        self.num_kv_heads = model_config.get_num_kv_heads(parallel_config)
        self.head_size = model_config.get_head_size()
        self.hidden_size = model_config.get_hidden_size()
        self.attention_chunk_size = model_config.attention_chunk_size

        self.attn_backend = get_attn_backend(
            self.head_size,
            self.dtype,
            self.kv_cache_dtype,
            self.block_size,
            self.model_config.is_attention_free,
            use_mla=self.model_config.use_mla,
        )
        if self.attn_backend is None:
            error_msg = (
                f"Error with get_att_backend: {self.head_size=}, "
                f"{self.dtype=}, {self.kv_cache_dtype=}, {self.block_size=}, "
                f"{self.model_config.is_attention_free=}, "
                f"{self.model_config.use_mla=}")
            logger.error(error_msg)
            raise NotImplementedError(
                "Non-Attention backend is not supported by V1 GPUModelRunner.")

        self.attn_metadata_builder = self.attn_backend.get_builder_cls()(
            weakref.proxy(self))
        self.cascade_attn_enabled = not self.model_config.disable_cascade_attn

        # Multi-modal data support
        self.mm_registry = MULTIMODAL_REGISTRY
        self.uses_mrope = model_config.uses_mrope

        encoder_compute_budget, encoder_cache_size = compute_encoder_budget(
            model_config=model_config,
            scheduler_config=scheduler_config,
            mm_registry=self.mm_registry,
        )
        self.max_num_encoder_input_tokens = encoder_compute_budget
        self.encoder_cache_size = encoder_cache_size

        # Lazy initialization
        # self.model: nn.Module  # Set after load_model
        self.kv_caches: list[torch.Tensor] = []
        # req_id -> (input_id -> encoder_output)
        self.encoder_cache: dict[str, dict[int, torch.Tensor]] = {}

        # Set up speculative decoding.
        self.use_spec_decode = False
        if self.speculative_config:
            self.use_spec_decode = True
            if get_pp_group().is_last_rank:
                if self.speculative_config.method == "ngram":
                    self.drafter = NgramProposer(self.vllm_config)
                elif self.speculative_config.method == "eagle":
                    self.drafter = EagleProposer(self.vllm_config,
                                                 self.device)  # type: ignore
                else:
                    raise ValueError("Unknown speculative decoding method: "
                                     f"{self.speculative_config.method}")
                self.rejection_sampler = RejectionSampler()

        # Request states.
        self.requests: dict[str, CachedRequestState] = {}
        # Persistent batch.
        self.input_batch = InputBatch(
            max_num_reqs=self.max_num_reqs,
            max_model_len=self.max_model_len,
            max_num_blocks_per_req=self.max_num_blocks_per_req,
            device=self.device,
            pin_memory=self.pin_memory,
            vocab_size=model_config.get_vocab_size(),
        )

        self.use_cuda_graph = (self.vllm_config.compilation_config.level
                               == CompilationLevel.PIECEWISE
                               and not self.model_config.enforce_eager)
        # TODO(woosuk): Provide an option to tune the max cudagraph batch size.
        # The convention is different.
        # self.cudagraph_batch_sizes sorts in ascending order.
        # The batch sizes in the config are in descending order.
        self.cudagraph_batch_sizes = list(
            reversed(
                self.vllm_config.compilation_config.cudagraph_capture_sizes))

        # Cache the device properties.
        self.device_properties = torch.cuda.get_device_properties(self.device)
        self.num_sms = self.device_properties.multi_processor_count

        # Persistent buffers for CUDA graphs.
        self.input_ids = torch.zeros(self.max_num_tokens,
                                     dtype=torch.int32,
                                     device=self.device)
        self.positions = torch.zeros(self.max_num_tokens,
                                     dtype=torch.int64,
                                     device=self.device)
        self.token_type_ids = None
        # None in the first PP rank. The rest are set after load_model.
        self.intermediate_tensors: Optional[IntermediateTensors] = None

        # Only relevant for models using M-RoPE (e.g, Qwen2-VL)
        if self.uses_mrope:
            # NOTE: `mrope_positions` is implemented with one additional dummy
            # position on purpose to make it non-contiguous so that it can work
            # with torch compile.
            # See detailed explanation in https://github.com/vllm-project/vllm/pull/12128#discussion_r1926431923

            # NOTE: When M-RoPE is enabled, position ids are 3D regardless of
            # the modality of inputs. For text-only inputs, each dimension has
            # identical position IDs, making M-RoPE functionally equivalent to
            # 1D-RoPE.
            # See page 5 of https://arxiv.org/abs/2409.12191
            self.mrope_positions = torch.zeros((3, self.max_num_tokens + 1),
                                               dtype=torch.int64,
                                               device=self.device)
            self.mrope_positions_cpu = torch.zeros(
                (3, self.max_num_tokens + 1),
                dtype=torch.int64,
                device="cpu",
                pin_memory=self.pin_memory)

        # Only relevant for models using ALiBi (e.g, MPT)
        self.use_alibi = check_use_alibi(model_config)

        self.inputs_embeds = torch.zeros(
            (self.max_num_tokens, self.hidden_size),
            dtype=self.dtype,
            device=self.device)

        # OPTIMIZATION: Cache the tensors rather than creating them every step.
        self.arange_np = np.arange(max(self.max_num_reqs + 1,
                                       self.max_model_len,
                                       self.max_num_tokens),
                                   dtype=np.int32)
        # NOTE(woosuk): These tensors are "stateless", i.e., they are literally
        # a faster version of creating a new tensor every time. Thus, we should
        # not make any assumptions about the values in these tensors.
        self.input_ids_cpu = torch.zeros(self.max_num_tokens,
                                         dtype=torch.int32,
                                         device="cpu",
                                         pin_memory=self.pin_memory)
        self.input_ids_np = self.input_ids_cpu.numpy()
        self.positions_cpu = torch.zeros(self.max_num_tokens,
                                         dtype=torch.int64,
                                         device="cpu",
                                         pin_memory=self.pin_memory)
        self.positions_np = self.positions_cpu.numpy()
        self.slot_mapping_cpu = torch.zeros(self.max_num_tokens,
                                            dtype=torch.int32,
                                            device="cpu",
                                            pin_memory=self.pin_memory)
        self.slot_mapping_np = self.slot_mapping_cpu.numpy()
        self.query_start_loc_cpu = torch.zeros(self.max_num_reqs + 1,
                                               dtype=torch.int32,
                                               device="cpu",
                                               pin_memory=self.pin_memory)
        self.query_start_loc_np = self.query_start_loc_cpu.numpy()
        self.seq_lens_cpu = torch.zeros(self.max_num_reqs,
                                        dtype=torch.int32,
                                        device="cpu",
                                        pin_memory=self.pin_memory)
        self.seq_lens_np = self.seq_lens_cpu.numpy()

    def get_token_type_ids(self) -> Optional[torch.Tensor]:
        if self.token_type_ids is None:
            self.token_type_ids = torch.zeros(self.max_num_tokens,
                                              dtype=torch.int8,
                                              device=self.device)
        return self.token_type_ids

    def _update_states(self, scheduler_output: "SchedulerOutput") -> None:
        """Update the cached states and the persistent batch with the scheduler
        output.

        The updated states are used by the `_prepare_inputs` function to create
        the input GPU tensors for the model.

        The SamplingMetadata is updated and copied to the GPU if there is a
        new/resumed/paused/finished request in the batch.
        """
        # Remove finished requests from the cached states.
        for req_id in scheduler_output.finished_req_ids:
            self.requests.pop(req_id, None)
            self.encoder_cache.pop(req_id, None)
        # Remove the finished requests from the persistent batch.
        # NOTE(woosuk): There could be an edge case where finished_req_ids and
        # scheduled_req_ids overlap. This happens when a request is aborted and
        # then resubmitted with the same ID. In this case, we treat them as two
        # distinct requests - clearing the cached states for the first request
        # and handling the second as a new request.
        removed_req_indices: list[int] = []
        for req_id in scheduler_output.finished_req_ids:
            req_index = self.input_batch.remove_request(req_id)
            if req_index is not None:
                removed_req_indices.append(req_index)

        # Free the cached encoder outputs.
        for req_id, input_id in scheduler_output.free_encoder_input_ids:
            encoder_outputs = self.encoder_cache.get(req_id)
            if encoder_outputs is not None:
                encoder_outputs.pop(input_id, None)
                if not encoder_outputs:
                    self.encoder_cache.pop(req_id, None)

        # Remove the unscheduled requests from the persistent batch.
        # NOTE(woosuk): The unscheduled requests are either preempted requests
        # or running requests that are not scheduled in this step. We remove
        # them from the persistent batch but keep their cached states since
        # they will be scheduled again sometime in the future.
        scheduled_req_ids = scheduler_output.num_scheduled_tokens.keys()
        cached_req_ids = self.input_batch.req_id_to_index.keys()
        unscheduled_req_ids = cached_req_ids - scheduled_req_ids
        # NOTE(woosuk): The persistent batch optimization assumes that
        # consecutive batches contain mostly the same requests. If batches
        # have low request overlap (e.g., alternating between two distinct
        # sets of requests), this optimization becomes very inefficient.
        for req_id in unscheduled_req_ids:
            req_index = self.input_batch.remove_request(req_id)
            assert req_index is not None
            removed_req_indices.append(req_index)

        req_ids_to_add: list[str] = []
        # Add new requests to the cached states.
        for new_req_data in scheduler_output.scheduled_new_reqs:
            req_id = new_req_data.req_id
            sampling_params = new_req_data.sampling_params
            pooling_params = new_req_data.pooling_params
            if sampling_params and \
                sampling_params.sampling_type == SamplingType.RANDOM_SEED:
                generator = torch.Generator(device=self.device)
                generator.manual_seed(sampling_params.seed)
            else:
                generator = None

            self.requests[req_id] = CachedRequestState(
                req_id=req_id,
                prompt_token_ids=new_req_data.prompt_token_ids,
                token_type_ids=new_req_data.token_type_ids,
                prompt=new_req_data.prompt,
                mm_inputs=new_req_data.mm_inputs,
                mm_positions=new_req_data.mm_positions,
                sampling_params=sampling_params,
                pooling_params=pooling_params,
                generator=generator,
                block_ids=new_req_data.block_ids,
                num_computed_tokens=new_req_data.num_computed_tokens,
                output_token_ids=[],
                lora_request=new_req_data.lora_request,
            )

            # Only relevant for models using M-RoPE (e.g, Qwen2-VL)
            if self.uses_mrope:
                image_grid_thw = []
                video_grid_thw = []
                second_per_grid_ts = []
                for mm_input in self.requests[req_id].mm_inputs:
                    if mm_input.get("image_grid_thw") is not None:
                        image_grid_thw.extend(
                            mm_input["image_grid_thw"].tolist())
                    if mm_input.get("video_grid_thw") is not None:
                        video_grid_thw.extend(
                            mm_input["video_grid_thw"].tolist())
                    if mm_input.get("second_per_grid_ts") is not None:
                        second_per_grid_ts.extend(
                            mm_input["second_per_grid_ts"])

                hf_config = self.model_config.hf_config

                self.requests[req_id].mrope_positions, \
                    self.requests[req_id].mrope_position_delta = \
                    MRotaryEmbedding.get_input_positions_tensor(
                        self.requests[req_id].prompt_token_ids,
                        hf_config=hf_config,
                        image_grid_thw=image_grid_thw,
                        video_grid_thw=video_grid_thw,
                        second_per_grid_ts=second_per_grid_ts,
                    )

            req_ids_to_add.append(req_id)

        # Update the states of the running/resumed requests.
        for req_data in scheduler_output.scheduled_cached_reqs:
            req_id = req_data.req_id
            req_state = self.requests[req_id]

            # Update the cached states.
            num_computed_tokens = req_data.num_computed_tokens
            req_state.num_computed_tokens = num_computed_tokens
            # Add the sampled token(s) from the previous step (if any).
            # This doesn't include "unverified" tokens like spec decode tokens.
            num_new_tokens = (num_computed_tokens +
                              len(req_data.new_token_ids) -
                              req_state.num_tokens)
            if num_new_tokens == 1:
                # Avoid slicing list in most common case.
                req_state.output_token_ids.append(req_data.new_token_ids[-1])
            elif num_new_tokens > 0:
                req_state.output_token_ids.extend(
                    req_data.new_token_ids[-num_new_tokens:])
            # Update the block IDs.
            if not req_data.resumed_from_preemption:
                # Append the new blocks to the existing block IDs.
                req_state.block_ids.extend(req_data.new_block_ids)
            else:
                # The request is resumed from preemption.
                # Replace the existing block IDs with the new ones.
                req_state.block_ids = req_data.new_block_ids

            req_index = self.input_batch.req_id_to_index.get(req_id)
            if req_index is None:
                # The request is not in the persistent batch.
                # The request was either preempted and resumed later, or was not
                # scheduled in the previous step and needs to be added again.
                req_ids_to_add.append(req_id)
                continue

            # Update the persistent batch.
            self.input_batch.num_computed_tokens_cpu[req_index] = (
                num_computed_tokens)
            self.input_batch.block_table.append_row(req_data.new_block_ids,
                                                    req_index)
            # Add new_token_ids to token_ids_cpu.
            start_token_index = num_computed_tokens
            end_token_index = num_computed_tokens + len(req_data.new_token_ids)
            self.input_batch.token_ids_cpu[
                req_index,
                start_token_index:end_token_index] = req_data.new_token_ids
            self.input_batch.num_tokens_no_spec[req_index] = end_token_index
            # Add spec_token_ids to token_ids_cpu.
            spec_token_ids = scheduler_output.scheduled_spec_decode_tokens.get(
                req_id, ())
            if spec_token_ids:
                start_index = end_token_index
                end_token_index += len(spec_token_ids)
                self.input_batch.token_ids_cpu[
                    req_index, start_index:end_token_index] = spec_token_ids
            # NOTE(woosuk): `num_tokens` here may include spec decode tokens.
            self.input_batch.num_tokens[req_index] = end_token_index

        # Check if the batch has changed. If not, we can skip copying the
        # sampling metadata from CPU to GPU.
        batch_changed = len(removed_req_indices) > 0 or len(req_ids_to_add) > 0

        # Add the new or resumed requests to the persistent batch.
        # The smaller empty indices are filled first.
        removed_req_indices = sorted(removed_req_indices, reverse=True)
        for req_id in req_ids_to_add:
            req_state = self.requests[req_id]
            if removed_req_indices:
                # Fill the empty index.
                req_index = removed_req_indices.pop()
            else:
                # Append to the end.
                req_index = None
            self.input_batch.add_request(req_state, req_index)

        # Condense the batched states if there are empty indices.
        if removed_req_indices:
            self.input_batch.condense(removed_req_indices)

        if batch_changed:
            self.input_batch.refresh_sampling_metadata()

    def _prepare_inputs(
        self,
        scheduler_output: "SchedulerOutput",
    ) -> tuple[FlashAttentionMetadata, torch.Tensor,
               Optional[SpecDecodeMetadata]]:
        total_num_scheduled_tokens = scheduler_output.total_num_scheduled_tokens
        assert total_num_scheduled_tokens > 0
        num_reqs = self.input_batch.num_reqs
        assert num_reqs > 0

        # Some attention backends (namely MLA) may want to separate requests
        # based on if the attention computation will be compute-bound or
        # memory-bound. This gives them a hook to do that.
        modified_batch = self.attn_metadata_builder.reorder_batch(
            self.input_batch, scheduler_output)
        if modified_batch:
            self.input_batch.refresh_sampling_metadata()

        # OPTIMIZATION: Start copying the block table first.
        # This way, we can overlap the copy with the following CPU operations.
        self.input_batch.block_table.commit(num_reqs)

        # Get the number of scheduled tokens for each request.
        # TODO: The Python loop can be slow. Optimize.
        num_scheduled_tokens = np.empty(num_reqs, dtype=np.int32)
        max_num_scheduled_tokens = 0
        for i, req_id in enumerate(self.input_batch.req_ids):
            num_tokens = scheduler_output.num_scheduled_tokens[req_id]
            num_scheduled_tokens[i] = num_tokens
            max_num_scheduled_tokens = max(max_num_scheduled_tokens,
                                           num_tokens)

        # Get request indices.
        # E.g., [2, 5, 3] -> [0, 0, 1, 1, 1, 1, 1, 2, 2, 2]
        req_indices = np.repeat(self.arange_np[:num_reqs],
                                num_scheduled_tokens)

        # Get batched arange.
        # E.g., [2, 5, 3] -> [0, 1, 0, 1, 2, 3, 4, 0, 1, 2]
        # Equivalent to but faster than:
        # np.concatenate([np.arange(n) for n in num_scheduled_tokens])
        # Step 1. [2, 5, 3] -> [2, 7, 10]
        cu_num_tokens = np.cumsum(num_scheduled_tokens)
        # Step 2. [2, 7, 10] -> [0, 0, 2, 2, 2, 2, 2, 7, 7, 7]
        cumsums_offsets = np.repeat(cu_num_tokens - num_scheduled_tokens,
                                    num_scheduled_tokens)
        # Step 3. [0, 1, 0, 1, 2, 3, 4, 0, 1, 2]
        arange = self.arange_np[:total_num_scheduled_tokens] - cumsums_offsets

        # Get positions.
        positions_np = self.positions_np[:total_num_scheduled_tokens]
        np.add(self.input_batch.num_computed_tokens_cpu[req_indices],
               arange,
               out=positions_np)

        # Calculate M-RoPE positions.
        # Only relevant for models using M-RoPE (e.g, Qwen2-VL)
        if self.uses_mrope:
            self._calc_mrope_positions(scheduler_output)

        # Get token indices.
        # E.g., [0, 1, 0, 1, 2, 3, 4, 0, 1, 2]
        # -> [0, 1, M, M + 1, M + 2, M + 3, M + 4, 2 * M, 2 * M + 1, 2 * M + 2]
        # where M is the max_model_len.
        token_indices = (positions_np +
                         req_indices * self.input_batch.token_ids_cpu.shape[1])

        # NOTE(woosuk): We use torch.index_select instead of np.take here
        # because torch.index_select is much faster than np.take for large
        # tensors.
        torch.index_select(self.input_batch.token_ids_cpu_tensor.flatten(),
                           0,
                           torch.from_numpy(token_indices),
                           out=self.input_ids_cpu[:total_num_scheduled_tokens])
        if self.input_batch.token_type_ids_cpu_tensor is not None:
            token_type_ids = torch.index_select(
                self.input_batch.token_type_ids_cpu_tensor.flatten(), 0,
                torch.from_numpy(token_indices))
            # Copy the tensors to the GPU.
            self.get_token_type_ids()[:total_num_scheduled_tokens]\
                .copy_(token_type_ids, non_blocking=True)

        # Calculate the slot mapping.
        # E.g., [0, 1, 0, 1, 2, 3, 4, 0, 1, 2]
        # -> [0, 0, K, K, K + 1, K + 1, K + 2, 2 * K, 2 * K, 2 * K + 1]
        # where K is the max_num_blocks_per_req and the block size is 2.
        # NOTE(woosuk): We can't simply use `token_indices // block_size` here
        # because M (max_model_len) is not necessarily divisible by block_size.
        block_table_indices = (req_indices * self.max_num_blocks_per_req +
                               positions_np // self.block_size)
        # NOTE(woosuk): We use torch.index_select instead of np.take here
        # because torch.index_select is much faster than np.take for large
        # tensors.
        block_table_cpu = self.input_batch.block_table.get_cpu_tensor()
        block_numbers = block_table_cpu.flatten()[block_table_indices].numpy()
        block_offsets = positions_np % self.block_size
        np.add(block_numbers * self.block_size,
               block_offsets,
               out=self.slot_mapping_np[:total_num_scheduled_tokens])

        # Prepare the attention metadata.
        self.query_start_loc_np[0] = 0
        self.query_start_loc_np[1:num_reqs + 1] = cu_num_tokens

        self.seq_lens_np[:num_reqs] = (
            self.input_batch.num_computed_tokens_cpu[:num_reqs] +
            num_scheduled_tokens)

        # Copy the tensors to the GPU.
        self.input_ids[:total_num_scheduled_tokens].copy_(
            self.input_ids_cpu[:total_num_scheduled_tokens], non_blocking=True)
        if self.uses_mrope:
            # Only relevant for models using M-RoPE (e.g, Qwen2-VL)
            self.mrope_positions[:, :total_num_scheduled_tokens].copy_(
                self.mrope_positions_cpu[:, :total_num_scheduled_tokens],
                non_blocking=True)
        else:
            # Common case (1D positions)
            self.positions[:total_num_scheduled_tokens].copy_(
                self.positions_cpu[:total_num_scheduled_tokens],
                non_blocking=True)

        # Prepare for cascade attention if enabled & beneficial.
        common_prefix_len = 0
        if self.cascade_attn_enabled:
            common_prefix_len = self._compute_cascade_attn_prefix_len(
                num_scheduled_tokens,
                scheduler_output.num_common_prefix_blocks,
            )

        attn_metadata = self.attn_metadata_builder.build(
            num_reqs=num_reqs,
            num_actual_tokens=total_num_scheduled_tokens,
            max_query_len=max_num_scheduled_tokens,
            common_prefix_len=common_prefix_len,
        )

        use_spec_decode = len(
            scheduler_output.scheduled_spec_decode_tokens) > 0
        if not use_spec_decode:
            # NOTE(woosuk): Due to chunked prefills, the batch may contain
            # partial requests. While we should not sample any token
            # from these partial requests, we do so for simplicity.
            # We will ignore the sampled tokens from the partial requests.
            # TODO: Support prompt logprobs.
            logits_indices = attn_metadata.query_start_loc[1:] - 1
            spec_decode_metadata = None
        else:
            # Get the number of draft tokens for each request.
            # Iterate over the dictionary rather than all requests since not all
            # requests have draft tokens.
            num_draft_tokens = np.zeros(num_reqs, dtype=np.int32)
            for req_id, draft_token_ids in (
                    scheduler_output.scheduled_spec_decode_tokens.items()):
                req_idx = self.input_batch.req_id_to_index[req_id]
                num_draft_tokens[req_idx] = len(draft_token_ids)

            spec_decode_metadata = self._calc_spec_decode_metadata(
                num_draft_tokens, cu_num_tokens)
            logits_indices = spec_decode_metadata.logits_indices

        # Hot-Swap lora model
        if self.lora_config:
            self.set_active_loras(self.input_batch, num_scheduled_tokens)

        return attn_metadata, logits_indices, spec_decode_metadata

    def _compute_cascade_attn_prefix_len(
        self,
        num_scheduled_tokens: np.ndarray,
        num_common_prefix_blocks: int,
    ) -> int:
        """Compute the length of the common prefix for cascade attention.

        NOTE(woosuk): The common prefix length returned by this function
        represents the length used specifically for cascade attention, not the
        actual number of tokens shared between requests. When cascade attention
        is disabled (use_cascade=False), this function returns 0 even if
        requests share common tokens. Additionally, the common prefix length is
        truncated to a multiple of the block size and may be further truncated
        due to implementation details explained below.

        Args:
            num_scheduled_tokens: Number of tokens scheduled per request.
            num_common_prefix_blocks: Number of shared KV cache blocks.

        Returns:
            int: Length of common prefix in tokens.
        """
        common_prefix_len = num_common_prefix_blocks * self.block_size
        if common_prefix_len == 0:
            # Common case.
            return 0

        # NOTE(woosuk): Cascade attention uses two attention kernels: one
        # for the common prefix and the other for the rest. For the first
        # kernel, we concatenate all the query tokens (possibly from
        # different requests) and treat them as if they are from the same
        # request. Then, we use bi-directional attention to process the
        # common prefix in the KV cache. Importantly, this means that the
        # first kernel does not do any masking.

        # Consider the following example:
        # Request 1's input query: [D, E, X]
        # Request 1's kv cache: [A, B, C, D, E, X]
        # Request 1's num_computed_tokens: 3 (i.e., [A, B, C])
        # Request 2's input query: [E, Y]
        # Request 2's kv cache: [A, B, C, D, E, Y]
        # Request 2's num_computed_tokens: 4 (i.e., [A, B, C, D])

        # If we use [A, B, C, D, E] as the common prefix, then the
        # first kernel will compute the bi-directional attention between
        # input query [D, E, X, E, Y] and common prefix [A, B, C, D, E].
        # However, this is wrong because D in Request 1 should not attend to
        # E in the common prefix (i.e., we need masking).
        # To avoid this, [A, B, C, D] should be the common prefix.
        # That is, the common prefix should be capped by the minimum
        # num_computed_tokens among the requests, and plus one to include
        # the first token of the query.

        # In practice, we use [A, B, C] as the common prefix, instead of
        # [A, B, C, D] (i.e., the common prefix is capped by the minimum
        # num_computed_tokens, without plus one).
        # This is because of an implementation detail: We want to always
        # use two kernels for cascade attention. Let's imagine:
        # Request 3's input query: [D]
        # Request 3's kv cache: [A, B, C, D]
        # Request 3's num_computed_tokens: 3 (i.e., [A, B, C])
        # If we use [A, B, C, D] as the common prefix for Request 1-3,
        # then Request 3 will be processed only by the first kernel,
        # and the second kernel will get an empty input. While this is not
        # a fundamental problem, our current implementation does not support
        # this case.
        num_reqs = len(num_scheduled_tokens)
        common_prefix_len = min(
            common_prefix_len,
            self.input_batch.num_computed_tokens_cpu[:num_reqs].min())
        # common_prefix_len should be a multiple of the block size.
        common_prefix_len = (common_prefix_len // self.block_size *
                             self.block_size)
        use_cascade = self.attn_backend.use_cascade_attention(
            common_prefix_len=common_prefix_len,
            query_lens=num_scheduled_tokens,
            num_query_heads=self.num_query_heads,
            num_kv_heads=self.num_kv_heads,
            use_alibi=self.use_alibi,
            use_sliding_window=self.window_size is not None,
            num_sms=self.num_sms,
        )
        return common_prefix_len if use_cascade else 0

    def _calc_mrope_positions(self, scheduler_output: "SchedulerOutput"):
        mrope_pos_ptr = 0
        for index, req_id in enumerate(self.input_batch.req_ids):
            req = self.requests[req_id]
            assert req.mrope_positions is not None

            num_computed_tokens = \
                self.input_batch.num_computed_tokens_cpu[index]
            num_scheduled_tokens = \
                scheduler_output.num_scheduled_tokens[req_id]
            num_prompt_tokens = len(req.prompt_token_ids)

            if num_computed_tokens + num_scheduled_tokens > num_prompt_tokens:
                prompt_part_len = max(0,
                                      num_prompt_tokens - num_computed_tokens)
                completion_part_len = max(
                    0, num_scheduled_tokens - prompt_part_len)
            else:
                prompt_part_len = num_scheduled_tokens
                completion_part_len = 0

            assert num_scheduled_tokens == prompt_part_len + completion_part_len

            if prompt_part_len > 0:
                # prompt's mrope_positions are pre-computed
                dst_start = mrope_pos_ptr
                dst_end = mrope_pos_ptr + prompt_part_len
                src_start = num_computed_tokens
                src_end = num_computed_tokens + prompt_part_len

                self.mrope_positions_cpu[:, dst_start:dst_end] = \
                    req.mrope_positions[:,src_start:src_end]

                mrope_pos_ptr += prompt_part_len

            if completion_part_len > 0:
                # compute completion's mrope_positions on-the-fly
                dst_start = mrope_pos_ptr
                dst_end = mrope_pos_ptr + completion_part_len

                self.mrope_positions_cpu[:, dst_start:dst_end] = \
                    MRotaryEmbedding.get_next_input_positions_tensor(
                        req.mrope_position_delta,
                        context_len=num_computed_tokens +
                        prompt_part_len,
                        seq_len=num_computed_tokens +
                        prompt_part_len +
                        completion_part_len,
                    )

                mrope_pos_ptr += completion_part_len

    def _calc_spec_decode_metadata(
        self,
        num_draft_tokens: np.ndarray,
        cu_num_scheduled_tokens: np.ndarray,
    ) -> SpecDecodeMetadata:
        # Inputs:
        # cu_num_scheduled_tokens:  [  4, 104, 107, 207, 209]
        # num_draft_tokens:         [  3,   0,   2,   0,   1]
        # Outputs:
        # cu_num_draft_tokens:      [  3,   3,   5,   5,   6]
        # logits_indices:           [  0,   1,   2,   3, 103, 104, 105, 106,
        #                            206, 207, 208]
        # target_logits_indices:    [  0,   1,   2,   5,   6,   9]
        # bonus_logits_indices:     [  3,   4,   7,   8,  10]

        # Compute the logits indices.
        # [4, 1, 3, 1, 2]
        num_sampled_tokens = num_draft_tokens + 1
        # Step 1. [4, 5, 8, 9, 11]
        cu_num_sampled_tokens = np.cumsum(num_sampled_tokens, dtype=np.int32)
        total_num_sampled_tokens = cu_num_sampled_tokens[-1]
        # Step 2. [0, 0, 0, 0, 4, 5, 5, 5, 8, 9, 9]
        cumsums_offsets = np.repeat(cu_num_sampled_tokens - num_sampled_tokens,
                                    num_sampled_tokens)
        # Step 3. [0, 1, 2, 3, 0, 0, 1, 2, 0, 0, 1]
        arange = self.arange_np[:total_num_sampled_tokens] - cumsums_offsets
        # Step 4. [0, 0, 0, 0, 103, 104, 104, 104, 206, 207, 207]
        logits_indices = np.repeat(
            cu_num_scheduled_tokens - num_sampled_tokens, num_sampled_tokens)
        # Step 5. [0, 1, 2, 3, 103, 104, 105, 106, 206, 207, 208]
        logits_indices += arange

        # Compute the bonus logits indices.
        bonus_logits_indices = cu_num_sampled_tokens - 1

        # Compute the draft logits indices.
        # [3, 3, 5, 5, 6]
        cu_num_draft_tokens = np.cumsum(num_draft_tokens, dtype=np.int32)
        total_num_draft_tokens = cu_num_draft_tokens[-1]
        # [0, 0, 0, 3, 3, 5]
        cumsums_offsets = np.repeat(cu_num_draft_tokens - num_draft_tokens,
                                    num_draft_tokens)
        # [0, 1, 2, 0, 1, 0]
        arange = self.arange_np[:total_num_draft_tokens] - cumsums_offsets
        # [0, 0, 0, 5, 5, 9]
        target_logits_indices = np.repeat(
            cu_num_sampled_tokens - num_sampled_tokens, num_draft_tokens)
        # [0, 1, 2, 5, 6, 9]
        target_logits_indices += arange

        # TODO: Optimize the CPU -> GPU copy.
        cu_num_draft_tokens = torch.from_numpy(cu_num_draft_tokens).to(
            self.device, non_blocking=True)
        logits_indices = torch.from_numpy(logits_indices).to(self.device,
                                                             non_blocking=True)
        target_logits_indices = torch.from_numpy(target_logits_indices).to(
            self.device, non_blocking=True)
        bonus_logits_indices = torch.from_numpy(bonus_logits_indices).to(
            self.device, non_blocking=True)

        # Compute the draft token ids.
        # draft_token_indices:      [  1,   2,   3, 105, 106, 208]
        draft_token_ids = self.input_ids[logits_indices]
        draft_token_ids = draft_token_ids[target_logits_indices + 1]

        metadata = SpecDecodeMetadata(
            draft_token_ids=draft_token_ids,
            num_draft_tokens=num_draft_tokens.tolist(),
            cu_num_draft_tokens=cu_num_draft_tokens,
            target_logits_indices=target_logits_indices,
            bonus_logits_indices=bonus_logits_indices,
            logits_indices=logits_indices,
        )
        return metadata

    def _execute_mm_encoder(self, scheduler_output: "SchedulerOutput"):
        scheduled_encoder_inputs = scheduler_output.scheduled_encoder_inputs
        if not scheduled_encoder_inputs:
            return

        # Batch the multi-modal inputs.
        mm_inputs = list[MultiModalKwargs]()
        req_ids_pos = list[tuple[str, int, PlaceholderRange]]()
        for req_id, encoder_input_ids in scheduled_encoder_inputs.items():
            req_state = self.requests[req_id]

            for mm_input_id in encoder_input_ids:
                mm_inputs.append(req_state.mm_inputs[mm_input_id])
                req_ids_pos.append(
                    (req_id, mm_input_id, req_state.mm_positions[mm_input_id]))

        # Batch mm inputs as much as we can: if a request in the batch has
        # multiple modalities or a different modality than the previous one,
        # we process it separately to preserve item order.
        # FIXME(ywang96): This is a hacky way to deal with multiple modalities
        # in the same batch while still being able to benefit from batching
        # multimodal inputs. The proper solution should be reordering the
        # encoder outputs.
        grouped_mm_inputs_list = group_mm_inputs_by_modality(mm_inputs)

        encoder_outputs = []
        for grouped_mm_inputs in grouped_mm_inputs_list:
            batched_mm_inputs = MultiModalKwargs.batch(grouped_mm_inputs)
            batched_mm_inputs = MultiModalKwargs.as_kwargs(batched_mm_inputs,
                                                           device=self.device)

            # Run the encoder.
            # `curr_group_outputs` is either of the following:
            # 1. A tensor of shape (num_items, feature_size, hidden_size)
            # in case feature_size is fixed across all multimodal items.
            # 2. A list or tuple (length: num_items) of tensors, each of shape
            # (feature_size, hidden_size) in case the feature size is dynamic
            # depending on the input multimodal items.
            curr_group_outputs = self.model.get_multimodal_embeddings(
                **batched_mm_inputs)

            sanity_check_mm_encoder_outputs(
                curr_group_outputs,
                expected_num_items=len(grouped_mm_inputs),
            )

            for output in curr_group_outputs:
                encoder_outputs.append(output)

        # Cache the encoder outputs.
        for (req_id, input_id, pos_info), output in zip(
                req_ids_pos,
                encoder_outputs,
        ):
            if req_id not in self.encoder_cache:
                self.encoder_cache[req_id] = {}

            self.encoder_cache[req_id][input_id] = scatter_mm_placeholders(
                output,
                is_embed=pos_info.is_embed,
            )

    def _gather_mm_embeddings(
        self,
        scheduler_output: "SchedulerOutput",
    ) -> list[torch.Tensor]:
        mm_embeds: list[torch.Tensor] = []
        for req_id in self.input_batch.req_ids:
            num_scheduled_tokens = scheduler_output.num_scheduled_tokens[
                req_id]
            req_state = self.requests[req_id]
            num_computed_tokens = req_state.num_computed_tokens
            mm_positions = req_state.mm_positions
            for i, pos_info in enumerate(mm_positions):
                start_pos = pos_info.offset
                num_encoder_tokens = pos_info.length

                # The encoder output is needed if the two ranges overlap:
                # [num_computed_tokens,
                #  num_computed_tokens + num_scheduled_tokens) and
                # [start_pos, start_pos + num_encoder_tokens)
                if start_pos >= num_computed_tokens + num_scheduled_tokens:
                    # The encoder output is not needed in this step.
                    break
                if start_pos + num_encoder_tokens <= num_computed_tokens:
                    # The encoder output is already processed and stored
                    # in the decoder's KV cache.
                    continue

                start_idx = max(num_computed_tokens - start_pos, 0)
                end_idx = min(
                    num_computed_tokens - start_pos + num_scheduled_tokens,
                    num_encoder_tokens)
                assert start_idx < end_idx
                assert req_id in self.encoder_cache
                assert i in self.encoder_cache[req_id]
                encoder_output = self.encoder_cache[req_id][i]

                if (is_embed := pos_info.is_embed) is not None:
                    is_embed = is_embed[start_idx:end_idx]

                mm_embeds_item = gather_mm_placeholders(
                    encoder_output[start_idx:end_idx],
                    is_embed=is_embed,
                )
                mm_embeds.append(mm_embeds_item)
        return mm_embeds

    def get_model(self) -> nn.Module:
        return self.model

    def apply_grammar_bitmask(
        self,
        scheduler_output: "SchedulerOutput",
        logits: torch.Tensor,
    ):
        # Serialization of np.ndarray is much more efficient than a tensor,
        # so we receive it in that format.
        grammar_bitmask = scheduler_output.grammar_bitmask
        if grammar_bitmask is None:
            return

        # We receive the structured output bitmask from the scheduler, but the
        # indices of the requests in the batch may not match the indices of
        # the bitmask since the scheduler doesn't know how the gpu runner is
        # ordering the requests in the batch. We need to sort the bitmask to
        # match the order of the requests used here.
        struct_out_req_batch_indices: dict[str, int] = {}
        indices_match = True
        for req_id in self.input_batch.req_ids:
            mask_index = scheduler_output.structured_output_request_ids.get(
                req_id)
            if mask_index is None:
                # not a structured output request
                continue
            batch_index = self.input_batch.req_id_to_index[req_id]
            if batch_index != mask_index:
                indices_match = False
            struct_out_req_batch_indices[req_id] = batch_index

        if not indices_match:
            # Sort the bitmask to match the order of the requests
            sorted_bitmask = np.zeros_like(grammar_bitmask)
            for req_id, batch_index in struct_out_req_batch_indices.items():
                orig_index = scheduler_output.structured_output_request_ids[
                    req_id]
                sorted_bitmask[batch_index] = grammar_bitmask[orig_index]
            grammar_bitmask = sorted_bitmask

        grammar_bitmask = torch.from_numpy(grammar_bitmask)

        # TODO: compatibility with spec decode
        xgr.apply_token_bitmask_inplace(
            logits,
            grammar_bitmask.to(self.device, non_blocking=True),
            indices=list(struct_out_req_batch_indices.values()),
        )

    @torch.inference_mode()
    def execute_model(
        self,
        scheduler_output: "SchedulerOutput",
        intermediate_tensors: Optional[IntermediateTensors] = None,
    ) -> Union[ModelRunnerOutput, torch.Tensor]:
        self._update_states(scheduler_output)
        if not scheduler_output.total_num_scheduled_tokens:
            # Return empty ModelRunnerOuptut if there's no work to do.
            return EMPTY_MODEL_RUNNER_OUTPUT

        if self.is_multimodal_model:
            # Run the multimodal encoder if any.
            self._execute_mm_encoder(scheduler_output)
            mm_embeds = self._gather_mm_embeddings(scheduler_output)
        else:
            mm_embeds = []

        # Prepare the decoder inputs.
        attn_metadata, logits_indices, spec_decode_metadata = (
            self._prepare_inputs(scheduler_output))
        num_scheduled_tokens = scheduler_output.total_num_scheduled_tokens
        if (self.use_cuda_graph
                and num_scheduled_tokens <= self.cudagraph_batch_sizes[-1]):
            # Use piecewise CUDA graphs.
            # Add padding to the batch size.
            num_input_tokens = self.vllm_config.pad_for_cudagraph(
                num_scheduled_tokens)
        else:
            # Eager mode.
            num_input_tokens = num_scheduled_tokens
        attn_metadata.num_input_tokens = num_input_tokens

        has_token_types = self.token_type_ids is not None
        model_kwargs = {}

        if self.is_multimodal_model:
            # NOTE(woosuk): To unify token ids and soft tokens (vision
            # embeddings), we always use embeddings (rather than token ids)
            # as input to the multimodal model, even when the input is text.
            input_ids = self.input_ids[:num_scheduled_tokens]
<<<<<<< HEAD
            if has_token_types:
                model_kwargs["token_type_ids"] = cast(
                    torch.Tensor, self.token_type_ids)[:num_scheduled_tokens]
            if encoder_outputs:
=======
            if mm_embeds:
>>>>>>> f2ebb6f5
                inputs_embeds = self.model.get_input_embeddings(
                    input_ids, mm_embeds)
            else:
                inputs_embeds = self.model.get_input_embeddings(input_ids)
            # TODO(woosuk): Avoid the copy. Optimize.
            self.inputs_embeds[:num_scheduled_tokens].copy_(inputs_embeds)
            inputs_embeds = self.inputs_embeds[:num_input_tokens]
            input_ids = None
        else:
            # For text-only models, we use token ids as input.
            # While it is possible to use embeddings as input just like the
            # multimodal models, it is not desirable for performance since
            # then the embedding layer is not included in the CUDA graph.
            input_ids = self.input_ids[:num_input_tokens]
            if has_token_types:
                model_kwargs["token_type_ids"] = cast(
                    torch.Tensor, self.token_type_ids)[:num_input_tokens]
            inputs_embeds = None
        if self.uses_mrope:
            positions = self.mrope_positions[:, :num_input_tokens]
        else:
            positions = self.positions[:num_input_tokens]

        if get_pp_group().is_first_rank:
            intermediate_tensors = None
        else:
            assert intermediate_tensors is not None
            assert self.intermediate_tensors is not None
            for k, v in intermediate_tensors.items():
                self.intermediate_tensors[k][:num_input_tokens].copy_(
                    v[:num_input_tokens], non_blocking=True)
            intermediate_tensors = IntermediateTensors({
                k: v[:num_input_tokens]
                for k, v in self.intermediate_tensors.items()
            })

        # Run the decoder.
        # Use persistent buffers for CUDA graphs.
        with set_forward_context(attn_metadata, self.vllm_config):
            hidden_states = self.model(
                input_ids=input_ids,
                positions=positions,
                intermediate_tensors=intermediate_tensors,
                inputs_embeds=inputs_embeds,
                **model_kwargs,
            )
        if not get_pp_group().is_last_rank:
            # For mid-pipeline stages, return the hidden states.
            return hidden_states

        hidden_states = hidden_states[:num_scheduled_tokens]
        sample_hidden_states = hidden_states[logits_indices]

        if self.input_batch.pooling_reqs:
            assert self.input_batch.num_reqs ==\
                 len(self.input_batch.pooling_reqs), \
            "Either all or none of the requests in" \
            " a batch must be pooling request"

            pooler_output = self.model.pooler(
                hidden_states=hidden_states,
                pooling_metadata=self.input_batch.pooling_metadata)

            # any token will do because max tokens is 1
            sampled_tokens = [[0]] * self.input_batch.num_reqs

            return ModelRunnerOutput(
                req_ids=self.input_batch.req_ids,
                req_id_to_index=self.input_batch.req_id_to_index,
                sampled_token_ids=sampled_tokens,
                spec_token_ids=None,
                logprobs=None,
                prompt_logprobs_dict={},
                pooler_output=[
                    o.data.to("cpu") for o in pooler_output.outputs
                ],
            )

        logits = self.model.compute_logits(sample_hidden_states, None)

        # Apply structured output bitmasks if present
        if scheduler_output.grammar_bitmask is not None:
            self.apply_grammar_bitmask(scheduler_output, logits)

        # Sample the next token and get logprobs if needed.
        sampling_metadata = self.input_batch.sampling_metadata
        if spec_decode_metadata is None:
            sampler_output = self.model.sample(
                logits=logits,
                sampling_metadata=sampling_metadata,
            )
        else:
            # When indexing with a tensor (bonus_logits_indices), PyTorch
            # creates a new tensor with separate storage from the original
            # logits tensor. This means any in-place operations on bonus_logits
            # won't affect the original logits tensor.
            bonus_logits = logits[spec_decode_metadata.bonus_logits_indices]
            sampler_output = self.model.sample(
                logits=bonus_logits,
                sampling_metadata=sampling_metadata,
            )
            bonus_token_ids = sampler_output.sampled_token_ids

            # Just like `bonus_logits`, `target_logits` is a new tensor with
            # separate storage from the original `logits` tensor. Therefore,
            # it is safe to update `target_logits` in place.
            target_logits = logits[spec_decode_metadata.target_logits_indices]
            output_token_ids = self.rejection_sampler(
                spec_decode_metadata,
                None,  # draft_probs
                target_logits,
                bonus_token_ids,
                sampling_metadata,
            )
            sampler_output.sampled_token_ids = output_token_ids

        # TODO(woosuk): The following loop can be slow since it iterates over
        # the requests one by one. Optimize.
        discard_sampled_tokens_req_indices = []
        for i, req_id in enumerate(self.input_batch.req_ids):
            req_state = self.requests[req_id]
            seq_len = (req_state.num_computed_tokens +
                       scheduler_output.num_scheduled_tokens[req_id])
            if seq_len < req_state.num_tokens:
                # Ignore the sampled token for partial prefills.
                # Rewind the generator state as if the token was not sampled.
                # This relies on cuda-specific torch-internal impl details
                generator = self.input_batch.generators.get(i)
                if generator is not None:
                    generator.set_offset(generator.get_offset() - 4)
                # Record the index of the request that should not be sampled,
                # so that we could clear the sampled tokens before returning.
                discard_sampled_tokens_req_indices.append(i)

        # NOTE: GPU -> CPU Sync happens here.
        # Move as many CPU operations as possible before this sync point.
        logprobs_tensors = sampler_output.logprobs_tensors
        logprobs_lists = logprobs_tensors.tolists() \
            if logprobs_tensors is not None else None

        # Compute prompt logprobs if needed.
        prompt_logprobs_dict = self._get_prompt_logprobs_dict(
            hidden_states,
            scheduler_output,
        )

        # Get the valid generated tokens.
        sampled_token_ids = sampler_output.sampled_token_ids
        max_gen_len = sampled_token_ids.shape[-1]
        if max_gen_len == 1:
            # No spec decode tokens.
            valid_sampled_token_ids = sampled_token_ids.tolist()
        else:
            # Includes spec decode tokens.
            valid_sampled_token_ids = self.rejection_sampler.parse_output(
                sampled_token_ids,
                self.input_batch.vocab_size,
            )
        # Mask out the sampled tokens that should not be sampled.
        for i in discard_sampled_tokens_req_indices:
            valid_sampled_token_ids[i].clear()

        if not self.use_spec_decode:
            # Speculative decoding is not enabled.
            spec_token_ids = None
        elif self.speculative_config.method == "ngram":
            assert isinstance(self.drafter, NgramProposer)
            spec_token_ids = self.generate_draft_token_ids(
                valid_sampled_token_ids, sampling_metadata)
        elif self.speculative_config.method == "eagle":
            assert isinstance(self.drafter, EagleProposer)
            # TODO(woosuk): Refactor the loop.
            next_token_ids: list[int] = []
            for i, token_ids in enumerate(valid_sampled_token_ids):
                if token_ids:
                    # Common case.
                    next_token_id = token_ids[-1]
                else:
                    # Partial prefill (rare case).
                    # Get the next token id from the request state.
                    req_id = self.input_batch.req_ids[i]
                    req_state = self.requests[req_id]
                    seq_len = (req_state.num_computed_tokens +
                               scheduler_output.num_scheduled_tokens[req_id])
                    next_token_id = req_state.get_token_id(seq_len)
                next_token_ids.append(next_token_id)
            next_token_ids = torch.tensor(next_token_ids,
                                          dtype=torch.int32,
                                          device=self.device)

            if spec_decode_metadata is None:
                # input_ids can be None for multimodal models.
                target_token_ids = self.input_ids[:num_scheduled_tokens]
                target_positions = positions
                target_hidden_states = hidden_states
                target_slot_mapping = attn_metadata.slot_mapping
                cu_num_tokens = attn_metadata.query_start_loc
            else:
                # TODO(woosuk): Refactor this.
                num_draft_tokens = spec_decode_metadata.num_draft_tokens
                num_rejected_tokens = [
                    n + 1 - len(valid_sampled_token_ids[i]) if n > 0 else 0
                    for i, n in enumerate(num_draft_tokens)
                ]
                num_rejected_tokens = torch.tensor(
                    num_rejected_tokens,
                    dtype=torch.int32,
                    device=self.device,
                )
                cu_num_tokens, token_indices = self.drafter.prepare_inputs(
                    attn_metadata.query_start_loc,
                    num_rejected_tokens,
                )
                target_token_ids = self.input_ids[token_indices]
                target_positions = positions[token_indices]
                target_hidden_states = hidden_states[token_indices]
                target_slot_mapping = attn_metadata.slot_mapping[token_indices]

            draft_token_ids, draft_probs = self.drafter.propose(
                target_token_ids=target_token_ids,
                target_positions=target_positions,
                target_hidden_states=target_hidden_states,
                target_slot_mapping=target_slot_mapping,
                next_token_ids=next_token_ids,
                cu_num_tokens=cu_num_tokens,
                block_table=attn_metadata.block_table,
                sampling_metadata=sampling_metadata,
            )
            spec_token_ids = draft_token_ids.tolist()
            # TODO(woosuk): Cache draft_probs and use it for rejection sampling
            # in the next step.
            del draft_probs

        return ModelRunnerOutput(
            req_ids=self.input_batch.req_ids,
            req_id_to_index=self.input_batch.req_id_to_index,
            sampled_token_ids=valid_sampled_token_ids,
            spec_token_ids=spec_token_ids,
            logprobs=logprobs_lists,
            prompt_logprobs_dict=prompt_logprobs_dict,
            pooler_output=[])

    def generate_draft_token_ids(
        self,
        sampled_token_ids: list[list[int]],
        sampling_metadata: SamplingMetadata,
    ) -> list[list[int]]:
        # TODO(woosuk): Optimize.
        draft_token_ids: list[list[int]] = []
        for i, sampled_ids in enumerate(sampled_token_ids):
            num_sampled_ids = len(sampled_ids)
            if not num_sampled_ids:
                # Skip speculative decoding.
                draft_token_ids.append([])
                continue

            # Skip requests that require top-p, top-k, etc.
            req_id = self.input_batch.req_ids[i]
            if not is_spec_decode_supported(req_id, self.input_batch):
                draft_token_ids.append([])
                continue

            # Add sampled_token_ids to token_ids_cpu.
            start_idx = self.input_batch.num_tokens_no_spec[i]
            end_idx = start_idx + num_sampled_ids
            self.input_batch.token_ids_cpu[i, start_idx:end_idx] = sampled_ids
            drafter_output = self.drafter.propose(
                self.input_batch.token_ids_cpu[i, :end_idx])
            if drafter_output is None or len(drafter_output) == 0:
                draft_token_ids.append([])
            else:
                draft_token_ids.append(drafter_output.tolist())
        return draft_token_ids

    def load_model(self) -> None:
        logger.info("Starting to load model %s...", self.model_config.model)
        with DeviceMemoryProfiler() as m:  # noqa: SIM117
            time_before_load = time.perf_counter()
            self.model = get_model(vllm_config=self.vllm_config)
            if self.lora_config:
                self.model = self.load_lora_model(self.model,
                                                  self.model_config,
                                                  self.scheduler_config,
                                                  self.lora_config,
                                                  self.device)
            if hasattr(self, "drafter"):
                logger.info("Loading drafter model...")
                self.drafter.load_model(self.model)
            time_after_load = time.perf_counter()
        self.model_memory_usage = m.consumed_memory
        logger.info("Model loading took %.4f GiB and %.6f seconds",
                    self.model_memory_usage / GiB_bytes,
                    time_after_load - time_before_load)

    def _get_prompt_logprobs_dict(
        self,
        hidden_states: torch.Tensor,
        scheduler_output: "SchedulerOutput",
    ) -> dict[str, Optional[LogprobsTensors]]:
        num_prompt_logprobs_dict = self.input_batch.num_prompt_logprobs
        if not num_prompt_logprobs_dict:
            return {}

        in_progress_dict = self.input_batch.in_progress_prompt_logprobs_cpu
        prompt_logprobs_dict: dict[str, Optional[LogprobsTensors]] = {}

        # Since prompt logprobs are a rare feature, prioritize simple,
        # maintainable loop over optimal performance.
        completed_prefill_reqs = []
        for req_id, num_prompt_logprobs in num_prompt_logprobs_dict.items():

            num_tokens = scheduler_output.num_scheduled_tokens[req_id]

            # Get metadata for this request.
            request = self.requests[req_id]
            num_prompt_tokens = len(request.prompt_token_ids)
            prompt_token_ids = torch.tensor(request.prompt_token_ids).to(
                self.device, non_blocking=True)

            # Set up target LogprobsTensors object.
            logprobs_tensors = in_progress_dict.get(req_id)
            if not logprobs_tensors:
                # Create empty logprobs CPU tensors for the entire prompt.
                # If chunked, we'll copy in slice by slice.
                logprobs_tensors = LogprobsTensors.empty_cpu(
                    num_prompt_tokens - 1, num_prompt_logprobs + 1)
                in_progress_dict[req_id] = logprobs_tensors

            # Determine number of logits to retrieve.
            start_idx = request.num_computed_tokens
            start_tok = start_idx + 1
            num_remaining_tokens = num_prompt_tokens - start_tok
            if num_tokens <= num_remaining_tokens:
                # This is a chunk, more tokens remain.
                # In the == case, there are no more prompt logprobs to produce
                # but we want to defer returning them to the next step where we
                # have new generated tokens to return.
                num_logits = num_tokens
            else:
                # This is the last chunk of prompt tokens to return.
                num_logits = num_remaining_tokens
                completed_prefill_reqs.append(req_id)
                prompt_logprobs_dict[req_id] = logprobs_tensors

            if num_logits <= 0:
                # This can happen for the final chunk if we prefilled exactly
                # (num_prompt_tokens - 1) tokens for this request in the prior
                # step. There are no more prompt logprobs to produce.
                continue

            # Get the logits corresponding to this req's prompt tokens.
            # If this is a partial request (i.e. chunked prefill),
            # then there is prompt logprob generated for each index.
            req_idx = self.input_batch.req_id_to_index[req_id]
            offset = self.query_start_loc_np[req_idx].item()
            prompt_hidden_states = hidden_states[offset:offset + num_logits]
            logits = self.model.compute_logits(prompt_hidden_states, None)

            # Get the "target" tokens for each index. For prompt at index i,
            # the token at prompt index i+1 is the "sampled" token we want
            # to gather the logprob for.
            tgt_token_ids = prompt_token_ids[start_tok:start_tok + num_logits]

            # Compute prompt logprobs.
            logprobs = self.model.sampler.compute_logprobs(logits)
            token_ids, logprobs, ranks = self.model.sampler.gather_logprobs(
                logprobs, num_prompt_logprobs, tgt_token_ids)

            # Transfer GPU->CPU async.
            chunk_slice = slice(start_idx, start_idx + num_logits)
            logprobs_tensors.logprob_token_ids[chunk_slice].copy_(
                token_ids, non_blocking=True)
            logprobs_tensors.logprobs[chunk_slice].copy_(logprobs,
                                                         non_blocking=True)
            logprobs_tensors.selected_token_ranks[chunk_slice].copy_(
                ranks, non_blocking=True)

        # Remove requests that have completed prefill from the batch
        # num_prompt_logprobs_dict.
        for req_id in completed_prefill_reqs:
            del num_prompt_logprobs_dict[req_id]
            del in_progress_dict[req_id]

        # Must synchronize the non-blocking GPU->CPU transfers.
        if prompt_logprobs_dict:
            torch.cuda.synchronize()

        return prompt_logprobs_dict

    @torch.inference_mode()
    def _dummy_run(
        self,
        num_tokens: int,
    ) -> torch.Tensor:

        # Set num_scheduled_tokens based on num_tokens and max_num_seqs
        # for dummy run with LoRA so that the num_reqs collectively
        # has num_tokens in total.
        assert num_tokens <= self.scheduler_config.max_num_batched_tokens
        max_num_reqs = self.scheduler_config.max_num_seqs
        num_reqs = max_num_reqs if num_tokens >= max_num_reqs else num_tokens
        min_tokens_per_req = num_tokens // num_reqs
        num_scheduled_tokens_list = [min_tokens_per_req] * num_reqs
        num_scheduled_tokens_list[-1] += num_tokens % num_reqs
        assert sum(num_scheduled_tokens_list) == num_tokens
        assert len(num_scheduled_tokens_list) == num_reqs
        num_scheduled_tokens = np.array(num_scheduled_tokens_list,
                                        dtype=np.int32)

        with self.maybe_dummy_run_with_lora(self.lora_config,
                                            num_scheduled_tokens):
            model = self.model
            if self.is_multimodal_model:
                input_ids = None
                inputs_embeds = self.inputs_embeds[:num_tokens]
            else:
                input_ids = self.input_ids[:num_tokens]
                inputs_embeds = None
            if self.uses_mrope:
                positions = self.mrope_positions[:, :num_tokens]
            else:
                positions = self.positions[:num_tokens]

            if get_pp_group().is_first_rank:
                intermediate_tensors = None
            else:
                if self.intermediate_tensors is None:
                    self.intermediate_tensors = (
                        self.model.make_empty_intermediate_tensors(
                            batch_size=self.max_num_tokens,
                            dtype=self.model_config.dtype,
                            device=self.device))
                intermediate_tensors = IntermediateTensors({
                    k: v[:num_tokens]
                    for k, v in self.intermediate_tensors.items()
                })

            with set_forward_context(None,
                                     self.vllm_config,
                                     num_tokens=num_tokens):
                hidden_states = model(
                    input_ids=input_ids,
                    positions=positions,
                    intermediate_tensors=intermediate_tensors,
                    inputs_embeds=inputs_embeds,
                )

        logit_indices = np.cumsum(num_scheduled_tokens) - 1
        return hidden_states, hidden_states[logit_indices], num_reqs

    @torch.inference_mode()
    def _dummy_sampler_run(
        self,
        hidden_states: torch.Tensor,
    ) -> torch.Tensor:

        logits = self.model.compute_logits(hidden_states, None)
        num_reqs = logits.size(0)

        dummy_tensors = lambda v: torch.full(
            (num_reqs, ), v, device=self.device)

        dummy_metadata = SamplingMetadata(
            temperature=dummy_tensors(0.5),
            all_greedy=False,
            all_random=False,
            top_p=dummy_tensors(0.9),
            top_k=dummy_tensors(logits.size(1) - 1),
            min_p=None,
            generators={},
            max_num_logprobs=None,
            no_penalties=True,
            prompt_token_ids=None,
            frequency_penalties=dummy_tensors(0.1),
            presence_penalties=dummy_tensors(0.1),
            repetition_penalties=dummy_tensors(0.1),
            output_token_ids=[[] for _ in range(num_reqs)],
            min_tokens={},
            logit_bias=[None for _ in range(num_reqs)],
            allowed_token_ids_mask=None,
            bad_words_token_ids={},
        )
        try:
            sampler_output = self.model.sample(
                logits=logits, sampling_metadata=dummy_metadata)
        except RuntimeError as e:
            if 'out of memory' in str(e):
                raise RuntimeError(
                    "CUDA out of memory occurred when warming up sampler with "
                    f"{num_reqs} dummy requests. Please try lowering "
                    "`max_num_seqs` or `gpu_memory_utilization` when "
                    "initializing the engine.") from e
            else:
                raise e
        if self.use_spec_decode:
            draft_token_ids = [[0] for _ in range(num_reqs)]
            dummy_spec_decode_metadata = SpecDecodeMetadata.make_dummy(
                draft_token_ids, self.device)

            num_tokens = sum(len(ids) for ids in draft_token_ids)
            # draft_probs = torch.randn(
            #     num_tokens, logits.shape[-1], device=self.device,
            #     dtype=logits.dtype)
            draft_probs = None
            target_logits = torch.randn(num_tokens,
                                        logits.shape[-1],
                                        device=self.device,
                                        dtype=logits.dtype)
            # NOTE(woosuk): Here, we should use int32 because the sampler uses
            # int32 for bonus_token_ids. If the dtype mismatches, re-compilation
            # will occur at runtime.
            bonus_token_ids = torch.zeros(num_reqs,
                                          device=self.device,
                                          dtype=torch.int32)
            self.rejection_sampler(
                dummy_spec_decode_metadata,
                draft_probs,
                target_logits,
                bonus_token_ids,
                dummy_metadata,
            )
        return sampler_output

    @torch.inference_mode()
    def _dummy_pooler_run(
        self,
        num_tokens: int,
        num_reqs: int,
        hidden_states: torch.Tensor,
    ) -> torch.Tensor:

        req_num_tokens = num_tokens // num_reqs

        dummy_metadata = PoolingMetadata(
            prompt_lens=torch.tensor([req_num_tokens] * num_reqs,
                                     device=self.device),
            prompt_token_ids=torch.zeros((num_reqs, req_num_tokens),
                                         dtype=torch.int32,
                                         device=self.device))

        try:
            pooler_output = self.model.pooler(hidden_states=hidden_states,
                                              pooling_metadata=dummy_metadata)
        except RuntimeError as e:
            if 'out of memory' in str(e):
                raise RuntimeError(
                    "CUDA out of memory occurred when warming up pooler with "
                    f"{num_reqs} dummy requests. Please try lowering "
                    "`max_num_seqs` or `gpu_memory_utilization` when "
                    "initializing the engine.") from e
            else:
                raise e
        return pooler_output

    def profile_run(self) -> None:
        # Profile with multimodal encoder & encoder cache.
        # TODO: handle encoder-decoder models once we support them.
        if (self.is_multimodal_model and self.max_num_encoder_input_tokens > 0
                and self.encoder_cache_size > 0):

            # NOTE: Currently model is profiled with a single non-text
            # modality with the max possible input tokens even when
            # it supports multiple.
            max_tokens_by_modality_dict = self.mm_registry \
                .get_max_tokens_per_item_by_nonzero_modality(self.model_config)
            dummy_data_modality, max_tokens_per_mm_item = max(
                max_tokens_by_modality_dict.items(), key=lambda item: item[1])

            # Check how many items of this modality can be supported by
            # the encoder budget.
            encoder_budget = min(self.max_num_encoder_input_tokens,
                                 self.encoder_cache_size)

            max_num_mm_items_encoder_budget = cdiv(encoder_budget,
                                                   max_tokens_per_mm_item)

            # Check how many items of this modality can be supported by
            # the decoder budget.
            max_mm_items_per_req = self.mm_registry.get_mm_limits_per_prompt(
                self.model_config)[dummy_data_modality]

            # NOTE: We do not consider max_num_batched_tokens on purpose
            # because the multimodal embeddings can be generated in advance
            # and chunked prefilled.
            max_num_mm_items_decoder_budget = self.max_num_reqs * \
                max_mm_items_per_req

            max_num_mm_items = min(max_num_mm_items_encoder_budget,
                                   max_num_mm_items_decoder_budget)

            logger.info(
                "Encoder cache will be initialized with a budget of %s tokens,"
                " and profiled with %s %s items of the maximum feature size.",
                encoder_budget, max_num_mm_items, dummy_data_modality)

            # Create dummy batch of multimodal inputs.
            dummy_mm_kwargs = self.mm_registry.get_decoder_dummy_data(
                model_config=self.model_config,
                seq_len=self.max_num_tokens,
                mm_counts={
                    dummy_data_modality: 1
                },
            ).multi_modal_data

            batched_dummy_mm_inputs = MultiModalKwargs.batch(
                [dummy_mm_kwargs] * max_num_mm_items)
            batched_dummy_mm_inputs = MultiModalKwargs.as_kwargs(
                batched_dummy_mm_inputs, device=self.device)

            # Run multimodal encoder.
            dummy_encoder_outputs = self.model.get_multimodal_embeddings(
                **batched_dummy_mm_inputs)

            sanity_check_mm_encoder_outputs(
                dummy_encoder_outputs,
                expected_num_items=max_num_mm_items,
            )

            # Cache the dummy encoder outputs.
            self.encoder_cache["tmp"] = dict(enumerate(dummy_encoder_outputs))

        hidden_states, last_hidden_states, num_reqs = self._dummy_run(
            self.max_num_tokens)
        if get_pp_group().is_last_rank:
            if self.is_pooling_model:
                output = self._dummy_pooler_run(self.max_num_tokens, num_reqs,
                                                hidden_states)
            else:
                output = self._dummy_sampler_run(last_hidden_states)
        else:
            output = None
        torch.cuda.synchronize()
        del hidden_states, output
        self.encoder_cache.clear()
        gc.collect()

    def capture_model(self) -> None:
        if not self.use_cuda_graph:
            logger.warning(
                "Skipping CUDA graph capture. Please add "
                "-O %s to use CUDA graphs.", CompilationLevel.PIECEWISE)
            return

        start_time = time.perf_counter()
        start_free_gpu_memory = torch.cuda.mem_get_info()[0]

        # Trigger CUDA graph capture for specific shapes.
        # Capture the large shapes first so that the smaller shapes
        # can reuse the memory pool allocated for the large shapes.
        with graph_capture(device=self.device):
            for num_tokens in reversed(self.cudagraph_batch_sizes):
                for _ in range(self.vllm_config.compilation_config.
                               cudagraph_num_of_warmups):
                    self._dummy_run(num_tokens)
                self._dummy_run(num_tokens)

        end_time = time.perf_counter()
        end_free_gpu_memory = torch.cuda.mem_get_info()[0]
        elapsed_time = end_time - start_time
        cuda_graph_size = start_free_gpu_memory - end_free_gpu_memory
        # This usually takes 5~20 seconds.
        logger.info("Graph capturing finished in %.0f secs, took %.2f GiB",
                    elapsed_time, cuda_graph_size / (1 << 30))

    def initialize_kv_cache(self, kv_cache_config: KVCacheConfig) -> None:
        """
        Initialize KV cache based on `kv_cache_config`.
        Args:
            kv_cache_config: Configuration for the KV cache, including the KV
            cache size of each layer
        """
        if len(kv_cache_config.kv_cache_groups) > 1:
            raise NotImplementedError(
                "Hybrid models with more than one KV cache type are not "
                "supported yet.")

        kv_caches: dict[str, torch.Tensor] = {}

        for kv_cache_group in kv_cache_config.kv_cache_groups:
            kv_cache_spec = kv_cache_group.kv_cache_spec
            for layer_name in kv_cache_group.layer_names:
                tensor_config = kv_cache_config.tensors[layer_name]
                assert tensor_config.size % kv_cache_spec.page_size_bytes == 0
                num_blocks = tensor_config.size // kv_cache_spec.page_size_bytes
                # `num_blocks` is the number of blocks the model runner can use.
                # `kv_cache_config.num_blocks` is the number of blocks that
                # KVCacheManager may allocate.
                # Since different GPUs may have different number of layers and
                # different memory capacities, `num_blocks` can be different on
                # different GPUs, and `kv_cache_config.num_blocks` is set to
                # the min of all `num_blocks`. Verify it here.
                assert num_blocks >= kv_cache_config.num_blocks
                if isinstance(kv_cache_spec, AttentionSpec):
                    kv_cache_shape = self.attn_backend.get_kv_cache_shape(
                        num_blocks, kv_cache_spec.block_size,
                        kv_cache_spec.num_kv_heads, kv_cache_spec.head_size)
                    dtype = kv_cache_spec.dtype
                    kv_caches[layer_name] = torch.zeros(kv_cache_shape,
                                                        dtype=dtype,
                                                        device=self.device)
                else:
                    # TODO: add new branches when introducing more types of
                    # KV cache specs.
                    raise ValueError("Unknown KV cache spec type.")

        bind_kv_cache(
            kv_caches,
            self.vllm_config.compilation_config.static_forward_context,
            self.kv_caches)

    def get_kv_cache_spec(self) -> dict[str, KVCacheSpec]:
        """
        Generates the KVCacheSpec by parsing the kv cache format from each
        Attention module in the static forward context.
        Returns:
            KVCacheSpec: A dictionary mapping layer names to their KV cache
            format. Layers that do not need KV cache are not included.
        """

        forward_ctx = self.vllm_config.compilation_config.static_forward_context
        block_size = self.vllm_config.cache_config.block_size
        use_mla = self.vllm_config.model_config.use_mla
        kv_cache_spec: dict[str, KVCacheSpec] = {}
        for layer_name, attn_module in forward_ctx.items():
            if isinstance(attn_module, FusedMoE):
                continue

            # TODO: Support other attention modules, e.g., sliding window,
            # cross-attention
            assert isinstance(attn_module, Attention)
            # encoder only can also benefit from KV cache for prefix caching
            if attn_module.attn_type in (AttentionType.DECODER,
                                         AttentionType.ENCODER_ONLY):
                if attn_module.sliding_window is not None:
                    kv_cache_spec[layer_name] = SlidingWindowSpec(
                        block_size=block_size,
                        num_kv_heads=attn_module.num_kv_heads,
                        head_size=attn_module.head_size,
                        dtype=self.kv_cache_dtype,
                        sliding_window=attn_module.sliding_window,
                        use_mla=use_mla)
                else:
                    kv_cache_spec[layer_name] = FullAttentionSpec(
                        block_size=block_size,
                        num_kv_heads=attn_module.num_kv_heads,
                        head_size=attn_module.head_size,
                        dtype=self.kv_cache_dtype,
                        use_mla=use_mla)
            elif attn_module.attn_type == AttentionType.ENCODER:
                # encoder attention does not need KV cache.
                continue
            elif attn_module.attn_type == AttentionType.ENCODER_DECODER:
                raise NotImplementedError
            else:
                raise ValueError(
                    f"Unknown attention type: {attn_module.attn_type}")

        return kv_cache_spec<|MERGE_RESOLUTION|>--- conflicted
+++ resolved
@@ -1052,14 +1052,10 @@
             # embeddings), we always use embeddings (rather than token ids)
             # as input to the multimodal model, even when the input is text.
             input_ids = self.input_ids[:num_scheduled_tokens]
-<<<<<<< HEAD
             if has_token_types:
                 model_kwargs["token_type_ids"] = cast(
                     torch.Tensor, self.token_type_ids)[:num_scheduled_tokens]
-            if encoder_outputs:
-=======
             if mm_embeds:
->>>>>>> f2ebb6f5
                 inputs_embeds = self.model.get_input_embeddings(
                     input_ids, mm_embeds)
             else:
