--- conflicted
+++ resolved
@@ -35,11 +35,6 @@
 from vllm.distributed.kv_transfer import get_kv_transfer_group, has_kv_transfer_group
 from vllm.distributed.kv_transfer.kv_connector.utils import copy_kv_blocks
 from vllm.distributed.parallel_state import (
-<<<<<<< HEAD
-    get_pp_group, get_tp_group, graph_capture, is_global_first_rank,
-    prepare_communication_buffer_for_model)
-from vllm.forward_context import BatchDescriptor, set_forward_context
-=======
     get_pp_group,
     get_tp_group,
     graph_capture,
@@ -47,7 +42,6 @@
     prepare_communication_buffer_for_model,
 )
 from vllm.forward_context import BatchDescriptor, DPMetadata, set_forward_context
->>>>>>> fc679696
 from vllm.logger import init_logger
 from vllm.model_executor.layers.attention_layer_base import AttentionLayerBase
 from vllm.model_executor.layers.mamba.abstract import MambaBase
@@ -142,13 +136,8 @@
 from vllm.v1.worker.gpu_ubatch_wrapper import UBatchWrapper
 from vllm.v1.worker.kv_connector_model_runner_mixin import KVConnectorModelRunnerMixin
 from vllm.v1.worker.lora_model_runner_mixin import LoRAModelRunnerMixin
-<<<<<<< HEAD
 from vllm.v1.worker.ubatch_utils import (UBatchSlice, UBatchSlices,
                                          check_ubatch_thresholds)
-=======
-from vllm.v1.worker.ubatch_splitting import check_ubatch_thresholds, ubatch_split
-from vllm.v1.worker.ubatch_utils import UBatchSlice, UBatchSlices
->>>>>>> fc679696
 from vllm.v1.worker.utils import is_residual_scattered_for_sp
 
 from .utils import (
@@ -1173,7 +1162,6 @@
         query_start_loc = self.query_start_loc.gpu[: num_reqs + 1]
 
         num_tokens_unpadded = scheduler_output.total_num_scheduled_tokens
-<<<<<<< HEAD
         num_tokens_padded = self._get_num_input_tokens(num_tokens_unpadded)
         uniform_decode = \
             (max_num_scheduled_tokens == self.uniform_decode_query_len) and \
@@ -1185,21 +1173,6 @@
                         self.parallel_config,
                         True,
                         uniform_decode)
-=======
-        num_tokens_padded = num_tokens_unpadded + self.get_local_padding(
-            num_tokens_unpadded
-        )
-        uniform_decode = (
-            max_num_scheduled_tokens == self.uniform_decode_query_len
-        ) and (total_num_scheduled_tokens == num_reqs * max_num_scheduled_tokens)
-        ubatch_slices, num_tokens_after_padding = ubatch_split(
-            num_scheduled_tokens,
-            num_tokens_unpadded,
-            num_tokens_padded,
-            uniform_decode=uniform_decode,
-            vllm_config=self.vllm_config,
-        )
->>>>>>> fc679696
 
         self.seq_lens.np[:num_reqs] = (
             self.input_batch.num_computed_tokens_cpu[:num_reqs] + num_scheduled_tokens
@@ -1423,24 +1396,10 @@
         if self.lora_config:
             self.set_active_loras(self.input_batch, num_scheduled_tokens)
 
-<<<<<<< HEAD
         return (attn_metadata, logits_indices, spec_decode_metadata,
                 num_scheduled_tokens, spec_decode_common_attn_metadata,
                 max_num_scheduled_tokens, ubatch_slices, num_tokens_across_dp,
                 use_cascade_attn)
-=======
-        return (
-            attn_metadata,
-            logits_indices,
-            spec_decode_metadata,
-            num_scheduled_tokens,
-            spec_decode_common_attn_metadata,
-            max_num_scheduled_tokens,
-            ubatch_slices,
-            num_tokens_after_padding,
-            use_cascade_attn,
-        )
->>>>>>> fc679696
 
     def _compute_cascade_attn_prefix_len(
         self,
@@ -2019,68 +1978,6 @@
             log_stats=self.parallel_config.eplb_config.log_balancedness,
         )
 
-<<<<<<< HEAD
-=======
-    def get_dp_padding(self, num_tokens: int) -> tuple[int, Optional[torch.Tensor]]:
-        """
-        Determines the total number of tokens that each rank will run.
-        All ranks will be padded out so that they run with the same number
-        of tokens
-
-        Returns: tuple[
-            num_pad_tokens: The number of tokens that will be added to the batch
-            num_tokens_after_padding: A tensor containing the total number of
-            tokens for each DP rank including padding.
-        ]
-        """
-        dp_size = self.vllm_config.parallel_config.data_parallel_size
-        dp_rank = self.vllm_config.parallel_config.data_parallel_rank
-
-        # For DP: Don't pad when setting enforce_eager.
-        # This lets us set enforce_eager on the prefiller in a P/D setup and
-        # still use CUDA graphs (enabled by this padding) on the decoder.
-        #
-        # TODO(tms) : There are many cases where padding is enabled for
-        # prefills, causing unnecessary and excessive padding of activations.
-
-        if dp_size == 1 or self.vllm_config.model_config.enforce_eager:
-            # Early exit.
-            return 0, None
-
-        num_tokens_across_dp = DPMetadata.num_tokens_across_dp(
-            num_tokens, dp_size, dp_rank
-        )
-        max_tokens_across_dp_cpu = torch.max(num_tokens_across_dp).item()
-        num_tokens_after_padding = torch.tensor(
-            [max_tokens_across_dp_cpu] * dp_size, device="cpu", dtype=torch.int32
-        )
-        return max_tokens_across_dp_cpu - num_tokens, num_tokens_after_padding
-
-    def get_local_padding(self, num_tokens_unpadded: int) -> int:
-        num_tokens_padded = num_tokens_unpadded
-
-        if (
-            self.compilation_config.cudagraph_mode != CUDAGraphMode.NONE
-            and num_tokens_unpadded <= self.cudagraph_batch_sizes[-1]
-        ):
-            # Use piecewise CUDA graphs.
-            # Add padding to the batch size.
-            num_tokens_padded = self.vllm_config.pad_for_cudagraph(num_tokens_unpadded)
-        else:
-            # Eager mode.
-            # Pad tokens to multiple of tensor_parallel_size when
-            # enabled collective fusion for SP
-            tp_size = self.vllm_config.parallel_config.tensor_parallel_size
-            if (
-                self.vllm_config.compilation_config.pass_config.enable_sequence_parallelism
-                and tp_size > 1
-            ):
-                num_tokens_padded = round_up(num_tokens_unpadded, tp_size)
-
-        num_pad_tokens = num_tokens_padded - num_tokens_unpadded
-        return num_pad_tokens
-
->>>>>>> fc679696
     # This is where the second ubatch is adjusted to account for the padding.
     # Should be called after attention metadata creation. This just pads
     # the second ubatch slice out to the total number of tokens
@@ -2165,34 +2062,10 @@
         scheduler_output: "SchedulerOutput",
         num_input_tokens: int,  # Padded
         intermediate_tensors: Optional[IntermediateTensors] = None,
-<<<<<<< HEAD
     ) -> tuple[int, Optional[torch.Tensor], Optional[torch.Tensor],
                torch.Tensor, Optional[IntermediateTensors], dict[str, Any]]:
 
         num_scheduled_tokens = scheduler_output.total_num_scheduled_tokens
-=======
-        ubatch_slices: Optional[UBatchSlices] = None,
-        num_tokens_after_padding: Optional[torch.Tensor] = None,
-    ) -> tuple[
-        int,
-        int,
-        Optional[torch.Tensor],
-        Optional[torch.Tensor],
-        Optional[torch.Tensor],
-        torch.Tensor,
-        Optional[IntermediateTensors],
-        dict[str, Any],
-    ]:
-        num_scheduled_tokens = scheduler_output.total_num_scheduled_tokens
-        if ubatch_slices:
-            assert num_tokens_after_padding is not None
-            num_input_tokens = int(num_tokens_after_padding[0].item() * 2)
-            self.pad_out_ubatch_slice(ubatch_slices, num_input_tokens)
-        elif ubatch_slices is None:
-            num_input_tokens = self._get_num_input_tokens(num_scheduled_tokens)
-            num_pad, num_tokens_after_padding = self.get_dp_padding(num_input_tokens)
-            num_input_tokens += num_pad
->>>>>>> fc679696
 
         # _prepare_inputs may reorder the batch, so we must gather multi
         # modal outputs after that to ensure the correct order
@@ -2540,24 +2413,10 @@
                     )
 
                 # Prepare the decoder inputs.
-<<<<<<< HEAD
                 (attn_metadata, logits_indices, spec_decode_metadata,
                  num_scheduled_tokens_np, spec_decode_common_attn_metadata,
                  max_query_len, ubatch_slices, num_tokens_across_dp,
                  use_cascade_attn) = self._prepare_inputs(scheduler_output)
-=======
-                (
-                    attn_metadata,
-                    logits_indices,
-                    spec_decode_metadata,
-                    num_scheduled_tokens_np,
-                    spec_decode_common_attn_metadata,
-                    max_query_len,
-                    ubatch_slices,
-                    num_tokens_after_padding,
-                    use_cascade_attn,
-                ) = self._prepare_inputs(scheduler_output)
->>>>>>> fc679696
 
             if ubatch_slices:
                 assert num_tokens_across_dp is not None
@@ -2576,27 +2435,9 @@
                 positions,
                 intermediate_tensors,
                 model_kwargs,
-<<<<<<< HEAD
             ) = self._preprocess(scheduler_output, num_input_tokens,
                                  intermediate_tensors)
 
-            uniform_decode = (max_query_len
-                              == self.uniform_decode_query_len) and (
-                                  num_scheduled_tokens
-                                  == self.input_batch.num_reqs * max_query_len)
-            batch_descriptor = BatchDescriptor(num_tokens=num_input_tokens,
-                                               uniform_decode=uniform_decode)
-            cudagraph_runtime_mode, batch_descriptor = \
-                self.cudagraph_dispatcher.dispatch(batch_descriptor,
-                                                   use_cascade_attn)
-=======
-            ) = self._preprocess(
-                scheduler_output,
-                intermediate_tensors,
-                ubatch_slices,
-                num_tokens_after_padding,
-            )
-
             uniform_decode = (max_query_len == self.uniform_decode_query_len) and (
                 num_scheduled_tokens == self.input_batch.num_reqs * max_query_len
             )
@@ -2606,7 +2447,6 @@
             cudagraph_runtime_mode, batch_descriptor = (
                 self.cudagraph_dispatcher.dispatch(batch_descriptor, use_cascade_attn)
             )
->>>>>>> fc679696
 
         # Set cudagraph mode to none if calc_kv_scales is true.
         if attn_metadata is not None:
