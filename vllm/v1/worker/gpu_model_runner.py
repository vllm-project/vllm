# SPDX-License-Identifier: Apache-2.0
# SPDX-FileCopyrightText: Copyright contributors to the vLLM project

import dataclasses
import gc
import itertools
import time
from collections import defaultdict
from collections.abc import Iterator
from contextlib import contextmanager
from typing import TYPE_CHECKING, Any, Optional, Union, cast

import numpy as np
import torch
import torch.distributed
import torch.nn as nn
from tqdm import tqdm

import vllm.envs as envs
from vllm.attention import Attention, AttentionType
from vllm.attention.backends.abstract import AttentionBackend
from vllm.attention.layers.chunked_local_attention import ChunkedLocalAttention
from vllm.compilation.counter import compilation_counter
from vllm.config import (CompilationLevel, VllmConfig,
                         get_layers_from_vllm_config, update_config)
from vllm.distributed.eplb.eplb_state import EplbState
from vllm.distributed.kv_transfer import (get_kv_transfer_group,
                                          has_kv_transfer_group)
from vllm.distributed.parallel_state import (
    get_pp_group, get_tp_group, graph_capture, is_global_first_rank,
    prepare_communication_buffer_for_model)
from vllm.forward_context import DPMetadata, set_forward_context
from vllm.logger import init_logger
from vllm.model_executor.layers.mamba.mamba_mixer2 import MambaBase
from vllm.model_executor.layers.rotary_embedding import MRotaryEmbedding
from vllm.model_executor.model_loader import TensorizerLoader, get_model_loader
from vllm.model_executor.models.interfaces import (is_mixture_of_experts,
                                                   supports_transcription)
from vllm.model_executor.models.interfaces_base import (
    VllmModelForPooling, is_pooling_model, is_text_generation_model)
from vllm.multimodal import MULTIMODAL_REGISTRY
from vllm.multimodal.inputs import (BatchedTensorInputs, MultiModalKwargs,
                                    PlaceholderRange)
from vllm.multimodal.utils import group_mm_inputs_by_modality
from vllm.pooling_params import PoolingParams
from vllm.sampling_params import SamplingType
from vllm.sequence import IntermediateTensors, PoolerOutput
from vllm.tasks import GenerationTask, PoolingTask, SupportedTask
from vllm.utils import (STR_DTYPE_TO_TORCH_DTYPE, DeviceMemoryProfiler,
                        GiB_bytes, LazyLoader, check_use_alibi, get_dtype_size,
                        is_pin_memory_available, round_up, supports_dynamo)
from vllm.v1.attention.backends.mamba_selectors import get_mamba_attn_backend
from vllm.v1.attention.backends.utils import (
    AttentionCGSupport, AttentionMetadataBuilder, CommonAttentionMetadata,
    make_kv_sharing_fast_prefill_attention_metadata,
    reorder_batch_to_split_decodes_and_prefills)
from vllm.v1.kv_cache_interface import (AttentionSpec,
                                        ChunkedLocalAttentionSpec,
                                        FullAttentionSpec, KVCacheConfig,
                                        KVCacheSpec, MambaSpec,
                                        SlidingWindowSpec)
from vllm.v1.outputs import (EMPTY_MODEL_RUNNER_OUTPUT, LogprobsTensors,
                             ModelRunnerOutput)
from vllm.v1.pool.metadata import PoolingMetadata
from vllm.v1.sample.metadata import SamplingMetadata
from vllm.v1.sample.rejection_sampler import RejectionSampler
from vllm.v1.sample.sampler import Sampler
from vllm.v1.spec_decode.eagle import EagleProposer
from vllm.v1.spec_decode.medusa import MedusaProposer
from vllm.v1.spec_decode.metadata import SpecDecodeMetadata
from vllm.v1.spec_decode.ngram_proposer import NgramProposer
from vllm.v1.worker.gpu_input_batch import CachedRequestState, InputBatch
from vllm.v1.worker.kv_connector_model_runner_mixin import (
    KVConnectorModelRunnerMixin, KVConnectorOutput)
from vllm.v1.worker.lora_model_runner_mixin import LoRAModelRunnerMixin

from ..sample.logits_processor import LogitsProcessorManager
from .utils import (AttentionGroup, MultiModalBudget, bind_kv_cache,
                    gather_mm_placeholders, initialize_kv_cache_for_kv_sharing,
                    sanity_check_mm_encoder_outputs, scatter_mm_placeholders)

if TYPE_CHECKING:
    import xgrammar as xgr
    import xgrammar.kernels.apply_token_bitmask_inplace_torch_compile as xgr_torch_compile  # noqa: E501

    from vllm.model_executor.model_loader.tensorizer import TensorizerConfig
    from vllm.v1.core.sched.output import SchedulerOutput
else:
    xgr = LazyLoader("xgr", globals(), "xgrammar")
    xgr_torch_compile = LazyLoader(
        "xgr_torch_compile", globals(),
        "xgrammar.kernels.apply_token_bitmask_inplace_torch_compile")

logger = init_logger(__name__)


class GPUModelRunner(LoRAModelRunnerMixin, KVConnectorModelRunnerMixin):

    def __init__(
        self,
        vllm_config: VllmConfig,
        device: torch.device,
    ):
        self.vllm_config = vllm_config
        self.model_config = vllm_config.model_config
        self.cache_config = vllm_config.cache_config
        self.compilation_config = vllm_config.compilation_config
        self.lora_config = vllm_config.lora_config
        self.load_config = vllm_config.load_config
        self.parallel_config = vllm_config.parallel_config
        self.scheduler_config = vllm_config.scheduler_config
        self.speculative_config = vllm_config.speculative_config
        self.observability_config = vllm_config.observability_config

        from vllm.model_executor.models.utils import set_cpu_offload_max_bytes
        set_cpu_offload_max_bytes(
            int(self.cache_config.cpu_offload_gb * 1024**3))

        model_config = self.model_config
        cache_config = self.cache_config
        scheduler_config = self.scheduler_config
        parallel_config = self.parallel_config
        self.device = device
        self.pin_memory = is_pin_memory_available()
        self.dtype = self.model_config.dtype
        if cache_config.cache_dtype == "auto":
            self.kv_cache_dtype = self.dtype
        else:
            self.kv_cache_dtype = STR_DTYPE_TO_TORCH_DTYPE[
                cache_config.cache_dtype]

        self.is_pooling_model = model_config.pooler_config is not None
        self.is_encoder_only_model = False
        self.is_multimodal_raw_input_supported = (
            model_config.is_multimodal_raw_input_supported)
        self.max_model_len = model_config.max_model_len
        self.max_num_tokens = scheduler_config.max_num_batched_tokens
        self.max_num_reqs = scheduler_config.max_num_seqs

        # Model-related.
        self.num_query_heads = model_config.get_num_attention_heads(
            parallel_config)
        self.hidden_size = model_config.get_hidden_size()
        self.attention_chunk_size = model_config.attention_chunk_size

        self.cascade_attn_enabled = not self.model_config.disable_cascade_attn

        # Multi-modal data support
        self.mm_registry = MULTIMODAL_REGISTRY
        self.uses_mrope = model_config.uses_mrope
        self.supports_mm_inputs = self.mm_registry.supports_multimodal_inputs(
            model_config)

        # Sampler
        self.sampler = Sampler(logprobs_mode=self.model_config.logprobs_mode)

        self.eplb_state: Optional[EplbState] = None
        """
        State of the expert parallelism load balancer.

        Will be lazily initialized when the model is loaded.
        """

        # Lazy initializations
        # self.model: nn.Module  # Set after load_model
        # Initialize in initialize_kv_cache
        self.kv_caches: list[torch.Tensor] = []
        # indexes: [kv_cache_group_id][attn_group]
        self.attn_groups: list[list[AttentionGroup]] = []
        # self.kv_cache_config: KVCacheConfig

        # req_id -> (input_id -> encoder_output)
        self.encoder_cache: dict[str, dict[int, torch.Tensor]] = {}

        self.use_aux_hidden_state_outputs = False
        # Set up speculative decoding.
        # NOTE(Jiayi): currently we put the entire draft model on
        # the last PP rank. This is not ideal if there are many
        # layers in the draft model.
        if self.speculative_config and get_pp_group().is_last_rank:
            if self.speculative_config.method == "ngram":
                self.drafter = NgramProposer(self.vllm_config)
            elif self.speculative_config.use_eagle():
                self.drafter = EagleProposer(self.vllm_config, self.device,
                                             self)  # type: ignore
                if self.speculative_config.method == "eagle3":
                    self.use_aux_hidden_state_outputs = True
            elif self.speculative_config.method == "medusa":
                self.drafter = MedusaProposer(
                    vllm_config=self.vllm_config,
                    device=self.device)  # type: ignore
            else:
                raise ValueError("Unknown speculative decoding method: "
                                 f"{self.speculative_config.method}")
            self.rejection_sampler = RejectionSampler()

        # Request states.
        self.requests: dict[str, CachedRequestState] = {}

        # Input Batch
        # NOTE(Chen): Ideally, we should initialize the input batch inside
        # `initialize_kv_cache` based on the kv cache config. However, as in
        # https://github.com/vllm-project/vllm/pull/18298, due to some unknown
        # reasons, we have to initialize the input batch before `load_model`,
        # quantization + weight offloading will fail otherwise. As a temporary
        # solution, we initialize the input batch here, and re-initialize it
        # in `initialize_kv_cache` if the block_sizes here is different from
        # the block_sizes in the kv cache config.
        self.input_batch = InputBatch(
            max_num_reqs=self.max_num_reqs,
            max_model_len=self.max_model_len,
            max_num_batched_tokens=self.max_num_tokens,
            device=self.device,
            pin_memory=self.pin_memory,
            vocab_size=self.model_config.get_vocab_size(),
            block_sizes=[self.cache_config.block_size],
            is_spec_decode=bool(self.vllm_config.speculative_config),
        )

        self.use_cuda_graph = (
            self.vllm_config.compilation_config.level
            == CompilationLevel.PIECEWISE
            and self.vllm_config.compilation_config.use_cudagraph
            and not self.model_config.enforce_eager)
        # TODO(woosuk): Provide an option to tune the max cudagraph batch size.
        # The convention is different.
        # self.cudagraph_batch_sizes sorts in ascending order.
        # The batch sizes in the config are in descending order.
        self.cudagraph_batch_sizes = list(
            reversed(self.compilation_config.cudagraph_capture_sizes))

        self.full_cuda_graph = self.compilation_config.full_cuda_graph

        # Cache the device properties.
        self._init_device_properties()

        # Persistent buffers for CUDA graphs.
        self.input_ids = torch.zeros(self.max_num_tokens,
                                     dtype=torch.int32,
                                     device=self.device)
        self.positions = torch.zeros(self.max_num_tokens,
                                     dtype=torch.int64,
                                     device=self.device)
        self.query_start_loc = torch.zeros(self.max_num_reqs + 1,
                                           dtype=torch.int32,
                                           device=self.device)
        self.seq_lens = torch.zeros(self.max_num_reqs,
                                    dtype=torch.int32,
                                    device=self.device)
        self.slot_mapping = torch.zeros(self.max_num_tokens,
                                        dtype=torch.int64,
                                        device=self.device)

        # None in the first PP rank. The rest are set after load_model.
        self.intermediate_tensors: Optional[IntermediateTensors] = None

        # Only relevant for models using M-RoPE (e.g, Qwen2-VL)
        if self.uses_mrope:
            # NOTE: `mrope_positions` is implemented with one additional dummy
            # position on purpose to make it non-contiguous so that it can work
            # with torch compile.
            # See detailed explanation in https://github.com/vllm-project/vllm/pull/12128#discussion_r1926431923

            # NOTE: When M-RoPE is enabled, position ids are 3D regardless of
            # the modality of inputs. For text-only inputs, each dimension has
            # identical position IDs, making M-RoPE functionally equivalent to
            # 1D-RoPE.
            # See page 5 of https://arxiv.org/abs/2409.12191
            self.mrope_positions = torch.zeros((3, self.max_num_tokens + 1),
                                               dtype=torch.int64,
                                               device=self.device)
            self.mrope_positions_cpu = torch.zeros(
                (3, self.max_num_tokens + 1),
                dtype=torch.int64,
                device="cpu",
                pin_memory=self.pin_memory)
            self.mrope_positions_np = self.mrope_positions_cpu.numpy()

        # Only relevant for models using ALiBi (e.g, MPT)
        self.use_alibi = check_use_alibi(model_config)

        self.inputs_embeds = torch.zeros(
            (self.max_num_tokens, self.hidden_size),
            dtype=self.dtype,
            device=self.device)

        # OPTIMIZATION: Cache the tensors rather than creating them every step.
        # Keep in int64 to avoid overflow with long context
        self.arange_np = np.arange(max(self.max_num_reqs + 1,
                                       self.max_model_len,
                                       self.max_num_tokens),
                                   dtype=np.int64)
        # NOTE(woosuk): These tensors are "stateless", i.e., they are literally
        # a faster version of creating a new tensor every time. Thus, we should
        # not make any assumptions about the values in these tensors.
        self.input_ids_cpu = torch.zeros(self.max_num_tokens,
                                         dtype=torch.int32,
                                         device="cpu",
                                         pin_memory=self.pin_memory)
        self.positions_cpu = torch.zeros(self.max_num_tokens,
                                         dtype=torch.int64,
                                         device="cpu",
                                         pin_memory=self.pin_memory)
        self.positions_np = self.positions_cpu.numpy()
        self.query_start_loc_cpu = torch.zeros(self.max_num_reqs + 1,
                                               dtype=torch.int32,
                                               device="cpu",
                                               pin_memory=self.pin_memory)
        self.query_start_loc_np = self.query_start_loc_cpu.numpy()
        self.seq_lens_cpu = torch.zeros(self.max_num_reqs,
                                        dtype=torch.int32,
                                        device="cpu",
                                        pin_memory=self.pin_memory)
        self.seq_lens_np = self.seq_lens_cpu.numpy()

        # Layer pairings for cross-layer KV sharing.
        # If an Attention layer `layer_name` is in the keys of this dict, it
        # means this layer will perform attention using the keys and values
        # from the KV cache of `shared_kv_cache_layers[layer_name]`.
        self.shared_kv_cache_layers: dict[str, str] = {}
        self.kv_sharing_fast_prefill_eligible_layers: set[str] = set()

        self.kv_sharing_fast_prefill_logits_indices = None
        if self.cache_config.kv_sharing_fast_prefill:
            self.kv_sharing_fast_prefill_logits_indices = torch.zeros(
                self.max_num_tokens, dtype=torch.int32, device=self.device)

        self.mm_budget = (MultiModalBudget(
            self.model_config,
            self.scheduler_config,
            self.mm_registry,
            max_model_len=self.max_model_len,
            max_num_reqs=self.max_num_reqs,
        ) if self.supports_mm_inputs \
            else None)

        self.reorder_batch_threshold: Optional[int] = None

    def _init_model_kwargs(self, num_tokens: int):
        model_kwargs = dict[str, Any]()
        num_reqs = self.input_batch.num_reqs

        pooling_params = self.input_batch.pooling_metadata.pooling_params

        num_pooling_reqs = len(pooling_params)

        if num_pooling_reqs == 0:
            return model_kwargs

        assert num_pooling_reqs == num_reqs

        token_type_id_requests = dict[int, Any]()
        for i, param in enumerate(pooling_params):
            if param.extra_kwargs is not None and \
            (token_types := param.extra_kwargs.get(
                "compressed_token_type_ids")) is not None:
                token_type_id_requests[i] = token_types

        if len(token_type_id_requests) == 0:
            return model_kwargs

        seq_lens = self.seq_lens[:num_reqs]
        token_type_ids = []

        for i in range(num_reqs):
            pos = token_type_id_requests.get(i, seq_lens[i])
            ids = (torch.arange(seq_lens[i]) >= pos).int()
            token_type_ids.append(ids)

        model_kwargs["token_type_ids"] = torch.concat(token_type_ids).to(
            device=self.device)
        return model_kwargs

    def _may_reorder_batch(self, scheduler_output: "SchedulerOutput") -> None:
        """
        Update the order of requests in the batch based on the attention
        backend's needs. For example, some attention backends (namely MLA) may
        want to separate requests based on if the attention computation will be
        compute-bound or memory-bound.

        Args:
            scheduler_output: The scheduler output.
        """
        # Attention free models have zero kv_cache_goups, however models
        # like Mamba are also attention free but use the kv_cache for
        # keeping its internal state. This is why we check the number
        # of kv_cache groups instead of solely checking
        # for self.model_config.is_attention_free.
        if len(self.kv_cache_config.kv_cache_groups) == 0:
            return

        if self.reorder_batch_threshold is not None:
            reorder_batch_to_split_decodes_and_prefills(
                self.input_batch,
                scheduler_output,
                decode_threshold=self.reorder_batch_threshold)

    # Note: used for model runner override.
    def _init_device_properties(self) -> None:
        """Initialize attributes from torch.cuda.get_device_properties
        """
        self.device_properties = torch.cuda.get_device_properties(self.device)
        self.num_sms = self.device_properties.multi_processor_count

    # Note: used for model runner override.
    def _sync_device(self) -> None:
        torch.cuda.synchronize()

    def _update_states(self, scheduler_output: "SchedulerOutput") -> None:
        """Update the cached states and the persistent batch with the scheduler
        output.

        The updated states are used by the `_prepare_inputs` function to create
        the input GPU tensors for the model.

        The SamplingMetadata is updated and copied to the GPU if there is a
        new/resumed/paused/finished request in the batch.
        """
        # Remove finished requests from the cached states.
        for req_id in scheduler_output.finished_req_ids:
            self.requests.pop(req_id, None)
            self.encoder_cache.pop(req_id, None)
        # Remove the finished requests from the persistent batch.
        # NOTE(woosuk): There could be an edge case where finished_req_ids and
        # scheduled_req_ids overlap. This happens when a request is aborted and
        # then resubmitted with the same ID. In this case, we treat them as two
        # distinct requests - clearing the cached states for the first request
        # and handling the second as a new request.
        for req_id in scheduler_output.finished_req_ids:
            self.input_batch.remove_request(req_id)

        # Free the cached encoder outputs.
        for req_id, input_id in scheduler_output.free_encoder_input_ids:
            encoder_outputs = self.encoder_cache.get(req_id)
            if encoder_outputs is not None:
                encoder_outputs.pop(input_id, None)
                if not encoder_outputs:
                    self.encoder_cache.pop(req_id, None)

        # Remove the unscheduled requests from the persistent batch.
        # NOTE(woosuk): The unscheduled requests are either preempted requests
        # or running requests that are not scheduled in this step. We remove
        # them from the persistent batch but keep their cached states since
        # they will be scheduled again sometime in the future.
        scheduled_req_ids = scheduler_output.num_scheduled_tokens.keys()
        cached_req_ids = self.input_batch.req_id_to_index.keys()
        unscheduled_req_ids = cached_req_ids - scheduled_req_ids
        # NOTE(woosuk): The persistent batch optimization assumes that
        # consecutive batches contain mostly the same requests. If batches
        # have low request overlap (e.g., alternating between two distinct
        # sets of requests), this optimization becomes very inefficient.
        for req_id in unscheduled_req_ids:
            self.input_batch.remove_request(req_id)

        req_ids_to_add: list[str] = []
        # Add new requests to the cached states.
        for new_req_data in scheduler_output.scheduled_new_reqs:
            req_id = new_req_data.req_id
            sampling_params = new_req_data.sampling_params
            pooling_params = new_req_data.pooling_params

            if sampling_params and \
                sampling_params.sampling_type == SamplingType.RANDOM_SEED:
                generator = torch.Generator(device=self.device)
                generator.manual_seed(sampling_params.seed)
            else:
                generator = None

            if pooling_params:
                assert (task := pooling_params.task) is not None, (
                    "You did not set `task` in the API")

                model = cast(VllmModelForPooling, self.model)
                to_update = model.pooler.get_pooling_updates(task)
                to_update.apply(pooling_params)

            self.requests[req_id] = CachedRequestState(
                req_id=req_id,
                prompt_token_ids=new_req_data.prompt_token_ids,
                mm_inputs=new_req_data.mm_inputs,
                mm_positions=new_req_data.mm_positions,
                sampling_params=sampling_params,
                pooling_params=pooling_params,
                generator=generator,
                block_ids=new_req_data.block_ids,
                num_computed_tokens=new_req_data.num_computed_tokens,
                output_token_ids=[],
                lora_request=new_req_data.lora_request,
            )

            # Only relevant for models using M-RoPE (e.g, Qwen2-VL)
            if self.uses_mrope:
                image_grid_thw = []
                video_grid_thw = []
                second_per_grid_ts = []
                audio_feature_lengths = []
                use_audio_in_video = False
                for mm_input in self.requests[req_id].mm_inputs:
                    if mm_input.get("image_grid_thw") is not None:
                        image_grid_thw.extend(
                            mm_input["image_grid_thw"].tolist())
                    if mm_input.get("video_grid_thw") is not None:
                        video_grid_thw.extend(
                            mm_input["video_grid_thw"].tolist())
                    if mm_input.get("second_per_grid_ts") is not None:
                        second_per_grid_ts.extend(
                            mm_input["second_per_grid_ts"])
                    if mm_input.get("audio_feature_lengths") is not None:
                        audio_feature_lengths.extend(
                            mm_input["audio_feature_lengths"])
                    if mm_input.get("use_audio_in_video") is True:
                        use_audio_in_video = True

                hf_config = self.model_config.hf_config

                self.requests[req_id].mrope_positions, \
                    self.requests[req_id].mrope_position_delta = \
                    MRotaryEmbedding.get_input_positions_tensor(
                        self.requests[req_id].prompt_token_ids,
                        hf_config=hf_config,
                        image_grid_thw=image_grid_thw,
                        video_grid_thw=video_grid_thw,
                        second_per_grid_ts=second_per_grid_ts,
                        audio_feature_lengths=audio_feature_lengths,
                        use_audio_in_video=use_audio_in_video,
                    )

            req_ids_to_add.append(req_id)

        # Update the states of the running/resumed requests.
        is_last_rank = get_pp_group().is_last_rank
        req_data = scheduler_output.scheduled_cached_reqs
        for i, req_id in enumerate(req_data.req_ids):
            req_state = self.requests[req_id]
            num_computed_tokens = req_data.num_computed_tokens[i]
            new_block_ids = req_data.new_block_ids[i]
            resumed_from_preemption = req_data.resumed_from_preemption[i]

            # Update the cached states.
            req_state.num_computed_tokens = num_computed_tokens

            if not is_last_rank:
                # When using PP, the scheduler sends the sampled tokens back,
                # because there's no direct communication between the first-
                # stage worker and the last-stage worker.
                new_token_ids = req_data.new_token_ids[i]
                # Add the sampled token(s) from the previous step (if any).
                # This doesn't include "unverified" tokens like spec tokens.
                num_new_tokens = (num_computed_tokens + len(new_token_ids) -
                                  req_state.num_tokens)
                if num_new_tokens == 1:
                    # Avoid slicing list in most common case.
                    req_state.output_token_ids.append(new_token_ids[-1])
                elif num_new_tokens > 0:
                    req_state.output_token_ids.extend(
                        new_token_ids[-num_new_tokens:])

            # Update the block IDs.
            if not resumed_from_preemption:
                # Append the new blocks to the existing block IDs.
                for block_ids, new_ids in zip(req_state.block_ids,
                                              new_block_ids):
                    block_ids.extend(new_ids)
            else:
                # The request is resumed from preemption.
                # Replace the existing block IDs with the new ones.
                req_state.block_ids = new_block_ids

            req_index = self.input_batch.req_id_to_index.get(req_id)
            if req_index is None:
                # The request is not in the persistent batch.
                # The request was either preempted and resumed later, or was not
                # scheduled in the previous step and needs to be added again.
                req_ids_to_add.append(req_id)
                continue

            # Update the persistent batch.
            self.input_batch.num_computed_tokens_cpu[req_index] = (
                num_computed_tokens)
            self.input_batch.block_table.append_row(new_block_ids, req_index)

            # For the last rank, we don't need to update the token_ids_cpu
            # because the sampled tokens are already cached.
            if not is_last_rank:
                # Add new_token_ids to token_ids_cpu.
                start_token_index = num_computed_tokens
                end_token_index = num_computed_tokens + len(new_token_ids)
                self.input_batch.token_ids_cpu[
                    req_index,
                    start_token_index:end_token_index] = new_token_ids
                self.input_batch.num_tokens_no_spec[
                    req_index] = end_token_index
                self.input_batch.num_tokens[req_index] = end_token_index

            # Add spec_token_ids to token_ids_cpu.
            spec_token_ids = (
                scheduler_output.scheduled_spec_decode_tokens.get(req_id, ()))
            if spec_token_ids:
                num_spec_tokens = len(spec_token_ids)
                start_index = self.input_batch.num_tokens_no_spec[req_index]
                end_token_index = start_index + num_spec_tokens
                self.input_batch.token_ids_cpu[
                    req_index, start_index:end_token_index] = spec_token_ids
                # NOTE(woosuk): `num_tokens` here may include spec tokens.
                self.input_batch.num_tokens[req_index] += num_spec_tokens

        # Add the new or resumed requests to the persistent batch.
        # The smaller empty indices are filled first.
        for req_id in req_ids_to_add:
            req_state = self.requests[req_id]
            self.input_batch.add_request(req_state)

        # Condense the batched states if there are gaps left by removed requests
        self.input_batch.condense()
        # Allow attention backend to reorder the batch, potentially
        self._may_reorder_batch(scheduler_output)
        # Refresh batch metadata with any pending updates.
        self.input_batch.refresh_metadata()

    def _extract_mm_kwargs(
        self,
        scheduler_output: "SchedulerOutput",
    ) -> BatchedTensorInputs:
        if self.is_multimodal_raw_input_supported:  # noqa: SIM102
            if scheduler_output:
                multi_modal_kwargs_list = list[MultiModalKwargs]()
                for req in scheduler_output.scheduled_new_reqs:
                    req_mm_inputs = req.mm_inputs
                    if not isinstance(req_mm_inputs, list):
                        req_mm_inputs = list(req_mm_inputs)
                    multi_modal_kwargs_list.extend(req_mm_inputs)

                return MultiModalKwargs.batch(multi_modal_kwargs_list)

        return {}

    def _dummy_mm_kwargs(self, num_seqs: int) -> BatchedTensorInputs:
        if self.is_multimodal_raw_input_supported:
            mm_budget = self.mm_budget
            assert mm_budget is not None

            dummy_modality, _ = mm_budget.get_modality_with_max_tokens()

            return self._get_mm_dummy_batch(dummy_modality, num_seqs)

        return {}

    def _get_cumsum_and_arange(
        self,
        num_tokens: np.ndarray,
        cumsum_dtype: Optional[np.dtype] = None,
    ) -> tuple[np.ndarray, np.ndarray]:
        """Get the cumulative sum and batched arange of the given array.
        # E.g., [2, 5, 3] -> ([2, 7, 10], [0, 1, 0, 1, 2, 3, 4, 0, 1, 2])
        # Equivalent to but faster than:
        # np.concatenate([np.arange(n) for n in num_tokens])
        """
        # Step 1. [2, 5, 3] -> [2, 7, 10]
        cu_num_tokens = np.cumsum(num_tokens, dtype=cumsum_dtype)
        total_num_tokens = cu_num_tokens[-1]
        # Step 2. [2, 7, 10] -> [0, 0, 2, 2, 2, 2, 2, 7, 7, 7]
        cumsums_offsets = np.repeat(cu_num_tokens - num_tokens, num_tokens)
        # Step 3. [0, 1, 0, 1, 2, 3, 4, 0, 1, 2]
        arange = self.arange_np[:total_num_tokens] - cumsums_offsets

        return cu_num_tokens, arange

    def _prepare_inputs(
        self,
        scheduler_output: "SchedulerOutput",
    ) -> tuple[dict[str,
                    Any], bool, torch.Tensor, Optional[SpecDecodeMetadata],
               np.ndarray, Optional[CommonAttentionMetadata]]:
        """
        :return: tuple[
            attn_metadata: layer-to-attention_metadata mapping,
            attention_cuda_graphs: whether attention can run in cudagraph
            logits_indices, spec_decode_metadata
        ]
        """
        total_num_scheduled_tokens = scheduler_output.total_num_scheduled_tokens
        assert total_num_scheduled_tokens > 0
        num_reqs = self.input_batch.num_reqs
        assert num_reqs > 0

        # OPTIMIZATION: Start copying the block table first.
        # This way, we can overlap the copy with the following CPU operations.
        self.input_batch.block_table.commit_block_table(num_reqs)

        # Get the number of scheduled tokens for each request.
        req_ids = self.input_batch.req_ids
        tokens = [scheduler_output.num_scheduled_tokens[i] for i in req_ids]
        num_scheduled_tokens = np.array(tokens, dtype=np.int32)
        max_num_scheduled_tokens = max(tokens)

        # Get request indices.
        # E.g., [2, 5, 3] -> [0, 0, 1, 1, 1, 1, 1, 2, 2, 2]
        req_indices = np.repeat(self.arange_np[:num_reqs],
                                num_scheduled_tokens)

        # cu_num_tokens: [2, 5, 3] -> [2, 7, 10]
        # arange: [0, 1, 0, 1, 2, 3, 4, 0, 1, 2]
        cu_num_tokens, arange = self._get_cumsum_and_arange(
            num_scheduled_tokens)

        # Get positions.
        positions_np = self.positions_np[:total_num_scheduled_tokens]
        np.add(self.input_batch.num_computed_tokens_cpu[req_indices],
               arange,
               out=positions_np)

        # Calculate M-RoPE positions.
        # Only relevant for models using M-RoPE (e.g, Qwen2-VL)
        if self.uses_mrope:
            self._calc_mrope_positions(scheduler_output)

        # Get token indices.
        # E.g., [0, 1, 0, 1, 2, 3, 4, 0, 1, 2]
        # -> [0, 1, M, M + 1, M + 2, M + 3, M + 4, 2 * M, 2 * M + 1, 2 * M + 2]
        # where M is the max_model_len.
        token_indices = (positions_np +
                         req_indices * self.input_batch.token_ids_cpu.shape[1])

        # NOTE(woosuk): We use torch.index_select instead of np.take here
        # because torch.index_select is much faster than np.take for large
        # tensors.
        torch.index_select(self.input_batch.token_ids_cpu_tensor.flatten(),
                           0,
                           torch.from_numpy(token_indices),
                           out=self.input_ids_cpu[:total_num_scheduled_tokens])

        self.input_batch.block_table.compute_slot_mapping(
            req_indices, positions_np)
        self.input_batch.block_table.commit_slot_mapping(
            total_num_scheduled_tokens)

        # Prepare the attention metadata.
        self.query_start_loc_np[0] = 0
        self.query_start_loc_np[1:num_reqs + 1] = cu_num_tokens

        self.seq_lens_np[:num_reqs] = (
            self.input_batch.num_computed_tokens_cpu[:num_reqs] +
            num_scheduled_tokens)

        # Copy the tensors to the GPU.
        self.input_ids[:total_num_scheduled_tokens].copy_(
            self.input_ids_cpu[:total_num_scheduled_tokens], non_blocking=True)
        if self.uses_mrope:
            # Only relevant for models using M-RoPE (e.g, Qwen2-VL)
            self.mrope_positions[:, :total_num_scheduled_tokens].copy_(
                self.mrope_positions_cpu[:, :total_num_scheduled_tokens],
                non_blocking=True)
        else:
            # Common case (1D positions)
            self.positions[:total_num_scheduled_tokens].copy_(
                self.positions_cpu[:total_num_scheduled_tokens],
                non_blocking=True)

        self.query_start_loc[:num_reqs + 1].copy_(
            self.query_start_loc_cpu[:num_reqs + 1], non_blocking=True)
        self.seq_lens[:num_reqs].copy_(self.seq_lens_cpu[:num_reqs],
                                       non_blocking=True)

        # Fill unused with 0 for full cuda graph mode.
        self.seq_lens[num_reqs:].fill_(0)
        # Note: pad query_start_loc to be non-decreasing, as kernels
        # like FlashAttention requires that
        self.query_start_loc[num_reqs + 1:].fill_(
            self.query_start_loc_cpu[num_reqs].item())

        query_start_loc = self.query_start_loc[:num_reqs + 1]

        spec_decode_common_attn_metadata = None

        use_spec_decode = len(
            scheduler_output.scheduled_spec_decode_tokens) > 0
        if not use_spec_decode:
            # NOTE(woosuk): Due to chunked prefills, the batch may contain
            # partial requests. While we should not sample any token
            # from these partial requests, we do so for simplicity.
            # We will ignore the sampled tokens from the partial requests.
            # TODO: Support prompt logprobs.
            logits_indices = query_start_loc[1:] - 1
            spec_decode_metadata = None
        else:
            # Get the number of draft tokens for each request.
            # Iterate over the dictionary rather than all requests since not all
            # requests have draft tokens.
            num_draft_tokens = np.zeros(num_reqs, dtype=np.int32)
            for req_id, draft_token_ids in (
                    scheduler_output.scheduled_spec_decode_tokens.items()):
                req_idx = self.input_batch.req_id_to_index[req_id]
                num_draft_tokens[req_idx] = len(draft_token_ids)

            spec_decode_metadata = self._calc_spec_decode_metadata(
                num_draft_tokens, cu_num_tokens)
            logits_indices = spec_decode_metadata.logits_indices

        logits_indices_padded = None
        if self.cache_config.kv_sharing_fast_prefill:
            assert self.kv_sharing_fast_prefill_logits_indices is not None
            num_logits = logits_indices.shape[0]
            assert num_logits > 0
            self.kv_sharing_fast_prefill_logits_indices[:num_logits].copy_(
                logits_indices)
            # There might have leftover indices in logits_indices[num_logits:]
            # from previous iterations, whose values may be greater than the
            # batch size in the current iteration. To ensure indices are always
            # valid, we fill the padded indices with the last index.
            self.kv_sharing_fast_prefill_logits_indices[num_logits:].fill_(
                logits_indices[-1].item())
            if (self.use_cuda_graph
                    and num_logits <= self.cudagraph_batch_sizes[-1]):
                # Use piecewise CUDA graphs.
                # Add padding to the batch size.
                num_logits_padded = self.vllm_config.pad_for_cudagraph(
                    num_logits)
            else:
                num_logits_padded = num_logits
            logits_indices_padded = (
                self.kv_sharing_fast_prefill_logits_indices[:num_logits_padded]
            )

        attn_metadata: dict[str, Any] = {}

        # Prepare encoder attention metadata separately
        # (encoder layers are not in KV cache groups)
        if self.is_encoder_only_model:
            common_attn_metadata, encoder_attn_metadata = \
                self._build_encoder_only_attn_metadata(
                scheduler_output)

            # Add encoder attention metadata for all encoder layers
            attention_layers = get_layers_from_vllm_config(
                self.vllm_config, Attention)
            for layer_name, attn_module in attention_layers.items():
                if attn_module.attn_type == AttentionType.ENCODER_ONLY:
                    attn_metadata[layer_name] = encoder_attn_metadata

        # Prepare the attention metadata for each KV cache group and make layers
        # in the same group share the same metadata.
        for kv_cache_group_id, kv_cache_group_spec in enumerate(
                self.kv_cache_config.kv_cache_groups):

            blk_table = self.input_batch.block_table[kv_cache_group_id]
            blk_table_tensor = blk_table.get_device_tensor()[:num_reqs]
            slot_mapping = blk_table.slot_mapping[:total_num_scheduled_tokens]

            # Fill unused with -1. Needed for reshape_and_cache in full cuda
            # graph mode.
            blk_table.slot_mapping[total_num_scheduled_tokens:].fill_(-1)

            common_attn_metadata = CommonAttentionMetadata(
                query_start_loc=self.query_start_loc[:num_reqs + 1],
                query_start_loc_cpu=self.query_start_loc_cpu[:num_reqs + 1],
                seq_lens=self.seq_lens[:num_reqs],
                seq_lens_cpu=self.seq_lens_cpu[:num_reqs],
                num_computed_tokens_cpu=self.input_batch.
                num_computed_tokens_cpu_tensor[:num_reqs],
                num_reqs=num_reqs,
                num_actual_tokens=total_num_scheduled_tokens,
                max_query_len=max_num_scheduled_tokens,
                block_table_tensor=blk_table_tensor,
                slot_mapping=slot_mapping,
                causal=True,
            )

            if self.speculative_config and \
                spec_decode_common_attn_metadata is None:
                spec_decode_common_attn_metadata = common_attn_metadata

            for attn_group in self.attn_groups[kv_cache_group_id]:
                # Prepare for cascade attention if enabled & beneficial.
                common_prefix_len = 0
                builder = attn_group.metadata_builder
                if self.cascade_attn_enabled:
                    common_prefix_len = self._compute_cascade_attn_prefix_len(
                        num_scheduled_tokens,
                        scheduler_output.
                        num_common_prefix_blocks[kv_cache_group_id],
                        kv_cache_group_spec.kv_cache_spec,
                        builder,
                    )

                attn_metadata_i = (builder.build(
                    common_prefix_len=common_prefix_len,
                    common_attn_metadata=common_attn_metadata,
                ))

                fast_prefill_metadata = attn_metadata_i
                if (self.cache_config.kv_sharing_fast_prefill
                        and self.kv_sharing_fast_prefill_eligible_layers):
                    # Dynamically create a a dataclass type that inherits
                    # from attention metadata type but includes additional
                    # fields logits_indices_padded and num_logits_indices
                    # which are required for prefill truncation
                    fast_prefill_metadata_type = (
                        make_kv_sharing_fast_prefill_attention_metadata(
                            metadata_cls=type(attn_metadata_i), ))
                    fast_prefill_metadata = fast_prefill_metadata_type(
                        **dataclasses.asdict(attn_metadata_i),
                        logits_indices_padded=logits_indices_padded,
                        num_logits_indices=logits_indices.size(0),
                    )

                for layer_name in attn_group.layer_names:
                    if (self.cache_config.kv_sharing_fast_prefill
                            and layer_name
                            in self.kv_sharing_fast_prefill_eligible_layers):
                        attn_metadata[layer_name] = fast_prefill_metadata
                        continue
                    attn_metadata[layer_name] = attn_metadata_i

        attention_cuda_graphs = all(
            g.metadata_builder.can_run_in_cudagraph(common_attn_metadata)
            for g in self._attn_group_iterator())

        # Hot-Swap lora model
        if self.lora_config:
            self.set_active_loras(self.input_batch, num_scheduled_tokens)

        return (attn_metadata, attention_cuda_graphs, logits_indices,
                spec_decode_metadata, num_scheduled_tokens,
                spec_decode_common_attn_metadata)

    def _compute_cascade_attn_prefix_len(
        self,
        num_scheduled_tokens: np.ndarray,
        num_common_prefix_blocks: int,
        kv_cache_spec: KVCacheSpec,
        attn_metadata_builder: AttentionMetadataBuilder,
    ) -> int:
        """Compute the length of the common prefix for cascade attention.

        NOTE(woosuk): The common prefix length returned by this function
        represents the length used specifically for cascade attention, not the
        actual number of tokens shared between requests. When cascade attention
        is disabled (use_cascade=False), this function returns 0 even if
        requests share common tokens. Additionally, the common prefix length is
        truncated to a multiple of the block size and may be further truncated
        due to implementation details explained below.

        Args:
            num_scheduled_tokens: Number of tokens scheduled per request.
            num_common_prefix_blocks: Number of shared KV cache blocks.

        Returns:
            int: Length of common prefix in tokens.
        """
        common_prefix_len = num_common_prefix_blocks * kv_cache_spec.block_size
        if common_prefix_len == 0:
            # Common case.
            return 0

        # NOTE(woosuk): Cascade attention uses two attention kernels: one
        # for the common prefix and the other for the rest. For the first
        # kernel, we concatenate all the query tokens (possibly from
        # different requests) and treat them as if they are from the same
        # request. Then, we use bi-directional attention to process the
        # common prefix in the KV cache. Importantly, this means that the
        # first kernel does not do any masking.

        # Consider the following example:
        # Request 1's input query: [D, E, X]
        # Request 1's kv cache: [A, B, C, D, E, X]
        # Request 1's num_computed_tokens: 3 (i.e., [A, B, C])
        # Request 2's input query: [E, Y]
        # Request 2's kv cache: [A, B, C, D, E, Y]
        # Request 2's num_computed_tokens: 4 (i.e., [A, B, C, D])

        # If we use [A, B, C, D, E] as the common prefix, then the
        # first kernel will compute the bi-directional attention between
        # input query [D, E, X, E, Y] and common prefix [A, B, C, D, E].
        # However, this is wrong because D in Request 1 should not attend to
        # E in the common prefix (i.e., we need masking).
        # To avoid this, [A, B, C, D] should be the common prefix.
        # That is, the common prefix should be capped by the minimum
        # num_computed_tokens among the requests, and plus one to include
        # the first token of the query.

        # In practice, we use [A, B, C] as the common prefix, instead of
        # [A, B, C, D] (i.e., the common prefix is capped by the minimum
        # num_computed_tokens, without plus one).
        # This is because of an implementation detail: We want to always
        # use two kernels for cascade attention. Let's imagine:
        # Request 3's input query: [D]
        # Request 3's kv cache: [A, B, C, D]
        # Request 3's num_computed_tokens: 3 (i.e., [A, B, C])
        # If we use [A, B, C, D] as the common prefix for Request 1-3,
        # then Request 3 will be processed only by the first kernel,
        # and the second kernel will get an empty input. While this is not
        # a fundamental problem, our current implementation does not support
        # this case.
        num_reqs = len(num_scheduled_tokens)
        common_prefix_len = min(
            common_prefix_len,
            self.input_batch.num_computed_tokens_cpu[:num_reqs].min())
        # common_prefix_len should be a multiple of the block size.
        common_prefix_len = (common_prefix_len // kv_cache_spec.block_size *
                             kv_cache_spec.block_size)
        use_sliding_window = (isinstance(kv_cache_spec, SlidingWindowSpec) or
                              (isinstance(kv_cache_spec, FullAttentionSpec)
                               and kv_cache_spec.sliding_window is not None))
        use_local_attention = (
            isinstance(kv_cache_spec, ChunkedLocalAttentionSpec)
            or (isinstance(kv_cache_spec, FullAttentionSpec)
                and kv_cache_spec.attention_chunk_size is not None))
        assert isinstance(kv_cache_spec, AttentionSpec)
        use_cascade = attn_metadata_builder.use_cascade_attention(
            common_prefix_len=common_prefix_len,
            query_lens=num_scheduled_tokens,
            num_query_heads=self.num_query_heads,
            num_kv_heads=kv_cache_spec.num_kv_heads,
            use_alibi=self.use_alibi,
            use_sliding_window=use_sliding_window,
            use_local_attention=use_local_attention,
            num_sms=self.num_sms,
        )
        return common_prefix_len if use_cascade else 0

    def _calc_mrope_positions(self, scheduler_output: "SchedulerOutput"):
        mrope_pos_ptr = 0
        for index, req_id in enumerate(self.input_batch.req_ids):
            req = self.requests[req_id]
            assert req.mrope_positions is not None

            num_computed_tokens = \
                self.input_batch.num_computed_tokens_cpu[index]
            num_scheduled_tokens = \
                scheduler_output.num_scheduled_tokens[req_id]
            num_prompt_tokens = len(req.prompt_token_ids)

            if num_computed_tokens + num_scheduled_tokens > num_prompt_tokens:
                prompt_part_len = max(0,
                                      num_prompt_tokens - num_computed_tokens)
                completion_part_len = max(
                    0, num_scheduled_tokens - prompt_part_len)
            else:
                prompt_part_len = num_scheduled_tokens
                completion_part_len = 0

            assert num_scheduled_tokens == prompt_part_len + completion_part_len

            if prompt_part_len > 0:
                # prompt's mrope_positions are pre-computed
                dst_start = mrope_pos_ptr
                dst_end = mrope_pos_ptr + prompt_part_len
                src_start = num_computed_tokens
                src_end = num_computed_tokens + prompt_part_len

                self.mrope_positions_cpu[:, dst_start:dst_end] = \
                    req.mrope_positions[:,src_start:src_end]

                mrope_pos_ptr += prompt_part_len

            if completion_part_len > 0:
                # compute completion's mrope_positions on-the-fly
                dst_start = mrope_pos_ptr
                dst_end = mrope_pos_ptr + completion_part_len

                MRotaryEmbedding.get_next_input_positions_tensor(
                    out=self.mrope_positions_np,
                    out_offset=dst_start,
                    mrope_position_delta=req.mrope_position_delta,
                    context_len=num_computed_tokens + prompt_part_len,
                    num_new_tokens=completion_part_len,
                )

                mrope_pos_ptr += completion_part_len

    def _calc_spec_decode_metadata(
        self,
        num_draft_tokens: np.ndarray,
        cu_num_scheduled_tokens: np.ndarray,
    ) -> SpecDecodeMetadata:
        # Inputs:
        # cu_num_scheduled_tokens:  [  4, 104, 107, 207, 209]
        # num_draft_tokens:         [  3,   0,   2,   0,   1]
        # Outputs:
        # cu_num_draft_tokens:      [  3,   3,   5,   5,   6]
        # logits_indices:           [  0,   1,   2,   3, 103, 104, 105, 106,
        #                            206, 207, 208]
        # target_logits_indices:    [  0,   1,   2,   5,   6,   9]
        # bonus_logits_indices:     [  3,   4,   7,   8,  10]

        # Compute the logits indices.
        # [4, 1, 3, 1, 2]
        num_sampled_tokens = num_draft_tokens + 1

        # Step 1. cu_num_sampled_tokens: [4, 5, 8, 9, 11]
        # arange: [0, 1, 2, 3, 0, 0, 1, 2, 0, 0, 1]
        cu_num_sampled_tokens, arange = self._get_cumsum_and_arange(
            num_sampled_tokens, cumsum_dtype=np.int32)
        # Step 2. [0, 0, 0, 0, 103, 104, 104, 104, 206, 207, 207]
        logits_indices = np.repeat(
            cu_num_scheduled_tokens - num_sampled_tokens, num_sampled_tokens)
        # Step 3. [0, 1, 2, 3, 103, 104, 105, 106, 206, 207, 208]
        logits_indices += arange

        # Compute the bonus logits indices.
        bonus_logits_indices = cu_num_sampled_tokens - 1

        # Compute the draft logits indices.
        # cu_num_draft_tokens: [3, 3, 5, 5, 6]
        # arange: [0, 1, 2, 0, 1, 0]
        cu_num_draft_tokens, arange = self._get_cumsum_and_arange(
            num_draft_tokens, cumsum_dtype=np.int32)
        # [0, 0, 0, 5, 5, 9]
        target_logits_indices = np.repeat(
            cu_num_sampled_tokens - num_sampled_tokens, num_draft_tokens)
        # [0, 1, 2, 5, 6, 9]
        target_logits_indices += arange

        # TODO: Optimize the CPU -> GPU copy.
        cu_num_draft_tokens = torch.from_numpy(cu_num_draft_tokens).to(
            self.device, non_blocking=True)
        logits_indices = torch.from_numpy(logits_indices).to(self.device,
                                                             non_blocking=True)
        target_logits_indices = torch.from_numpy(target_logits_indices).to(
            self.device, non_blocking=True)
        bonus_logits_indices = torch.from_numpy(bonus_logits_indices).to(
            self.device, non_blocking=True)

        # Compute the draft token ids.
        # draft_token_indices:      [  1,   2,   3, 105, 106, 208]
        draft_token_ids = self.input_ids[logits_indices]
        draft_token_ids = draft_token_ids[target_logits_indices + 1]

        metadata = SpecDecodeMetadata(
            draft_token_ids=draft_token_ids,
            num_draft_tokens=num_draft_tokens.tolist(),
            cu_num_draft_tokens=cu_num_draft_tokens,
            target_logits_indices=target_logits_indices,
            bonus_logits_indices=bonus_logits_indices,
            logits_indices=logits_indices,
        )
        return metadata

    def _execute_mm_encoder(self, scheduler_output: "SchedulerOutput"):
        scheduled_encoder_inputs = scheduler_output.scheduled_encoder_inputs
        if not scheduled_encoder_inputs:
            return

        # Batch the multi-modal inputs.
        mm_inputs = list[MultiModalKwargs]()
        req_ids_pos = list[tuple[str, int, PlaceholderRange]]()
        for req_id, encoder_input_ids in scheduled_encoder_inputs.items():
            req_state = self.requests[req_id]

            for mm_input_id in encoder_input_ids:
                mm_inputs.append(req_state.mm_inputs[mm_input_id])
                req_ids_pos.append(
                    (req_id, mm_input_id, req_state.mm_positions[mm_input_id]))

        # Batch mm inputs as much as we can: if a request in the batch has
        # multiple modalities or a different modality than the previous one,
        # we process it separately to preserve item order.
        # FIXME(ywang96): This is a hacky way to deal with multiple modalities
        # in the same batch while still being able to benefit from batching
        # multimodal inputs. The proper solution should be reordering the
        # encoder outputs.
        grouped_mm_inputs_list = group_mm_inputs_by_modality(mm_inputs)

        encoder_outputs = []
        for grouped_mm_inputs in grouped_mm_inputs_list:
            batched_mm_inputs = MultiModalKwargs.batch(
                grouped_mm_inputs, pin_memory=self.pin_memory)
            batched_mm_inputs = MultiModalKwargs.as_kwargs(
                batched_mm_inputs,
                device=self.device,
            )

            # Run the encoder.
            # `curr_group_outputs` is either of the following:
            # 1. A tensor of shape (num_items, feature_size, hidden_size)
            # in case feature_size is fixed across all multimodal items.
            # 2. A list or tuple (length: num_items) of tensors, each of shape
            # (feature_size, hidden_size) in case the feature size is dynamic
            # depending on the input multimodal items.
            curr_group_outputs = self.model.get_multimodal_embeddings(
                **batched_mm_inputs)

            sanity_check_mm_encoder_outputs(
                curr_group_outputs,
                expected_num_items=len(grouped_mm_inputs),
            )

            for output in curr_group_outputs:
                encoder_outputs.append(output)

        # Cache the encoder outputs.
        for (req_id, input_id, pos_info), output in zip(
                req_ids_pos,
                encoder_outputs,
        ):
            if req_id not in self.encoder_cache:
                self.encoder_cache[req_id] = {}

            self.encoder_cache[req_id][input_id] = scatter_mm_placeholders(
                output,
                is_embed=pos_info.is_embed,
            )

    def _gather_mm_embeddings(
        self,
        scheduler_output: "SchedulerOutput",
        shift_computed_tokens: int = 0,
    ) -> list[torch.Tensor]:
        mm_embeds: list[torch.Tensor] = []
        for req_id in self.input_batch.req_ids:
            num_scheduled_tokens = scheduler_output.num_scheduled_tokens[
                req_id]
            req_state = self.requests[req_id]
            num_computed_tokens = \
                req_state.num_computed_tokens + shift_computed_tokens
            mm_positions = req_state.mm_positions
            for i, pos_info in enumerate(mm_positions):
                start_pos = pos_info.offset
                num_encoder_tokens = pos_info.length

                # The encoder output is needed if the two ranges overlap:
                # [num_computed_tokens,
                #  num_computed_tokens + num_scheduled_tokens) and
                # [start_pos, start_pos + num_encoder_tokens)
                if start_pos >= num_computed_tokens + num_scheduled_tokens:
                    # The encoder output is not needed in this step.
                    break
                if start_pos + num_encoder_tokens <= num_computed_tokens:
                    # The encoder output is already processed and stored
                    # in the decoder's KV cache.
                    continue

                start_idx = max(num_computed_tokens - start_pos, 0)
                end_idx = min(
                    num_computed_tokens - start_pos + num_scheduled_tokens,
                    num_encoder_tokens)
                assert start_idx < end_idx
                assert req_id in self.encoder_cache
                assert i in self.encoder_cache[req_id]
                encoder_output = self.encoder_cache[req_id][i]

                if (is_embed := pos_info.is_embed) is not None:
                    is_embed = is_embed[start_idx:end_idx]

                mm_embeds_item = gather_mm_placeholders(
                    encoder_output[start_idx:end_idx],
                    is_embed=is_embed,
                )
                mm_embeds.append(mm_embeds_item)
        return mm_embeds

    def get_model(self) -> nn.Module:
        return self.model

    def get_supported_generation_tasks(self) -> list[GenerationTask]:
        model = self.get_model()
        supported_tasks = list[GenerationTask]()

        if is_text_generation_model(model):
            supported_tasks.append("generate")

        if supports_transcription(model):
            if model.supports_transcription_only:
                return ["transcription"]

            supported_tasks.append("transcription")

        return supported_tasks

    def get_supported_pooling_tasks(self) -> list[PoolingTask]:
        model = self.get_model()
        if not is_pooling_model(model):
            return []

        return list(model.pooler.get_supported_tasks())

    def get_supported_tasks(self) -> tuple[SupportedTask, ...]:
        tasks = list[SupportedTask]()

        if self.model_config.runner_type == "generate":
            tasks.extend(self.get_supported_generation_tasks())
        if self.model_config.runner_type == "pooling":
            tasks.extend(self.get_supported_pooling_tasks())

        return tuple(tasks)

    def apply_grammar_bitmask(
        self,
        scheduler_output: "SchedulerOutput",
        logits: torch.Tensor,
    ):
        grammar_bitmask = scheduler_output.grammar_bitmask
        if grammar_bitmask is None:
            return

        # We receive the structured output bitmask from the scheduler,
        # compacted to contain bitmasks only for structured output requests.
        # The order of the requests in the bitmask is not guaranteed to be the
        # same as the order of the requests in the gpu runner's batch. We need
        # to sort the bitmask to match the order of the requests used here.

        # Get the batch indices of the structured output requests.
        # Keep track of the number of speculative tokens scheduled for every
        # request in the batch, as the logit indices are offset by this amount.
        struct_out_req_batch_indices: dict[str, int] = {}
        cumulative_offset = 0
        seq = sorted(self.input_batch.req_id_to_index.items(),
                     key=lambda x: x[1])
        for req_id, batch_index in seq:
            logit_index = batch_index + cumulative_offset
            cumulative_offset += len(
                scheduler_output.scheduled_spec_decode_tokens.get(req_id, []))
            if req_id in scheduler_output.structured_output_request_ids:
                struct_out_req_batch_indices[req_id] = logit_index

        out_indices = []

        # Reorder the bitmask to match the order of the requests in the batch.
        sorted_bitmask = np.zeros_like(grammar_bitmask,
                                       shape=(logits.shape[0],
                                              grammar_bitmask.shape[1]))
        cumulative_index = 0
        seq = sorted(scheduler_output.structured_output_request_ids.items(),
                     key=lambda x: x[1])
        for req_id, _ in seq:
            logit_index = struct_out_req_batch_indices[req_id]
            num_spec_tokens = len(
                scheduler_output.scheduled_spec_decode_tokens.get(req_id, []))
            for i in range(1 + num_spec_tokens):
                sorted_bitmask[logit_index + i] = \
                    grammar_bitmask[cumulative_index + i]
                out_indices.append(logit_index + i)
            cumulative_index += 1 + num_spec_tokens
        grammar_bitmask = sorted_bitmask

        # If the grammar bitmask and the logits have the same shape
        # we don't need to pass indices to the kernel,
        # since the bitmask is already aligned with the logits.
        skip_out_indices = grammar_bitmask.shape[0] == logits.shape[0]

        # Serialization of np.ndarray is much more efficient than a tensor,
        # so we receive it in that format.
        grammar_bitmask = torch.from_numpy(grammar_bitmask).contiguous()

        # Force use of the torch.compile implementation from xgrammar to work
        # around issues with the Triton kernel in concurrent structured output
        # scenarios. See PR #19565 and issues #19493, #18376 for details.
        xgr_torch_compile.apply_token_bitmask_inplace_torch_compile(
            logits,
            grammar_bitmask.to(self.device, non_blocking=True),
            indices=out_indices if not skip_out_indices else None,
        )

    def sync_and_slice_intermediate_tensors(
            self, num_tokens: int, intermediate_tensors: IntermediateTensors,
            sync_self: bool) -> IntermediateTensors:

        assert self.intermediate_tensors is not None

        tp = self.vllm_config.parallel_config.tensor_parallel_size
        enabled_sp = self.compilation_config.pass_config. \
            enable_sequence_parallelism
        if enabled_sp:
            # When sequence parallelism is enabled, we always pad num_tokens
            # to be a multiple of tensor_parallel_size (tp) earlier
            assert num_tokens % tp == 0
        is_residual_scattered = tp > 1 and enabled_sp \
            and num_tokens % tp == 0

        # When sequence parallelism is enabled, the "residual" tensor is sharded
        # across tensor parallel ranks, so each rank only needs its own slice.
        if sync_self:
            assert intermediate_tensors is not None
            for k, v in intermediate_tensors.items():
                is_scattered = k == "residual" and is_residual_scattered
                copy_len = num_tokens // tp if is_scattered else \
                    num_tokens
                self.intermediate_tensors[k][:copy_len].copy_(
                    v[:copy_len], non_blocking=True)

        return IntermediateTensors({
            k:
            v[:num_tokens // tp]
            if k == "residual" and is_residual_scattered else v[:num_tokens]
            for k, v in self.intermediate_tensors.items()
        })

    def eplb_step(self,
                  is_dummy: bool = False,
                  is_profile: bool = False) -> None:
        """
        Step for the EPLB (Expert Parallelism Load Balancing) state.
        """
        if not self.parallel_config.enable_eplb:
            return

        assert self.eplb_state is not None
        assert is_mixture_of_experts(self.model)
        self.eplb_state.step(
            self.model,
            is_dummy,
            is_profile,
            log_stats=self.parallel_config.eplb_log_balancedness,
        )

    def get_dp_padding(self,
                       num_tokens: int) -> tuple[int, Optional[torch.Tensor]]:
        dp_size = self.vllm_config.parallel_config.data_parallel_size
        dp_rank = self.vllm_config.parallel_config.data_parallel_rank

        # For DP: Don't pad when setting enforce_eager.
        # This lets us set enforce_eager on the prefiller in a P/D setup and
        # still use CUDA graphs (enabled by this padding) on the decoder.
        #
        # TODO(tms) : There are many cases where padding is enabled for
        # prefills, causing unnecessary and excessive padding of activations.

        if dp_size == 1 or self.vllm_config.model_config.enforce_eager:
            # Early exit.
            return 0, None

        num_tokens_across_dp = DPMetadata.num_tokens_across_dp(
            num_tokens, dp_size, dp_rank)
        max_tokens_across_dp_cpu = torch.max(num_tokens_across_dp).item()
        num_tokens_after_padding = torch.tensor([max_tokens_across_dp_cpu] *
                                                dp_size,
                                                device="cpu",
                                                dtype=torch.int32)
        return max_tokens_across_dp_cpu - num_tokens, num_tokens_after_padding

    def _pool(
        self,
        hidden_states: torch.Tensor,
        num_scheduled_tokens: int,
        num_scheduled_tokens_np: np.ndarray,
        kv_connector_output: Optional[KVConnectorOutput],
    ) -> ModelRunnerOutput:
        assert self.input_batch.num_reqs ==\
            len(self.input_batch.pooling_params), \
        "Either all or none of the requests in" \
        " a batch must be pooling request"

        extracted_hidden_states = list(
            torch.split(hidden_states[:num_scheduled_tokens],
                        num_scheduled_tokens_np.tolist()))

        pooling_metadata = self.input_batch.pooling_metadata

        raw_pooler_output = self.model.pooler(
            hidden_states=extracted_hidden_states,
            pooling_metadata=pooling_metadata)

        pooler_output: list[Optional[torch.Tensor]] = []
        seq_lens = self.seq_lens[:self.input_batch.num_reqs]
        for raw_output, seq_len, prompt_len in zip(
                raw_pooler_output, seq_lens, pooling_metadata.prompt_lens):

            if seq_len == prompt_len:
                pooler_output.append(raw_output.data.cpu())
            else:
                pooler_output.append(None)

        return ModelRunnerOutput(
            req_ids=self.input_batch.req_ids,
            req_id_to_index=self.input_batch.req_id_to_index,
            sampled_token_ids=[],
            spec_token_ids=None,
            logprobs=None,
            prompt_logprobs_dict={},
            pooler_output=pooler_output,
            kv_connector_output=kv_connector_output,
        )

    @torch.inference_mode()
    def execute_model(
        self,
        scheduler_output: "SchedulerOutput",
        intermediate_tensors: Optional[IntermediateTensors] = None,
    ) -> Union[ModelRunnerOutput, IntermediateTensors]:
        self._update_states(scheduler_output)
        if not scheduler_output.total_num_scheduled_tokens:
            if not has_kv_transfer_group():
                # Return empty ModelRunnerOutput if there's no work to do.
                return EMPTY_MODEL_RUNNER_OUTPUT

            return self.kv_connector_no_forward(scheduler_output,
                                                self.vllm_config)

        # Prepare the decoder inputs.
        (attn_metadata, attention_cuda_graphs, logits_indices,
         spec_decode_metadata, num_scheduled_tokens_np,
         spec_decode_common_attn_metadata) = (
             self._prepare_inputs(scheduler_output))

        num_scheduled_tokens = scheduler_output.total_num_scheduled_tokens
        if (self.use_cuda_graph
                and num_scheduled_tokens <= self.cudagraph_batch_sizes[-1]):
            # Use piecewise CUDA graphs.
            # Add padding to the batch size.
            num_input_tokens = self.vllm_config.pad_for_cudagraph(
                num_scheduled_tokens)
        else:
            # Eager mode.
            # Pad tokens to multiple of tensor_parallel_size when
            # enabled collective fusion for SP
            tp_size = self.vllm_config.parallel_config.tensor_parallel_size
            if self.compilation_config.pass_config. \
                enable_sequence_parallelism and tp_size > 1:
                num_input_tokens = round_up(num_scheduled_tokens, tp_size)
            else:
                num_input_tokens = num_scheduled_tokens

        # Padding for DP
        num_pad, num_tokens_across_dp = self.get_dp_padding(num_input_tokens)
        num_input_tokens += num_pad

        # _prepare_inputs may reorder the batch, so we must gather multi
        # modal outputs after that to ensure the correct order
        if self.supports_mm_inputs:
            # Run the multimodal encoder if any.
            self._execute_mm_encoder(scheduler_output)
            mm_embeds = self._gather_mm_embeddings(scheduler_output)
        else:
            mm_embeds = []

        if self.supports_mm_inputs and get_pp_group().is_first_rank:
            # NOTE(woosuk): To unify token ids and soft tokens (vision
            # embeddings), we always use embeddings (rather than token ids)
            # as input to the multimodal model, even when the input is text.
            inputs_embeds_scheduled = self.model.get_input_embeddings(
                input_ids=self.input_ids[:num_scheduled_tokens],
                multimodal_embeddings=mm_embeds or None,
            )

            # TODO(woosuk): Avoid the copy. Optimize.
            self.inputs_embeds[:num_scheduled_tokens].copy_(
                inputs_embeds_scheduled)

            input_ids = None
            inputs_embeds = self.inputs_embeds[:num_input_tokens]
            model_mm_kwargs = self._extract_mm_kwargs(scheduler_output)
            model_kwargs = self._init_model_kwargs(num_scheduled_tokens)
        else:
            # For text-only models, we use token ids as input.
            # While it is possible to use embeddings as input just like the
            # multimodal models, it is not desirable for performance since
            # then the embedding layer is not included in the CUDA graph.
            input_ids = self.input_ids[:num_input_tokens]
            model_kwargs = self._init_model_kwargs(num_input_tokens)
            inputs_embeds = None
            model_mm_kwargs = {}
        if self.uses_mrope:
            positions = self.mrope_positions[:, :num_input_tokens]
        else:
            positions = self.positions[:num_input_tokens]

        if get_pp_group().is_first_rank:
            intermediate_tensors = None
        else:
            intermediate_tensors = self.sync_and_slice_intermediate_tensors(
                num_input_tokens, intermediate_tensors, True)

        # Some attention backends only support CUDA Graphs in pure decode.
        # If attention doesn't support CUDA Graphs for this batch, but we
        # compiled with full CUDA graphs, we have to skip them entirely.
        skip_cuda_graphs = self.full_cuda_graph and not attention_cuda_graphs

        # Run the model.
        # Use persistent buffers for CUDA graphs.
        with set_forward_context(
                attn_metadata,
                self.vllm_config,
                num_tokens=num_input_tokens,
                num_tokens_across_dp=num_tokens_across_dp,
                skip_cuda_graphs=skip_cuda_graphs,
        ), self.maybe_get_kv_connector_output(
                scheduler_output) as kv_connector_output:

            model_output = self.model(
                input_ids=input_ids,
                positions=positions,
                intermediate_tensors=intermediate_tensors,
                inputs_embeds=inputs_embeds,
                **MultiModalKwargs.as_kwargs(
                    model_mm_kwargs,
                    device=self.device,
                ),
                **model_kwargs,
            )

        if self.use_aux_hidden_state_outputs:
            hidden_states, aux_hidden_states = model_output
        else:
            hidden_states = model_output
            aux_hidden_states = None

        # Broadcast PP output for external_launcher (torchrun)
        # to make sure we are synced across pp ranks
        # TODO: Support overlapping mirco-batches
        # https://github.com/vllm-project/vllm/issues/18019
        broadcast_pp_output = \
            self.parallel_config.distributed_executor_backend \
            == "external_launcher" and len(get_pp_group().ranks) > 0
        if not get_pp_group().is_last_rank:
            # For mid-pipeline stages, return the hidden states.
            assert isinstance(hidden_states, IntermediateTensors)
            if not broadcast_pp_output:
                hidden_states.kv_connector_output = kv_connector_output
                return hidden_states
            get_pp_group().send_tensor_dict(hidden_states.tensors,
                                            all_gather_group=get_tp_group())
            logits = None
        else:
            if self.input_batch.pooling_params:
                return self._pool(hidden_states, num_scheduled_tokens,
                                  num_scheduled_tokens_np, kv_connector_output)

            sample_hidden_states = hidden_states[logits_indices]
            logits = self.model.compute_logits(sample_hidden_states, None)
        if broadcast_pp_output:
            model_output_broadcast_data = {
                "logits": logits.contiguous(),
            } if logits is not None else {}
            model_output_broadcast_data = get_pp_group().broadcast_tensor_dict(
                model_output_broadcast_data, src=len(get_pp_group().ranks) - 1)
            assert model_output_broadcast_data is not None
            logits = model_output_broadcast_data["logits"]

        # Apply structured output bitmasks if present
        if scheduler_output.grammar_bitmask is not None:
            self.apply_grammar_bitmask(scheduler_output, logits)

        # Sample the next token and get logprobs if needed.
        sampling_metadata = self.input_batch.sampling_metadata
        if spec_decode_metadata is None:
            sampler_output = self.sampler(
                logits=logits,
                sampling_metadata=sampling_metadata,
            )
        else:
            # When indexing with a tensor (bonus_logits_indices), PyTorch
            # creates a new tensor with separate storage from the original
            # logits tensor. This means any in-place operations on bonus_logits
            # won't affect the original logits tensor.
            assert logits is not None
            bonus_logits = logits[spec_decode_metadata.bonus_logits_indices]
            sampler_output = self.sampler(
                logits=bonus_logits,
                sampling_metadata=sampling_metadata,
            )
            bonus_token_ids = sampler_output.sampled_token_ids

            # Just like `bonus_logits`, `target_logits` is a new tensor with
            # separate storage from the original `logits` tensor. Therefore,
            # it is safe to update `target_logits` in place.
            target_logits = logits[spec_decode_metadata.target_logits_indices]
            output_token_ids = self.rejection_sampler(
                spec_decode_metadata,
                None,  # draft_probs
                target_logits,
                bonus_token_ids,
                sampling_metadata,
            )
            sampler_output.sampled_token_ids = output_token_ids

        num_nans_in_logits = {}
        if envs.VLLM_COMPUTE_NANS_IN_LOGITS:
            num_nans_in_logits = self._get_nans_in_logits(logits)

        # TODO(woosuk): The following loop can be slow since it iterates over
        # the requests one by one. Optimize.
        discard_sampled_tokens_req_indices = []
        for i, req_id in enumerate(self.input_batch.req_ids):
            req_state = self.requests[req_id]
            seq_len = (req_state.num_computed_tokens +
                       scheduler_output.num_scheduled_tokens[req_id])
            if seq_len < req_state.num_tokens:
                # Ignore the sampled token for partial prefills.
                # Rewind the generator state as if the token was not sampled.
                # This relies on cuda-specific torch-internal impl details
                generator = self.input_batch.generators.get(i)
                if generator is not None:
                    generator.set_offset(generator.get_offset() - 4)
                # Record the index of the request that should not be sampled,
                # so that we could clear the sampled tokens before returning.
                discard_sampled_tokens_req_indices.append(i)

        # NOTE: GPU -> CPU Sync happens here.
        # Move as many CPU operations as possible before this sync point.
        logprobs_tensors = sampler_output.logprobs_tensors
        logprobs_lists = logprobs_tensors.tolists() \
            if logprobs_tensors is not None else None

        # Compute prompt logprobs if needed.
        prompt_logprobs_dict = self._get_prompt_logprobs_dict(
            hidden_states[:num_scheduled_tokens],
            scheduler_output,
        )

        # Get the valid generated tokens.
        sampled_token_ids = sampler_output.sampled_token_ids
        max_gen_len = sampled_token_ids.shape[-1]
        if max_gen_len == 1:
            # No spec decode tokens.
            valid_sampled_token_ids = sampled_token_ids.tolist()
        else:
            # Includes spec decode tokens.
            valid_sampled_token_ids = self.rejection_sampler.parse_output(
                sampled_token_ids,
                self.input_batch.vocab_size,
            )
        # Mask out the sampled tokens that should not be sampled.
        for i in discard_sampled_tokens_req_indices:
            valid_sampled_token_ids[i].clear()

        # Cache the sampled tokens in the model runner, so that the scheduler
        # doesn't need to send them back.
        # NOTE(woosuk): As an exception, when using PP, the scheduler sends
        # the sampled tokens back, because there's no direct communication
        # between the first-stage worker and the last-stage worker.
        for req_idx, sampled_ids in enumerate(valid_sampled_token_ids):
            if not sampled_ids:
                continue

            start_idx = self.input_batch.num_tokens_no_spec[req_idx]
            end_idx = start_idx + len(sampled_ids)
            assert end_idx <= self.max_model_len, (
                "Sampled token IDs exceed the max model length. "
                f"Total number of tokens: {end_idx} > max_model_len: "
                f"{self.max_model_len}")

            self.input_batch.token_ids_cpu[req_idx,
                                           start_idx:end_idx] = sampled_ids
            self.input_batch.num_tokens_no_spec[req_idx] = end_idx
            self.input_batch.num_tokens[req_idx] = end_idx
            req_id = self.input_batch.req_ids[req_idx]
            req_state = self.requests[req_id]
            req_state.output_token_ids.extend(sampled_ids)

        if not self.speculative_config:
            # Speculative decoding is not enabled.
            spec_token_ids = None
        else:
            assert spec_decode_common_attn_metadata is not None
            spec_token_ids = self.propose_draft_token_ids(
                scheduler_output,
                valid_sampled_token_ids,
                sampling_metadata,
                hidden_states,
                sample_hidden_states,
                aux_hidden_states,
                spec_decode_metadata,
                spec_decode_common_attn_metadata,
            )

        self.eplb_step()

        return ModelRunnerOutput(
            req_ids=self.input_batch.req_ids,
            req_id_to_index=self.input_batch.req_id_to_index,
            sampled_token_ids=valid_sampled_token_ids,
            spec_token_ids=spec_token_ids,
            logprobs=logprobs_lists,
            prompt_logprobs_dict=prompt_logprobs_dict,
            pooler_output=[],
            kv_connector_output=kv_connector_output,
            num_nans_in_logits=num_nans_in_logits,
        )

    def propose_draft_token_ids(
        self,
        scheduler_output: "SchedulerOutput",
        sampled_token_ids: list[list[int]],
        sampling_metadata: SamplingMetadata,
        hidden_states: torch.Tensor,
        sample_hidden_states: torch.Tensor,
        aux_hidden_states: Optional[torch.Tensor],
        spec_decode_metadata: Optional[SpecDecodeMetadata],
        common_attn_metadata: CommonAttentionMetadata,
    ) -> list[list[int]]:
        num_scheduled_tokens = scheduler_output.total_num_scheduled_tokens
        if self.speculative_config.method == "ngram":
            assert isinstance(self.drafter, NgramProposer)
            spec_token_ids = self.propose_ngram_draft_token_ids(
                sampled_token_ids)
        elif self.speculative_config.method == "medusa":
            assert isinstance(self.drafter, MedusaProposer)
            if sample_hidden_states.shape[0] == len(sampled_token_ids):
                # The input to the target model does not include draft tokens.
                hidden_states = sample_hidden_states
            else:
                indices = []
                offset = 0
                for num_draft, tokens in zip(
                        spec_decode_metadata.num_draft_tokens,
                        sampled_token_ids):
                    indices.append(offset + len(tokens) - 1)
                    offset += num_draft + 1
                indices = torch.tensor(indices, device=self.device)
                hidden_states = sample_hidden_states[indices]

            spec_token_ids = self.drafter.propose(
                target_hidden_states=hidden_states,
                sampling_metadata=sampling_metadata,
            )
        elif self.speculative_config.use_eagle():
            assert isinstance(self.drafter, EagleProposer)
            # TODO(woosuk): Refactor the loop.
            next_token_ids: list[int] = []
            for i, token_ids in enumerate(sampled_token_ids):
                if token_ids:
                    # Common case.
                    next_token_id = token_ids[-1]
                else:
                    # Partial prefill (rare case).
                    # Get the next token id from the request state.
                    req_id = self.input_batch.req_ids[i]
                    req_state = self.requests[req_id]
                    seq_len = (req_state.num_computed_tokens +
                               scheduler_output.num_scheduled_tokens[req_id])
                    next_token_id = req_state.get_token_id(seq_len)
                next_token_ids.append(next_token_id)
            next_token_ids = torch.tensor(next_token_ids,
                                          dtype=torch.int32,
                                          device=self.device)

            if spec_decode_metadata is None:
                # input_ids can be None for multimodal models.
                target_token_ids = self.input_ids[:num_scheduled_tokens]
                # TODO(woosuk): Support M-RoPE.
                target_positions = self.positions[:num_scheduled_tokens]
                if self.use_aux_hidden_state_outputs:
                    target_hidden_states = torch.cat(
                        [h[:num_scheduled_tokens] for h in aux_hidden_states],
                        dim=-1)
                else:
                    target_hidden_states = hidden_states[:num_scheduled_tokens]
            else:
                # TODO(woosuk): Refactor this.
                num_draft_tokens = spec_decode_metadata.num_draft_tokens
                num_rejected_tokens = [
                    n + 1 - len(sampled_token_ids[i]) if n > 0 else 0
                    for i, n in enumerate(num_draft_tokens)
                ]
                num_rejected_tokens_cpu = torch.tensor(num_rejected_tokens,
                                                       dtype=torch.int32)
                common_attn_metadata, token_indices =\
                    self.drafter.prepare_inputs(
                    common_attn_metadata, num_rejected_tokens_cpu)

                target_token_ids = self.input_ids[token_indices]
                # TODO(woosuk): Support M-RoPE.
                target_positions = self.positions[token_indices]
                if self.use_aux_hidden_state_outputs:
                    target_hidden_states = torch.cat(
                        [h[token_indices] for h in aux_hidden_states], dim=-1)
                else:
                    target_hidden_states = hidden_states[token_indices]
            mm_embeds = None
            if self.supports_mm_inputs:
                mm_embeds = self._gather_mm_embeddings(scheduler_output,
                                                       shift_computed_tokens=1)

            draft_token_ids = self.drafter.propose(
                target_token_ids=target_token_ids,
                target_positions=target_positions,
                target_hidden_states=target_hidden_states,
                next_token_ids=next_token_ids,
                sampling_metadata=sampling_metadata,
                common_attn_metadata=common_attn_metadata,
                mm_embeds=mm_embeds,
            )
            spec_token_ids = draft_token_ids.tolist()
        return spec_token_ids

    def propose_ngram_draft_token_ids(
        self,
        sampled_token_ids: list[list[int]],
    ) -> list[list[int]]:
        # TODO(woosuk): Optimize.
        draft_token_ids: list[list[int]] = []
        for i, sampled_ids in enumerate(sampled_token_ids):
            num_sampled_ids = len(sampled_ids)
            if not num_sampled_ids:
                # Skip speculative decoding.
                draft_token_ids.append([])
                continue

            # Skip requests that require sampling parameters that are not
            # supported with speculative decoding.
            req_id = self.input_batch.req_ids[i]
            if req_id in self.input_batch.spec_decode_unsupported_reqs:
                draft_token_ids.append([])
                continue

            num_tokens = self.input_batch.num_tokens_no_spec[i]
            if num_tokens >= self.max_model_len:
                # Skip requests that have already reached the max model length.
                draft_token_ids.append([])
                continue

            drafter_output = self.drafter.propose(
                self.input_batch.token_ids_cpu[i, :num_tokens])
            if drafter_output is None or len(drafter_output) == 0:
                draft_token_ids.append([])
            else:
                draft_token_ids.append(drafter_output.tolist())
        return draft_token_ids

    def update_config(self, overrides: dict[str, Any]) -> None:
        allowed_config_names = {"load_config", "model_config"}
        for config_name, config_overrides in overrides.items():
            assert config_name in allowed_config_names, \
                f"Config `{config_name}` not supported. " \
                f"Allowed configs: {allowed_config_names}"
            config = getattr(self, config_name)
            new_config = update_config(config, config_overrides)
            setattr(self, config_name, new_config)

    def load_model(self, eep_scale_up: bool = False) -> None:
        """
        Args:
            eep_scale_up: the model loading is for elastic EP scale up.
        """
        logger.info("Starting to load model %s...", self.model_config.model)
        if eep_scale_up:
            from vllm.distributed.parallel_state import get_ep_group
            num_local_physical_experts = torch.empty(1,
                                                     dtype=torch.int32,
                                                     device="cpu")
            torch.distributed.broadcast(num_local_physical_experts,
                                        group=get_ep_group().cpu_group,
                                        group_src=0)
            num_local_physical_experts = int(num_local_physical_experts.item())
            new_ep_size = get_ep_group().world_size
            global_expert_load, old_global_expert_indices = (
                EplbState.recv_state())
            num_logical_experts = global_expert_load.shape[1]
            self.parallel_config.num_redundant_experts = (
                num_local_physical_experts * new_ep_size - num_logical_experts)
            assert old_global_expert_indices.shape[
                1] % num_local_physical_experts == 0
            old_ep_size = old_global_expert_indices.shape[
                1] // num_local_physical_experts
            rank_mapping = {
                old_ep_rank: old_ep_rank
                for old_ep_rank in range(old_ep_size)
            }
        else:
            global_expert_load = None
            old_global_expert_indices = None
            rank_mapping = None

        with DeviceMemoryProfiler() as m:
            time_before_load = time.perf_counter()
            model_loader = get_model_loader(self.load_config)
            logger.info("Loading model from scratch...")
            self.model = model_loader.load_model(
                vllm_config=self.vllm_config, model_config=self.model_config)
            if self.lora_config:
                self.model = self.load_lora_model(self.model,
                                                  self.model_config,
                                                  self.scheduler_config,
                                                  self.lora_config,
                                                  self.device)
            if hasattr(self, "drafter"):
                logger.info("Loading drafter model...")
                self.drafter.load_model(self.model)
            if self.use_aux_hidden_state_outputs:
                self.model.set_aux_hidden_state_layers(
                    self.model.get_eagle3_aux_hidden_state_layers())
            time_after_load = time.perf_counter()
        self.model_memory_usage = m.consumed_memory
        logger.info("Model loading took %.4f GiB and %.6f seconds",
                    self.model_memory_usage / GiB_bytes,
                    time_after_load - time_before_load)
        prepare_communication_buffer_for_model(self.model)

        if is_mixture_of_experts(
                self.model) and self.parallel_config.enable_eplb:
            logger.info("EPLB is enabled for model %s.",
                        self.model_config.model)
            self.eplb_state = EplbState.build(
                self.model,
                self.device,
                self.parallel_config,
                global_expert_load,
                old_global_expert_indices,
                rank_mapping,
            )

        if (
            self.vllm_config.compilation_config.level == \
                CompilationLevel.DYNAMO_AS_IS and supports_dynamo()
        ):
            backend = self.vllm_config.compilation_config.init_backend(
                self.vllm_config)
            compilation_counter.dynamo_as_is_count += 1
            self.model.compile(
                fullgraph=envs.VLLM_TEST_DYNAMO_FULLGRAPH_CAPTURE,
                backend=backend)

    def reload_weights(self) -> None:
        assert getattr(self, "model", None) is not None, \
            "Cannot reload weights before model is loaded."
        model_loader = get_model_loader(self.load_config)
        logger.info("Reloading weights inplace...")
        model_loader.load_weights(self.model, model_config=self.model_config)

    def save_tensorized_model(
        self,
        tensorizer_config: "TensorizerConfig",
    ) -> None:
        TensorizerLoader.save_model(
            self.model,
            tensorizer_config=tensorizer_config,
            model_config=self.model_config,
        )

    def _get_prompt_logprobs_dict(
        self,
        hidden_states: torch.Tensor,
        scheduler_output: "SchedulerOutput",
    ) -> dict[str, Optional[LogprobsTensors]]:
        num_prompt_logprobs_dict = self.input_batch.num_prompt_logprobs
        if not num_prompt_logprobs_dict:
            return {}

        in_progress_dict = self.input_batch.in_progress_prompt_logprobs_cpu
        prompt_logprobs_dict: dict[str, Optional[LogprobsTensors]] = {}

        # Since prompt logprobs are a rare feature, prioritize simple,
        # maintainable loop over optimal performance.
        completed_prefill_reqs = []
        for req_id, num_prompt_logprobs in num_prompt_logprobs_dict.items():

            num_tokens = scheduler_output.num_scheduled_tokens[req_id]

            # Get metadata for this request.
            request = self.requests[req_id]
            num_prompt_tokens = len(request.prompt_token_ids)
            prompt_token_ids = torch.tensor(request.prompt_token_ids).to(
                self.device, non_blocking=True)

            # Set up target LogprobsTensors object.
            logprobs_tensors = in_progress_dict.get(req_id)
            if not logprobs_tensors:
                # Create empty logprobs CPU tensors for the entire prompt.
                # If chunked, we'll copy in slice by slice.
                logprobs_tensors = LogprobsTensors.empty_cpu(
                    num_prompt_tokens - 1, num_prompt_logprobs + 1)
                in_progress_dict[req_id] = logprobs_tensors

            # Determine number of logits to retrieve.
            start_idx = request.num_computed_tokens
            start_tok = start_idx + 1
            num_remaining_tokens = num_prompt_tokens - start_tok
            if num_tokens <= num_remaining_tokens:
                # This is a chunk, more tokens remain.
                # In the == case, there are no more prompt logprobs to produce
                # but we want to defer returning them to the next step where we
                # have new generated tokens to return.
                num_logits = num_tokens
            else:
                # This is the last chunk of prompt tokens to return.
                num_logits = num_remaining_tokens
                completed_prefill_reqs.append(req_id)
                prompt_logprobs_dict[req_id] = logprobs_tensors

            if num_logits <= 0:
                # This can happen for the final chunk if we prefilled exactly
                # (num_prompt_tokens - 1) tokens for this request in the prior
                # step. There are no more prompt logprobs to produce.
                continue

            # Get the logits corresponding to this req's prompt tokens.
            # If this is a partial request (i.e. chunked prefill),
            # then there is prompt logprob generated for each index.
            req_idx = self.input_batch.req_id_to_index[req_id]
            offset = self.query_start_loc_np[req_idx].item()
            prompt_hidden_states = hidden_states[offset:offset + num_logits]
            logits = self.model.compute_logits(prompt_hidden_states, None)

            # Get the "target" tokens for each index. For prompt at index i,
            # the token at prompt index i+1 is the "sampled" token we want
            # to gather the logprob for.
            tgt_token_ids = prompt_token_ids[start_tok:start_tok + num_logits]

            # Compute prompt logprobs.
            logprobs = self.sampler.compute_logprobs(logits)
            token_ids, logprobs, ranks = self.sampler.gather_logprobs(
                logprobs, num_prompt_logprobs, tgt_token_ids)

            # Transfer GPU->CPU async.
            chunk_slice = slice(start_idx, start_idx + num_logits)
            logprobs_tensors.logprob_token_ids[chunk_slice].copy_(
                token_ids, non_blocking=True)
            logprobs_tensors.logprobs[chunk_slice].copy_(logprobs,
                                                         non_blocking=True)
            logprobs_tensors.selected_token_ranks[chunk_slice].copy_(
                ranks, non_blocking=True)

        # Remove requests that have completed prefill from the batch
        # num_prompt_logprobs_dict.
        for req_id in completed_prefill_reqs:
            del num_prompt_logprobs_dict[req_id]
            del in_progress_dict[req_id]

        # Must synchronize the non-blocking GPU->CPU transfers.
        if prompt_logprobs_dict:
            self._sync_device()

        return prompt_logprobs_dict

    def _get_nans_in_logits(
        self,
        logits: Optional[torch.Tensor],
    ) -> dict[str, int]:
        try:
            if logits is None:
                return {req_id: 0 for req_id in self.input_batch.req_ids}

            num_nans_in_logits = {}
            num_nans_for_index = logits.isnan().sum(dim=-1).cpu().numpy()
            for req_id in self.input_batch.req_ids:
                req_index = self.input_batch.req_id_to_index[req_id]
                num_nans_in_logits[req_id] = (
                    int(num_nans_for_index[req_index])
                    if num_nans_for_index is not None
                    and req_index < logits.shape[0] else 0)
            return num_nans_in_logits
        except IndexError:
            return {}

    @contextmanager
    def maybe_randomize_inputs(self, input_ids: torch.Tensor):
        """
        Randomize input_ids if VLLM_RANDOMIZE_DP_DUMMY_INPUTS is set.
        This is to help balance expert-selection
         - during profile_run
         - during DP rank dummy run
        """
        dp_size = self.vllm_config.parallel_config.data_parallel_size
        randomize_inputs = envs.VLLM_RANDOMIZE_DP_DUMMY_INPUTS and dp_size > 1
        if not randomize_inputs:
            yield
        else:
            import functools

            @functools.cache
            def rand_input_ids() -> torch.Tensor:
                return torch.randint_like(
                    self.input_ids,
                    low=0,
                    high=self.model_config.get_vocab_size(),
                    dtype=input_ids.dtype)

            logger.debug("Randomizing dummy data for DP Rank")
            input_ids.copy_(rand_input_ids()[:input_ids.size(0)],
                            non_blocking=True)
            yield
            input_ids.fill_(0)

    def _get_mm_dummy_batch(
        self,
        modality: str,
        max_items_per_batch: int,
    ) -> BatchedTensorInputs:
        """Dummy data for profiling and precompiling multimodal models."""
        dummy_decoder_data = self.mm_registry.get_decoder_dummy_data(
            model_config=self.model_config,
            seq_len=self.max_num_tokens,
            mm_counts={modality: 1},
        )
        dummy_mm_data = dummy_decoder_data.multi_modal_data

        # Result in the maximum GPU consumption of the model
        dummy_mm_item = dummy_mm_data.get_item(modality=modality, item_index=0)
        dummy_mm_kwargs = MultiModalKwargs.from_items([dummy_mm_item])

        batched_dummy_mm_inputs = MultiModalKwargs.batch([dummy_mm_kwargs] *
                                                         max_items_per_batch)
        return MultiModalKwargs.as_kwargs(
            batched_dummy_mm_inputs,
            device=self.device,
        )

    @torch.inference_mode()
    def _dummy_run(
        self,
        num_tokens: int,
        capture_attn_cudagraph: bool = False,
        skip_eplb: bool = False,
        is_profile: bool = False,
    ) -> tuple[torch.Tensor, torch.Tensor]:

        # Padding for DP
        num_pad, num_tokens_across_dp = self.get_dp_padding(num_tokens)
        num_tokens += num_pad

        # Set num_scheduled_tokens based on num_tokens and max_num_seqs
        # for dummy run with LoRA so that the num_reqs collectively
        # has num_tokens in total.
        assert num_tokens <= self.scheduler_config.max_num_batched_tokens
        max_num_reqs = self.scheduler_config.max_num_seqs
        num_reqs = min(num_tokens, max_num_reqs)
        min_tokens_per_req = num_tokens // num_reqs
        num_scheduled_tokens_list = [min_tokens_per_req] * num_reqs
        num_scheduled_tokens_list[-1] += num_tokens % num_reqs
        assert sum(num_scheduled_tokens_list) == num_tokens
        assert len(num_scheduled_tokens_list) == num_reqs
        num_scheduled_tokens = np.array(num_scheduled_tokens_list,
                                        dtype=np.int32)

        attn_metadata: Optional[dict[str, Any]] = None
        if capture_attn_cudagraph:
            attn_metadata = {}

            # Make sure max_model_len is used at the graph capture time.
            self.seq_lens_np[:num_reqs] = self.max_model_len
            self.seq_lens_np[num_reqs:] = 0
            self.seq_lens[:num_reqs].copy_(self.seq_lens_cpu[:num_reqs],
                                           non_blocking=True)

            for kv_cache_group_id, kv_cache_group_spec in enumerate(
                    self.kv_cache_config.kv_cache_groups):
                common_attn_metadata = CommonAttentionMetadata(
                    query_start_loc=self.query_start_loc[:num_reqs + 1],
                    query_start_loc_cpu=self.query_start_loc_cpu[:num_reqs +
                                                                 1],
                    seq_lens=self.seq_lens[:num_reqs],
                    seq_lens_cpu=self.seq_lens_cpu[:num_reqs],
                    num_computed_tokens_cpu=self.input_batch.
                    num_computed_tokens_cpu_tensor[:num_reqs],
                    num_reqs=num_reqs,
                    num_actual_tokens=num_tokens,
                    max_query_len=num_tokens,
                    block_table_tensor=self.input_batch.block_table[
                        kv_cache_group_id].get_device_tensor()[:num_reqs],
                    slot_mapping=self.input_batch.
                    block_table[kv_cache_group_id].slot_mapping[:num_tokens],
                    causal=True)

                for attn_group in self.attn_groups[kv_cache_group_id]:
                    attn_metadata_i = attn_group.metadata_builder\
                        .build_for_cudagraph_capture(common_attn_metadata)
                    for layer_name in kv_cache_group_spec.layer_names:
                        attn_metadata[layer_name] = attn_metadata_i

        with self.maybe_dummy_run_with_lora(self.lora_config,
                                            num_scheduled_tokens):
<<<<<<< HEAD
            model_kwargs = self._init_model_kwargs(num_tokens)
            if self.is_multimodal_model:
=======
            if self.supports_mm_inputs:
>>>>>>> 2d18256e
                input_ids = None
                inputs_embeds = self.inputs_embeds[:num_tokens]
                model_mm_kwargs = self._dummy_mm_kwargs(num_reqs)
            else:
                input_ids = self.input_ids[:num_tokens]
                inputs_embeds = None
                model_mm_kwargs = {}

            if self.uses_mrope:
                positions = self.mrope_positions[:, :num_tokens]
            else:
                positions = self.positions[:num_tokens]

            if get_pp_group().is_first_rank:
                intermediate_tensors = None
            else:
                if self.intermediate_tensors is None:
                    self.intermediate_tensors = (
                        self.model.make_empty_intermediate_tensors(
                            batch_size=self.max_num_tokens,
                            dtype=self.model_config.dtype,
                            device=self.device))

                intermediate_tensors = self.sync_and_slice_intermediate_tensors(
                    num_tokens, None, False)

            with self.maybe_randomize_inputs(input_ids), set_forward_context(
                    attn_metadata,
                    self.vllm_config,
                    num_tokens=num_tokens,
                    num_tokens_across_dp=num_tokens_across_dp):
                outputs = self.model(
                    input_ids=input_ids,
                    positions=positions,
                    intermediate_tensors=intermediate_tensors,
                    inputs_embeds=inputs_embeds,
                    **MultiModalKwargs.as_kwargs(
                        model_mm_kwargs,
                        device=self.device,
                    ),
                    **model_kwargs,
                )

            if self.use_aux_hidden_state_outputs:
                hidden_states, _ = outputs
            else:
                hidden_states = outputs

            if self.speculative_config and self.speculative_config.use_eagle():
                assert isinstance(self.drafter, EagleProposer)
                self.drafter.dummy_run(num_tokens)

        # This is necessary to avoid blocking DP.
        # For dummy runs, we typically skip EPLB since we don't have any real
        # requests to process.
        # However, in DP settings, there may be cases when some DP ranks do
        # not have any requests to process, so they're executing dummy batches.
        # In such cases, we still have to trigger EPLB to make sure
        # ranks execute the rearrangement in synchronization.
        if not skip_eplb:
            self.eplb_step(is_dummy=True, is_profile=is_profile)

        logit_indices = np.cumsum(num_scheduled_tokens) - 1
        return hidden_states, hidden_states[logit_indices]

    @torch.inference_mode()
    def _dummy_sampler_run(
        self,
        hidden_states: torch.Tensor,
    ) -> torch.Tensor:
        # The dummy hidden states may contain special values,
        # like `inf` or `nan`.
        # To avoid breaking the sampler, we use a random tensor here instead.
        hidden_states = torch.rand_like(hidden_states)

        logits = self.model.compute_logits(hidden_states, None)
        num_reqs = logits.size(0)

        dummy_tensors = lambda v: torch.full(
            (num_reqs, ), v, device=self.device)

        dummy_metadata = SamplingMetadata(
            temperature=dummy_tensors(0.5),
            all_greedy=False,
            all_random=False,
            top_p=dummy_tensors(0.9),
            top_k=dummy_tensors(logits.size(1) - 1),
            generators={},
            max_num_logprobs=None,
            no_penalties=True,
            prompt_token_ids=None,
            frequency_penalties=dummy_tensors(0.1),
            presence_penalties=dummy_tensors(0.1),
            repetition_penalties=dummy_tensors(0.1),
            output_token_ids=[[] for _ in range(num_reqs)],
            allowed_token_ids_mask=None,
            bad_words_token_ids={},
            logitsprocs=LogitsProcessorManager(),
        )
        try:
            sampler_output = self.sampler(logits=logits,
                                          sampling_metadata=dummy_metadata)
        except RuntimeError as e:
            if 'out of memory' in str(e):
                raise RuntimeError(
                    "CUDA out of memory occurred when warming up sampler with "
                    f"{num_reqs} dummy requests. Please try lowering "
                    "`max_num_seqs` or `gpu_memory_utilization` when "
                    "initializing the engine.") from e
            else:
                raise e
        if self.speculative_config:
            draft_token_ids = [[0] for _ in range(num_reqs)]
            dummy_spec_decode_metadata = SpecDecodeMetadata.make_dummy(
                draft_token_ids, self.device)

            num_tokens = sum(len(ids) for ids in draft_token_ids)
            # draft_probs = torch.randn(
            #     num_tokens, logits.shape[-1], device=self.device,
            #     dtype=logits.dtype)
            draft_probs = None
            target_logits = torch.randn(num_tokens,
                                        logits.shape[-1],
                                        device=self.device,
                                        dtype=logits.dtype)
            # NOTE(woosuk): Here, we should use int32 because the sampler uses
            # int32 for bonus_token_ids. If the dtype mismatches, re-compilation
            # will occur at runtime.
            bonus_token_ids = torch.zeros(num_reqs,
                                          device=self.device,
                                          dtype=torch.int32)
            self.rejection_sampler(
                dummy_spec_decode_metadata,
                draft_probs,
                target_logits,
                bonus_token_ids,
                dummy_metadata,
            )
        return sampler_output

    def _dummy_pooler_run_task(
        self,
        hidden_states: torch.Tensor,
        task: PoolingTask,
    ) -> PoolerOutput:
        num_tokens = hidden_states.shape[0]
        max_num_reqs = self.scheduler_config.max_num_seqs
        num_reqs = min(num_tokens, max_num_reqs)
        min_tokens_per_req = num_tokens // num_reqs
        num_scheduled_tokens_list = [min_tokens_per_req] * num_reqs
        num_scheduled_tokens_list[-1] += num_tokens % num_reqs
        assert sum(num_scheduled_tokens_list) == num_tokens
        assert len(num_scheduled_tokens_list) == num_reqs

        hidden_states_list = list(
            torch.split(hidden_states, num_scheduled_tokens_list))
        req_num_tokens = num_tokens // num_reqs

        dummy_prompt_lens = torch.tensor(
            [h.shape[0] for h in hidden_states_list],
            device=self.device,
        )
        dummy_token_ids = torch.zeros((num_reqs, req_num_tokens),
                                      dtype=torch.int32,
                                      device=self.device)

        model = cast(VllmModelForPooling, self.model)
        dummy_pooling_params = PoolingParams(task=task)
        to_update = model.pooler.get_pooling_updates(task)
        to_update.apply(dummy_pooling_params)

        dummy_metadata = PoolingMetadata(
            prompt_lens=dummy_prompt_lens,
            prompt_token_ids=dummy_token_ids,
            pooling_params=[dummy_pooling_params] * num_reqs,
        )

        try:
            return model.pooler(hidden_states=hidden_states_list,
                                pooling_metadata=dummy_metadata)
        except RuntimeError as e:
            if 'out of memory' in str(e):
                raise RuntimeError(
                    "CUDA out of memory occurred when warming up pooler "
                    f"({task=}) with {num_reqs} dummy requests. Please try "
                    "lowering `max_num_seqs` or `gpu_memory_utilization` when "
                    "initializing the engine.") from e
            else:
                raise e

    @torch.inference_mode()
    def _dummy_pooler_run(
        self,
        hidden_states: torch.Tensor,
    ) -> PoolerOutput:
        # Find the task that has the largest output for subsequent steps
        output_size = dict[PoolingTask, float]()
        for task in self.get_supported_pooling_tasks():
            # Run a full batch with each task to ensure none of them OOMs
            output = self._dummy_pooler_run_task(hidden_states, task)
            output_size[task] = output.get_data_nbytes()
            del output  # Allow GC

        max_task = max(output_size.items(), key=lambda x: x[1])[0]
        return self._dummy_pooler_run_task(hidden_states, max_task)

    def profile_run(self) -> None:
        # Profile with multimodal encoder & encoder cache.
        if self.supports_mm_inputs:
            mm_budget = self.mm_budget
            assert mm_budget is not None

            # TODO: handle encoder-decoder models once we support them.
            if (encoder_budget := mm_budget.get_encoder_budget()) > 0:
                # NOTE: Currently model is profiled with a single non-text
                # modality with the max possible input tokens even when
                # it supports multiple.
                (
                    dummy_modality,
                    max_tokens,
                ) = mm_budget.get_modality_with_max_tokens()
                (
                    max_mm_items_per_prompt,
                    max_mm_items_per_batch,
                ) = mm_budget.get_max_items(dummy_modality, max_tokens)

                logger.info(
                    "Encoder cache will be initialized with a budget of "
                    "%s tokens, and profiled with %s %s items of the maximum "
                    "feature size.",
                    encoder_budget,
                    max_mm_items_per_batch,
                    dummy_modality,
                )

                # Create dummy batch of multimodal inputs.
                batched_dummy_mm_inputs = self._get_mm_dummy_batch(
                    dummy_modality,
                    max_mm_items_per_batch,
                )

                # Run multimodal encoder.
                dummy_encoder_outputs = self.model.get_multimodal_embeddings(
                    **batched_dummy_mm_inputs)

                sanity_check_mm_encoder_outputs(
                    dummy_encoder_outputs,
                    expected_num_items=max_mm_items_per_batch,
                )

                # Cache the dummy encoder outputs.
                self.encoder_cache["tmp"] = dict(
                    enumerate(dummy_encoder_outputs))

        # Add `is_profile` here to pre-allocate communication buffers
        hidden_states, last_hidden_states \
            = self._dummy_run(self.max_num_tokens, is_profile=True)
        if get_pp_group().is_last_rank:
            if self.is_pooling_model:
                output = self._dummy_pooler_run(hidden_states)
            else:
                output = self._dummy_sampler_run(last_hidden_states)
        else:
            output = None
        self._sync_device()
        del hidden_states, output
        self.encoder_cache.clear()
        gc.collect()

    def capture_model(self) -> None:
        if not self.use_cuda_graph:
            logger.warning(
                "Skipping CUDA graph capture. To turn on CUDA graph capture, "
                "set -O %s and ensure `use_cudagraph` was not manually set to "
                "False", CompilationLevel.PIECEWISE)
            return

        compilation_counter.num_gpu_runner_capture_triggers += 1

        start_time = time.perf_counter()
        start_free_gpu_memory = torch.cuda.mem_get_info()[0]

        @contextmanager
        def freeze_gc():
            # Optimize garbage collection during CUDA graph capture.
            # Clean up, then freeze all remaining objects from being included
            # in future collections.
            gc.collect()
            should_freeze = not envs.VLLM_ENABLE_CUDAGRAPH_GC
            if should_freeze:
                gc.freeze()
            try:
                yield
            finally:
                if should_freeze:
                    gc.unfreeze()

        # Trigger CUDA graph capture for specific shapes.
        # Capture the large shapes first so that the smaller shapes
        # can reuse the memory pool allocated for the large shapes.
        with freeze_gc(), graph_capture(device=self.device):
            full_cg = self.full_cuda_graph
            # Only rank 0 should print progress bar during capture
            compilation_cases = reversed(self.cudagraph_batch_sizes)
            if is_global_first_rank():
                compilation_cases = tqdm(
                    list(compilation_cases),
                    disable=not self.load_config.use_tqdm_on_load,
                    desc="Capturing CUDA graph shapes")
            for num_tokens in compilation_cases:
                # We skip EPLB here since we don't want to record dummy metrics
                for _ in range(
                        self.compilation_config.cudagraph_num_of_warmups):
                    self._dummy_run(num_tokens,
                                    capture_attn_cudagraph=full_cg,
                                    skip_eplb=True)
                self._dummy_run(num_tokens,
                                capture_attn_cudagraph=full_cg,
                                skip_eplb=True)

        end_time = time.perf_counter()
        end_free_gpu_memory = torch.cuda.mem_get_info()[0]
        elapsed_time = end_time - start_time
        cuda_graph_size = start_free_gpu_memory - end_free_gpu_memory
        # This usually takes 5~20 seconds.
        logger.info("Graph capturing finished in %.0f secs, took %.2f GiB",
                    elapsed_time, cuda_graph_size / (1 << 30))

    def initialize_attn_backend(self, kv_cache_config: KVCacheConfig) -> None:
        """
        Initialize the attention backends and attention metadata builders.
        """
        assert len(self.attn_groups) == 0, \
            "Attention backends are already initialized"
        attn_layers = get_layers_from_vllm_config(self.vllm_config, Attention)

        def get_attn_backends_for_layers(
                layer_names: list[str]
        ) -> dict[type[AttentionBackend], list[str]]:
            attn_backends = {}
            attn_backend_layers = defaultdict(list)
            # Dedupe based on full class name; this is a bit safer than using
            # using the class itself as the key because when we create dynamic
            # attention backend subclasses (e.g. ChunkedLocalAttention) unless
            # they are cached correctly, there will be different objects per
            # layer.
            for layer_name in layer_names:
                attn_backend = attn_layers[layer_name].get_attn_backend()
                key = attn_backend.full_cls_name()
                attn_backends[key] = attn_backend
                attn_backend_layers[key].append(layer_name)
            return {
                attn_backends[k]: v
                for k, v in attn_backend_layers.items()
            }

        def create_attn_groups(
            attn_backends_map: dict[AttentionBackend, list[str]],
            kv_cache_spec: KVCacheSpec,
        ) -> list[AttentionGroup]:
            attn_groups: list[AttentionGroup] = []
            for attn_backend, layer_names in attn_backends_map.items():
                attn_metadata_builder_i = attn_backend.get_builder_cls()(
                    kv_cache_spec,
                    layer_names,
                    self.vllm_config,
                    self.device,
                )
                attn_group = AttentionGroup(attn_backend,
                                            attn_metadata_builder_i,
                                            layer_names)
                attn_groups.append(attn_group)

                if self.full_cuda_graph:
                    if attn_metadata_builder_i.attn_cudagraph_support == \
                        AttentionCGSupport.NEVER:
                        raise ValueError(
                            f"Full CUDAGraph not supported for "
                            f"{attn_backend.__name__}. Turn off "
                            f"CompilationConfig.full_cuda_graph or use a "
                            f" different attention backend.")
                    if attn_metadata_builder_i.attn_cudagraph_support == \
                        AttentionCGSupport.PURE_DECODE_ONLY:
                        # Limit the max cudagraph size to the max number of
                        # sequences for pure decode only cudagraph backend,
                        # whose max_query_len is 1.
                        self.cudagraph_batch_sizes = [
                            size for size in self.cudagraph_batch_sizes
                            if size <= self.scheduler_config.max_num_seqs
                        ]

            return attn_groups

        for kv_cache_group_spec in kv_cache_config.kv_cache_groups:
            kv_cache_spec = kv_cache_group_spec.kv_cache_spec
            if isinstance(kv_cache_spec, AttentionSpec):
                attn_backends = get_attn_backends_for_layers(
                    kv_cache_group_spec.layer_names)
            # TODO(lucas): move `get_mamba_attn_backend` into the mamba
            # layers like above
            elif isinstance(kv_cache_spec, MambaSpec):
                attn_backends = {
                    get_mamba_attn_backend(kv_cache_spec.mamba_type):
                    kv_cache_group_spec.layer_names
                }
            else:
                raise ValueError(
                    f"Unknown KV cache spec type: {type(kv_cache_spec)}")

            self.attn_groups.append(
                create_attn_groups(attn_backends, kv_cache_spec))

        # Calculate reorder batch threshold (if neeeded)
        self.calculate_reorder_batch_threshold()

        if len(self.attn_groups) > 0:
            return

        # Check if model is encoder-only
        block_size = self.vllm_config.cache_config.block_size
        use_mla = self.vllm_config.model_config.use_mla
        attn_specs = list[AttentionSpec]()
        for attn_module in attn_layers.values():

            if attn_module.attn_type == AttentionType.ENCODER_ONLY:
                assert attn_module.sliding_window is None, "Sliding "
                "window attention is not supported for encoder-only models"

                attn_specs.append(
                    FullAttentionSpec(block_size=block_size,
                                      num_kv_heads=attn_module.num_kv_heads,
                                      head_size=attn_module.head_size,
                                      dtype=self.kv_cache_dtype,
                                      use_mla=use_mla))
            else:
                raise ValueError("Expected only encoder-only layers")

        if len(attn_specs) > 0:
            assert len(attn_specs) == len(attn_layers), \
                "All or none of the layers are expected to be encoder-only"

            attn_backends = get_attn_backends_for_layers(attn_layers.keys())

            self.attn_groups.append(
                create_attn_groups(attn_backends, attn_specs[0]))
            self.is_encoder_only_model = True

    def calculate_reorder_batch_threshold(self) -> None:
        """
        Check that if any backends reorder batches; that the reordering
        is compatible (e.g., decode threshold is the same)
        """
        for group in self._attn_group_iterator():
            attn_metadata_builder_i = group.metadata_builder

            # check that if any backends reorder batches; that the reordering
            # is compatible (e.g., decode threshold is the same)
            reorder_batch_threshold_i = (
                attn_metadata_builder_i.reorder_batch_threshold)
            if reorder_batch_threshold_i is not None:
                if self.reorder_batch_threshold is not None:
                    if reorder_batch_threshold_i != \
                        self.reorder_batch_threshold:
                        raise ValueError(
                            f"Attention backend reorders decodes with "
                            f"threshold {reorder_batch_threshold_i} but other "
                            f"backend uses threshold "
                            f"{self.reorder_batch_threshold}")
                else:
                    self.reorder_batch_threshold = reorder_batch_threshold_i

    def may_reinitialize_input_batch(self,
                                     kv_cache_config: KVCacheConfig) -> None:
        """
        Re-initialize the input batch if the block sizes are different from
        `[self.cache_config.block_size]`. This usually happens when there
        are multiple KV cache groups.

        Args:
            kv_cache_config: The KV cache configuration.
        """
        block_sizes = [
            kv_cache_group.kv_cache_spec.block_size
            for kv_cache_group in kv_cache_config.kv_cache_groups
        ]
        if block_sizes != [self.cache_config.block_size]:
            assert self.cache_config.cpu_offload_gb == 0, (
                "Cannot re-initialize the input batch when CPU weight "
                "offloading is enabled. See https://github.com/vllm-project/vllm/pull/18298 "  # noqa: E501
                "for more details.")
            self.input_batch = InputBatch(
                max_num_reqs=self.max_num_reqs,
                max_model_len=self.max_model_len,
                max_num_batched_tokens=self.max_num_tokens,
                device=self.device,
                pin_memory=self.pin_memory,
                vocab_size=self.model_config.get_vocab_size(),
                block_sizes=block_sizes,
                is_spec_decode=bool(self.vllm_config.speculative_config),
            )

    def _allocate_kv_cache_tensors(
            self, kv_cache_config: KVCacheConfig) -> dict[str, torch.Tensor]:
        """
        Initializes the KV cache buffer with the correct size. The buffer needs
        to be reshaped to the desired shape before being used by the models.

        Args:
            kv_cache_config: The KV cache config
        Returns:
            dict[str, torch.Tensor]: A map between layer names to their
            corresponding memory buffer for KV cache.
         """
        kv_cache_raw_tensors: dict[str, torch.Tensor] = {}
        for kv_cache_tensor in kv_cache_config.kv_cache_tensors:
            tensor = torch.zeros(kv_cache_tensor.size,
                                 dtype=torch.int8,
                                 device=self.device)
            for layer_name in kv_cache_tensor.shared_by:
                kv_cache_raw_tensors[layer_name] = tensor

        layer_names = set()
        for group in kv_cache_config.kv_cache_groups:
            layer_names.update(group.layer_names)
        assert layer_names == set(kv_cache_raw_tensors.keys(
        )), "Some layers are not correctly initialized"
        return kv_cache_raw_tensors

    def _attn_group_iterator(self) -> Iterator[AttentionGroup]:
        return itertools.chain.from_iterable(self.attn_groups)

    def _kv_cache_spec_attn_group_iterator(
            self) -> Iterator[tuple[KVCacheSpec, AttentionGroup]]:
        if not self.kv_cache_config.kv_cache_groups:
            return
        for kv_cache_spec_id, attn_groups in enumerate(self.attn_groups):
            for attn_group in attn_groups:
                yield self.kv_cache_config.kv_cache_groups[
                    kv_cache_spec_id].kv_cache_spec, attn_group

    def _reshape_kv_cache_tensors(
        self,
        kv_cache_config: KVCacheConfig,
        kv_cache_raw_tensors: dict[str, torch.Tensor],
    ) -> dict[str, torch.Tensor]:
        """
        Reshape the KV cache tensors to the desired shape and dtype.

        Args:
            kv_cache_config: The KV cache config
            kv_cache_raw_tensors: The KV cache buffer of each layer, with
            correct size but uninitialized shape.
        Returns:
            Dict[str, torch.Tensor]: A map between layer names to their
            corresponding memory buffer for KV cache.
        """
        kv_caches: dict[str, torch.Tensor] = {}
        has_attn, has_mamba = False, False
        for kv_cache_spec, group in self._kv_cache_spec_attn_group_iterator():
            attn_backend = group.backend
            for layer_name in group.layer_names:
                raw_tensor = kv_cache_raw_tensors[layer_name]
                assert raw_tensor.numel() % kv_cache_spec.page_size_bytes == 0
                num_blocks = (raw_tensor.numel() //
                              kv_cache_spec.page_size_bytes)
                if isinstance(kv_cache_spec, AttentionSpec):
                    has_attn = True
                    kv_cache_shape = attn_backend.get_kv_cache_shape(
                        num_blocks, kv_cache_spec.block_size,
                        kv_cache_spec.num_kv_heads, kv_cache_spec.head_size)
                    dtype = kv_cache_spec.dtype
                    try:
                        kv_cache_stride_order = \
                            attn_backend.get_kv_cache_stride_order()
                        assert len(kv_cache_stride_order) == len(
                            kv_cache_shape)
                    except (AttributeError, NotImplementedError):
                        kv_cache_stride_order = tuple(
                            range(len(kv_cache_shape)))
                    # The allocation respects the backend-defined stride order
                    # to ensure the semantic remains consistent for each
                    # backend. We first obtain the generic kv cache shape and
                    # then permute it according to the stride order which could
                    # result in a non-contiguous tensor.
                    kv_cache_shape = tuple(kv_cache_shape[i]
                                           for i in kv_cache_stride_order)
                    # Maintain original KV shape view.
                    inv_order = [
                        kv_cache_stride_order.index(i)
                        for i in range(len(kv_cache_stride_order))
                    ]
                    kv_caches[layer_name] = kv_cache_raw_tensors[
                        layer_name].view(dtype).view(kv_cache_shape).permute(
                            *inv_order)
                elif isinstance(kv_cache_spec, MambaSpec):
                    has_mamba = True
                    raw_tensor = kv_cache_raw_tensors[layer_name]
                    dtype = kv_cache_spec.dtype
                    num_element_per_page = (kv_cache_spec.page_size_bytes //
                                            get_dtype_size(dtype))
                    state_tensors = []
                    storage_offset = 0
                    for shape in kv_cache_spec.shapes:
                        target_shape = (num_blocks, *shape)
                        stride = torch.empty(target_shape).stride()
                        target_stride = (num_element_per_page, *stride[1:])
                        tensor = torch.as_strided(
                            raw_tensor.view(dtype),
                            size=target_shape,
                            stride=target_stride,
                            storage_offset=storage_offset,
                        )
                        state_tensors.append(tensor)
                        storage_offset += stride[0]

                    kv_caches[layer_name] = state_tensors
                else:
                    raise NotImplementedError

        if has_attn and has_mamba:
            self._verify_hybrid_attention_mamba_layout(kv_cache_config,
                                                       kv_cache_raw_tensors)

        return kv_caches

    def _verify_hybrid_attention_mamba_layout(
            self, kv_cache_config: KVCacheConfig,
            kv_cache_raw_tensors: dict[str, torch.Tensor]) -> None:
        """
        Verify that the KV cache memory layout is compatible for
        models with both attention and mamba KV cache groups.

        Args:
            kv_cache_config: The KV cache config
            kv_cache_raw_tensors: The KV cache buffer of each layer.
        """

        for kv_cache_spec, group in self._kv_cache_spec_attn_group_iterator():
            for layer_name in group.layer_names:
                raw_tensor = kv_cache_raw_tensors[layer_name]
                num_blocks = (raw_tensor.numel() //
                              kv_cache_spec.page_size_bytes)
                if isinstance(kv_cache_spec, AttentionSpec):

                    kv_cache_shape = group.backend.get_kv_cache_shape(
                        num_blocks, kv_cache_spec.block_size,
                        kv_cache_spec.num_kv_heads, kv_cache_spec.head_size)
                    if kv_cache_shape[0] != num_blocks or kv_cache_shape[
                            1] != 2:
                        raise ValueError(
                            "Hybrid models in V1 require an attention "
                            "backend with kv_cache_shape="
                            "(num_blocks, 2, ...). Please try setting "
                            "VLLM_ATTENTION_BACKEND=FLASHINFER")

    def initialize_kv_cache_tensors(
            self, kv_cache_config: KVCacheConfig) -> dict[str, torch.Tensor]:
        """
        Initialize the memory buffer for KV cache.

        Args:
            kv_cache_config: The KV cache config
        Returns:
            Dict[str, torch.Tensor]: A map between layer names to their
            corresponding memory buffer for KV cache.
        """
        # Initialize the memory buffer for KV cache
        kv_cache_raw_tensors = self._allocate_kv_cache_tensors(kv_cache_config)
        # Change the memory buffer to the desired shape
        kv_caches = self._reshape_kv_cache_tensors(kv_cache_config,
                                                   kv_cache_raw_tensors)

        # Setup `kv_cache_config` and `kv_caches` for models
        # with cross-layer KV sharing
        if self.shared_kv_cache_layers:
            initialize_kv_cache_for_kv_sharing(
                self.shared_kv_cache_layers,
                kv_cache_config.kv_cache_groups,
                kv_caches,
                self.attn_groups,
            )
            attn_layers = get_layers_from_vllm_config(self.vllm_config,
                                                      Attention)
            # Iterate in reversed order and add layers that re-use KV cache
            # e.g. in YOCO-like KV sharing setups (e.g. Gemma3n)
            for layer_name in reversed(attn_layers):
                if layer_name in self.shared_kv_cache_layers:
                    self.kv_sharing_fast_prefill_eligible_layers.add(
                        layer_name)
                else:
                    break

        bind_kv_cache(kv_caches,
                      self.compilation_config.static_forward_context,
                      self.kv_caches)
        return kv_caches

    def initialize_kv_cache(self, kv_cache_config: KVCacheConfig) -> None:
        """
        Initialize KV cache based on `kv_cache_config`.
        Args:
            kv_cache_config: Configuration for the KV cache, including the KV
            cache size of each layer
        """
        self.kv_cache_config = kv_cache_config
        self.may_reinitialize_input_batch(kv_cache_config)
        self.initialize_attn_backend(kv_cache_config)
        kv_caches = self.initialize_kv_cache_tensors(kv_cache_config)

        if self.speculative_config and self.speculative_config.use_eagle():
            assert isinstance(self.drafter, EagleProposer)
            # validate all draft model layers belong to the same kv cache
            # group
            self.drafter.validate_same_kv_cache_group(kv_cache_config)

        if has_kv_transfer_group():
            get_kv_transfer_group().register_kv_caches(kv_caches)

    def get_kv_cache_spec(self) -> dict[str, KVCacheSpec]:
        """
        Generates the KVCacheSpec by parsing the kv cache format from each
        Attention module in the static forward context.
        Returns:
            KVCacheSpec: A dictionary mapping layer names to their KV cache
            format. Layers that do not need KV cache are not included.
        """

        block_size = self.vllm_config.cache_config.block_size
        use_mla = self.vllm_config.model_config.use_mla
        kv_cache_spec: dict[str, KVCacheSpec] = {}
        attn_layers = get_layers_from_vllm_config(self.vllm_config, Attention)
        for layer_name, attn_module in attn_layers.items():
            if (kv_tgt_layer :=
                    attn_module.kv_sharing_target_layer_name) is not None:
                # The layer doesn't need its own KV cache and will use that of
                # the target layer. We skip creating a KVCacheSpec for it, so
                # that KV cache management logic will act as this layer does
                # not exist, and doesn't allocate KV cache for the layer. This
                # enables the memory saving of cross-layer kv sharing, allowing
                # a given amount of memory to accommodate longer context lengths
                # or enable more requests to be processed simultaneously.
                self.shared_kv_cache_layers[layer_name] = kv_tgt_layer
                continue

            # TODO: Support other attention modules, e.g., cross-attention
            # TODO(lucas): move the attention specs into the model layers like
            # the attention backends
            if attn_module.attn_type == AttentionType.DECODER:
                if attn_module.sliding_window is not None:
                    kv_cache_spec[layer_name] = SlidingWindowSpec(
                        block_size=block_size,
                        num_kv_heads=attn_module.num_kv_heads,
                        head_size=attn_module.head_size,
                        dtype=self.kv_cache_dtype,
                        sliding_window=attn_module.sliding_window,
                        use_mla=use_mla)
                elif self.attention_chunk_size is not None \
                        and isinstance(attn_module, ChunkedLocalAttention):
                    kv_cache_spec[layer_name] = ChunkedLocalAttentionSpec(
                        block_size=block_size,
                        num_kv_heads=attn_module.num_kv_heads,
                        head_size=attn_module.head_size,
                        dtype=self.kv_cache_dtype,
                        attention_chunk_size=self.attention_chunk_size,
                        use_mla=use_mla)
                else:
                    kv_cache_spec[layer_name] = FullAttentionSpec(
                        block_size=block_size,
                        num_kv_heads=attn_module.num_kv_heads,
                        head_size=attn_module.head_size,
                        dtype=self.kv_cache_dtype,
                        use_mla=use_mla)
            elif attn_module.attn_type in (AttentionType.ENCODER,
                                           AttentionType.ENCODER_ONLY):
                # encoder-only attention does not need KV cache.
                continue
            elif attn_module.attn_type == AttentionType.ENCODER_DECODER:
                raise NotImplementedError
            else:
                raise ValueError(
                    f"Unknown attention type: {attn_module.attn_type}")

        mamba_layers = get_layers_from_vllm_config(self.vllm_config, MambaBase)
        if len(mamba_layers) > 0:
            if self.vllm_config.speculative_config is not None:
                raise NotImplementedError(
                    "Mamba with speculative decoding is not supported yet.")
            if self.vllm_config.cache_config.enable_prefix_caching:
                raise NotImplementedError(
                    "Prefix caching is not supported for Mamba yet.")
            max_model_len = self.vllm_config.model_config.max_model_len

            page_size_padded = (
                self.vllm_config.cache_config.mamba_page_size_padded)

            # Set block_size to max_model_len, so that mamba model will always
            # have only one block in the KV cache.
            for layer_name, mamba_module in mamba_layers.items():
                kv_cache_spec[layer_name] = MambaSpec(
                    shapes=mamba_module.get_state_shape(),
                    dtype=self.kv_cache_dtype,
                    block_size=max_model_len,
                    page_size_padded=page_size_padded,
                    mamba_type=mamba_module.mamba_type)

        return kv_cache_spec

    def _build_encoder_only_attn_metadata(
            self, scheduler_output: "SchedulerOutput") -> \
                tuple[CommonAttentionMetadata, Any]:
        """Prepare encoder attention metadata for encoder-only models.

        Args:
            scheduler_output: Scheduler output

        Returns:
            dict[str, Any]: Encoder attention metadata
        """
        num_reqs = self.input_batch.num_reqs
        total_num_scheduled_tokens = scheduler_output.total_num_scheduled_tokens

        # Get the number of scheduled tokens for each request.
        req_ids = self.input_batch.req_ids
        tokens = [scheduler_output.num_scheduled_tokens[i] for i in req_ids]
        max_num_scheduled_tokens = max(tokens)

        # Use the first attention metadata builder
        # to create encoder attention metadata
        builder = self.attn_groups[0][0].metadata_builder

        dummy_block_table = torch.zeros((num_reqs, 1),
                                        dtype=torch.int32,
                                        device=self.device)
        dummy_slot_mapping = torch.zeros((total_num_scheduled_tokens, ),
                                         dtype=torch.int32,
                                         device=self.device)

        common_metadata = CommonAttentionMetadata(
            query_start_loc=self.query_start_loc[:num_reqs + 1],
            query_start_loc_cpu=self.query_start_loc_cpu[:num_reqs + 1],
            seq_lens=self.seq_lens[:num_reqs],
            seq_lens_cpu=self.seq_lens_cpu[:num_reqs],
            num_computed_tokens_cpu=self.input_batch.
            num_computed_tokens_cpu_tensor[:num_reqs],
            num_reqs=num_reqs,
            num_actual_tokens=total_num_scheduled_tokens,
            max_query_len=max_num_scheduled_tokens,
            block_table_tensor=dummy_block_table,
            slot_mapping=dummy_slot_mapping,
            causal=False,
        )

        return common_metadata, builder.build(
            common_prefix_len=0,  # No cascade for encoder
            common_attn_metadata=common_metadata,
        )<|MERGE_RESOLUTION|>--- conflicted
+++ resolved
@@ -2249,12 +2249,8 @@
 
         with self.maybe_dummy_run_with_lora(self.lora_config,
                                             num_scheduled_tokens):
-<<<<<<< HEAD
             model_kwargs = self._init_model_kwargs(num_tokens)
-            if self.is_multimodal_model:
-=======
             if self.supports_mm_inputs:
->>>>>>> 2d18256e
                 input_ids = None
                 inputs_embeds = self.inputs_embeds[:num_tokens]
                 model_mm_kwargs = self._dummy_mm_kwargs(num_reqs)
