# SPDX-License-Identifier: Apache-2.0
# SPDX-FileCopyrightText: Copyright contributors to the vLLM project

import copy
import gc
import time
import weakref
from contextlib import contextmanager
from typing import TYPE_CHECKING, Any, Optional, Union

import numpy as np
import torch
import torch.distributed
import torch.nn as nn
from tqdm import tqdm

import vllm.envs as envs
from vllm.attention import AttentionType, get_attn_backend
from vllm.attention.backends.abstract import AttentionBackend
from vllm.attention.layer import Attention
from vllm.compilation.counter import compilation_counter
from vllm.config import (CompilationLevel, VllmConfig,
                         get_layers_from_vllm_config)
from vllm.distributed.kv_transfer import (get_kv_transfer_group,
                                          has_kv_transfer_group)
from vllm.distributed.kv_transfer.kv_connector.v1 import KVConnectorBase_V1
from vllm.distributed.parallel_state import (
    get_pp_group, get_tp_group, graph_capture,
    prepare_communication_buffer_for_model)
from vllm.forward_context import (DPMetadata, get_forward_context,
                                  set_forward_context)
from vllm.logger import init_logger
from vllm.model_executor.layers.mamba.mamba_mixer2 import MambaMixer2
from vllm.model_executor.layers.rotary_embedding import MRotaryEmbedding
from vllm.model_executor.model_loader import TensorizerLoader, get_model_loader
from vllm.model_executor.models.interfaces import has_step_pooler
from vllm.multimodal import MULTIMODAL_REGISTRY
from vllm.multimodal.inputs import MultiModalKwargs, PlaceholderRange
from vllm.multimodal.utils import group_mm_inputs_by_modality
from vllm.pooling_params import PoolingParams
from vllm.sampling_params import SamplingType
from vllm.sequence import IntermediateTensors
from vllm.utils import (STR_DTYPE_TO_TORCH_DTYPE, DeviceMemoryProfiler,
                        GiB_bytes, LazyLoader, async_tensor_h2d, cdiv,
                        check_use_alibi, get_dtype_size,
                        is_pin_memory_available)
from vllm.v1.attention.backends.mamba_attn import Mamba2AttentionBackend
from vllm.v1.attention.backends.utils import (AttentionMetadataBuilder,
                                              CommonAttentionMetadata)
from vllm.v1.core.encoder_cache_manager import compute_encoder_budget
from vllm.v1.kv_cache_interface import (AttentionSpec, FullAttentionSpec,
                                        KVCacheConfig, KVCacheSpec, MambaSpec,
                                        SlidingWindowSpec)
from vllm.v1.outputs import (EMPTY_MODEL_RUNNER_OUTPUT, LogprobsTensors,
                             ModelRunnerOutput)
from vllm.v1.pool.metadata import PoolingMetadata
from vllm.v1.sample.metadata import SamplingMetadata
from vllm.v1.sample.rejection_sampler import RejectionSampler
from vllm.v1.sample.sampler import Sampler
from vllm.v1.spec_decode.eagle import EagleProposer
from vllm.v1.spec_decode.medusa import MedusaProposer
from vllm.v1.spec_decode.metadata import SpecDecodeMetadata
from vllm.v1.spec_decode.ngram_proposer import NgramProposer
from vllm.v1.spec_decode.utils import is_spec_decode_supported
from vllm.v1.utils import bind_kv_cache
from vllm.v1.worker.block_table import BlockTable
from vllm.v1.worker.gpu_input_batch import CachedRequestState, InputBatch
from vllm.v1.worker.lora_model_runner_mixin import LoRAModelRunnerMixin

from .utils import (gather_mm_placeholders, initialize_kv_cache_for_kv_sharing,
                    sanity_check_mm_encoder_outputs, scatter_mm_placeholders)

if TYPE_CHECKING:
    import xgrammar as xgr
    import xgrammar.kernels.apply_token_bitmask_inplace_torch_compile as xgr_torch_compile  # noqa: E501

    from vllm.model_executor.model_loader.tensorizer import TensorizerConfig
    from vllm.v1.core.sched.output import SchedulerOutput
else:
    xgr = LazyLoader("xgr", globals(), "xgrammar")
    xgr_torch_compile = LazyLoader(
        "xgr_torch_compile", globals(),
        "xgrammar.kernels.apply_token_bitmask_inplace_torch_compile")

logger = init_logger(__name__)


class GPUModelRunner(LoRAModelRunnerMixin):

    def __init__(
        self,
        vllm_config: VllmConfig,
        device: torch.device,
    ):
        self.vllm_config = vllm_config
        self.model_config = vllm_config.model_config
        self.cache_config = vllm_config.cache_config
        self.compilation_config = vllm_config.compilation_config
        self.lora_config = vllm_config.lora_config
        self.load_config = vllm_config.load_config
        self.parallel_config = vllm_config.parallel_config
        self.scheduler_config = vllm_config.scheduler_config
        self.speculative_config = vllm_config.speculative_config
        self.prompt_adapter_config = vllm_config.prompt_adapter_config
        self.observability_config = vllm_config.observability_config

        from vllm.model_executor.models.utils import set_cpu_offload_max_bytes
        set_cpu_offload_max_bytes(
            int(self.cache_config.cpu_offload_gb * 1024**3))

        model_config = self.model_config
        cache_config = self.cache_config
        scheduler_config = self.scheduler_config
        parallel_config = self.parallel_config
        self.device = device
        self.pin_memory = is_pin_memory_available()
        self.dtype = self.model_config.dtype
        if cache_config.cache_dtype == "auto":
            self.kv_cache_dtype = self.dtype
        else:
            self.kv_cache_dtype = STR_DTYPE_TO_TORCH_DTYPE[
                cache_config.cache_dtype]

        self.is_multimodal_model = model_config.is_multimodal_model
        self.is_pooling_model = model_config.pooler_config is not None
        self.max_model_len = model_config.max_model_len
        self.max_num_tokens = scheduler_config.max_num_batched_tokens
        self.max_num_reqs = scheduler_config.max_num_seqs

        # Model-related.
        self.num_query_heads = model_config.get_num_attention_heads(
            parallel_config)
        self.hidden_size = model_config.get_hidden_size()
        self.attention_chunk_size = model_config.attention_chunk_size

        self.cascade_attn_enabled = not self.model_config.disable_cascade_attn

        # Multi-modal data support
        self.mm_registry = MULTIMODAL_REGISTRY
        self.uses_mrope = model_config.uses_mrope

        encoder_compute_budget, encoder_cache_size = compute_encoder_budget(
            model_config=model_config,
            scheduler_config=scheduler_config,
            mm_registry=self.mm_registry,
        )
        self.max_num_encoder_input_tokens = encoder_compute_budget
        self.encoder_cache_size = encoder_cache_size

        # Sampler
        self.sampler = Sampler()

        # Lazy initializations
        # self.model: nn.Module  # Set after load_model
        # Initialize in initialize_kv_cache
        self.kv_caches: list[torch.Tensor] = []
        self.attn_metadata_builders: list[AttentionMetadataBuilder] = []
        self.attn_backends: list[type[AttentionBackend]] = []
        # self.kv_cache_config: KVCacheConfig

        # req_id -> (input_id -> encoder_output)
        self.encoder_cache: dict[str, dict[int, torch.Tensor]] = {}

        self.use_aux_hidden_state_outputs = False
        # Set up speculative decoding.
        # NOTE(Jiayi): currently we put the entire draft model on
        # the last PP rank. This is not ideal if there are many
        # layers in the draft model.
        if self.speculative_config and get_pp_group().is_last_rank:
            if self.speculative_config.method == "ngram":
                self.drafter = NgramProposer(self.vllm_config)
            elif self.speculative_config.use_eagle():
                self.drafter = EagleProposer(self.vllm_config, self.device,
                                             self)  # type: ignore
                if self.speculative_config.method == "eagle3":
                    self.use_aux_hidden_state_outputs = True
            elif self.speculative_config.method == "medusa":
                self.drafter = MedusaProposer(
                    vllm_config=self.vllm_config,
                    device=self.device)  # type: ignore
            else:
                raise ValueError("Unknown speculative decoding method: "
                                 f"{self.speculative_config.method}")
            self.rejection_sampler = RejectionSampler()

        # Request states.
        self.requests: dict[str, CachedRequestState] = {}

        # Input Batch
        # NOTE(Chen): Ideally, we should initialize the input batch inside
        # `initialize_kv_cache` based on the kv cache config. However, as in
        # https://github.com/vllm-project/vllm/pull/18298, due to some unknown
        # reasons, we have to initialize the input batch before `load_model`,
        # quantization + weight offloading will fail otherwise. As a temporary
        # solution, we initialize the input batch here, and re-initialize it
        # in `initialize_kv_cache` if the block_sizes here is different from
        # the block_sizes in the kv cache config.
        self.input_batch = InputBatch(
            max_num_reqs=self.max_num_reqs,
            max_model_len=self.max_model_len,
            max_num_batched_tokens=self.max_num_tokens,
            device=self.device,
            pin_memory=self.pin_memory,
            vocab_size=self.model_config.get_vocab_size(),
            block_sizes=[self.cache_config.block_size],
        )

        self.use_cuda_graph = (
            self.vllm_config.compilation_config.level
            == CompilationLevel.PIECEWISE
            and self.vllm_config.compilation_config.use_cudagraph
            and not self.model_config.enforce_eager)
        # TODO(woosuk): Provide an option to tune the max cudagraph batch size.
        # The convention is different.
        # self.cudagraph_batch_sizes sorts in ascending order.
        # The batch sizes in the config are in descending order.
        self.cudagraph_batch_sizes = list(
            reversed(self.compilation_config.cudagraph_capture_sizes))

        self.full_cuda_graph = self.compilation_config.full_cuda_graph

        # Cache the device properties.
        self._init_device_properties()

        # Persistent buffers for CUDA graphs.
        self.input_ids = torch.zeros(self.max_num_tokens,
                                     dtype=torch.int32,
                                     device=self.device)
        self.positions = torch.zeros(self.max_num_tokens,
                                     dtype=torch.int64,
                                     device=self.device)
        self.query_start_loc = torch.zeros(self.max_num_reqs + 1,
                                           dtype=torch.int32,
                                           device=self.device)
        self.seq_lens = torch.zeros(self.max_num_reqs,
                                    dtype=torch.int32,
                                    device=self.device)
        self.slot_mapping = torch.zeros(self.max_num_tokens,
                                        dtype=torch.int64,
                                        device=self.device)

        # None in the first PP rank. The rest are set after load_model.
        self.intermediate_tensors: Optional[IntermediateTensors] = None

        # Only relevant for models using M-RoPE (e.g, Qwen2-VL)
        if self.uses_mrope:
            # NOTE: `mrope_positions` is implemented with one additional dummy
            # position on purpose to make it non-contiguous so that it can work
            # with torch compile.
            # See detailed explanation in https://github.com/vllm-project/vllm/pull/12128#discussion_r1926431923

            # NOTE: When M-RoPE is enabled, position ids are 3D regardless of
            # the modality of inputs. For text-only inputs, each dimension has
            # identical position IDs, making M-RoPE functionally equivalent to
            # 1D-RoPE.
            # See page 5 of https://arxiv.org/abs/2409.12191
            self.mrope_positions = torch.zeros((3, self.max_num_tokens + 1),
                                               dtype=torch.int64,
                                               device=self.device)
            self.mrope_positions_cpu = torch.zeros(
                (3, self.max_num_tokens + 1),
                dtype=torch.int64,
                device="cpu",
                pin_memory=self.pin_memory)
            self.mrope_positions_np = self.mrope_positions_cpu.numpy()

        # Only relevant for models using ALiBi (e.g, MPT)
        self.use_alibi = check_use_alibi(model_config)

        self.inputs_embeds = torch.zeros(
            (self.max_num_tokens, self.hidden_size),
            dtype=self.dtype,
            device=self.device)

        # OPTIMIZATION: Cache the tensors rather than creating them every step.
        # Keep in int64 to avoid overflow with long context
        self.arange_np = np.arange(max(self.max_num_reqs + 1,
                                       self.max_model_len,
                                       self.max_num_tokens),
                                   dtype=np.int64)
        # NOTE(woosuk): These tensors are "stateless", i.e., they are literally
        # a faster version of creating a new tensor every time. Thus, we should
        # not make any assumptions about the values in these tensors.
        self.input_ids_cpu = torch.zeros(self.max_num_tokens,
                                         dtype=torch.int32,
                                         device="cpu",
                                         pin_memory=self.pin_memory)
        self.positions_cpu = torch.zeros(self.max_num_tokens,
                                         dtype=torch.int64,
                                         device="cpu",
                                         pin_memory=self.pin_memory)
        self.positions_np = self.positions_cpu.numpy()
        self.query_start_loc_cpu = torch.zeros(self.max_num_reqs + 1,
                                               dtype=torch.int32,
                                               device="cpu",
                                               pin_memory=self.pin_memory)
        self.query_start_loc_np = self.query_start_loc_cpu.numpy()
        self.seq_lens_cpu = torch.zeros(self.max_num_reqs,
                                        dtype=torch.int32,
                                        device="cpu",
                                        pin_memory=self.pin_memory)
        self.seq_lens_np = self.seq_lens_cpu.numpy()

        # Layer pairings for cross-layer KV sharing.
        # If an Attention layer `layer_name` is in the keys of this dict, it
        # means this layer will perform attention using the keys and values
        # from the KV cache of `shared_kv_cache_layers[layer_name]`.
        self.shared_kv_cache_layers: dict[str, str] = {}

    def _may_reorder_batch(self, scheduler_output: "SchedulerOutput") -> bool:
        """
        Update the order of requests in the batch based on the attention
        backend's needs. For example, some attention backends (namely MLA) may
        want to separate requests based on if the attention computation will be
        compute-bound or memory-bound.

        Args:
            scheduler_output: The scheduler output.

        Returns:
            True if the batch was reordered, False otherwise.
        """
        batch_reordered = self.attn_metadata_builders[0].reorder_batch(
            self.input_batch, scheduler_output)

        # For models with multiple KV cache groups, the groups should agree on
        # the same order of requests. We ensure this by only allowing the first
        # group to reorder the batch and asserting that all other groups do not
        # reorder the batch.
        for i in range(1, len(self.kv_cache_config.kv_cache_groups)):
            assert not self.attn_metadata_builders[i].reorder_batch(
                self.input_batch, scheduler_output)
        return batch_reordered

    # Note: used for model runner override.
    def _init_device_properties(self) -> None:
        """Initialize attributes from torch.cuda.get_device_properties
        """
        self.device_properties = torch.cuda.get_device_properties(self.device)
        self.num_sms = self.device_properties.multi_processor_count

    # Note: used for model runner override.
    def _sync_device(self) -> None:
        torch.cuda.synchronize()

    def _update_states(self, scheduler_output: "SchedulerOutput") -> None:
        """Update the cached states and the persistent batch with the scheduler
        output.

        The updated states are used by the `_prepare_inputs` function to create
        the input GPU tensors for the model.

        The SamplingMetadata is updated and copied to the GPU if there is a
        new/resumed/paused/finished request in the batch.
        """
        # Remove finished requests from the cached states.
        for req_id in scheduler_output.finished_req_ids:
            self.requests.pop(req_id, None)
            self.encoder_cache.pop(req_id, None)
        # Remove the finished requests from the persistent batch.
        # NOTE(woosuk): There could be an edge case where finished_req_ids and
        # scheduled_req_ids overlap. This happens when a request is aborted and
        # then resubmitted with the same ID. In this case, we treat them as two
        # distinct requests - clearing the cached states for the first request
        # and handling the second as a new request.
        removed_req_indices: list[int] = []
        for req_id in scheduler_output.finished_req_ids:
            req_index = self.input_batch.remove_request(req_id)
            if req_index is not None:
                removed_req_indices.append(req_index)

        # Free the cached encoder outputs.
        for req_id, input_id in scheduler_output.free_encoder_input_ids:
            encoder_outputs = self.encoder_cache.get(req_id)
            if encoder_outputs is not None:
                encoder_outputs.pop(input_id, None)
                if not encoder_outputs:
                    self.encoder_cache.pop(req_id, None)

        # Remove the unscheduled requests from the persistent batch.
        # NOTE(woosuk): The unscheduled requests are either preempted requests
        # or running requests that are not scheduled in this step. We remove
        # them from the persistent batch but keep their cached states since
        # they will be scheduled again sometime in the future.
        scheduled_req_ids = scheduler_output.num_scheduled_tokens.keys()
        cached_req_ids = self.input_batch.req_id_to_index.keys()
        unscheduled_req_ids = cached_req_ids - scheduled_req_ids
        # NOTE(woosuk): The persistent batch optimization assumes that
        # consecutive batches contain mostly the same requests. If batches
        # have low request overlap (e.g., alternating between two distinct
        # sets of requests), this optimization becomes very inefficient.
        for req_id in unscheduled_req_ids:
            req_index = self.input_batch.remove_request(req_id)
            assert req_index is not None
            removed_req_indices.append(req_index)

        req_ids_to_add: list[str] = []
        # Add new requests to the cached states.
        for new_req_data in scheduler_output.scheduled_new_reqs:
            req_id = new_req_data.req_id
            sampling_params = new_req_data.sampling_params
            pooling_params = new_req_data.pooling_params
            if sampling_params and \
                sampling_params.sampling_type == SamplingType.RANDOM_SEED:
                generator = torch.Generator(device=self.device)
                generator.manual_seed(sampling_params.seed)
            else:
                generator = None

            self.requests[req_id] = CachedRequestState(
                req_id=req_id,
                prompt_token_ids=new_req_data.prompt_token_ids,
                mm_inputs=new_req_data.mm_inputs,
                mm_positions=new_req_data.mm_positions,
                sampling_params=sampling_params,
                pooling_params=pooling_params,
                generator=generator,
                block_ids=new_req_data.block_ids,
                num_computed_tokens=new_req_data.num_computed_tokens,
                output_token_ids=[],
                lora_request=new_req_data.lora_request,
            )

            # Only relevant for models using M-RoPE (e.g, Qwen2-VL)
            if self.uses_mrope:
                image_grid_thw = []
                video_grid_thw = []
                second_per_grid_ts = []
                audio_feature_lengths = []
                use_audio_in_video = False
                for mm_input in self.requests[req_id].mm_inputs:
                    if mm_input.get("image_grid_thw") is not None:
                        image_grid_thw.extend(
                            mm_input["image_grid_thw"].tolist())
                    if mm_input.get("video_grid_thw") is not None:
                        video_grid_thw.extend(
                            mm_input["video_grid_thw"].tolist())
                    if mm_input.get("second_per_grid_ts") is not None:
                        second_per_grid_ts.extend(
                            mm_input["second_per_grid_ts"])
                    if mm_input.get("audio_feature_lengths") is not None:
                        audio_feature_lengths.extend(
                            mm_input["audio_feature_lengths"])
                    if mm_input.get("use_audio_in_video") is True:
                        use_audio_in_video = True

                hf_config = self.model_config.hf_config

                self.requests[req_id].mrope_positions, \
                    self.requests[req_id].mrope_position_delta = \
                    MRotaryEmbedding.get_input_positions_tensor(
                        self.requests[req_id].prompt_token_ids,
                        hf_config=hf_config,
                        image_grid_thw=image_grid_thw,
                        video_grid_thw=video_grid_thw,
                        second_per_grid_ts=second_per_grid_ts,
                        audio_feature_lengths=audio_feature_lengths,
                        use_audio_in_video=use_audio_in_video,
                    )

            req_ids_to_add.append(req_id)

        # Update the states of the running/resumed requests.
        for req_data in scheduler_output.scheduled_cached_reqs:
            req_id = req_data.req_id
            req_state = self.requests[req_id]

            # Update the cached states.
            num_computed_tokens = req_data.num_computed_tokens
            req_state.num_computed_tokens = num_computed_tokens
            # Add the sampled token(s) from the previous step (if any).
            # This doesn't include "unverified" tokens like spec decode tokens.
            num_new_tokens = (num_computed_tokens +
                              len(req_data.new_token_ids) -
                              req_state.num_tokens)
            if num_new_tokens == 1:
                # Avoid slicing list in most common case.
                req_state.output_token_ids.append(req_data.new_token_ids[-1])
            elif num_new_tokens > 0:
                req_state.output_token_ids.extend(
                    req_data.new_token_ids[-num_new_tokens:])
            # Update the block IDs.
            if not req_data.resumed_from_preemption:
                # Append the new blocks to the existing block IDs.
                for block_ids, new_block_ids in zip(req_state.block_ids,
                                                    req_data.new_block_ids):
                    block_ids.extend(new_block_ids)
            else:
                # The request is resumed from preemption.
                # Replace the existing block IDs with the new ones.
                req_state.block_ids = req_data.new_block_ids

            req_index = self.input_batch.req_id_to_index.get(req_id)
            if req_index is None:
                # The request is not in the persistent batch.
                # The request was either preempted and resumed later, or was not
                # scheduled in the previous step and needs to be added again.
                req_ids_to_add.append(req_id)
                continue

            # Update the persistent batch.
            self.input_batch.num_computed_tokens_cpu[req_index] = (
                num_computed_tokens)
            self.input_batch.block_table.append_row(req_data.new_block_ids,
                                                    req_index)
            # Add new_token_ids to token_ids_cpu.
            start_token_index = num_computed_tokens
            end_token_index = num_computed_tokens + len(req_data.new_token_ids)
            self.input_batch.token_ids_cpu[
                req_index,
                start_token_index:end_token_index] = req_data.new_token_ids
            self.input_batch.num_tokens_no_spec[req_index] = end_token_index
            # Add spec_token_ids to token_ids_cpu.
            spec_token_ids = scheduler_output.scheduled_spec_decode_tokens.get(
                req_id, ())
            if spec_token_ids:
                start_index = end_token_index
                end_token_index += len(spec_token_ids)
                self.input_batch.token_ids_cpu[
                    req_index, start_index:end_token_index] = spec_token_ids
            # NOTE(woosuk): `num_tokens` here may include spec decode tokens.
            self.input_batch.num_tokens[req_index] = end_token_index

        # Check if the batch has changed. If not, we can skip copying the
        # sampling metadata from CPU to GPU.
        batch_changed = len(removed_req_indices) > 0 or len(req_ids_to_add) > 0

        # Add the new or resumed requests to the persistent batch.
        # The smaller empty indices are filled first.
        removed_req_indices.sort(reverse=True)
        for req_id in req_ids_to_add:
            req_state = self.requests[req_id]
            if removed_req_indices:
                # Fill the empty index.
                req_index = removed_req_indices.pop()
            else:
                # Append to the end.
                req_index = None
            self.input_batch.add_request(req_state, req_index)

        # Condense the batched states if there are empty indices.
        if removed_req_indices:
            self.input_batch.condense(removed_req_indices)

        batch_reordered = self._may_reorder_batch(scheduler_output)

        if batch_changed or batch_reordered:
            self.input_batch.refresh_sampling_metadata()

    def _get_cumsum_and_arange(
        self,
        num_tokens: np.ndarray,
        cumsum_dtype: Optional[np.dtype] = None,
    ) -> tuple[np.ndarray, np.ndarray]:
        """Get the cumulative sum and batched arange of the given array.
        # E.g., [2, 5, 3] -> ([2, 7, 10], [0, 1, 0, 1, 2, 3, 4, 0, 1, 2])
        # Equivalent to but faster than:
        # np.concatenate([np.arange(n) for n in num_tokens])
        """
        # Step 1. [2, 5, 3] -> [2, 7, 10]
        cu_num_tokens = np.cumsum(num_tokens, dtype=cumsum_dtype)
        total_num_tokens = cu_num_tokens[-1]
        # Step 2. [2, 7, 10] -> [0, 0, 2, 2, 2, 2, 2, 7, 7, 7]
        cumsums_offsets = np.repeat(cu_num_tokens - num_tokens, num_tokens)
        # Step 3. [0, 1, 0, 1, 2, 3, 4, 0, 1, 2]
        arange = self.arange_np[:total_num_tokens] - cumsums_offsets

        return cu_num_tokens, arange

    def _prepare_inputs(
        self,
        scheduler_output: "SchedulerOutput",
    ) -> tuple[dict[str, Any], bool, torch.Tensor,
               Optional[SpecDecodeMetadata], np.ndarray]:
        """
        :return: tuple[
            attn_metadata: layer-to-attention_metadata mapping,
            attention_cuda_graphs: whether attention can run in cudagraph
            logits_indices, spec_decode_metadata
        ]
        """
        total_num_scheduled_tokens = scheduler_output.total_num_scheduled_tokens
        assert total_num_scheduled_tokens > 0
        num_reqs = self.input_batch.num_reqs
        assert num_reqs > 0

        # OPTIMIZATION: Start copying the block table first.
        # This way, we can overlap the copy with the following CPU operations.
        self.input_batch.block_table.commit(num_reqs)

        # Get the number of scheduled tokens for each request.
        req_ids = self.input_batch.req_ids
        tokens = [scheduler_output.num_scheduled_tokens[i] for i in req_ids]
        num_scheduled_tokens = np.array(tokens, dtype=np.int32)
        max_num_scheduled_tokens = max(tokens)

        # Get request indices.
        # E.g., [2, 5, 3] -> [0, 0, 1, 1, 1, 1, 1, 2, 2, 2]
        req_indices = np.repeat(self.arange_np[:num_reqs],
                                num_scheduled_tokens)

        # cu_num_tokens: [2, 5, 3] -> [2, 7, 10]
        # arange: [0, 1, 0, 1, 2, 3, 4, 0, 1, 2]
        cu_num_tokens, arange = self._get_cumsum_and_arange(
            num_scheduled_tokens)

        # Get positions.
        positions_np = self.positions_np[:total_num_scheduled_tokens]
        np.add(self.input_batch.num_computed_tokens_cpu[req_indices],
               arange,
               out=positions_np)

        # Calculate M-RoPE positions.
        # Only relevant for models using M-RoPE (e.g, Qwen2-VL)
        if self.uses_mrope:
            self._calc_mrope_positions(scheduler_output)

        # Get token indices.
        # E.g., [0, 1, 0, 1, 2, 3, 4, 0, 1, 2]
        # -> [0, 1, M, M + 1, M + 2, M + 3, M + 4, 2 * M, 2 * M + 1, 2 * M + 2]
        # where M is the max_model_len.
        token_indices = (positions_np +
                         req_indices * self.input_batch.token_ids_cpu.shape[1])

        # NOTE(woosuk): We use torch.index_select instead of np.take here
        # because torch.index_select is much faster than np.take for large
        # tensors.
        torch.index_select(self.input_batch.token_ids_cpu_tensor.flatten(),
                           0,
                           torch.from_numpy(token_indices),
                           out=self.input_ids_cpu[:total_num_scheduled_tokens])

        # Calculate the slot mapping for each KV cache group.
        for kv_cache_group_id, kv_cache_group_spec in enumerate(
                self.kv_cache_config.kv_cache_groups):
            block_size = kv_cache_group_spec.kv_cache_spec.block_size
            block_table: BlockTable = self.input_batch.block_table[
                kv_cache_group_id]
            # E.g., [0, 1, 0, 1, 2, 3, 4, 0, 1, 2]
            # -> [0, 0, K, K, K + 1, K + 1, K + 2, 2 * K, 2 * K, 2 * K + 1]
            # where K is the max_num_blocks_per_req and the block size is 2.
            # NOTE(woosuk): We can't simply use `token_indices // block_size`
            # here because M (max_model_len) is not necessarily divisible by
            # block_size.
            block_table_indices = (
                req_indices * block_table.max_num_blocks_per_req +
                positions_np // block_size)
            block_table_cpu = block_table.get_cpu_tensor()
            block_numbers = block_table_cpu.flatten(
            )[block_table_indices].numpy()
            block_offsets = positions_np % block_size
            np.add(
                block_numbers * block_size,
                block_offsets,
                out=block_table.slot_mapping_np[:total_num_scheduled_tokens])

        # Prepare the attention metadata.
        self.query_start_loc_np[0] = 0
        self.query_start_loc_np[1:num_reqs + 1] = cu_num_tokens

        self.seq_lens_np[:num_reqs] = (
            self.input_batch.num_computed_tokens_cpu[:num_reqs] +
            num_scheduled_tokens)

        # Copy the tensors to the GPU.
        self.input_ids[:total_num_scheduled_tokens].copy_(
            self.input_ids_cpu[:total_num_scheduled_tokens], non_blocking=True)
        if self.uses_mrope:
            # Only relevant for models using M-RoPE (e.g, Qwen2-VL)
            self.mrope_positions[:, :total_num_scheduled_tokens].copy_(
                self.mrope_positions_cpu[:, :total_num_scheduled_tokens],
                non_blocking=True)
        else:
            # Common case (1D positions)
            self.positions[:total_num_scheduled_tokens].copy_(
                self.positions_cpu[:total_num_scheduled_tokens],
                non_blocking=True)

        self.query_start_loc[:num_reqs + 1].copy_(
            self.query_start_loc_cpu[:num_reqs + 1], non_blocking=True)
        self.seq_lens[:num_reqs].copy_(self.seq_lens_cpu[:num_reqs],
                                       non_blocking=True)

        # Fill unused with -1. Needed for reshape_and_cache
        self.seq_lens[num_reqs:].fill_(0)
        # Note: pad query_start_loc to be non-decreasing, as kernels
        # like FlashAttention requires that
        self.query_start_loc[num_reqs + 1:].fill_(
            self.query_start_loc_cpu[num_reqs].item())

        query_start_loc = self.query_start_loc[:num_reqs + 1]
        seq_lens = self.seq_lens[:num_reqs]

        common_attn_metadata = CommonAttentionMetadata(
            query_start_loc=query_start_loc,
            seq_lens=seq_lens,
            num_reqs=num_reqs,
            num_actual_tokens=total_num_scheduled_tokens,
            max_query_len=max_num_scheduled_tokens,
        )

        attn_metadata: dict[str, Any] = {}
        # Prepare the attention metadata for each KV cache group and make layers
        # in the same group share the same metadata.
        for kv_cache_group_id, kv_cache_group_spec in enumerate(
                self.kv_cache_config.kv_cache_groups):

            # Prepare for cascade attention if enabled & beneficial.
            common_prefix_len = 0
            builder = self.attn_metadata_builders[kv_cache_group_id]
            if self.cascade_attn_enabled:
                common_prefix_len = self._compute_cascade_attn_prefix_len(
                    num_scheduled_tokens,
                    scheduler_output.
                    num_common_prefix_blocks[kv_cache_group_id],
                    kv_cache_group_spec.kv_cache_spec,
                    builder,
                )

            attn_metadata_i = (builder.build(
                common_prefix_len=common_prefix_len,
                common_attn_metadata=common_attn_metadata,
            ))

            for layer_name in kv_cache_group_spec.layer_names:
                attn_metadata[layer_name] = attn_metadata_i

        attention_cuda_graphs = all(
            b.can_run_in_cudagraph(common_attn_metadata)
            for b in self.attn_metadata_builders)

        use_spec_decode = len(
            scheduler_output.scheduled_spec_decode_tokens) > 0
        if not use_spec_decode:
            # NOTE(woosuk): Due to chunked prefills, the batch may contain
            # partial requests. While we should not sample any token
            # from these partial requests, we do so for simplicity.
            # We will ignore the sampled tokens from the partial requests.
            # TODO: Support prompt logprobs.
            logits_indices = query_start_loc[1:] - 1
            spec_decode_metadata = None
        else:
            # Get the number of draft tokens for each request.
            # Iterate over the dictionary rather than all requests since not all
            # requests have draft tokens.
            num_draft_tokens = np.zeros(num_reqs, dtype=np.int32)
            for req_id, draft_token_ids in (
                    scheduler_output.scheduled_spec_decode_tokens.items()):
                req_idx = self.input_batch.req_id_to_index[req_id]
                num_draft_tokens[req_idx] = len(draft_token_ids)

            spec_decode_metadata = self._calc_spec_decode_metadata(
                num_draft_tokens, cu_num_tokens)
            logits_indices = spec_decode_metadata.logits_indices

        # Hot-Swap lora model
        if self.lora_config:
            self.set_active_loras(self.input_batch, num_scheduled_tokens)

        return (attn_metadata, attention_cuda_graphs, logits_indices,
                spec_decode_metadata, num_scheduled_tokens)

    def _compute_cascade_attn_prefix_len(
        self,
        num_scheduled_tokens: np.ndarray,
        num_common_prefix_blocks: int,
        kv_cache_spec: KVCacheSpec,
        attn_metadata_builder: AttentionMetadataBuilder,
    ) -> int:
        """Compute the length of the common prefix for cascade attention.

        NOTE(woosuk): The common prefix length returned by this function
        represents the length used specifically for cascade attention, not the
        actual number of tokens shared between requests. When cascade attention
        is disabled (use_cascade=False), this function returns 0 even if
        requests share common tokens. Additionally, the common prefix length is
        truncated to a multiple of the block size and may be further truncated
        due to implementation details explained below.

        Args:
            num_scheduled_tokens: Number of tokens scheduled per request.
            num_common_prefix_blocks: Number of shared KV cache blocks.

        Returns:
            int: Length of common prefix in tokens.
        """
        common_prefix_len = num_common_prefix_blocks * kv_cache_spec.block_size
        if common_prefix_len == 0:
            # Common case.
            return 0

        # NOTE(woosuk): Cascade attention uses two attention kernels: one
        # for the common prefix and the other for the rest. For the first
        # kernel, we concatenate all the query tokens (possibly from
        # different requests) and treat them as if they are from the same
        # request. Then, we use bi-directional attention to process the
        # common prefix in the KV cache. Importantly, this means that the
        # first kernel does not do any masking.

        # Consider the following example:
        # Request 1's input query: [D, E, X]
        # Request 1's kv cache: [A, B, C, D, E, X]
        # Request 1's num_computed_tokens: 3 (i.e., [A, B, C])
        # Request 2's input query: [E, Y]
        # Request 2's kv cache: [A, B, C, D, E, Y]
        # Request 2's num_computed_tokens: 4 (i.e., [A, B, C, D])

        # If we use [A, B, C, D, E] as the common prefix, then the
        # first kernel will compute the bi-directional attention between
        # input query [D, E, X, E, Y] and common prefix [A, B, C, D, E].
        # However, this is wrong because D in Request 1 should not attend to
        # E in the common prefix (i.e., we need masking).
        # To avoid this, [A, B, C, D] should be the common prefix.
        # That is, the common prefix should be capped by the minimum
        # num_computed_tokens among the requests, and plus one to include
        # the first token of the query.

        # In practice, we use [A, B, C] as the common prefix, instead of
        # [A, B, C, D] (i.e., the common prefix is capped by the minimum
        # num_computed_tokens, without plus one).
        # This is because of an implementation detail: We want to always
        # use two kernels for cascade attention. Let's imagine:
        # Request 3's input query: [D]
        # Request 3's kv cache: [A, B, C, D]
        # Request 3's num_computed_tokens: 3 (i.e., [A, B, C])
        # If we use [A, B, C, D] as the common prefix for Request 1-3,
        # then Request 3 will be processed only by the first kernel,
        # and the second kernel will get an empty input. While this is not
        # a fundamental problem, our current implementation does not support
        # this case.
        num_reqs = len(num_scheduled_tokens)
        common_prefix_len = min(
            common_prefix_len,
            self.input_batch.num_computed_tokens_cpu[:num_reqs].min())
        # common_prefix_len should be a multiple of the block size.
        common_prefix_len = (common_prefix_len // kv_cache_spec.block_size *
                             kv_cache_spec.block_size)
        use_sliding_window = (isinstance(kv_cache_spec, SlidingWindowSpec) or
                              (isinstance(kv_cache_spec, FullAttentionSpec)
                               and kv_cache_spec.sliding_window is not None))
        assert isinstance(kv_cache_spec, AttentionSpec)
        use_cascade = attn_metadata_builder.use_cascade_attention(
            common_prefix_len=common_prefix_len,
            query_lens=num_scheduled_tokens,
            num_query_heads=self.num_query_heads,
            num_kv_heads=kv_cache_spec.num_kv_heads,
            use_alibi=self.use_alibi,
            use_sliding_window=use_sliding_window,
            num_sms=self.num_sms,
        )
        return common_prefix_len if use_cascade else 0

    def _calc_mrope_positions(self, scheduler_output: "SchedulerOutput"):
        mrope_pos_ptr = 0
        for index, req_id in enumerate(self.input_batch.req_ids):
            req = self.requests[req_id]
            assert req.mrope_positions is not None

            num_computed_tokens = \
                self.input_batch.num_computed_tokens_cpu[index]
            num_scheduled_tokens = \
                scheduler_output.num_scheduled_tokens[req_id]
            num_prompt_tokens = len(req.prompt_token_ids)

            if num_computed_tokens + num_scheduled_tokens > num_prompt_tokens:
                prompt_part_len = max(0,
                                      num_prompt_tokens - num_computed_tokens)
                completion_part_len = max(
                    0, num_scheduled_tokens - prompt_part_len)
            else:
                prompt_part_len = num_scheduled_tokens
                completion_part_len = 0

            assert num_scheduled_tokens == prompt_part_len + completion_part_len

            if prompt_part_len > 0:
                # prompt's mrope_positions are pre-computed
                dst_start = mrope_pos_ptr
                dst_end = mrope_pos_ptr + prompt_part_len
                src_start = num_computed_tokens
                src_end = num_computed_tokens + prompt_part_len

                self.mrope_positions_cpu[:, dst_start:dst_end] = \
                    req.mrope_positions[:,src_start:src_end]

                mrope_pos_ptr += prompt_part_len

            if completion_part_len > 0:
                # compute completion's mrope_positions on-the-fly
                dst_start = mrope_pos_ptr
                dst_end = mrope_pos_ptr + completion_part_len

                MRotaryEmbedding.get_next_input_positions_tensor(
                    out=self.mrope_positions_np,
                    out_offset=dst_start,
                    mrope_position_delta=req.mrope_position_delta,
                    context_len=num_computed_tokens + prompt_part_len,
                    num_new_tokens=completion_part_len,
                )

                mrope_pos_ptr += completion_part_len

    def _calc_spec_decode_metadata(
        self,
        num_draft_tokens: np.ndarray,
        cu_num_scheduled_tokens: np.ndarray,
    ) -> SpecDecodeMetadata:
        # Inputs:
        # cu_num_scheduled_tokens:  [  4, 104, 107, 207, 209]
        # num_draft_tokens:         [  3,   0,   2,   0,   1]
        # Outputs:
        # cu_num_draft_tokens:      [  3,   3,   5,   5,   6]
        # logits_indices:           [  0,   1,   2,   3, 103, 104, 105, 106,
        #                            206, 207, 208]
        # target_logits_indices:    [  0,   1,   2,   5,   6,   9]
        # bonus_logits_indices:     [  3,   4,   7,   8,  10]

        # Compute the logits indices.
        # [4, 1, 3, 1, 2]
        num_sampled_tokens = num_draft_tokens + 1

        # Step 1. cu_num_sampled_tokens: [4, 5, 8, 9, 11]
        # arange: [0, 1, 2, 3, 0, 0, 1, 2, 0, 0, 1]
        cu_num_sampled_tokens, arange = self._get_cumsum_and_arange(
            num_sampled_tokens, cumsum_dtype=np.int32)
        # Step 2. [0, 0, 0, 0, 103, 104, 104, 104, 206, 207, 207]
        logits_indices = np.repeat(
            cu_num_scheduled_tokens - num_sampled_tokens, num_sampled_tokens)
        # Step 3. [0, 1, 2, 3, 103, 104, 105, 106, 206, 207, 208]
        logits_indices += arange

        # Compute the bonus logits indices.
        bonus_logits_indices = cu_num_sampled_tokens - 1

        # Compute the draft logits indices.
        # cu_num_draft_tokens: [3, 3, 5, 5, 6]
        # arange: [0, 1, 2, 0, 1, 0]
        cu_num_draft_tokens, arange = self._get_cumsum_and_arange(
            num_draft_tokens, cumsum_dtype=np.int32)
        # [0, 0, 0, 5, 5, 9]
        target_logits_indices = np.repeat(
            cu_num_sampled_tokens - num_sampled_tokens, num_draft_tokens)
        # [0, 1, 2, 5, 6, 9]
        target_logits_indices += arange

        # TODO: Optimize the CPU -> GPU copy.
        cu_num_draft_tokens = torch.from_numpy(cu_num_draft_tokens).to(
            self.device, non_blocking=True)
        logits_indices = torch.from_numpy(logits_indices).to(self.device,
                                                             non_blocking=True)
        target_logits_indices = torch.from_numpy(target_logits_indices).to(
            self.device, non_blocking=True)
        bonus_logits_indices = torch.from_numpy(bonus_logits_indices).to(
            self.device, non_blocking=True)

        # Compute the draft token ids.
        # draft_token_indices:      [  1,   2,   3, 105, 106, 208]
        draft_token_ids = self.input_ids[logits_indices]
        draft_token_ids = draft_token_ids[target_logits_indices + 1]

        metadata = SpecDecodeMetadata(
            draft_token_ids=draft_token_ids,
            num_draft_tokens=num_draft_tokens.tolist(),
            cu_num_draft_tokens=cu_num_draft_tokens,
            target_logits_indices=target_logits_indices,
            bonus_logits_indices=bonus_logits_indices,
            logits_indices=logits_indices,
        )
        return metadata

    def _execute_mm_encoder(self, scheduler_output: "SchedulerOutput"):
        scheduled_encoder_inputs = scheduler_output.scheduled_encoder_inputs
        if not scheduled_encoder_inputs:
            return

        # Batch the multi-modal inputs.
        mm_inputs = list[MultiModalKwargs]()
        req_ids_pos = list[tuple[str, int, PlaceholderRange]]()
        for req_id, encoder_input_ids in scheduled_encoder_inputs.items():
            req_state = self.requests[req_id]

            for mm_input_id in encoder_input_ids:
                mm_inputs.append(req_state.mm_inputs[mm_input_id])
                req_ids_pos.append(
                    (req_id, mm_input_id, req_state.mm_positions[mm_input_id]))

        # Batch mm inputs as much as we can: if a request in the batch has
        # multiple modalities or a different modality than the previous one,
        # we process it separately to preserve item order.
        # FIXME(ywang96): This is a hacky way to deal with multiple modalities
        # in the same batch while still being able to benefit from batching
        # multimodal inputs. The proper solution should be reordering the
        # encoder outputs.
        grouped_mm_inputs_list = group_mm_inputs_by_modality(mm_inputs)

        encoder_outputs = []
        for grouped_mm_inputs in grouped_mm_inputs_list:
            batched_mm_inputs = MultiModalKwargs.batch(
                grouped_mm_inputs, pin_memory=self.pin_memory)
            batched_mm_inputs = MultiModalKwargs.as_kwargs(
                batched_mm_inputs,
                device=self.device,
            )

            # Run the encoder.
            # `curr_group_outputs` is either of the following:
            # 1. A tensor of shape (num_items, feature_size, hidden_size)
            # in case feature_size is fixed across all multimodal items.
            # 2. A list or tuple (length: num_items) of tensors, each of shape
            # (feature_size, hidden_size) in case the feature size is dynamic
            # depending on the input multimodal items.
            curr_group_outputs = self.model.get_multimodal_embeddings(
                **batched_mm_inputs)

            sanity_check_mm_encoder_outputs(
                curr_group_outputs,
                expected_num_items=len(grouped_mm_inputs),
            )

            for output in curr_group_outputs:
                encoder_outputs.append(output)

        # Cache the encoder outputs.
        for (req_id, input_id, pos_info), output in zip(
                req_ids_pos,
                encoder_outputs,
        ):
            if req_id not in self.encoder_cache:
                self.encoder_cache[req_id] = {}

            self.encoder_cache[req_id][input_id] = scatter_mm_placeholders(
                output,
                is_embed=pos_info.is_embed,
            )

    def _gather_mm_embeddings(
        self,
        scheduler_output: "SchedulerOutput",
    ) -> list[torch.Tensor]:
        mm_embeds: list[torch.Tensor] = []
        for req_id in self.input_batch.req_ids:
            num_scheduled_tokens = scheduler_output.num_scheduled_tokens[
                req_id]
            req_state = self.requests[req_id]
            num_computed_tokens = req_state.num_computed_tokens
            mm_positions = req_state.mm_positions
            for i, pos_info in enumerate(mm_positions):
                start_pos = pos_info.offset
                num_encoder_tokens = pos_info.length

                # The encoder output is needed if the two ranges overlap:
                # [num_computed_tokens,
                #  num_computed_tokens + num_scheduled_tokens) and
                # [start_pos, start_pos + num_encoder_tokens)
                if start_pos >= num_computed_tokens + num_scheduled_tokens:
                    # The encoder output is not needed in this step.
                    break
                if start_pos + num_encoder_tokens <= num_computed_tokens:
                    # The encoder output is already processed and stored
                    # in the decoder's KV cache.
                    continue

                start_idx = max(num_computed_tokens - start_pos, 0)
                end_idx = min(
                    num_computed_tokens - start_pos + num_scheduled_tokens,
                    num_encoder_tokens)
                assert start_idx < end_idx
                assert req_id in self.encoder_cache
                assert i in self.encoder_cache[req_id]
                encoder_output = self.encoder_cache[req_id][i]

                if (is_embed := pos_info.is_embed) is not None:
                    is_embed = is_embed[start_idx:end_idx]

                mm_embeds_item = gather_mm_placeholders(
                    encoder_output[start_idx:end_idx],
                    is_embed=is_embed,
                )
                mm_embeds.append(mm_embeds_item)
        return mm_embeds

    def get_model(self) -> nn.Module:
        return self.model

    def apply_grammar_bitmask(
        self,
        scheduler_output: "SchedulerOutput",
        logits: torch.Tensor,
    ):
        grammar_bitmask = scheduler_output.grammar_bitmask
        if grammar_bitmask is None:
            return

        # We receive the structured output bitmask from the scheduler,
        # compacted to contain bitmasks only for structured output requests.
        # The order of the requests in the bitmask is not guaranteed to be the
        # same as the order of the requests in the gpu runner's batch. We need
        # to sort the bitmask to match the order of the requests used here.

        # Get the batch indices of the structured output requests.
        # Keep track of the number of speculative tokens scheduled for every
        # request in the batch, as the logit indices are offset by this amount.
        struct_out_req_batch_indices: dict[str, int] = {}
        cumulative_offset = 0
        seq = sorted(self.input_batch.req_id_to_index.items(),
                     key=lambda x: x[1])
        for req_id, batch_index in seq:
            logit_index = batch_index + cumulative_offset
            cumulative_offset += len(
                scheduler_output.scheduled_spec_decode_tokens.get(req_id, []))
            if req_id in scheduler_output.structured_output_request_ids:
                struct_out_req_batch_indices[req_id] = logit_index

        out_indices = []

        # Reorder the bitmask to match the order of the requests in the batch.
        sorted_bitmask = np.zeros_like(grammar_bitmask,
                                       shape=(logits.shape[0],
                                              grammar_bitmask.shape[1]))
        cumulative_index = 0
        seq = sorted(scheduler_output.structured_output_request_ids.items(),
                     key=lambda x: x[1])
        for req_id, _ in seq:
            logit_index = struct_out_req_batch_indices[req_id]
            num_spec_tokens = len(
                scheduler_output.scheduled_spec_decode_tokens.get(req_id, []))
            for i in range(1 + num_spec_tokens):
                sorted_bitmask[logit_index + i] = \
                    grammar_bitmask[cumulative_index + i]
                out_indices.append(logit_index + i)
            cumulative_index += 1 + num_spec_tokens
        grammar_bitmask = sorted_bitmask

        # Serialization of np.ndarray is much more efficient than a tensor,
        # so we receive it in that format.
        grammar_bitmask = torch.from_numpy(grammar_bitmask)

        # Force use of the torch.compile implementation from xgrammar to work
        # around issues with the Triton kernel in concurrent structured output
        # scenarios. See PR #19565 and issues #19493, #18376 for details.
        xgr_torch_compile.apply_token_bitmask_inplace_torch_compile(
            logits,
            grammar_bitmask.to(self.device, non_blocking=True),
            indices=out_indices,
        )

    def sync_and_slice_intermediate_tensors(
            self, num_tokens: int, intermediate_tensors: IntermediateTensors,
            sync_self: bool) -> IntermediateTensors:

        assert self.intermediate_tensors is not None

        tp = self.vllm_config.parallel_config.tensor_parallel_size
        enabled_sp = self.compilation_config.pass_config. \
            enable_sequence_parallelism
        if enabled_sp:
            # When sequence parallelism is enabled, we always pad num_tokens
            # to be a multiple of tensor_parallel_size (tp) earlier
            assert num_tokens % tp == 0
        is_residual_scattered = tp > 1 and enabled_sp \
            and num_tokens % tp == 0

        # When sequence parallelism is enabled, the "residual" tensor is sharded
        # across tensor parallel ranks, so each rank only needs its own slice.
        if sync_self:
            assert intermediate_tensors is not None
            for k, v in intermediate_tensors.items():
                is_scattered = "residual" and is_residual_scattered
                copy_len = num_tokens // tp if is_scattered else \
                    num_tokens
                self.intermediate_tensors[k][:copy_len].copy_(
                    v[:copy_len], non_blocking=True)

        return IntermediateTensors({
            k:
            v[:num_tokens // tp]
            if k == "residual" and is_residual_scattered else v[:num_tokens]
            for k, v in self.intermediate_tensors.items()
        })

    def get_dp_padding(self,
                       num_tokens: int) -> tuple[int, Optional[torch.Tensor]]:
        dp_size = self.vllm_config.parallel_config.data_parallel_size
        dp_rank = self.vllm_config.parallel_config.data_parallel_rank

        # For DP: Don't pad when setting enforce_eager.
        # This lets us set enforce_eager on the prefiller in a P/D setup and
        # still use CUDA graphs (enabled by this padding) on the decoder.
        #
        # TODO(tms) : There are many cases where padding is enabled for
        # prefills, causing unnecessary and excessive padding of activations.

        if dp_size == 1 or self.vllm_config.model_config.enforce_eager:
            # Early exit.
            return 0, None

        num_tokens_across_dp = DPMetadata.num_tokens_across_dp(
            num_tokens, dp_size, dp_rank)
        max_tokens_across_dp_cpu = torch.max(num_tokens_across_dp).item()
        num_tokens_after_padding = torch.tensor([max_tokens_across_dp_cpu] *
                                                dp_size,
                                                device="cpu",
                                                dtype=torch.int32)
        return max_tokens_across_dp_cpu - num_tokens, num_tokens_after_padding

    def _pool(
        self,
        hidden_states: torch.Tensor,
        num_scheduled_tokens: int,
        num_scheduled_tokens_np: np.ndarray,
        finished_sending: Optional[set[str]],
        finished_recving: Optional[set[str]],
    ) -> ModelRunnerOutput:
        assert self.input_batch.num_reqs ==\
            len(self.input_batch.pooling_params), \
        "Either all or none of the requests in" \
        " a batch must be pooling request"

        extracted_hidden_states = list(
            torch.split(hidden_states[:num_scheduled_tokens],
                        num_scheduled_tokens_np.tolist()))

        pooling_metadata = self.input_batch.pooling_metadata

        raw_pooler_output = self.model.pooler(
            hidden_states=extracted_hidden_states,
            pooling_metadata=pooling_metadata)

        pooler_output: list[Optional[torch.Tensor]] = []
        seq_lens = self.seq_lens[:self.input_batch.num_reqs]
        for raw_output, seq_len, prompt_len in zip(
                raw_pooler_output, seq_lens, pooling_metadata.prompt_lens):

            if seq_len == prompt_len:
                pooler_output.append(raw_output.data.cpu())
            else:
                pooler_output.append(None)

        return ModelRunnerOutput(
            req_ids=self.input_batch.req_ids,
            req_id_to_index=self.input_batch.req_id_to_index,
            sampled_token_ids=[],
            spec_token_ids=None,
            logprobs=None,
            prompt_logprobs_dict={},
            pooler_output=pooler_output,
            finished_sending=finished_sending,
            finished_recving=finished_recving,
        )

    @torch.inference_mode()
    def execute_model(
        self,
        scheduler_output: "SchedulerOutput",
        intermediate_tensors: Optional[IntermediateTensors] = None,
    ) -> Union[ModelRunnerOutput, IntermediateTensors]:

        self._update_states(scheduler_output)
        if not scheduler_output.total_num_scheduled_tokens:
            if not has_kv_transfer_group():
                # Return empty ModelRunnerOutput if there's no work to do.
                return EMPTY_MODEL_RUNNER_OUTPUT

            return self.kv_connector_no_forward(scheduler_output)

        # Prepare the decoder inputs.
        (attn_metadata, attention_cuda_graphs, logits_indices,
         spec_decode_metadata,
         num_scheduled_tokens_np) = (self._prepare_inputs(scheduler_output))
        num_scheduled_tokens = scheduler_output.total_num_scheduled_tokens
        if (self.use_cuda_graph
                and num_scheduled_tokens <= self.cudagraph_batch_sizes[-1]):
            # Use piecewise CUDA graphs.
            # Add padding to the batch size.
            num_input_tokens = self.vllm_config.pad_for_cudagraph(
                num_scheduled_tokens)
        else:
            # Eager mode.
            # Pad tokens to multiple of tensor_parallel_size when
            # enabled collective fusion for SP
            tp_size = self.vllm_config.parallel_config.tensor_parallel_size
            if self.compilation_config.pass_config. \
                enable_sequence_parallelism and tp_size > 1:
                from vllm.utils import round_up
                num_input_tokens = round_up(num_scheduled_tokens, tp_size)
            else:
                num_input_tokens = num_scheduled_tokens

        # Padding for DP
        num_pad, num_tokens_across_dp = self.get_dp_padding(num_input_tokens)
        num_input_tokens += num_pad

        # _prepare_inputs may reorder the batch, so we must gather multi
        # modal outputs after that to ensure the correct order
        if self.is_multimodal_model:
            # Run the multimodal encoder if any.
            self._execute_mm_encoder(scheduler_output)
            mm_embeds = self._gather_mm_embeddings(scheduler_output)
        else:
            mm_embeds = []

        if self.is_multimodal_model and get_pp_group().is_first_rank:
            # NOTE(woosuk): To unify token ids and soft tokens (vision
            # embeddings), we always use embeddings (rather than token ids)
            # as input to the multimodal model, even when the input is text.
            input_ids = self.input_ids[:num_scheduled_tokens]
            if mm_embeds:
                inputs_embeds = self.model.get_input_embeddings(
                    input_ids, mm_embeds)
            else:
                inputs_embeds = self.model.get_input_embeddings(input_ids)
            # TODO(woosuk): Avoid the copy. Optimize.
            self.inputs_embeds[:num_scheduled_tokens].copy_(inputs_embeds)
            inputs_embeds = self.inputs_embeds[:num_input_tokens]
            input_ids = None
        else:
            # For text-only models, we use token ids as input.
            # While it is possible to use embeddings as input just like the
            # multimodal models, it is not desirable for performance since
            # then the embedding layer is not included in the CUDA graph.
            input_ids = self.input_ids[:num_input_tokens]
            inputs_embeds = None
        if self.uses_mrope:
            positions = self.mrope_positions[:, :num_input_tokens]
        else:
            positions = self.positions[:num_input_tokens]

        if get_pp_group().is_first_rank:
            intermediate_tensors = None
        else:
            intermediate_tensors = self.sync_and_slice_intermediate_tensors(
                num_input_tokens, intermediate_tensors, True)

        # Some attention backends only support CUDA Graphs in pure decode.
        # If attention doesn't support CUDA Graphs for this batch, but we
        # compiled with full CUDA graphs, we have to skip them entirely.
        skip_cuda_graphs = self.full_cuda_graph and not attention_cuda_graphs

        # Run the model.
        # Use persistent buffers for CUDA graphs.
        with set_forward_context(
                attn_metadata,
                self.vllm_config,
                num_tokens=num_input_tokens,
                num_tokens_across_dp=num_tokens_across_dp,
                skip_cuda_graphs=skip_cuda_graphs,
        ):
            self.maybe_setup_kv_connector(scheduler_output)

            model_output = self.model(
                input_ids=input_ids,
                positions=positions,
                intermediate_tensors=intermediate_tensors,
                inputs_embeds=inputs_embeds,
            )

            self.maybe_wait_for_kv_save()
            finished_sending, finished_recving = (
                self.get_finished_kv_transfers(scheduler_output))
            pending_handshake_req_ids = self.get_pending_handshake_req_ids()

        if self.use_aux_hidden_state_outputs:
            hidden_states, aux_hidden_states = model_output
        else:
            hidden_states = model_output
        # Broadcast PP output for external_launcher (torchrun)
        # to make sure we are synced across pp ranks
        # TODO: Support overlapping mirco-batches
        # https://github.com/vllm-project/vllm/issues/18019
        broadcast_pp_output = \
            self.parallel_config.distributed_executor_backend \
            == "external_launcher" and len(get_pp_group().ranks) > 0
        if not get_pp_group().is_last_rank:
            # For mid-pipeline stages, return the hidden states.
            if not broadcast_pp_output:
                return hidden_states
            assert isinstance(hidden_states, IntermediateTensors)
            get_pp_group().send_tensor_dict(hidden_states.tensors,
                                            all_gather_group=get_tp_group())
            logits = None
        else:
            if self.input_batch.pooling_params:
                return self._pool(hidden_states, num_scheduled_tokens,
                                  num_scheduled_tokens_np, finished_sending,
                                  finished_recving)

            sample_hidden_states = hidden_states[logits_indices]
            logits = self.model.compute_logits(sample_hidden_states, None)
        if broadcast_pp_output:
            model_output_broadcast_data = {
                "logits": logits.contiguous(),
            } if logits is not None else {}
            model_output_broadcast_data = get_pp_group().broadcast_tensor_dict(
                model_output_broadcast_data, src=len(get_pp_group().ranks) - 1)
            assert model_output_broadcast_data is not None
            logits = model_output_broadcast_data["logits"]

        # Apply structured output bitmasks if present
        if scheduler_output.grammar_bitmask is not None:
            self.apply_grammar_bitmask(scheduler_output, logits)

        # Sample the next token and get logprobs if needed.
        sampling_metadata = self.input_batch.sampling_metadata
        if spec_decode_metadata is None:
            sampler_output = self.sampler(
                logits=logits,
                sampling_metadata=sampling_metadata,
            )
        else:
            # When indexing with a tensor (bonus_logits_indices), PyTorch
            # creates a new tensor with separate storage from the original
            # logits tensor. This means any in-place operations on bonus_logits
            # won't affect the original logits tensor.
            assert logits is not None
            bonus_logits = logits[spec_decode_metadata.bonus_logits_indices]
            sampler_output = self.sampler(
                logits=bonus_logits,
                sampling_metadata=sampling_metadata,
            )
            bonus_token_ids = sampler_output.sampled_token_ids

            # Just like `bonus_logits`, `target_logits` is a new tensor with
            # separate storage from the original `logits` tensor. Therefore,
            # it is safe to update `target_logits` in place.
            target_logits = logits[spec_decode_metadata.target_logits_indices]
            output_token_ids = self.rejection_sampler(
                spec_decode_metadata,
                None,  # draft_probs
                target_logits,
                bonus_token_ids,
                sampling_metadata,
            )
            sampler_output.sampled_token_ids = output_token_ids

        num_nans_in_logits = {}
        if envs.VLLM_COMPUTE_NANS_IN_LOGITS:
            num_nans_in_logits = self._get_nans_in_logits(logits)

        # TODO(woosuk): The following loop can be slow since it iterates over
        # the requests one by one. Optimize.
        discard_sampled_tokens_req_indices = []
        for i, req_id in enumerate(self.input_batch.req_ids):
            req_state = self.requests[req_id]
            seq_len = (req_state.num_computed_tokens +
                       scheduler_output.num_scheduled_tokens[req_id])
            if seq_len < req_state.num_tokens:
                # Ignore the sampled token for partial prefills.
                # Rewind the generator state as if the token was not sampled.
                # This relies on cuda-specific torch-internal impl details
                generator = self.input_batch.generators.get(i)
                if generator is not None:
                    generator.set_offset(generator.get_offset() - 4)
                # Record the index of the request that should not be sampled,
                # so that we could clear the sampled tokens before returning.
                discard_sampled_tokens_req_indices.append(i)

        # NOTE: GPU -> CPU Sync happens here.
        # Move as many CPU operations as possible before this sync point.
        logprobs_tensors = sampler_output.logprobs_tensors
        logprobs_lists = logprobs_tensors.tolists() \
            if logprobs_tensors is not None else None

        # Compute prompt logprobs if needed.
        prompt_logprobs_dict = self._get_prompt_logprobs_dict(
            hidden_states[:num_scheduled_tokens],
            scheduler_output,
        )

        # Get the valid generated tokens.
        sampled_token_ids = sampler_output.sampled_token_ids
        max_gen_len = sampled_token_ids.shape[-1]
        if max_gen_len == 1:
            # No spec decode tokens.
            valid_sampled_token_ids = sampled_token_ids.tolist()
        else:
            # Includes spec decode tokens.
            valid_sampled_token_ids = self.rejection_sampler.parse_output(
                sampled_token_ids,
                self.input_batch.vocab_size,
            )
        # Mask out the sampled tokens that should not be sampled.
        for i in discard_sampled_tokens_req_indices:
            valid_sampled_token_ids[i].clear()

        if not self.speculative_config:
            # Speculative decoding is not enabled.
            spec_token_ids = None
        elif self.speculative_config.method == "ngram":
            assert isinstance(self.drafter, NgramProposer)
            spec_token_ids = self.generate_draft_token_ids(
                valid_sampled_token_ids, sampling_metadata)
        elif self.speculative_config.method == "medusa":
            assert isinstance(self.drafter, MedusaProposer)
            if max_gen_len == 1:
                hidden_states = sample_hidden_states
            else:
                indices = []
                offset = 0
                for num_draft, tokens in zip(
                        spec_decode_metadata.num_draft_tokens,
                        valid_sampled_token_ids):
                    indices.append(offset + len(tokens) - 1)
                    offset += num_draft + 1

                indices = torch.tensor(indices,
                                       device=sample_hidden_states.device)
                hidden_states = sample_hidden_states[indices]

            spec_token_ids = self.drafter.propose(
                target_hidden_states=hidden_states,
                sampling_metadata=sampling_metadata,
            )
        elif self.speculative_config.use_eagle():
            assert isinstance(self.drafter, EagleProposer)
            # TODO(woosuk): Refactor the loop.
            next_token_ids: list[int] = []
            for i, token_ids in enumerate(valid_sampled_token_ids):
                if token_ids:
                    # Common case.
                    next_token_id = token_ids[-1]
                else:
                    # Partial prefill (rare case).
                    # Get the next token id from the request state.
                    req_id = self.input_batch.req_ids[i]
                    req_state = self.requests[req_id]
                    seq_len = (req_state.num_computed_tokens +
                               scheduler_output.num_scheduled_tokens[req_id])
                    next_token_id = req_state.get_token_id(seq_len)
                next_token_ids.append(next_token_id)
            next_token_ids = torch.tensor(next_token_ids,
                                          dtype=torch.int32,
                                          device=self.device)
            # At this moment, we assume all eagle layers belong to the same KV
            # cache group, thus using the same attention metadata.
            eagle_attn_metadata = attn_metadata[
                self.drafter.attn_layer_names[0]]

            # NOTE: deepseek_mtp uses MLA which does not have `block_table`
            if hasattr(eagle_attn_metadata, "block_table"):
                block_table = eagle_attn_metadata.block_table
            else:
                block_table = None

            if spec_decode_metadata is None:
                # input_ids can be None for multimodal models.
                target_token_ids = self.input_ids[:num_scheduled_tokens]
                target_positions = positions[:num_scheduled_tokens]
                if self.use_aux_hidden_state_outputs:
                    target_hidden_states = torch.cat(
                        [h[:num_scheduled_tokens] for h in aux_hidden_states],
                        dim=-1)
                else:
                    target_hidden_states = hidden_states[:num_scheduled_tokens]
                target_slot_mapping = eagle_attn_metadata.slot_mapping
                cu_num_tokens = eagle_attn_metadata.query_start_loc
            else:
                # TODO(woosuk): Refactor this.
                num_draft_tokens = spec_decode_metadata.num_draft_tokens
                num_rejected_tokens = [
                    n + 1 - len(valid_sampled_token_ids[i]) if n > 0 else 0
                    for i, n in enumerate(num_draft_tokens)
                ]
                num_rejected_tokens_tensor = async_tensor_h2d(
                    num_rejected_tokens,
                    dtype=torch.int32,
                    target_device=self.device,
                    pin_memory=True)
                num_tokens = num_scheduled_tokens - sum(num_rejected_tokens)
                cu_num_tokens, token_indices = self.drafter.prepare_inputs(
                    eagle_attn_metadata.query_start_loc,
                    num_rejected_tokens_tensor,
                    num_tokens,
                )
                target_token_ids = self.input_ids[token_indices]
                target_positions = positions[token_indices]
                if self.use_aux_hidden_state_outputs:
                    target_hidden_states = torch.cat(
                        [h[token_indices] for h in aux_hidden_states], dim=-1)
                else:
                    target_hidden_states = hidden_states[token_indices]
                target_slot_mapping = eagle_attn_metadata.slot_mapping[
                    token_indices]
            draft_token_ids = self.drafter.propose(
                target_token_ids=target_token_ids,
                target_positions=target_positions,
                target_hidden_states=target_hidden_states,
                target_slot_mapping=target_slot_mapping,
                next_token_ids=next_token_ids,
                cu_num_tokens=cu_num_tokens,
                block_table=block_table,
                sampling_metadata=sampling_metadata,
            )
            spec_token_ids = draft_token_ids.tolist()

        # Clear KVConnector state after all KVs are generated.
        if has_kv_transfer_group():
            get_kv_transfer_group().clear_connector_metadata()

        return ModelRunnerOutput(
            req_ids=self.input_batch.req_ids,
            req_id_to_index=self.input_batch.req_id_to_index,
            sampled_token_ids=valid_sampled_token_ids,
            spec_token_ids=spec_token_ids,
            logprobs=logprobs_lists,
            prompt_logprobs_dict=prompt_logprobs_dict,
            pooler_output=[],
            finished_sending=finished_sending,
            finished_recving=finished_recving,
<<<<<<< HEAD
            pending_handshake_req_ids=pending_handshake_req_ids,
=======
            num_nans_in_logits=num_nans_in_logits,
>>>>>>> 04e1642e
        )

    def kv_connector_no_forward(
            self, scheduler_output: "SchedulerOutput") -> ModelRunnerOutput:
        # KV send/recv even if no work to do.
        with set_forward_context(None, self.vllm_config):
            self.maybe_setup_kv_connector(scheduler_output)
            finished_sending, finished_recving = (
                self.get_finished_kv_transfers(scheduler_output))
            pending_handshake_req_ids = self.get_pending_handshake_req_ids()

        if (not finished_sending and not finished_recving
                and not pending_handshake_req_ids):
            return EMPTY_MODEL_RUNNER_OUTPUT

        output = copy.copy(EMPTY_MODEL_RUNNER_OUTPUT)
        output.finished_sending = finished_sending
        output.finished_recving = finished_recving
        output.pending_handshake_req_ids = pending_handshake_req_ids
        return output

    @staticmethod
    def maybe_setup_kv_connector(scheduler_output: "SchedulerOutput"):
        # Update KVConnector with the KVConnector metadata forward().
        if has_kv_transfer_group():
            kv_connector = get_kv_transfer_group()
            assert isinstance(kv_connector, KVConnectorBase_V1)
            assert scheduler_output.kv_connector_metadata is not None
            kv_connector.bind_connector_metadata(
                scheduler_output.kv_connector_metadata)

            # Background KV cache transfers happen here.
            # These transfers are designed to be async and the requests
            # involved may be disjoint from the running requests.
            # Do this here to save a collective_rpc.
            kv_connector.start_load_kv(get_forward_context())

    @staticmethod
    def maybe_wait_for_kv_save() -> None:
        if has_kv_transfer_group():
            get_kv_transfer_group().wait_for_save()

    @staticmethod
    def get_finished_kv_transfers(
        scheduler_output: "SchedulerOutput",
    ) -> tuple[Optional[set[str]], Optional[set[str]]]:
        if has_kv_transfer_group():
            result = get_kv_transfer_group().get_finished(
                scheduler_output.finished_req_ids)
            return (
                result.finished_sending if result.finished_sending else None,
                result.finished_recving if result.finished_recving else None)
        return None, None

    @staticmethod
    def get_pending_handshake_req_ids() -> Optional[set[str]]:
        if has_kv_transfer_group():
            return get_kv_transfer_group().get_pending_handshake_req_ids()
        return None

    def generate_draft_token_ids(
        self,
        sampled_token_ids: list[list[int]],
        sampling_metadata: SamplingMetadata,
    ) -> list[list[int]]:
        # TODO(woosuk): Optimize.
        draft_token_ids: list[list[int]] = []
        for i, sampled_ids in enumerate(sampled_token_ids):
            num_sampled_ids = len(sampled_ids)
            if not num_sampled_ids:
                # Skip speculative decoding.
                draft_token_ids.append([])
                continue

            # Skip requests that require sampling parameters that are not
            # supported with speculative decoding.
            req_id = self.input_batch.req_ids[i]
            if not is_spec_decode_supported(req_id, self.input_batch):
                draft_token_ids.append([])
                continue

            # Add sampled_token_ids to token_ids_cpu.
            start_idx = self.input_batch.num_tokens_no_spec[i]
            end_idx = start_idx + num_sampled_ids
            if end_idx >= self.max_model_len:
                # Skip requests that have already reached the max model length.
                draft_token_ids.append([])
                continue

            self.input_batch.token_ids_cpu[i, start_idx:end_idx] = sampled_ids
            drafter_output = self.drafter.propose(
                self.input_batch.token_ids_cpu[i, :end_idx])
            if drafter_output is None or len(drafter_output) == 0:
                draft_token_ids.append([])
            else:
                draft_token_ids.append(drafter_output.tolist())
        return draft_token_ids

    def load_model(self) -> None:
        logger.info("Starting to load model %s...", self.model_config.model)
        with DeviceMemoryProfiler() as m:  # noqa: SIM117
            time_before_load = time.perf_counter()
            model_loader = get_model_loader(self.load_config)
            if not hasattr(self, "model"):
                logger.info("Loading model from scratch...")
                self.model = model_loader.load_model(
                    vllm_config=self.vllm_config,
                    model_config=self.model_config)
            else:
                logger.info(
                    "Model was already initialized. Loading weights inplace..."
                )
                model_loader.load_weights(self.model,
                                          model_config=self.model_config)
            if has_step_pooler(self.model):
                self.input_batch.logits_processing_needs_token_ids = True
            if self.lora_config:
                self.model = self.load_lora_model(self.model,
                                                  self.model_config,
                                                  self.scheduler_config,
                                                  self.lora_config,
                                                  self.device)
            if hasattr(self, "drafter"):
                logger.info("Loading drafter model...")
                self.drafter.load_model(self.model)
            if self.use_aux_hidden_state_outputs:
                self.model.set_aux_hidden_state_layers(
                    self.model.get_eagle3_aux_hidden_state_layers())
            time_after_load = time.perf_counter()
        self.model_memory_usage = m.consumed_memory
        logger.info("Model loading took %.4f GiB and %.6f seconds",
                    self.model_memory_usage / GiB_bytes,
                    time_after_load - time_before_load)
        prepare_communication_buffer_for_model(self.model)

    def save_tensorized_model(
        self,
        tensorizer_config: "TensorizerConfig",
    ) -> None:
        TensorizerLoader.save_model(
            self.model,
            tensorizer_config=tensorizer_config,
        )

    def _get_prompt_logprobs_dict(
        self,
        hidden_states: torch.Tensor,
        scheduler_output: "SchedulerOutput",
    ) -> dict[str, Optional[LogprobsTensors]]:
        num_prompt_logprobs_dict = self.input_batch.num_prompt_logprobs
        if not num_prompt_logprobs_dict:
            return {}

        in_progress_dict = self.input_batch.in_progress_prompt_logprobs_cpu
        prompt_logprobs_dict: dict[str, Optional[LogprobsTensors]] = {}

        # Since prompt logprobs are a rare feature, prioritize simple,
        # maintainable loop over optimal performance.
        completed_prefill_reqs = []
        for req_id, num_prompt_logprobs in num_prompt_logprobs_dict.items():

            num_tokens = scheduler_output.num_scheduled_tokens[req_id]

            # Get metadata for this request.
            request = self.requests[req_id]
            num_prompt_tokens = len(request.prompt_token_ids)
            prompt_token_ids = torch.tensor(request.prompt_token_ids).to(
                self.device, non_blocking=True)

            # Set up target LogprobsTensors object.
            logprobs_tensors = in_progress_dict.get(req_id)
            if not logprobs_tensors:
                # Create empty logprobs CPU tensors for the entire prompt.
                # If chunked, we'll copy in slice by slice.
                logprobs_tensors = LogprobsTensors.empty_cpu(
                    num_prompt_tokens - 1, num_prompt_logprobs + 1)
                in_progress_dict[req_id] = logprobs_tensors

            # Determine number of logits to retrieve.
            start_idx = request.num_computed_tokens
            start_tok = start_idx + 1
            num_remaining_tokens = num_prompt_tokens - start_tok
            if num_tokens <= num_remaining_tokens:
                # This is a chunk, more tokens remain.
                # In the == case, there are no more prompt logprobs to produce
                # but we want to defer returning them to the next step where we
                # have new generated tokens to return.
                num_logits = num_tokens
            else:
                # This is the last chunk of prompt tokens to return.
                num_logits = num_remaining_tokens
                completed_prefill_reqs.append(req_id)
                prompt_logprobs_dict[req_id] = logprobs_tensors

            if num_logits <= 0:
                # This can happen for the final chunk if we prefilled exactly
                # (num_prompt_tokens - 1) tokens for this request in the prior
                # step. There are no more prompt logprobs to produce.
                continue

            # Get the logits corresponding to this req's prompt tokens.
            # If this is a partial request (i.e. chunked prefill),
            # then there is prompt logprob generated for each index.
            req_idx = self.input_batch.req_id_to_index[req_id]
            offset = self.query_start_loc_np[req_idx].item()
            prompt_hidden_states = hidden_states[offset:offset + num_logits]
            logits = self.model.compute_logits(prompt_hidden_states, None)

            # Get the "target" tokens for each index. For prompt at index i,
            # the token at prompt index i+1 is the "sampled" token we want
            # to gather the logprob for.
            tgt_token_ids = prompt_token_ids[start_tok:start_tok + num_logits]

            # Compute prompt logprobs.
            logprobs = self.sampler.compute_logprobs(logits)
            token_ids, logprobs, ranks = self.sampler.gather_logprobs(
                logprobs, num_prompt_logprobs, tgt_token_ids)

            # Transfer GPU->CPU async.
            chunk_slice = slice(start_idx, start_idx + num_logits)
            logprobs_tensors.logprob_token_ids[chunk_slice].copy_(
                token_ids, non_blocking=True)
            logprobs_tensors.logprobs[chunk_slice].copy_(logprobs,
                                                         non_blocking=True)
            logprobs_tensors.selected_token_ranks[chunk_slice].copy_(
                ranks, non_blocking=True)

        # Remove requests that have completed prefill from the batch
        # num_prompt_logprobs_dict.
        for req_id in completed_prefill_reqs:
            del num_prompt_logprobs_dict[req_id]
            del in_progress_dict[req_id]

        # Must synchronize the non-blocking GPU->CPU transfers.
        if prompt_logprobs_dict:
            self._sync_device()

        return prompt_logprobs_dict

    def _get_nans_in_logits(
        self,
        logits: Optional[torch.Tensor],
    ) -> dict[str, int]:
        try:
            if logits is None:
                return {req_id: 0 for req_id in self.input_batch.req_ids}

            num_nans_in_logits = {}
            num_nans_for_index = logits.isnan().sum(dim=-1).cpu().numpy()
            for req_id in self.input_batch.req_ids:
                req_index = self.input_batch.req_id_to_index[req_id]
                num_nans_in_logits[req_id] = (
                    int(num_nans_for_index[req_index])
                    if num_nans_for_index is not None
                    and req_index < logits.shape[0] else 0)
            return num_nans_in_logits
        except IndexError:
            return {}

    @contextmanager
    def maybe_randomize_inputs(self, input_ids: torch.Tensor):
        """
        Randomize input_ids if VLLM_RANDOMIZE_DP_DUMMY_INPUTS is set.
        This is to help balance expert-selection
         - during profile_run
         - during DP rank dummy run 
        """
        dp_size = self.vllm_config.parallel_config.data_parallel_size
        randomize_inputs = envs.VLLM_RANDOMIZE_DP_DUMMY_INPUTS and dp_size > 1
        if not randomize_inputs:
            yield
        else:
            import functools

            @functools.cache
            def rand_input_ids() -> torch.Tensor:
                return torch.randint_like(
                    self.input_ids,
                    low=0,
                    high=self.model_config.get_vocab_size(),
                    dtype=input_ids.dtype)

            logger.debug("Randomizing dummy data for DP Rank")
            input_ids.copy_(rand_input_ids()[:input_ids.size(0)],
                            non_blocking=True)
            yield
            input_ids.fill_(0)

    @torch.inference_mode()
    def _dummy_run(
        self,
        num_tokens: int,
        capture_attn_cudagraph: bool = False,
    ) -> tuple[torch.Tensor, torch.Tensor]:

        # Padding for DP
        num_pad, num_tokens_across_dp = self.get_dp_padding(num_tokens)
        num_tokens += num_pad

        # Set num_scheduled_tokens based on num_tokens and max_num_seqs
        # for dummy run with LoRA so that the num_reqs collectively
        # has num_tokens in total.
        assert num_tokens <= self.scheduler_config.max_num_batched_tokens
        max_num_reqs = self.scheduler_config.max_num_seqs
        num_reqs = min(num_tokens, max_num_reqs)
        min_tokens_per_req = num_tokens // num_reqs
        num_scheduled_tokens_list = [min_tokens_per_req] * num_reqs
        num_scheduled_tokens_list[-1] += num_tokens % num_reqs
        assert sum(num_scheduled_tokens_list) == num_tokens
        assert len(num_scheduled_tokens_list) == num_reqs
        num_scheduled_tokens = np.array(num_scheduled_tokens_list,
                                        dtype=np.int32)

        attn_metadata: Optional[dict[str, Any]] = None
        if capture_attn_cudagraph:
            attn_metadata = {}

            query_start_loc = self.query_start_loc[:num_reqs + 1]
            # Make sure max_model_len is used at the graph capture time.
            self.seq_lens_np[:num_reqs] = self.max_model_len
            self.seq_lens_np[num_reqs:] = 0
            self.seq_lens[:num_reqs].copy_(self.seq_lens_cpu[:num_reqs],
                                           non_blocking=True)
            seq_lens = self.seq_lens[:num_reqs]

            common_attn_metadata = CommonAttentionMetadata(
                query_start_loc=query_start_loc,
                seq_lens=seq_lens,
                num_reqs=num_reqs,
                num_actual_tokens=num_tokens,
                max_query_len=num_tokens,
            )

            for kv_cache_group_id, kv_cache_group_spec in enumerate(
                    self.kv_cache_config.kv_cache_groups):

                attn_metadata_i = self.attn_metadata_builders[
                    kv_cache_group_id].build_for_cudagraph_capture(
                        common_attn_metadata)
                for layer_name in kv_cache_group_spec.layer_names:
                    attn_metadata[layer_name] = attn_metadata_i

        with self.maybe_dummy_run_with_lora(self.lora_config,
                                            num_scheduled_tokens):
            model = self.model
            if self.is_multimodal_model:
                input_ids = None
                inputs_embeds = self.inputs_embeds[:num_tokens]
            else:
                input_ids = self.input_ids[:num_tokens]
                inputs_embeds = None
            if self.uses_mrope:
                positions = self.mrope_positions[:, :num_tokens]
            else:
                positions = self.positions[:num_tokens]

            if get_pp_group().is_first_rank:
                intermediate_tensors = None
            else:
                if self.intermediate_tensors is None:
                    self.intermediate_tensors = (
                        self.model.make_empty_intermediate_tensors(
                            batch_size=self.max_num_tokens,
                            dtype=self.model_config.dtype,
                            device=self.device))

                intermediate_tensors = self.sync_and_slice_intermediate_tensors(
                    num_tokens, None, False)

            with self.maybe_randomize_inputs(input_ids), set_forward_context(
                    attn_metadata,
                    self.vllm_config,
                    num_tokens=num_tokens,
                    num_tokens_across_dp=num_tokens_across_dp):
                outputs = model(
                    input_ids=input_ids,
                    positions=positions,
                    intermediate_tensors=intermediate_tensors,
                    inputs_embeds=inputs_embeds,
                )
            if self.use_aux_hidden_state_outputs:
                hidden_states, _ = outputs
            else:
                hidden_states = outputs

            if self.speculative_config and self.speculative_config.use_eagle():
                assert isinstance(self.drafter, EagleProposer)
                self.drafter.dummy_run(num_tokens)

        logit_indices = np.cumsum(num_scheduled_tokens) - 1
        return hidden_states, hidden_states[logit_indices]

    @torch.inference_mode()
    def _dummy_sampler_run(
        self,
        hidden_states: torch.Tensor,
    ) -> torch.Tensor:
        # The dummy hidden states may contain special values,
        # like `inf` or `nan`.
        # To avoid breaking the sampler, we use a random tensor here instead.
        hidden_states = torch.rand_like(hidden_states)

        logits = self.model.compute_logits(hidden_states, None)
        num_reqs = logits.size(0)

        dummy_tensors = lambda v: torch.full(
            (num_reqs, ), v, device=self.device)

        dummy_metadata = SamplingMetadata(
            temperature=dummy_tensors(0.5),
            all_greedy=False,
            all_random=False,
            top_p=dummy_tensors(0.9),
            top_k=dummy_tensors(logits.size(1) - 1),
            min_p=None,
            generators={},
            max_num_logprobs=None,
            no_penalties=True,
            prompt_token_ids=None,
            frequency_penalties=dummy_tensors(0.1),
            presence_penalties=dummy_tensors(0.1),
            repetition_penalties=dummy_tensors(0.1),
            output_token_ids=[[] for _ in range(num_reqs)],
            min_tokens={},
            logit_bias=[None for _ in range(num_reqs)],
            allowed_token_ids_mask=None,
            bad_words_token_ids={},
        )
        try:
            sampler_output = self.sampler(logits=logits,
                                          sampling_metadata=dummy_metadata)
        except RuntimeError as e:
            if 'out of memory' in str(e):
                raise RuntimeError(
                    "CUDA out of memory occurred when warming up sampler with "
                    f"{num_reqs} dummy requests. Please try lowering "
                    "`max_num_seqs` or `gpu_memory_utilization` when "
                    "initializing the engine.") from e
            else:
                raise e
        if self.speculative_config:
            draft_token_ids = [[0] for _ in range(num_reqs)]
            dummy_spec_decode_metadata = SpecDecodeMetadata.make_dummy(
                draft_token_ids, self.device)

            num_tokens = sum(len(ids) for ids in draft_token_ids)
            # draft_probs = torch.randn(
            #     num_tokens, logits.shape[-1], device=self.device,
            #     dtype=logits.dtype)
            draft_probs = None
            target_logits = torch.randn(num_tokens,
                                        logits.shape[-1],
                                        device=self.device,
                                        dtype=logits.dtype)
            # NOTE(woosuk): Here, we should use int32 because the sampler uses
            # int32 for bonus_token_ids. If the dtype mismatches, re-compilation
            # will occur at runtime.
            bonus_token_ids = torch.zeros(num_reqs,
                                          device=self.device,
                                          dtype=torch.int32)
            self.rejection_sampler(
                dummy_spec_decode_metadata,
                draft_probs,
                target_logits,
                bonus_token_ids,
                dummy_metadata,
            )
        return sampler_output

    @torch.inference_mode()
    def _dummy_pooler_run(
        self,
        hidden_states: torch.Tensor,
    ) -> torch.Tensor:

        num_tokens = hidden_states.shape[0]
        max_num_reqs = self.scheduler_config.max_num_seqs
        num_reqs = min(num_tokens, max_num_reqs)
        min_tokens_per_req = num_tokens // num_reqs
        num_scheduled_tokens_list = [min_tokens_per_req] * num_reqs
        num_scheduled_tokens_list[-1] += num_tokens % num_reqs
        assert sum(num_scheduled_tokens_list) == num_tokens
        assert len(num_scheduled_tokens_list) == num_reqs

        hidden_states_list = list(
            torch.split(hidden_states, num_scheduled_tokens_list))

        req_num_tokens = num_tokens // num_reqs

        dummy_metadata = PoolingMetadata(
            prompt_lens=torch.tensor([h.shape[0] for h in hidden_states_list],
                                     device=self.device),
            prompt_token_ids=torch.zeros((num_reqs, req_num_tokens),
                                         dtype=torch.int32,
                                         device=self.device),
            pooling_params=[PoolingParams()] * num_reqs)

        try:
            pooler_output = self.model.pooler(hidden_states=hidden_states_list,
                                              pooling_metadata=dummy_metadata)
        except RuntimeError as e:
            if 'out of memory' in str(e):
                raise RuntimeError(
                    "CUDA out of memory occurred when warming up pooler with "
                    f"{num_reqs} dummy requests. Please try lowering "
                    "`max_num_seqs` or `gpu_memory_utilization` when "
                    "initializing the engine.") from e
            else:
                raise e
        return pooler_output

    def profile_run(self) -> None:
        # Profile with multimodal encoder & encoder cache.
        # TODO: handle encoder-decoder models once we support them.
        if (self.is_multimodal_model and self.max_num_encoder_input_tokens > 0
                and self.encoder_cache_size > 0):

            # NOTE: Currently model is profiled with a single non-text
            # modality with the max possible input tokens even when
            # it supports multiple.
            max_tokens_by_modality_dict = self.mm_registry \
                .get_max_tokens_per_item_by_nonzero_modality(self.model_config)
            dummy_data_modality, max_tokens_per_mm_item = max(
                max_tokens_by_modality_dict.items(), key=lambda item: item[1])

            # Check how many items of this modality can be supported by
            # the encoder budget.
            encoder_budget = min(self.max_num_encoder_input_tokens,
                                 self.encoder_cache_size)

            max_num_mm_items_encoder_budget = cdiv(encoder_budget,
                                                   max_tokens_per_mm_item)

            # Check how many items of this modality can be supported by
            # the decoder budget.
            max_mm_items_per_req = self.mm_registry.get_mm_limits_per_prompt(
                self.model_config)[dummy_data_modality]

            # NOTE: We do not consider max_num_batched_tokens on purpose
            # because the multimodal embeddings can be generated in advance
            # and chunked prefilled.
            max_num_mm_items_decoder_budget = self.max_num_reqs * \
                max_mm_items_per_req

            max_num_mm_items = min(max_num_mm_items_encoder_budget,
                                   max_num_mm_items_decoder_budget)

            logger.info(
                "Encoder cache will be initialized with a budget of %s tokens,"
                " and profiled with %s %s items of the maximum feature size.",
                encoder_budget, max_num_mm_items, dummy_data_modality)

            # Create dummy batch of multimodal inputs.
            dummy_mm_kwargs = self.mm_registry.get_decoder_dummy_data(
                model_config=self.model_config,
                seq_len=self.max_num_tokens,
                mm_counts={
                    dummy_data_modality: 1
                },
            ).multi_modal_data

            batched_dummy_mm_inputs = MultiModalKwargs.batch(
                [dummy_mm_kwargs] * max_num_mm_items,
                pin_memory=self.pin_memory)
            batched_dummy_mm_inputs = MultiModalKwargs.as_kwargs(
                batched_dummy_mm_inputs,
                device=self.device,
            )

            # Run multimodal encoder.
            dummy_encoder_outputs = self.model.get_multimodal_embeddings(
                **batched_dummy_mm_inputs)

            sanity_check_mm_encoder_outputs(
                dummy_encoder_outputs,
                expected_num_items=max_num_mm_items,
            )

            # Cache the dummy encoder outputs.
            self.encoder_cache["tmp"] = dict(enumerate(dummy_encoder_outputs))

        hidden_states, last_hidden_states \
            = self._dummy_run(self.max_num_tokens)
        if get_pp_group().is_last_rank:
            if self.is_pooling_model:
                output = self._dummy_pooler_run(hidden_states)
            else:
                output = self._dummy_sampler_run(last_hidden_states)
        else:
            output = None
        self._sync_device()
        del hidden_states, output
        self.encoder_cache.clear()
        gc.collect()

    def capture_model(self) -> None:
        if not self.use_cuda_graph:
            logger.warning(
                "Skipping CUDA graph capture. To turn on CUDA graph capture, "
                "set -O %s and ensure `use_cudagraph` was not manually set to "
                "False", CompilationLevel.PIECEWISE)
            return

        compilation_counter.num_gpu_runner_capture_triggers += 1

        start_time = time.perf_counter()
        start_free_gpu_memory = torch.cuda.mem_get_info()[0]

        # Trigger CUDA graph capture for specific shapes.
        # Capture the large shapes first so that the smaller shapes
        # can reuse the memory pool allocated for the large shapes.
        with graph_capture(device=self.device):
            full_cg = self.full_cuda_graph
            for num_tokens in tqdm(reversed(self.cudagraph_batch_sizes),
                                   desc="Capturing CUDA graphs",
                                   total=len(self.cudagraph_batch_sizes)):
                for _ in range(
                        self.compilation_config.cudagraph_num_of_warmups):
                    self._dummy_run(num_tokens, capture_attn_cudagraph=full_cg)
                self._dummy_run(num_tokens, capture_attn_cudagraph=full_cg)

        end_time = time.perf_counter()
        end_free_gpu_memory = torch.cuda.mem_get_info()[0]
        elapsed_time = end_time - start_time
        cuda_graph_size = start_free_gpu_memory - end_free_gpu_memory
        # This usually takes 5~20 seconds.
        logger.info("Graph capturing finished in %.0f secs, took %.2f GiB",
                    elapsed_time, cuda_graph_size / (1 << 30))

    def initialize_attn_backend(self, kv_cache_config: KVCacheConfig) -> None:
        """
        Initialize the attention backends and attention metadata builders.
        """
        assert len(self.attn_backends) == 0 and len(
            self.attn_metadata_builders
        ) == 0, "Attention backends are already initialized"
        for i, kv_cache_group_spec in enumerate(
                kv_cache_config.kv_cache_groups):
            kv_cache_spec = kv_cache_group_spec.kv_cache_spec
            if isinstance(kv_cache_spec, AttentionSpec):
                attn_backend_i = get_attn_backend(
                    kv_cache_spec.head_size,
                    self.dtype,
                    kv_cache_spec.dtype,
                    kv_cache_spec.block_size,
                    self.model_config.is_attention_free,
                    use_mla=kv_cache_spec.use_mla,
                )
                if attn_backend_i is None:
                    error_msg = (f"Error with get_attn_backend: "
                                 f"{kv_cache_spec.head_size=}, "
                                 f"{self.dtype=}, {kv_cache_spec.dtype=}, "
                                 f"{kv_cache_spec.block_size=}, "
                                 f"{self.model_config.is_attention_free=}, "
                                 f"{kv_cache_spec.use_mla=}")
                    logger.error(error_msg)
                    raise NotImplementedError(
                        "Non-Attention backend is not supported by V1 "
                        "GPUModelRunner.")
            elif isinstance(kv_cache_spec, MambaSpec):
                attn_backend_i = Mamba2AttentionBackend
            else:
                raise ValueError(
                    f"Unknown KV cache spec type: {type(kv_cache_spec)}")

            block_table_i = self.input_batch.block_table[i]
            attn_metadata_builder_i = attn_backend_i.get_builder_cls()(
                weakref.proxy(self),
                kv_cache_spec,
                block_table_i,
            )

            if (self.full_cuda_graph
                    and not attn_metadata_builder_i.full_cudagraph_supported):
                raise ValueError(
                    f"Full CUDAGraph not supported for "
                    f"{attn_backend_i.__name__}. Turn off CompilationConfig."
                    f"full_cuda_graph or use a different attention backend.")

            self.attn_backends.append(attn_backend_i)
            self.attn_metadata_builders.append(attn_metadata_builder_i)

    def may_reinitialize_input_batch(self,
                                     kv_cache_config: KVCacheConfig) -> None:
        """
        Re-initialize the input batch if the block sizes are different from
        `[self.cache_config.block_size]`. This usually happens when there
        are multiple KV cache groups.

        Args:
            kv_cache_config: The KV cache configuration.
        """
        block_sizes = [
            kv_cache_group.kv_cache_spec.block_size
            for kv_cache_group in kv_cache_config.kv_cache_groups
        ]
        if block_sizes != [self.cache_config.block_size]:
            assert self.cache_config.cpu_offload_gb == 0, (
                "Cannot re-initialize the input batch when CPU weight "
                "offloading is enabled. See https://github.com/vllm-project/vllm/pull/18298 "  # noqa: E501
                "for more details.")
            self.input_batch = InputBatch(
                max_num_reqs=self.max_num_reqs,
                max_model_len=self.max_model_len,
                max_num_batched_tokens=self.max_num_tokens,
                device=self.device,
                pin_memory=self.pin_memory,
                vocab_size=self.model_config.get_vocab_size(),
                block_sizes=block_sizes,
            )

    def _allocate_kv_cache_tensors(
            self, kv_cache_config: KVCacheConfig) -> dict[str, torch.Tensor]:
        """
        Initializes the KV cache buffer with the correct size. The buffer needs
        to be reshaped to the desired shape before being used by the models.

        Args:
            kv_cache_config: The KV cache config
        Returns:
            dict[str, torch.Tensor]: A map between layer names to their
            corresponding memory buffer for KV cache.
         """
        kv_cache_raw_tensors: dict[str, torch.Tensor] = {}
        for kv_cache_tensor in kv_cache_config.kv_cache_tensors:
            tensor = torch.zeros(kv_cache_tensor.size,
                                 dtype=torch.int8,
                                 device=self.device)
            for layer_name in kv_cache_tensor.shared_by:
                kv_cache_raw_tensors[layer_name] = tensor

        layer_names = set()
        for group in kv_cache_config.kv_cache_groups:
            layer_names.update(group.layer_names)
        assert layer_names == set(kv_cache_raw_tensors.keys(
        )), "Some layers are not correctly initialized"
        return kv_cache_raw_tensors

    def _reshape_kv_cache_tensors(
        self,
        kv_cache_config: KVCacheConfig,
        kv_cache_raw_tensors: dict[str, torch.Tensor],
    ) -> dict[str, torch.Tensor]:
        """
        Reshape the KV cache tensors to the desired shape and dtype.

        Args:
            kv_cache_config: The KV cache config
            kv_cache_raw_tensors: The KV cache buffer of each layer, with
            correct size but uninitialized shape.
        Returns:
            Dict[str, torch.Tensor]: A map between layer names to their
            corresponding memory buffer for KV cache.
        """
        kv_caches: dict[str, torch.Tensor] = {}
        for i, kv_cache_group_spec in enumerate(
                kv_cache_config.kv_cache_groups):
            kv_cache_spec = kv_cache_group_spec.kv_cache_spec
            for layer_name in kv_cache_group_spec.layer_names:
                raw_tensor = kv_cache_raw_tensors[layer_name]
                assert raw_tensor.numel() % kv_cache_spec.page_size_bytes == 0
                num_blocks = (raw_tensor.numel() //
                              kv_cache_spec.page_size_bytes)
                if isinstance(kv_cache_spec, AttentionSpec):
                    kv_cache_shape = self.attn_backends[i].get_kv_cache_shape(
                        num_blocks, kv_cache_spec.block_size,
                        kv_cache_spec.num_kv_heads, kv_cache_spec.head_size)
                    dtype = kv_cache_spec.dtype
                    try:
                        kv_cache_stride_order = self.attn_backends[
                            i].get_kv_cache_stride_order()
                        assert len(kv_cache_stride_order) == len(
                            kv_cache_shape)
                    except (AttributeError, NotImplementedError):
                        kv_cache_stride_order = tuple(
                            range(len(kv_cache_shape)))
                    # The allocation respects the backend-defined stride order
                    # to ensure the semantic remains consistent for each
                    # backend. We first obtain the generic kv cache shape and
                    # then permute it according to the stride order which could
                    # result in a non-contiguous tensor.
                    kv_cache_shape = tuple(kv_cache_shape[i]
                                           for i in kv_cache_stride_order)
                    # Maintain original KV shape view.
                    inv_order = [
                        kv_cache_stride_order.index(i)
                        for i in range(len(kv_cache_stride_order))
                    ]
                    kv_caches[layer_name] = kv_cache_raw_tensors[
                        layer_name].view(dtype).view(kv_cache_shape).permute(
                            *inv_order)
                elif isinstance(kv_cache_spec, MambaSpec):
                    raw_tensor = kv_cache_raw_tensors[layer_name]
                    dtype = kv_cache_spec.dtype
                    state_tensors = []
                    start_pos = 0
                    for shape in kv_cache_spec.shapes:
                        target_shape = (num_blocks, *shape)
                        size_in_bytes = np.prod(shape) * get_dtype_size(
                            dtype) * num_blocks
                        tensor = raw_tensor[start_pos:start_pos +
                                            size_in_bytes]
                        tensor = tensor.view(dtype).view(target_shape)
                        state_tensors.append(tensor)
                        start_pos += size_in_bytes
                    assert start_pos == raw_tensor.numel()
                    kv_caches[layer_name] = tuple(state_tensors)
                else:
                    raise NotImplementedError
        return kv_caches

    def initialize_kv_cache_tensors(
            self, kv_cache_config: KVCacheConfig) -> dict[str, torch.Tensor]:
        """
        Initialize the memory buffer for KV cache.

        Args:
            kv_cache_config: The KV cache config
        Returns:
            Dict[str, torch.Tensor]: A map between layer names to their
            corresponding memory buffer for KV cache.
        """
        # Initialize the memory buffer for KV cache
        kv_cache_raw_tensors = self._allocate_kv_cache_tensors(kv_cache_config)
        # Change the memory buffer to the desired shape
        kv_caches = self._reshape_kv_cache_tensors(kv_cache_config,
                                                   kv_cache_raw_tensors)

        # Setup `kv_cache_config` and `kv_caches` for models
        # with cross-layer KV sharing
        if self.shared_kv_cache_layers:
            initialize_kv_cache_for_kv_sharing(
                self.shared_kv_cache_layers,
                kv_cache_config.kv_cache_groups,
                kv_caches,
            )

        bind_kv_cache(kv_caches,
                      self.compilation_config.static_forward_context,
                      self.kv_caches)
        return kv_caches

    def initialize_kv_cache(self, kv_cache_config: KVCacheConfig) -> None:
        """
        Initialize KV cache based on `kv_cache_config`.
        Args:
            kv_cache_config: Configuration for the KV cache, including the KV
            cache size of each layer
        """
        self.kv_cache_config = kv_cache_config
        self.may_reinitialize_input_batch(kv_cache_config)
        self.initialize_attn_backend(kv_cache_config)
        kv_caches = self.initialize_kv_cache_tensors(kv_cache_config)

        if self.speculative_config and self.speculative_config.use_eagle():
            assert isinstance(self.drafter, EagleProposer)
            # validate all draft model layers belong to the same kv cache
            # group
            self.drafter.validate_same_kv_cache_group(kv_cache_config)

        if has_kv_transfer_group():
            get_kv_transfer_group().register_kv_caches(kv_caches)

    def get_kv_cache_spec(self) -> dict[str, KVCacheSpec]:
        """
        Generates the KVCacheSpec by parsing the kv cache format from each
        Attention module in the static forward context.
        Returns:
            KVCacheSpec: A dictionary mapping layer names to their KV cache
            format. Layers that do not need KV cache are not included.
        """

        block_size = self.vllm_config.cache_config.block_size
        use_mla = self.vllm_config.model_config.use_mla
        kv_cache_spec: dict[str, KVCacheSpec] = {}
        attn_layers = get_layers_from_vllm_config(self.vllm_config, Attention)
        for layer_name, attn_module in attn_layers.items():
            if (kv_tgt_layer :=
                    attn_module.kv_sharing_target_layer_name) is not None:
                # The layer doesn't need its own KV cache and will use that of
                # the target layer. We skip creating a KVCacheSpec for it, so
                # that KV cache management logic will act as this layer does
                # not exist, and doesn't allocate KV cache for the layer. This
                # enables the memory saving of cross-layer kv sharing, allowing
                # a given amount of memory to accommodate longer context lengths
                # or enable more requests to be processed simultaneously.
                self.shared_kv_cache_layers[layer_name] = kv_tgt_layer
                continue

            # TODO: Support other attention modules, e.g., cross-attention
            if attn_module.attn_type == AttentionType.DECODER:
                if attn_module.sliding_window is not None:
                    kv_cache_spec[layer_name] = SlidingWindowSpec(
                        block_size=block_size,
                        num_kv_heads=attn_module.num_kv_heads,
                        head_size=attn_module.head_size,
                        dtype=self.kv_cache_dtype,
                        sliding_window=attn_module.sliding_window,
                        use_mla=use_mla)
                else:
                    kv_cache_spec[layer_name] = FullAttentionSpec(
                        block_size=block_size,
                        num_kv_heads=attn_module.num_kv_heads,
                        head_size=attn_module.head_size,
                        dtype=self.kv_cache_dtype,
                        use_mla=use_mla)
            elif attn_module.attn_type in (AttentionType.ENCODER,
                                           AttentionType.ENCODER_ONLY):
                # encoder-only attention does not need KV cache.
                continue
            elif attn_module.attn_type == AttentionType.ENCODER_DECODER:
                raise NotImplementedError
            else:
                raise ValueError(
                    f"Unknown attention type: {attn_module.attn_type}")

        mamba_layers = get_layers_from_vllm_config(self.vllm_config,
                                                   MambaMixer2)
        if len(mamba_layers) > 0:
            if self.vllm_config.speculative_config is not None:
                raise NotImplementedError(
                    "Mamba with speculative decoding is not supported yet.")
            if not self.vllm_config.model_config.enforce_eager:
                raise NotImplementedError(
                    "Mamba with cuda graph is not supported yet.")
            if self.vllm_config.cache_config.enable_prefix_caching:
                raise NotImplementedError(
                    "Prefix caching is not supported for Mamba yet.")
            max_model_len = self.vllm_config.model_config.max_model_len
            # Set block_size to max_model_len, so that mamba model will always
            # have only one block in the KV cache.
            for layer_name, mamba_module in mamba_layers.items():
                kv_cache_spec[layer_name] = MambaSpec(
                    shapes=mamba_module.get_state_shape(),
                    dtype=self.kv_cache_dtype,
                    block_size=max_model_len)
        return kv_cache_spec<|MERGE_RESOLUTION|>--- conflicted
+++ resolved
@@ -1357,7 +1357,6 @@
             self.maybe_wait_for_kv_save()
             finished_sending, finished_recving = (
                 self.get_finished_kv_transfers(scheduler_output))
-            pending_handshake_req_ids = self.get_pending_handshake_req_ids()
 
         if self.use_aux_hidden_state_outputs:
             hidden_states, aux_hidden_states = model_output
@@ -1606,11 +1605,7 @@
             pooler_output=[],
             finished_sending=finished_sending,
             finished_recving=finished_recving,
-<<<<<<< HEAD
-            pending_handshake_req_ids=pending_handshake_req_ids,
-=======
             num_nans_in_logits=num_nans_in_logits,
->>>>>>> 04e1642e
         )
 
     def kv_connector_no_forward(
@@ -1620,16 +1615,13 @@
             self.maybe_setup_kv_connector(scheduler_output)
             finished_sending, finished_recving = (
                 self.get_finished_kv_transfers(scheduler_output))
-            pending_handshake_req_ids = self.get_pending_handshake_req_ids()
-
-        if (not finished_sending and not finished_recving
-                and not pending_handshake_req_ids):
+
+        if not finished_sending and not finished_recving:
             return EMPTY_MODEL_RUNNER_OUTPUT
 
         output = copy.copy(EMPTY_MODEL_RUNNER_OUTPUT)
         output.finished_sending = finished_sending
         output.finished_recving = finished_recving
-        output.pending_handshake_req_ids = pending_handshake_req_ids
         return output
 
     @staticmethod
@@ -1664,12 +1656,6 @@
                 result.finished_sending if result.finished_sending else None,
                 result.finished_recving if result.finished_recving else None)
         return None, None
-
-    @staticmethod
-    def get_pending_handshake_req_ids() -> Optional[set[str]]:
-        if has_kv_transfer_group():
-            return get_kv_transfer_group().get_pending_handshake_req_ids()
-        return None
 
     def generate_draft_token_ids(
         self,
