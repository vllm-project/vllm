# SPDX-License-Identifier: Apache-2.0
# SPDX-FileCopyrightText: Copyright contributors to the vLLM project

import gc
import itertools
import time
from collections import defaultdict
from collections.abc import Iterator, Sequence
from contextlib import contextmanager
from copy import copy, deepcopy
from functools import reduce
from itertools import product
from typing import TYPE_CHECKING, Any, NamedTuple, TypeAlias, cast

import numpy as np
import torch
import torch.distributed
import torch.nn as nn
from tqdm import tqdm

import vllm.envs as envs
from vllm.attention import Attention, AttentionType
from vllm.attention.backends.abstract import (
    AttentionBackend,
    AttentionMetadata,
    MultipleOf,
)
from vllm.compilation.counter import compilation_counter
from vllm.compilation.cuda_graph import CUDAGraphWrapper
from vllm.compilation.monitor import set_cudagraph_capturing_enabled
from vllm.config import (
    CompilationMode,
    CUDAGraphMode,
    VllmConfig,
    get_layers_from_vllm_config,
    update_config,
)
from vllm.distributed.ec_transfer import get_ec_transfer, has_ec_transfer
from vllm.distributed.eplb.eplb_state import EplbState
from vllm.distributed.kv_transfer import get_kv_transfer_group, has_kv_transfer_group
from vllm.distributed.kv_transfer.kv_connector.utils import copy_kv_blocks
from vllm.distributed.parallel_state import (
    get_dcp_group,
    get_pp_group,
    get_tp_group,
    graph_capture,
    is_global_first_rank,
    prepare_communication_buffer_for_model,
)
from vllm.forward_context import BatchDescriptor, set_forward_context
from vllm.logger import init_logger
from vllm.model_executor.layers.attention_layer_base import AttentionLayerBase
from vllm.model_executor.layers.rotary_embedding import MRotaryEmbedding
from vllm.model_executor.model_loader import TensorizerLoader, get_model_loader
from vllm.model_executor.models.interfaces import (
    SupportsMRoPE,
    SupportsMultiModal,
    is_mixture_of_experts,
    supports_eagle3,
    supports_mrope,
    supports_multimodal_pruning,
    supports_transcription,
)
from vllm.model_executor.models.interfaces_base import (
    VllmModelForPooling,
    is_pooling_model,
    is_text_generation_model,
)
from vllm.multimodal import MULTIMODAL_REGISTRY
from vllm.multimodal.inputs import (
    BatchedTensorInputs,
    MultiModalKwargsItem,
    PlaceholderRange,
)
from vllm.multimodal.utils import group_mm_kwargs_by_modality
from vllm.pooling_params import PoolingParams
from vllm.sampling_params import SamplingType
from vllm.sequence import IntermediateTensors
from vllm.tasks import GenerationTask, PoolingTask, SupportedTask
from vllm.utils import length_from_prompt_token_ids_or_embeds
from vllm.utils.jsontree import json_map_leaves
from vllm.utils.math_utils import cdiv, round_up
from vllm.utils.mem_constants import GiB_bytes
from vllm.utils.mem_utils import DeviceMemoryProfiler
from vllm.utils.platform_utils import is_pin_memory_available
from vllm.utils.torch_utils import (
    get_dtype_size,
    kv_cache_dtype_str_to_dtype,
    supports_dynamo,
)
from vllm.v1.attention.backends.gdn_attn import GDNAttentionMetadataBuilder
from vllm.v1.attention.backends.utils import (
    AttentionCGSupport,
    AttentionMetadataBuilder,
    CommonAttentionMetadata,
    create_fast_prefill_custom_backend,
    get_dcp_local_seq_lens,
    reorder_batch_to_split_decodes_and_prefills,
    split_attn_metadata,
)
from vllm.v1.cudagraph_dispatcher import CudagraphDispatcher
from vllm.v1.kv_cache_interface import (
    AttentionSpec,
    ChunkedLocalAttentionSpec,
    CrossAttentionSpec,
    EncoderOnlyAttentionSpec,
    FullAttentionSpec,
    KVCacheConfig,
    KVCacheGroupSpec,
    KVCacheSpec,
    MambaSpec,
    SlidingWindowSpec,
    UniformTypeKVCacheSpecs,
)
from vllm.v1.outputs import (
    EMPTY_MODEL_RUNNER_OUTPUT,
    AsyncModelRunnerOutput,
    DraftTokenIds,
    ECConnectorOutput,
    KVConnectorOutput,
    LogprobsLists,
    LogprobsTensors,
    ModelRunnerOutput,
    PoolerOutput,
    SamplerOutput,
    make_empty_encoder_model_runner_output,
)
from vllm.v1.pool.metadata import PoolingMetadata
from vllm.v1.sample.logits_processor import LogitsProcessors, build_logitsprocs
from vllm.v1.sample.logits_processor.interface import LogitsProcessor
from vllm.v1.sample.metadata import SamplingMetadata
from vllm.v1.sample.rejection_sampler import RejectionSampler
from vllm.v1.sample.sampler import Sampler
from vllm.v1.spec_decode.eagle import EagleProposer
from vllm.v1.spec_decode.medusa import MedusaProposer
from vllm.v1.spec_decode.metadata import SpecDecodeMetadata
from vllm.v1.spec_decode.ngram_proposer import NgramProposer
from vllm.v1.spec_decode.suffix_decoding import SuffixDecodingProposer
from vllm.v1.structured_output.utils import apply_grammar_bitmask
from vllm.v1.utils import CpuGpuBuffer, record_function_or_nullcontext
from vllm.v1.worker.dp_utils import coordinate_batch_across_dp
from vllm.v1.worker.ec_connector_model_runner_mixin import ECConnectorModelRunnerMixin
from vllm.v1.worker.gpu_input_batch import CachedRequestState, InputBatch
from vllm.v1.worker.gpu_ubatch_wrapper import UBatchWrapper
from vllm.v1.worker.kv_connector_model_runner_mixin import KVConnectorModelRunnerMixin
from vllm.v1.worker.lora_model_runner_mixin import LoRAModelRunnerMixin
from vllm.v1.worker.ubatch_utils import (
    UBatchSlice,
    UBatchSlices,
    check_ubatch_thresholds,
)
from vllm.v1.worker.utils import is_residual_scattered_for_sp

from .utils import (
    AttentionGroup,
    MultiModalBudget,
    add_kv_sharing_layers_to_kv_cache_groups,
    bind_kv_cache,
    gather_mm_placeholders,
    get_mamba_groups,
    sanity_check_mm_encoder_outputs,
    scatter_mm_placeholders,
)

if TYPE_CHECKING:
    from vllm.model_executor.model_loader.tensorizer import TensorizerConfig
    from vllm.v1.core.sched.output import GrammarOutput, SchedulerOutput

logger = init_logger(__name__)

AttnMetadataDict: TypeAlias = dict[str, AttentionMetadata]
# list when ubatching is enabled
PerLayerAttnMetadata: TypeAlias = list[AttnMetadataDict] | AttnMetadataDict


# Wrapper for ModelRunnerOutput to support overlapped execution.
class AsyncGPUModelRunnerOutput(AsyncModelRunnerOutput):
    def __init__(
        self,
        model_runner_output: ModelRunnerOutput,
        sampled_token_ids: torch.Tensor,
        logprobs_tensors: torch.Tensor | None,
        invalid_req_indices: list[int],
        async_output_copy_stream: torch.cuda.Stream,
        vocab_size: int,
    ):
        self._model_runner_output = model_runner_output
        self._invalid_req_indices = invalid_req_indices

        # Event on the copy stream so we can synchronize the non-blocking copy.
        self.async_copy_ready_event = torch.Event()

        # Keep a reference to the device tensor to avoid it being
        # deallocated until we finish copying it to the host.
        self._sampled_token_ids = sampled_token_ids
        self.vocab_size = vocab_size
        self._logprobs_tensors = logprobs_tensors

        # Initiate the copy on a separate stream, but do not synchronize it.
        default_stream = torch.cuda.current_stream()
        with torch.cuda.stream(async_output_copy_stream):
            async_output_copy_stream.wait_stream(default_stream)
            self.sampled_token_ids_cpu = self._sampled_token_ids.to(
                "cpu", non_blocking=True
            )
            self._logprobs_tensors_cpu = (
                self._logprobs_tensors.to_cpu_nonblocking()
                if self._logprobs_tensors
                else None
            )
            self.async_copy_ready_event.record()

    def get_output(self) -> ModelRunnerOutput:
        """Copy the device tensors to the host and return a ModelRunnerOutput.

        This function blocks until the copy is finished.
        """
        self.async_copy_ready_event.synchronize()

        # Release the device tensors once the copy has completed.
        del self._logprobs_tensors
        del self._sampled_token_ids
        max_gen_len = self.sampled_token_ids_cpu.shape[-1]
        if max_gen_len == 1:
            valid_sampled_token_ids = self.sampled_token_ids_cpu.tolist()
        else:
            valid_sampled_token_ids = RejectionSampler.parse_output(
                self.sampled_token_ids_cpu,
                self.vocab_size,
            )
        for i in self._invalid_req_indices:
            valid_sampled_token_ids[i].clear()

        output = self._model_runner_output
        output.sampled_token_ids = valid_sampled_token_ids
        if self._logprobs_tensors_cpu:
            # NOTE(nick): this will need to be updated to use cu_num_accepted_tokens
            # for async sched + spec decode + logprobs compatibility.
            output.logprobs = self._logprobs_tensors_cpu.tolists()
        return output


class ExecuteModelState(NamedTuple):
    """Ephemeral cached state transferred between execute_model() and
    sample_tokens(), after execute_model() returns None."""

    scheduler_output: "SchedulerOutput"
    logits: torch.Tensor
    spec_decode_metadata: SpecDecodeMetadata | None
    spec_decode_common_attn_metadata: CommonAttentionMetadata | None
    hidden_states: torch.Tensor
    sample_hidden_states: torch.Tensor
    aux_hidden_states: list[torch.Tensor] | None
    ec_connector_output: ECConnectorOutput | None


class GPUModelRunner(
    LoRAModelRunnerMixin, KVConnectorModelRunnerMixin, ECConnectorModelRunnerMixin
):
    def __init__(
        self,
        vllm_config: VllmConfig,
        device: torch.device,
    ):
        self.vllm_config = vllm_config
        self.model_config = vllm_config.model_config
        self.cache_config = vllm_config.cache_config
        self.compilation_config = vllm_config.compilation_config
        self.lora_config = vllm_config.lora_config
        self.load_config = vllm_config.load_config
        self.parallel_config = vllm_config.parallel_config
        self.scheduler_config = vllm_config.scheduler_config
        self.speculative_config = vllm_config.speculative_config
        self.observability_config = vllm_config.observability_config

        from vllm.model_executor.models.utils import set_cpu_offload_max_bytes

        set_cpu_offload_max_bytes(int(self.cache_config.cpu_offload_gb * 1024**3))

        model_config = self.model_config
        cache_config = self.cache_config
        scheduler_config = self.scheduler_config
        parallel_config = self.parallel_config
        self.device = device
        self.pin_memory = is_pin_memory_available()
        self.dtype = self.model_config.dtype
        self.kv_cache_dtype = kv_cache_dtype_str_to_dtype(
            cache_config.cache_dtype, self.model_config
        )

        self.is_pooling_model = model_config.runner_type == "pooling"
        self.enable_prompt_embeds = model_config.enable_prompt_embeds
        self.is_multimodal_raw_input_only_model = (
            model_config.is_multimodal_raw_input_only_model
        )
        # This will be overridden in load_model()
        self.is_multimodal_pruning_enabled = False
        self.max_model_len = model_config.max_model_len

        # Always set to false after the first forward pass
        self.calculate_kv_scales = self.cache_config.calculate_kv_scales
        self.dcp_world_size = self.parallel_config.decode_context_parallel_size
        self.dcp_rank = 0 if self.dcp_world_size <= 1 else get_dcp_group().rank_in_group
        self.max_num_tokens = scheduler_config.max_num_batched_tokens
        self.max_num_reqs = scheduler_config.max_num_seqs

        # Broadcast PP output for external_launcher (torchrun)
        # to make sure we are synced across pp ranks
        # TODO: Support overlapping mirco-batches
        # https://github.com/vllm-project/vllm/issues/18019
        self.broadcast_pp_output = (
            self.parallel_config.distributed_executor_backend == "external_launcher"
            and len(get_pp_group().ranks) > 0
        )

        # Model-related.
        self.num_query_heads = model_config.get_num_attention_heads(parallel_config)
        self.hidden_size = model_config.get_hidden_size()
        self.attention_chunk_size = model_config.attention_chunk_size
        # Only relevant for models using ALiBi (e.g, MPT)
        self.use_alibi = model_config.uses_alibi

        self.cascade_attn_enabled = not self.model_config.disable_cascade_attn

        # Multi-modal data support
        self.mm_registry = MULTIMODAL_REGISTRY
        self.uses_mrope = model_config.uses_mrope
        self.supports_mm_inputs = self.mm_registry.supports_multimodal_inputs(
            model_config
        )

        if self.model_config.is_encoder_decoder:
            # Maximum length of the encoder input, only for encoder-decoder
            # models.
            self.max_encoder_len = scheduler_config.max_num_encoder_input_tokens
        else:
            self.max_encoder_len = 0

        # Sampler
        self.sampler = Sampler(logprobs_mode=self.model_config.logprobs_mode)

        self.eplb_state: EplbState | None = None
        """
        State of the expert parallelism load balancer.

        Will be lazily initialized when the model is loaded.
        """

        # Lazy initializations
        # self.model: nn.Module  # Set after load_model
        # Initialize in initialize_kv_cache
        self.kv_caches: list[torch.Tensor] = []
        # Initialize in initialize_kv_cache_tensors
        self.cross_layers_kv_cache: torch.Tensor | None = None
        self.cross_layers_attn_backend: type[AttentionBackend] | None = None
        # indexes: [kv_cache_group_id][attn_group]
        self.attn_groups: list[list[AttentionGroup]] = []
        # self.kv_cache_config: KVCacheConfig

        # mm_hash ->  encoder_output
        self.encoder_cache: dict[str, torch.Tensor] = {}

        self.use_aux_hidden_state_outputs = False
        # Set up speculative decoding.
        # NOTE(Jiayi): currently we put the entire draft model on
        # the last PP rank. This is not ideal if there are many
        # layers in the draft model.
        if self.speculative_config and get_pp_group().is_last_rank:
            self.drafter: (
                NgramProposer | SuffixDecodingProposer | EagleProposer | MedusaProposer
            )
            if self.speculative_config.method == "ngram":
                self.drafter = NgramProposer(self.vllm_config)
            elif self.speculative_config.method == "suffix":
                self.drafter = SuffixDecodingProposer(self.vllm_config)
            elif self.speculative_config.use_eagle():
                self.drafter = EagleProposer(self.vllm_config, self.device, self)
                if self.speculative_config.method == "eagle3":
                    self.use_aux_hidden_state_outputs = True
            elif self.speculative_config.method == "medusa":
                self.drafter = MedusaProposer(
                    vllm_config=self.vllm_config, device=self.device
                )
            else:
                raise ValueError(
                    "Unknown speculative decoding method: "
                    f"{self.speculative_config.method}"
                )
            self.rejection_sampler = RejectionSampler(self.sampler)

        self.num_spec_tokens = 0
        if self.speculative_config:
            self.num_spec_tokens = self.speculative_config.num_speculative_tokens

        # Request states.
        self.requests: dict[str, CachedRequestState] = {}
        # NOTE(rob): num_prompt_logprobs only includes reqs
        # that are currently in the prefill phase.
        self.num_prompt_logprobs: dict[str, int] = {}
        self.comm_stream = torch.cuda.Stream()

        # Input Batch
        # NOTE(Chen): Ideally, we should initialize the input batch inside
        # `initialize_kv_cache` based on the kv cache config. However, as in
        # https://github.com/vllm-project/vllm/pull/18298, due to some unknown
        # reasons, we have to initialize the input batch before `load_model`,
        # quantization + weight offloading will fail otherwise. As a temporary
        # solution, we initialize the input batch here, and re-initialize it
        # in `initialize_kv_cache` if the block_sizes here is different from
        # the block_sizes in the kv cache config.
        logits_processors = model_config.logits_processors
        custom_logitsprocs: Sequence[str | type[LogitsProcessor]] = (
            tuple(logits_processors) if logits_processors is not None else ()
        )
        self.input_batch = InputBatch(
            max_num_reqs=self.max_num_reqs,
            # We need to use the encoder length for encoder-decoer
            # because of KV cache for cross-attention.
            max_model_len=max(self.max_model_len, self.max_encoder_len),
            max_num_batched_tokens=self.max_num_tokens,
            device=self.device,
            pin_memory=self.pin_memory,
            vocab_size=self.model_config.get_vocab_size(),
            block_sizes=[self.cache_config.block_size],
            kernel_block_sizes=[self.cache_config.block_size],
            is_spec_decode=bool(self.vllm_config.speculative_config),
            logitsprocs=build_logitsprocs(
                self.vllm_config,
                self.device,
                self.pin_memory,
                self.is_pooling_model,
                custom_logitsprocs,
            ),
            # We currently don't know whether a particular custom logits processor
            # uses output token ids so we set this conservatively.
            logitsprocs_need_output_token_ids=bool(custom_logitsprocs),
            is_pooling_model=self.is_pooling_model,
            cp_kv_cache_interleave_size=self.parallel_config.cp_kv_cache_interleave_size,
        )

        self.use_async_scheduling = self.scheduler_config.async_scheduling
        # Separate cuda stream for overlapping transfer of sampled token ids from
        # GPU to CPU when async scheduling is enabled.
        self.async_output_copy_stream: torch.cuda.Stream | None = None
        # cuda event to synchronize use of reused CPU tensors between steps
        # when async scheduling is enabled.
        self.prepare_inputs_event: torch.Event | None = None
        if self.use_async_scheduling:
            self.async_output_copy_stream = torch.cuda.Stream()
            self.prepare_inputs_event = torch.Event()

        # self.cudagraph_batch_sizes sorts in ascending order.
        if (
            self.compilation_config.cudagraph_capture_sizes
            and self.compilation_config.cudagraph_mode != CUDAGraphMode.NONE
        ):
            self.cudagraph_batch_sizes = sorted(
                self.compilation_config.cudagraph_capture_sizes
            )

        # Cache the device properties.
        self._init_device_properties()

        # Persistent buffers for CUDA graphs.
        self.input_ids = self._make_buffer(self.max_num_tokens, dtype=torch.int32)
        self.positions = self._make_buffer(self.max_num_tokens, dtype=torch.int64)
        self.query_start_loc = self._make_buffer(
            self.max_num_reqs + 1, dtype=torch.int32
        )
        self.seq_lens = self._make_buffer(self.max_num_reqs, dtype=torch.int32)
        if self.dcp_world_size > 1:
            self.dcp_local_seq_lens = self._make_buffer(
                self.max_num_reqs, dtype=torch.int32
            )
        # Because inputs_embeds may be bfloat16 and we don't need a numpy
        # version of this tensor, avoid a RuntimeError by not creating a
        # numpy buffer.
        self.inputs_embeds = self._make_buffer(
            self.max_num_tokens, self.hidden_size, dtype=self.dtype, numpy=False
        )
        self.is_token_ids = self._make_buffer(self.max_num_tokens, dtype=torch.bool)
        self.discard_request_indices = self._make_buffer(
            self.max_num_reqs, dtype=torch.int64
        )
        self.num_discarded_requests = 0

        self.num_decode_draft_tokens = self._make_buffer(
            self.max_num_reqs, dtype=torch.int32
        )
        self.num_accepted_tokens = self._make_buffer(
            self.max_num_reqs, dtype=torch.int64
        )

        # Only relevant for multimodal models
        if self.supports_mm_inputs:
            self.is_mm_embed = self._make_buffer(self.max_num_tokens, dtype=torch.bool)

        # Only relevant for models using M-RoPE (e.g, Qwen2-VL)
        if self.uses_mrope:
            # NOTE: `mrope_positions` is implemented with one additional dummy
            # position on purpose to make it non-contiguous so that it can work
            # with torch compile.
            # See detailed explanation in https://github.com/vllm-project/vllm/pull/12128#discussion_r1926431923

            # NOTE: When M-RoPE is enabled, position ids are 3D regardless of
            # the modality of inputs. For text-only inputs, each dimension has
            # identical position IDs, making M-RoPE functionally equivalent to
            # 1D-RoPE.
            # See page 5 of https://arxiv.org/abs/2409.12191
            self.mrope_positions = self._make_buffer(
                (3, self.max_num_tokens + 1), dtype=torch.int64
            )

        # None in the first PP rank. The rest are set after load_model.
        self.intermediate_tensors: IntermediateTensors | None = None

        # OPTIMIZATION: Cache the tensors rather than creating them every step.
        # Keep in int64 to avoid overflow with long context
        self.arange_np = np.arange(
            max(self.max_num_reqs + 1, self.max_model_len, self.max_num_tokens),
            dtype=np.int64,
        )

        # Layer pairings for cross-layer KV sharing.
        # If an Attention layer `layer_name` is in the keys of this dict, it
        # means this layer will perform attention using the keys and values
        # from the KV cache of `shared_kv_cache_layers[layer_name]`.
        self.shared_kv_cache_layers: dict[str, str] = {}
        self.kv_sharing_fast_prefill_eligible_layers: set[str] = set()

        self.kv_sharing_fast_prefill_logits_indices = None
        if self.cache_config.kv_sharing_fast_prefill:
            self.kv_sharing_fast_prefill_logits_indices = torch.zeros(
                self.max_num_tokens, dtype=torch.int32, device=self.device
            )

        self.uniform_decode_query_len = 1 + self.num_spec_tokens

        # Cudagraph dispatcher for runtime cudagraph dispatching.
        self.cudagraph_dispatcher = CudagraphDispatcher(self.vllm_config)

        self.mm_budget = (
            MultiModalBudget(
                self.model_config,
                self.scheduler_config,
                self.mm_registry,
            )
            if self.supports_mm_inputs
            else None
        )

        self.reorder_batch_threshold: int | None = None

        # Attention layers that are only in the KVCacheConfig of the runner
        # (e.g., KV sharing, encoder-only attention), but not in the
        # KVCacheConfig of the scheduler.
        self.runner_only_attn_layers: set[str] = set()

        # Cached outputs.
        self._draft_token_ids: list[list[int]] | torch.Tensor | None = None
        self.transfer_event = torch.Event()
        self.sampled_token_ids_pinned_cpu = torch.empty(
            (self.max_num_reqs, 1),
            dtype=torch.int64,
            device="cpu",
            pin_memory=self.pin_memory,
        )

        # Pre-allocated tensor for copying valid sampled token counts to CPU,
        # with dedicated stream for overlapping and event for coordination.
        self.valid_sampled_token_count_event: torch.Event | None = None
        self.valid_sampled_token_count_copy_stream: torch.cuda.Stream | None = None
        if self.use_async_scheduling and self.num_spec_tokens:
            self.valid_sampled_token_count_event = torch.Event()
            self.valid_sampled_token_count_copy_stream = torch.cuda.Stream()
        self.valid_sampled_token_count_cpu = torch.empty(
            self.max_num_reqs,
            dtype=torch.int64,
            device="cpu",
            pin_memory=self.pin_memory,
        )

        # Ephemeral state transferred between execute_model() and sample_tokens().
        self.execute_model_state: ExecuteModelState | None = None
        self.kv_connector_output: KVConnectorOutput | None = None
        self.mamba_state_idx: dict[str, list[int]] = {}

    def reset_mm_cache(self) -> None:
        if self.mm_budget:
            self.mm_budget.reset_cache()

    def _get_positions(self, num_tokens: Any):
        if isinstance(num_tokens, int):
            if self.uses_mrope:
                return self.mrope_positions.gpu[:, :num_tokens]
            return self.positions.gpu[:num_tokens]
        else:
            if self.uses_mrope:
                return self.mrope_positions.gpu[:, num_tokens]
            return self.positions.gpu[num_tokens]

    def _make_buffer(
        self, *size: int | torch.SymInt, dtype: torch.dtype, numpy: bool = True
    ) -> CpuGpuBuffer:
        return CpuGpuBuffer(
            *size,
            dtype=dtype,
            device=self.device,
            pin_memory=self.pin_memory,
            with_numpy=numpy,
        )

    def _init_model_kwargs(self, num_tokens: int):
        model_kwargs = dict[str, Any]()

        if not self.is_pooling_model:
            return model_kwargs

        num_reqs = self.input_batch.num_reqs
        pooling_params = self.input_batch.get_pooling_params()

        token_type_id_requests = dict[int, Any]()
        for i, param in enumerate(pooling_params):
            if (
                param.extra_kwargs is not None
                and (token_types := param.extra_kwargs.get("compressed_token_type_ids"))
                is not None
            ):
                token_type_id_requests[i] = token_types

        if len(token_type_id_requests) == 0:
            return model_kwargs

        seq_lens = self.seq_lens.gpu[:num_reqs]
        token_type_ids = []

        for i in range(num_reqs):
            pos = token_type_id_requests.get(i, seq_lens[i])
            ids = (torch.arange(seq_lens[i]) >= pos).int()
            token_type_ids.append(ids)

        model_kwargs["token_type_ids"] = torch.concat(token_type_ids).to(
            device=self.device
        )
        return model_kwargs

    def _may_reorder_batch(self, scheduler_output: "SchedulerOutput") -> None:
        """
        Update the order of requests in the batch based on the attention
        backend's needs. For example, some attention backends (namely MLA) may
        want to separate requests based on if the attention computation will be
        compute-bound or memory-bound.

        Args:
            scheduler_output: The scheduler output.
        """
        # Attention free models have zero kv_cache_goups, however models
        # like Mamba are also attention free but use the kv_cache for
        # keeping its internal state. This is why we check the number
        # of kv_cache groups instead of solely checking
        # for self.model_config.is_attention_free.
        if len(self.kv_cache_config.kv_cache_groups) == 0:
            return

        if self.reorder_batch_threshold is not None:
            reorder_batch_to_split_decodes_and_prefills(
                self.input_batch,
                scheduler_output,
                decode_threshold=self.reorder_batch_threshold,
            )

    # Note: used for model runner override.
    def _init_device_properties(self) -> None:
        """Initialize attributes from torch.cuda.get_device_properties"""
        self.device_properties = torch.cuda.get_device_properties(self.device)
        self.num_sms = self.device_properties.multi_processor_count

    # Note: used for model runner override.
    def _sync_device(self) -> None:
        torch.cuda.synchronize()

    def _update_states(self, scheduler_output: "SchedulerOutput") -> None:
        """Update the cached states and the persistent batch with the scheduler
        output.

        The updated states are used by the `_prepare_inputs` function to create
        the input GPU tensors for the model.

        The SamplingMetadata is updated and copied to the GPU if there is a
        new/resumed/paused/finished request in the batch.
        """
        # Remove finished requests from the cached states.
        for req_id in scheduler_output.finished_req_ids:
            self.requests.pop(req_id, None)
            self.num_prompt_logprobs.pop(req_id, None)
        # Remove the finished requests from the persistent batch.
        # NOTE(woosuk): There could be an edge case where finished_req_ids and
        # scheduled_req_ids overlap. This happens when a request is aborted and
        # then resubmitted with the same ID. In this case, we treat them as two
        # distinct requests - clearing the cached states for the first request
        # and handling the second as a new request.
        for req_id in scheduler_output.finished_req_ids:
            self.input_batch.remove_request(req_id)

        # Free the cached encoder outputs.
        for mm_hash in scheduler_output.free_encoder_mm_hashes:
            self.encoder_cache.pop(mm_hash, None)

        # Remove the unscheduled requests from the persistent batch.
        # NOTE(woosuk): The unscheduled requests are either preempted requests
        # or running requests that are not scheduled in this step. We remove
        # them from the persistent batch but keep their cached states since
        # they will be scheduled again sometime in the future.
        scheduled_req_ids = scheduler_output.num_scheduled_tokens.keys()
        cached_req_ids = self.input_batch.req_id_to_index.keys()
        unscheduled_req_ids = cached_req_ids - scheduled_req_ids
        # NOTE(woosuk): The persistent batch optimization assumes that
        # consecutive batches contain mostly the same requests. If batches
        # have low request overlap (e.g., alternating between two distinct
        # sets of requests), this optimization becomes very inefficient.
        for req_id in unscheduled_req_ids:
            self.input_batch.remove_request(req_id)

        reqs_to_add: list[CachedRequestState] = []
        # Add new requests to the cached states.
        for new_req_data in scheduler_output.scheduled_new_reqs:
            req_id = new_req_data.req_id
            sampling_params = new_req_data.sampling_params
            pooling_params = new_req_data.pooling_params

            if (
                sampling_params
                and sampling_params.sampling_type == SamplingType.RANDOM_SEED
            ):
                generator = torch.Generator(device=self.device)
                generator.manual_seed(sampling_params.seed)
            else:
                generator = None

            if self.is_pooling_model:
                assert pooling_params is not None
                task = pooling_params.task
                assert task is not None, "You did not set `task` in the API"

                model = cast(VllmModelForPooling, self.get_model())
                to_update = model.pooler.get_pooling_updates(task)
                to_update.apply(pooling_params)

            req_state = CachedRequestState(
                req_id=req_id,
                prompt_token_ids=new_req_data.prompt_token_ids,
                prompt_embeds=new_req_data.prompt_embeds,
                mm_features=new_req_data.mm_features,
                sampling_params=sampling_params,
                pooling_params=pooling_params,
                generator=generator,
                block_ids=new_req_data.block_ids,
                num_computed_tokens=new_req_data.num_computed_tokens,
                output_token_ids=[],
                lora_request=new_req_data.lora_request,
            )
            self.requests[req_id] = req_state

            if sampling_params and sampling_params.prompt_logprobs is not None:
                self.num_prompt_logprobs[req_id] = (
                    self.input_batch.vocab_size
                    if sampling_params.prompt_logprobs == -1
                    else sampling_params.prompt_logprobs
                )

            # Only relevant for models using M-RoPE (e.g, Qwen2-VL)
            if self.uses_mrope:
                self._init_mrope_positions(req_state)

            reqs_to_add.append(req_state)

        # Update the states of the running/resumed requests.
        is_last_rank = get_pp_group().is_last_rank
        req_data = scheduler_output.scheduled_cached_reqs

        # Wait until valid_sampled_tokens_count is copied to cpu,
        # then use it to update actual num_computed_tokens of each request.
        valid_sampled_token_count = self._get_valid_sampled_token_count()

        for i, req_id in enumerate(req_data.req_ids):
            req_state = self.requests[req_id]
            num_computed_tokens = req_data.num_computed_tokens[i]
            new_block_ids = req_data.new_block_ids[i]
            resumed_from_preemption = req_id in req_data.resumed_req_ids
            num_output_tokens = req_data.num_output_tokens[i]
            req_index = self.input_batch.req_id_to_index.get(req_id)

            # prev_num_draft_len is used in async scheduling mode with
            # spec decode. it indicates if need to update num_computed_tokens
            # of the request. for example:
            # fist step: num_computed_tokens = 0, spec_tokens = [],
            # prev_num_draft_len = 0.
            # second step: num_computed_tokens = 100(prompt lenth),
            # spec_tokens = [a,b], prev_num_draft_len = 0.
            # third step: num_computed_tokens = 100 + 2, spec_tokens = [c,d],
            # prev_num_draft_len = 2.
            # num_computed_tokens in first step and second step does't contain
            # the spec tokens length, but in third step it contains the
            # spec tokens length. we only need to update num_computed_tokens
            # when prev_num_draft_len > 0.
            if req_state.prev_num_draft_len:
                if req_index is None:
                    req_state.prev_num_draft_len = 0
                else:
                    assert self.input_batch.prev_req_id_to_index is not None
                    prev_req_index = self.input_batch.prev_req_id_to_index[req_id]
                    num_accepted = valid_sampled_token_count[prev_req_index] - 1
                    num_rejected = req_state.prev_num_draft_len - num_accepted
                    num_computed_tokens -= num_rejected
                    req_state.output_token_ids.extend([-1] * num_accepted)

            # Update the cached states.
            req_state.num_computed_tokens = num_computed_tokens

            if not is_last_rank:
                # When using PP, the scheduler sends the sampled tokens back,
                # because there's no direct communication between the first-
                # stage worker and the last-stage worker.
                new_token_ids = req_data.new_token_ids[i]
                # Add the sampled token(s) from the previous step (if any).
                # This doesn't include "unverified" tokens like spec tokens.
                num_new_tokens = (
                    num_computed_tokens + len(new_token_ids) - req_state.num_tokens
                )
                if num_new_tokens == 1:
                    # Avoid slicing list in most common case.
                    req_state.output_token_ids.append(new_token_ids[-1])
                elif num_new_tokens > 0:
                    req_state.output_token_ids.extend(new_token_ids[-num_new_tokens:])
            elif num_output_tokens < len(req_state.output_token_ids):
                # Some output tokens were discarded due to a sync-KV-load
                # failure. Align the cached state.
                del req_state.output_token_ids[num_output_tokens:]
                if req_index is not None:
                    end_idx = (
                        self.input_batch.num_prompt_tokens[req_index]
                        + num_output_tokens
                    )
                    self.input_batch.num_tokens[req_index] = end_idx
                    self.input_batch.num_tokens_no_spec[req_index] = end_idx

            # Update the block IDs.
            if not resumed_from_preemption:
                if new_block_ids is not None:
                    # Append the new blocks to the existing block IDs.
                    for block_ids, new_ids in zip(req_state.block_ids, new_block_ids):
                        block_ids.extend(new_ids)
            else:
                assert req_index is None
                assert new_block_ids is not None
                # The request is resumed from preemption.
                # Replace the existing block IDs with the new ones.
                req_state.block_ids = new_block_ids

            if req_index is None:
                # The request is not in the persistent batch.
                # The request was either preempted and resumed later, or was not
                # scheduled in the previous step and needs to be added again.

                if self.use_async_scheduling and num_output_tokens > 0:
                    # We must recover the output token ids for resumed requests in the
                    # async scheduling case, so that correct input_ids are obtained.
                    resumed_token_ids = req_data.all_token_ids[req_id]
                    req_state.output_token_ids = resumed_token_ids[-num_output_tokens:]

                reqs_to_add.append(req_state)
                continue

            # Update the persistent batch.
            self.input_batch.num_computed_tokens_cpu[req_index] = num_computed_tokens
            if new_block_ids is not None:
<<<<<<< HEAD
                # NOTE(hhy): same as block_ids, pop the last num_speculative_blocks
                if (envs.VLLM_USE_LIGHTER_MAMBA_CACHE
                    and self.speculative_config):
                    num_poped_blocks = []
                    for kv_cache_gid, kv_cache_group in enumerate(
                        self.kv_cache_config.kv_cache_groups
                    ):
                        if (isinstance(kv_cache_group.kv_cache_spec, MambaSpec)
                            and new_block_ids[kv_cache_gid]
                        ):
                            num_poped_blocks.append(
                                kv_cache_group.kv_cache_spec.num_speculative_blocks
                            )
                        else:
                            num_poped_blocks.append(0)
                    self.input_batch.block_table.pop_row(
                        tuple(num_poped_blocks), req_index,
                    )
=======
>>>>>>> 47bd5583
                self.input_batch.block_table.append_row(new_block_ids, req_index)

            # For the last rank, we don't need to update the token_ids_cpu
            # because the sampled tokens are already cached.
            if not is_last_rank:
                # Add new_token_ids to token_ids_cpu.
                start_token_index = num_computed_tokens
                end_token_index = num_computed_tokens + len(new_token_ids)
                self.input_batch.token_ids_cpu[
                    req_index, start_token_index:end_token_index
                ] = new_token_ids
                self.input_batch.num_tokens_no_spec[req_index] = end_token_index
                self.input_batch.num_tokens[req_index] = end_token_index

            # Add spec_token_ids to token_ids_cpu.
            spec_token_ids = scheduler_output.scheduled_spec_decode_tokens.get(
                req_id, []
            )
            num_spec_tokens = len(spec_token_ids)
            # For async scheduling, token_ids_cpu assigned from
            # spec_token_ids are placeholders and will be overwritten in
            # _prepare_input_ids.
            if num_spec_tokens:
                start_index = self.input_batch.num_tokens_no_spec[req_index]
                end_token_index = start_index + num_spec_tokens
                self.input_batch.token_ids_cpu[
                    req_index, start_index:end_token_index
                ] = spec_token_ids
                # NOTE(woosuk): `num_tokens` here may include spec tokens.
                self.input_batch.num_tokens[req_index] += num_spec_tokens

            # When speculative decoding is used with structured output,
            # the scheduler can drop draft tokens that do not
            # conform to the schema. This can result in
            # scheduler_output.scheduled_spec_decode_tokens being empty,
            # even when speculative decoding is enabled.
            self.input_batch.spec_token_ids[req_index].clear()
            self.input_batch.spec_token_ids[req_index].extend(spec_token_ids)

            # there are no draft tokens with async scheduling,
            # we clear the spec_decoding info in scheduler_output and
            # use normal sampling but rejection_sampling.
            if self.use_async_scheduling:
                req_state.prev_num_draft_len = num_spec_tokens
                if num_spec_tokens and self._draft_token_ids is None:
                    scheduler_output.total_num_scheduled_tokens -= num_spec_tokens
                    scheduler_output.num_scheduled_tokens[req_id] -= num_spec_tokens
                    scheduler_output.scheduled_spec_decode_tokens.pop(req_id, None)
        # Add the new or resumed requests to the persistent batch.
        # The smaller empty indices are filled first.
        for request in reqs_to_add:
            self.input_batch.add_request(request)

        # Condense the batched states if there are gaps left by removed requests
        self.input_batch.condense()
        # Allow attention backend to reorder the batch, potentially
        self._may_reorder_batch(scheduler_output)
        # Refresh batch metadata with any pending updates.
        self.input_batch.refresh_metadata()

    def _update_states_after_model_execute(
        self, output_token_ids: torch.Tensor, scheduler_output: "SchedulerOutput"
    ) -> None:
        """Update the cached states after model execution.

        This is used for MTP/EAGLE for hybrid models, as in linear attention,
        only the last token's state is kept. In MTP/EAGLE, for draft tokens
        the state are kept util we decide how many tokens are accepted for
        each sequence, and a shifting is done during the next iteration
        based on the number of accepted tokens.
        """
        if not self.model_config.is_hybrid or not self.speculative_config:
            return

        # Find the number of accepted tokens for each sequence.
        num_accepted_tokens = (
            (
                torch.cat(
                    [
                        output_token_ids,
                        torch.full(
                            (output_token_ids.size(0), 1),
                            -1,
                            device=output_token_ids.device,
                        ),
                    ],
                    dim=1,
                )
                == -1
            )
            .int()
            .argmax(-1)
            .cpu()
            .numpy()
        )
        for i, num_tokens in enumerate(num_accepted_tokens):
            self.input_batch.num_accepted_tokens_cpu[i] = num_tokens
        if is_global_first_rank():
            logger.info(f">>> [DEBUG] Worker: _update_states: {output_token_ids=}")
            logger.info(
                f">>> [DEBUG] Worker: _update_states: "
                f"{self.input_batch.num_accepted_tokens_cpu[:len(num_accepted_tokens)]=}"
            )
        if (
            envs.VLLM_USE_LIGHTER_MAMBA_CACHE
            and self.cache_config.enable_prefix_caching
        ):
            self._postprocess_mamba(scheduler_output)

    def _init_mrope_positions(self, req_state: CachedRequestState):
        model = self.get_model()
        assert supports_mrope(model), "M-RoPE support is not implemented."
        assert req_state.prompt_token_ids is not None, (
            "M-RoPE requires prompt_token_ids to be available."
        )
        mrope_model = cast(SupportsMRoPE, model)

        req_state.mrope_positions, req_state.mrope_position_delta = (
            mrope_model.get_mrope_input_positions(
                req_state.prompt_token_ids,
                req_state.mm_features,
            )
        )

    def _extract_mm_kwargs(
        self,
        scheduler_output: "SchedulerOutput",
    ) -> BatchedTensorInputs:
        if not scheduler_output or not self.is_multimodal_raw_input_only_model:
            return {}

        mm_kwargs = list[MultiModalKwargsItem]()
        for req in scheduler_output.scheduled_new_reqs:
            for feature in req.mm_features:
                if feature.data is not None:
                    mm_kwargs.append(feature.data)

        # Input all modalities at once
        model = cast(SupportsMultiModal, self.model)
        mm_kwargs_combined: BatchedTensorInputs = {}
        for _, _, mm_kwargs_group in group_mm_kwargs_by_modality(
            mm_kwargs,
            device=self.device,
            pin_memory=self.pin_memory,
            merge_by_field_config=model.merge_by_field_config,
            multimodal_cpu_fields=model.multimodal_cpu_fields,
        ):
            mm_kwargs_combined.update(mm_kwargs_group)

        return mm_kwargs_combined

    def _dummy_mm_kwargs(self, num_seqs: int) -> BatchedTensorInputs:
        if not self.is_multimodal_raw_input_only_model:
            return {}

        mm_budget = self.mm_budget
        assert mm_budget is not None

        dummy_modality = mm_budget.get_modality_with_max_tokens()
        return self._get_mm_dummy_batch(dummy_modality, num_seqs)

    def _get_cumsum_and_arange(
        self,
        num_tokens: np.ndarray,
        cumsum_dtype: np.dtype | None = None,
    ) -> tuple[np.ndarray, np.ndarray]:
        """Get the cumulative sum and batched arange of the given array.
        # E.g., [2, 5, 3] -> ([2, 7, 10], [0, 1, 0, 1, 2, 3, 4, 0, 1, 2])
        # Equivalent to but faster than:
        # np.concatenate([np.arange(n) for n in num_tokens])
        """
        # Step 1. [2, 5, 3] -> [2, 7, 10]
        cu_num_tokens = np.cumsum(num_tokens, dtype=cumsum_dtype)
        total_num_tokens = cu_num_tokens[-1]
        # Step 2. [2, 7, 10] -> [0, 0, 2, 2, 2, 2, 2, 7, 7, 7]
        cumsums_offsets = np.repeat(cu_num_tokens - num_tokens, num_tokens)
        # Step 3. [0, 1, 0, 1, 2, 3, 4, 0, 1, 2]
        arange = self.arange_np[:total_num_tokens] - cumsums_offsets

        return cu_num_tokens, arange

    def _prepare_input_ids(
        self,
        scheduler_output: "SchedulerOutput",
        total_num_scheduled_tokens: int,
        cu_num_tokens: np.ndarray,
    ) -> None:
        """Prepare the input IDs for the current batch.

        Carefully handles the `prev_sampled_token_ids` which can be cached
        from the previous engine iteration, in which case those tokens on the
        GPU need to be copied into the corresponding slots into input_ids."""

        if self.input_batch.prev_sampled_token_ids is None:
            # Normal scheduling case
            self.input_ids.copy_to_gpu(total_num_scheduled_tokens)
            if self.enable_prompt_embeds:
                self.inputs_embeds.copy_to_gpu(total_num_scheduled_tokens)
                self.is_token_ids.copy_to_gpu(total_num_scheduled_tokens)
            return

        # Async scheduling case, where some decode requests from the previous
        # iteration won't have entries in input_ids_cpu and need to be copied
        # on the GPU from prev_sampled_token_ids.
        prev_req_id_to_index = self.input_batch.prev_req_id_to_index
        assert prev_req_id_to_index is not None
        sample_flattened_indices: list[int] = []
        spec_flattened_indices: list[int] = []
        prev_common_req_indices: list[int] = []
        prev_draft_token_indices: list[int] = []
        indices_match = True
        max_flattened_index = -1
        total_num_spec_tokens = 0
        scheduled_spec_tokens = scheduler_output.scheduled_spec_decode_tokens

        for req_id, cur_index in self.input_batch.req_id_to_index.items():
            if (prev_index := prev_req_id_to_index.get(req_id)) is not None:
                prev_common_req_indices.append(prev_index)
                # We need to compute the flattened input_ids index of the
                # last token in each common request.
                draft_len = len(scheduled_spec_tokens.get(req_id, ()))
                total_num_spec_tokens += draft_len
                flattened_index = cu_num_tokens[cur_index].item() - 1
                # example: cu_num_tokens = [2, 5, 8], draft_tokens = [1, 2, 2]
                # sample_flattened_indices = [0, 2, 5]
                # spec_flattened_indices = [1,   3, 4,    6, 7]
                sample_flattened_indices.append(flattened_index - draft_len)
                spec_flattened_indices.extend(
                    range(flattened_index - draft_len + 1, flattened_index + 1)
                )
                start = prev_index * self.num_spec_tokens
                # prev_draft_token_indices is used to find which draft_tokens_id
                # should be copied to input_ids
                # example: prev draft_tokens_id [[1,2], [3,4], [5, 6]]
                # flatten draft_tokens_id [1,2,3,4,5,6]
                # draft_len of each request [1, 2, 1]
                # then prev_draft_token_indices is [0,   2, 3,   4]
                prev_draft_token_indices.extend(range(start, start + draft_len))
                indices_match &= prev_index == flattened_index
                max_flattened_index = max(max_flattened_index, flattened_index)
        num_commmon_tokens = len(sample_flattened_indices)
        total_without_spec = total_num_scheduled_tokens - total_num_spec_tokens
        if num_commmon_tokens < total_without_spec:
            # If not all requests are decodes from the last iteration,
            # We need to copy the input_ids_cpu to the GPU first.
            self.input_ids.copy_to_gpu(total_num_scheduled_tokens)
            if self.enable_prompt_embeds:
                self.inputs_embeds.copy_to_gpu(total_num_scheduled_tokens)
                self.is_token_ids.copy_to_gpu(total_num_scheduled_tokens)
        if num_commmon_tokens == 0:
            # No requests in common with the previous iteration
            # So input_ids.cpu will have all the input ids.
            return
        if indices_match and max_flattened_index == (num_commmon_tokens - 1):
            # Common-case optimization: the batch is unchanged
            # and no reordering happened.
            # The indices are both the same permutation of 0..N-1 so
            # we can copy directly using a single slice.
            self.input_ids.gpu[:num_commmon_tokens].copy_(
                self.input_batch.prev_sampled_token_ids[:num_commmon_tokens, 0],
                non_blocking=True,
            )
            if self.enable_prompt_embeds:
                self.is_token_ids.gpu[:num_commmon_tokens] = True
            return
        # Upload the index tensors asynchronously so the scatter can be non-blocking.
        sampled_tokens_index_tensor = torch.tensor(
            sample_flattened_indices, dtype=torch.int64, pin_memory=self.pin_memory
        ).to(self.device, non_blocking=True)
        prev_common_req_indices_tensor = torch.tensor(
            prev_common_req_indices, dtype=torch.int64, pin_memory=self.pin_memory
        ).to(self.device, non_blocking=True)
        self.input_ids.gpu.scatter_(
            dim=0,
            index=sampled_tokens_index_tensor,
            src=self.input_batch.prev_sampled_token_ids[
                prev_common_req_indices_tensor, 0
            ],
        )

        # Scatter the draft tokens after the sampled tokens are scattered.
        if self._draft_token_ids is None or not spec_flattened_indices:
            return

        assert isinstance(self._draft_token_ids, torch.Tensor)
        draft_tokens_index_tensor = torch.tensor(
            spec_flattened_indices, dtype=torch.int64, pin_memory=self.pin_memory
        ).to(self.device, non_blocking=True)
        prev_draft_token_indices_tensor = torch.tensor(
            prev_draft_token_indices, dtype=torch.int64, pin_memory=self.pin_memory
        ).to(self.device, non_blocking=True)

        # because input_ids dtype is torch.int32,
        # so convert draft_token_ids to torch.int32 here.
        draft_token_ids = self._draft_token_ids.to(dtype=torch.int32)
        self._draft_token_ids = None

        self.input_ids.gpu.scatter_(
            dim=0,
            index=draft_tokens_index_tensor,
            src=draft_token_ids.flatten()[prev_draft_token_indices_tensor],
        )

    def _get_encoder_seq_lens(
        self,
        scheduled_encoder_inputs: dict[str, list[int]],
        kv_cache_spec: KVCacheSpec,
        num_reqs: int,
    ) -> np.ndarray | None:
        if not isinstance(kv_cache_spec, CrossAttentionSpec):
            return None

        # Build encoder_seq_lens array mapping request indices to
        # encoder lengths for inputs scheduled in this batch
        encoder_seq_lens = np.zeros(num_reqs, dtype=np.int32)
        for req_id in scheduled_encoder_inputs:
            req_index = self.input_batch.req_id_to_index[req_id]
            encoder_seq_lens[req_index] = self.max_encoder_len

        return encoder_seq_lens

    def _prepare_inputs(
        self,
        scheduler_output: "SchedulerOutput",
        num_scheduled_tokens: np.ndarray,
        max_num_scheduled_tokens: int,
    ) -> tuple[
        torch.Tensor,
        SpecDecodeMetadata | None,
        UBatchSlices | None,
        torch.Tensor | None,
    ]:
        """
        :return: tuple[
            logits_indices, spec_decode_metadata,
            ubatch_slices, num_tokens_across_dp,
        ]
        """
        total_num_scheduled_tokens = scheduler_output.total_num_scheduled_tokens
        assert total_num_scheduled_tokens > 0
        num_reqs = self.input_batch.num_reqs
        assert num_reqs > 0

        # OPTIMIZATION: Start copying the block table first.
        # This way, we can overlap the copy with the following CPU operations.
        self.input_batch.block_table.commit_block_table(num_reqs)

        # Get request indices.
        # E.g., [2, 5, 3] -> [0, 0, 1, 1, 1, 1, 1, 2, 2, 2]
        req_indices = np.repeat(self.arange_np[:num_reqs], num_scheduled_tokens)

        # cu_num_tokens: [2, 5, 3] -> [2, 7, 10]
        # arange: [0, 1, 0, 1, 2, 3, 4, 0, 1, 2]
        cu_num_tokens, arange = self._get_cumsum_and_arange(num_scheduled_tokens)

        # Get positions.
        positions_np = self.positions.np[:total_num_scheduled_tokens]
        np.add(
            self.input_batch.num_computed_tokens_cpu[req_indices],
            arange,
            out=positions_np,
        )

        # Calculate M-RoPE positions.
        # Only relevant for models using M-RoPE (e.g, Qwen2-VL)
        if self.uses_mrope:
            self._calc_mrope_positions(scheduler_output)

        # Get token indices.
        # E.g., [0, 1, 0, 1, 2, 3, 4, 0, 1, 2]
        # -> [0, 1, M, M + 1, M + 2, M + 3, M + 4, 2 * M, 2 * M + 1, 2 * M + 2]
        # where M is the max_model_len.
        token_indices = (
            positions_np + req_indices * self.input_batch.token_ids_cpu.shape[1]
        )
        token_indices_tensor = torch.from_numpy(token_indices)

        # NOTE(woosuk): We use torch.index_select instead of np.take here
        # because torch.index_select is much faster than np.take for large
        # tensors.
        torch.index_select(
            self.input_batch.token_ids_cpu_tensor.flatten(),
            0,
            token_indices_tensor,
            out=self.input_ids.cpu[:total_num_scheduled_tokens],
        )
        if self.enable_prompt_embeds:
            is_token_ids = self.input_batch.is_token_ids_tensor.flatten()
            torch.index_select(
                is_token_ids,
                0,
                token_indices_tensor,
                out=self.is_token_ids.cpu[:total_num_scheduled_tokens],
            )

        # Because we did not pre-allocate a massive prompt_embeds CPU tensor on
        # the InputBatch, we need to fill in the prompt embeds into the expected
        # spots in the GpuModelRunner's pre-allocated prompt_embeds tensor.
        if self.input_batch.req_prompt_embeds:
            output_idx = 0
            for req_idx in range(num_reqs):
                num_sched = num_scheduled_tokens[req_idx]

                # Skip if this request doesn't have embeddings
                if req_idx not in self.input_batch.req_prompt_embeds:
                    output_idx += num_sched
                    continue

                # Skip if no tokens scheduled
                if num_sched <= 0:
                    output_idx += num_sched
                    continue

                req_embeds = self.input_batch.req_prompt_embeds[req_idx]
                start_pos = self.input_batch.num_computed_tokens_cpu[req_idx]

                # Skip if trying to read beyond available embeddings
                if start_pos >= req_embeds.shape[0]:
                    output_idx += num_sched
                    continue

                # Copy available embeddings
                end_pos = start_pos + num_sched
                actual_end = min(end_pos, req_embeds.shape[0])
                actual_num_sched = actual_end - start_pos

                if actual_num_sched > 0:
                    self.inputs_embeds.cpu[
                        output_idx : output_idx + actual_num_sched
                    ].copy_(req_embeds[start_pos:actual_end])

                output_idx += num_sched

        self.input_batch.block_table.compute_slot_mapping(req_indices, positions_np)
        self.input_batch.block_table.commit_slot_mapping(total_num_scheduled_tokens)

        # Prepare the attention metadata.
        self.query_start_loc.np[0] = 0
        self.query_start_loc.np[1 : num_reqs + 1] = cu_num_tokens
        # Note: pad query_start_loc to be non-decreasing, as kernels
        # like FlashAttention requires that
        self.query_start_loc.np[num_reqs + 1 :].fill(cu_num_tokens[-1])
        self.query_start_loc.copy_to_gpu()
        query_start_loc = self.query_start_loc.gpu[: num_reqs + 1]

        num_tokens_unpadded = scheduler_output.total_num_scheduled_tokens
        num_tokens_padded = self._get_num_input_tokens(num_tokens_unpadded)
        uniform_decode = (
            max_num_scheduled_tokens == self.uniform_decode_query_len
        ) and (total_num_scheduled_tokens == num_reqs * max_num_scheduled_tokens)

        # Disable DP padding when running eager to avoid excessive padding when
        # running prefills. This lets us set enforce_eager on the prefiller in
        # a P/D setup and still use CUDA graphs (enabled by this padding) on the
        # decoder.
        allow_dp_padding = self.compilation_config.cudagraph_mode != CUDAGraphMode.NONE

        ubatch_slices, num_tokens_across_dp = coordinate_batch_across_dp(
            num_tokens_unpadded=num_tokens_unpadded,
            parallel_config=self.parallel_config,
            allow_microbatching=True,
            allow_dp_padding=allow_dp_padding,
            num_tokens_padded=num_tokens_padded,
            uniform_decode=uniform_decode,
            num_scheduled_tokens_per_request=num_scheduled_tokens,
        )

        self.seq_lens.np[:num_reqs] = (
            self.input_batch.num_computed_tokens_cpu[:num_reqs] + num_scheduled_tokens
        )
        # Fill unused with 0 for full cuda graph mode.
        self.seq_lens.np[num_reqs:].fill(0)
        self.seq_lens.copy_to_gpu()

        num_tokens = [self.requests[r].num_tokens for r in self.input_batch.req_ids]
        num_tokens_np = np.array(num_tokens, dtype=np.int32)

        # Record the index of requests that should not be sampled,
        # so that we could clear the sampled tokens before returning
        discard_requests_mask = self.seq_lens.np[:num_reqs] < num_tokens_np
        discard_request_indices = np.nonzero(discard_requests_mask)[0]
        self.num_discarded_requests = len(discard_request_indices)
        self.discard_request_indices.np[: self.num_discarded_requests] = (
            discard_request_indices
        )

        self.discard_request_indices.copy_to_gpu(self.num_discarded_requests)

        # Copy the tensors to the GPU.
        self._prepare_input_ids(
            scheduler_output,
            total_num_scheduled_tokens,
            cu_num_tokens,
        )

        if self.uses_mrope:
            # Only relevant for models using M-RoPE (e.g, Qwen2-VL)
            self.mrope_positions.gpu[:, :total_num_scheduled_tokens].copy_(
                self.mrope_positions.cpu[:, :total_num_scheduled_tokens],
                non_blocking=True,
            )
        else:
            # Common case (1D positions)
            self.positions.copy_to_gpu(total_num_scheduled_tokens)

        use_spec_decode = len(scheduler_output.scheduled_spec_decode_tokens) > 0
        if not use_spec_decode:
            # NOTE(woosuk): Due to chunked prefills, the batch may contain
            # partial requests. While we should not sample any token
            # from these partial requests, we do so for simplicity.
            # We will ignore the sampled tokens from the partial requests.
            # TODO: Support prompt logprobs.
            logits_indices = query_start_loc[1:] - 1
            num_draft_tokens = None
            spec_decode_metadata = None
            num_sampled_tokens = np.ones(num_reqs, dtype=np.int32)
        else:
            # Get the number of draft tokens for each request.
            # Iterate over the dictionary rather than all requests since not all
            # requests have draft tokens.
            num_draft_tokens = np.zeros(num_reqs, dtype=np.int32)
            # For chunked prefills, use -1 as mask rather than 0, as guided
            # decoding may rollback speculative tokens.
            num_decode_draft_tokens = np.full(num_reqs, -1, dtype=np.int32)
            for (
                req_id,
                draft_token_ids,
            ) in scheduler_output.scheduled_spec_decode_tokens.items():
                req_idx = self.input_batch.req_id_to_index[req_id]
                num_draft_tokens[req_idx] = len(draft_token_ids)
                num_decode_draft_tokens[req_idx] = (
                    len(draft_token_ids)
                    if (
                        self.input_batch.num_computed_tokens_cpu[req_idx]
                        >= self.input_batch.num_prompt_tokens[req_idx]
                    )
                    else -1
                )
            spec_decode_metadata = self._calc_spec_decode_metadata(
                num_draft_tokens, cu_num_tokens
            )
            logits_indices = spec_decode_metadata.logits_indices
            num_sampled_tokens = num_draft_tokens + 1
            # For DECODE only cuda graph of some attention backends (e.g., GDN).
            self.num_decode_draft_tokens.np[:num_reqs] = num_decode_draft_tokens
            self.num_decode_draft_tokens.np[num_reqs:].fill(-1)
            self.num_decode_draft_tokens.copy_to_gpu()

        # Hot-Swap lora model
        if self.lora_config:
            assert (
                np.sum(num_sampled_tokens)
                <= self.vllm_config.scheduler_config.max_num_batched_tokens
            )
            self.set_active_loras(
                self.input_batch, num_scheduled_tokens, num_sampled_tokens
            )

        return (
            logits_indices,
            spec_decode_metadata,
            ubatch_slices,
            num_tokens_across_dp,
        )

    def _build_attention_metadata(
        self,
        total_num_scheduled_tokens: int,
        max_num_scheduled_tokens: int,
        num_reqs: int,
        ubatch_slices: UBatchSlices | None = None,
        logits_indices: torch.Tensor | None = None,
        use_spec_decode: bool = False,
        for_cudagraph_capture: bool = False,
        scheduled_encoder_inputs: dict[str, list[int]] | None = None,
        cascade_attn_prefix_lens: list[list[int]] | None = None,
    ) -> tuple[PerLayerAttnMetadata, CommonAttentionMetadata | None]:
        """
        :return: tuple[attn_metadata, spec_decode_common_attn_metadata]
        """
        logits_indices_padded = None
        num_logits_indices = None
        if logits_indices is not None:
            num_logits_indices = logits_indices.size(0)
            if self.cache_config.kv_sharing_fast_prefill:
                logits_indices_padded = self._prepare_kv_sharing_fast_prefill(
                    logits_indices
                )

        # update seq_lens of decode reqs under DCP.
        if self.dcp_world_size > 1:
            self.dcp_local_seq_lens.cpu[:num_reqs] = get_dcp_local_seq_lens(
                self.seq_lens.cpu[:num_reqs],
                self.dcp_world_size,
                self.dcp_rank,
                self.parallel_config.cp_kv_cache_interleave_size,
            )
            self.dcp_local_seq_lens.copy_to_gpu(num_reqs)

        attn_metadata: PerLayerAttnMetadata = {}
        if ubatch_slices is not None:
            attn_metadata = [dict() for _ in range(len(ubatch_slices))]

        # Used in the below loop
        query_start_loc = self.query_start_loc.gpu[: num_reqs + 1]
        query_start_loc_cpu = self.query_start_loc.cpu[: num_reqs + 1]
        seq_lens = self.seq_lens.gpu[:num_reqs]
        seq_lens_cpu = self.seq_lens.cpu[:num_reqs]
        num_computed_tokens_cpu = self.input_batch.num_computed_tokens_cpu_tensor[
            :num_reqs
        ]

        dcp_local_seq_lens, dcp_local_seq_lens_cpu = None, None
        if self.dcp_world_size > 1:
            dcp_local_seq_lens = self.dcp_local_seq_lens.gpu[:num_reqs]
            dcp_local_seq_lens_cpu = self.dcp_local_seq_lens.cpu[:num_reqs]

        spec_decode_common_attn_metadata = None

        if for_cudagraph_capture:
            # For some attention backends (e.g. FA) with sliding window models we need
            # to make sure the backend see a max_seq_len that is larger to the sliding
            # window size when capturing to make sure the correct kernel is selected.
            max_seq_len = self.max_model_len
        else:
            max_seq_len = self.seq_lens.np[:num_reqs].max().item()

        if use_spec_decode:
            self.num_accepted_tokens.np[:num_reqs] = (
                self.input_batch.num_accepted_tokens_cpu[:num_reqs]
            )
            self.num_accepted_tokens.np[num_reqs:].fill(1)
            self.num_accepted_tokens.copy_to_gpu()

        # Prepare the attention metadata for each KV cache group and make layers
        # in the same group share the same metadata.
        for kv_cache_gid, kv_cache_group in enumerate(
            self.kv_cache_config.kv_cache_groups
        ):
            encoder_seq_lens = self._get_encoder_seq_lens(
                scheduled_encoder_inputs or {},
                kv_cache_group.kv_cache_spec,
                num_reqs,
            )

            if isinstance(kv_cache_group.kv_cache_spec, EncoderOnlyAttentionSpec):
                # Encoder-only layers do not have KV cache, so we need to
                # create a dummy block table and slot mapping for them.
                blk_table_tensor = torch.zeros(
                    (num_reqs, 1),
                    dtype=torch.int32,
                    device=self.device,
                )
                slot_mapping = torch.zeros(
                    (total_num_scheduled_tokens,),
                    dtype=torch.int64,
                    device=self.device,
                )
            else:
                blk_table = self.input_batch.block_table[kv_cache_gid]
                blk_table_tensor = blk_table.get_device_tensor(num_reqs)
                slot_mapping = blk_table.slot_mapping.gpu[:total_num_scheduled_tokens]

                # Fill unused with -1. Needed for reshape_and_cache in full cuda
                # graph mode.
                blk_table.slot_mapping.gpu[total_num_scheduled_tokens:].fill_(-1)

                # if (envs.VLLM_USE_LIGHTER_MAMBA_CACHE
                #     and self.cache_config.enable_prefix_caching
                #     and isinstance(kv_cache_group.kv_cache_spec, MambaSpec)
                # ):
                #     # NOTE(Chen): where should we put this?
                #     self._preprocess_mamba(kv_cache_gid, kv_cache_group)

            common_attn_metadata = CommonAttentionMetadata(
                query_start_loc=query_start_loc,
                query_start_loc_cpu=query_start_loc_cpu,
                seq_lens=seq_lens,
                seq_lens_cpu=seq_lens_cpu,
                num_computed_tokens_cpu=num_computed_tokens_cpu,
                num_reqs=num_reqs,
                num_actual_tokens=total_num_scheduled_tokens,
                max_query_len=max_num_scheduled_tokens,
                max_seq_len=max_seq_len,
                block_table_tensor=blk_table_tensor,
                slot_mapping=slot_mapping,
                logits_indices_padded=logits_indices_padded,
                num_logits_indices=num_logits_indices,
                causal=True,
                encoder_seq_lens=encoder_seq_lens,
                dcp_local_seq_lens=dcp_local_seq_lens,
                dcp_local_seq_lens_cpu=dcp_local_seq_lens_cpu,
            )

            if self.speculative_config and spec_decode_common_attn_metadata is None:
                if isinstance(self.drafter, EagleProposer):
                    if self.drafter.attn_layer_names[0] in kv_cache_group.layer_names:
                        spec_decode_common_attn_metadata = common_attn_metadata
                else:
                    spec_decode_common_attn_metadata = common_attn_metadata

            for attn_gid, attn_group in enumerate(self.attn_groups[kv_cache_gid]):
                cascade_attn_prefix_len = (
                    cascade_attn_prefix_lens[kv_cache_gid][attn_gid]
                    if cascade_attn_prefix_lens
                    else 0
                )
                builder = attn_group.get_metadata_builder()

                extra_attn_metadata_args = {}
                if use_spec_decode and isinstance(builder, GDNAttentionMetadataBuilder):
                    extra_attn_metadata_args = dict(
                        num_accepted_tokens=self.num_accepted_tokens.gpu[:num_reqs],
                        num_decode_draft_tokens_cpu=self.num_decode_draft_tokens.cpu[
                            :num_reqs
                        ],
                    )

                if ubatch_slices is not None:
                    common_attn_metadata_list = split_attn_metadata(
                        ubatch_slices, common_attn_metadata
                    )
                    for ubid, common_attn_metadata in enumerate(
                        common_attn_metadata_list
                    ):
                        builder = attn_group.get_metadata_builder(ubatch_id=ubid)
                        if for_cudagraph_capture:
                            attn_metadata_i = builder.build_for_cudagraph_capture(
                                common_attn_metadata
                            )
                        else:
                            attn_metadata_i = builder.build(
                                common_prefix_len=cascade_attn_prefix_len,
                                common_attn_metadata=common_attn_metadata,
                            )
                        for layer_name in kv_cache_group.layer_names:
                            assert type(attn_metadata) is list
                            attn_metadata[ubid][layer_name] = attn_metadata_i
                else:
                    assert isinstance(attn_metadata, dict)
                    if for_cudagraph_capture:
                        attn_metadata_i = builder.build_for_cudagraph_capture(
                            common_attn_metadata
                        )
                    else:
                        attn_metadata_i = builder.build(
                            common_prefix_len=cascade_attn_prefix_len,
                            common_attn_metadata=common_attn_metadata,
                            **extra_attn_metadata_args,
                        )
                    for layer_name in attn_group.layer_names:
                        attn_metadata[layer_name] = attn_metadata_i

        return attn_metadata, spec_decode_common_attn_metadata

    def _compute_cascade_attn_prefix_lens(
        self,
        num_scheduled_tokens: np.ndarray,
        num_common_prefix_blocks: list[int],
    ) -> list[list[int]] | None:
        """
        :return: Optional[cascade_attn_prefix_lens]
            cascade_attn_prefix_lens is 2D: ``[kv_cache_group_id][attn_group_idx]``,
            None if we should not use cascade attention
        """

        use_cascade_attn = False
        num_kv_cache_groups = len(self.kv_cache_config.kv_cache_groups)
        cascade_attn_prefix_lens: list[list[int]] = [
            [] for _ in range(num_kv_cache_groups)
        ]

        for kv_cache_gid in range(num_kv_cache_groups):
            for attn_group in self.attn_groups[kv_cache_gid]:
                if isinstance(attn_group.kv_cache_spec, EncoderOnlyAttentionSpec):
                    cascade_attn_prefix_len = 0
                else:
                    # 0 if cascade attention should not be used
                    cascade_attn_prefix_len = self._compute_cascade_attn_prefix_len(
                        num_scheduled_tokens,
                        num_common_prefix_blocks[kv_cache_gid],
                        attn_group.kv_cache_spec,
                        attn_group.get_metadata_builder(),
                    )
                cascade_attn_prefix_lens[kv_cache_gid].append(cascade_attn_prefix_len)
                use_cascade_attn |= cascade_attn_prefix_len > 0

        return cascade_attn_prefix_lens if use_cascade_attn else None

    def _compute_cascade_attn_prefix_len(
        self,
        num_scheduled_tokens: np.ndarray,
        num_common_prefix_blocks: int,
        kv_cache_spec: KVCacheSpec,
        attn_metadata_builder: AttentionMetadataBuilder,
    ) -> int:
        """Compute the length of the common prefix for cascade attention.

        NOTE(woosuk): The common prefix length returned by this function
        represents the length used specifically for cascade attention, not the
        actual number of tokens shared between requests. When cascade attention
        is disabled (use_cascade=False), this function returns 0 even if
        requests share common tokens. Additionally, the common prefix length is
        truncated to a multiple of the block size and may be further truncated
        due to implementation details explained below.

        Args:
            num_scheduled_tokens: Number of tokens scheduled per request.
            num_common_prefix_blocks: Number of shared KV cache blocks.

        Returns:
            int: Length of common prefix in tokens.
        """

        common_prefix_len = num_common_prefix_blocks * kv_cache_spec.block_size
        if common_prefix_len == 0:
            # Common case.
            return 0

        # NOTE(woosuk): Cascade attention uses two attention kernels: one
        # for the common prefix and the other for the rest. For the first
        # kernel, we concatenate all the query tokens (possibly from
        # different requests) and treat them as if they are from the same
        # request. Then, we use bi-directional attention to process the
        # common prefix in the KV cache. Importantly, this means that the
        # first kernel does not do any masking.

        # Consider the following example:
        # Request 1's input query: [D, E, X]
        # Request 1's kv cache: [A, B, C, D, E, X]
        # Request 1's num_computed_tokens: 3 (i.e., [A, B, C])
        # Request 2's input query: [E, Y]
        # Request 2's kv cache: [A, B, C, D, E, Y]
        # Request 2's num_computed_tokens: 4 (i.e., [A, B, C, D])

        # If we use [A, B, C, D, E] as the common prefix, then the
        # first kernel will compute the bi-directional attention between
        # input query [D, E, X, E, Y] and common prefix [A, B, C, D, E].
        # However, this is wrong because D in Request 1 should not attend to
        # E in the common prefix (i.e., we need masking).
        # To avoid this, [A, B, C, D] should be the common prefix.
        # That is, the common prefix should be capped by the minimum
        # num_computed_tokens among the requests, and plus one to include
        # the first token of the query.

        # In practice, we use [A, B, C] as the common prefix, instead of
        # [A, B, C, D] (i.e., the common prefix is capped by the minimum
        # num_computed_tokens, without plus one).
        # This is because of an implementation detail: We want to always
        # use two kernels for cascade attention. Let's imagine:
        # Request 3's input query: [D]
        # Request 3's kv cache: [A, B, C, D]
        # Request 3's num_computed_tokens: 3 (i.e., [A, B, C])
        # If we use [A, B, C, D] as the common prefix for Request 1-3,
        # then Request 3 will be processed only by the first kernel,
        # and the second kernel will get an empty input. While this is not
        # a fundamental problem, our current implementation does not support
        # this case.
        num_reqs = len(num_scheduled_tokens)
        common_prefix_len = min(
            common_prefix_len, self.input_batch.num_computed_tokens_cpu[:num_reqs].min()
        )
        # common_prefix_len should be a multiple of the block size.
        common_prefix_len = (
            common_prefix_len // kv_cache_spec.block_size * kv_cache_spec.block_size
        )
        use_sliding_window = isinstance(kv_cache_spec, SlidingWindowSpec) or (
            isinstance(kv_cache_spec, FullAttentionSpec)
            and kv_cache_spec.sliding_window is not None
        )
        use_local_attention = isinstance(kv_cache_spec, ChunkedLocalAttentionSpec) or (
            isinstance(kv_cache_spec, FullAttentionSpec)
            and kv_cache_spec.attention_chunk_size is not None
        )
        assert isinstance(kv_cache_spec, AttentionSpec)
        use_cascade = attn_metadata_builder.use_cascade_attention(
            common_prefix_len=common_prefix_len,
            query_lens=num_scheduled_tokens,
            num_query_heads=self.num_query_heads,
            num_kv_heads=kv_cache_spec.num_kv_heads,
            use_alibi=self.use_alibi,
            use_sliding_window=use_sliding_window,
            use_local_attention=use_local_attention,
            num_sms=self.num_sms,
            dcp_world_size=self.dcp_world_size,
        )
        return common_prefix_len if use_cascade else 0

    def _calc_mrope_positions(self, scheduler_output: "SchedulerOutput"):
        mrope_pos_ptr = 0
        for index, req_id in enumerate(self.input_batch.req_ids):
            req = self.requests[req_id]
            assert req.mrope_positions is not None

            num_computed_tokens = self.input_batch.num_computed_tokens_cpu[index]
            num_scheduled_tokens = scheduler_output.num_scheduled_tokens[req_id]
            num_prompt_tokens = length_from_prompt_token_ids_or_embeds(
                req.prompt_token_ids, req.prompt_embeds
            )

            if num_computed_tokens + num_scheduled_tokens > num_prompt_tokens:
                prompt_part_len = max(0, num_prompt_tokens - num_computed_tokens)
                completion_part_len = max(0, num_scheduled_tokens - prompt_part_len)
            else:
                prompt_part_len = num_scheduled_tokens
                completion_part_len = 0

            assert num_scheduled_tokens == prompt_part_len + completion_part_len

            if prompt_part_len > 0:
                # prompt's mrope_positions are pre-computed
                dst_start = mrope_pos_ptr
                dst_end = mrope_pos_ptr + prompt_part_len
                src_start = num_computed_tokens
                src_end = num_computed_tokens + prompt_part_len

                self.mrope_positions.cpu[:, dst_start:dst_end] = req.mrope_positions[
                    :, src_start:src_end
                ]
                mrope_pos_ptr += prompt_part_len

            if completion_part_len > 0:
                # compute completion's mrope_positions on-the-fly
                dst_start = mrope_pos_ptr
                dst_end = mrope_pos_ptr + completion_part_len

                assert req.mrope_position_delta is not None
                MRotaryEmbedding.get_next_input_positions_tensor(
                    out=self.mrope_positions.np,
                    out_offset=dst_start,
                    mrope_position_delta=req.mrope_position_delta,
                    context_len=num_computed_tokens + prompt_part_len,
                    num_new_tokens=completion_part_len,
                )

                mrope_pos_ptr += completion_part_len

    def _calc_spec_decode_metadata(
        self,
        num_draft_tokens: np.ndarray,
        cu_num_scheduled_tokens: np.ndarray,
    ) -> SpecDecodeMetadata:
        # Inputs:
        # cu_num_scheduled_tokens:  [  4, 104, 107, 207, 209]
        # num_draft_tokens:         [  3,   0,   2,   0,   1]
        # Outputs:
        # cu_num_draft_tokens:      [  3,   3,   5,   5,   6]
        # logits_indices:           [  0,   1,   2,   3, 103, 104, 105, 106,
        #                            206, 207, 208]
        # target_logits_indices:    [  0,   1,   2,   5,   6,   9]
        # bonus_logits_indices:     [  3,   4,   7,   8,  10]

        # Compute the logits indices.
        # [4, 1, 3, 1, 2]
        num_sampled_tokens = num_draft_tokens + 1

        # Step 1. cu_num_sampled_tokens: [4, 5, 8, 9, 11]
        # arange: [0, 1, 2, 3, 0, 0, 1, 2, 0, 0, 1]
        cu_num_sampled_tokens, arange = self._get_cumsum_and_arange(
            num_sampled_tokens, cumsum_dtype=np.int32
        )
        # Step 2. [0, 0, 0, 0, 103, 104, 104, 104, 206, 207, 207]
        logits_indices = np.repeat(
            cu_num_scheduled_tokens - num_sampled_tokens, num_sampled_tokens
        )
        # Step 3. [0, 1, 2, 3, 103, 104, 105, 106, 206, 207, 208]
        logits_indices += arange

        # Compute the bonus logits indices.
        bonus_logits_indices = cu_num_sampled_tokens - 1

        # Compute the draft logits indices.
        # cu_num_draft_tokens: [3, 3, 5, 5, 6]
        # arange: [0, 1, 2, 0, 1, 0]
        cu_num_draft_tokens, arange = self._get_cumsum_and_arange(
            num_draft_tokens, cumsum_dtype=np.int32
        )
        # [0, 0, 0, 5, 5, 9]
        target_logits_indices = np.repeat(
            cu_num_sampled_tokens - num_sampled_tokens, num_draft_tokens
        )
        # [0, 1, 2, 5, 6, 9]
        target_logits_indices += arange

        # TODO: Optimize the CPU -> GPU copy.
        cu_num_draft_tokens = torch.from_numpy(cu_num_draft_tokens).to(
            self.device, non_blocking=True
        )
        cu_num_sampled_tokens = torch.from_numpy(cu_num_sampled_tokens).to(
            self.device, non_blocking=True
        )
        logits_indices = torch.from_numpy(logits_indices).to(
            self.device, non_blocking=True
        )
        target_logits_indices = torch.from_numpy(target_logits_indices).to(
            self.device, non_blocking=True
        )
        bonus_logits_indices = torch.from_numpy(bonus_logits_indices).to(
            self.device, non_blocking=True
        )

        # Compute the draft token ids.
        # draft_token_indices:      [  1,   2,   3, 105, 106, 208]
        draft_token_ids = self.input_ids.gpu[logits_indices]
        draft_token_ids = draft_token_ids[target_logits_indices + 1]

        return SpecDecodeMetadata(
            draft_token_ids=draft_token_ids,
            num_draft_tokens=num_draft_tokens.tolist(),
            cu_num_draft_tokens=cu_num_draft_tokens,
            cu_num_sampled_tokens=cu_num_sampled_tokens,
            target_logits_indices=target_logits_indices,
            bonus_logits_indices=bonus_logits_indices,
            logits_indices=logits_indices,
        )

    def _prepare_kv_sharing_fast_prefill(
        self,
        logits_indices: torch.Tensor,
    ) -> torch.Tensor:
        assert self.kv_sharing_fast_prefill_logits_indices is not None
        num_logits = logits_indices.shape[0]
        assert num_logits > 0
        self.kv_sharing_fast_prefill_logits_indices[:num_logits].copy_(logits_indices)
        # There might have leftover indices in logits_indices[num_logits:]
        # from previous iterations, whose values may be greater than the
        # batch size in the current iteration. To ensure indices are always
        # valid, we fill the padded indices with the last index.
        self.kv_sharing_fast_prefill_logits_indices[num_logits:].fill_(
            logits_indices[-1].item()
        )
        if (
            self.compilation_config.cudagraph_mode != CUDAGraphMode.NONE
            and num_logits <= self.cudagraph_batch_sizes[-1]
        ):
            # Use piecewise CUDA graphs.
            # Add padding to the batch size.
            num_logits_padded = self.vllm_config.pad_for_cudagraph(num_logits)
        else:
            num_logits_padded = num_logits
        logits_indices_padded = self.kv_sharing_fast_prefill_logits_indices[
            :num_logits_padded
        ]
        return logits_indices_padded

    def _batch_mm_kwargs_from_scheduler(
        self,
        scheduler_output: "SchedulerOutput",
    ) -> tuple[list[MultiModalKwargsItem], list[tuple[str, PlaceholderRange]]]:
        """Batch multimodal kwargs from scheduled encoder inputs.

        Args:
            scheduler_output: The scheduler output containing scheduled encoder
                inputs.

        Returns:
            A tuple of (mm_kwargs, req_ids_pos) where:
            - mm_kwargs: List of multimodal kwargs items to be batched
            - mm_hashes_pos: List of (mm_hash, position_info) tuples
        """
        scheduled_encoder_inputs = scheduler_output.scheduled_encoder_inputs
        if not scheduled_encoder_inputs:
            return [], []
        # Batch the multi-modal inputs.
        mm_kwargs = list[MultiModalKwargsItem]()
        # list of tuple (mm_hash, position_info)
        mm_hashes_pos = list[tuple[str, PlaceholderRange]]()
        for req_id, encoder_input_ids in scheduled_encoder_inputs.items():
            req_state = self.requests[req_id]

            for mm_input_id in encoder_input_ids:
                mm_feature = req_state.mm_features[mm_input_id]
                if mm_feature.data is None:
                    continue
                mm_hash = mm_feature.identifier
                mm_kwargs.append(mm_feature.data)
                mm_hashes_pos.append((mm_hash, mm_feature.mm_position))

        return mm_kwargs, mm_hashes_pos

    def _execute_mm_encoder(
        self, scheduler_output: "SchedulerOutput"
    ) -> list[torch.Tensor]:
        # Batch the multi-modal inputs using the helper method.
        mm_kwargs, mm_hashes_pos = self._batch_mm_kwargs_from_scheduler(
            scheduler_output
        )

        if not mm_kwargs:
            return []

        # Batch mm inputs as much as we can: if a request in the batch has
        # multiple modalities or a different modality than the previous one,
        # we process it separately to preserve item order.
        # FIXME(ywang96): This is a hacky way to deal with multiple modalities
        # in the same batch while still being able to benefit from batching
        # multimodal inputs. The proper solution should be reordering the
        # encoder outputs.
        model = cast(SupportsMultiModal, self.model)
        encoder_outputs: list[torch.Tensor] = []
        for modality, num_items, mm_kwargs_group in group_mm_kwargs_by_modality(
            mm_kwargs,
            device=self.device,
            pin_memory=self.pin_memory,
            merge_by_field_config=model.merge_by_field_config,
            multimodal_cpu_fields=model.multimodal_cpu_fields,
        ):
            curr_group_outputs: list[torch.Tensor] = []

            # EVS-related change.
            # (ekhvedchenia): Temporary hack to limit peak memory usage when
            # processing multimodal data. This solves the issue with scheduler
            # putting too many video samples into a single batch. Scheduler
            # uses pruned vision tokens count to compare it versus compute
            # budget which is incorrect (Either input media size or non-pruned
            # output vision tokens count should be considered)
            # TODO(ywang96): Fix memory profiling to take EVS into account and
            # remove this hack.
            if (
                self.is_multimodal_pruning_enabled
                and modality == "video"
                and num_items > 1
            ):
                for video_mm_kwargs_item in filter(
                    lambda item: item.modality == "video", mm_kwargs
                ):
                    _, _, micro_batch_mm_inputs = next(
                        group_mm_kwargs_by_modality(
                            [video_mm_kwargs_item],
                            device=self.device,
                            pin_memory=self.pin_memory,
                            merge_by_field_config=model.merge_by_field_config,
                            multimodal_cpu_fields=model.multimodal_cpu_fields,
                        )
                    )

                    micro_batch_outputs = model.embed_multimodal(
                        **micro_batch_mm_inputs
                    )

                    curr_group_outputs.extend(micro_batch_outputs)
            else:
                # Run the encoder.
                # `curr_group_outputs` is either of the following:
                # 1. A tensor of shape (num_items, feature_size, hidden_size)
                # in case feature_size is fixed across all multimodal items.
                # 2. A list or tuple (length: num_items) of tensors,
                # each of shape (feature_size, hidden_size) in case the feature
                # size is dynamic depending on the input multimodal items.
                curr_group_outputs = model.embed_multimodal(**mm_kwargs_group)  # type: ignore[assignment]

            sanity_check_mm_encoder_outputs(
                curr_group_outputs,
                expected_num_items=num_items,
            )
            encoder_outputs.extend(curr_group_outputs)

        # Cache the encoder outputs by mm_hash
        for (mm_hash, pos_info), output in zip(mm_hashes_pos, encoder_outputs):
            self.encoder_cache[mm_hash] = scatter_mm_placeholders(
                output,
                is_embed=pos_info.is_embed,
            )
            logger.debug("Finish execute for mm hash %s", mm_hash)
            self.maybe_save_ec_to_connector(self.encoder_cache, mm_hash)

        return encoder_outputs

    def _gather_mm_embeddings(
        self,
        scheduler_output: "SchedulerOutput",
        shift_computed_tokens: int = 0,
    ) -> tuple[list[torch.Tensor], torch.Tensor]:
        total_num_scheduled_tokens = scheduler_output.total_num_scheduled_tokens

        mm_embeds = list[torch.Tensor]()
        is_mm_embed = self.is_mm_embed.cpu
        is_mm_embed[:total_num_scheduled_tokens] = False

        req_start_idx = 0
        should_sync_mrope_positions = False

        for req_id in self.input_batch.req_ids:
            mm_embeds_req: list[torch.Tensor] = []

            num_scheduled_tokens = scheduler_output.num_scheduled_tokens[req_id]
            req_state = self.requests[req_id]
            num_computed_tokens = req_state.num_computed_tokens + shift_computed_tokens

            for mm_feature in req_state.mm_features:
                pos_info = mm_feature.mm_position
                start_pos = pos_info.offset
                num_encoder_tokens = pos_info.length

                # The encoder output is needed if the two ranges overlap:
                # [num_computed_tokens,
                #  num_computed_tokens + num_scheduled_tokens) and
                # [start_pos, start_pos + num_encoder_tokens)
                if start_pos >= num_computed_tokens + num_scheduled_tokens:
                    # The encoder output is not needed in this step.
                    break
                if start_pos + num_encoder_tokens <= num_computed_tokens:
                    # The encoder output is already processed and stored
                    # in the decoder's KV cache.
                    continue

                start_idx = max(num_computed_tokens - start_pos, 0)
                end_idx = min(
                    num_computed_tokens - start_pos + num_scheduled_tokens,
                    num_encoder_tokens,
                )
                assert start_idx < end_idx

                mm_hash = mm_feature.identifier
                encoder_output = self.encoder_cache.get(mm_hash, None)
                assert encoder_output is not None, f"Encoder cache miss for {mm_hash}."

                if (is_embed := pos_info.is_embed) is not None:
                    is_embed = is_embed[start_idx:end_idx]

                req_start_pos = req_start_idx + start_pos - num_computed_tokens
                is_mm_embed[req_start_pos + start_idx : req_start_pos + end_idx] = (
                    True if is_embed is None else is_embed
                )

                mm_embeds_item = gather_mm_placeholders(
                    encoder_output[start_idx:end_idx],
                    is_embed=is_embed,
                )
                mm_embeds_req.append(mm_embeds_item)

            if self.is_multimodal_pruning_enabled and self.uses_mrope:
                assert req_state.mrope_positions is not None
                should_sync_mrope_positions = True
                mm_embeds_req, new_mrope_positions, new_delta = (
                    self.model.recompute_mrope_positions(
                        input_ids=req_state.prompt_token_ids,
                        multimodal_embeddings=mm_embeds_req,
                        mrope_positions=req_state.mrope_positions,
                        num_computed_tokens=req_state.num_computed_tokens,
                    )
                )
                req_state.mrope_positions.copy_(new_mrope_positions)
                req_state.mrope_position_delta = new_delta

            mm_embeds.extend(mm_embeds_req)
            req_start_idx += num_scheduled_tokens

        is_mm_embed = self.is_mm_embed.copy_to_gpu(total_num_scheduled_tokens)

        if should_sync_mrope_positions:
            self._calc_mrope_positions(scheduler_output)
            self.mrope_positions.copy_to_gpu(total_num_scheduled_tokens)

        return mm_embeds, is_mm_embed

    def get_model(self) -> nn.Module:
        # get raw model out of the cudagraph wrapper.
        if isinstance(self.model, (CUDAGraphWrapper, UBatchWrapper)):
            return self.model.unwrap()
        return self.model

    def get_supported_generation_tasks(self) -> list[GenerationTask]:
        model = self.get_model()
        supported_tasks = list[GenerationTask]()

        if is_text_generation_model(model):
            supported_tasks.append("generate")

        if supports_transcription(model):
            if model.supports_transcription_only:
                return ["transcription"]

            supported_tasks.append("transcription")

        return supported_tasks

    def get_supported_pooling_tasks(self) -> list[PoolingTask]:
        model = self.get_model()
        if not is_pooling_model(model):
            return []

        supported_tasks = list(model.pooler.get_supported_tasks())

        if self.scheduler_config.enable_chunked_prefill:
            if "token_embed" in supported_tasks:
                supported_tasks.remove("token_embed")
            if "token_classify" in supported_tasks:
                supported_tasks.remove("token_classify")

            logger.debug_once(
                "Chunked prefill is not supported with "
                "token_embed and token_classify tasks "
                "which using ALL pooling. "
                "Please turn off chunked prefill by "
                "`--no-enable-chunked-prefill` before using it."
            )

        if "score" in supported_tasks:
            num_labels = getattr(self.model_config.hf_config, "num_labels", 0)
            if num_labels != 1:
                supported_tasks.remove("score")
                logger.debug_once("Score API is only enabled for num_labels == 1.")

        return supported_tasks

    def get_supported_tasks(self) -> tuple[SupportedTask, ...]:
        tasks = list[SupportedTask]()

        if self.model_config.runner_type == "generate":
            tasks.extend(self.get_supported_generation_tasks())
        if self.model_config.runner_type == "pooling":
            tasks.extend(self.get_supported_pooling_tasks())

        return tuple(tasks)

    def sync_and_slice_intermediate_tensors(
        self,
        num_tokens: int,
        intermediate_tensors: IntermediateTensors | None,
        sync_self: bool,
    ) -> IntermediateTensors:
        assert self.intermediate_tensors is not None

        tp = self.vllm_config.parallel_config.tensor_parallel_size
        is_rs = is_residual_scattered_for_sp(self.vllm_config, num_tokens)

        # When sequence parallelism is enabled, the "residual" tensor is sharded
        # across tensor parallel ranks, so each rank only needs its own slice.
        if sync_self:
            assert intermediate_tensors is not None
            for k, v in intermediate_tensors.items():
                is_scattered = k == "residual" and is_rs
                copy_len = num_tokens // tp if is_scattered else num_tokens
                self.intermediate_tensors[k][:copy_len].copy_(
                    v[:copy_len], non_blocking=True
                )

        return IntermediateTensors(
            {
                k: v[: num_tokens // tp]
                if k == "residual" and is_rs
                else v[:num_tokens]
                for k, v in self.intermediate_tensors.items()
            }
        )

    def eplb_step(self, is_dummy: bool = False, is_profile: bool = False) -> None:
        """
        Step for the EPLB (Expert Parallelism Load Balancing) state.
        """
        if not self.parallel_config.enable_eplb:
            return

        assert self.eplb_state is not None
        model = self.get_model()
        assert is_mixture_of_experts(model)
        self.eplb_state.step(
            is_dummy,
            is_profile,
            log_stats=self.parallel_config.eplb_config.log_balancedness,
        )

    # This is where the second ubatch is adjusted to account for the padding.
    # Should be called after attention metadata creation. This just pads
    # the second ubatch slice out to the total number of tokens
    # (num_tokens + padding)
    @staticmethod
    def pad_out_ubatch_slice(ubatch_slices: UBatchSlices, num_total_tokens: int):
        padded_second_ubatch_slice = slice(
            ubatch_slices[1].token_slice.start, num_total_tokens
        )
        ubatch_slices[1] = UBatchSlice(
            padded_second_ubatch_slice, padded_second_ubatch_slice
        )

    def _pool(
        self,
        hidden_states: torch.Tensor,
        num_scheduled_tokens: int,
        num_scheduled_tokens_np: np.ndarray,
    ) -> ModelRunnerOutput:
        assert self.input_batch.num_reqs == len(self.input_batch.pooling_params), (
            "Either all or none of the requests in a batch must be pooling request"
        )

        hidden_states = hidden_states[:num_scheduled_tokens]
        pooling_metadata = self.input_batch.get_pooling_metadata()
        pooling_metadata.build_pooling_cursor(
            num_scheduled_tokens_np.tolist(), device=hidden_states.device
        )
        seq_lens_cpu = self.seq_lens.cpu[: self.input_batch.num_reqs]

        model = cast(VllmModelForPooling, self.model)
        raw_pooler_output: PoolerOutput = model.pooler(
            hidden_states=hidden_states,
            pooling_metadata=pooling_metadata,
        )
        raw_pooler_output = json_map_leaves(
            lambda x: x.to("cpu", non_blocking=True),
            raw_pooler_output,
        )
        self._sync_device()

        pooler_output: list[torch.Tensor | None] = []
        for raw_output, seq_len, prompt_len in zip(
            raw_pooler_output, seq_lens_cpu, pooling_metadata.prompt_lens
        ):
            output = raw_output if seq_len == prompt_len else None
            pooler_output.append(output)

        return ModelRunnerOutput(
            req_ids=self.input_batch.req_ids,
            req_id_to_index=self.input_batch.req_id_to_index,
            sampled_token_ids=[],
            logprobs=None,
            prompt_logprobs_dict={},
            pooler_output=pooler_output,
        )

    def _get_num_input_tokens(self, num_scheduled_tokens: int) -> int:
        if (
            self.compilation_config.cudagraph_mode != CUDAGraphMode.NONE
            and hasattr(self, "cudagraph_batch_sizes")
            and self.cudagraph_batch_sizes
            and num_scheduled_tokens <= self.cudagraph_batch_sizes[-1]
        ):
            # Use CUDA graphs.
            # Add padding to the batch size.
            return self.vllm_config.pad_for_cudagraph(num_scheduled_tokens)

        # Eager mode.
        # Pad tokens to multiple of tensor_parallel_size when
        # enabled collective fusion for SP
        tp_size = self.vllm_config.parallel_config.tensor_parallel_size
        if (
            self.compilation_config.pass_config.enable_sequence_parallelism
            and tp_size > 1
        ):
            return round_up(num_scheduled_tokens, tp_size)
        return num_scheduled_tokens

    def _preprocess(
        self,
        scheduler_output: "SchedulerOutput",
        num_input_tokens: int,  # Padded
        intermediate_tensors: IntermediateTensors | None = None,
    ) -> tuple[
        torch.Tensor | None,
        torch.Tensor | None,
        torch.Tensor,
        IntermediateTensors | None,
        dict[str, Any],
        ECConnectorOutput | None,
    ]:
        num_scheduled_tokens = scheduler_output.total_num_scheduled_tokens
        is_first_rank = get_pp_group().is_first_rank

        # _prepare_inputs may reorder the batch, so we must gather multi
        # modal outputs after that to ensure the correct order
        ec_connector_output = None

        if (
            self.supports_mm_inputs
            and is_first_rank
            and not self.model_config.is_encoder_decoder
        ):
            # Run the multimodal encoder if any.
            with self.maybe_get_ec_connector_output(
                scheduler_output,
                encoder_cache=self.encoder_cache,
            ) as ec_connector_output:
                self._execute_mm_encoder(scheduler_output)
                mm_embeds, is_mm_embed = self._gather_mm_embeddings(scheduler_output)

            # NOTE(woosuk): To unify token ids and soft tokens (vision
            # embeddings), we always use embeddings (rather than token ids)
            # as input to the multimodal model, even when the input is text.
            inputs_embeds_scheduled = self.model.embed_input_ids(
                self.input_ids.gpu[:num_scheduled_tokens],
                multimodal_embeddings=mm_embeds,
                is_multimodal=is_mm_embed,
            )

            # TODO(woosuk): Avoid the copy. Optimize.
            self.inputs_embeds.gpu[:num_scheduled_tokens].copy_(inputs_embeds_scheduled)

            input_ids = None
            inputs_embeds = self.inputs_embeds.gpu[:num_input_tokens]
            model_kwargs = {
                **self._init_model_kwargs(num_scheduled_tokens),
                **self._extract_mm_kwargs(scheduler_output),
            }
        elif self.enable_prompt_embeds and is_first_rank:
            # Get the input embeddings for the tokens that are not input embeds,
            # then put them into the appropriate positions.
            # TODO(qthequartermasterman): Since even when prompt embeds are
            # enabled, (a) not all requests will use prompt embeds, and (b)
            # after the initial prompt is processed, the rest of the generated
            # tokens will be token ids, it is not desirable to have the
            # embedding layer outside of the CUDA graph all the time. The v0
            # engine avoids this by "double compiling" the CUDA graph, once
            # with input_ids and again with inputs_embeds, for all num_tokens.
            # If a batch only has token ids, then including the embedding layer
            # in the CUDA graph will be more performant (like in the else case
            # below).
            token_ids_idx = (
                self.is_token_ids.gpu[:num_scheduled_tokens]
                .nonzero(as_tuple=False)
                .squeeze(1)
            )
            # Some tokens ids may need to become embeds
            if token_ids_idx.numel() > 0:
                token_ids = self.input_ids.gpu[token_ids_idx]
                tokens_to_embeds = self.model.embed_input_ids(input_ids=token_ids)
                self.inputs_embeds.gpu[token_ids_idx] = tokens_to_embeds

            inputs_embeds = self.inputs_embeds.gpu[:num_input_tokens]
            model_kwargs = self._init_model_kwargs(num_input_tokens)
            input_ids = None
        else:
            # For text-only models, we use token ids as input.
            # While it is possible to use embeddings as input just like the
            # multimodal models, it is not desirable for performance since
            # then the embedding layer is not included in the CUDA graph.
            input_ids = self.input_ids.gpu[:num_input_tokens]
            inputs_embeds = None
            model_kwargs = self._init_model_kwargs(num_input_tokens)
        if self.uses_mrope:
            positions = self.mrope_positions.gpu[:, :num_input_tokens]
        else:
            positions = self.positions.gpu[:num_input_tokens]

        if is_first_rank:
            intermediate_tensors = None
        else:
            assert intermediate_tensors is not None
            intermediate_tensors = self.sync_and_slice_intermediate_tensors(
                num_input_tokens, intermediate_tensors, True
            )

        if (
            self.model_config.is_encoder_decoder
            and scheduler_output.scheduled_encoder_inputs
        ):
            # Run the encoder, just like we do with other multimodal inputs.
            # For an encoder-decoder model, our processing here is a bit
            # simpler, because the outputs are just passed to the decoder.
            # We are not doing any prompt replacement. We also will only
            # ever have a single encoder input.
            encoder_outputs = self._execute_mm_encoder(scheduler_output)
            model_kwargs.update({"encoder_outputs": encoder_outputs})

        return (
            input_ids,
            inputs_embeds,
            positions,
            intermediate_tensors,
            model_kwargs,
            ec_connector_output,
        )

    def _sample(
        self,
        logits: torch.Tensor | None,
        spec_decode_metadata: SpecDecodeMetadata | None,
    ) -> SamplerOutput:
        # Sample the next token and get logprobs if needed.
        sampling_metadata = self.input_batch.sampling_metadata
        if spec_decode_metadata is None:
            # Update output token ids with tokens sampled in last step
            # if async scheduling and required by current sampling params.
            self.input_batch.update_async_output_token_ids()
            return self.sampler(
                logits=logits,
                sampling_metadata=sampling_metadata,
            )

        sampler_output = self.rejection_sampler(
            spec_decode_metadata,
            None,  # draft_probs
            logits,
            sampling_metadata,
        )
        if is_global_first_rank():
            logger.info(
                f">>> [DEBUG] Worker: sampler_output: {sampler_output.sampled_token_ids.shape} {sampler_output.sampled_token_ids}"
            )
        return sampler_output

    def _bookkeeping_sync(
        self,
        scheduler_output: "SchedulerOutput",
        sampler_output: SamplerOutput,
        logits: torch.Tensor | None,
        hidden_states: torch.Tensor,
        num_scheduled_tokens: int,
        spec_decode_metadata: SpecDecodeMetadata | None,
    ) -> tuple[
        dict[str, int],
        LogprobsLists | None,
        list[list[int]],
        dict[str, LogprobsTensors | None],
        list[str],
        dict[str, int],
        list[int],
    ]:
        num_nans_in_logits = {}
        if envs.VLLM_COMPUTE_NANS_IN_LOGITS:
            num_nans_in_logits = self._get_nans_in_logits(logits)

        discard_sampled_tokens_req_indices = self.discard_request_indices.np[
            : self.num_discarded_requests
        ]
        for i in discard_sampled_tokens_req_indices:
            gen = self.input_batch.generators.get(int(i))
            if gen is not None:
                gen.set_offset(gen.get_offset() - 4)

        # Copy some objects so they don't get modified after returning.
        # This is important when using async scheduling.
        req_ids_output_copy = self.input_batch.req_ids.copy()
        req_id_to_index_output_copy = self.input_batch.req_id_to_index.copy()

        num_sampled_tokens = sampler_output.sampled_token_ids.shape[0]
        sampled_token_ids = sampler_output.sampled_token_ids
        logprobs_tensors = sampler_output.logprobs_tensors
        invalid_req_indices = []
        cu_num_new_tokens: list[int] | None = None
        if not self.use_async_scheduling:
            # Get the valid generated tokens.
            max_gen_len = sampled_token_ids.shape[-1]
            if max_gen_len == 1:
                # No spec decode tokens.
                valid_sampled_token_ids = self._to_list(sampled_token_ids)
            else:
                # Includes spec decode tokens.
                valid_sampled_token_ids = self.rejection_sampler.parse_output(
                    sampled_token_ids,
                    self.input_batch.vocab_size,
                )
                if logprobs_tensors:
                    # Needed for extracting logprobs when spec decoding.
                    # This must be done prior to discarding sampled tokens.
                    cu_num_new_tokens = [0]
                    for toks in valid_sampled_token_ids:
                        cu_num_new_tokens.append(cu_num_new_tokens[-1] + len(toks))
            # Mask out the sampled tokens that should not be sampled.
            for i in discard_sampled_tokens_req_indices:
                valid_sampled_token_ids[int(i)].clear()
        else:
            valid_sampled_token_ids = []
            invalid_req_indices = discard_sampled_tokens_req_indices.tolist()
            invalid_req_indices_set = set(invalid_req_indices)

            # Cache the sampled tokens on the GPU and avoid CPU sync.
            # These will be copied into input_ids in the next step
            # when preparing inputs.
            # With spec decoding, this is done in propose_draft_token_ids().
            if self.input_batch.prev_sampled_token_ids is None:
                assert sampled_token_ids.shape[-1] == 1
                self.input_batch.prev_sampled_token_ids = sampled_token_ids
            self.input_batch.prev_req_id_to_index = {
                req_id: i
                for i, req_id in enumerate(self.input_batch.req_ids)
                if i not in invalid_req_indices_set
            }

        # Cache the sampled tokens in the model runner, so that the scheduler
        # doesn't need to send them back.
        # NOTE(woosuk): As an exception, when using PP, the scheduler sends
        # the sampled tokens back, because there's no direct communication
        # between the first-stage worker and the last-stage worker.
        req_ids = self.input_batch.req_ids
        for req_idx in range(num_sampled_tokens):
            if self.use_async_scheduling:
                sampled_ids = [-1] if req_idx not in invalid_req_indices_set else None
            else:
                sampled_ids = valid_sampled_token_ids[req_idx]

            num_sampled_ids: int = len(sampled_ids) if sampled_ids else 0

            if not sampled_ids:
                continue

            start_idx = self.input_batch.num_tokens_no_spec[req_idx]
            end_idx = start_idx + num_sampled_ids
            assert end_idx <= self.max_model_len, (
                "Sampled token IDs exceed the max model length. "
                f"Total number of tokens: {end_idx} > max_model_len: "
                f"{self.max_model_len}"
            )

            self.input_batch.token_ids_cpu[req_idx, start_idx:end_idx] = sampled_ids
            self.input_batch.is_token_ids[req_idx, start_idx:end_idx] = True
            self.input_batch.num_tokens_no_spec[req_idx] = end_idx
            self.input_batch.num_tokens[req_idx] = end_idx

            req_id = req_ids[req_idx]
            req_state = self.requests[req_id]
            req_state.output_token_ids.extend(sampled_ids)

        logprobs_lists = (
            logprobs_tensors.tolists(cu_num_new_tokens)
            if not self.use_async_scheduling and logprobs_tensors is not None
            else None
        )

        # Compute prompt logprobs if needed.
        prompt_logprobs_dict = self._get_prompt_logprobs_dict(
            hidden_states[:num_scheduled_tokens],
            scheduler_output.num_scheduled_tokens,
        )

        return (
            num_nans_in_logits,
            logprobs_lists,
            valid_sampled_token_ids,
            prompt_logprobs_dict,
            req_ids_output_copy,
            req_id_to_index_output_copy,
            invalid_req_indices,
        )

    @contextmanager
    def synchronize_input_prep(self):
        if self.prepare_inputs_event is None:
            yield
            return

        # Ensure prior step has finished with reused CPU tensors.
        # This is required in the async scheduling case because
        # the CPU->GPU transfer happens async.
        self.prepare_inputs_event.synchronize()
        try:
            yield
        finally:
            self.prepare_inputs_event.record()

    def _model_forward(
        self,
        input_ids: torch.Tensor | None = None,
        positions: torch.Tensor | None = None,
        intermediate_tensors: IntermediateTensors | None = None,
        inputs_embeds: torch.Tensor | None = None,
        **model_kwargs: dict[str, Any],
    ) -> Any:
        """Helper method to call the model forward pass.

        This method can be overridden by subclasses for model execution.
        Motivation: We can inspect only this method versus
        the whole execute_model, which has additional logic.

        Args:
            input_ids: Input token IDs
            positions: Token positions
            intermediate_tensors: Tensors from previous pipeline stages
            inputs_embeds: Input embeddings (alternative to input_ids)
            **model_kwargs: Additional model arguments

        Returns:
            Model output tensor
        """
        return self.model(
            input_ids=input_ids,
            positions=positions,
            intermediate_tensors=intermediate_tensors,
            inputs_embeds=inputs_embeds,
            **model_kwargs,
        )

    def _mamba_copy_block(
        self,
        kv_cache_group_spec: KVCacheGroupSpec,
        src_block_id: int,
        dest_block_id: int,
    ):
        if src_block_id == dest_block_id:
            return
        forward_context = self.compilation_config.static_forward_context
        for layer_name in kv_cache_group_spec.layer_names:
            kv_caches: list[list[torch.Tensor]] = forward_context[layer_name].kv_cache
            for kv_cache in kv_caches:
                if isinstance(kv_cache, torch.Tensor):
                    kv_cache[dest_block_id].copy_(kv_cache[src_block_id])
                elif isinstance(kv_cache, list):
                    for kv_cache_part in kv_cache:
                        kv_cache_part[dest_block_id].copy_(kv_cache_part[src_block_id])

    def _preprocess_mamba(self, scheduler_output: "SchedulerOutput"):
<<<<<<< HEAD
        # TODO(Chen): we need to optimize this function a lot
        assert self.cache_config.enable_prefix_caching
        block_size = self.cache_config.block_size
        preprocess_req_index: list[int] = []
        for new_req_data in scheduler_output.scheduled_new_reqs:
            if new_req_data.num_computed_tokens > 0:
                # NOTE(hhy): prefix should be block aligned
                assert new_req_data.num_computed_tokens % block_size == 0
                preprocess_req_index.append(
                    self.input_batch.req_id_to_index[new_req_data.req_id]
                )
        cached_reqs = scheduler_output.scheduled_cached_reqs
        for i, req_id in enumerate(cached_reqs.req_ids):
            new_block_ids = cached_reqs.new_block_ids[i]
            if not new_block_ids:
                continue
            for kv_cache_gid, kv_cache_group in enumerate(
                self.kv_cache_config.kv_cache_groups
            ):
                if not isinstance(
                    kv_cache_group.kv_cache_spec, MambaSpec
                ):
                    continue
                # NOTE(hhy): assume all mamba groups are the same
                if new_block_ids[kv_cache_gid]:
                    preprocess_req_index.append(
                        self.input_batch.req_id_to_index[req_id]
                    )
                break

        if is_global_first_rank():
            logger.info(f'>>> [DEBUG] Worker: preprocess mamba: {preprocess_req_index=}')
        for i in preprocess_req_index:
            req_id = self.input_batch.req_ids[i]
=======
        """
        Copies the mamba state of previous step to the last (1 + num_speculative_blocks) block
        """
        mamba_group_ids, mamba_spec = get_mamba_groups(self.kv_cache_config)
        num_speculative_blocks = mamba_spec.num_speculative_blocks
        # TODO(Chen): we need to optimize this function a lot
        assert self.cache_config.enable_prefix_caching
        block_size = mamba_spec.block_size
        for req_id in itertools.chain(
            scheduler_output.finished_req_ids, scheduler_output.preempted_req_ids
        ):
            self.mamba_state_idx.pop(req_id, None)
        for req_id in self.input_batch.req_ids:
>>>>>>> 47bd5583
            if is_global_first_rank():
                logger.info(f">>> [DEBUG] Worker: preprocess mamba for RUN: {req_id=}")
            req_state = self.requests[req_id]
            prev_state_idx = self.mamba_state_idx.get(req_id)
            if prev_state_idx is None:
                # new / resumed request, no previous state
                # if num_computed_tokens is 0, prev_state_idx will be -1
                prev_state_idx = (req_state.num_computed_tokens - 1) // block_size

            num_blocks = len(req_state.block_ids[mamba_group_ids[0]])
            # We always save the current running state at the last (1 + num_speculative_blocks) block
            curr_state_idx = num_blocks - 1 - num_speculative_blocks
            if is_global_first_rank():
                logger.info(
                    f">>> [DEBUG] Worker: preprocess mamba: {req_id=}, idx {prev_state_idx=} -> {curr_state_idx=}"
                )
            self.mamba_state_idx[req_id] = curr_state_idx
            if prev_state_idx == -1 or prev_state_idx == curr_state_idx:
                # no need to copy
                continue
            for mamba_group_id in mamba_group_ids:
                prev_block_id = req_state.block_ids[mamba_group_id][prev_state_idx]
                curr_block_id = req_state.block_ids[mamba_group_id][curr_state_idx]
                assert prev_block_id != 0
                assert curr_block_id != 0
                if is_global_first_rank():
                    logger.info(
                        f">>> [DEBUG] Worker: preprocess mamba: {req_id=}, COPY block {prev_block_id=} -> {curr_block_id=}"
                    )
                self._mamba_copy_block(
                    self.kv_cache_config.kv_cache_groups[mamba_group_id],
                    prev_block_id,
                    curr_block_id,
                )

    def _mamba_copy_block_for_qwen_next(
        self,
        kv_cache_group_spec: KVCacheGroupSpec,
        src_block_idx: int,
        dest_block_idx: int,
        accept_token_bias: int,
        block_ids: list[int],
    ):
        # TODO: general impl for all models
        if src_block_idx == dest_block_idx and accept_token_bias == 0:
            return
        forward_context = self.compilation_config.static_forward_context
        dest_block_id = block_ids[dest_block_idx]
        for layer_name in kv_cache_group_spec.layer_names:
            kv_caches: list[list[torch.Tensor]] = forward_context[layer_name].kv_cache[
                0
            ]
            conv_state, gdn_state = kv_caches
            # conv state
            conv_state_block_id = block_ids[src_block_idx]
            src_conv_state = conv_state[conv_state_block_id][accept_token_bias:]
            dest_conv_state = conv_state[dest_block_id]
            dest_conv_state[: len(src_conv_state)].copy_(src_conv_state.clone())
            # gdn state
            gdn_state_block_id = block_ids[src_block_idx + accept_token_bias]
            src_gdn_state = gdn_state[gdn_state_block_id]
            dest_gdn_state = gdn_state[dest_block_id]
            dest_gdn_state.copy_(src_gdn_state)
            if (
                is_global_first_rank()
                and layer_name == kv_cache_group_spec.layer_names[0]
            ):
                logger.info(
                    f">>> [DEBUG] Worker: mamba_copy_block_for_qwen_next: {layer_name=}, conv {conv_state_block_id=} -> {dest_block_id=} with bias {accept_token_bias}, {gdn_state_block_id=} -> {dest_block_id=}"
                )

    def _postprocess_mamba(self, scheduler_output: "SchedulerOutput"):
        """
        1. If a blocks is converted from partial block to full block in this step, copy
        2. Unify the state after token acceptance
           the state from mamba_state_idx to that block
        """
        num_scheduled_tokens_dict = scheduler_output.num_scheduled_tokens
        scheduled_spec_decode_tokens_dict = (
            scheduler_output.scheduled_spec_decode_tokens
        )
        num_accepted_tokens_cpu = self.input_batch.num_accepted_tokens_cpu
        if is_global_first_rank():
            logger.info(
                f">>> [DEBUG] Worker: postprocess mamba {num_scheduled_tokens_dict=} {scheduled_spec_decode_tokens_dict=} {num_accepted_tokens_cpu=}"
            )
        # NOTE: can be optimized as this function always returns the same result
        mamba_group_ids, mamba_spec = get_mamba_groups(self.kv_cache_config)
        # TODO: vectorize this loop
        for i, req_id in enumerate(self.input_batch.req_ids):
            req_state = self.requests[req_id]
            num_computed_tokens = req_state.num_computed_tokens
            num_draft_tokens = len(scheduled_spec_decode_tokens_dict.get(req_id, []))
            num_scheduled_tokens = num_scheduled_tokens_dict[req_id]
            num_accepted_tokens = num_accepted_tokens_cpu[i]
            num_tokens_running_state = (
                num_computed_tokens + num_scheduled_tokens - num_draft_tokens
            )
            new_num_computed_tokens = num_tokens_running_state + num_accepted_tokens - 1
            aligned_new_computed_tokens = (
                new_num_computed_tokens // mamba_spec.block_size * mamba_spec.block_size
            )
            if is_global_first_rank():
                logger.info(
                    f">>> [DEBUG] Worker: postprocess mamba: {req_id=}, {num_computed_tokens=}, {num_scheduled_tokens=} {num_draft_tokens=} {num_accepted_tokens=} {num_tokens_running_state=} {new_num_computed_tokens=} {aligned_new_computed_tokens=}"
                )
            # TODO: how to ensure all blocks that cache_blocks called are cached here?
            if aligned_new_computed_tokens >= num_tokens_running_state:
                accept_token_bias = (
                    aligned_new_computed_tokens - num_tokens_running_state
                )
                src_block_idx = self.mamba_state_idx[req_id]
                dest_block_idx = (
                    aligned_new_computed_tokens // mamba_spec.block_size - 1
                )
                if is_global_first_rank():
                    logger.info(
                        f">>> [DEBUG] Worker: postprocess mamba: {req_id=}, {src_block_idx=} -> {dest_block_idx=} with bias {accept_token_bias}"
                    )
                for mamba_group_id in mamba_group_ids:
                    self._mamba_copy_block_for_qwen_next(
                        self.kv_cache_config.kv_cache_groups[mamba_group_id],
                        src_block_idx,
                        dest_block_idx,
                        accept_token_bias,
                        req_state.block_ids[mamba_group_id],
                    )
                if src_block_idx == dest_block_idx:
                    num_accepted_tokens_cpu[i] = 1

    @torch.inference_mode()
    def execute_model(
        self,
        scheduler_output: "SchedulerOutput",
        intermediate_tensors: IntermediateTensors | None = None,
    ) -> ModelRunnerOutput | IntermediateTensors | None:
        if self.execute_model_state is not None:
            raise RuntimeError(
                "State error: sample_tokens() must be called "
                "after execute_model() returns None."
            )

        # self._draft_token_ids is None when `input_fits_in_drafter=False`
        # and there is no draft tokens scheduled. so it need to update the
        # spec_decoding info in scheduler_output with async_scheduling.
        # use deepcopy to avoid the modification has influence on the
        # scheduler_output in engine core process.
        # TODO(Ronald1995): deepcopy is expensive when there is a large
        # number of requests, optimize it later.
        if (
            self.use_async_scheduling
            and self.num_spec_tokens
            and self._draft_token_ids is None
        ):
            scheduler_output = deepcopy(scheduler_output)

        num_scheduled_tokens = scheduler_output.total_num_scheduled_tokens
        with record_function_or_nullcontext("gpu_model_runner: preprocess"):
            with self.synchronize_input_prep():
                # Update persistent batch states.
                self._update_states(scheduler_output)

                if has_ec_transfer() and get_ec_transfer().is_producer:
                    with self.maybe_get_ec_connector_output(
                        scheduler_output,
                        encoder_cache=self.encoder_cache,
                    ) as ec_connector_output:
                        self._execute_mm_encoder(scheduler_output)
                        return make_empty_encoder_model_runner_output(scheduler_output)

                if not num_scheduled_tokens:
                    if (
                        self.parallel_config.distributed_executor_backend
                        == "external_launcher"
                        and self.parallel_config.data_parallel_size > 1
                    ):
                        # this is a corner case when both external launcher
                        # and DP are enabled, num_scheduled_tokens could be
                        # 0, and has_unfinished_requests in the outer loop
                        # returns True. before returning early here we call
                        # dummy run to ensure coordinate_batch_across_dp
                        # is called into to avoid out of sync issues.
                        self._dummy_run(1)
                    if not has_kv_transfer_group():
                        # Return empty ModelRunnerOutput if no work to do.
                        return EMPTY_MODEL_RUNNER_OUTPUT
                    return self.kv_connector_no_forward(
                        scheduler_output, self.vllm_config
                    )
                if self.cache_config.kv_sharing_fast_prefill:
                    assert not self.num_prompt_logprobs, (
                        "--kv-sharing-fast-prefill produces incorrect "
                        "logprobs for prompt tokens, tokens, please disable "
                        "it when the requests need prompt logprobs"
                    )

                num_reqs = self.input_batch.num_reqs
                req_ids = self.input_batch.req_ids
                tokens = [scheduler_output.num_scheduled_tokens[i] for i in req_ids]
                num_scheduled_tokens_np = np.array(tokens, dtype=np.int32)
                max_num_scheduled_tokens = int(num_scheduled_tokens_np.max())

                (
                    logits_indices,
                    spec_decode_metadata,
                    ubatch_slices,
                    num_tokens_across_dp,
                ) = self._prepare_inputs(
                    scheduler_output, num_scheduled_tokens_np, max_num_scheduled_tokens
                )

                cascade_attn_prefix_lens = None
                # Disable cascade attention when using microbatching (DBO)
                if self.cascade_attn_enabled and ubatch_slices is None:
                    # Pre-compute cascade attention prefix lengths
                    # NOTE: Must be AFTER _prepare_inputs uses self.input_batch state
                    cascade_attn_prefix_lens = self._compute_cascade_attn_prefix_lens(
                        num_scheduled_tokens_np,
                        scheduler_output.num_common_prefix_blocks,
                    )

                # TODO(lucas): move cudagraph dispatching here:
                #   https://github.com/vllm-project/vllm/issues/23789

                if (
                    envs.VLLM_USE_LIGHTER_MAMBA_CACHE
                    and self.cache_config.enable_prefix_caching
                ):
                    # TODO: add limition: preprocess only have new blocks
                    self._preprocess_mamba(scheduler_output)

                total_num_scheduled_tokens = scheduler_output.total_num_scheduled_tokens
                use_spec_decode = len(scheduler_output.scheduled_spec_decode_tokens) > 0
                attn_metadata, spec_decode_common_attn_metadata = (
                    self._build_attention_metadata(
                        total_num_scheduled_tokens=total_num_scheduled_tokens,
                        max_num_scheduled_tokens=max_num_scheduled_tokens,
                        num_reqs=num_reqs,
                        ubatch_slices=ubatch_slices,
                        logits_indices=logits_indices,
                        use_spec_decode=use_spec_decode,
                        scheduled_encoder_inputs=scheduler_output.scheduled_encoder_inputs,
                        cascade_attn_prefix_lens=cascade_attn_prefix_lens,
                    )
                )

                dp_rank = self.parallel_config.data_parallel_rank
                if ubatch_slices:
                    assert num_tokens_across_dp is not None
                    num_input_tokens = int(num_tokens_across_dp[dp_rank].item())
                    self.pad_out_ubatch_slice(ubatch_slices, num_input_tokens)
                elif num_tokens_across_dp is not None:
                    num_input_tokens = int(num_tokens_across_dp[dp_rank].item())
                else:
                    num_input_tokens = self._get_num_input_tokens(
                        scheduler_output.total_num_scheduled_tokens
                    )

                (
                    input_ids,
                    inputs_embeds,
                    positions,
                    intermediate_tensors,
                    model_kwargs,
                    ec_connector_output,
                ) = self._preprocess(
                    scheduler_output, num_input_tokens, intermediate_tensors
                )

            uniform_decode = (
                max_num_scheduled_tokens == self.uniform_decode_query_len
            ) and (num_scheduled_tokens == num_reqs * max_num_scheduled_tokens)
            batch_desc = BatchDescriptor(
                num_tokens=num_input_tokens,
                uniform_decode=uniform_decode,
                has_lora=len(self.input_batch.lora_id_to_lora_request) > 0,
            )
            cudagraph_runtime_mode, batch_descriptor = (
                self.cudagraph_dispatcher.dispatch(
                    batch_desc,
                    use_cascade_attn=cascade_attn_prefix_lens is not None,
                )
            )

        # Set cudagraph mode to none if calc_kv_scales is true.
        # KV scales calculation involves dynamic operations that are incompatible
        # with CUDA graph capture.
        if self.calculate_kv_scales:
            cudagraph_runtime_mode = CUDAGraphMode.NONE
            # Mark KV scales as calculated after the first forward pass
            self.calculate_kv_scales = False

        # Run the model.
        # Use persistent buffers for CUDA graphs.
        with (
            set_forward_context(
                attn_metadata,
                self.vllm_config,
                num_tokens=num_input_tokens,
                num_tokens_across_dp=num_tokens_across_dp,
                cudagraph_runtime_mode=cudagraph_runtime_mode,
                batch_descriptor=batch_descriptor,
                ubatch_slices=ubatch_slices,
            ),
            record_function_or_nullcontext("gpu_model_runner: forward"),
            self.maybe_get_kv_connector_output(scheduler_output) as kv_connector_output,
        ):
            model_output = self._model_forward(
                input_ids=input_ids,
                positions=positions,
                intermediate_tensors=intermediate_tensors,
                inputs_embeds=inputs_embeds,
                **model_kwargs,
            )

        with record_function_or_nullcontext("gpu_model_runner: postprocess"):
            if self.use_aux_hidden_state_outputs:
                # True when EAGLE 3 is used.
                hidden_states, aux_hidden_states = model_output
            else:
                # Common case.
                hidden_states = model_output
                aux_hidden_states = None

            if not self.broadcast_pp_output:
                # Common case.
                if not get_pp_group().is_last_rank:
                    # Return the intermediate tensors.
                    assert isinstance(hidden_states, IntermediateTensors)
                    hidden_states.kv_connector_output = kv_connector_output
                    self.kv_connector_output = kv_connector_output
                    return hidden_states

                if self.is_pooling_model:
                    # Return the pooling output.
                    output = self._pool(
                        hidden_states, num_scheduled_tokens, num_scheduled_tokens_np
                    )
                    output.kv_connector_output = kv_connector_output
                    return output

                sample_hidden_states = hidden_states[logits_indices]
                logits = self.model.compute_logits(sample_hidden_states)
            else:
                # Rare case.
                assert not self.is_pooling_model

                sample_hidden_states = hidden_states[logits_indices]
                if not get_pp_group().is_last_rank:
                    all_gather_tensors = {
                        "residual": not is_residual_scattered_for_sp(
                            self.vllm_config, num_input_tokens
                        )
                    }
                    get_pp_group().send_tensor_dict(
                        hidden_states.tensors,
                        all_gather_group=get_tp_group(),
                        all_gather_tensors=all_gather_tensors,
                    )
                    logits = None
                else:
                    logits = self.model.compute_logits(sample_hidden_states)

                model_output_broadcast_data: dict[str, Any] = {}
                if logits is not None:
                    model_output_broadcast_data["logits"] = logits.contiguous()

                broadcasted = get_pp_group().broadcast_tensor_dict(
                    model_output_broadcast_data, src=len(get_pp_group().ranks) - 1
                )
                assert broadcasted is not None
                logits = broadcasted["logits"]

        self.execute_model_state = ExecuteModelState(
            scheduler_output,
            logits,
            spec_decode_metadata,
            spec_decode_common_attn_metadata,
            hidden_states,
            sample_hidden_states,
            aux_hidden_states,
            ec_connector_output,
        )
        self.kv_connector_output = kv_connector_output
        return None

    @torch.inference_mode
    def sample_tokens(
        self, grammar_output: "GrammarOutput | None"
    ) -> ModelRunnerOutput | AsyncModelRunnerOutput | IntermediateTensors:
        kv_connector_output = self.kv_connector_output
        self.kv_connector_output = None

        if self.execute_model_state is None:
            # Nothing to do (PP non-final rank case), output isn't used.
            if not kv_connector_output:
                return None  # type: ignore[return-value]

            # In case of PP with kv transfer, we need to pass through the
            # kv_connector_output
            if kv_connector_output.is_empty():
                return EMPTY_MODEL_RUNNER_OUTPUT

            output = copy(EMPTY_MODEL_RUNNER_OUTPUT)
            output.kv_connector_output = kv_connector_output
            return output

        # Unpack ephemeral state.
        (
            scheduler_output,
            logits,
            spec_decode_metadata,
            spec_decode_common_attn_metadata,
            hidden_states,
            sample_hidden_states,
            aux_hidden_states,
            ec_connector_output,
        ) = self.execute_model_state
        # Clear ephemeral state.
        self.execute_model_state = None

        # Apply structured output bitmasks if present.
        if grammar_output is not None:
            apply_grammar_bitmask(
                scheduler_output, grammar_output, self.input_batch, logits
            )

            # if (envs.VLLM_USE_LIGHTER_MAMBA_CACHE
            #     and self.cache_config.enable_prefix_caching
            # ):
            #     self._postprocess_mamba_cache(scheduler_output)

        with record_function_or_nullcontext("gpu_model_runner: sample"):
            sampler_output = self._sample(logits, spec_decode_metadata)

        self._update_states_after_model_execute(
            sampler_output.sampled_token_ids, scheduler_output
        )
        self.input_batch.prev_sampled_token_ids = None

        def propose_draft_token_ids(sampled_token_ids):
            assert spec_decode_common_attn_metadata is not None
            with record_function_or_nullcontext("gpu_model_runner: draft"):
                self._draft_token_ids = self.propose_draft_token_ids(
                    scheduler_output,
                    sampled_token_ids,
                    self.input_batch.sampling_metadata,
                    hidden_states,
                    sample_hidden_states,
                    aux_hidden_states,
                    spec_decode_metadata,
                    spec_decode_common_attn_metadata,
                )

        spec_config = self.speculative_config
        use_padded_batch_for_eagle = (
            spec_config is not None
            and spec_config.use_eagle()
            and not spec_config.disable_padded_drafter_batch
        )
        effective_drafter_max_model_len = self.max_model_len
        if effective_drafter_max_model_len is None:
            effective_drafter_max_model_len = self.model_config.max_model_len
        if (
            spec_config is not None
            and spec_config.draft_model_config is not None
            and spec_config.draft_model_config.max_model_len is not None
        ):
            effective_drafter_max_model_len = (
                spec_config.draft_model_config.max_model_len
            )
        input_fits_in_drafter = spec_decode_common_attn_metadata and (
            spec_decode_common_attn_metadata.max_seq_len + self.num_spec_tokens
            <= effective_drafter_max_model_len
        )
        if use_padded_batch_for_eagle:
            assert self.speculative_config is not None
            assert isinstance(self.drafter, EagleProposer)
            sampled_token_ids = sampler_output.sampled_token_ids
            if input_fits_in_drafter:
                # EAGLE speculative decoding can use the GPU sampled tokens
                # as inputs, and does not need to wait for bookkeeping to finish.
                propose_draft_token_ids(sampled_token_ids)
            elif self.valid_sampled_token_count_event is not None:
                assert spec_decode_common_attn_metadata is not None
                next_token_ids, valid_sampled_tokens_count = (
                    self.drafter.prepare_next_token_ids_padded(
                        spec_decode_common_attn_metadata,
                        sampled_token_ids,
                        self.requests,
                        self.input_batch,
                        self.discard_request_indices.gpu,
                        self.num_discarded_requests,
                    )
                )
                self._copy_valid_sampled_token_count(
                    next_token_ids, valid_sampled_tokens_count
                )

        with record_function_or_nullcontext("gpu_model_runner: bookkeep"):
            (
                num_nans_in_logits,
                logprobs_lists,
                valid_sampled_token_ids,
                prompt_logprobs_dict,
                req_ids_output_copy,
                req_id_to_index_output_copy,
                invalid_req_indices,
            ) = self._bookkeeping_sync(
                scheduler_output,
                sampler_output,
                logits,
                hidden_states,
                scheduler_output.total_num_scheduled_tokens,
                spec_decode_metadata,
            )

        if (
            self.speculative_config
            and not use_padded_batch_for_eagle
            and input_fits_in_drafter
        ):
            # ngram and other speculative decoding methods use the sampled
            # tokens on the CPU, so they are run after bookkeeping.
            propose_draft_token_ids(valid_sampled_token_ids)

        with record_function_or_nullcontext("gpu_model_runner: eplb"):
            self.eplb_step()
        with record_function_or_nullcontext("gpu_model_runner: ModelRunnerOutput"):
            output = ModelRunnerOutput(
                req_ids=req_ids_output_copy,
                req_id_to_index=req_id_to_index_output_copy,
                sampled_token_ids=valid_sampled_token_ids,
                logprobs=logprobs_lists,
                prompt_logprobs_dict=prompt_logprobs_dict,
                pooler_output=[],
                kv_connector_output=kv_connector_output,
                ec_connector_output=ec_connector_output
                if self.supports_mm_inputs
                else None,
                num_nans_in_logits=num_nans_in_logits,
            )

        if not self.use_async_scheduling:
            return output
        with record_function_or_nullcontext(
            "gpu_model_runner: AsyncGPUModelRunnerOutput"
        ):
            async_output = AsyncGPUModelRunnerOutput(
                model_runner_output=output,
                sampled_token_ids=sampler_output.sampled_token_ids,
                logprobs_tensors=sampler_output.logprobs_tensors,
                invalid_req_indices=invalid_req_indices,
                async_output_copy_stream=self.async_output_copy_stream,
                vocab_size=self.input_batch.vocab_size,
            )
        with record_function_or_nullcontext(
            "gpu_model_runner: set_async_sampled_token_ids"
        ):
            # Save ref of sampled_token_ids CPU tensor if the batch contains
            # any requests with sampling params that require output ids.
            self.input_batch.set_async_sampled_token_ids(
                async_output.sampled_token_ids_cpu,
                async_output.async_copy_ready_event,
            )

        return async_output

    def take_draft_token_ids(self) -> DraftTokenIds | None:
        if self._draft_token_ids is None:
            return None
        req_ids = self.input_batch.req_ids
        if isinstance(self._draft_token_ids, torch.Tensor):
            draft_token_ids = self._draft_token_ids.tolist()
        else:
            draft_token_ids = self._draft_token_ids
        self._draft_token_ids = None
        return DraftTokenIds(req_ids, draft_token_ids)

    def _copy_valid_sampled_token_count(
        self, next_token_ids: torch.Tensor, valid_sampled_tokens_count: torch.Tensor
    ) -> None:
        if self.valid_sampled_token_count_event is None:
            return

        default_stream = torch.cuda.current_stream()
        # Initialize a new stream to overlap the copy operation with
        # prepare_input of draft model.
        with torch.cuda.stream(self.valid_sampled_token_count_copy_stream):
            self.valid_sampled_token_count_copy_stream.wait_stream(default_stream)  # type: ignore
            counts = valid_sampled_tokens_count
            counts_cpu = self.valid_sampled_token_count_cpu
            counts_cpu[: counts.shape[0]].copy_(counts, non_blocking=True)
            self.valid_sampled_token_count_event.record()

        self.input_batch.prev_sampled_token_ids = next_token_ids.unsqueeze(1)

    def _get_valid_sampled_token_count(self) -> list[int]:
        # Wait until valid_sampled_tokens_count is copied to cpu,
        prev_sampled_token_ids = self.input_batch.prev_sampled_token_ids
        if (
            self.valid_sampled_token_count_event is None
            or prev_sampled_token_ids is None
        ):
            return []

        counts_cpu = self.valid_sampled_token_count_cpu
        self.valid_sampled_token_count_event.synchronize()
        return counts_cpu[: prev_sampled_token_ids.shape[0]].tolist()

    def propose_draft_token_ids(
        self,
        scheduler_output: "SchedulerOutput",
        sampled_token_ids: torch.Tensor | list[list[int]],
        sampling_metadata: SamplingMetadata,
        hidden_states: torch.Tensor,
        sample_hidden_states: torch.Tensor,
        aux_hidden_states: list[torch.Tensor] | None,
        spec_decode_metadata: SpecDecodeMetadata | None,
        common_attn_metadata: CommonAttentionMetadata,
    ) -> list[list[int]] | torch.Tensor:
        num_scheduled_tokens = scheduler_output.total_num_scheduled_tokens
        spec_config = self.speculative_config
        assert spec_config is not None
        if spec_config.method == "ngram":
            assert isinstance(sampled_token_ids, list)
            assert isinstance(self.drafter, NgramProposer)
            draft_token_ids = self.drafter.propose(
                sampled_token_ids,
                self.input_batch.req_ids,
                self.input_batch.num_tokens_no_spec,
                self.input_batch.token_ids_cpu,
                self.input_batch.spec_decode_unsupported_reqs,
            )
        elif spec_config.method == "suffix":
            assert isinstance(sampled_token_ids, list)
            assert isinstance(self.drafter, SuffixDecodingProposer)
            draft_token_ids = self.drafter.propose(self.input_batch, sampled_token_ids)
        elif spec_config.method == "medusa":
            assert isinstance(sampled_token_ids, list)
            assert isinstance(self.drafter, MedusaProposer)

            if sample_hidden_states.shape[0] == len(sampled_token_ids):
                # The input to the target model does not include draft tokens.
                hidden_states = sample_hidden_states
            else:
                indices = []
                offset = 0
                assert spec_decode_metadata is not None, (
                    "No spec decode metadata for medusa"
                )
                for num_draft, tokens in zip(
                    spec_decode_metadata.num_draft_tokens, sampled_token_ids
                ):
                    indices.append(offset + len(tokens) - 1)
                    offset += num_draft + 1
                indices = torch.tensor(indices, device=self.device)
                hidden_states = sample_hidden_states[indices]

            draft_token_ids = self.drafter.propose(
                target_hidden_states=hidden_states,
                sampling_metadata=sampling_metadata,
            )
        elif spec_config.use_eagle():
            assert isinstance(self.drafter, EagleProposer)

            if spec_config.disable_padded_drafter_batch:
                # When padded-batch is disabled, the sampled_token_ids should be
                # the cpu-side list[list[int]] of valid sampled tokens for each
                # request, with invalid requests having empty lists.
                assert isinstance(sampled_token_ids, list), (
                    "sampled_token_ids should be a python list when"
                    "padded-batch is disabled."
                )
                next_token_ids = self.drafter.prepare_next_token_ids_cpu(
                    sampled_token_ids,
                    self.requests,
                    self.input_batch,
                    scheduler_output.num_scheduled_tokens,
                )
            else:
                # When using padded-batch, the sampled_token_ids should be
                # the gpu tensor of sampled tokens for each request, of shape
                # (num_reqs, num_spec_tokens + 1) with rejected tokens having
                # value -1.
                assert isinstance(sampled_token_ids, torch.Tensor), (
                    "sampled_token_ids should be a torch.Tensor when"
                    "padded-batch is enabled."
                )
                next_token_ids, valid_sampled_tokens_count = (
                    self.drafter.prepare_next_token_ids_padded(
                        common_attn_metadata,
                        sampled_token_ids,
                        self.requests,
                        self.input_batch,
                        self.discard_request_indices.gpu,
                        self.num_discarded_requests,
                    )
                )
                self._copy_valid_sampled_token_count(
                    next_token_ids, valid_sampled_tokens_count
                )

            if spec_decode_metadata is None:
                token_indices_to_sample = None
                # input_ids can be None for multimodal models.
                target_token_ids = self.input_ids.gpu[:num_scheduled_tokens]
                target_positions = self._get_positions(num_scheduled_tokens)
                if self.use_aux_hidden_state_outputs:
                    assert aux_hidden_states is not None
                    target_hidden_states = torch.cat(
                        [h[:num_scheduled_tokens] for h in aux_hidden_states], dim=-1
                    )
                else:
                    target_hidden_states = hidden_states[:num_scheduled_tokens]
            else:
                if spec_config.disable_padded_drafter_batch:
                    token_indices_to_sample = None
                    common_attn_metadata, token_indices = self.drafter.prepare_inputs(
                        common_attn_metadata,
                        sampled_token_ids,
                        spec_decode_metadata.num_draft_tokens,
                    )
                else:
                    common_attn_metadata, token_indices, token_indices_to_sample = (
                        self.drafter.prepare_inputs_padded(
                            common_attn_metadata,
                            spec_decode_metadata,
                            valid_sampled_tokens_count,
                        )
                    )

                target_token_ids = self.input_ids.gpu[token_indices]
                target_positions = self._get_positions(token_indices)
                if self.use_aux_hidden_state_outputs:
                    assert aux_hidden_states is not None
                    target_hidden_states = torch.cat(
                        [h[token_indices] for h in aux_hidden_states], dim=-1
                    )
                else:
                    target_hidden_states = hidden_states[token_indices]

            if self.supports_mm_inputs:
                mm_embed_inputs = self._gather_mm_embeddings(
                    scheduler_output,
                    shift_computed_tokens=1,
                )
            else:
                mm_embed_inputs = None

            draft_token_ids = self.drafter.propose(
                target_token_ids=target_token_ids,
                target_positions=target_positions,
                target_hidden_states=target_hidden_states,
                next_token_ids=next_token_ids,
                last_token_indices=token_indices_to_sample,
                sampling_metadata=sampling_metadata,
                common_attn_metadata=common_attn_metadata,
                mm_embed_inputs=mm_embed_inputs,
            )

        return draft_token_ids

    def update_config(self, overrides: dict[str, Any]) -> None:
        allowed_config_names = {"load_config", "model_config"}
        for config_name, config_overrides in overrides.items():
            assert config_name in allowed_config_names, (
                f"Config `{config_name}` not supported. "
                f"Allowed configs: {allowed_config_names}"
            )
            config = getattr(self, config_name)
            new_config = update_config(config, config_overrides)
            setattr(self, config_name, new_config)

    def load_model(self, eep_scale_up: bool = False) -> None:
        """
        Args:
            eep_scale_up: the model loading is for elastic EP scale up.
        """
        logger.info_once(
            "Starting to load model %s...",
            self.model_config.model,
            scope="global",
        )
        global_expert_loads, old_global_expert_indices_per_model, rank_mapping = (
            EplbState.get_eep_state(self.parallel_config)
            if eep_scale_up
            else (None, None, None)
        )

        if self.parallel_config.enable_eplb:
            self.eplb_state = EplbState(self.parallel_config, self.device)
            eplb_models = 0
        with DeviceMemoryProfiler() as m:
            time_before_load = time.perf_counter()
            model_loader = get_model_loader(self.load_config)
            self.model = model_loader.load_model(
                vllm_config=self.vllm_config, model_config=self.model_config
            )
            if self.lora_config:
                self.model = self.load_lora_model(
                    self.model, self.vllm_config, self.device
                )
            if hasattr(self, "drafter"):
                logger.info_once("Loading drafter model...")
                self.drafter.load_model(self.model)
                if (
                    hasattr(self.drafter, "model")
                    and is_mixture_of_experts(self.drafter.model)
                    and self.parallel_config.enable_eplb
                ):
                    spec_config = self.vllm_config.speculative_config
                    assert spec_config is not None
                    assert spec_config.draft_model_config is not None
                    logger.info_once(
                        "EPLB is enabled for drafter model %s.",
                        spec_config.draft_model_config.model,
                    )

                    global_expert_load = (
                        global_expert_loads[eplb_models]
                        if global_expert_loads
                        else None
                    )
                    old_global_expert_indices = (
                        old_global_expert_indices_per_model[eplb_models]
                        if old_global_expert_indices_per_model
                        else None
                    )
                    if self.eplb_state is None:
                        self.eplb_state = EplbState(self.parallel_config, self.device)
                    self.eplb_state.add_model(
                        self.drafter.model,
                        spec_config.draft_model_config,
                        global_expert_load,
                        old_global_expert_indices,
                        rank_mapping,
                    )
                    eplb_models += 1

            if self.use_aux_hidden_state_outputs:
                if not supports_eagle3(self.get_model()):
                    raise RuntimeError(
                        "Model does not support EAGLE3 interface but "
                        "aux_hidden_state_outputs was requested"
                    )

                # Try to get auxiliary layers from speculative config,
                # otherwise use model's default layers
                aux_layers = self._get_eagle3_aux_layers_from_config()
                if aux_layers:
                    logger.info(
                        "Using auxiliary layers from speculative config: %s",
                        aux_layers,
                    )
                else:
                    aux_layers = self.model.get_eagle3_aux_hidden_state_layers()

                self.model.set_aux_hidden_state_layers(aux_layers)
            time_after_load = time.perf_counter()
        self.model_memory_usage = m.consumed_memory
        logger.info_once(
            "Model loading took %.4f GiB memory and %.6f seconds",
            self.model_memory_usage / GiB_bytes,
            time_after_load - time_before_load,
            scope="local",
        )
        prepare_communication_buffer_for_model(self.model)
        mm_config = self.model_config.multimodal_config
        self.is_multimodal_pruning_enabled = (
            supports_multimodal_pruning(self.get_model())
            and mm_config is not None
            and mm_config.is_multimodal_pruning_enabled()
        )

        if is_mixture_of_experts(self.model) and self.parallel_config.enable_eplb:
            logger.info_once("EPLB is enabled for model %s.", self.model_config.model)
            global_expert_load = (
                global_expert_loads[eplb_models] if global_expert_loads else None
            )
            old_global_expert_indices = (
                old_global_expert_indices_per_model[eplb_models]
                if old_global_expert_indices_per_model
                else None
            )
            assert self.eplb_state is not None
            self.eplb_state.add_model(
                self.model,
                self.model_config,
                global_expert_load,
                old_global_expert_indices,
                rank_mapping,
            )
            if self.eplb_state.is_async:
                self.eplb_state.start_async_loop(rank_mapping=rank_mapping)

        if (
            self.vllm_config.compilation_config.mode
            == CompilationMode.STOCK_TORCH_COMPILE
            and supports_dynamo()
        ):
            backend = self.vllm_config.compilation_config.init_backend(self.vllm_config)
            compilation_counter.stock_torch_compile_count += 1
            self.model.compile(fullgraph=True, backend=backend)
            return
        # for other compilation modes, cudagraph behavior is controlled by
        # CudagraphWraper and CudagraphDispatcher of vllm.

        # wrap the model with full cudagraph wrapper if needed.
        cudagraph_mode = self.compilation_config.cudagraph_mode
        assert cudagraph_mode is not None
        if cudagraph_mode.has_full_cudagraphs() and not self.parallel_config.enable_dbo:
            self.model = CUDAGraphWrapper(
                self.model, self.vllm_config, runtime_mode=CUDAGraphMode.FULL
            )
        elif self.parallel_config.enable_dbo:
            if cudagraph_mode.has_full_cudagraphs():
                self.model = UBatchWrapper(
                    self.model, self.vllm_config, CUDAGraphMode.FULL, self.device
                )
            else:
                self.model = UBatchWrapper(
                    self.model, self.vllm_config, CUDAGraphMode.NONE, self.device
                )

    def _get_eagle3_aux_layers_from_config(self) -> tuple[int, ...] | None:
        """Extract Eagle3 auxiliary layer indices from speculative config.

        These indices specify which hidden states from the base model should
        be used as auxiliary inputs for the Eagle3 drafter model during
        speculative decoding.

        Returns:
            Tuple of layer indices if found in draft model config,
            None otherwise.
        """
        if not (self.speculative_config and self.speculative_config.draft_model_config):
            return None

        hf_config = self.speculative_config.draft_model_config.hf_config
        if not hasattr(hf_config, "eagle_aux_hidden_state_layer_ids"):
            return None

        layer_ids = hf_config.eagle_aux_hidden_state_layer_ids
        if layer_ids and isinstance(layer_ids, (list, tuple)):
            return tuple(layer_ids)

        return None

    def reload_weights(self) -> None:
        assert getattr(self, "model", None) is not None, (
            "Cannot reload weights before model is loaded."
        )
        model_loader = get_model_loader(self.load_config)
        logger.info("Reloading weights inplace...")
        model_loader.load_weights(self.get_model(), model_config=self.model_config)

    def save_tensorized_model(
        self,
        tensorizer_config: "TensorizerConfig",
    ) -> None:
        TensorizerLoader.save_model(
            self.get_model(),
            tensorizer_config=tensorizer_config,
            model_config=self.model_config,
        )

    def _get_prompt_logprobs_dict(
        self,
        hidden_states: torch.Tensor,
        num_scheduled_tokens: dict[str, int],
    ) -> dict[str, LogprobsTensors | None]:
        num_prompt_logprobs_dict = self.num_prompt_logprobs
        if not num_prompt_logprobs_dict:
            return {}

        in_progress_dict = self.input_batch.in_progress_prompt_logprobs_cpu
        prompt_logprobs_dict: dict[str, LogprobsTensors | None] = {}

        # Since prompt logprobs are a rare feature, prioritize simple,
        # maintainable loop over optimal performance.
        completed_prefill_reqs = []
        for req_id, num_prompt_logprobs in num_prompt_logprobs_dict.items():
            num_tokens = num_scheduled_tokens.get(req_id)
            if num_tokens is None:
                # This can happen if the request was preempted in prefill stage.
                continue

            # Get metadata for this request.
            request = self.requests[req_id]
            if request.prompt_token_ids is None:
                # Prompt logprobs is incompatible with prompt embeddings
                continue

            num_prompt_tokens = len(request.prompt_token_ids)
            prompt_token_ids = torch.tensor(request.prompt_token_ids).to(
                self.device, non_blocking=True
            )

            # Set up target LogprobsTensors object.
            logprobs_tensors = in_progress_dict.get(req_id)
            if not logprobs_tensors:
                # Create empty logprobs CPU tensors for the entire prompt.
                # If chunked, we'll copy in slice by slice.
                logprobs_tensors = LogprobsTensors.empty_cpu(
                    num_prompt_tokens - 1, num_prompt_logprobs + 1
                )
                in_progress_dict[req_id] = logprobs_tensors

            # Determine number of logits to retrieve.
            start_idx = request.num_computed_tokens
            start_tok = start_idx + 1
            num_remaining_tokens = num_prompt_tokens - start_tok
            if num_tokens <= num_remaining_tokens:
                # This is a chunk, more tokens remain.
                # In the == case, there are no more prompt logprobs to produce
                # but we want to defer returning them to the next step where we
                # have new generated tokens to return.
                num_logits = num_tokens
            else:
                # This is the last chunk of prompt tokens to return.
                num_logits = num_remaining_tokens
                completed_prefill_reqs.append(req_id)
                prompt_logprobs_dict[req_id] = logprobs_tensors

            if num_logits <= 0:
                # This can happen for the final chunk if we prefilled exactly
                # (num_prompt_tokens - 1) tokens for this request in the prior
                # step. There are no more prompt logprobs to produce.
                continue

            # Get the logits corresponding to this req's prompt tokens.
            # If this is a partial request (i.e. chunked prefill),
            # then there is prompt logprob generated for each index.
            req_idx = self.input_batch.req_id_to_index[req_id]
            offset = self.query_start_loc.np[req_idx].item()
            prompt_hidden_states = hidden_states[offset : offset + num_logits]
            logits = self.model.compute_logits(prompt_hidden_states)

            # Get the "target" tokens for each index. For prompt at index i,
            # the token at prompt index i+1 is the "sampled" token we want
            # to gather the logprob for.
            tgt_token_ids = prompt_token_ids[start_tok : start_tok + num_logits]

            # Compute prompt logprobs.
            logprobs = self.sampler.compute_logprobs(logits)
            token_ids, logprobs, ranks = self.sampler.gather_logprobs(
                logprobs, num_prompt_logprobs, tgt_token_ids
            )

            # Transfer GPU->CPU async.
            chunk_slice = slice(start_idx, start_idx + num_logits)
            logprobs_tensors.logprob_token_ids[chunk_slice].copy_(
                token_ids, non_blocking=True
            )
            logprobs_tensors.logprobs[chunk_slice].copy_(logprobs, non_blocking=True)
            logprobs_tensors.selected_token_ranks[chunk_slice].copy_(
                ranks, non_blocking=True
            )

        # Remove requests that have completed prefill from the batch
        # num_prompt_logprobs_dict.
        for req_id in completed_prefill_reqs:
            del num_prompt_logprobs_dict[req_id]
            del in_progress_dict[req_id]

        # Must synchronize the non-blocking GPU->CPU transfers.
        if prompt_logprobs_dict:
            self._sync_device()

        return prompt_logprobs_dict

    def _get_nans_in_logits(
        self,
        logits: torch.Tensor | None,
    ) -> dict[str, int]:
        try:
            if logits is None:
                return {req_id: 0 for req_id in self.input_batch.req_ids}

            num_nans_in_logits = {}
            num_nans_for_index = logits.isnan().sum(dim=-1).cpu().numpy()
            for req_id in self.input_batch.req_ids:
                req_index = self.input_batch.req_id_to_index[req_id]
                num_nans_in_logits[req_id] = (
                    int(num_nans_for_index[req_index])
                    if num_nans_for_index is not None and req_index < logits.shape[0]
                    else 0
                )
            return num_nans_in_logits
        except IndexError:
            return {}

    @contextmanager
    def maybe_randomize_inputs(self, input_ids: torch.Tensor):
        """
        Randomize input_ids if VLLM_RANDOMIZE_DP_DUMMY_INPUTS is set.
        This is to help balance expert-selection
         - during profile_run
         - during DP rank dummy run
        """
        dp_size = self.vllm_config.parallel_config.data_parallel_size
        randomize_inputs = envs.VLLM_RANDOMIZE_DP_DUMMY_INPUTS and dp_size > 1
        if not randomize_inputs:
            yield
        else:
            import functools

            @functools.cache
            def rand_input_ids() -> torch.Tensor:
                return torch.randint_like(
                    self.input_ids.gpu,
                    low=0,
                    high=self.model_config.get_vocab_size(),
                    dtype=input_ids.dtype,
                )

            logger.debug_once("Randomizing dummy data for DP Rank")
            input_ids.copy_(rand_input_ids()[: input_ids.size(0)], non_blocking=True)
            yield
            input_ids.fill_(0)

    def _get_mm_dummy_batch(
        self,
        modality: str,
        max_items_per_batch: int,
    ) -> BatchedTensorInputs:
        """Dummy data for profiling and precompiling multimodal models."""
        assert self.mm_budget is not None

        dummy_decoder_data = self.mm_registry.get_decoder_dummy_data(
            model_config=self.model_config,
            seq_len=self.max_model_len,
            mm_counts={modality: 1},
            cache=self.mm_budget.cache,
        )
        dummy_mm_data = dummy_decoder_data.multi_modal_data

        # Result in the maximum GPU consumption of the model
        dummy_mm_item = dummy_mm_data[modality][0]
        dummy_mm_items = [dummy_mm_item] * max_items_per_batch

        model = cast(SupportsMultiModal, self.model)
        return next(
            mm_kwargs_group
            for _, _, mm_kwargs_group in group_mm_kwargs_by_modality(
                dummy_mm_items,
                device=self.device,
                pin_memory=self.pin_memory,
                merge_by_field_config=model.merge_by_field_config,
                multimodal_cpu_fields=model.multimodal_cpu_fields,
            )
        )

    @torch.inference_mode()
    def _dummy_run(
        self,
        num_tokens: int,
        cudagraph_runtime_mode: CUDAGraphMode | None = None,
        force_attention: bool = False,
        uniform_decode: bool = False,
        allow_microbatching: bool = True,
        skip_eplb: bool = False,
        is_profile: bool = False,
        create_mixed_batch: bool = False,
        remove_lora: bool = True,
        activate_lora: bool = False,
    ) -> tuple[torch.Tensor, torch.Tensor]:
        """
        Run a dummy forward pass to warm up/profile run or capture the
        CUDA graph for the model.

        Args:
            num_tokens: Number of tokens to run the dummy forward pass.
            cudagraph_runtime_mode: used to control the behavior.
                - if not set will determine the cudagraph mode based on using
                    the self.cudagraph_dispatcher.
                - CUDAGraphMode.NONE: No cudagraph, for warm up and profile run
                - CUDAGraphMode.PIECEWISE: Piecewise cudagraph.
                - CUDAGraphMode.FULL: Full cudagraph, attention metadata is
                    needed.
            force_attention: If True, always create attention metadata. Used to
                warm up attention backend when mode is NONE.
            uniform_decode: If True, the batch is a uniform decode batch.
            skip_eplb: If True, skip EPLB state update.
            is_profile: If True, this is a profile run.
            create_mixed_batch: If True, create a mixed batch with both decode
                (1 token) and prefill (multiple tokens) requests.
            remove_lora: If False, dummy LoRAs are not destroyed after the run
            activate_lora: If False, dummy_run is performed without LoRAs.
        """
        assert (
            cudagraph_runtime_mode is None
            or cudagraph_runtime_mode.valid_runtime_modes()
        )

        # If cudagraph_mode.decode_mode() == FULL and
        # cudagraph_mode.separate_routine(). This means that we are using
        # different graphs and/or modes for mixed prefill-decode batches vs.
        # uniform decode batches. A uniform decode batch means that all
        # requests have identical query length, except a potential virtual
        # request (shorter) in the batch account for padding.
        # Uniform decode batch could either be common pure decode, where
        # max_query_len == 1, or speculative decode, where
        # max_query_len == 1 + num_spec_decode_tokens.

        # When setting max_query_len = 1, we switch to and capture the optimized
        # routine of FA2 for pure decode, i.e., Flashdecode + an optimization
        # for GQA/MQA.
        max_query_len = self.uniform_decode_query_len if uniform_decode else num_tokens

        # Set num_scheduled_tokens based on num_tokens and max_num_seqs
        # for dummy run with LoRA so that the num_reqs collectively
        # has num_tokens in total.
        assert num_tokens <= self.scheduler_config.max_num_batched_tokens
        max_num_reqs = self.scheduler_config.max_num_seqs
        if create_mixed_batch:
            assert not uniform_decode
            # Create mixed batch:
            # first half decode tokens, second half one prefill
            num_decode_tokens = min(max_num_reqs - 1, num_tokens // 2)
            num_prefill_tokens = num_tokens - num_decode_tokens
            num_reqs = num_decode_tokens + 1

            # Create decode requests (1 token each) followed by prefill request
            num_scheduled_tokens_list = [1] * num_decode_tokens + [num_prefill_tokens]
            # Note: Overriding max_query_len to be the prefill tokens
            max_query_len = num_prefill_tokens
        elif uniform_decode:
            assert not create_mixed_batch
            num_reqs = min(max_num_reqs, cdiv(num_tokens, max_query_len))
            num_scheduled_tokens_list = [max_query_len] * num_reqs
            if num_tokens % max_query_len != 0:
                num_scheduled_tokens_list[-1] = num_tokens % max_query_len
        else:
            num_reqs = min(num_tokens, max_num_reqs)
            min_tokens_per_req = num_tokens // num_reqs
            num_scheduled_tokens_list = [min_tokens_per_req] * num_reqs
            num_scheduled_tokens_list[-1] += num_tokens % num_reqs

        assert sum(num_scheduled_tokens_list) == num_tokens
        assert len(num_scheduled_tokens_list) == num_reqs
        num_scheduled_tokens = np.array(num_scheduled_tokens_list, dtype=np.int32)
        total_num_scheduled_tokens = int(num_scheduled_tokens.sum())
        num_sampled_tokens = np.ones(num_reqs, dtype=np.int32)

        # Disable DP padding when running eager
        allow_dp_padding = self.compilation_config.cudagraph_mode != CUDAGraphMode.NONE

        # We currently only microbatch if the number of tokens is
        # over a certain threshold.
        ubatch_slices, num_tokens_across_dp = coordinate_batch_across_dp(
            num_tokens_unpadded=total_num_scheduled_tokens,
            parallel_config=self.vllm_config.parallel_config,
            allow_microbatching=allow_microbatching,
            allow_dp_padding=allow_dp_padding,
            num_tokens_padded=total_num_scheduled_tokens,
            uniform_decode=uniform_decode,
            num_scheduled_tokens_per_request=num_scheduled_tokens,
        )
        num_tokens_after_padding = num_tokens
        if num_tokens_across_dp is not None:
            dp_rank = self.parallel_config.data_parallel_rank
            num_tokens_after_padding = int(num_tokens_across_dp[dp_rank])

        # filter out the valid batch descriptor
        _cg_mode, batch_descriptor = (
            self.cudagraph_dispatcher.dispatch(
                BatchDescriptor(
                    num_tokens=num_tokens_after_padding,
                    uniform_decode=uniform_decode,
                    has_lora=activate_lora and self.lora_config is not None,
                )
            )
            if not is_profile
            else (CUDAGraphMode.NONE, None)
        )
        if cudagraph_runtime_mode is not None:
            # we allow forcing NONE when the dispatcher disagrees to support
            # warm ups for cudagraph capture
            assert (
                cudagraph_runtime_mode == CUDAGraphMode.NONE
                or cudagraph_runtime_mode == _cg_mode
            ), (
                f"Cudagraph runtime mode mismatch at dummy_run. "
                f"Expected {_cg_mode}, but got {cudagraph_runtime_mode}."
            )
        else:
            cudagraph_runtime_mode = _cg_mode

        attn_metadata: PerLayerAttnMetadata | None = None

        # If force_attention is True, we always capture attention. Otherwise,
        # it only happens for cudagraph_runtime_mode=FULL.
        if force_attention or cudagraph_runtime_mode == CUDAGraphMode.FULL:
            if create_mixed_batch:
                # In the mixed batch mode (used for FI warmup), we use
                # shorter sequence lengths to run faster.
                # TODO(luka) better system for describing dummy batches
                seq_lens = [1] * num_decode_tokens + [num_prefill_tokens + 1]
            else:
                seq_lens = max_query_len  # type: ignore[assignment]
            self.seq_lens.np[:num_reqs] = seq_lens
            self.seq_lens.np[num_reqs:] = 0
            self.seq_lens.copy_to_gpu()

            cum_num_tokens, _ = self._get_cumsum_and_arange(num_scheduled_tokens)
            self.query_start_loc.np[1 : num_reqs + 1] = cum_num_tokens
            self.query_start_loc.copy_to_gpu()

            attn_metadata, _ = self._build_attention_metadata(
                total_num_scheduled_tokens=num_tokens,
                max_num_scheduled_tokens=max_query_len,
                num_reqs=num_reqs,
                ubatch_slices=ubatch_slices,
                for_cudagraph_capture=True,
            )

        with self.maybe_dummy_run_with_lora(
            self.lora_config,
            num_scheduled_tokens,
            num_sampled_tokens,
            activate_lora,
            remove_lora,
        ):
            # Make sure padding doesn't exceed max_num_tokens
            assert num_tokens_after_padding <= self.max_num_tokens
            model_kwargs = self._init_model_kwargs(num_tokens_after_padding)
            if self.supports_mm_inputs and not self.model_config.is_encoder_decoder:
                input_ids = None
                inputs_embeds = self.inputs_embeds.gpu[:num_tokens_after_padding]
                model_kwargs = {
                    **model_kwargs,
                    **self._dummy_mm_kwargs(num_reqs),
                }
            elif self.enable_prompt_embeds:
                input_ids = None
                inputs_embeds = self.inputs_embeds.gpu[:num_tokens_after_padding]
                model_kwargs = self._init_model_kwargs(num_tokens_after_padding)
            else:
                input_ids = self.input_ids.gpu[:num_tokens_after_padding]
                inputs_embeds = None

            if self.uses_mrope:
                positions = self.mrope_positions.gpu[:, :num_tokens_after_padding]
            else:
                positions = self.positions.gpu[:num_tokens_after_padding]

            if get_pp_group().is_first_rank:
                intermediate_tensors = None
            else:
                if self.intermediate_tensors is None:
                    self.intermediate_tensors = (
                        self.model.make_empty_intermediate_tensors(
                            batch_size=self.max_num_tokens,
                            dtype=self.model_config.dtype,
                            device=self.device,
                        )
                    )

                intermediate_tensors = self.sync_and_slice_intermediate_tensors(
                    num_tokens_after_padding, None, False
                )

            if ubatch_slices is not None:
                # Adjust values to reflect a single ubatch.
                # TODO(sage,lucas): this is cruft that should be addressed in
                #  the padding refactor.
                num_tokens_after_padding = ubatch_slices[0].num_tokens
                if num_tokens_across_dp is not None:
                    num_tokens_across_dp[:] = num_tokens_after_padding

            with (
                self.maybe_randomize_inputs(input_ids),
                set_forward_context(
                    attn_metadata,
                    self.vllm_config,
                    num_tokens=num_tokens_after_padding,
                    num_tokens_across_dp=num_tokens_across_dp,
                    cudagraph_runtime_mode=cudagraph_runtime_mode,
                    batch_descriptor=batch_descriptor,
                    ubatch_slices=ubatch_slices,
                ),
            ):
                outputs = self.model(
                    input_ids=input_ids,
                    positions=positions,
                    intermediate_tensors=intermediate_tensors,
                    inputs_embeds=inputs_embeds,
                    **model_kwargs,
                )

            if self.use_aux_hidden_state_outputs:
                hidden_states, _ = outputs
            else:
                hidden_states = outputs

            if self.speculative_config and self.speculative_config.use_eagle():
                assert isinstance(self.drafter, EagleProposer)
                use_cudagraphs = (
                    cudagraph_runtime_mode == CUDAGraphMode.PIECEWISE
                    and not self.speculative_config.enforce_eager
                )

                # Note(gnovack) - We need to disable cudagraphs for one of the two
                # lora cases when cudagraph_specialize_lora is enabled. This is a
                # short term mitigation for issue mentioned in
                # https://github.com/vllm-project/vllm/issues/28334
                if self.compilation_config.cudagraph_specialize_lora and activate_lora:
                    use_cudagraphs = False

                self.drafter.dummy_run(
                    num_tokens,
                    use_cudagraphs=use_cudagraphs,
                )

        # This is necessary to avoid blocking DP.
        # For dummy runs, we typically skip EPLB since we don't have any real
        # requests to process.
        # However, in DP settings, there may be cases when some DP ranks do
        # not have any requests to process, so they're executing dummy batches.
        # In such cases, we still have to trigger EPLB to make sure
        # ranks execute the rearrangement in synchronization.
        if not skip_eplb:
            self.eplb_step(is_dummy=True, is_profile=is_profile)

        logit_indices = np.cumsum(num_scheduled_tokens) - 1
        logit_indices_device = torch.from_numpy(logit_indices).to(
            self.device, non_blocking=True
        )
        return hidden_states, hidden_states[logit_indices_device]

    @torch.inference_mode()
    def _dummy_sampler_run(
        self,
        hidden_states: torch.Tensor,
    ) -> torch.Tensor:
        # The dummy hidden states may contain special values,
        # like `inf` or `nan`.
        # To avoid breaking the sampler, we use a random tensor here instead.
        hidden_states = torch.rand_like(hidden_states)

        logits = self.model.compute_logits(hidden_states)
        num_reqs = logits.size(0)

        dummy_tensors = lambda v: torch.full((num_reqs,), v, device=self.device)

        dummy_metadata = SamplingMetadata(
            temperature=dummy_tensors(0.5),
            all_greedy=False,
            all_random=False,
            top_p=dummy_tensors(0.9),
            top_k=dummy_tensors(logits.size(1) - 1),
            generators={},
            max_num_logprobs=None,
            no_penalties=True,
            prompt_token_ids=None,
            frequency_penalties=dummy_tensors(0.1),
            presence_penalties=dummy_tensors(0.1),
            repetition_penalties=dummy_tensors(0.1),
            output_token_ids=[[] for _ in range(num_reqs)],
            spec_token_ids=[[] for _ in range(num_reqs)],
            allowed_token_ids_mask=None,
            bad_words_token_ids={},
            logitsprocs=LogitsProcessors(),
        )
        try:
            sampler_output = self.sampler(
                logits=logits, sampling_metadata=dummy_metadata
            )
        except RuntimeError as e:
            if "out of memory" in str(e):
                raise RuntimeError(
                    "CUDA out of memory occurred when warming up sampler with "
                    f"{num_reqs} dummy requests. Please try lowering "
                    "`max_num_seqs` or `gpu_memory_utilization` when "
                    "initializing the engine."
                ) from e
            else:
                raise e
        if self.speculative_config:
            draft_token_ids = [[0] for _ in range(num_reqs)]
            dummy_spec_decode_metadata = SpecDecodeMetadata.make_dummy(
                draft_token_ids, self.device
            )

            num_tokens = sum(len(ids) for ids in draft_token_ids)
            # draft_probs = torch.randn(
            #     num_tokens, logits.shape[-1], device=self.device,
            #     dtype=logits.dtype)
            draft_probs = None
            logits = torch.randn(
                num_tokens + num_reqs,
                logits.shape[-1],
                device=self.device,
                dtype=logits.dtype,
            )
            self.rejection_sampler(
                dummy_spec_decode_metadata,
                draft_probs,
                logits,
                dummy_metadata,
            )
        return sampler_output

    def _dummy_pooler_run_task(
        self,
        hidden_states: torch.Tensor,
        task: PoolingTask,
    ) -> PoolerOutput:
        num_tokens = hidden_states.shape[0]
        max_num_reqs = self.scheduler_config.max_num_seqs
        num_reqs = min(num_tokens, max_num_reqs)
        min_tokens_per_req = num_tokens // num_reqs
        num_scheduled_tokens_list = [min_tokens_per_req] * num_reqs
        num_scheduled_tokens_list[-1] += num_tokens % num_reqs
        assert sum(num_scheduled_tokens_list) == num_tokens
        assert len(num_scheduled_tokens_list) == num_reqs

        req_num_tokens = num_tokens // num_reqs

        dummy_prompt_lens = torch.tensor(
            num_scheduled_tokens_list,
            device="cpu",
        )
        dummy_token_ids = torch.zeros(
            (num_reqs, req_num_tokens), dtype=torch.int32, device=self.device
        )

        model = cast(VllmModelForPooling, self.get_model())
        dummy_pooling_params = PoolingParams(task=task)
        dummy_pooling_params.verify(task=task, model_config=self.model_config)
        to_update = model.pooler.get_pooling_updates(task)
        to_update.apply(dummy_pooling_params)

        dummy_metadata = PoolingMetadata(
            prompt_lens=dummy_prompt_lens,
            prompt_token_ids=dummy_token_ids,
            pooling_params=[dummy_pooling_params] * num_reqs,
        )

        dummy_metadata.build_pooling_cursor(
            num_scheduled_tokens_list, device=hidden_states.device
        )

        try:
            return model.pooler(
                hidden_states=hidden_states, pooling_metadata=dummy_metadata
            )
        except RuntimeError as e:
            if "out of memory" in str(e):
                raise RuntimeError(
                    "CUDA out of memory occurred when warming up pooler "
                    f"({task=}) with {num_reqs} dummy requests. Please try "
                    "lowering `max_num_seqs` or `gpu_memory_utilization` when "
                    "initializing the engine."
                ) from e
            else:
                raise e

    @torch.inference_mode()
    def _dummy_pooler_run(
        self,
        hidden_states: torch.Tensor,
    ) -> PoolerOutput:
        # Find the task that has the largest output for subsequent steps
        supported_pooling_tasks = self.get_supported_pooling_tasks()

        if not supported_pooling_tasks:
            if self.scheduler_config.enable_chunked_prefill:
                raise RuntimeError(
                    f"Model {self.model_config.model} does not support "
                    "any pooling tasks with chunked prefill enabled. "
                    "Please add --no-enable-chunked-prefill to your "
                    "config or CLI args. See "
                    "https://docs.vllm.ai/en/latest/models/pooling_models.html "
                    "to learn more."
                )
            else:
                raise RuntimeError(
                    f"Model {self.model_config.model} does not support "
                    "any pooling tasks. See "
                    "https://docs.vllm.ai/en/latest/models/pooling_models.html "
                    "to learn more."
                )

        output_size = dict[PoolingTask, float]()
        for task in supported_pooling_tasks:
            # Run a full batch with each task to ensure none of them OOMs
            output = self._dummy_pooler_run_task(hidden_states, task)
            output_size[task] = sum(o.nbytes for o in output)
            del output  # Allow GC

        max_task = max(output_size.items(), key=lambda x: x[1])[0]
        return self._dummy_pooler_run_task(hidden_states, max_task)

    def profile_run(self) -> None:
        # Profile with multimodal encoder & encoder cache.
        if self.supports_mm_inputs:
            mm_config = self.model_config.multimodal_config
            if mm_config is not None and mm_config.skip_mm_profiling:
                logger.info(
                    "Skipping memory profiling for multimodal encoder and "
                    "encoder cache."
                )
            else:
                mm_budget = self.mm_budget
                assert mm_budget is not None

                if (encoder_budget := mm_budget.get_encoder_budget()) > 0:
                    # NOTE: Currently model is profiled with a single non-text
                    # modality with the max possible input tokens even when
                    # it supports multiple.
                    dummy_modality = mm_budget.get_modality_with_max_tokens()
                    max_mm_items_per_batch = mm_budget.max_items_per_batch_by_modality[
                        dummy_modality
                    ]

                    logger.info(
                        "Encoder cache will be initialized with a budget of "
                        "%s tokens, and profiled with %s %s items of the "
                        "maximum feature size.",
                        encoder_budget,
                        max_mm_items_per_batch,
                        dummy_modality,
                    )

                    # Create dummy batch of multimodal inputs.
                    batched_dummy_mm_inputs = self._get_mm_dummy_batch(
                        dummy_modality,
                        max_mm_items_per_batch,
                    )

                    # Run multimodal encoder.
                    dummy_encoder_outputs = self.model.embed_multimodal(
                        **batched_dummy_mm_inputs
                    )

                    sanity_check_mm_encoder_outputs(
                        dummy_encoder_outputs,
                        expected_num_items=max_mm_items_per_batch,
                    )

                    # NOTE: This happens when encoder cache needs to store
                    # the embeddings that encoder outputs are scattered onto.
                    # In this case we create dummy embeddings of size
                    # (encode_budget, hidden_size) and scatter encoder
                    # output into it.
                    encoder_output_shape = dummy_encoder_outputs[0].shape
                    if encoder_output_shape[0] < encoder_budget:
                        expanded_outputs = []
                        for output in dummy_encoder_outputs:
                            expanded = output.new_zeros(
                                (encoder_budget, encoder_output_shape[-1])
                            )
                            num_tokens = output.shape[0]
                            expanded[:num_tokens].copy_(output)
                            expanded_outputs.append(expanded)

                        dummy_encoder_outputs = expanded_outputs

                    # Cache the dummy encoder outputs.
                    self.encoder_cache["tmp"] = dict(enumerate(dummy_encoder_outputs))

        # Add `is_profile` here to pre-allocate communication buffers
        hidden_states, last_hidden_states = self._dummy_run(
            self.max_num_tokens, is_profile=True
        )
        if get_pp_group().is_last_rank:
            if self.is_pooling_model:
                output = self._dummy_pooler_run(hidden_states)
            else:
                output = self._dummy_sampler_run(last_hidden_states)
        else:
            output = None
        self._sync_device()
        del hidden_states, output
        self.encoder_cache.clear()
        gc.collect()

    def capture_model(self) -> int:
        if self.compilation_config.cudagraph_mode == CUDAGraphMode.NONE:
            logger.warning(
                "Skipping CUDA graph capture. To turn on CUDA graph capture, "
                "ensure `cudagraph_mode` was not manually set to `NONE`"
            )
            return 0

        compilation_counter.num_gpu_runner_capture_triggers += 1

        start_time = time.perf_counter()

        @contextmanager
        def freeze_gc():
            # Optimize garbage collection during CUDA graph capture.
            # Clean up, then freeze all remaining objects from being included
            # in future collections.
            gc.collect()
            should_freeze = not envs.VLLM_ENABLE_CUDAGRAPH_GC
            if should_freeze:
                gc.freeze()
            try:
                yield
            finally:
                if should_freeze:
                    gc.unfreeze()
                    gc.collect()

        # Trigger CUDA graph capture for specific shapes.
        # Capture the large shapes first so that the smaller shapes
        # can reuse the memory pool allocated for the large shapes.
        set_cudagraph_capturing_enabled(True)
        with freeze_gc(), graph_capture(device=self.device):
            start_free_gpu_memory = torch.cuda.mem_get_info()[0]
            cudagraph_mode = self.compilation_config.cudagraph_mode
            assert cudagraph_mode is not None

            if self.lora_config:
                if self.compilation_config.cudagraph_specialize_lora:
                    lora_cases = [True, False]
                else:
                    lora_cases = [True]
            else:
                lora_cases = [False]

            if cudagraph_mode.mixed_mode() != CUDAGraphMode.NONE:
                cudagraph_runtime_mode = cudagraph_mode.mixed_mode()
                # make sure we capture the largest batch size first
                compilation_cases = list(
                    product(reversed(self.cudagraph_batch_sizes), lora_cases)
                )
                self._capture_cudagraphs(
                    compilation_cases,
                    cudagraph_runtime_mode=cudagraph_runtime_mode,
                    uniform_decode=False,
                )

            # Capture full cudagraph for uniform decode batches if we
            # don't already have full mixed prefill-decode cudagraphs.
            if (
                cudagraph_mode.decode_mode() == CUDAGraphMode.FULL
                and cudagraph_mode.separate_routine()
            ):
                max_num_tokens = (
                    self.scheduler_config.max_num_seqs * self.uniform_decode_query_len
                )
                decode_cudagraph_batch_sizes = [
                    x
                    for x in self.cudagraph_batch_sizes
                    if max_num_tokens >= x >= self.uniform_decode_query_len
                ]
                compilation_cases_decode = list(
                    product(reversed(decode_cudagraph_batch_sizes), lora_cases)
                )
                self._capture_cudagraphs(
                    compilation_cases=compilation_cases_decode,
                    cudagraph_runtime_mode=CUDAGraphMode.FULL,
                    uniform_decode=True,
                )

            torch.cuda.synchronize()
            end_free_gpu_memory = torch.cuda.mem_get_info()[0]

        # Disable cudagraph capturing globally, so any unexpected cudagraph
        # capturing will be detected and raise an error after here.
        # Note: We don't put it into graph_capture context manager because
        # we may do lazy capturing in future that still allows capturing
        # after here.
        set_cudagraph_capturing_enabled(False)

        end_time = time.perf_counter()
        elapsed_time = end_time - start_time
        cuda_graph_size = start_free_gpu_memory - end_free_gpu_memory
        # This usually takes 5~20 seconds.
        logger.info_once(
            "Graph capturing finished in %.0f secs, took %.2f GiB",
            elapsed_time,
            cuda_graph_size / (1 << 30),
            scope="local",
        )
        return cuda_graph_size

    def _capture_cudagraphs(
        self,
        compilation_cases: list[tuple[int, bool]],
        cudagraph_runtime_mode: CUDAGraphMode,
        uniform_decode: bool,
    ):
        assert (
            cudagraph_runtime_mode != CUDAGraphMode.NONE
            and cudagraph_runtime_mode.valid_runtime_modes()
        ), f"Invalid cudagraph runtime mode: {cudagraph_runtime_mode}"

        # Only rank 0 should print progress bar during capture
        if is_global_first_rank():
            compilation_cases = tqdm(
                compilation_cases,
                disable=not self.load_config.use_tqdm_on_load,
                desc="Capturing CUDA graphs ({}, {})".format(
                    "decode" if uniform_decode else "mixed prefill-decode",
                    cudagraph_runtime_mode.name,
                ),
            )

        # We skip EPLB here since we don't want to record dummy metrics
        for num_tokens, activate_lora in compilation_cases:
            # We currently only capture ubatched graphs when its a FULL
            # cudagraph, a uniform decode batch, and the number of tokens
            # is above the threshold. Otherwise we just capture a non-ubatched
            # version of the graph
            allow_microbatching = (
                self.parallel_config.enable_dbo
                and cudagraph_runtime_mode == CUDAGraphMode.FULL
                and uniform_decode
                and check_ubatch_thresholds(
                    config=self.vllm_config.parallel_config,
                    num_tokens=num_tokens,
                    uniform_decode=uniform_decode,
                )
            )

            for _ in range(self.compilation_config.cudagraph_num_of_warmups):
                # Use CUDAGraphRuntimeStyle.NONE (default) for warmup.
                # But be careful, warm up with `NONE`is orthogonal to
                # if we want to warm up attention or not. This is
                # different from the case where `FULL` implies capture
                # attention while `PIECEWISE` implies no attention.
                force_attention = cudagraph_runtime_mode == CUDAGraphMode.FULL
                self._dummy_run(
                    num_tokens,
                    cudagraph_runtime_mode=CUDAGraphMode.NONE,
                    force_attention=force_attention,
                    uniform_decode=uniform_decode,
                    allow_microbatching=allow_microbatching,
                    skip_eplb=True,
                    remove_lora=False,
                    activate_lora=activate_lora,
                )
            self._dummy_run(
                num_tokens,
                cudagraph_runtime_mode=cudagraph_runtime_mode,
                uniform_decode=uniform_decode,
                allow_microbatching=allow_microbatching,
                skip_eplb=True,
                remove_lora=False,
                activate_lora=activate_lora,
            )
        self.maybe_remove_all_loras(self.lora_config)

    def initialize_attn_backend(self, kv_cache_config: KVCacheConfig) -> None:
        """
        Initialize the attention backends and attention metadata builders.
        """
        assert len(self.attn_groups) == 0, "Attention backends are already initialized"

        class AttentionGroupKey(NamedTuple):
            attn_backend: type[AttentionBackend]
            kv_cache_spec: KVCacheSpec

        def get_attn_backends_for_group(
            kv_cache_group_spec: KVCacheGroupSpec,
        ) -> tuple[dict[AttentionGroupKey, list[str]], set[type[AttentionBackend]]]:
            layer_type = cast(type[Any], AttentionLayerBase)
            layers = get_layers_from_vllm_config(
                self.vllm_config, layer_type, kv_cache_group_spec.layer_names
            )
            attn_backends = {}
            attn_backend_layers = defaultdict(list)
            # Dedupe based on full class name; this is a bit safer than
            # using the class itself as the key because when we create dynamic
            # attention backend subclasses (e.g. ChunkedLocalAttention) unless
            # they are cached correctly, there will be different objects per
            # layer.
            for layer_name in kv_cache_group_spec.layer_names:
                attn_backend = layers[layer_name].get_attn_backend()

                if layer_name in self.kv_sharing_fast_prefill_eligible_layers:
                    attn_backend = create_fast_prefill_custom_backend(
                        "FastPrefill",
                        attn_backend,  # type: ignore[arg-type]
                    )

                full_cls_name = attn_backend.full_cls_name()
                layer_kv_cache_spec = kv_cache_group_spec.kv_cache_spec
                if isinstance(layer_kv_cache_spec, UniformTypeKVCacheSpecs):
                    layer_kv_cache_spec = layer_kv_cache_spec.kv_cache_specs[layer_name]
                key = (full_cls_name, layer_kv_cache_spec)
                attn_backends[key] = AttentionGroupKey(
                    attn_backend, layer_kv_cache_spec
                )
                attn_backend_layers[key].append(layer_name)
            return (
                {attn_backends[k]: v for k, v in attn_backend_layers.items()},
                set(group_key.attn_backend for group_key in attn_backends.values()),
            )

        def create_attn_groups(
            attn_backends_map: dict[AttentionGroupKey, list[str]],
            kv_cache_group_id: int,
        ) -> list[AttentionGroup]:
            attn_groups: list[AttentionGroup] = []
            for (attn_backend, kv_cache_spec), layer_names in attn_backends_map.items():
                attn_group = AttentionGroup(
                    attn_backend,
                    layer_names,
                    kv_cache_spec,
                    kv_cache_group_id,
                )

                attn_groups.append(attn_group)
            return attn_groups

        attention_backend_maps = []
        attention_backend_list = []
        for kv_cache_group_spec in kv_cache_config.kv_cache_groups:
            attn_backends = get_attn_backends_for_group(kv_cache_group_spec)
            attention_backend_maps.append(attn_backends[0])
            attention_backend_list.append(attn_backends[1])

        # Resolve cudagraph_mode before actually initialize metadata_builders
        self._check_and_update_cudagraph_mode(
            attention_backend_list, kv_cache_config.kv_cache_groups
        )

        for i, attn_backend_map in enumerate(attention_backend_maps):
            self.attn_groups.append(create_attn_groups(attn_backend_map, i))

    def initialize_metadata_builders(
        self, kv_cache_config: KVCacheConfig, kernel_block_sizes: list[int]
    ) -> None:
        """
        Create the metadata builders for all KV cache groups and attn groups.
        """
        for kv_cache_group_id in range(len(kv_cache_config.kv_cache_groups)):
            for attn_group in self.attn_groups[kv_cache_group_id]:
                attn_group.create_metadata_builders(
                    self.vllm_config,
                    self.device,
                    kernel_block_sizes[kv_cache_group_id]
                    if kv_cache_group_id < len(kernel_block_sizes)
                    else None,
                    num_metadata_builders=1
                    if not self.parallel_config.enable_dbo
                    else 2,
                )
        # Calculate reorder batch threshold (if needed)
        # Note (tdoublep): do this *after* constructing builders,
        # because some of them change the threshold at init time.
        self.calculate_reorder_batch_threshold()

    def _check_and_update_cudagraph_mode(
        self,
        attention_backends: list[set[type[AttentionBackend]]],
        kv_cache_groups: list[KVCacheGroupSpec],
    ) -> None:
        """
        Resolve the cudagraph_mode when there are multiple attention
        groups with potential conflicting CUDA graph support.
        Then initialize the cudagraph_dispatcher based on the resolved
        cudagraph_mode.
        """
        min_cg_support = AttentionCGSupport.ALWAYS
        min_cg_backend_name = None

        for attn_backend_set, kv_cache_group in zip(
            attention_backends, kv_cache_groups
        ):
            for attn_backend in attn_backend_set:
                builder_cls = attn_backend.get_builder_cls()

                cg_support = builder_cls.get_cudagraph_support(
                    self.vllm_config, kv_cache_group.kv_cache_spec
                )
                if cg_support.value < min_cg_support.value:
                    min_cg_support = cg_support
                    min_cg_backend_name = attn_backend.__name__
        # Flexible resolve the cudagraph mode
        cudagraph_mode = self.compilation_config.cudagraph_mode
        assert cudagraph_mode is not None
        # check cudagraph for mixed batch is supported
        if (
            cudagraph_mode.mixed_mode() == CUDAGraphMode.FULL
            and min_cg_support != AttentionCGSupport.ALWAYS
        ):
            msg = (
                f"CUDAGraphMode.{cudagraph_mode.name} is not supported "
                f"with {min_cg_backend_name} backend (support: "
                f"{min_cg_support})"
            )
            if min_cg_support == AttentionCGSupport.NEVER:
                # if not supported any full cudagraphs, just raise it.
                msg += (
                    "; please try cudagraph_mode=PIECEWISE, and "
                    "make sure compilation mode is VLLM_COMPILE"
                )
                raise ValueError(msg)

            # attempt to resolve the full cudagraph related mode
            if self.compilation_config.splitting_ops_contain_attention():
                msg += "; setting cudagraph_mode=FULL_AND_PIECEWISE"
                cudagraph_mode = self.compilation_config.cudagraph_mode = (
                    CUDAGraphMode.FULL_AND_PIECEWISE
                )
            else:
                msg += "; setting cudagraph_mode=FULL_DECODE_ONLY"
                cudagraph_mode = self.compilation_config.cudagraph_mode = (
                    CUDAGraphMode.FULL_DECODE_ONLY
                )
            logger.warning(msg)

        # check that if we are doing decode full-cudagraphs it is supported
        if (
            cudagraph_mode.decode_mode() == CUDAGraphMode.FULL
            and min_cg_support == AttentionCGSupport.NEVER
        ):
            msg = (
                f"CUDAGraphMode.{cudagraph_mode.name} is not supported "
                f"with {min_cg_backend_name} backend (support: "
                f"{min_cg_support})"
            )
            if self.compilation_config.mode == CompilationMode.VLLM_COMPILE and (
                self.compilation_config.splitting_ops_contain_attention()
                or self.compilation_config.use_inductor_graph_partition
            ):
                msg += (
                    "; setting cudagraph_mode=PIECEWISE because "
                    "attention is compiled piecewise"
                )
                cudagraph_mode = self.compilation_config.cudagraph_mode = (
                    CUDAGraphMode.PIECEWISE
                )
            else:
                msg += (
                    "; setting cudagraph_mode=NONE because "
                    "attention is not compiled piecewise"
                )
                cudagraph_mode = self.compilation_config.cudagraph_mode = (
                    CUDAGraphMode.NONE
                )
            logger.warning(msg)

        # check that if we are doing spec-decode + decode full-cudagraphs it is
        # supported
        if (
            cudagraph_mode.decode_mode() == CUDAGraphMode.FULL
            and self.uniform_decode_query_len > 1
            and min_cg_support.value < AttentionCGSupport.UNIFORM_BATCH.value
        ):
            msg = (
                f"CUDAGraphMode.{cudagraph_mode.name} is not supported"
                f" with spec-decode for attention backend "
                f"{min_cg_backend_name} (support: {min_cg_support})"
            )
            if self.compilation_config.splitting_ops_contain_attention():
                msg += "; setting cudagraph_mode=PIECEWISE"
                cudagraph_mode = self.compilation_config.cudagraph_mode = (
                    CUDAGraphMode.PIECEWISE
                )
            else:
                msg += "; setting cudagraph_mode=NONE"
                cudagraph_mode = self.compilation_config.cudagraph_mode = (
                    CUDAGraphMode.NONE
                )
            logger.warning(msg)

        # double check that we can support full cudagraph if they are requested
        # even after automatic downgrades
        if (
            cudagraph_mode.has_full_cudagraphs()
            and min_cg_support == AttentionCGSupport.NEVER
        ):
            raise ValueError(
                f"CUDAGraphMode.{cudagraph_mode.name} is not "
                f"supported with {min_cg_backend_name} backend ("
                f"support:{min_cg_support}) "
                "; please try cudagraph_mode=PIECEWISE, "
                "and make sure compilation mode is VLLM_COMPILE"
            )

        # if we have dedicated decode cudagraphs, and spec-decode is enabled,
        # we need to adjust the cudagraph sizes to be a multiple of the uniform
        # decode query length to avoid: https://github.com/vllm-project/vllm/issues/28207
        # temp-fix: https://github.com/vllm-project/vllm/issues/28207#issuecomment-3504004536
        # Will be removed in the near future when we have seperate cudagraph capture
        # sizes for decode and mixed prefill-decode.
        if (
            cudagraph_mode.decode_mode() == CUDAGraphMode.FULL
            and cudagraph_mode.separate_routine()
            and self.uniform_decode_query_len > 1
        ):
            self.compilation_config.adjust_cudagraph_sizes_for_spec_decode(
                self.uniform_decode_query_len, self.parallel_config.tensor_parallel_size
            )
            capture_sizes = self.compilation_config.cudagraph_capture_sizes
            self.cudagraph_batch_sizes = (
                capture_sizes if capture_sizes is not None else []
            )

        # Trigger cudagraph dispatching keys initialization after
        # resolved cudagraph mode.
        cudagraph_mode = self.compilation_config.cudagraph_mode
        assert cudagraph_mode is not None
        self.cudagraph_dispatcher.initialize_cudagraph_keys(
            cudagraph_mode, self.uniform_decode_query_len
        )

    def calculate_reorder_batch_threshold(self) -> None:
        """
        Choose the minimum reorder batch threshold from all attention groups.
        Backends should be able to support lower threshold then what they request
        just may have a performance penalty due to that backend treating decodes
        as prefills.
        """
        min_none_high = lambda a, b: a if b is None else b if a is None else min(a, b)

        reorder_batch_thresholds: list[int | None] = [
            group.get_metadata_builder().reorder_batch_threshold
            for group in self._attn_group_iterator()
        ]
        # If there are no attention groups (attention-free model) or no backend
        # reports a threshold, leave reordering disabled.
        if len(reorder_batch_thresholds) == 0:
            self.reorder_batch_threshold = None
            return
        self.reorder_batch_threshold = reduce(min_none_high, reorder_batch_thresholds)  # type: ignore[assignment]

    @staticmethod
    def select_common_block_size(
        kv_manager_block_size: int, attn_groups: list[AttentionGroup]
    ) -> int:
        """
        Select a block size that is supported by all backends and is a factor of
        kv_manager_block_size.

        If kv_manager_block_size is supported by all backends, return it directly.
        Otherwise, return the max supported size.

        Args:
            kv_manager_block_size: Block size of KV cache
            attn_groups: List of attention groups

        Returns:
            The selected block size

        Raises:
            ValueError: If no valid block size found
        """

        def block_size_is_supported(
            backends: list[type[AttentionBackend]], block_size: int
        ) -> bool:
            """
            Check if the block size is supported by all backends.
            """
            for backend in backends:
                is_supported = False
                for supported_size in backend.get_supported_kernel_block_sizes():
                    if isinstance(supported_size, int):
                        if block_size == supported_size:
                            is_supported = True
                    elif isinstance(supported_size, MultipleOf):
                        if block_size % supported_size.base == 0:
                            is_supported = True
                    else:
                        raise ValueError(f"Unknown supported size: {supported_size}")
                if not is_supported:
                    return False
            return True

        backends = [group.backend for group in attn_groups]

        # Case 1: if the block_size of kv cache manager is supported by all backends,
        # return it directly
        if block_size_is_supported(backends, kv_manager_block_size):
            return kv_manager_block_size

        # Case 2: otherwise, the block_size must be an `int`-format supported size of
        # at least one backend. Iterate over all `int`-format supported sizes in
        # descending order and return the first one that is supported by all backends.
        # Simple proof:
        # If the supported size b is in MultipleOf(x_i) format for all attention
        # backends i, and b a factor of kv_manager_block_size, then
        # kv_manager_block_size also satisfies MultipleOf(x_i) for all i. We will
        # return kv_manager_block_size in case 1.
        all_int_supported_sizes = set(
            supported_size
            for backend in backends
            for supported_size in backend.get_supported_kernel_block_sizes()
            if isinstance(supported_size, int)
        )

        for supported_size in sorted(all_int_supported_sizes, reverse=True):
            if kv_manager_block_size % supported_size != 0:
                continue
            if block_size_is_supported(backends, supported_size):
                return supported_size
        raise ValueError(f"No common block size for {kv_manager_block_size}. ")

    def may_reinitialize_input_batch(
        self, kv_cache_config: KVCacheConfig, kernel_block_sizes: list[int]
    ) -> None:
        """
        Re-initialize the input batch if the block sizes are different from
        `[self.cache_config.block_size]`. This usually happens when there
        are multiple KV cache groups.

        Args:
            kv_cache_config: The KV cache configuration.
            kernel_block_sizes: The kernel block sizes for each KV cache group.
        """
        block_sizes = [
            kv_cache_group.kv_cache_spec.block_size
            for kv_cache_group in kv_cache_config.kv_cache_groups
            if not isinstance(kv_cache_group.kv_cache_spec, EncoderOnlyAttentionSpec)
        ]

        if block_sizes != [self.cache_config.block_size] or kernel_block_sizes != [
            self.cache_config.block_size
        ]:
            assert self.cache_config.cpu_offload_gb == 0, (
                "Cannot re-initialize the input batch when CPU weight "
                "offloading is enabled. See https://github.com/vllm-project/vllm/pull/18298 "  # noqa: E501
                "for more details."
            )
            self.input_batch = InputBatch(
                max_num_reqs=self.max_num_reqs,
                max_model_len=max(self.max_model_len, self.max_encoder_len),
                max_num_batched_tokens=self.max_num_tokens,
                device=self.device,
                pin_memory=self.pin_memory,
                vocab_size=self.model_config.get_vocab_size(),
                block_sizes=block_sizes,
                kernel_block_sizes=kernel_block_sizes,
                is_spec_decode=bool(self.vllm_config.speculative_config),
                logitsprocs=self.input_batch.logitsprocs,
                logitsprocs_need_output_token_ids=self.input_batch.logitsprocs_need_output_token_ids,
                is_pooling_model=self.is_pooling_model,
                num_speculative_tokens=self.num_spec_tokens,
            )

    def _allocate_kv_cache_tensors(
        self, kv_cache_config: KVCacheConfig
    ) -> dict[str, torch.Tensor]:
        """
        Initializes the KV cache buffer with the correct size. The buffer needs
        to be reshaped to the desired shape before being used by the models.

        Args:
            kv_cache_config: The KV cache config
        Returns:
            dict[str, torch.Tensor]: A map between layer names to their
            corresponding memory buffer for KV cache.
        """
        kv_cache_raw_tensors: dict[str, torch.Tensor] = {}
        for kv_cache_tensor in kv_cache_config.kv_cache_tensors:
            tensor = torch.zeros(
                kv_cache_tensor.size, dtype=torch.int8, device=self.device
            )
            for layer_name in kv_cache_tensor.shared_by:
                kv_cache_raw_tensors[layer_name] = tensor

        layer_names = set()
        for group in kv_cache_config.kv_cache_groups:
            for layer_name in group.layer_names:
                if layer_name in self.runner_only_attn_layers:
                    continue
                layer_names.add(layer_name)
        assert layer_names == set(kv_cache_raw_tensors.keys()), (
            "Some layers are not correctly initialized"
        )
        return kv_cache_raw_tensors

    def _attn_group_iterator(self) -> Iterator[AttentionGroup]:
        return itertools.chain.from_iterable(self.attn_groups)

    def _kv_cache_spec_attn_group_iterator(self) -> Iterator[AttentionGroup]:
        if not self.kv_cache_config.kv_cache_groups:
            return
        for attn_groups in self.attn_groups:
            yield from attn_groups

    def _prepare_kernel_block_sizes(self, kv_cache_config: KVCacheConfig) -> list[int]:
        """
        Generate kernel_block_sizes that matches each block_size.

        For attention backends that support virtual block splitting,
        use the supported block sizes from the backend.
        For other backends (like Mamba), use the same block size (no splitting).

        Args:
            kv_cache_config: The KV cache configuration.

        Returns:
            list[int]: List of kernel block sizes for each cache group.
        """
        kernel_block_sizes = []
        for kv_cache_gid, kv_cache_group in enumerate(kv_cache_config.kv_cache_groups):
            kv_cache_spec = kv_cache_group.kv_cache_spec
            if isinstance(kv_cache_spec, UniformTypeKVCacheSpecs):
                # All layers in the UniformTypeKVCacheSpecs have the same type,
                # Pick an arbitrary one to dispatch.
                kv_cache_spec = next(iter(kv_cache_spec.kv_cache_specs.values()))
            if isinstance(kv_cache_spec, EncoderOnlyAttentionSpec):
                continue
            elif isinstance(kv_cache_spec, AttentionSpec):
                # This is an attention backend that supports virtual
                # block splitting. Get the supported block sizes from
                # all backends in the group.
                attn_groups = self.attn_groups[kv_cache_gid]
                kv_manager_block_size = kv_cache_group.kv_cache_spec.block_size
                selected_kernel_size = self.select_common_block_size(
                    kv_manager_block_size, attn_groups
                )
                kernel_block_sizes.append(selected_kernel_size)
            elif isinstance(kv_cache_spec, MambaSpec):
                # This is likely Mamba or other non-attention cache,
                # no splitting.
                kernel_block_sizes.append(kv_cache_spec.block_size)
            else:
                raise NotImplementedError(
                    f"unknown kv cache spec {kv_cache_group.kv_cache_spec}"
                )
        return kernel_block_sizes

    def _reshape_kv_cache_tensors(
        self,
        kv_cache_config: KVCacheConfig,
        kv_cache_raw_tensors: dict[str, torch.Tensor],
        kernel_block_sizes: list[int],
    ) -> dict[str, torch.Tensor]:
        """
        Reshape the KV cache tensors to the desired shape and dtype.

        Args:
            kv_cache_config: The KV cache config
            kv_cache_raw_tensors: The KV cache buffer of each layer, with
                correct size but uninitialized shape.
            kernel_block_sizes: The kernel block sizes for each KV cache group.
        Returns:
            Dict[str, torch.Tensor]: A map between layer names to their
            corresponding memory buffer for KV cache.
        """
        kv_caches: dict[str, torch.Tensor] = {}
        has_attn, has_mamba = False, False
        for group in self._kv_cache_spec_attn_group_iterator():
            kv_cache_spec = group.kv_cache_spec
            attn_backend = group.backend
            if group.kv_cache_group_id == len(kernel_block_sizes):
                # There may be a last group for layers without kv cache.
                continue
            kernel_block_size = kernel_block_sizes[group.kv_cache_group_id]
            for layer_name in group.layer_names:
                if layer_name in self.runner_only_attn_layers:
                    continue
                raw_tensor = kv_cache_raw_tensors[layer_name]
                assert raw_tensor.numel() % kv_cache_spec.page_size_bytes == 0
                num_blocks = raw_tensor.numel() // kv_cache_spec.page_size_bytes
                if isinstance(kv_cache_spec, AttentionSpec):
                    has_attn = True
                    num_blocks_per_kv_block = (
                        kv_cache_spec.block_size // kernel_block_size
                    )
                    kernel_num_blocks = num_blocks * num_blocks_per_kv_block

                    kv_cache_shape = attn_backend.get_kv_cache_shape(
                        kernel_num_blocks,
                        kernel_block_size,
                        kv_cache_spec.num_kv_heads,
                        kv_cache_spec.head_size,
                        cache_dtype_str=self.cache_config.cache_dtype,
                    )
                    dtype = kv_cache_spec.dtype
                    try:
                        kv_cache_stride_order = attn_backend.get_kv_cache_stride_order()
                        assert len(kv_cache_stride_order) == len(kv_cache_shape)
                    except (AttributeError, NotImplementedError):
                        kv_cache_stride_order = tuple(range(len(kv_cache_shape)))
                    # The allocation respects the backend-defined stride order
                    # to ensure the semantic remains consistent for each
                    # backend. We first obtain the generic kv cache shape and
                    # then permute it according to the stride order which could
                    # result in a non-contiguous tensor.
                    kv_cache_shape = tuple(
                        kv_cache_shape[i] for i in kv_cache_stride_order
                    )
                    # Maintain original KV shape view.
                    inv_order = [
                        kv_cache_stride_order.index(i)
                        for i in range(len(kv_cache_stride_order))
                    ]
                    kv_caches[layer_name] = (
                        kv_cache_raw_tensors[layer_name]
                        .view(dtype)
                        .view(kv_cache_shape)
                        .permute(*inv_order)
                    )
                elif isinstance(kv_cache_spec, MambaSpec):
                    has_mamba = True
                    raw_tensor = kv_cache_raw_tensors[layer_name]
                    state_tensors = []
                    storage_offset_bytes = 0
                    for shape, dtype in zip(kv_cache_spec.shapes, kv_cache_spec.dtypes):
                        dtype_size = get_dtype_size(dtype)
                        num_element_per_page = (
                            kv_cache_spec.page_size_bytes // dtype_size
                        )
                        target_shape = (num_blocks, *shape)
                        stride = torch.empty(target_shape).stride()
                        target_stride = (num_element_per_page, *stride[1:])
                        assert storage_offset_bytes % dtype_size == 0
                        tensor = torch.as_strided(
                            raw_tensor.view(dtype),
                            size=target_shape,
                            stride=target_stride,
                            storage_offset=storage_offset_bytes // dtype_size,
                        )
                        state_tensors.append(tensor)
                        storage_offset_bytes += stride[0] * dtype_size

                    kv_caches[layer_name] = state_tensors
                else:
                    raise NotImplementedError

        if has_attn and has_mamba:
            self._update_hybrid_attention_mamba_layout(kv_caches)

        return kv_caches

    def _update_hybrid_attention_mamba_layout(
        self, kv_caches: dict[str, torch.Tensor]
    ) -> None:
        """
        Update the layout of attention layers from (2, num_blocks, ...) to
        (num_blocks, 2, ...).

        Args:
            kv_caches: The KV cache buffer of each layer.
        """

        for group in self._kv_cache_spec_attn_group_iterator():
            kv_cache_spec = group.kv_cache_spec
            for layer_name in group.layer_names:
                kv_cache = kv_caches[layer_name]
                if isinstance(kv_cache_spec, AttentionSpec) and kv_cache.shape[0] == 2:
                    assert kv_cache.shape[1] != 2, (
                        "Fail to determine whether the layout is "
                        "(2, num_blocks, ...) or (num_blocks, 2, ...) for "
                        f"a tensor of shape {kv_cache.shape}"
                    )
                    hidden_size = kv_cache.shape[2:].numel()
                    kv_cache.as_strided_(
                        size=kv_cache.shape,
                        stride=(hidden_size, 2 * hidden_size, *kv_cache.stride()[2:]),
                    )

    def initialize_kv_cache_tensors(
        self, kv_cache_config: KVCacheConfig, kernel_block_sizes: list[int]
    ) -> dict[str, torch.Tensor]:
        """
        Initialize the memory buffer for KV cache.

        Args:
            kv_cache_config: The KV cache config
            kernel_block_sizes: The kernel block sizes for each KV cache group.

        Returns:
            Dict[str, torch.Tensor]: A map between layer names to their
            corresponding memory buffer for KV cache.
        """

        # Try creating KV caches optimized for kv-connector transfers
        cache_dtype = self.cache_config.cache_dtype
        if self.use_uniform_kv_cache(self.attn_groups, cache_dtype):
            kv_caches, cross_layers_kv_cache, attn_backend = (
                self.allocate_uniform_kv_caches(
                    kv_cache_config,
                    self.attn_groups,
                    cache_dtype,
                    self.device,
                    kernel_block_sizes,
                )
            )
            self.cross_layers_kv_cache = cross_layers_kv_cache
            self.cross_layers_attn_backend = attn_backend
        else:
            # Fallback to the general case
            # Initialize the memory buffer for KV cache
            kv_cache_raw_tensors = self._allocate_kv_cache_tensors(kv_cache_config)

            # Change the memory buffer to the desired shape
            kv_caches = self._reshape_kv_cache_tensors(
                kv_cache_config, kv_cache_raw_tensors, kernel_block_sizes
            )

        # Set up cross-layer KV cache sharing
        for layer_name, target_layer_name in self.shared_kv_cache_layers.items():
            logger.debug("%s reuses KV cache of %s", layer_name, target_layer_name)
            kv_caches[layer_name] = kv_caches[target_layer_name]

        num_attn_module = (
            2 if self.model_config.hf_config.model_type == "longcat_flash" else 1
        )
        bind_kv_cache(
            kv_caches,
            self.compilation_config.static_forward_context,
            self.kv_caches,
            num_attn_module,
        )
        return kv_caches

    def maybe_add_kv_sharing_layers_to_kv_cache_groups(
        self, kv_cache_config: KVCacheConfig
    ) -> None:
        """
        Add layers that re-use KV cache to KV cache group of its target layer.
        Mapping of KV cache tensors happens in `initialize_kv_cache_tensors()`
        """
        if not self.shared_kv_cache_layers:
            # No cross-layer KV sharing, return
            return

        add_kv_sharing_layers_to_kv_cache_groups(
            self.shared_kv_cache_layers,
            kv_cache_config.kv_cache_groups,
            self.runner_only_attn_layers,
        )

        if self.cache_config.kv_sharing_fast_prefill:
            # In You Only Cache Once (https://arxiv.org/abs/2405.05254) or other
            # similar KV sharing setups, only the layers that generate KV caches
            # are involved in the prefill phase, enabling prefill to early exit.
            attn_layers = get_layers_from_vllm_config(self.vllm_config, Attention)
            for layer_name in reversed(attn_layers):
                if layer_name in self.shared_kv_cache_layers:
                    self.kv_sharing_fast_prefill_eligible_layers.add(layer_name)
                else:
                    break

    def initialize_kv_cache(self, kv_cache_config: KVCacheConfig) -> None:
        """
        Initialize KV cache based on `kv_cache_config`.
        Args:
            kv_cache_config: Configuration for the KV cache, including the KV
            cache size of each layer
        """
        kv_cache_config = deepcopy(kv_cache_config)
        self.kv_cache_config = kv_cache_config
        self.may_add_encoder_only_layers_to_kv_cache_config()
        self.maybe_add_kv_sharing_layers_to_kv_cache_groups(kv_cache_config)
        self.initialize_attn_backend(kv_cache_config)
        # The kernel block size for all KV cache groups. For example, if
        # kv_cache_manager uses block_size 256 for a given group, but the attention
        # backends for that group only supports block_size 64, we will return
        # kernel_block_size 64 and split the 256-token-block to 4 blocks with 64
        # tokens each.
        kernel_block_sizes = self._prepare_kernel_block_sizes(kv_cache_config)

        # create metadata builders
        self.initialize_metadata_builders(kv_cache_config, kernel_block_sizes)

        # Reinitialize need to after initialize_attn_backend
        self.may_reinitialize_input_batch(kv_cache_config, kernel_block_sizes)
        kv_caches = self.initialize_kv_cache_tensors(
            kv_cache_config, kernel_block_sizes
        )

        if self.speculative_config and self.speculative_config.use_eagle():
            assert isinstance(self.drafter, EagleProposer)
            # validate all draft model layers belong to the same kv cache
            # group
            self.drafter.validate_same_kv_cache_group(kv_cache_config)

        if has_kv_transfer_group():
            kv_transfer_group = get_kv_transfer_group()
            if self.cross_layers_kv_cache is not None:
                assert self.cross_layers_attn_backend is not None
                kv_transfer_group.register_cross_layers_kv_cache(
                    self.cross_layers_kv_cache, self.cross_layers_attn_backend
                )
            else:
                kv_transfer_group.register_kv_caches(kv_caches)
            kv_transfer_group.set_host_xfer_buffer_ops(copy_kv_blocks)

        if self.dcp_world_size > 1:
            layer_type = cast(type[Any], AttentionLayerBase)
            layers = get_layers_from_vllm_config(self.vllm_config, layer_type)
            for layer in layers.values():
                layer_impl = getattr(layer, "impl", None)
                if layer_impl is None:
                    continue
                assert layer_impl.need_to_return_lse_for_decode, (
                    "DCP requires attention impls to return"
                    " the softmax lse for decode, but the impl "
                    f"{layer_impl.__class__.__name__} "
                    "does not return the softmax lse for decode."
                )

    def may_add_encoder_only_layers_to_kv_cache_config(self) -> None:
        """
        Add encoder-only layers to the KV cache config.
        """
        block_size = self.vllm_config.cache_config.block_size
        encoder_only_attn_specs: dict[AttentionSpec, list[str]] = defaultdict(list)
        attn_layers = get_layers_from_vllm_config(self.vllm_config, Attention)
        for layer_name, attn_module in attn_layers.items():
            if attn_module.attn_type == AttentionType.ENCODER_ONLY:
                attn_spec: AttentionSpec = EncoderOnlyAttentionSpec(
                    block_size=block_size,
                    num_kv_heads=attn_module.num_kv_heads,
                    head_size=attn_module.head_size,
                    dtype=self.kv_cache_dtype,
                )
                encoder_only_attn_specs[attn_spec].append(layer_name)
                self.runner_only_attn_layers.add(layer_name)
        if len(encoder_only_attn_specs) > 0:
            assert len(encoder_only_attn_specs) == 1, (
                "Only support one encoder-only attention spec now"
            )
            spec, layer_names = encoder_only_attn_specs.popitem()
            self.kv_cache_config.kv_cache_groups.append(
                KVCacheGroupSpec(layer_names=layer_names, kv_cache_spec=spec)
            )

    def get_kv_cache_spec(self) -> dict[str, KVCacheSpec]:
        """
        Generates the KVCacheSpec by parsing the kv cache format from each
        Attention module in the static forward context.
        Returns:
            KVCacheSpec: A dictionary mapping layer names to their KV cache
            format. Layers that do not need KV cache are not included.
        """
        if has_ec_transfer() and get_ec_transfer().is_producer:
            return {}
        kv_cache_spec: dict[str, KVCacheSpec] = {}
        layer_type = cast(type[Any], AttentionLayerBase)
        attn_layers = get_layers_from_vllm_config(self.vllm_config, layer_type)
        for layer_name, attn_module in attn_layers.items():
            if isinstance(attn_module, Attention) and (
                kv_tgt_layer := attn_module.kv_sharing_target_layer_name
            ):
                # The layer doesn't need its own KV cache and will use that of
                # the target layer. We skip creating a KVCacheSpec for it, so
                # that KV cache management logic will act as this layer does
                # not exist, and doesn't allocate KV cache for the layer. This
                # enables the memory saving of cross-layer kv sharing, allowing
                # a given amount of memory to accommodate longer context lengths
                # or enable more requests to be processed simultaneously.
                self.shared_kv_cache_layers[layer_name] = kv_tgt_layer
                continue
            # Skip modules that don't need KV cache (eg encoder-only attention)
            if spec := attn_module.get_kv_cache_spec(self.vllm_config):
                kv_cache_spec[layer_name] = spec

        return kv_cache_spec

    def _to_list(self, sampled_token_ids: torch.Tensor) -> list[list[int]]:
        # This is a short term mitigation for issue mentioned in
        # https://github.com/vllm-project/vllm/issues/22754.
        # `tolist` would trigger a cuda wise stream sync, which
        # would block other copy ops from other cuda streams.
        # A cuda event sync would avoid such a situation. Since
        # this is in the critical path of every single model
        # forward loop, this has caused perf issue for a disagg
        # setup.
        pinned = self.sampled_token_ids_pinned_cpu[: sampled_token_ids.shape[0]]
        pinned.copy_(sampled_token_ids, non_blocking=True)
        self.transfer_event.record()
        self.transfer_event.synchronize()
        return pinned.tolist()<|MERGE_RESOLUTION|>--- conflicted
+++ resolved
@@ -874,27 +874,6 @@
             # Update the persistent batch.
             self.input_batch.num_computed_tokens_cpu[req_index] = num_computed_tokens
             if new_block_ids is not None:
-<<<<<<< HEAD
-                # NOTE(hhy): same as block_ids, pop the last num_speculative_blocks
-                if (envs.VLLM_USE_LIGHTER_MAMBA_CACHE
-                    and self.speculative_config):
-                    num_poped_blocks = []
-                    for kv_cache_gid, kv_cache_group in enumerate(
-                        self.kv_cache_config.kv_cache_groups
-                    ):
-                        if (isinstance(kv_cache_group.kv_cache_spec, MambaSpec)
-                            and new_block_ids[kv_cache_gid]
-                        ):
-                            num_poped_blocks.append(
-                                kv_cache_group.kv_cache_spec.num_speculative_blocks
-                            )
-                        else:
-                            num_poped_blocks.append(0)
-                    self.input_batch.block_table.pop_row(
-                        tuple(num_poped_blocks), req_index,
-                    )
-=======
->>>>>>> 47bd5583
                 self.input_batch.block_table.append_row(new_block_ids, req_index)
 
             # For the last rank, we don't need to update the token_ids_cpu
@@ -2685,42 +2664,6 @@
                         kv_cache_part[dest_block_id].copy_(kv_cache_part[src_block_id])
 
     def _preprocess_mamba(self, scheduler_output: "SchedulerOutput"):
-<<<<<<< HEAD
-        # TODO(Chen): we need to optimize this function a lot
-        assert self.cache_config.enable_prefix_caching
-        block_size = self.cache_config.block_size
-        preprocess_req_index: list[int] = []
-        for new_req_data in scheduler_output.scheduled_new_reqs:
-            if new_req_data.num_computed_tokens > 0:
-                # NOTE(hhy): prefix should be block aligned
-                assert new_req_data.num_computed_tokens % block_size == 0
-                preprocess_req_index.append(
-                    self.input_batch.req_id_to_index[new_req_data.req_id]
-                )
-        cached_reqs = scheduler_output.scheduled_cached_reqs
-        for i, req_id in enumerate(cached_reqs.req_ids):
-            new_block_ids = cached_reqs.new_block_ids[i]
-            if not new_block_ids:
-                continue
-            for kv_cache_gid, kv_cache_group in enumerate(
-                self.kv_cache_config.kv_cache_groups
-            ):
-                if not isinstance(
-                    kv_cache_group.kv_cache_spec, MambaSpec
-                ):
-                    continue
-                # NOTE(hhy): assume all mamba groups are the same
-                if new_block_ids[kv_cache_gid]:
-                    preprocess_req_index.append(
-                        self.input_batch.req_id_to_index[req_id]
-                    )
-                break
-
-        if is_global_first_rank():
-            logger.info(f'>>> [DEBUG] Worker: preprocess mamba: {preprocess_req_index=}')
-        for i in preprocess_req_index:
-            req_id = self.input_batch.req_ids[i]
-=======
         """
         Copies the mamba state of previous step to the last (1 + num_speculative_blocks) block
         """
@@ -2734,7 +2677,6 @@
         ):
             self.mamba_state_idx.pop(req_id, None)
         for req_id in self.input_batch.req_ids:
->>>>>>> 47bd5583
             if is_global_first_rank():
                 logger.info(f">>> [DEBUG] Worker: preprocess mamba for RUN: {req_id=}")
             req_state = self.requests[req_id]
