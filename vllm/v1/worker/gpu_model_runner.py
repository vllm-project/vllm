--- conflicted
+++ resolved
@@ -128,13 +128,8 @@
         self.is_multimodal_model = model_config.is_multimodal_model
         self.is_pooling_model = model_config.pooler_config is not None
         self.is_encoder_only_model = False
-<<<<<<< HEAD
-        self.model_supports_multimodal_raw_input = (
-            model_config.model_supports_multimodal_raw_input)
-=======
         self.is_multimodal_raw_input_supported = (
             model_config.is_multimodal_raw_input_supported)
->>>>>>> 5bbaf492
         self.max_model_len = model_config.max_model_len
         self.max_num_tokens = scheduler_config.max_num_batched_tokens
         self.max_num_reqs = scheduler_config.max_num_seqs
@@ -754,7 +749,6 @@
 
         # Prepare encoder attention metadata separately
         # (encoder layers are not in KV cache groups)
-<<<<<<< HEAD
         if self.is_encoder_only_model or (
                 self.model_config.is_encoder_decoder
                 and scheduler_output.scheduled_encoder_inputs):
@@ -766,23 +760,13 @@
                 common_attn_metadata, encoder_attn_metadata = \
                     self._build_enc_dec_attn_metadata(
                     scheduler_output)
-=======
-        if self.is_encoder_only_model:
-            common_attn_metadata, encoder_attn_metadata = \
-                self._build_encoder_only_attn_metadata(
-                scheduler_output)
->>>>>>> 5bbaf492
 
             # Add encoder attention metadata for all encoder layers
             attention_layers = get_layers_from_vllm_config(
                 self.vllm_config, Attention)
             for layer_name, attn_module in attention_layers.items():
-<<<<<<< HEAD
                 if attn_module.attn_type in (AttentionType.ENCODER_ONLY,
                                              AttentionType.ENCODER):
-=======
-                if attn_module.attn_type == AttentionType.ENCODER_ONLY:
->>>>>>> 5bbaf492
                     attn_metadata[layer_name] = encoder_attn_metadata
 
         # Prepare the attention metadata for each KV cache group and make layers
@@ -2665,11 +2649,7 @@
                     elapsed_time, cuda_graph_size / (1 << 30))
 
     def _initialize_single_attn_backend(
-<<<<<<< HEAD
-        self, kv_cache_spec: KVCacheSpec
-=======
         self, kv_cache_spec: KVCacheSpec, layer_names: list[str]
->>>>>>> 5bbaf492
     ) -> tuple[AttentionBackend, AttentionMetadataBuilder]:
         if isinstance(kv_cache_spec, AttentionSpec):
             attn_backend_i = get_attn_backend(
@@ -2692,21 +2672,14 @@
                     "Non-Attention backend is not supported by V1 "
                     "GPUModelRunner.")
         elif isinstance(kv_cache_spec, MambaSpec):
-<<<<<<< HEAD
-            attn_backend_i = Mamba2AttentionBackend
-=======
             attn_backend_i = get_mamba_attn_backend(kv_cache_spec.mamba_type)
->>>>>>> 5bbaf492
         else:
             raise ValueError(
                 f"Unknown KV cache spec type: {type(kv_cache_spec)}")
 
         attn_metadata_builder_i = attn_backend_i.get_builder_cls()(
             kv_cache_spec,
-<<<<<<< HEAD
-=======
             layer_names,
->>>>>>> 5bbaf492
             self.vllm_config,
             self.device,
         )
@@ -2730,14 +2703,9 @@
                 kv_cache_config.kv_cache_groups):
             kv_cache_spec = kv_cache_group_spec.kv_cache_spec
 
-<<<<<<< HEAD
-            attn_backend_i, attn_metadata_builder_i = \
-                self._initialize_single_attn_backend(kv_cache_spec)
-=======
             attn_backend_i, attn_metadata_builder_i = (
                 self._initialize_single_attn_backend(
                     kv_cache_spec, kv_cache_group_spec.layer_names))
->>>>>>> 5bbaf492
             self.attn_backends.append(attn_backend_i)
             self.attn_metadata_builders.append(attn_metadata_builder_i)
 
@@ -2768,14 +2736,9 @@
             assert len(attn_specs) == len(attn_layers), \
                 "All or none of the layers are expected to be encoder-only"
 
-<<<<<<< HEAD
-            attn_backend, attn_metadata_builder = \
-                self._initialize_single_attn_backend(attn_specs[0])
-=======
             attn_backend, attn_metadata_builder = (
                 self._initialize_single_attn_backend(attn_specs[0],
                                                      attn_layers.keys()))
->>>>>>> 5bbaf492
             self.attn_backends.append(attn_backend)
             self.attn_metadata_builders.append(attn_metadata_builder)
             self.is_encoder_only_model = True
@@ -3146,54 +3109,6 @@
             causal=False,
         )
 
-<<<<<<< HEAD
-        return kv_cache_spec
-
-    def _build_encoder_only_attn_metadata(
-            self, scheduler_output: "SchedulerOutput") -> \
-                tuple[CommonAttentionMetadata, Any]:
-        """Prepare encoder attention metadata for encoder-only models.
-
-        Args:
-            scheduler_output: Scheduler output
-
-        Returns:
-            dict[str, Any]: Encoder attention metadata
-        """
-        num_reqs = self.input_batch.num_reqs
-        total_num_scheduled_tokens = scheduler_output.total_num_scheduled_tokens
-
-        # Get the number of scheduled tokens for each request.
-        req_ids = self.input_batch.req_ids
-        tokens = [scheduler_output.num_scheduled_tokens[i] for i in req_ids]
-        max_num_scheduled_tokens = max(tokens)
-
-        # Use the first attention metadata builder
-        # to create encoder attention metadata
-        builder = self.attn_metadata_builders[0]
-
-        dummy_block_table = torch.zeros((num_reqs, 1),
-                                        dtype=torch.int32,
-                                        device=self.device)
-        dummy_slot_mapping = torch.zeros((total_num_scheduled_tokens, ),
-                                         dtype=torch.int32,
-                                         device=self.device)
-
-        common_metadata = CommonAttentionMetadata(
-            query_start_loc=self.query_start_loc[:num_reqs + 1],
-            query_start_loc_cpu=self.query_start_loc_cpu[:num_reqs + 1],
-            seq_lens=self.seq_lens[:num_reqs],
-            seq_lens_cpu=self.seq_lens_cpu[:num_reqs],
-            num_computed_tokens_cpu=self.input_batch.
-            num_computed_tokens_cpu_tensor[:num_reqs],
-            num_reqs=num_reqs,
-            num_actual_tokens=total_num_scheduled_tokens,
-            max_query_len=max_num_scheduled_tokens,
-            block_table_tensor=dummy_block_table,
-            slot_mapping=dummy_slot_mapping,
-            causal=False,
-        )
-
         return common_metadata, builder.build(
             common_prefix_len=0,  # No cascade for encoder
             common_attn_metadata=common_metadata,
@@ -3365,10 +3280,4 @@
                 block_table_tensor=dummy_block_table,
                 slot_mapping=dummy_slot_mapping,
                 causal=False,
-            )
-=======
-        return common_metadata, builder.build(
-            common_prefix_len=0,  # No cascade for encoder
-            common_attn_metadata=common_metadata,
-        )
->>>>>>> 5bbaf492
+            )