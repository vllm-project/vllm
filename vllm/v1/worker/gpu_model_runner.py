--- conflicted
+++ resolved
@@ -69,13 +69,8 @@
 from vllm.v1.worker.gpu_input_batch import CachedRequestState, InputBatch
 from vllm.v1.worker.lora_model_runner_mixin import LoRAModelRunnerMixin
 
-<<<<<<< HEAD
-from .utils import (gather_mm_placeholders, initialize_kv_cache_for_kv_sharing,
-=======
-from ..sample.logits_processor import LogitsProcessorManager
 from .utils import (bind_kv_cache, gather_mm_placeholders,
                     initialize_kv_cache_for_kv_sharing,
->>>>>>> 18bdcf41
                     sanity_check_mm_encoder_outputs, scatter_mm_placeholders)
 
 if TYPE_CHECKING:
