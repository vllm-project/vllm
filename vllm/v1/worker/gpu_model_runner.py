# SPDX-License-Identifier: Apache-2.0
# SPDX-FileCopyrightText: Copyright contributors to the vLLM project

import gc
import itertools
import time
from collections import defaultdict
from collections.abc import Iterator, Sequence
from contextlib import contextmanager
from copy import copy, deepcopy
from functools import reduce
from itertools import product
from typing import TYPE_CHECKING, Any, NamedTuple, TypeAlias, cast

import numpy as np
import torch
import torch.distributed
import torch.nn as nn
from tqdm import tqdm

import vllm.envs as envs
from vllm.attention.backends.abstract import (
    AttentionBackend,
    AttentionMetadata,
    AttentionType,
    MultipleOf,
)
from vllm.attention.layer import Attention, MLAAttention
from vllm.compilation.counter import compilation_counter
from vllm.compilation.cuda_graph import CUDAGraphWrapper
from vllm.compilation.monitor import set_cudagraph_capturing_enabled
from vllm.config import (
    CompilationMode,
    CUDAGraphMode,
    VllmConfig,
    get_layers_from_vllm_config,
    update_config,
)
from vllm.distributed.ec_transfer import get_ec_transfer, has_ec_transfer
from vllm.distributed.eplb.eplb_state import EplbState
from vllm.distributed.kv_transfer import get_kv_transfer_group, has_kv_transfer_group
from vllm.distributed.kv_transfer.kv_connector.utils import copy_kv_blocks
from vllm.distributed.parallel_state import (
    get_dcp_group,
    get_pp_group,
    get_tp_group,
    graph_capture,
    is_global_first_rank,
    prepare_communication_buffer_for_model,
)
from vllm.forward_context import BatchDescriptor, set_forward_context
from vllm.logger import init_logger
from vllm.model_executor.layers.attention_layer_base import AttentionLayerBase
from vllm.model_executor.layers.rotary_embedding import (
    MRotaryEmbedding,
    XDRotaryEmbedding,
)
from vllm.model_executor.model_loader import TensorizerLoader, get_model_loader
from vllm.model_executor.models.interfaces import (
    SupportsMRoPE,
    SupportsMultiModal,
    SupportsXDRoPE,
    is_mixture_of_experts,
    supports_eagle3,
    supports_mrope,
    supports_multimodal_pruning,
    supports_transcription,
    supports_xdrope,
)
from vllm.model_executor.models.interfaces_base import (
    VllmModelForPooling,
    is_pooling_model,
    is_text_generation_model,
)
from vllm.multimodal import MULTIMODAL_REGISTRY
from vllm.multimodal.inputs import (
    BatchedTensorInputs,
    MultiModalKwargsItem,
    PlaceholderRange,
)
from vllm.multimodal.utils import group_mm_kwargs_by_modality
from vllm.pooling_params import PoolingParams
from vllm.sampling_params import SamplingType
from vllm.sequence import IntermediateTensors
from vllm.tasks import GenerationTask, PoolingTask, SupportedTask
from vllm.utils import length_from_prompt_token_ids_or_embeds
from vllm.utils.jsontree import json_map_leaves
from vllm.utils.math_utils import cdiv, round_up
from vllm.utils.mem_constants import GiB_bytes
from vllm.utils.mem_utils import DeviceMemoryProfiler
from vllm.utils.platform_utils import is_pin_memory_available
from vllm.utils.torch_utils import (
    get_dtype_size,
    kv_cache_dtype_str_to_dtype,
    supports_dynamo,
)
from vllm.v1.attention.backends.gdn_attn import GDNAttentionMetadataBuilder
from vllm.v1.attention.backends.utils import (
    AttentionCGSupport,
    AttentionMetadataBuilder,
    CommonAttentionMetadata,
    create_fast_prefill_custom_backend,
    get_dcp_local_seq_lens,
    reorder_batch_to_split_decodes_and_prefills,
    split_attn_metadata,
)
from vllm.v1.cudagraph_dispatcher import CudagraphDispatcher
from vllm.v1.kv_cache_interface import (
    AttentionSpec,
    ChunkedLocalAttentionSpec,
    CrossAttentionSpec,
    EncoderOnlyAttentionSpec,
    FullAttentionSpec,
    KVCacheConfig,
    KVCacheGroupSpec,
    KVCacheSpec,
    MambaSpec,
    SlidingWindowSpec,
    UniformTypeKVCacheSpecs,
)
from vllm.v1.outputs import (
    EMPTY_MODEL_RUNNER_OUTPUT,
    AsyncModelRunnerOutput,
    DraftTokenIds,
    ECConnectorOutput,
    KVConnectorOutput,
    LogprobsLists,
    LogprobsTensors,
    ModelRunnerOutput,
    PoolerOutput,
    SamplerOutput,
    make_empty_encoder_model_runner_output,
)
from vllm.v1.pool.metadata import PoolingMetadata
from vllm.v1.sample.logits_processor import LogitsProcessors, build_logitsprocs
from vllm.v1.sample.logits_processor.interface import LogitsProcessor
from vllm.v1.sample.metadata import SamplingMetadata
from vllm.v1.sample.rejection_sampler import PLACEHOLDER_TOKEN_ID, RejectionSampler
from vllm.v1.sample.sampler import Sampler
from vllm.v1.spec_decode.dynamic_proposer import DynamicProposer
from vllm.v1.spec_decode.eagle import EagleProposer
from vllm.v1.spec_decode.medusa import MedusaProposer
from vllm.v1.spec_decode.metadata import SpecDecodeMetadata
from vllm.v1.spec_decode.ngram_proposer import NgramProposer
from vllm.v1.spec_decode.suffix_decoding import SuffixDecodingProposer
from vllm.v1.structured_output.utils import apply_grammar_bitmask
from vllm.v1.utils import CpuGpuBuffer, record_function_or_nullcontext
from vllm.v1.worker.dp_utils import coordinate_batch_across_dp
from vllm.v1.worker.ec_connector_model_runner_mixin import ECConnectorModelRunnerMixin
from vllm.v1.worker.gpu_input_batch import CachedRequestState, InputBatch
from vllm.v1.worker.gpu_ubatch_wrapper import UBatchWrapper
from vllm.v1.worker.kv_connector_model_runner_mixin import KVConnectorModelRunnerMixin
from vllm.v1.worker.lora_model_runner_mixin import LoRAModelRunnerMixin
from vllm.v1.worker.ubatch_utils import (
    UBatchSlices,
    check_ubatch_thresholds,
)
from vllm.v1.worker.utils import is_residual_scattered_for_sp

from .utils import (
    AttentionGroup,
    MultiModalBudget,
    add_kv_sharing_layers_to_kv_cache_groups,
    bind_kv_cache,
    gather_mm_placeholders,
    sanity_check_mm_encoder_outputs,
    scatter_mm_placeholders,
)

if TYPE_CHECKING:
    from vllm.model_executor.model_loader.tensorizer import TensorizerConfig
    from vllm.v1.core.sched.output import GrammarOutput, SchedulerOutput

logger = init_logger(__name__)

AttnMetadataDict: TypeAlias = dict[str, AttentionMetadata]
# list when ubatching is enabled
PerLayerAttnMetadata: TypeAlias = list[AttnMetadataDict] | AttnMetadataDict


# Wrapper for ModelRunnerOutput to support overlapped execution.
class AsyncGPUModelRunnerOutput(AsyncModelRunnerOutput):
    def __init__(
        self,
        model_runner_output: ModelRunnerOutput,
        sampled_token_ids: torch.Tensor,
        logprobs_tensors: LogprobsTensors | None,
        invalid_req_indices: list[int],
        async_output_copy_stream: torch.cuda.Stream,
        vocab_size: int,
    ):
        self._model_runner_output = model_runner_output
        self._invalid_req_indices = invalid_req_indices

        # Event on the copy stream so we can synchronize the non-blocking copy.
        self.async_copy_ready_event = torch.Event()

        # Keep a reference to the device tensor to avoid it being
        # deallocated until we finish copying it to the host.
        self._sampled_token_ids = sampled_token_ids
        self.vocab_size = vocab_size
        self._logprobs_tensors = logprobs_tensors

        # Initiate the copy on a separate stream, but do not synchronize it.
        default_stream = torch.cuda.current_stream()
        with torch.cuda.stream(async_output_copy_stream):
            async_output_copy_stream.wait_stream(default_stream)
            self.sampled_token_ids_cpu = self._sampled_token_ids.to(
                "cpu", non_blocking=True
            )
            self._logprobs_tensors_cpu = (
                self._logprobs_tensors.to_cpu_nonblocking()
                if self._logprobs_tensors
                else None
            )
            self.async_copy_ready_event.record()

    def get_output(self) -> ModelRunnerOutput:
        """Copy the device tensors to the host and return a ModelRunnerOutput.

        This function blocks until the copy is finished.
        """
        max_gen_len = self.sampled_token_ids_cpu.shape[-1]
        self.async_copy_ready_event.synchronize()

        # Release the device tensors once the copy has completed.
        del self._logprobs_tensors
        del self._sampled_token_ids
        if max_gen_len == 1:
            valid_sampled_token_ids = self.sampled_token_ids_cpu.tolist()
            for i in self._invalid_req_indices:
                valid_sampled_token_ids[i].clear()
            cu_num_tokens = None
        else:
            valid_sampled_token_ids, cu_num_tokens = RejectionSampler.parse_output(
                self.sampled_token_ids_cpu,
                self.vocab_size,
                self._invalid_req_indices,
                return_cu_num_tokens=self._logprobs_tensors_cpu is not None,
            )

        output = self._model_runner_output
        output.sampled_token_ids = valid_sampled_token_ids
        if self._logprobs_tensors_cpu:
            output.logprobs = self._logprobs_tensors_cpu.tolists(cu_num_tokens)
        return output


class ExecuteModelState(NamedTuple):
    """Ephemeral cached state transferred between execute_model() and
    sample_tokens(), after execute_model() returns None."""

    scheduler_output: "SchedulerOutput"
    logits: torch.Tensor
    spec_decode_metadata: SpecDecodeMetadata | None
    spec_decode_common_attn_metadata: CommonAttentionMetadata | None
    hidden_states: torch.Tensor
    sample_hidden_states: torch.Tensor
    aux_hidden_states: list[torch.Tensor] | None
    ec_connector_output: ECConnectorOutput | None


class GPUModelRunner(
    LoRAModelRunnerMixin, KVConnectorModelRunnerMixin, ECConnectorModelRunnerMixin
):
    def __init__(
        self,
        vllm_config: VllmConfig,
        device: torch.device,
    ):
        self.vllm_config = vllm_config
        self.model_config = vllm_config.model_config
        self.cache_config = vllm_config.cache_config
        self.compilation_config = vllm_config.compilation_config
        self.lora_config = vllm_config.lora_config
        self.load_config = vllm_config.load_config
        self.parallel_config = vllm_config.parallel_config
        self.scheduler_config = vllm_config.scheduler_config
        self.speculative_config = vllm_config.speculative_config
        self.observability_config = vllm_config.observability_config

        from vllm.model_executor.models.utils import set_cpu_offload_max_bytes

        set_cpu_offload_max_bytes(int(self.cache_config.cpu_offload_gb * 1024**3))

        model_config = self.model_config
        cache_config = self.cache_config
        scheduler_config = self.scheduler_config
        parallel_config = self.parallel_config
        self.device = device
        self.pin_memory = is_pin_memory_available()
        self.dtype = self.model_config.dtype
        self.kv_cache_dtype = kv_cache_dtype_str_to_dtype(
            cache_config.cache_dtype, self.model_config
        )

        self.is_pooling_model = model_config.runner_type == "pooling"
        self.enable_prompt_embeds = model_config.enable_prompt_embeds
        self.is_multimodal_raw_input_only_model = (
            model_config.is_multimodal_raw_input_only_model
        )
        # This will be overridden in load_model()
        self.is_multimodal_pruning_enabled = False
        self.max_model_len = model_config.max_model_len

        # Always set to false after the first forward pass
        self.calculate_kv_scales = self.cache_config.calculate_kv_scales
        self.dcp_world_size = self.parallel_config.decode_context_parallel_size
        self.dcp_rank = 0 if self.dcp_world_size <= 1 else get_dcp_group().rank_in_group
        self.max_num_tokens = scheduler_config.max_num_batched_tokens
        self.max_num_reqs = scheduler_config.max_num_seqs

        # Broadcast PP output for external_launcher (torchrun)
        # to make sure we are synced across pp ranks
        # TODO: Support overlapping mirco-batches
        # https://github.com/vllm-project/vllm/issues/18019
        self.broadcast_pp_output = (
            self.parallel_config.distributed_executor_backend == "external_launcher"
            and len(get_pp_group().ranks) > 0
        )

        # Model-related.
        self.num_query_heads = model_config.get_num_attention_heads(parallel_config)
        self.inputs_embeds_size = model_config.get_inputs_embeds_size()
        self.attention_chunk_size = model_config.attention_chunk_size
        # Only relevant for models using ALiBi (e.g, MPT)
        self.use_alibi = model_config.uses_alibi

        self.cascade_attn_enabled = not self.model_config.disable_cascade_attn

        # Multi-modal data support
        self.mm_registry = MULTIMODAL_REGISTRY
        self.uses_mrope = model_config.uses_mrope
        self.uses_xdrope_dim = model_config.uses_xdrope_dim
        self.supports_mm_inputs = self.mm_registry.supports_multimodal_inputs(
            model_config
        )

        if self.model_config.is_encoder_decoder:
            # Maximum length of the encoder input, only for encoder-decoder
            # models.
            self.max_encoder_len = scheduler_config.max_num_encoder_input_tokens
        else:
            self.max_encoder_len = 0

        # Sampler
        self.sampler = Sampler(logprobs_mode=self.model_config.logprobs_mode)

        self.eplb_state: EplbState | None = None
        """
        State of the expert parallelism load balancer.

        Will be lazily initialized when the model is loaded.
        """

        # Lazy initializations
        # self.model: nn.Module  # Set after load_model
        # Initialize in initialize_kv_cache
        self.kv_caches: list[torch.Tensor] = []
        # Initialize in initialize_kv_cache_tensors
        self.cross_layers_kv_cache: torch.Tensor | None = None
        self.cross_layers_attn_backend: type[AttentionBackend] | None = None
        # indexes: [kv_cache_group_id][attn_group]
        self.attn_groups: list[list[AttentionGroup]] = []
        # self.kv_cache_config: KVCacheConfig

        # mm_hash ->  encoder_output
        self.encoder_cache: dict[str, torch.Tensor] = {}

        self.use_aux_hidden_state_outputs = False
        # Set up speculative decoding.
        # NOTE(Jiayi): currently we put the entire draft model on
        # the last PP rank. This is not ideal if there are many
        # layers in the draft model.
        if self.speculative_config and get_pp_group().is_last_rank:
            self.drafter: (
                NgramProposer | SuffixDecodingProposer | EagleProposer | MedusaProposer
            )
            if self.speculative_config.method == "ngram":
                self.drafter = NgramProposer(self.vllm_config)
            elif self.speculative_config.method == "suffix":
                self.drafter = SuffixDecodingProposer(self.vllm_config)
            elif self.speculative_config.use_eagle():
<<<<<<< HEAD
                if self.speculative_config.method == "eagle_dynamic":
                    self.drafter = DynamicProposer(self.vllm_config, self.device, self)  # type: ignore
                else:
                    self.drafter = EagleProposer(self.vllm_config, self.device, self)  # type: ignore
=======
                self.drafter = EagleProposer(self.vllm_config, self.device, self)
>>>>>>> f72a817b
                if self.speculative_config.method == "eagle3":
                    self.use_aux_hidden_state_outputs = (
                        self.drafter.eagle3_use_aux_hidden_state
                    )
            elif self.speculative_config.method == "medusa":
                self.drafter = MedusaProposer(
                    vllm_config=self.vllm_config, device=self.device
                )
            else:
                raise ValueError(
                    "Unknown speculative decoding method: "
                    f"{self.speculative_config.method}"
                )
            self.rejection_sampler = RejectionSampler(self.sampler)

        self.num_spec_tokens = 0
        if self.speculative_config:
            self.num_spec_tokens = self.speculative_config.num_speculative_tokens

        # Request states.
        self.requests: dict[str, CachedRequestState] = {}
        # NOTE(rob): num_prompt_logprobs only includes reqs
        # that are currently in the prefill phase.
        self.num_prompt_logprobs: dict[str, int] = {}
        self.comm_stream = torch.cuda.Stream()

        # Input Batch
        # NOTE(Chen): Ideally, we should initialize the input batch inside
        # `initialize_kv_cache` based on the kv cache config. However, as in
        # https://github.com/vllm-project/vllm/pull/18298, due to some unknown
        # reasons, we have to initialize the input batch before `load_model`,
        # quantization + weight offloading will fail otherwise. As a temporary
        # solution, we initialize the input batch here, and re-initialize it
        # in `initialize_kv_cache` if the block_sizes here is different from
        # the block_sizes in the kv cache config.
        logits_processors = model_config.logits_processors
        custom_logitsprocs: Sequence[str | type[LogitsProcessor]] = (
            tuple(logits_processors) if logits_processors is not None else ()
        )
        self.input_batch = InputBatch(
            max_num_reqs=self.max_num_reqs,
            # We need to use the encoder length for encoder-decoer
            # because of KV cache for cross-attention.
            max_model_len=max(self.max_model_len, self.max_encoder_len),
            max_num_batched_tokens=self.max_num_tokens,
            device=self.device,
            pin_memory=self.pin_memory,
            vocab_size=self.model_config.get_vocab_size(),
            block_sizes=[self.cache_config.block_size],
            kernel_block_sizes=[self.cache_config.block_size],
            is_spec_decode=bool(self.vllm_config.speculative_config),
            logitsprocs=build_logitsprocs(
                self.vllm_config,
                self.device,
                self.pin_memory,
                self.is_pooling_model,
                custom_logitsprocs,
            ),
            # We currently don't know whether a particular custom logits processor
            # uses output token ids so we set this conservatively.
            logitsprocs_need_output_token_ids=bool(custom_logitsprocs),
            is_pooling_model=self.is_pooling_model,
            cp_kv_cache_interleave_size=self.parallel_config.cp_kv_cache_interleave_size,
        )

        self.use_async_scheduling = self.scheduler_config.async_scheduling
        # Separate cuda stream for overlapping transfer of sampled token ids from
        # GPU to CPU when async scheduling is enabled.
        self.async_output_copy_stream: torch.cuda.Stream | None = None
        # cuda event to synchronize use of reused CPU tensors between steps
        # when async scheduling is enabled.
        self.prepare_inputs_event: torch.Event | None = None
        if self.use_async_scheduling:
            self.async_output_copy_stream = torch.cuda.Stream()
            self.prepare_inputs_event = torch.Event()

        # self.cudagraph_batch_sizes sorts in ascending order.
        if (
            self.compilation_config.cudagraph_capture_sizes
            and self.compilation_config.cudagraph_mode != CUDAGraphMode.NONE
        ):
            self.cudagraph_batch_sizes = sorted(
                self.compilation_config.cudagraph_capture_sizes
            )

        # Cache the device properties.
        self._init_device_properties()

        # Persistent buffers for CUDA graphs.
        self.input_ids = self._make_buffer(self.max_num_tokens, dtype=torch.int32)
        self.positions = self._make_buffer(self.max_num_tokens, dtype=torch.int64)
        self.query_start_loc = self._make_buffer(
            self.max_num_reqs + 1, dtype=torch.int32
        )
        self.seq_lens = self._make_buffer(self.max_num_reqs, dtype=torch.int32)
        self.encoder_seq_lens = self._make_buffer(self.max_num_reqs, dtype=torch.int32)
        if self.dcp_world_size > 1:
            self.dcp_local_seq_lens = self._make_buffer(
                self.max_num_reqs, dtype=torch.int32
            )
        # Because inputs_embeds may be bfloat16 and we don't need a numpy
        # version of this tensor, avoid a RuntimeError by not creating a
        # numpy buffer.
        self.inputs_embeds = self._make_buffer(
            self.max_num_tokens, self.inputs_embeds_size, dtype=self.dtype, numpy=False
        )
        self.is_token_ids = self._make_buffer(self.max_num_tokens, dtype=torch.bool)
        self.discard_request_mask = self._make_buffer(
            self.max_num_reqs, dtype=torch.bool
        )
        self.num_decode_draft_tokens = self._make_buffer(
            self.max_num_reqs, dtype=torch.int32
        )
        self.num_accepted_tokens = self._make_buffer(
            self.max_num_reqs, dtype=torch.int64
        )

        # Only relevant for multimodal models
        if self.supports_mm_inputs:
            self.is_mm_embed = self._make_buffer(self.max_num_tokens, dtype=torch.bool)

        # Only relevant for models using M-RoPE (e.g, Qwen2-VL)
        if self.uses_mrope:
            # NOTE: `mrope_positions` is implemented with one additional dummy
            # position on purpose to make it non-contiguous so that it can work
            # with torch compile.
            # See detailed explanation in https://github.com/vllm-project/vllm/pull/12128#discussion_r1926431923

            # NOTE: When M-RoPE is enabled, position ids are 3D regardless of
            # the modality of inputs. For text-only inputs, each dimension has
            # identical position IDs, making M-RoPE functionally equivalent to
            # 1D-RoPE.
            # See page 5 of https://arxiv.org/abs/2409.12191
            self.mrope_positions = self._make_buffer(
                (3, self.max_num_tokens + 1), dtype=torch.int64
            )

        # Only relevant for models using XD-RoPE (e.g, HunYuan-VL)
        if self.uses_xdrope_dim > 0:
            # Similar to mrope but use assigned dimension number for RoPE, 4 as default.
            self.xdrope_positions = self._make_buffer(
                (self.uses_xdrope_dim, self.max_num_tokens + 1), dtype=torch.int64
            )

        # None in the first PP rank. The rest are set after load_model.
        self.intermediate_tensors: IntermediateTensors | None = None

        # OPTIMIZATION: Cache the tensors rather than creating them every step.
        # Keep in int64 to avoid overflow with long context
        self.arange_np = np.arange(
            max(self.max_num_reqs + 1, self.max_model_len, self.max_num_tokens),
            dtype=np.int64,
        )

        # Layer pairings for cross-layer KV sharing.
        # If an Attention layer `layer_name` is in the keys of this dict, it
        # means this layer will perform attention using the keys and values
        # from the KV cache of `shared_kv_cache_layers[layer_name]`.
        self.shared_kv_cache_layers: dict[str, str] = {}
        self.kv_sharing_fast_prefill_eligible_layers: set[str] = set()

        self.kv_sharing_fast_prefill_logits_indices = None
        if self.cache_config.kv_sharing_fast_prefill:
            self.kv_sharing_fast_prefill_logits_indices = torch.zeros(
                self.max_num_tokens, dtype=torch.int32, device=self.device
            )

        self.uniform_decode_query_len = 1 + self.num_spec_tokens

        # Cudagraph dispatcher for runtime cudagraph dispatching.
        self.cudagraph_dispatcher = CudagraphDispatcher(self.vllm_config)

        self.mm_budget = (
            MultiModalBudget(
                self.model_config,
                self.scheduler_config,
                self.mm_registry,
            )
            if self.supports_mm_inputs
            else None
        )

        self.reorder_batch_threshold: int | None = None

        # Attention layers that are only in the KVCacheConfig of the runner
        # (e.g., KV sharing, encoder-only attention), but not in the
        # KVCacheConfig of the scheduler.
        self.runner_only_attn_layers: set[str] = set()

        # Cached outputs.
        self._draft_token_ids: list[list[int]] | torch.Tensor | None = None
        self.transfer_event = torch.Event()
        self.sampled_token_ids_pinned_cpu = torch.empty(
            (self.max_num_reqs, 1),
            dtype=torch.int64,
            device="cpu",
            pin_memory=self.pin_memory,
        )

        # Pre-allocated tensor for copying valid sampled token counts to CPU,
        # with dedicated stream for overlapping and event for coordination.
        self.valid_sampled_token_count_event: torch.Event | None = None
        self.valid_sampled_token_count_copy_stream: torch.cuda.Stream | None = None
        if self.use_async_scheduling and self.num_spec_tokens:
            self.valid_sampled_token_count_event = torch.Event()
            self.valid_sampled_token_count_copy_stream = torch.cuda.Stream()
        self.valid_sampled_token_count_cpu = torch.empty(
            self.max_num_reqs,
            dtype=torch.int64,
            device="cpu",
            pin_memory=self.pin_memory,
        )

        # Ephemeral state transferred between execute_model() and sample_tokens().
        self.execute_model_state: ExecuteModelState | None = None
        self.kv_connector_output: KVConnectorOutput | None = None

    def reset_mm_cache(self) -> None:
        if self.mm_budget:
            self.mm_budget.reset_cache()

    @torch.inference_mode()
    def init_fp8_kv_scales(self) -> None:
        """
        Re-initialize the KV cache and FP8 scales after waking from sleep.
        1. Zero out the KV cache tensors to remove garbage data from re-allocation.
        2. Reset Attention layer scaling factors (_k_scale, _v_scale) to 1.0.
          If these are left at 0.0 (default after wake_up), all KV cache values
          become effectively zero, causing gibberish output.
        """
        if not self.cache_config.cache_dtype.startswith("fp8"):
            return

        kv_caches = getattr(self, "kv_caches", [])
        for cache_tensor in kv_caches:
            if cache_tensor is not None:
                cache_tensor.zero_()

        k_attr_names = ("_k_scale", "k_scale")
        v_attr_names = ("_v_scale", "v_scale")

        attn_layers = self.compilation_config.static_forward_context
        for name, module in attn_layers.items():
            if isinstance(module, (Attention, MLAAttention)):
                # TODO: Generally, scale is 1.0 if user uses on-the-fly fp8
                # kvcache quant. However, to get better accuracy, compression
                # frameworks like llm-compressors allow users to tune the
                # scale. We may need to restore the specific calibrated scales
                # here in the future.
                k_scale_val, v_scale_val = 1.0, 1.0

                # Processing K Scale
                for attr in k_attr_names:
                    if hasattr(module, attr):
                        param = getattr(module, attr)
                        if isinstance(param, torch.Tensor):
                            param.fill_(k_scale_val)

                # Processing V Scale
                for attr in v_attr_names:
                    if hasattr(module, attr):
                        param = getattr(module, attr)
                        if isinstance(param, torch.Tensor):
                            param.fill_(v_scale_val)

    def _get_positions(self, num_tokens: Any):
        if isinstance(num_tokens, int):
            if self.uses_mrope:
                return self.mrope_positions.gpu[:, :num_tokens]
            if self.uses_xdrope_dim > 0:
                return self.xdrope_positions.gpu[:, :num_tokens]
            return self.positions.gpu[:num_tokens]
        else:
            if self.uses_mrope:
                return self.mrope_positions.gpu[:, num_tokens]
            if self.uses_xdrope_dim > 0:
                return self.xdrope_positions.gpu[:, num_tokens]
            return self.positions.gpu[num_tokens]

    def _make_buffer(
        self, *size: int | torch.SymInt, dtype: torch.dtype, numpy: bool = True
    ) -> CpuGpuBuffer:
        return CpuGpuBuffer(
            *size,
            dtype=dtype,
            device=self.device,
            pin_memory=self.pin_memory,
            with_numpy=numpy,
        )

    def _init_model_kwargs(self, num_tokens: int):
        model_kwargs = dict[str, Any]()

        if not self.is_pooling_model:
            return model_kwargs

        num_reqs = self.input_batch.num_reqs
        pooling_params = self.input_batch.get_pooling_params()

        token_type_id_requests = dict[int, Any]()
        for i, param in enumerate(pooling_params):
            if (
                param.extra_kwargs is not None
                and (token_types := param.extra_kwargs.get("compressed_token_type_ids"))
                is not None
            ):
                token_type_id_requests[i] = token_types

        if len(token_type_id_requests) == 0:
            return model_kwargs

        seq_lens = self.seq_lens.gpu[:num_reqs]
        token_type_ids = []

        for i in range(num_reqs):
            pos = token_type_id_requests.get(i, seq_lens[i])
            ids = (torch.arange(seq_lens[i]) >= pos).int()
            token_type_ids.append(ids)

        model_kwargs["token_type_ids"] = torch.concat(token_type_ids).to(
            device=self.device
        )
        return model_kwargs

    def _may_reorder_batch(self, scheduler_output: "SchedulerOutput") -> None:
        """
        Update the order of requests in the batch based on the attention
        backend's needs. For example, some attention backends (namely MLA) may
        want to separate requests based on if the attention computation will be
        compute-bound or memory-bound.

        Args:
            scheduler_output: The scheduler output.
        """
        # Attention free models have zero kv_cache_goups, however models
        # like Mamba are also attention free but use the kv_cache for
        # keeping its internal state. This is why we check the number
        # of kv_cache groups instead of solely checking
        # for self.model_config.is_attention_free.
        if len(self.kv_cache_config.kv_cache_groups) == 0:
            return

        if self.reorder_batch_threshold is not None:
            reorder_batch_to_split_decodes_and_prefills(
                self.input_batch,
                scheduler_output,
                decode_threshold=self.reorder_batch_threshold,
            )

    # Note: used for model runner override.
    def _init_device_properties(self) -> None:
        """Initialize attributes from torch.cuda.get_device_properties"""
        self.device_properties = torch.cuda.get_device_properties(self.device)
        self.num_sms = self.device_properties.multi_processor_count

    # Note: used for model runner override.
    def _sync_device(self) -> None:
        torch.cuda.synchronize()

    def _update_states(self, scheduler_output: "SchedulerOutput") -> None:
        """Update the cached states and the persistent batch with the scheduler
        output.

        The updated states are used by the `_prepare_inputs` function to create
        the input GPU tensors for the model.

        The SamplingMetadata is updated and copied to the GPU if there is a
        new/resumed/paused/finished request in the batch.
        """
        # Remove finished requests from the cached states.
        for req_id in scheduler_output.finished_req_ids:
            self.requests.pop(req_id, None)
            self.num_prompt_logprobs.pop(req_id, None)
        # Remove the finished requests from the persistent batch.
        # NOTE(woosuk): There could be an edge case where finished_req_ids and
        # scheduled_req_ids overlap. This happens when a request is aborted and
        # then resubmitted with the same ID. In this case, we treat them as two
        # distinct requests - clearing the cached states for the first request
        # and handling the second as a new request.
        for req_id in scheduler_output.finished_req_ids:
            self.input_batch.remove_request(req_id)

        # Free the cached encoder outputs.
        for mm_hash in scheduler_output.free_encoder_mm_hashes:
            self.encoder_cache.pop(mm_hash, None)

        # Remove the unscheduled requests from the persistent batch.
        # NOTE(woosuk): The unscheduled requests are either preempted requests
        # or running requests that are not scheduled in this step. We remove
        # them from the persistent batch but keep their cached states since
        # they will be scheduled again sometime in the future.
        scheduled_req_ids = scheduler_output.num_scheduled_tokens.keys()
        cached_req_ids = self.input_batch.req_id_to_index.keys()
        unscheduled_req_ids = cached_req_ids - scheduled_req_ids
        # NOTE(woosuk): The persistent batch optimization assumes that
        # consecutive batches contain mostly the same requests. If batches
        # have low request overlap (e.g., alternating between two distinct
        # sets of requests), this optimization becomes very inefficient.
        for req_id in unscheduled_req_ids:
            self.input_batch.remove_request(req_id)

        reqs_to_add: list[CachedRequestState] = []
        # Add new requests to the cached states.
        for new_req_data in scheduler_output.scheduled_new_reqs:
            req_id = new_req_data.req_id
            sampling_params = new_req_data.sampling_params
            pooling_params = new_req_data.pooling_params

            if (
                sampling_params
                and sampling_params.sampling_type == SamplingType.RANDOM_SEED
            ):
                generator = torch.Generator(device=self.device)
                generator.manual_seed(sampling_params.seed)
            else:
                generator = None

            if self.is_pooling_model:
                assert pooling_params is not None
                task = pooling_params.task
                assert task is not None, "You did not set `task` in the API"

                model = cast(VllmModelForPooling, self.get_model())
                to_update = model.pooler.get_pooling_updates(task)
                to_update.apply(pooling_params)

            req_state = CachedRequestState(
                req_id=req_id,
                prompt_token_ids=new_req_data.prompt_token_ids,
                prompt_embeds=new_req_data.prompt_embeds,
                mm_features=new_req_data.mm_features,
                sampling_params=sampling_params,
                pooling_params=pooling_params,
                generator=generator,
                block_ids=new_req_data.block_ids,
                num_computed_tokens=new_req_data.num_computed_tokens,
                output_token_ids=[],
                lora_request=new_req_data.lora_request,
            )
            self.requests[req_id] = req_state

            if sampling_params and sampling_params.prompt_logprobs is not None:
                self.num_prompt_logprobs[req_id] = (
                    self.input_batch.vocab_size
                    if sampling_params.prompt_logprobs == -1
                    else sampling_params.prompt_logprobs
                )

            # Only relevant for models using M-RoPE (e.g, Qwen2-VL)
            if self.uses_mrope:
                self._init_mrope_positions(req_state)

            # Only relevant for models using XD-RoPE (e.g, HunYuan-VL)
            if self.uses_xdrope_dim > 0:
                self._init_xdrope_positions(req_state)

            reqs_to_add.append(req_state)

        # Update the states of the running/resumed requests.
        is_last_rank = get_pp_group().is_last_rank
        req_data = scheduler_output.scheduled_cached_reqs

        # Wait until valid_sampled_tokens_count is copied to cpu,
        # then use it to update actual num_computed_tokens of each request.
        valid_sampled_token_count = self._get_valid_sampled_token_count()

        for i, req_id in enumerate(req_data.req_ids):
            req_state = self.requests[req_id]
            num_computed_tokens = req_data.num_computed_tokens[i]
            new_block_ids = req_data.new_block_ids[i]
            resumed_from_preemption = req_id in req_data.resumed_req_ids
            num_output_tokens = req_data.num_output_tokens[i]
            req_index = self.input_batch.req_id_to_index.get(req_id)

            # prev_num_draft_len is used in async scheduling mode with
            # spec decode. it indicates if need to update num_computed_tokens
            # of the request. for example:
            # fist step: num_computed_tokens = 0, spec_tokens = [],
            # prev_num_draft_len = 0.
            # second step: num_computed_tokens = 100(prompt lenth),
            # spec_tokens = [a,b], prev_num_draft_len = 0.
            # third step: num_computed_tokens = 100 + 2, spec_tokens = [c,d],
            # prev_num_draft_len = 2.
            # num_computed_tokens in first step and second step does't contain
            # the spec tokens length, but in third step it contains the
            # spec tokens length. we only need to update num_computed_tokens
            # when prev_num_draft_len > 0.
            if req_state.prev_num_draft_len:
                if req_index is None:
                    req_state.prev_num_draft_len = 0
                else:
                    assert self.input_batch.prev_req_id_to_index is not None
                    prev_req_index = self.input_batch.prev_req_id_to_index[req_id]
                    num_accepted = valid_sampled_token_count[prev_req_index] - 1
                    num_rejected = req_state.prev_num_draft_len - num_accepted
                    num_computed_tokens -= num_rejected
                    req_state.output_token_ids.extend([-1] * num_accepted)

            # Update the cached states.
            req_state.num_computed_tokens = num_computed_tokens

            if not is_last_rank:
                # When using PP, the scheduler sends the sampled tokens back,
                # because there's no direct communication between the first-
                # stage worker and the last-stage worker.
                new_token_ids = req_data.new_token_ids[i]
                # Add the sampled token(s) from the previous step (if any).
                # This doesn't include "unverified" tokens like spec tokens.
                num_new_tokens = (
                    num_computed_tokens + len(new_token_ids) - req_state.num_tokens
                )
                if num_new_tokens == 1:
                    # Avoid slicing list in most common case.
                    req_state.output_token_ids.append(new_token_ids[-1])
                elif num_new_tokens > 0:
                    req_state.output_token_ids.extend(new_token_ids[-num_new_tokens:])
            elif num_output_tokens < len(req_state.output_token_ids):
                # Some output tokens were discarded due to a sync-KV-load
                # failure. Align the cached state.
                del req_state.output_token_ids[num_output_tokens:]
                if req_index is not None:
                    end_idx = (
                        self.input_batch.num_prompt_tokens[req_index]
                        + num_output_tokens
                    )
                    self.input_batch.num_tokens[req_index] = end_idx
                    self.input_batch.num_tokens_no_spec[req_index] = end_idx

            # Update the block IDs.
            if not resumed_from_preemption:
                if new_block_ids is not None:
                    # Append the new blocks to the existing block IDs.
                    for block_ids, new_ids in zip(req_state.block_ids, new_block_ids):
                        block_ids.extend(new_ids)
            else:
                assert req_index is None
                assert new_block_ids is not None
                # The request is resumed from preemption.
                # Replace the existing block IDs with the new ones.
                req_state.block_ids = new_block_ids

            if req_index is None:
                # The request is not in the persistent batch.
                # The request was either preempted and resumed later, or was not
                # scheduled in the previous step and needs to be added again.

                if self.use_async_scheduling and num_output_tokens > 0:
                    # We must recover the output token ids for resumed requests in the
                    # async scheduling case, so that correct input_ids are obtained.
                    resumed_token_ids = req_data.all_token_ids[req_id]
                    req_state.output_token_ids = resumed_token_ids[-num_output_tokens:]

                reqs_to_add.append(req_state)
                continue

            # Update the persistent batch.
            self.input_batch.num_computed_tokens_cpu[req_index] = num_computed_tokens
            if new_block_ids is not None:
                self.input_batch.block_table.append_row(new_block_ids, req_index)

            # For the last rank, we don't need to update the token_ids_cpu
            # because the sampled tokens are already cached.
            if not is_last_rank:
                # Add new_token_ids to token_ids_cpu.
                start_token_index = num_computed_tokens
                end_token_index = num_computed_tokens + len(new_token_ids)
                self.input_batch.token_ids_cpu[
                    req_index, start_token_index:end_token_index
                ] = new_token_ids
                self.input_batch.num_tokens_no_spec[req_index] = end_token_index
                self.input_batch.num_tokens[req_index] = end_token_index

            # Add spec_token_ids to token_ids_cpu.
            spec_token_ids = scheduler_output.scheduled_spec_decode_tokens.get(
                req_id, []
            )
            num_spec_tokens = len(spec_token_ids)
            # For async scheduling, token_ids_cpu assigned from
            # spec_token_ids are placeholders and will be overwritten in
            # _prepare_input_ids.
            if num_spec_tokens:
                start_index = self.input_batch.num_tokens_no_spec[req_index]
                end_token_index = start_index + num_spec_tokens
                self.input_batch.token_ids_cpu[
                    req_index, start_index:end_token_index
                ] = spec_token_ids
                # NOTE(woosuk): `num_tokens` here may include spec tokens.
                self.input_batch.num_tokens[req_index] += num_spec_tokens

            # When speculative decoding is used with structured output,
            # the scheduler can drop draft tokens that do not
            # conform to the schema. This can result in
            # scheduler_output.scheduled_spec_decode_tokens being empty,
            # even when speculative decoding is enabled.
            self.input_batch.spec_token_ids[req_index].clear()
            self.input_batch.spec_token_ids[req_index].extend(spec_token_ids)

            # there are no draft tokens with async scheduling,
            # we clear the spec_decoding info in scheduler_output and
            # use normal sampling but rejection_sampling.
            if self.use_async_scheduling:
                req_state.prev_num_draft_len = num_spec_tokens
                if num_spec_tokens and self._draft_token_ids is None:
                    scheduler_output.total_num_scheduled_tokens -= num_spec_tokens
                    scheduler_output.num_scheduled_tokens[req_id] -= num_spec_tokens
                    scheduler_output.scheduled_spec_decode_tokens.pop(req_id, None)
        # Add the new or resumed requests to the persistent batch.
        # The smaller empty indices are filled first.
        for request in reqs_to_add:
            self.input_batch.add_request(request)

        # Condense the batched states if there are gaps left by removed requests
        self.input_batch.condense()
        # Allow attention backend to reorder the batch, potentially
        self._may_reorder_batch(scheduler_output)
        # Refresh batch metadata with any pending updates.
        self.input_batch.refresh_metadata()

    def _update_states_after_model_execute(
        self, output_token_ids: torch.Tensor
    ) -> None:
        """Update the cached states after model execution.

        This is used for MTP/EAGLE for hybrid models, as in linear attention,
        only the last token's state is kept. In MTP/EAGLE, for draft tokens
        the state are kept util we decide how many tokens are accepted for
        each sequence, and a shifting is done during the next iteration
        based on the number of accepted tokens.
        """
        if not self.model_config.is_hybrid or not self.speculative_config:
            return

        # Find the number of accepted tokens for each sequence.
        num_accepted_tokens = (
            (
                torch.cat(
                    [
                        output_token_ids,
                        torch.full(
                            (output_token_ids.size(0), 1),
                            -1,
                            device=output_token_ids.device,
                        ),
                    ],
                    dim=1,
                )
                == -1
            )
            .int()
            .argmax(-1)
            .cpu()
            .numpy()
        )
        for i, num_tokens in enumerate(num_accepted_tokens):
            self.input_batch.num_accepted_tokens_cpu[i] = num_tokens

    @staticmethod
    def _calculate_prefix_match(
        emitted_tokens: list[int], draft_tokens: list[int]
    ) -> int:
        """Calculates the length of the common prefix between two token lists."""
        if not draft_tokens or not emitted_tokens:
            return 0

        match_count = 0
        for i, token in enumerate(emitted_tokens):
            if i >= len(draft_tokens) or token != draft_tokens[i]:
                break
            match_count += 1
        return match_count

    def _record_eagle_acceptance(
        self,
        output_token_ids: torch.Tensor,
        spec_decode_metadata: SpecDecodeMetadata,
    ) -> None:
        """
        Calculates the number of accepted draft tokens for each request in a
        batch by comparing the emitted tokens with the proposed draft tokens.

        This function performs a prefix match between the tokens verified by the
        main model ("emitted") and the speculative draft tokens ("drafts").
        The resulting accepted length for each request is then written to
        `self.input_batch.num_accepted_tokens_cpu` for use in subsequent
        steps, such as adjusting `k` in a dynamic speculative decoding policy.

        The function also updates cumulative statistics for overall acceptance
        rate calculation and generates detailed logs.
        """
        if output_token_ids.numel() == 0:
            return

        # 1. Prepare data structures and copy tensors to CPU for safe processing.
        batch_size = len(spec_decode_metadata.num_draft_tokens)
        num_sampler_rows = int(output_token_ids.size(0))
        num_rows_to_process = min(batch_size, num_sampler_rows)

        if num_sampler_rows != batch_size:
            logger.warning(
                "Sampler output rows (%d) != batch rows (%d). "
                "Processing first %d rows.",
                num_sampler_rows,
                batch_size,
                num_rows_to_process,
            )
        if num_rows_to_process == 0:
            return

        emitted_tokens_np = output_token_ids[:num_rows_to_process].cpu().numpy()
        flat_drafts = spec_decode_metadata.draft_token_ids.tolist()
        cu_num_draft_tokens = spec_decode_metadata.cu_num_draft_tokens.tolist()

        accepted_per_row = [0] * num_rows_to_process
        draft_lengths = [0] * num_rows_to_process

        # 2. Main loop: Calculate acceptance for each request.
        # This loop extracts data, calculates acceptance, and prepares log
        # messages all in one pass to avoid redundant logic.
        for i in range(num_rows_to_process):
            # Extract the draft tokens for the current request.
            start = cu_num_draft_tokens[i - 1] if i > 0 else 0
            end = cu_num_draft_tokens[i]
            draft_tokens = flat_drafts[start:end]
            draft_lengths[i] = len(draft_tokens)

            # Extract emitted tokens, filtering out placeholders.
            emitted_row = emitted_tokens_np[i].tolist()
            emitted_tokens = [
                int(t) for t in emitted_row if int(t) != PLACEHOLDER_TOKEN_ID
            ]

            # Calculate the number of accepted tokens via prefix matching.
            num_accepted = self._calculate_prefix_match(emitted_tokens, draft_tokens)
            accepted_per_row[i] = num_accepted

        # 3. Update batch state with the acceptance results.
        # This buffer is used by dynamic proposers to adjust k.
        self.input_batch.num_accepted_tokens_cpu[:batch_size].fill(0)
        self.input_batch.num_accepted_tokens_cpu[:num_rows_to_process] = np.asarray(
            accepted_per_row, dtype=np.int32
        )

        # 4. Update cumulative stats for final acceptance rate metrics.
        if not hasattr(self, "_eagle_prop_sum"):
            self._eagle_prop_sum = 0
            self._eagle_acc_sum = 0
        self._eagle_prop_sum += sum(draft_lengths)
        self._eagle_acc_sum += sum(accepted_per_row)

    def _init_mrope_positions(self, req_state: CachedRequestState):
        model = self.get_model()
        assert supports_mrope(model), "M-RoPE support is not implemented."
        assert req_state.prompt_token_ids is not None, (
            "M-RoPE requires prompt_token_ids to be available."
        )
        mrope_model = cast(SupportsMRoPE, model)

        req_state.mrope_positions, req_state.mrope_position_delta = (
            mrope_model.get_mrope_input_positions(
                req_state.prompt_token_ids,
                req_state.mm_features,
            )
        )

    def _init_xdrope_positions(self, req_state: CachedRequestState):
        model = self.get_model()
        xdrope_model = cast(SupportsXDRoPE, model)
        assert req_state.prompt_token_ids is not None, (
            "XD-RoPE requires prompt_token_ids to be available."
        )
        assert supports_xdrope(model), "XD-RoPE support is not implemented."

        req_state.xdrope_positions = xdrope_model.get_xdrope_input_positions(
            req_state.prompt_token_ids,
            req_state.mm_features,
        )

    def _extract_mm_kwargs(
        self,
        scheduler_output: "SchedulerOutput",
    ) -> BatchedTensorInputs:
        if not scheduler_output or not self.is_multimodal_raw_input_only_model:
            return {}

        mm_kwargs = list[MultiModalKwargsItem]()
        for req in scheduler_output.scheduled_new_reqs:
            for feature in req.mm_features:
                if feature.data is not None:
                    mm_kwargs.append(feature.data)

        # Input all modalities at once
        model = cast(SupportsMultiModal, self.model)
        mm_kwargs_combined: BatchedTensorInputs = {}
        for _, _, mm_kwargs_group in group_mm_kwargs_by_modality(
            mm_kwargs,
            device=self.device,
            pin_memory=self.pin_memory,
            merge_by_field_config=model.merge_by_field_config,
            multimodal_cpu_fields=model.multimodal_cpu_fields,
        ):
            mm_kwargs_combined.update(mm_kwargs_group)

        return mm_kwargs_combined

    def _dummy_mm_kwargs(self, num_seqs: int) -> BatchedTensorInputs:
        if not self.is_multimodal_raw_input_only_model:
            return {}

        mm_budget = self.mm_budget
        assert mm_budget is not None

        dummy_modality = mm_budget.get_modality_with_max_tokens()
        return self._get_mm_dummy_batch(dummy_modality, num_seqs)

    def _get_cumsum_and_arange(
        self,
        num_tokens: np.ndarray,
        cumsum_dtype: np.dtype | None = None,
    ) -> tuple[np.ndarray, np.ndarray]:
        """Get the cumulative sum and batched arange of the given array.
        # E.g., [2, 5, 3] -> ([2, 7, 10], [0, 1, 0, 1, 2, 3, 4, 0, 1, 2])
        # Equivalent to but faster than:
        # np.concatenate([np.arange(n) for n in num_tokens])
        """
        # Step 1. [2, 5, 3] -> [2, 7, 10]
        cu_num_tokens = np.cumsum(num_tokens, dtype=cumsum_dtype)
        total_num_tokens = cu_num_tokens[-1]
        # Step 2. [2, 7, 10] -> [0, 0, 2, 2, 2, 2, 2, 7, 7, 7]
        cumsums_offsets = np.repeat(cu_num_tokens - num_tokens, num_tokens)
        # Step 3. [0, 1, 0, 1, 2, 3, 4, 0, 1, 2]
        arange = self.arange_np[:total_num_tokens] - cumsums_offsets

        return cu_num_tokens, arange

    def _prepare_input_ids(
        self,
        scheduler_output: "SchedulerOutput",
        total_num_scheduled_tokens: int,
        cu_num_tokens: np.ndarray,
    ) -> None:
        """Prepare the input IDs for the current batch.

        Carefully handles the `prev_sampled_token_ids` which can be cached
        from the previous engine iteration, in which case those tokens on the
        GPU need to be copied into the corresponding slots into input_ids."""

        if self.input_batch.prev_sampled_token_ids is None:
            # Normal scheduling case
            self.input_ids.copy_to_gpu(total_num_scheduled_tokens)
            if self.enable_prompt_embeds:
                self.inputs_embeds.copy_to_gpu(total_num_scheduled_tokens)
                self.is_token_ids.copy_to_gpu(total_num_scheduled_tokens)
            return

        # Async scheduling case, where some decode requests from the previous
        # iteration won't have entries in input_ids_cpu and need to be copied
        # on the GPU from prev_sampled_token_ids.
        prev_req_id_to_index = self.input_batch.prev_req_id_to_index
        assert prev_req_id_to_index is not None
        sample_flattened_indices: list[int] = []
        spec_flattened_indices: list[int] = []
        prev_common_req_indices: list[int] = []
        prev_draft_token_indices: list[int] = []
        indices_match = True
        max_flattened_index = -1
        total_num_spec_tokens = 0
        scheduled_spec_tokens = scheduler_output.scheduled_spec_decode_tokens

        for req_id, cur_index in self.input_batch.req_id_to_index.items():
            if (prev_index := prev_req_id_to_index.get(req_id)) is not None:
                prev_common_req_indices.append(prev_index)
                # We need to compute the flattened input_ids index of the
                # last token in each common request.
                draft_len = len(scheduled_spec_tokens.get(req_id, ()))
                total_num_spec_tokens += draft_len
                flattened_index = cu_num_tokens[cur_index].item() - 1
                # example: cu_num_tokens = [2, 5, 8], draft_tokens = [1, 2, 2]
                # sample_flattened_indices = [0, 2, 5]
                # spec_flattened_indices = [1,   3, 4,    6, 7]
                sample_flattened_indices.append(flattened_index - draft_len)
                spec_flattened_indices.extend(
                    range(flattened_index - draft_len + 1, flattened_index + 1)
                )
                start = prev_index * self.num_spec_tokens
                # prev_draft_token_indices is used to find which draft_tokens_id
                # should be copied to input_ids
                # example: prev draft_tokens_id [[1,2], [3,4], [5, 6]]
                # flatten draft_tokens_id [1,2,3,4,5,6]
                # draft_len of each request [1, 2, 1]
                # then prev_draft_token_indices is [0,   2, 3,   4]
                prev_draft_token_indices.extend(range(start, start + draft_len))
                indices_match &= prev_index == flattened_index
                max_flattened_index = max(max_flattened_index, flattened_index)
        num_commmon_tokens = len(sample_flattened_indices)
        total_without_spec = total_num_scheduled_tokens - total_num_spec_tokens
        if num_commmon_tokens < total_without_spec:
            # If not all requests are decodes from the last iteration,
            # We need to copy the input_ids_cpu to the GPU first.
            self.input_ids.copy_to_gpu(total_num_scheduled_tokens)
            if self.enable_prompt_embeds:
                self.inputs_embeds.copy_to_gpu(total_num_scheduled_tokens)
                self.is_token_ids.copy_to_gpu(total_num_scheduled_tokens)
        if num_commmon_tokens == 0:
            # No requests in common with the previous iteration
            # So input_ids.cpu will have all the input ids.
            return
        if indices_match and max_flattened_index == (num_commmon_tokens - 1):
            # Common-case optimization: the batch is unchanged
            # and no reordering happened.
            # The indices are both the same permutation of 0..N-1 so
            # we can copy directly using a single slice.
            self.input_ids.gpu[:num_commmon_tokens].copy_(
                self.input_batch.prev_sampled_token_ids[:num_commmon_tokens, 0],
                non_blocking=True,
            )
            if self.enable_prompt_embeds:
                self.is_token_ids.gpu[:num_commmon_tokens] = True
            return
        # Upload the index tensors asynchronously so the scatter can be non-blocking.
        sampled_tokens_index_tensor = torch.tensor(
            sample_flattened_indices, dtype=torch.int64, pin_memory=self.pin_memory
        ).to(self.device, non_blocking=True)
        prev_common_req_indices_tensor = torch.tensor(
            prev_common_req_indices, dtype=torch.int64, pin_memory=self.pin_memory
        ).to(self.device, non_blocking=True)
        self.input_ids.gpu.scatter_(
            dim=0,
            index=sampled_tokens_index_tensor,
            src=self.input_batch.prev_sampled_token_ids[
                prev_common_req_indices_tensor, 0
            ],
        )

        # Scatter the draft tokens after the sampled tokens are scattered.
        if self._draft_token_ids is None or not spec_flattened_indices:
            return

        assert isinstance(self._draft_token_ids, torch.Tensor)
        draft_tokens_index_tensor = torch.tensor(
            spec_flattened_indices, dtype=torch.int64, pin_memory=self.pin_memory
        ).to(self.device, non_blocking=True)
        prev_draft_token_indices_tensor = torch.tensor(
            prev_draft_token_indices, dtype=torch.int64, pin_memory=self.pin_memory
        ).to(self.device, non_blocking=True)

        # because input_ids dtype is torch.int32,
        # so convert draft_token_ids to torch.int32 here.
        draft_token_ids = self._draft_token_ids.to(dtype=torch.int32)
        self._draft_token_ids = None

        self.input_ids.gpu.scatter_(
            dim=0,
            index=draft_tokens_index_tensor,
            src=draft_token_ids.flatten()[prev_draft_token_indices_tensor],
        )

    def _get_encoder_seq_lens(
        self,
        num_scheduled_tokens: dict[str, int],
        kv_cache_spec: KVCacheSpec,
        num_reqs: int,
    ) -> tuple[torch.Tensor | None, np.ndarray | None]:
        if not isinstance(kv_cache_spec, CrossAttentionSpec):
            return None, None

        # Build encoder_seq_lens array mapping request indices to
        # encoder lengths for inputs scheduled in this batch
        for req_id in num_scheduled_tokens:
            req_index = self.input_batch.req_id_to_index[req_id]
            req_state = self.requests[req_id]
            if req_state.mm_features is None:
                self.encoder_seq_lens.np[req_index] = 0
                continue

            # Get the total number of encoder input tokens for running encoder requests
            # whether encoding is finished or not so that cross-attention knows how
            # many encoder tokens to attend to.
            encoder_input_tokens = sum(
                feature.mm_position.length for feature in req_state.mm_features
            )
            self.encoder_seq_lens.np[req_index] = encoder_input_tokens

        self.encoder_seq_lens.copy_to_gpu(num_reqs)
        encoder_seq_lens = self.encoder_seq_lens.gpu[:num_reqs]
        encoder_seq_lens_cpu = self.encoder_seq_lens.np[:num_reqs]

        return encoder_seq_lens, encoder_seq_lens_cpu

    def _prepare_inputs(
        self,
        scheduler_output: "SchedulerOutput",
        num_scheduled_tokens: np.ndarray,
    ) -> tuple[
        torch.Tensor,
        SpecDecodeMetadata | None,
    ]:
        """
        :return: tuple[
            logits_indices, spec_decode_metadata,
        ]
        """
        total_num_scheduled_tokens = scheduler_output.total_num_scheduled_tokens
        assert total_num_scheduled_tokens > 0
        num_reqs = self.input_batch.num_reqs
        assert num_reqs > 0

        # OPTIMIZATION: Start copying the block table first.
        # This way, we can overlap the copy with the following CPU operations.
        self.input_batch.block_table.commit_block_table(num_reqs)

        # Get request indices.
        # E.g., [2, 5, 3] -> [0, 0, 1, 1, 1, 1, 1, 2, 2, 2]
        req_indices = np.repeat(self.arange_np[:num_reqs], num_scheduled_tokens)

        # cu_num_tokens: [2, 5, 3] -> [2, 7, 10]
        # arange: [0, 1, 0, 1, 2, 3, 4, 0, 1, 2]
        cu_num_tokens, arange = self._get_cumsum_and_arange(num_scheduled_tokens)

        # Get positions.
        positions_np = self.positions.np[:total_num_scheduled_tokens]
        np.add(
            self.input_batch.num_computed_tokens_cpu[req_indices],
            arange,
            out=positions_np,
        )

        # Calculate M-RoPE positions.
        # Only relevant for models using M-RoPE (e.g, Qwen2-VL)
        if self.uses_mrope:
            self._calc_mrope_positions(scheduler_output)

        # Calculate XD-RoPE positions.
        # Only relevant for models using XD-RoPE (e.g, HunYuan-VL)
        if self.uses_xdrope_dim > 0:
            self._calc_xdrope_positions(scheduler_output)

        # Get token indices.
        # E.g., [0, 1, 0, 1, 2, 3, 4, 0, 1, 2]
        # -> [0, 1, M, M + 1, M + 2, M + 3, M + 4, 2 * M, 2 * M + 1, 2 * M + 2]
        # where M is the max_model_len.
        token_indices = (
            positions_np + req_indices * self.input_batch.token_ids_cpu.shape[1]
        )
        token_indices_tensor = torch.from_numpy(token_indices)

        # NOTE(woosuk): We use torch.index_select instead of np.take here
        # because torch.index_select is much faster than np.take for large
        # tensors.
        torch.index_select(
            self.input_batch.token_ids_cpu_tensor.flatten(),
            0,
            token_indices_tensor,
            out=self.input_ids.cpu[:total_num_scheduled_tokens],
        )
        if self.enable_prompt_embeds:
            is_token_ids = self.input_batch.is_token_ids_tensor.flatten()
            torch.index_select(
                is_token_ids,
                0,
                token_indices_tensor,
                out=self.is_token_ids.cpu[:total_num_scheduled_tokens],
            )

        # Because we did not pre-allocate a massive prompt_embeds CPU tensor on
        # the InputBatch, we need to fill in the prompt embeds into the expected
        # spots in the GpuModelRunner's pre-allocated prompt_embeds tensor.
        if self.input_batch.req_prompt_embeds:
            output_idx = 0
            for req_idx in range(num_reqs):
                num_sched = num_scheduled_tokens[req_idx]

                # Skip if this request doesn't have embeddings
                if req_idx not in self.input_batch.req_prompt_embeds:
                    output_idx += num_sched
                    continue

                # Skip if no tokens scheduled
                if num_sched <= 0:
                    output_idx += num_sched
                    continue

                req_embeds = self.input_batch.req_prompt_embeds[req_idx]
                start_pos = self.input_batch.num_computed_tokens_cpu[req_idx]

                # Skip if trying to read beyond available embeddings
                if start_pos >= req_embeds.shape[0]:
                    output_idx += num_sched
                    continue

                # Copy available embeddings
                end_pos = start_pos + num_sched
                actual_end = min(end_pos, req_embeds.shape[0])
                actual_num_sched = actual_end - start_pos

                if actual_num_sched > 0:
                    self.inputs_embeds.cpu[
                        output_idx : output_idx + actual_num_sched
                    ].copy_(req_embeds[start_pos:actual_end])

                output_idx += num_sched

        self.input_batch.block_table.compute_slot_mapping(req_indices, positions_np)
        self.input_batch.block_table.commit_slot_mapping(total_num_scheduled_tokens)

        # Prepare the attention metadata.
        self.query_start_loc.np[0] = 0
        self.query_start_loc.np[1 : num_reqs + 1] = cu_num_tokens
        # Note: pad query_start_loc to be non-decreasing, as kernels
        # like FlashAttention requires that
        self.query_start_loc.np[num_reqs + 1 :].fill(cu_num_tokens[-1])
        self.query_start_loc.copy_to_gpu()
        query_start_loc = self.query_start_loc.gpu[: num_reqs + 1]

        self.seq_lens.np[:num_reqs] = (
            self.input_batch.num_computed_tokens_cpu[:num_reqs] + num_scheduled_tokens
        )
        # Fill unused with 0 for full cuda graph mode.
        self.seq_lens.np[num_reqs:].fill(0)
        self.seq_lens.copy_to_gpu()

        num_tokens = [self.requests[r].num_tokens for r in self.input_batch.req_ids]
        num_tokens_np = np.array(num_tokens, dtype=np.int32)

        # Record which requests should not be sampled,
        # so that we could clear the sampled tokens before returning
        self.discard_request_mask.np[:num_reqs] = (
            self.seq_lens.np[:num_reqs] < num_tokens_np
        )
        self.discard_request_mask.copy_to_gpu(num_reqs)

        # Copy the tensors to the GPU.
        self._prepare_input_ids(
            scheduler_output,
            total_num_scheduled_tokens,
            cu_num_tokens,
        )

        if self.uses_mrope:
            # Only relevant for models using M-RoPE (e.g, Qwen2-VL)
            self.mrope_positions.gpu[:, :total_num_scheduled_tokens].copy_(
                self.mrope_positions.cpu[:, :total_num_scheduled_tokens],
                non_blocking=True,
            )
        elif self.uses_xdrope_dim > 0:
            # Only relevant for models using XD-RoPE (e.g, HunYuan-VL)
            self.xdrope_positions.gpu[:, :total_num_scheduled_tokens].copy_(
                self.xdrope_positions.cpu[:, :total_num_scheduled_tokens],
                non_blocking=True,
            )
        else:
            # Common case (1D positions)
            self.positions.copy_to_gpu(total_num_scheduled_tokens)

        use_spec_decode = len(scheduler_output.scheduled_spec_decode_tokens) > 0
        if not use_spec_decode:
            # NOTE(woosuk): Due to chunked prefills, the batch may contain
            # partial requests. While we should not sample any token
            # from these partial requests, we do so for simplicity.
            # We will ignore the sampled tokens from the partial requests.
            # TODO: Support prompt logprobs.
            logits_indices = query_start_loc[1:] - 1
            num_draft_tokens = None
            spec_decode_metadata = None
            num_sampled_tokens = np.ones(num_reqs, dtype=np.int32)
        else:
            # Get the number of draft tokens for each request.
            # Iterate over the dictionary rather than all requests since not all
            # requests have draft tokens.
            num_draft_tokens = np.zeros(num_reqs, dtype=np.int32)
            # For chunked prefills, use -1 as mask rather than 0, as guided
            # decoding may rollback speculative tokens.
            num_decode_draft_tokens = np.full(num_reqs, -1, dtype=np.int32)
            for (
                req_id,
                draft_token_ids,
            ) in scheduler_output.scheduled_spec_decode_tokens.items():
                req_idx = self.input_batch.req_id_to_index[req_id]
                num_draft_tokens[req_idx] = len(draft_token_ids)
                num_decode_draft_tokens[req_idx] = (
                    len(draft_token_ids)
                    if (
                        self.input_batch.num_computed_tokens_cpu[req_idx]
                        >= self.input_batch.num_prompt_tokens[req_idx]
                    )
                    else -1
                )
            spec_decode_metadata = self._calc_spec_decode_metadata(
                num_draft_tokens, cu_num_tokens
            )
            logits_indices = spec_decode_metadata.logits_indices
            num_sampled_tokens = num_draft_tokens + 1
            # For DECODE only cuda graph of some attention backends (e.g., GDN).
            self.num_decode_draft_tokens.np[:num_reqs] = num_decode_draft_tokens
            self.num_decode_draft_tokens.np[num_reqs:].fill(-1)
            self.num_decode_draft_tokens.copy_to_gpu()

        # Hot-Swap lora model
        if self.lora_config:
            assert (
                np.sum(num_sampled_tokens)
                <= self.vllm_config.scheduler_config.max_num_batched_tokens
            )
            self.set_active_loras(
                self.input_batch, num_scheduled_tokens, num_sampled_tokens
            )

        return (
            logits_indices,
            spec_decode_metadata,
        )

    def _build_attention_metadata(
        self,
        num_tokens: int,
        num_reqs: int,
        max_query_len: int,
        num_tokens_padded: int | None = None,
        num_reqs_padded: int | None = None,
        ubatch_slices: UBatchSlices | None = None,
        logits_indices: torch.Tensor | None = None,
        use_spec_decode: bool = False,
        for_cudagraph_capture: bool = False,
        num_scheduled_tokens: dict[str, int] | None = None,
        cascade_attn_prefix_lens: list[list[int]] | None = None,
    ) -> tuple[PerLayerAttnMetadata, CommonAttentionMetadata | None]:
        """
        :return: tuple[attn_metadata, spec_decode_common_attn_metadata]
        """
        num_tokens_padded = num_tokens_padded or num_tokens
        num_reqs_padded = num_reqs_padded or num_reqs

        logits_indices_padded = None
        num_logits_indices = None
        if logits_indices is not None:
            num_logits_indices = logits_indices.size(0)
            if self.cache_config.kv_sharing_fast_prefill:
                logits_indices_padded = self._prepare_kv_sharing_fast_prefill(
                    logits_indices
                )

        # update seq_lens of decode reqs under DCP.
        if self.dcp_world_size > 1:
            self.dcp_local_seq_lens.cpu[:num_reqs] = get_dcp_local_seq_lens(
                self.seq_lens.cpu[:num_reqs],
                self.dcp_world_size,
                self.dcp_rank,
                self.parallel_config.cp_kv_cache_interleave_size,
            )
            self.dcp_local_seq_lens.cpu[num_reqs:].fill_(0)
            self.dcp_local_seq_lens.copy_to_gpu(num_reqs_padded)

        attn_metadata: PerLayerAttnMetadata = {}
        if ubatch_slices is not None:
            attn_metadata = [dict() for _ in range(len(ubatch_slices))]

        if for_cudagraph_capture:
            # For some attention backends (e.g. FA) with sliding window models we need
            # to make sure the backend see a max_seq_len that is larger to the sliding
            # window size when capturing to make sure the correct kernel is selected.
            max_seq_len = self.max_model_len
        else:
            max_seq_len = self.seq_lens.np[:num_reqs].max().item()

        if use_spec_decode:
            self.num_accepted_tokens.np[:num_reqs] = (
                self.input_batch.num_accepted_tokens_cpu[:num_reqs]
            )
            self.num_accepted_tokens.np[num_reqs:].fill(1)
            self.num_accepted_tokens.copy_to_gpu()

        # Used in the below loop, uses padded shapes
        query_start_loc = self.query_start_loc.gpu[: num_reqs_padded + 1]
        query_start_loc_cpu = self.query_start_loc.cpu[: num_reqs_padded + 1]
        seq_lens = self.seq_lens.gpu[:num_reqs_padded]
        seq_lens_cpu = self.seq_lens.cpu[:num_reqs_padded]
        num_computed_tokens_cpu = self.input_batch.num_computed_tokens_cpu_tensor[
            :num_reqs_padded
        ]

        dcp_local_seq_lens, dcp_local_seq_lens_cpu = None, None
        if self.dcp_world_size > 1:
            dcp_local_seq_lens = self.dcp_local_seq_lens.gpu[:num_reqs_padded]
            dcp_local_seq_lens_cpu = self.dcp_local_seq_lens.cpu[:num_reqs_padded]

        spec_decode_common_attn_metadata = None

        # Prepare the attention metadata for each KV cache group and make layers
        # in the same group share the same metadata.
        for kv_cache_gid, kv_cache_group in enumerate(
            self.kv_cache_config.kv_cache_groups
        ):
            encoder_seq_lens, encoder_seq_lens_cpu = self._get_encoder_seq_lens(
                num_scheduled_tokens or {},
                kv_cache_group.kv_cache_spec,
                num_reqs_padded,
            )

            if isinstance(kv_cache_group.kv_cache_spec, EncoderOnlyAttentionSpec):
                # Encoder-only layers do not have KV cache, so we need to
                # create a dummy block table and slot mapping for them.
                blk_table_tensor = torch.zeros(
                    (num_reqs_padded, 1),
                    dtype=torch.int32,
                    device=self.device,
                )
                slot_mapping = torch.zeros(
                    (num_tokens_padded,),
                    dtype=torch.int64,
                    device=self.device,
                )
            else:
                blk_table = self.input_batch.block_table[kv_cache_gid]
                blk_table_tensor = blk_table.get_device_tensor(num_reqs_padded)
                slot_mapping = blk_table.slot_mapping.gpu[:num_tokens_padded]

                # Fill unused with -1. Needed for reshape_and_cache in full cuda
                # graph mode. `blk_table_tensor` -1 to match mamba PAD_SLOT_ID
                slot_mapping[num_tokens:num_tokens_padded].fill_(-1)
                blk_table_tensor[num_reqs:num_reqs_padded].fill_(-1)

            common_attn_metadata = CommonAttentionMetadata(
                query_start_loc=query_start_loc,
                query_start_loc_cpu=query_start_loc_cpu,
                seq_lens=seq_lens,
                seq_lens_cpu=seq_lens_cpu,
                num_computed_tokens_cpu=num_computed_tokens_cpu,
                num_actual_tokens=num_tokens_padded,
                num_reqs=num_reqs_padded,
                max_query_len=max_query_len,
                max_seq_len=max_seq_len,
                block_table_tensor=blk_table_tensor,
                slot_mapping=slot_mapping,
                logits_indices_padded=logits_indices_padded,
                num_logits_indices=num_logits_indices,
                causal=True,
                encoder_seq_lens=encoder_seq_lens,
                encoder_seq_lens_cpu=encoder_seq_lens_cpu,
                dcp_local_seq_lens=dcp_local_seq_lens,
                dcp_local_seq_lens_cpu=dcp_local_seq_lens_cpu,
            )

            if self.speculative_config and spec_decode_common_attn_metadata is None:
                if isinstance(self.drafter, EagleProposer):
                    if self.drafter.attn_layer_names[0] in kv_cache_group.layer_names:
                        spec_decode_common_attn_metadata = common_attn_metadata
                else:
                    spec_decode_common_attn_metadata = common_attn_metadata

            for attn_gid, attn_group in enumerate(self.attn_groups[kv_cache_gid]):
                cascade_attn_prefix_len = (
                    cascade_attn_prefix_lens[kv_cache_gid][attn_gid]
                    if cascade_attn_prefix_lens
                    else 0
                )
                builder = attn_group.get_metadata_builder()

                extra_attn_metadata_args = {}
                if use_spec_decode and isinstance(builder, GDNAttentionMetadataBuilder):
                    extra_attn_metadata_args = dict(
                        num_accepted_tokens=self.num_accepted_tokens.gpu[
                            :num_reqs_padded
                        ],
                        num_decode_draft_tokens_cpu=self.num_decode_draft_tokens.cpu[
                            :num_reqs_padded
                        ],
                    )

                if ubatch_slices is not None:
                    common_attn_metadata_list = split_attn_metadata(
                        ubatch_slices, common_attn_metadata
                    )
                    for ubid, common_attn_metadata in enumerate(
                        common_attn_metadata_list
                    ):
                        builder = attn_group.get_metadata_builder(ubatch_id=ubid)
                        if for_cudagraph_capture:
                            attn_metadata_i = builder.build_for_cudagraph_capture(
                                common_attn_metadata
                            )
                        else:
                            attn_metadata_i = builder.build(
                                common_prefix_len=cascade_attn_prefix_len,
                                common_attn_metadata=common_attn_metadata,
                            )
                        for layer_name in kv_cache_group.layer_names:
                            assert type(attn_metadata) is list
                            attn_metadata[ubid][layer_name] = attn_metadata_i
                else:
                    assert isinstance(attn_metadata, dict)
                    if for_cudagraph_capture:
                        attn_metadata_i = builder.build_for_cudagraph_capture(
                            common_attn_metadata
                        )
                    else:
                        attn_metadata_i = builder.build(
                            common_prefix_len=cascade_attn_prefix_len,
                            common_attn_metadata=common_attn_metadata,
                            **extra_attn_metadata_args,
                        )
                    for layer_name in attn_group.layer_names:
                        attn_metadata[layer_name] = attn_metadata_i

        if spec_decode_common_attn_metadata is not None and (
            num_reqs != num_reqs_padded or num_tokens != num_tokens_padded
        ):
            # Currently the drafter still only uses piecewise cudagraphs (and modifies
            # the attention metadata in directly), and therefore does not want to use
            # padded attention metadata.
            spec_decode_common_attn_metadata = (
                spec_decode_common_attn_metadata.unpadded(num_tokens, num_reqs)
            )

        return attn_metadata, spec_decode_common_attn_metadata

    def _compute_cascade_attn_prefix_lens(
        self,
        num_scheduled_tokens: np.ndarray,
        num_computed_tokens: np.ndarray,
        num_common_prefix_blocks: list[int],
    ) -> list[list[int]] | None:
        """
        :return: Optional[cascade_attn_prefix_lens]
            cascade_attn_prefix_lens is 2D: ``[kv_cache_group_id][attn_group_idx]``,
            None if we should not use cascade attention
        """

        use_cascade_attn = False
        num_kv_cache_groups = len(self.kv_cache_config.kv_cache_groups)
        cascade_attn_prefix_lens: list[list[int]] = [
            [] for _ in range(num_kv_cache_groups)
        ]

        for kv_cache_gid in range(num_kv_cache_groups):
            for attn_group in self.attn_groups[kv_cache_gid]:
                if isinstance(attn_group.kv_cache_spec, EncoderOnlyAttentionSpec):
                    cascade_attn_prefix_len = 0
                else:
                    # 0 if cascade attention should not be used
                    cascade_attn_prefix_len = self._compute_cascade_attn_prefix_len(
                        num_scheduled_tokens,
                        num_computed_tokens,
                        num_common_prefix_blocks[kv_cache_gid],
                        attn_group.kv_cache_spec,
                        attn_group.get_metadata_builder(),
                    )
                cascade_attn_prefix_lens[kv_cache_gid].append(cascade_attn_prefix_len)
                use_cascade_attn |= cascade_attn_prefix_len > 0

        return cascade_attn_prefix_lens if use_cascade_attn else None

    def _compute_cascade_attn_prefix_len(
        self,
        num_scheduled_tokens: np.ndarray,
        num_computed_tokens: np.ndarray,
        num_common_prefix_blocks: int,
        kv_cache_spec: KVCacheSpec,
        attn_metadata_builder: AttentionMetadataBuilder,
    ) -> int:
        """Compute the length of the common prefix for cascade attention.

        NOTE(woosuk): The common prefix length returned by this function
        represents the length used specifically for cascade attention, not the
        actual number of tokens shared between requests. When cascade attention
        is disabled (use_cascade=False), this function returns 0 even if
        requests share common tokens. Additionally, the common prefix length is
        truncated to a multiple of the block size and may be further truncated
        due to implementation details explained below.

        Args:
            num_scheduled_tokens: Number of tokens scheduled per request.
            num_common_prefix_blocks: Number of shared KV cache blocks.

        Returns:
            int: Length of common prefix in tokens.
        """

        common_prefix_len = num_common_prefix_blocks * kv_cache_spec.block_size
        if common_prefix_len == 0:
            # Common case.
            return 0

        # NOTE(woosuk): Cascade attention uses two attention kernels: one
        # for the common prefix and the other for the rest. For the first
        # kernel, we concatenate all the query tokens (possibly from
        # different requests) and treat them as if they are from the same
        # request. Then, we use bi-directional attention to process the
        # common prefix in the KV cache. Importantly, this means that the
        # first kernel does not do any masking.

        # Consider the following example:
        # Request 1's input query: [D, E, X]
        # Request 1's kv cache: [A, B, C, D, E, X]
        # Request 1's num_computed_tokens: 3 (i.e., [A, B, C])
        # Request 2's input query: [E, Y]
        # Request 2's kv cache: [A, B, C, D, E, Y]
        # Request 2's num_computed_tokens: 4 (i.e., [A, B, C, D])

        # If we use [A, B, C, D, E] as the common prefix, then the
        # first kernel will compute the bi-directional attention between
        # input query [D, E, X, E, Y] and common prefix [A, B, C, D, E].
        # However, this is wrong because D in Request 1 should not attend to
        # E in the common prefix (i.e., we need masking).
        # To avoid this, [A, B, C, D] should be the common prefix.
        # That is, the common prefix should be capped by the minimum
        # num_computed_tokens among the requests, and plus one to include
        # the first token of the query.

        # In practice, we use [A, B, C] as the common prefix, instead of
        # [A, B, C, D] (i.e., the common prefix is capped by the minimum
        # num_computed_tokens, without plus one).
        # This is because of an implementation detail: We want to always
        # use two kernels for cascade attention. Let's imagine:
        # Request 3's input query: [D]
        # Request 3's kv cache: [A, B, C, D]
        # Request 3's num_computed_tokens: 3 (i.e., [A, B, C])
        # If we use [A, B, C, D] as the common prefix for Request 1-3,
        # then Request 3 will be processed only by the first kernel,
        # and the second kernel will get an empty input. While this is not
        # a fundamental problem, our current implementation does not support
        # this case.
        common_prefix_len = min(common_prefix_len, num_computed_tokens.min())
        # common_prefix_len should be a multiple of the block size.
        common_prefix_len = (
            common_prefix_len // kv_cache_spec.block_size * kv_cache_spec.block_size
        )
        use_sliding_window = isinstance(kv_cache_spec, SlidingWindowSpec) or (
            isinstance(kv_cache_spec, FullAttentionSpec)
            and kv_cache_spec.sliding_window is not None
        )
        use_local_attention = isinstance(kv_cache_spec, ChunkedLocalAttentionSpec) or (
            isinstance(kv_cache_spec, FullAttentionSpec)
            and kv_cache_spec.attention_chunk_size is not None
        )
        assert isinstance(kv_cache_spec, AttentionSpec)
        use_cascade = attn_metadata_builder.use_cascade_attention(
            common_prefix_len=common_prefix_len,
            query_lens=num_scheduled_tokens,
            num_query_heads=self.num_query_heads,
            num_kv_heads=kv_cache_spec.num_kv_heads,
            use_alibi=self.use_alibi,
            use_sliding_window=use_sliding_window,
            use_local_attention=use_local_attention,
            num_sms=self.num_sms,
            dcp_world_size=self.dcp_world_size,
        )
        return common_prefix_len if use_cascade else 0

    def _calc_mrope_positions(self, scheduler_output: "SchedulerOutput"):
        mrope_pos_ptr = 0
        for index, req_id in enumerate(self.input_batch.req_ids):
            req = self.requests[req_id]
            assert req.mrope_positions is not None

            num_computed_tokens = self.input_batch.num_computed_tokens_cpu[index]
            num_scheduled_tokens = scheduler_output.num_scheduled_tokens[req_id]
            num_prompt_tokens = length_from_prompt_token_ids_or_embeds(
                req.prompt_token_ids, req.prompt_embeds
            )

            if num_computed_tokens + num_scheduled_tokens > num_prompt_tokens:
                prompt_part_len = max(0, num_prompt_tokens - num_computed_tokens)
                completion_part_len = max(0, num_scheduled_tokens - prompt_part_len)
            else:
                prompt_part_len = num_scheduled_tokens
                completion_part_len = 0

            assert num_scheduled_tokens == prompt_part_len + completion_part_len

            if prompt_part_len > 0:
                # prompt's mrope_positions are pre-computed
                dst_start = mrope_pos_ptr
                dst_end = mrope_pos_ptr + prompt_part_len
                src_start = num_computed_tokens
                src_end = num_computed_tokens + prompt_part_len

                self.mrope_positions.cpu[:, dst_start:dst_end] = req.mrope_positions[
                    :, src_start:src_end
                ]
                mrope_pos_ptr += prompt_part_len

            if completion_part_len > 0:
                # compute completion's mrope_positions on-the-fly
                dst_start = mrope_pos_ptr
                dst_end = mrope_pos_ptr + completion_part_len

                assert req.mrope_position_delta is not None
                MRotaryEmbedding.get_next_input_positions_tensor(
                    out=self.mrope_positions.np,
                    out_offset=dst_start,
                    mrope_position_delta=req.mrope_position_delta,
                    context_len=num_computed_tokens + prompt_part_len,
                    num_new_tokens=completion_part_len,
                )

                mrope_pos_ptr += completion_part_len

    def _calc_xdrope_positions(self, scheduler_output: "SchedulerOutput"):
        xdrope_pos_ptr = 0
        for index, req_id in enumerate(self.input_batch.req_ids):
            req = self.requests[req_id]
            assert req.xdrope_positions is not None

            num_computed_tokens = self.input_batch.num_computed_tokens_cpu[index]
            num_scheduled_tokens = scheduler_output.num_scheduled_tokens[req_id]
            num_prompt_tokens = length_from_prompt_token_ids_or_embeds(
                req.prompt_token_ids, req.prompt_embeds
            )

            if num_computed_tokens + num_scheduled_tokens > num_prompt_tokens:
                prompt_part_len = max(0, num_prompt_tokens - num_computed_tokens)
                completion_part_len = max(0, num_scheduled_tokens - prompt_part_len)
            else:
                prompt_part_len = num_scheduled_tokens
                completion_part_len = 0

            assert num_scheduled_tokens == prompt_part_len + completion_part_len

            if prompt_part_len > 0:
                # prompt's xdrope_positions are pre-computed
                dst_start = xdrope_pos_ptr
                dst_end = xdrope_pos_ptr + prompt_part_len
                src_start = num_computed_tokens
                src_end = num_computed_tokens + prompt_part_len

                self.xdrope_positions.cpu[:, dst_start:dst_end] = req.xdrope_positions[
                    :, src_start:src_end
                ]
                xdrope_pos_ptr += prompt_part_len

            if completion_part_len > 0:
                # compute completion's xdrope_positions on-the-fly
                dst_start = xdrope_pos_ptr
                dst_end = xdrope_pos_ptr + completion_part_len

                XDRotaryEmbedding.get_next_input_positions_tensor(
                    out=self.xdrope_positions.np,
                    out_offset=dst_start,
                    context_len=num_computed_tokens + prompt_part_len,
                    num_new_tokens=completion_part_len,
                )

                xdrope_pos_ptr += completion_part_len

    def _calc_spec_decode_metadata(
        self,
        num_draft_tokens: np.ndarray,
        cu_num_scheduled_tokens: np.ndarray,
    ) -> SpecDecodeMetadata:
        # Inputs:
        # cu_num_scheduled_tokens:  [  4, 104, 107, 207, 209]
        # num_draft_tokens:         [  3,   0,   2,   0,   1]
        # Outputs:
        # cu_num_draft_tokens:      [  3,   3,   5,   5,   6]
        # logits_indices:           [  0,   1,   2,   3, 103, 104, 105, 106,
        #                            206, 207, 208]
        # target_logits_indices:    [  0,   1,   2,   5,   6,   9]
        # bonus_logits_indices:     [  3,   4,   7,   8,  10]

        # Compute the logits indices.
        # [4, 1, 3, 1, 2]
        num_sampled_tokens = num_draft_tokens + 1

        # Step 1. cu_num_sampled_tokens: [4, 5, 8, 9, 11]
        # arange: [0, 1, 2, 3, 0, 0, 1, 2, 0, 0, 1]
        cu_num_sampled_tokens, arange = self._get_cumsum_and_arange(
            num_sampled_tokens, cumsum_dtype=np.int32
        )
        # Step 2. [0, 0, 0, 0, 103, 104, 104, 104, 206, 207, 207]
        logits_indices = np.repeat(
            cu_num_scheduled_tokens - num_sampled_tokens, num_sampled_tokens
        )
        # Step 3. [0, 1, 2, 3, 103, 104, 105, 106, 206, 207, 208]
        logits_indices += arange

        # Compute the bonus logits indices.
        bonus_logits_indices = cu_num_sampled_tokens - 1

        # Compute the draft logits indices.
        # cu_num_draft_tokens: [3, 3, 5, 5, 6]
        # arange: [0, 1, 2, 0, 1, 0]
        cu_num_draft_tokens, arange = self._get_cumsum_and_arange(
            num_draft_tokens, cumsum_dtype=np.int32
        )
        # [0, 0, 0, 5, 5, 9]
        target_logits_indices = np.repeat(
            cu_num_sampled_tokens - num_sampled_tokens, num_draft_tokens
        )
        # [0, 1, 2, 5, 6, 9]
        target_logits_indices += arange

        # TODO: Optimize the CPU -> GPU copy.
        cu_num_draft_tokens = torch.from_numpy(cu_num_draft_tokens).to(
            self.device, non_blocking=True
        )
        cu_num_sampled_tokens = torch.from_numpy(cu_num_sampled_tokens).to(
            self.device, non_blocking=True
        )
        logits_indices = torch.from_numpy(logits_indices).to(
            self.device, non_blocking=True
        )
        target_logits_indices = torch.from_numpy(target_logits_indices).to(
            self.device, non_blocking=True
        )
        bonus_logits_indices = torch.from_numpy(bonus_logits_indices).to(
            self.device, non_blocking=True
        )

        # Compute the draft token ids.
        # draft_token_indices:      [  1,   2,   3, 105, 106, 208]
        draft_token_ids = self.input_ids.gpu[logits_indices]
        draft_token_ids = draft_token_ids[target_logits_indices + 1]

        return SpecDecodeMetadata(
            draft_token_ids=draft_token_ids,
            num_draft_tokens=num_draft_tokens.tolist(),
            cu_num_draft_tokens=cu_num_draft_tokens,
            cu_num_sampled_tokens=cu_num_sampled_tokens,
            target_logits_indices=target_logits_indices,
            bonus_logits_indices=bonus_logits_indices,
            logits_indices=logits_indices,
        )

    def _prepare_kv_sharing_fast_prefill(
        self,
        logits_indices: torch.Tensor,
    ) -> torch.Tensor:
        assert self.kv_sharing_fast_prefill_logits_indices is not None
        num_logits = logits_indices.shape[0]
        assert num_logits > 0
        self.kv_sharing_fast_prefill_logits_indices[:num_logits].copy_(logits_indices)
        # There might have leftover indices in logits_indices[num_logits:]
        # from previous iterations, whose values may be greater than the
        # batch size in the current iteration. To ensure indices are always
        # valid, we fill the padded indices with the last index.
        self.kv_sharing_fast_prefill_logits_indices[num_logits:].fill_(
            logits_indices[-1].item()
        )
        if (
            self.compilation_config.cudagraph_mode != CUDAGraphMode.NONE
            and num_logits <= self.cudagraph_batch_sizes[-1]
        ):
            # Use piecewise CUDA graphs.
            # Add padding to the batch size.
            num_logits_padded = self.vllm_config.pad_for_cudagraph(num_logits)
        else:
            num_logits_padded = num_logits
        logits_indices_padded = self.kv_sharing_fast_prefill_logits_indices[
            :num_logits_padded
        ]
        return logits_indices_padded

    def _batch_mm_kwargs_from_scheduler(
        self,
        scheduler_output: "SchedulerOutput",
    ) -> tuple[list[MultiModalKwargsItem], list[tuple[str, PlaceholderRange]]]:
        """Batch multimodal kwargs from scheduled encoder inputs.

        Args:
            scheduler_output: The scheduler output containing scheduled encoder
                inputs.

        Returns:
            A tuple of (mm_kwargs, req_ids_pos) where:
            - mm_kwargs: List of multimodal kwargs items to be batched
            - mm_hashes_pos: List of (mm_hash, position_info) tuples
        """
        scheduled_encoder_inputs = scheduler_output.scheduled_encoder_inputs
        if not scheduled_encoder_inputs:
            return [], []
        # Batch the multi-modal inputs.
        mm_kwargs = list[MultiModalKwargsItem]()
        # list of tuple (mm_hash, position_info)
        mm_hashes_pos = list[tuple[str, PlaceholderRange]]()
        for req_id, encoder_input_ids in scheduled_encoder_inputs.items():
            req_state = self.requests[req_id]

            for mm_input_id in encoder_input_ids:
                mm_feature = req_state.mm_features[mm_input_id]
                if mm_feature.data is None:
                    continue
                mm_hash = mm_feature.identifier
                mm_kwargs.append(mm_feature.data)
                mm_hashes_pos.append((mm_hash, mm_feature.mm_position))

        return mm_kwargs, mm_hashes_pos

    def _execute_mm_encoder(
        self, scheduler_output: "SchedulerOutput"
    ) -> list[torch.Tensor]:
        # Batch the multi-modal inputs using the helper method.
        mm_kwargs, mm_hashes_pos = self._batch_mm_kwargs_from_scheduler(
            scheduler_output
        )

        if not mm_kwargs:
            return []

        # Batch mm inputs as much as we can: if a request in the batch has
        # multiple modalities or a different modality than the previous one,
        # we process it separately to preserve item order.
        # FIXME(ywang96): This is a hacky way to deal with multiple modalities
        # in the same batch while still being able to benefit from batching
        # multimodal inputs. The proper solution should be reordering the
        # encoder outputs.
        model = cast(SupportsMultiModal, self.model)
        encoder_outputs: list[torch.Tensor] = []
        for modality, num_items, mm_kwargs_group in group_mm_kwargs_by_modality(
            mm_kwargs,
            device=self.device,
            pin_memory=self.pin_memory,
            merge_by_field_config=model.merge_by_field_config,
            multimodal_cpu_fields=model.multimodal_cpu_fields,
        ):
            curr_group_outputs: list[torch.Tensor] = []

            # EVS-related change.
            # (ekhvedchenia): Temporary hack to limit peak memory usage when
            # processing multimodal data. This solves the issue with scheduler
            # putting too many video samples into a single batch. Scheduler
            # uses pruned vision tokens count to compare it versus compute
            # budget which is incorrect (Either input media size or non-pruned
            # output vision tokens count should be considered)
            # TODO(ywang96): Fix memory profiling to take EVS into account and
            # remove this hack.
            if (
                self.is_multimodal_pruning_enabled
                and modality == "video"
                and num_items > 1
            ):
                for video_mm_kwargs_item in filter(
                    lambda item: item.modality == "video", mm_kwargs
                ):
                    _, _, micro_batch_mm_inputs = next(
                        group_mm_kwargs_by_modality(
                            [video_mm_kwargs_item],
                            device=self.device,
                            pin_memory=self.pin_memory,
                            merge_by_field_config=model.merge_by_field_config,
                            multimodal_cpu_fields=model.multimodal_cpu_fields,
                        )
                    )

                    micro_batch_outputs = model.embed_multimodal(
                        **micro_batch_mm_inputs
                    )

                    curr_group_outputs.extend(micro_batch_outputs)
            else:
                # Run the encoder.
                # `curr_group_outputs` is either of the following:
                # 1. A tensor of shape (num_items, feature_size, hidden_size)
                # in case feature_size is fixed across all multimodal items.
                # 2. A list or tuple (length: num_items) of tensors,
                # each of shape (feature_size, hidden_size) in case the feature
                # size is dynamic depending on the input multimodal items.
                curr_group_outputs = model.embed_multimodal(**mm_kwargs_group)  # type: ignore[assignment]

            sanity_check_mm_encoder_outputs(
                curr_group_outputs,
                expected_num_items=num_items,
            )
            encoder_outputs.extend(curr_group_outputs)

        # Cache the encoder outputs by mm_hash
        for (mm_hash, pos_info), output in zip(mm_hashes_pos, encoder_outputs):
            self.encoder_cache[mm_hash] = scatter_mm_placeholders(
                output,
                is_embed=pos_info.is_embed,
            )
            logger.debug("Finish execute for mm hash %s", mm_hash)
            self.maybe_save_ec_to_connector(self.encoder_cache, mm_hash)

        return encoder_outputs

    def _gather_mm_embeddings(
        self,
        scheduler_output: "SchedulerOutput",
        shift_computed_tokens: int = 0,
    ) -> tuple[list[torch.Tensor], torch.Tensor]:
        total_num_scheduled_tokens = scheduler_output.total_num_scheduled_tokens

        mm_embeds = list[torch.Tensor]()
        is_mm_embed = self.is_mm_embed.cpu
        is_mm_embed[:total_num_scheduled_tokens] = False

        req_start_idx = 0
        should_sync_mrope_positions = False
        should_sync_xdrope_positions = False

        for req_id in self.input_batch.req_ids:
            mm_embeds_req: list[torch.Tensor] = []

            num_scheduled_tokens = scheduler_output.num_scheduled_tokens[req_id]
            req_state = self.requests[req_id]
            num_computed_tokens = req_state.num_computed_tokens + shift_computed_tokens

            for mm_feature in req_state.mm_features:
                pos_info = mm_feature.mm_position
                start_pos = pos_info.offset
                num_encoder_tokens = pos_info.length

                # The encoder output is needed if the two ranges overlap:
                # [num_computed_tokens,
                #  num_computed_tokens + num_scheduled_tokens) and
                # [start_pos, start_pos + num_encoder_tokens)
                if start_pos >= num_computed_tokens + num_scheduled_tokens:
                    # The encoder output is not needed in this step.
                    break
                if start_pos + num_encoder_tokens <= num_computed_tokens:
                    # The encoder output is already processed and stored
                    # in the decoder's KV cache.
                    continue

                start_idx = max(num_computed_tokens - start_pos, 0)
                end_idx = min(
                    num_computed_tokens - start_pos + num_scheduled_tokens,
                    num_encoder_tokens,
                )
                assert start_idx < end_idx

                mm_hash = mm_feature.identifier
                encoder_output = self.encoder_cache.get(mm_hash, None)
                assert encoder_output is not None, f"Encoder cache miss for {mm_hash}."

                if (is_embed := pos_info.is_embed) is not None:
                    is_embed = is_embed[start_idx:end_idx]

                req_start_pos = req_start_idx + start_pos - num_computed_tokens
                is_mm_embed[req_start_pos + start_idx : req_start_pos + end_idx] = (
                    True if is_embed is None else is_embed
                )

                mm_embeds_item = gather_mm_placeholders(
                    encoder_output[start_idx:end_idx],
                    is_embed=is_embed,
                )
                mm_embeds_req.append(mm_embeds_item)

            if self.is_multimodal_pruning_enabled and self.uses_mrope:
                assert req_state.mrope_positions is not None
                should_sync_mrope_positions = True
                mm_embeds_req, new_mrope_positions, new_delta = (
                    self.model.recompute_mrope_positions(
                        input_ids=req_state.prompt_token_ids,
                        multimodal_embeddings=mm_embeds_req,
                        mrope_positions=req_state.mrope_positions,
                        num_computed_tokens=req_state.num_computed_tokens,
                    )
                )
                req_state.mrope_positions.copy_(new_mrope_positions)
                req_state.mrope_position_delta = new_delta

            mm_embeds.extend(mm_embeds_req)
            req_start_idx += num_scheduled_tokens

        is_mm_embed = self.is_mm_embed.copy_to_gpu(total_num_scheduled_tokens)

        if should_sync_mrope_positions:
            self._calc_mrope_positions(scheduler_output)
            self.mrope_positions.copy_to_gpu(total_num_scheduled_tokens)

        if should_sync_xdrope_positions:
            self._calc_xdrope_positions(scheduler_output)
            self.xdrope_positions.copy_to_gpu(total_num_scheduled_tokens)

        return mm_embeds, is_mm_embed

    def get_model(self) -> nn.Module:
        # get raw model out of the cudagraph wrapper.
        if isinstance(self.model, (CUDAGraphWrapper, UBatchWrapper)):
            return self.model.unwrap()
        return self.model

    def get_supported_generation_tasks(self) -> list[GenerationTask]:
        model = self.get_model()
        supported_tasks = list[GenerationTask]()

        if is_text_generation_model(model):
            supported_tasks.append("generate")

        if supports_transcription(model):
            if model.supports_transcription_only:
                return ["transcription"]

            supported_tasks.append("transcription")

        return supported_tasks

    def get_supported_pooling_tasks(self) -> list[PoolingTask]:
        model = self.get_model()
        if not is_pooling_model(model):
            return []

        supported_tasks = list(model.pooler.get_supported_tasks())

        if self.scheduler_config.enable_chunked_prefill:
            if "token_embed" in supported_tasks:
                supported_tasks.remove("token_embed")
            if "token_classify" in supported_tasks:
                supported_tasks.remove("token_classify")

            logger.debug_once(
                "Chunked prefill is not supported with "
                "token_embed and token_classify tasks "
                "which using ALL pooling. "
                "Please turn off chunked prefill by "
                "`--no-enable-chunked-prefill` before using it."
            )

        if "score" in supported_tasks:
            num_labels = getattr(self.model_config.hf_config, "num_labels", 0)
            if num_labels != 1:
                supported_tasks.remove("score")
                logger.debug_once("Score API is only enabled for num_labels == 1.")

        return supported_tasks

    def get_supported_tasks(self) -> tuple[SupportedTask, ...]:
        tasks = list[SupportedTask]()

        if self.model_config.runner_type == "generate":
            tasks.extend(self.get_supported_generation_tasks())
        if self.model_config.runner_type == "pooling":
            tasks.extend(self.get_supported_pooling_tasks())

        return tuple(tasks)

    def sync_and_slice_intermediate_tensors(
        self,
        num_tokens: int,
        intermediate_tensors: IntermediateTensors | None,
        sync_self: bool,
    ) -> IntermediateTensors:
        assert self.intermediate_tensors is not None

        tp = self.vllm_config.parallel_config.tensor_parallel_size
        is_rs = is_residual_scattered_for_sp(self.vllm_config, num_tokens)

        # When sequence parallelism is enabled, the "residual" tensor is sharded
        # across tensor parallel ranks, so each rank only needs its own slice.
        if sync_self:
            assert intermediate_tensors is not None
            for k, v in intermediate_tensors.items():
                is_scattered = k == "residual" and is_rs
                copy_len = num_tokens // tp if is_scattered else num_tokens
                self.intermediate_tensors[k][:copy_len].copy_(
                    v[:copy_len], non_blocking=True
                )

        return IntermediateTensors(
            {
                k: v[: num_tokens // tp]
                if k == "residual" and is_rs
                else v[:num_tokens]
                for k, v in self.intermediate_tensors.items()
            }
        )

    def eplb_step(self, is_dummy: bool = False, is_profile: bool = False) -> None:
        """
        Step for the EPLB (Expert Parallelism Load Balancing) state.
        """
        if not self.parallel_config.enable_eplb:
            return

        assert self.eplb_state is not None
        model = self.get_model()
        assert is_mixture_of_experts(model)
        self.eplb_state.step(
            is_dummy,
            is_profile,
            log_stats=self.parallel_config.eplb_config.log_balancedness,
        )

    def _pool(
        self,
        hidden_states: torch.Tensor,
        num_scheduled_tokens: int,
        num_scheduled_tokens_np: np.ndarray,
    ) -> ModelRunnerOutput:
        assert self.input_batch.num_reqs == len(self.input_batch.pooling_params), (
            "Either all or none of the requests in a batch must be pooling request"
        )

        hidden_states = hidden_states[:num_scheduled_tokens]
        pooling_metadata = self.input_batch.get_pooling_metadata()
        pooling_metadata.build_pooling_cursor(
            num_scheduled_tokens_np.tolist(), device=hidden_states.device
        )
        seq_lens_cpu = self.seq_lens.cpu[: self.input_batch.num_reqs]

        model = cast(VllmModelForPooling, self.model)
        raw_pooler_output: PoolerOutput = model.pooler(
            hidden_states=hidden_states,
            pooling_metadata=pooling_metadata,
        )
        raw_pooler_output = json_map_leaves(
            lambda x: x.to("cpu", non_blocking=True),
            raw_pooler_output,
        )
        self._sync_device()

        pooler_output: list[torch.Tensor | None] = []
        for raw_output, seq_len, prompt_len in zip(
            raw_pooler_output, seq_lens_cpu, pooling_metadata.prompt_lens
        ):
            output = raw_output if seq_len == prompt_len else None
            pooler_output.append(output)

        return ModelRunnerOutput(
            req_ids=self.input_batch.req_ids,
            req_id_to_index=self.input_batch.req_id_to_index,
            sampled_token_ids=[],
            logprobs=None,
            prompt_logprobs_dict={},
            pooler_output=pooler_output,
        )

    def _pad_for_sequence_parallelism(self, num_scheduled_tokens: int) -> int:
        # Pad tokens to multiple of tensor_parallel_size when
        # enabled collective fusion for SP
        tp_size = self.vllm_config.parallel_config.tensor_parallel_size
        if (
            self.compilation_config.pass_config.enable_sequence_parallelism
            and tp_size > 1
        ):
            return round_up(num_scheduled_tokens, tp_size)
        return num_scheduled_tokens

    def _preprocess(
        self,
        scheduler_output: "SchedulerOutput",
        num_input_tokens: int,  # Padded
        intermediate_tensors: IntermediateTensors | None = None,
    ) -> tuple[
        torch.Tensor | None,
        torch.Tensor | None,
        torch.Tensor,
        IntermediateTensors | None,
        dict[str, Any],
        ECConnectorOutput | None,
    ]:
        num_scheduled_tokens = scheduler_output.total_num_scheduled_tokens
        is_first_rank = get_pp_group().is_first_rank

        # _prepare_inputs may reorder the batch, so we must gather multi
        # modal outputs after that to ensure the correct order
        ec_connector_output = None

        if (
            self.supports_mm_inputs
            and is_first_rank
            and not self.model_config.is_encoder_decoder
        ):
            # Run the multimodal encoder if any.
            with self.maybe_get_ec_connector_output(
                scheduler_output,
                encoder_cache=self.encoder_cache,
            ) as ec_connector_output:
                self._execute_mm_encoder(scheduler_output)
                mm_embeds, is_mm_embed = self._gather_mm_embeddings(scheduler_output)

            # NOTE(woosuk): To unify token ids and soft tokens (vision
            # embeddings), we always use embeddings (rather than token ids)
            # as input to the multimodal model, even when the input is text.
            inputs_embeds_scheduled = self.model.embed_input_ids(
                self.input_ids.gpu[:num_scheduled_tokens],
                multimodal_embeddings=mm_embeds,
                is_multimodal=is_mm_embed,
            )

            # TODO(woosuk): Avoid the copy. Optimize.
            self.inputs_embeds.gpu[:num_scheduled_tokens].copy_(inputs_embeds_scheduled)

            input_ids = None
            inputs_embeds = self.inputs_embeds.gpu[:num_input_tokens]
            model_kwargs = {
                **self._init_model_kwargs(num_scheduled_tokens),
                **self._extract_mm_kwargs(scheduler_output),
            }
        elif self.enable_prompt_embeds and is_first_rank:
            # Get the input embeddings for the tokens that are not input embeds,
            # then put them into the appropriate positions.
            # TODO(qthequartermasterman): Since even when prompt embeds are
            # enabled, (a) not all requests will use prompt embeds, and (b)
            # after the initial prompt is processed, the rest of the generated
            # tokens will be token ids, it is not desirable to have the
            # embedding layer outside of the CUDA graph all the time. The v0
            # engine avoids this by "double compiling" the CUDA graph, once
            # with input_ids and again with inputs_embeds, for all num_tokens.
            # If a batch only has token ids, then including the embedding layer
            # in the CUDA graph will be more performant (like in the else case
            # below).
            token_ids_idx = (
                self.is_token_ids.gpu[:num_scheduled_tokens]
                .nonzero(as_tuple=False)
                .squeeze(1)
            )
            # Some tokens ids may need to become embeds
            if token_ids_idx.numel() > 0:
                token_ids = self.input_ids.gpu[token_ids_idx]
                tokens_to_embeds = self.model.embed_input_ids(input_ids=token_ids)
                self.inputs_embeds.gpu[token_ids_idx] = tokens_to_embeds

            inputs_embeds = self.inputs_embeds.gpu[:num_input_tokens]
            model_kwargs = self._init_model_kwargs(num_input_tokens)
            input_ids = None
        else:
            # For text-only models, we use token ids as input.
            # While it is possible to use embeddings as input just like the
            # multimodal models, it is not desirable for performance since
            # then the embedding layer is not included in the CUDA graph.
            input_ids = self.input_ids.gpu[:num_input_tokens]
            inputs_embeds = None
            model_kwargs = self._init_model_kwargs(num_input_tokens)

        if self.uses_mrope:
            positions = self.mrope_positions.gpu[:, :num_input_tokens]
        elif self.uses_xdrope_dim > 0:
            positions = self.xdrope_positions.gpu[:, :num_input_tokens]
        else:
            positions = self.positions.gpu[:num_input_tokens]

        if is_first_rank:
            intermediate_tensors = None
        else:
            assert intermediate_tensors is not None
            intermediate_tensors = self.sync_and_slice_intermediate_tensors(
                num_input_tokens, intermediate_tensors, True
            )

        if (
            self.model_config.is_encoder_decoder
            and scheduler_output.scheduled_encoder_inputs
        ):
            # Run the encoder, just like we do with other multimodal inputs.
            # For an encoder-decoder model, our processing here is a bit
            # simpler, because the outputs are just passed to the decoder.
            # We are not doing any prompt replacement. We also will only
            # ever have a single encoder input.
            encoder_outputs = self._execute_mm_encoder(scheduler_output)
            model_kwargs.update({"encoder_outputs": encoder_outputs})

        return (
            input_ids,
            inputs_embeds,
            positions,
            intermediate_tensors,
            model_kwargs,
            ec_connector_output,
        )

    def _sample(
        self,
        logits: torch.Tensor | None,
        spec_decode_metadata: SpecDecodeMetadata | None,
    ) -> SamplerOutput:
        # Sample the next token and get logprobs if needed.
        sampling_metadata = self.input_batch.sampling_metadata
        if spec_decode_metadata is None:
            # Update output token ids with tokens sampled in last step
            # if async scheduling and required by current sampling params.
            self.input_batch.update_async_output_token_ids()
            return self.sampler(
                logits=logits,
                sampling_metadata=sampling_metadata,
            )

        sampler_output = self.rejection_sampler(
            spec_decode_metadata,
            None,  # draft_probs
            logits,
            sampling_metadata,
        )
        output_token_ids = sampler_output.sampled_token_ids
        if self.speculative_config.method == "eagle_dynamic":
            self._record_eagle_acceptance(output_token_ids, spec_decode_metadata)
        self._update_states_after_model_execute(output_token_ids)
        return sampler_output

    def _bookkeeping_sync(
        self,
        scheduler_output: "SchedulerOutput",
        sampler_output: SamplerOutput,
        logits: torch.Tensor | None,
        hidden_states: torch.Tensor,
        num_scheduled_tokens: int,
        spec_decode_metadata: SpecDecodeMetadata | None,
    ) -> tuple[
        dict[str, int],
        LogprobsLists | None,
        list[list[int]],
        dict[str, LogprobsTensors | None],
        list[str],
        dict[str, int],
        list[int],
    ]:
        num_nans_in_logits = {}
        if envs.VLLM_COMPUTE_NANS_IN_LOGITS:
            num_nans_in_logits = self._get_nans_in_logits(logits)

        num_reqs = self.input_batch.num_reqs
        discard_sampled_tokens_req_indices = np.nonzero(
            self.discard_request_mask.np[:num_reqs]
        )[0]
        for i in discard_sampled_tokens_req_indices:
            gen = self.input_batch.generators.get(int(i))
            if gen is not None:
                gen.set_offset(gen.get_offset() - 4)

        # Copy some objects so they don't get modified after returning.
        # This is important when using async scheduling.
        req_ids_output_copy = self.input_batch.req_ids.copy()
        req_id_to_index_output_copy = self.input_batch.req_id_to_index.copy()

        num_sampled_tokens = sampler_output.sampled_token_ids.shape[0]
        sampled_token_ids = sampler_output.sampled_token_ids
        logprobs_tensors = sampler_output.logprobs_tensors
        invalid_req_indices = []
        cu_num_tokens: list[int] | None = None
        if not self.use_async_scheduling:
            # Get the valid generated tokens.
            max_gen_len = sampled_token_ids.shape[-1]
            if max_gen_len == 1:
                # No spec decode tokens.
                valid_sampled_token_ids = self._to_list(sampled_token_ids)
                # Mask out the sampled tokens that should not be sampled.
                for i in discard_sampled_tokens_req_indices:
                    valid_sampled_token_ids[int(i)].clear()
            else:
                # Includes spec decode tokens.
                valid_sampled_token_ids, cu_num_tokens = RejectionSampler.parse_output(
                    sampled_token_ids,
                    self.input_batch.vocab_size,
                    discard_sampled_tokens_req_indices,
                    return_cu_num_tokens=logprobs_tensors is not None,
                )
        else:
            valid_sampled_token_ids = []
            invalid_req_indices = discard_sampled_tokens_req_indices.tolist()
            invalid_req_indices_set = set(invalid_req_indices)

            # Cache the sampled tokens on the GPU and avoid CPU sync.
            # These will be copied into input_ids in the next step
            # when preparing inputs.
            # With spec decoding, this is done in propose_draft_token_ids().
            if self.input_batch.prev_sampled_token_ids is None:
                assert sampled_token_ids.shape[-1] == 1
                self.input_batch.prev_sampled_token_ids = sampled_token_ids
            self.input_batch.prev_req_id_to_index = {
                req_id: i
                for i, req_id in enumerate(self.input_batch.req_ids)
                if i not in invalid_req_indices_set
            }

        # Cache the sampled tokens in the model runner, so that the scheduler
        # doesn't need to send them back.
        # NOTE(woosuk): As an exception, when using PP, the scheduler sends
        # the sampled tokens back, because there's no direct communication
        # between the first-stage worker and the last-stage worker.
        req_ids = self.input_batch.req_ids
        for req_idx in range(num_sampled_tokens):
            if self.use_async_scheduling:
                sampled_ids = [-1] if req_idx not in invalid_req_indices_set else None
            else:
                sampled_ids = valid_sampled_token_ids[req_idx]

            num_sampled_ids: int = len(sampled_ids) if sampled_ids else 0

            if not sampled_ids:
                continue

            start_idx = self.input_batch.num_tokens_no_spec[req_idx]
            end_idx = start_idx + num_sampled_ids
            assert end_idx <= self.max_model_len, (
                "Sampled token IDs exceed the max model length. "
                f"Total number of tokens: {end_idx} > max_model_len: "
                f"{self.max_model_len}"
            )

            self.input_batch.token_ids_cpu[req_idx, start_idx:end_idx] = sampled_ids
            self.input_batch.is_token_ids[req_idx, start_idx:end_idx] = True
            self.input_batch.num_tokens_no_spec[req_idx] = end_idx
            self.input_batch.num_tokens[req_idx] = end_idx

            req_id = req_ids[req_idx]
            req_state = self.requests[req_id]
            req_state.output_token_ids.extend(sampled_ids)

        logprobs_lists = (
            logprobs_tensors.tolists(cu_num_tokens)
            if not self.use_async_scheduling and logprobs_tensors is not None
            else None
        )

        # Compute prompt logprobs if needed.
        prompt_logprobs_dict = self._get_prompt_logprobs_dict(
            hidden_states[:num_scheduled_tokens],
            scheduler_output.num_scheduled_tokens,
        )

        return (
            num_nans_in_logits,
            logprobs_lists,
            valid_sampled_token_ids,
            prompt_logprobs_dict,
            req_ids_output_copy,
            req_id_to_index_output_copy,
            invalid_req_indices,
        )

    @contextmanager
    def synchronize_input_prep(self):
        if self.prepare_inputs_event is None:
            yield
            return

        # Ensure prior step has finished with reused CPU tensors.
        # This is required in the async scheduling case because
        # the CPU->GPU transfer happens async.
        self.prepare_inputs_event.synchronize()
        try:
            yield
        finally:
            self.prepare_inputs_event.record()

    def _model_forward(
        self,
        input_ids: torch.Tensor | None = None,
        positions: torch.Tensor | None = None,
        intermediate_tensors: IntermediateTensors | None = None,
        inputs_embeds: torch.Tensor | None = None,
        **model_kwargs: dict[str, Any],
    ) -> Any:
        """Helper method to call the model forward pass.

        This method can be overridden by subclasses for model execution.
        Motivation: We can inspect only this method versus
        the whole execute_model, which has additional logic.

        Args:
            input_ids: Input token IDs
            positions: Token positions
            intermediate_tensors: Tensors from previous pipeline stages
            inputs_embeds: Input embeddings (alternative to input_ids)
            **model_kwargs: Additional model arguments

        Returns:
            Model output tensor
        """
        return self.model(
            input_ids=input_ids,
            positions=positions,
            intermediate_tensors=intermediate_tensors,
            inputs_embeds=inputs_embeds,
            **model_kwargs,
        )

    def _determine_batch_execution_and_padding(
        self,
        num_tokens: int,
        num_reqs: int,
        num_scheduled_tokens_np: np.ndarray,
        max_num_scheduled_tokens: int,
        use_cascade_attn: bool,
        allow_microbatching: bool = True,
        force_eager: bool = False,
        # For cudagraph capture TODO(lucas): Refactor how we capture cudagraphs (will
        # be improved in model runner v2)
        force_uniform_decode: bool | None = None,
        force_has_lora: bool | None = None,
    ) -> tuple[
        CUDAGraphMode, BatchDescriptor, UBatchSlices | None, torch.Tensor | None
    ]:
        num_tokens_padded = self._pad_for_sequence_parallelism(num_tokens)
        uniform_decode = (
            (
                (max_num_scheduled_tokens == self.uniform_decode_query_len)
                and (num_tokens_padded == max_num_scheduled_tokens * num_reqs)
            )
            if force_uniform_decode is None
            else force_uniform_decode
        )

        has_lora = (
            len(self.input_batch.lora_id_to_lora_request) > 0
            if force_has_lora is None
            else force_has_lora
        )

        dispatch_cudagraph = (
            lambda num_tokens: self.cudagraph_dispatcher.dispatch(
                num_tokens=num_tokens,
                has_lora=has_lora,
                use_cascade_attn=use_cascade_attn,
                uniform_decode=uniform_decode,
            )
            if not force_eager
            else (CUDAGraphMode.NONE, BatchDescriptor(num_tokens_padded))
        )

        cudagraph_mode, batch_descriptor = dispatch_cudagraph(num_tokens_padded)
        num_tokens_padded = batch_descriptor.num_tokens

        # Extra coordination when running data-parallel since we need to coordinate
        # across ranks
        ubatch_slices, num_tokens_across_dp = None, None
        if self.vllm_config.parallel_config.data_parallel_size > 1:
            # Disable DP padding when running eager to avoid excessive padding when
            # running prefills. This lets us set cudagraph_mode="NONE" on the prefiller
            # in a P/D setup and still use CUDA graphs (enabled by this padding) on the
            # decoder.
            allow_dp_padding = (
                self.compilation_config.cudagraph_mode != CUDAGraphMode.NONE
            )

            ubatch_slices, num_tokens_across_dp = coordinate_batch_across_dp(
                num_tokens_unpadded=num_tokens_padded,
                parallel_config=self.parallel_config,
                allow_microbatching=allow_microbatching,
                allow_dp_padding=allow_dp_padding,
                num_tokens_padded=num_tokens_padded,
                uniform_decode=uniform_decode,
                num_scheduled_tokens_per_request=num_scheduled_tokens_np,
            )

            # Extract DP padding if there is any
            if num_tokens_across_dp is not None:
                dp_rank = self.parallel_config.data_parallel_rank
                num_tokens_padded = int(num_tokens_across_dp[dp_rank].item())

                # Re-dispatch with DP padding
                cudagraph_mode, batch_descriptor = dispatch_cudagraph(num_tokens_padded)
                # Assert to make sure the agreed upon token count is correct otherwise
                # num_tokens_across_dp will no-longer be valid
                assert batch_descriptor.num_tokens == num_tokens_padded

        return cudagraph_mode, batch_descriptor, ubatch_slices, num_tokens_across_dp

    @torch.inference_mode()
    def execute_model(
        self,
        scheduler_output: "SchedulerOutput",
        intermediate_tensors: IntermediateTensors | None = None,
    ) -> ModelRunnerOutput | IntermediateTensors | None:
        if self.execute_model_state is not None:
            raise RuntimeError(
                "State error: sample_tokens() must be called "
                "after execute_model() returns None."
            )

        # self._draft_token_ids is None when `input_fits_in_drafter=False`
        # and there is no draft tokens scheduled. so it need to update the
        # spec_decoding info in scheduler_output with async_scheduling.
        # use deepcopy to avoid the modification has influence on the
        # scheduler_output in engine core process.
        # TODO(Ronald1995): deepcopy is expensive when there is a large
        # number of requests, optimize it later.
        if (
            self.use_async_scheduling
            and self.num_spec_tokens
            and self._draft_token_ids is None
        ):
            scheduler_output = deepcopy(scheduler_output)

        num_scheduled_tokens = scheduler_output.total_num_scheduled_tokens
        with record_function_or_nullcontext("gpu_model_runner: preprocess"):
            with self.synchronize_input_prep():
                # Update persistent batch states.
                self._update_states(scheduler_output)

                if has_ec_transfer() and get_ec_transfer().is_producer:
                    with self.maybe_get_ec_connector_output(
                        scheduler_output,
                        encoder_cache=self.encoder_cache,
                    ) as ec_connector_output:
                        self._execute_mm_encoder(scheduler_output)
                        return make_empty_encoder_model_runner_output(scheduler_output)

                if not num_scheduled_tokens:
                    if (
                        self.parallel_config.distributed_executor_backend
                        == "external_launcher"
                        and self.parallel_config.data_parallel_size > 1
                    ):
                        # this is a corner case when both external launcher
                        # and DP are enabled, num_scheduled_tokens could be
                        # 0, and has_unfinished_requests in the outer loop
                        # returns True. before returning early here we call
                        # dummy run to ensure coordinate_batch_across_dp
                        # is called into to avoid out of sync issues.
                        self._dummy_run(1)
                    if not has_kv_transfer_group():
                        # Return empty ModelRunnerOutput if no work to do.
                        return EMPTY_MODEL_RUNNER_OUTPUT
                    return self.kv_connector_no_forward(
                        scheduler_output, self.vllm_config
                    )
                if self.cache_config.kv_sharing_fast_prefill:
                    assert not self.num_prompt_logprobs, (
                        "--kv-sharing-fast-prefill produces incorrect "
                        "logprobs for prompt tokens, tokens, please disable "
                        "it when the requests need prompt logprobs"
                    )

                num_reqs = self.input_batch.num_reqs
                req_ids = self.input_batch.req_ids
                tokens = [scheduler_output.num_scheduled_tokens[i] for i in req_ids]
                num_scheduled_tokens_np = np.array(tokens, dtype=np.int32)
                max_num_scheduled_tokens = int(num_scheduled_tokens_np.max())
                num_tokens_unpadded = scheduler_output.total_num_scheduled_tokens

                (
                    logits_indices,
                    spec_decode_metadata,
                ) = self._prepare_inputs(
                    scheduler_output,
                    num_scheduled_tokens_np,
                )

                cascade_attn_prefix_lens = None
                # Disable cascade attention when using microbatching (DBO)
                if self.cascade_attn_enabled and not self.parallel_config.enable_dbo:
                    # Pre-compute cascade attention prefix lengths
                    cascade_attn_prefix_lens = self._compute_cascade_attn_prefix_lens(
                        num_scheduled_tokens_np,
                        self.input_batch.num_computed_tokens_cpu[:num_reqs],
                        scheduler_output.num_common_prefix_blocks,
                    )

                (
                    cudagraph_mode,
                    batch_desc,
                    ubatch_slices,
                    num_tokens_across_dp,
                ) = self._determine_batch_execution_and_padding(
                    num_tokens=num_tokens_unpadded,
                    num_reqs=num_reqs,
                    num_scheduled_tokens_np=num_scheduled_tokens_np,
                    max_num_scheduled_tokens=max_num_scheduled_tokens,
                    use_cascade_attn=cascade_attn_prefix_lens is not None,
                )

                logger.debug(
                    "Running batch with cudagraph_mode: %s, batch_descriptor: %s, "
                    "ubatch_slices: %s, num_tokens_across_dp: %s",
                    cudagraph_mode,
                    batch_desc,
                    ubatch_slices,
                    num_tokens_across_dp,
                )

                num_tokens_padded = batch_desc.num_tokens
                num_reqs_padded = (
                    batch_desc.num_reqs if batch_desc.num_reqs is not None else num_reqs
                )

                use_spec_decode = len(scheduler_output.scheduled_spec_decode_tokens) > 0
                pad_attn = cudagraph_mode == CUDAGraphMode.FULL

                (attn_metadata, spec_decode_common_attn_metadata) = (
                    self._build_attention_metadata(
                        num_tokens=num_tokens_unpadded,
                        num_tokens_padded=num_tokens_padded if pad_attn else None,
                        num_reqs=num_reqs,
                        num_reqs_padded=num_reqs_padded if pad_attn else None,
                        max_query_len=max_num_scheduled_tokens,
                        ubatch_slices=ubatch_slices,
                        logits_indices=logits_indices,
                        use_spec_decode=use_spec_decode,
                        num_scheduled_tokens=scheduler_output.num_scheduled_tokens,
                        cascade_attn_prefix_lens=cascade_attn_prefix_lens,
                    )
                )

            (
                input_ids,
                inputs_embeds,
                positions,
                intermediate_tensors,
                model_kwargs,
                ec_connector_output,
            ) = self._preprocess(
                scheduler_output, num_tokens_padded, intermediate_tensors
            )

        # Set cudagraph mode to none if calc_kv_scales is true.
        # KV scales calculation involves dynamic operations that are incompatible
        # with CUDA graph capture.
        if self.calculate_kv_scales:
            cudagraph_mode = CUDAGraphMode.NONE
            # Mark KV scales as calculated after the first forward pass
            self.calculate_kv_scales = False

        # Run the model.
        # Use persistent buffers for CUDA graphs.
        with (
            set_forward_context(
                attn_metadata,
                self.vllm_config,
                num_tokens=num_tokens_padded,
                num_tokens_across_dp=num_tokens_across_dp,
                cudagraph_runtime_mode=cudagraph_mode,
                batch_descriptor=batch_desc,
                ubatch_slices=ubatch_slices,
            ),
            record_function_or_nullcontext("gpu_model_runner: forward"),
            self.maybe_get_kv_connector_output(scheduler_output) as kv_connector_output,
        ):
            model_output = self._model_forward(
                input_ids=input_ids,
                positions=positions,
                intermediate_tensors=intermediate_tensors,
                inputs_embeds=inputs_embeds,
                **model_kwargs,
            )

        with record_function_or_nullcontext("gpu_model_runner: postprocess"):
            if self.use_aux_hidden_state_outputs:
                # True when EAGLE 3 is used.
                hidden_states, aux_hidden_states = model_output
            else:
                # Common case.
                hidden_states = model_output
                aux_hidden_states = None

            if not self.broadcast_pp_output:
                # Common case.
                if not get_pp_group().is_last_rank:
                    # Return the intermediate tensors.
                    assert isinstance(hidden_states, IntermediateTensors)
                    hidden_states.kv_connector_output = kv_connector_output
                    self.kv_connector_output = kv_connector_output
                    return hidden_states

                if self.is_pooling_model:
                    # Return the pooling output.
                    output = self._pool(
                        hidden_states, num_scheduled_tokens, num_scheduled_tokens_np
                    )
                    output.kv_connector_output = kv_connector_output
                    return output

                sample_hidden_states = hidden_states[logits_indices]
                logits = self.model.compute_logits(sample_hidden_states)
            else:
                # Rare case.
                assert not self.is_pooling_model

                sample_hidden_states = hidden_states[logits_indices]
                if not get_pp_group().is_last_rank:
                    all_gather_tensors = {
                        "residual": not is_residual_scattered_for_sp(
                            self.vllm_config, num_tokens_padded
                        )
                    }
                    get_pp_group().send_tensor_dict(
                        hidden_states.tensors,
                        all_gather_group=get_tp_group(),
                        all_gather_tensors=all_gather_tensors,
                    )
                    logits = None
                else:
                    logits = self.model.compute_logits(sample_hidden_states)

                model_output_broadcast_data: dict[str, Any] = {}
                if logits is not None:
                    model_output_broadcast_data["logits"] = logits.contiguous()

                broadcasted = get_pp_group().broadcast_tensor_dict(
                    model_output_broadcast_data, src=len(get_pp_group().ranks) - 1
                )
                assert broadcasted is not None
                logits = broadcasted["logits"]

        self.execute_model_state = ExecuteModelState(
            scheduler_output,
            logits,
            spec_decode_metadata,
            spec_decode_common_attn_metadata,
            hidden_states,
            sample_hidden_states,
            aux_hidden_states,
            ec_connector_output,
        )
        self.kv_connector_output = kv_connector_output
        return None

    @torch.inference_mode
    def sample_tokens(
        self, grammar_output: "GrammarOutput | None"
    ) -> ModelRunnerOutput | AsyncModelRunnerOutput | IntermediateTensors:
        kv_connector_output = self.kv_connector_output
        self.kv_connector_output = None

        if self.execute_model_state is None:
            # Nothing to do (PP non-final rank case), output isn't used.
            if not kv_connector_output:
                return None  # type: ignore[return-value]

            # In case of PP with kv transfer, we need to pass through the
            # kv_connector_output
            if kv_connector_output.is_empty():
                return EMPTY_MODEL_RUNNER_OUTPUT

            output = copy(EMPTY_MODEL_RUNNER_OUTPUT)
            output.kv_connector_output = kv_connector_output
            return output

        # Unpack ephemeral state.
        (
            scheduler_output,
            logits,
            spec_decode_metadata,
            spec_decode_common_attn_metadata,
            hidden_states,
            sample_hidden_states,
            aux_hidden_states,
            ec_connector_output,
        ) = self.execute_model_state
        # Clear ephemeral state.
        self.execute_model_state = None

        # Apply structured output bitmasks if present.
        if grammar_output is not None:
            apply_grammar_bitmask(
                scheduler_output, grammar_output, self.input_batch, logits
            )

        with record_function_or_nullcontext("gpu_model_runner: sample"):
            sampler_output = self._sample(logits, spec_decode_metadata)

        self.input_batch.prev_sampled_token_ids = None

        def propose_draft_token_ids(sampled_token_ids):
            assert spec_decode_common_attn_metadata is not None
            with record_function_or_nullcontext("gpu_model_runner: draft"):
                self._draft_token_ids = self.propose_draft_token_ids(
                    scheduler_output,
                    sampled_token_ids,
                    self.input_batch.sampling_metadata,
                    hidden_states,
                    sample_hidden_states,
                    aux_hidden_states,
                    spec_decode_metadata,
                    spec_decode_common_attn_metadata,
                )

        spec_config = self.speculative_config
        use_padded_batch_for_eagle = (
            spec_config is not None
            and spec_config.use_eagle()
            and not spec_config.disable_padded_drafter_batch
        )
        effective_drafter_max_model_len = self.max_model_len
        if effective_drafter_max_model_len is None:
            effective_drafter_max_model_len = self.model_config.max_model_len
        if (
            spec_config is not None
            and spec_config.draft_model_config is not None
            and spec_config.draft_model_config.max_model_len is not None
        ):
            effective_drafter_max_model_len = (
                spec_config.draft_model_config.max_model_len
            )
        input_fits_in_drafter = spec_decode_common_attn_metadata and (
            spec_decode_common_attn_metadata.max_seq_len + self.num_spec_tokens
            <= effective_drafter_max_model_len
        )
        if use_padded_batch_for_eagle:
            assert self.speculative_config is not None
            assert isinstance(self.drafter, EagleProposer)
            sampled_token_ids = sampler_output.sampled_token_ids
            if input_fits_in_drafter:
                # EAGLE speculative decoding can use the GPU sampled tokens
                # as inputs, and does not need to wait for bookkeeping to finish.
                propose_draft_token_ids(sampled_token_ids)
            elif self.valid_sampled_token_count_event is not None:
                assert spec_decode_common_attn_metadata is not None
                next_token_ids, valid_sampled_tokens_count = (
                    self.drafter.prepare_next_token_ids_padded(
                        spec_decode_common_attn_metadata,
                        sampled_token_ids,
                        self.requests,
                        self.input_batch,
                        self.discard_request_mask.gpu,
                    )
                )
                self._copy_valid_sampled_token_count(
                    next_token_ids, valid_sampled_tokens_count
                )

        with record_function_or_nullcontext("gpu_model_runner: bookkeep"):
            (
                num_nans_in_logits,
                logprobs_lists,
                valid_sampled_token_ids,
                prompt_logprobs_dict,
                req_ids_output_copy,
                req_id_to_index_output_copy,
                invalid_req_indices,
            ) = self._bookkeeping_sync(
                scheduler_output,
                sampler_output,
                logits,
                hidden_states,
                scheduler_output.total_num_scheduled_tokens,
                spec_decode_metadata,
            )

        if (
            self.speculative_config
            and not use_padded_batch_for_eagle
            and input_fits_in_drafter
        ):
            # ngram and other speculative decoding methods use the sampled
            # tokens on the CPU, so they are run after bookkeeping.
            propose_draft_token_ids(valid_sampled_token_ids)

        with record_function_or_nullcontext("gpu_model_runner: eplb"):
            self.eplb_step()
<<<<<<< HEAD

        output = ModelRunnerOutput(
            req_ids=req_ids_output_copy,
            req_id_to_index=req_id_to_index_output_copy,
            sampled_token_ids=valid_sampled_token_ids,
            logprobs=logprobs_lists,
            prompt_logprobs_dict=prompt_logprobs_dict,
            pooler_output=[],
            kv_connector_output=kv_connector_output,
            num_nans_in_logits=num_nans_in_logits,
            num_draft_tokens_per_seq=(
                spec_decode_metadata.num_draft_tokens if spec_decode_metadata else None
            ),
        )
=======
        with record_function_or_nullcontext("gpu_model_runner: ModelRunnerOutput"):
            output = ModelRunnerOutput(
                req_ids=req_ids_output_copy,
                req_id_to_index=req_id_to_index_output_copy,
                sampled_token_ids=valid_sampled_token_ids,
                logprobs=logprobs_lists,
                prompt_logprobs_dict=prompt_logprobs_dict,
                pooler_output=[],
                kv_connector_output=kv_connector_output,
                ec_connector_output=ec_connector_output
                if self.supports_mm_inputs
                else None,
                num_nans_in_logits=num_nans_in_logits,
            )
>>>>>>> f72a817b

        if not self.use_async_scheduling:
            return output
        with record_function_or_nullcontext(
            "gpu_model_runner: AsyncGPUModelRunnerOutput"
        ):
            async_output = AsyncGPUModelRunnerOutput(
                model_runner_output=output,
                sampled_token_ids=sampler_output.sampled_token_ids,
                logprobs_tensors=sampler_output.logprobs_tensors,
                invalid_req_indices=invalid_req_indices,
                async_output_copy_stream=self.async_output_copy_stream,
                vocab_size=self.input_batch.vocab_size,
            )
        with record_function_or_nullcontext(
            "gpu_model_runner: set_async_sampled_token_ids"
        ):
            # Save ref of sampled_token_ids CPU tensor if the batch contains
            # any requests with sampling params that require output ids.
            self.input_batch.set_async_sampled_token_ids(
                async_output.sampled_token_ids_cpu,
                async_output.async_copy_ready_event,
            )

        return async_output

    def take_draft_token_ids(self) -> DraftTokenIds | None:
        if self._draft_token_ids is None:
            return None
        req_ids = self.input_batch.req_ids
        if isinstance(self._draft_token_ids, torch.Tensor):
            draft_token_ids = self._draft_token_ids.tolist()
        else:
            draft_token_ids = self._draft_token_ids
        self._draft_token_ids = None
        return DraftTokenIds(req_ids, draft_token_ids)

    def _copy_valid_sampled_token_count(
        self, next_token_ids: torch.Tensor, valid_sampled_tokens_count: torch.Tensor
    ) -> None:
        if self.valid_sampled_token_count_event is None:
            return

        default_stream = torch.cuda.current_stream()
        # Initialize a new stream to overlap the copy operation with
        # prepare_input of draft model.
        with torch.cuda.stream(self.valid_sampled_token_count_copy_stream):
            self.valid_sampled_token_count_copy_stream.wait_stream(default_stream)  # type: ignore
            counts = valid_sampled_tokens_count
            counts_cpu = self.valid_sampled_token_count_cpu
            counts_cpu[: counts.shape[0]].copy_(counts, non_blocking=True)
            self.valid_sampled_token_count_event.record()

        self.input_batch.prev_sampled_token_ids = next_token_ids.unsqueeze(1)

    def _get_valid_sampled_token_count(self) -> list[int]:
        # Wait until valid_sampled_tokens_count is copied to cpu,
        prev_sampled_token_ids = self.input_batch.prev_sampled_token_ids
        if (
            self.valid_sampled_token_count_event is None
            or prev_sampled_token_ids is None
        ):
            return []

        counts_cpu = self.valid_sampled_token_count_cpu
        self.valid_sampled_token_count_event.synchronize()
        return counts_cpu[: prev_sampled_token_ids.shape[0]].tolist()

    def propose_draft_token_ids(
        self,
        scheduler_output: "SchedulerOutput",
        sampled_token_ids: torch.Tensor | list[list[int]],
        sampling_metadata: SamplingMetadata,
        hidden_states: torch.Tensor,
        sample_hidden_states: torch.Tensor,
        aux_hidden_states: list[torch.Tensor] | None,
        spec_decode_metadata: SpecDecodeMetadata | None,
        common_attn_metadata: CommonAttentionMetadata,
    ) -> list[list[int]] | torch.Tensor:
        num_scheduled_tokens = scheduler_output.total_num_scheduled_tokens
        spec_config = self.speculative_config
        assert spec_config is not None
        if spec_config.method == "ngram":
            assert isinstance(sampled_token_ids, list)
            assert isinstance(self.drafter, NgramProposer)
            draft_token_ids = self.drafter.propose(
                sampled_token_ids,
                self.input_batch.req_ids,
                self.input_batch.num_tokens_no_spec,
                self.input_batch.token_ids_cpu,
                self.input_batch.spec_decode_unsupported_reqs,
            )
        elif spec_config.method == "suffix":
            assert isinstance(sampled_token_ids, list)
            assert isinstance(self.drafter, SuffixDecodingProposer)
            draft_token_ids = self.drafter.propose(self.input_batch, sampled_token_ids)
        elif spec_config.method == "medusa":
            assert isinstance(sampled_token_ids, list)
            assert isinstance(self.drafter, MedusaProposer)

            if sample_hidden_states.shape[0] == len(sampled_token_ids):
                # The input to the target model does not include draft tokens.
                hidden_states = sample_hidden_states
            else:
                indices = []
                offset = 0
                assert spec_decode_metadata is not None, (
                    "No spec decode metadata for medusa"
                )
                for num_draft, tokens in zip(
                    spec_decode_metadata.num_draft_tokens, sampled_token_ids
                ):
                    indices.append(offset + len(tokens) - 1)
                    offset += num_draft + 1
                indices = torch.tensor(indices, device=self.device)
                hidden_states = sample_hidden_states[indices]

            draft_token_ids = self.drafter.propose(
                target_hidden_states=hidden_states,
                sampling_metadata=sampling_metadata,
            )
        elif spec_config.use_eagle():
            assert isinstance(self.drafter, EagleProposer)

            if spec_config.disable_padded_drafter_batch:
                # When padded-batch is disabled, the sampled_token_ids should be
                # the cpu-side list[list[int]] of valid sampled tokens for each
                # request, with invalid requests having empty lists.
                assert isinstance(sampled_token_ids, list), (
                    "sampled_token_ids should be a python list when"
                    "padded-batch is disabled."
                )
                next_token_ids = self.drafter.prepare_next_token_ids_cpu(
                    sampled_token_ids,
                    self.requests,
                    self.input_batch,
                    scheduler_output.num_scheduled_tokens,
                )
            else:
                # When using padded-batch, the sampled_token_ids should be
                # the gpu tensor of sampled tokens for each request, of shape
                # (num_reqs, num_spec_tokens + 1) with rejected tokens having
                # value -1.
                assert isinstance(sampled_token_ids, torch.Tensor), (
                    "sampled_token_ids should be a torch.Tensor when"
                    "padded-batch is enabled."
                )
                next_token_ids, valid_sampled_tokens_count = (
                    self.drafter.prepare_next_token_ids_padded(
                        common_attn_metadata,
                        sampled_token_ids,
                        self.requests,
                        self.input_batch,
                        self.discard_request_mask.gpu,
                    )
                )
                self._copy_valid_sampled_token_count(
                    next_token_ids, valid_sampled_tokens_count
                )

            if spec_decode_metadata is None:
                token_indices_to_sample = None
                # input_ids can be None for multimodal models.
                target_token_ids = self.input_ids.gpu[:num_scheduled_tokens]
                target_positions = self._get_positions(num_scheduled_tokens)
                if self.use_aux_hidden_state_outputs:
                    assert aux_hidden_states is not None
                    target_hidden_states = torch.cat(
                        [h[:num_scheduled_tokens] for h in aux_hidden_states], dim=-1
                    )
                else:
                    target_hidden_states = hidden_states[:num_scheduled_tokens]
            else:
                if spec_config.disable_padded_drafter_batch:
                    token_indices_to_sample = None
                    common_attn_metadata, token_indices = self.drafter.prepare_inputs(
                        common_attn_metadata,
                        sampled_token_ids,
                        spec_decode_metadata.num_draft_tokens,
                    )
                    target_token_ids = self.input_ids.gpu[token_indices]
                    target_positions = self._get_positions(token_indices)
                    if self.use_aux_hidden_state_outputs:
                        assert aux_hidden_states is not None
                        target_hidden_states = torch.cat(
                            [h[token_indices] for h in aux_hidden_states], dim=-1
                        )
                    else:
                        target_hidden_states = hidden_states[token_indices]
                else:
                    common_attn_metadata, token_indices_to_sample = (
                        self.drafter.prepare_inputs_padded(
                            common_attn_metadata,
                            spec_decode_metadata,
                            valid_sampled_tokens_count,
                        )
                    )
                    total_num_tokens = common_attn_metadata.num_actual_tokens
                    # When padding the batch, token_indices is just a range
                    target_token_ids = self.input_ids.gpu[:total_num_tokens]
                    target_positions = self._get_positions(total_num_tokens)
                    if self.use_aux_hidden_state_outputs:
                        assert aux_hidden_states is not None
                        target_hidden_states = torch.cat(
                            [h[:total_num_tokens] for h in aux_hidden_states], dim=-1
                        )
                    else:
                        target_hidden_states = hidden_states[:total_num_tokens]

            if self.supports_mm_inputs:
                mm_embed_inputs = self._gather_mm_embeddings(
                    scheduler_output,
                    shift_computed_tokens=1,
                )
            else:
                mm_embed_inputs = None

            draft_token_ids = self.drafter.propose(
                target_token_ids=target_token_ids,
                target_positions=target_positions,
                target_hidden_states=target_hidden_states,
                next_token_ids=next_token_ids,
                last_token_indices=token_indices_to_sample,
                sampling_metadata=sampling_metadata,
                common_attn_metadata=common_attn_metadata,
                mm_embed_inputs=mm_embed_inputs,
            )

            true_lengths = None
            if isinstance(self.drafter, DynamicProposer):
                true_lengths = getattr(self, "_true_draft_lengths", None)

            if true_lengths and isinstance(draft_token_ids, torch.Tensor):
                draft_lists = draft_token_ids.tolist()
                trimmed_lists = [
                    draft_lists[i][: true_lengths[i]] for i in range(len(true_lengths))
                ]
                return trimmed_lists

        return draft_token_ids

    def update_config(self, overrides: dict[str, Any]) -> None:
        allowed_config_names = {"load_config", "model_config"}
        for config_name, config_overrides in overrides.items():
            assert config_name in allowed_config_names, (
                f"Config `{config_name}` not supported. "
                f"Allowed configs: {allowed_config_names}"
            )
            config = getattr(self, config_name)
            new_config = update_config(config, config_overrides)
            setattr(self, config_name, new_config)

    def load_model(self, eep_scale_up: bool = False) -> None:
        """
        Args:
            eep_scale_up: the model loading is for elastic EP scale up.
        """
        logger.info_once(
            "Starting to load model %s...",
            self.model_config.model,
            scope="global",
        )
        global_expert_loads, old_global_expert_indices_per_model, rank_mapping = (
            EplbState.get_eep_state(self.parallel_config)
            if eep_scale_up
            else (None, None, None)
        )

        if self.parallel_config.enable_eplb:
            self.eplb_state = EplbState(self.parallel_config, self.device)
            eplb_models = 0
        with DeviceMemoryProfiler() as m:
            time_before_load = time.perf_counter()
            model_loader = get_model_loader(self.load_config)
            self.model = model_loader.load_model(
                vllm_config=self.vllm_config, model_config=self.model_config
            )
            if self.lora_config:
                self.model = self.load_lora_model(
                    self.model, self.vllm_config, self.device
                )
            if hasattr(self, "drafter"):
                logger.info_once("Loading drafter model...")
                self.drafter.load_model(self.model)
                if (
                    hasattr(self.drafter, "model")
                    and is_mixture_of_experts(self.drafter.model)
                    and self.parallel_config.enable_eplb
                ):
                    spec_config = self.vllm_config.speculative_config
                    assert spec_config is not None
                    assert spec_config.draft_model_config is not None
                    logger.info_once(
                        "EPLB is enabled for drafter model %s.",
                        spec_config.draft_model_config.model,
                    )

                    global_expert_load = (
                        global_expert_loads[eplb_models]
                        if global_expert_loads
                        else None
                    )
                    old_global_expert_indices = (
                        old_global_expert_indices_per_model[eplb_models]
                        if old_global_expert_indices_per_model
                        else None
                    )
                    if self.eplb_state is None:
                        self.eplb_state = EplbState(self.parallel_config, self.device)
                    self.eplb_state.add_model(
                        self.drafter.model,
                        spec_config.draft_model_config,
                        global_expert_load,
                        old_global_expert_indices,
                        rank_mapping,
                    )
                    eplb_models += 1

            if self.use_aux_hidden_state_outputs:
                if not supports_eagle3(self.get_model()):
                    raise RuntimeError(
                        "Model does not support EAGLE3 interface but "
                        "aux_hidden_state_outputs was requested"
                    )

                # Try to get auxiliary layers from speculative config,
                # otherwise use model's default layers
                aux_layers = self._get_eagle3_aux_layers_from_config()
                if aux_layers:
                    logger.info(
                        "Using auxiliary layers from speculative config: %s",
                        aux_layers,
                    )
                else:
                    aux_layers = self.model.get_eagle3_aux_hidden_state_layers()

                self.model.set_aux_hidden_state_layers(aux_layers)
            time_after_load = time.perf_counter()
        self.model_memory_usage = m.consumed_memory
        logger.info_once(
            "Model loading took %.4f GiB memory and %.6f seconds",
            self.model_memory_usage / GiB_bytes,
            time_after_load - time_before_load,
            scope="local",
        )
        prepare_communication_buffer_for_model(self.model)
        if (drafter := getattr(self, "drafter", None)) and (
            drafter_model := getattr(drafter, "model", None)
        ):
            prepare_communication_buffer_for_model(drafter_model)
        mm_config = self.model_config.multimodal_config
        self.is_multimodal_pruning_enabled = (
            supports_multimodal_pruning(self.get_model())
            and mm_config is not None
            and mm_config.is_multimodal_pruning_enabled()
        )

        if is_mixture_of_experts(self.model) and self.parallel_config.enable_eplb:
            logger.info_once("EPLB is enabled for model %s.", self.model_config.model)
            global_expert_load = (
                global_expert_loads[eplb_models] if global_expert_loads else None
            )
            old_global_expert_indices = (
                old_global_expert_indices_per_model[eplb_models]
                if old_global_expert_indices_per_model
                else None
            )
            assert self.eplb_state is not None
            self.eplb_state.add_model(
                self.model,
                self.model_config,
                global_expert_load,
                old_global_expert_indices,
                rank_mapping,
            )
            if self.eplb_state.is_async:
                self.eplb_state.start_async_loop(rank_mapping=rank_mapping)

        if (
            self.vllm_config.compilation_config.mode
            == CompilationMode.STOCK_TORCH_COMPILE
            and supports_dynamo()
        ):
            backend = self.vllm_config.compilation_config.init_backend(self.vllm_config)
            compilation_counter.stock_torch_compile_count += 1
            self.model.compile(fullgraph=True, backend=backend)
            return
        # for other compilation modes, cudagraph behavior is controlled by
        # CudagraphWraper and CudagraphDispatcher of vllm.

        # wrap the model with full cudagraph wrapper if needed.
        cudagraph_mode = self.compilation_config.cudagraph_mode
        assert cudagraph_mode is not None
        if cudagraph_mode.has_full_cudagraphs() and not self.parallel_config.enable_dbo:
            self.model = CUDAGraphWrapper(
                self.model, self.vllm_config, runtime_mode=CUDAGraphMode.FULL
            )
        elif self.parallel_config.enable_dbo:
            if cudagraph_mode.has_full_cudagraphs():
                self.model = UBatchWrapper(
                    self.model, self.vllm_config, CUDAGraphMode.FULL, self.device
                )
            else:
                self.model = UBatchWrapper(
                    self.model, self.vllm_config, CUDAGraphMode.NONE, self.device
                )

    def _get_eagle3_aux_layers_from_config(self) -> tuple[int, ...] | None:
        """Extract Eagle3 auxiliary layer indices from speculative config.

        These indices specify which hidden states from the base model should
        be used as auxiliary inputs for the Eagle3 drafter model during
        speculative decoding.

        Returns:
            Tuple of layer indices if found in draft model config,
            None otherwise.
        """
        if not (self.speculative_config and self.speculative_config.draft_model_config):
            return None

        hf_config = self.speculative_config.draft_model_config.hf_config
        if not hasattr(hf_config, "eagle_aux_hidden_state_layer_ids"):
            return None

        layer_ids = hf_config.eagle_aux_hidden_state_layer_ids
        if layer_ids and isinstance(layer_ids, (list, tuple)):
            return tuple(layer_ids)

        return None

    def reload_weights(self) -> None:
        assert getattr(self, "model", None) is not None, (
            "Cannot reload weights before model is loaded."
        )
        model_loader = get_model_loader(self.load_config)
        logger.info("Reloading weights inplace...")
        model_loader.load_weights(self.get_model(), model_config=self.model_config)

    def save_tensorized_model(
        self,
        tensorizer_config: "TensorizerConfig",
    ) -> None:
        TensorizerLoader.save_model(
            self.get_model(),
            tensorizer_config=tensorizer_config,
            model_config=self.model_config,
        )

    def _get_prompt_logprobs_dict(
        self,
        hidden_states: torch.Tensor,
        num_scheduled_tokens: dict[str, int],
    ) -> dict[str, LogprobsTensors | None]:
        num_prompt_logprobs_dict = self.num_prompt_logprobs
        if not num_prompt_logprobs_dict:
            return {}

        in_progress_dict = self.input_batch.in_progress_prompt_logprobs_cpu
        prompt_logprobs_dict: dict[str, LogprobsTensors | None] = {}

        # Since prompt logprobs are a rare feature, prioritize simple,
        # maintainable loop over optimal performance.
        completed_prefill_reqs = []
        for req_id, num_prompt_logprobs in num_prompt_logprobs_dict.items():
            num_tokens = num_scheduled_tokens.get(req_id)
            if num_tokens is None:
                # This can happen if the request was preempted in prefill stage.
                continue

            # Get metadata for this request.
            request = self.requests[req_id]
            if request.prompt_token_ids is None:
                # Prompt logprobs is incompatible with prompt embeddings
                continue

            num_prompt_tokens = len(request.prompt_token_ids)
            prompt_token_ids = torch.tensor(request.prompt_token_ids).to(
                self.device, non_blocking=True
            )

            # Set up target LogprobsTensors object.
            logprobs_tensors = in_progress_dict.get(req_id)
            if not logprobs_tensors:
                # Create empty logprobs CPU tensors for the entire prompt.
                # If chunked, we'll copy in slice by slice.
                logprobs_tensors = LogprobsTensors.empty_cpu(
                    num_prompt_tokens - 1, num_prompt_logprobs + 1
                )
                in_progress_dict[req_id] = logprobs_tensors

            # Determine number of logits to retrieve.
            start_idx = request.num_computed_tokens
            start_tok = start_idx + 1
            num_remaining_tokens = num_prompt_tokens - start_tok
            if num_tokens <= num_remaining_tokens:
                # This is a chunk, more tokens remain.
                # In the == case, there are no more prompt logprobs to produce
                # but we want to defer returning them to the next step where we
                # have new generated tokens to return.
                num_logits = num_tokens
            else:
                # This is the last chunk of prompt tokens to return.
                num_logits = num_remaining_tokens
                completed_prefill_reqs.append(req_id)
                prompt_logprobs_dict[req_id] = logprobs_tensors

            if num_logits <= 0:
                # This can happen for the final chunk if we prefilled exactly
                # (num_prompt_tokens - 1) tokens for this request in the prior
                # step. There are no more prompt logprobs to produce.
                continue

            # Get the logits corresponding to this req's prompt tokens.
            # If this is a partial request (i.e. chunked prefill),
            # then there is prompt logprob generated for each index.
            req_idx = self.input_batch.req_id_to_index[req_id]
            offset = self.query_start_loc.np[req_idx].item()
            prompt_hidden_states = hidden_states[offset : offset + num_logits]
            logits = self.model.compute_logits(prompt_hidden_states)

            # Get the "target" tokens for each index. For prompt at index i,
            # the token at prompt index i+1 is the "sampled" token we want
            # to gather the logprob for.
            tgt_token_ids = prompt_token_ids[start_tok : start_tok + num_logits]

            # Compute prompt logprobs.
            logprobs = self.sampler.compute_logprobs(logits)
            token_ids, logprobs, ranks = self.sampler.gather_logprobs(
                logprobs, num_prompt_logprobs, tgt_token_ids
            )

            # Transfer GPU->CPU async.
            chunk_slice = slice(start_idx, start_idx + num_logits)
            logprobs_tensors.logprob_token_ids[chunk_slice].copy_(
                token_ids, non_blocking=True
            )
            logprobs_tensors.logprobs[chunk_slice].copy_(logprobs, non_blocking=True)
            logprobs_tensors.selected_token_ranks[chunk_slice].copy_(
                ranks, non_blocking=True
            )

        # Remove requests that have completed prefill from the batch
        # num_prompt_logprobs_dict.
        for req_id in completed_prefill_reqs:
            del num_prompt_logprobs_dict[req_id]
            del in_progress_dict[req_id]

        # Must synchronize the non-blocking GPU->CPU transfers.
        if prompt_logprobs_dict:
            self._sync_device()

        return prompt_logprobs_dict

    def _get_nans_in_logits(
        self,
        logits: torch.Tensor | None,
    ) -> dict[str, int]:
        try:
            if logits is None:
                return {req_id: 0 for req_id in self.input_batch.req_ids}

            num_nans_in_logits = {}
            num_nans_for_index = logits.isnan().sum(dim=-1).cpu().numpy()
            for req_id in self.input_batch.req_ids:
                req_index = self.input_batch.req_id_to_index[req_id]
                num_nans_in_logits[req_id] = (
                    int(num_nans_for_index[req_index])
                    if num_nans_for_index is not None and req_index < logits.shape[0]
                    else 0
                )
            return num_nans_in_logits
        except IndexError:
            return {}

    @contextmanager
    def maybe_randomize_inputs(self, input_ids: torch.Tensor):
        """
        Randomize input_ids if VLLM_RANDOMIZE_DP_DUMMY_INPUTS is set.
        This is to help balance expert-selection
         - during profile_run
         - during DP rank dummy run
        """
        dp_size = self.vllm_config.parallel_config.data_parallel_size
        randomize_inputs = envs.VLLM_RANDOMIZE_DP_DUMMY_INPUTS and dp_size > 1
        if not randomize_inputs:
            yield
        else:
            import functools

            @functools.cache
            def rand_input_ids() -> torch.Tensor:
                return torch.randint_like(
                    self.input_ids.gpu,
                    low=0,
                    high=self.model_config.get_vocab_size(),
                    dtype=input_ids.dtype,
                )

            logger.debug_once("Randomizing dummy data for DP Rank")
            input_ids.copy_(rand_input_ids()[: input_ids.size(0)], non_blocking=True)
            yield
            input_ids.fill_(0)

    def _get_mm_dummy_batch(
        self,
        modality: str,
        max_items_per_batch: int,
    ) -> BatchedTensorInputs:
        """Dummy data for profiling and precompiling multimodal models."""
        assert self.mm_budget is not None

        dummy_decoder_data = self.mm_registry.get_decoder_dummy_data(
            model_config=self.model_config,
            seq_len=self.max_model_len,
            mm_counts={modality: 1},
            cache=self.mm_budget.cache,
        )
        dummy_mm_data = dummy_decoder_data.multi_modal_data

        # Result in the maximum GPU consumption of the model
        dummy_mm_item = dummy_mm_data[modality][0]
        dummy_mm_items = [dummy_mm_item] * max_items_per_batch

        model = cast(SupportsMultiModal, self.model)
        return next(
            mm_kwargs_group
            for _, _, mm_kwargs_group in group_mm_kwargs_by_modality(
                dummy_mm_items,
                device=self.device,
                pin_memory=self.pin_memory,
                merge_by_field_config=model.merge_by_field_config,
                multimodal_cpu_fields=model.multimodal_cpu_fields,
            )
        )

    @torch.inference_mode()
    def _dummy_run(
        self,
        num_tokens: int,
        cudagraph_runtime_mode: CUDAGraphMode | None = None,
        force_attention: bool = False,
        uniform_decode: bool = False,
        allow_microbatching: bool = True,
        skip_eplb: bool = False,
        is_profile: bool = False,
        create_mixed_batch: bool = False,
        remove_lora: bool = True,
        activate_lora: bool = False,
        is_graph_capturing: bool = False,
    ) -> tuple[torch.Tensor, torch.Tensor]:
        """
        Run a dummy forward pass to warm up/profile run or capture the
        CUDA graph for the model.

        Args:
            num_tokens: Number of tokens to run the dummy forward pass.
            cudagraph_runtime_mode: used to control the behavior.
                - if not set will determine the cudagraph mode based on using
                    the self.cudagraph_dispatcher.
                - CUDAGraphMode.NONE: No cudagraph, for warm up and profile run
                - CUDAGraphMode.PIECEWISE: Piecewise cudagraph.
                - CUDAGraphMode.FULL: Full cudagraph, attention metadata is
                    needed.
            force_attention: If True, always create attention metadata. Used to
                warm up attention backend when mode is NONE.
            uniform_decode: If True, the batch is a uniform decode batch.
            skip_eplb: If True, skip EPLB state update.
            is_profile: If True, this is a profile run.
            create_mixed_batch: If True, create a mixed batch with both decode
                (1 token) and prefill (multiple tokens) requests.
            remove_lora: If False, dummy LoRAs are not destroyed after the run
            activate_lora: If False, dummy_run is performed without LoRAs.
        """
        assert (
            cudagraph_runtime_mode is None
            or cudagraph_runtime_mode.valid_runtime_modes()
        )

        # If cudagraph_mode.decode_mode() == FULL and
        # cudagraph_mode.separate_routine(). This means that we are using
        # different graphs and/or modes for mixed prefill-decode batches vs.
        # uniform decode batches. A uniform decode batch means that all
        # requests have identical query length, except a potential virtual
        # request (shorter) in the batch account for padding.
        # Uniform decode batch could either be common pure decode, where
        # max_query_len == 1, or speculative decode, where
        # max_query_len == 1 + num_spec_decode_tokens.

        # When setting max_query_len = 1, we switch to and capture the optimized
        # routine of FA2 for pure decode, i.e., Flashdecode + an optimization
        # for GQA/MQA.
        max_query_len = self.uniform_decode_query_len if uniform_decode else num_tokens

        # Set num_scheduled_tokens based on num_tokens and max_num_seqs
        # for dummy run with LoRA so that the num_reqs collectively
        # has num_tokens in total.
        assert num_tokens <= self.scheduler_config.max_num_batched_tokens
        max_num_reqs = self.scheduler_config.max_num_seqs
        if create_mixed_batch:
            assert not uniform_decode
            # Create mixed batch:
            # first half decode tokens, second half one prefill
            num_decode_tokens = min(max_num_reqs - 1, num_tokens // 2)
            num_prefill_tokens = num_tokens - num_decode_tokens
            num_reqs = num_decode_tokens + 1

            # Create decode requests (1 token each) followed by prefill request
            num_scheduled_tokens_list = [1] * num_decode_tokens + [num_prefill_tokens]
            # Note: Overriding max_query_len to be the prefill tokens
            max_query_len = num_prefill_tokens
        elif uniform_decode:
            assert not create_mixed_batch
            num_reqs = min(max_num_reqs, cdiv(num_tokens, max_query_len))
            num_scheduled_tokens_list = [max_query_len] * num_reqs
            if num_tokens % max_query_len != 0:
                num_scheduled_tokens_list[-1] = num_tokens % max_query_len
        else:
            num_reqs = min(num_tokens, max_num_reqs)
            min_tokens_per_req = num_tokens // num_reqs
            num_scheduled_tokens_list = [min_tokens_per_req] * num_reqs
            num_scheduled_tokens_list[-1] += num_tokens % num_reqs

        assert sum(num_scheduled_tokens_list) == num_tokens
        assert len(num_scheduled_tokens_list) == num_reqs
        num_scheduled_tokens = np.array(num_scheduled_tokens_list, dtype=np.int32)
        num_tokens_unpadded = int(num_scheduled_tokens.sum())

        num_sampled_tokens = np.ones(num_reqs, dtype=np.int32)

        _cudagraph_mode, batch_desc, ubatch_slices, num_tokens_across_dp = (
            self._determine_batch_execution_and_padding(
                num_tokens=num_tokens_unpadded,
                num_reqs=num_reqs,
                num_scheduled_tokens_np=num_scheduled_tokens,
                max_num_scheduled_tokens=max_query_len,
                use_cascade_attn=False,
                allow_microbatching=allow_microbatching,
                force_eager=is_profile
                or (cudagraph_runtime_mode == CUDAGraphMode.NONE),
                # `force_uniform_decode` is used for cudagraph capture; because for
                # capturing mixed prefill-decode batches, we sometimes use
                # num_tokens == num_reqs which looks like a uniform decode batch to the
                # dispatcher; but we actually want to capture a piecewise cudagraph
                force_uniform_decode=uniform_decode,
                # `force_has_lora` is used for cudagraph capture; because LoRA is
                # activated later in the context manager, but we need to know the
                # LoRA state when determining the batch descriptor for capture
                force_has_lora=activate_lora,
            )
        )

        if cudagraph_runtime_mode is None:
            cudagraph_runtime_mode = _cudagraph_mode
        else:
            assert cudagraph_runtime_mode == _cudagraph_mode, (
                f"Cudagraph runtime mode mismatch in dummy_run. "
                f"Expected {_cudagraph_mode}, but got {cudagraph_runtime_mode}."
            )

        num_tokens_padded = batch_desc.num_tokens
        num_reqs_padded = (
            batch_desc.num_reqs if batch_desc.num_reqs is not None else num_reqs
        )

        attn_metadata: PerLayerAttnMetadata | None = None

        # If force_attention is True, we always capture attention. Otherwise,
        # it only happens for cudagraph_runtime_mode=FULL.
        if force_attention or cudagraph_runtime_mode == CUDAGraphMode.FULL:
            if create_mixed_batch:
                # In the mixed batch mode (used for FI warmup), we use
                # shorter sequence lengths to run faster.
                # TODO(luka) better system for describing dummy batches
                seq_lens = [1] * num_decode_tokens + [num_prefill_tokens + 1]
            else:
                seq_lens = max_query_len  # type: ignore[assignment]
            self.seq_lens.np[:num_reqs] = seq_lens
            self.seq_lens.np[num_reqs:] = 0
            self.seq_lens.copy_to_gpu()

            cum_num_tokens, _ = self._get_cumsum_and_arange(num_scheduled_tokens)
            self.query_start_loc.np[1 : num_reqs + 1] = cum_num_tokens
            self.query_start_loc.copy_to_gpu()

            attn_metadata, _ = self._build_attention_metadata(
                num_tokens=num_tokens_unpadded,
                num_reqs=num_reqs_padded,
                max_query_len=max_query_len,
                ubatch_slices=ubatch_slices,
                for_cudagraph_capture=True,
            )

        with self.maybe_dummy_run_with_lora(
            self.lora_config,
            num_scheduled_tokens,
            num_sampled_tokens,
            activate_lora,
            remove_lora,
        ):
            # Make sure padding doesn't exceed max_num_tokens
            assert num_tokens_padded <= self.max_num_tokens
            model_kwargs = self._init_model_kwargs(num_tokens_padded)
            if self.supports_mm_inputs and not self.model_config.is_encoder_decoder:
                input_ids = None
                inputs_embeds = self.inputs_embeds.gpu[:num_tokens_padded]
                model_kwargs = {
                    **model_kwargs,
                    **self._dummy_mm_kwargs(num_reqs),
                }
            elif self.enable_prompt_embeds:
                input_ids = None
                inputs_embeds = self.inputs_embeds.gpu[:num_tokens_padded]
                model_kwargs = self._init_model_kwargs(num_tokens_padded)
            else:
                input_ids = self.input_ids.gpu[:num_tokens_padded]
                inputs_embeds = None

            if self.uses_mrope:
                positions = self.mrope_positions.gpu[:, :num_tokens_padded]
            elif self.uses_xdrope_dim > 0:
                positions = self.xdrope_positions.gpu[:, :num_tokens_padded]
            else:
                positions = self.positions.gpu[:num_tokens_padded]

            if get_pp_group().is_first_rank:
                intermediate_tensors = None
            else:
                if self.intermediate_tensors is None:
                    self.intermediate_tensors = (
                        self.model.make_empty_intermediate_tensors(
                            batch_size=self.max_num_tokens,
                            dtype=self.model_config.dtype,
                            device=self.device,
                        )
                    )

                intermediate_tensors = self.sync_and_slice_intermediate_tensors(
                    num_tokens_padded, None, False
                )

            if ubatch_slices is not None:
                # Adjust values to reflect a single ubatch.
                # TODO(sage,lucas): this is cruft that should be addressed in
                #  the padding refactor.
                num_tokens_padded = ubatch_slices[0].num_tokens
                if num_tokens_across_dp is not None:
                    num_tokens_across_dp[:] = num_tokens_padded

            with (
                self.maybe_randomize_inputs(input_ids),
                set_forward_context(
                    attn_metadata,
                    self.vllm_config,
                    num_tokens=num_tokens_padded,
                    num_tokens_across_dp=num_tokens_across_dp,
                    cudagraph_runtime_mode=cudagraph_runtime_mode,
                    batch_descriptor=batch_desc,
                    ubatch_slices=ubatch_slices,
                ),
            ):
                outputs = self.model(
                    input_ids=input_ids,
                    positions=positions,
                    intermediate_tensors=intermediate_tensors,
                    inputs_embeds=inputs_embeds,
                    **model_kwargs,
                )

            if self.use_aux_hidden_state_outputs:
                hidden_states, _ = outputs
            else:
                hidden_states = outputs

            if self.speculative_config and self.speculative_config.use_eagle():
                assert isinstance(self.drafter, EagleProposer)
                use_cudagraphs = (
                    cudagraph_runtime_mode.has_mode(CUDAGraphMode.PIECEWISE)
                    and not self.speculative_config.enforce_eager
                )

                # Note(gnovack) - We need to disable cudagraphs for one of the two
                # lora cases when cudagraph_specialize_lora is enabled. This is a
                # short term mitigation for issue mentioned in
                # https://github.com/vllm-project/vllm/issues/28334
                if self.compilation_config.cudagraph_specialize_lora and activate_lora:
                    use_cudagraphs = False

                self.drafter.dummy_run(
                    num_tokens,
                    use_cudagraphs=use_cudagraphs,
                    is_graph_capturing=is_graph_capturing,
                )

        # This is necessary to avoid blocking DP.
        # For dummy runs, we typically skip EPLB since we don't have any real
        # requests to process.
        # However, in DP settings, there may be cases when some DP ranks do
        # not have any requests to process, so they're executing dummy batches.
        # In such cases, we still have to trigger EPLB to make sure
        # ranks execute the rearrangement in synchronization.
        if not skip_eplb:
            self.eplb_step(is_dummy=True, is_profile=is_profile)

        logit_indices = np.cumsum(num_scheduled_tokens) - 1
        logit_indices_device = torch.from_numpy(logit_indices).to(
            self.device, non_blocking=True
        )
        return hidden_states, hidden_states[logit_indices_device]

    @torch.inference_mode()
    def _dummy_sampler_run(
        self,
        hidden_states: torch.Tensor,
    ) -> torch.Tensor:
        # The dummy hidden states may contain special values,
        # like `inf` or `nan`.
        # To avoid breaking the sampler, we use a random tensor here instead.
        hidden_states = torch.rand_like(hidden_states)

        logits = self.model.compute_logits(hidden_states)
        num_reqs = logits.size(0)

        dummy_tensors = lambda v: torch.full((num_reqs,), v, device=self.device)

        dummy_metadata = SamplingMetadata(
            temperature=dummy_tensors(0.5),
            all_greedy=False,
            all_random=False,
            top_p=dummy_tensors(0.9),
            top_k=dummy_tensors(logits.size(1) - 1),
            generators={},
            max_num_logprobs=None,
            no_penalties=True,
            prompt_token_ids=None,
            frequency_penalties=dummy_tensors(0.1),
            presence_penalties=dummy_tensors(0.1),
            repetition_penalties=dummy_tensors(0.1),
            output_token_ids=[[] for _ in range(num_reqs)],
            spec_token_ids=[[] for _ in range(num_reqs)],
            allowed_token_ids_mask=None,
            bad_words_token_ids={},
            logitsprocs=LogitsProcessors(),
        )
        try:
            sampler_output = self.sampler(
                logits=logits, sampling_metadata=dummy_metadata
            )
        except RuntimeError as e:
            if "out of memory" in str(e):
                raise RuntimeError(
                    "CUDA out of memory occurred when warming up sampler with "
                    f"{num_reqs} dummy requests. Please try lowering "
                    "`max_num_seqs` or `gpu_memory_utilization` when "
                    "initializing the engine."
                ) from e
            else:
                raise e
        if self.speculative_config:
            draft_token_ids = [[0] for _ in range(num_reqs)]
            dummy_spec_decode_metadata = SpecDecodeMetadata.make_dummy(
                draft_token_ids, self.device
            )

            num_tokens = sum(len(ids) for ids in draft_token_ids)
            # draft_probs = torch.randn(
            #     num_tokens, logits.shape[-1], device=self.device,
            #     dtype=logits.dtype)
            draft_probs = None
            logits = torch.randn(
                num_tokens + num_reqs,
                logits.shape[-1],
                device=self.device,
                dtype=logits.dtype,
            )
            self.rejection_sampler(
                dummy_spec_decode_metadata,
                draft_probs,
                logits,
                dummy_metadata,
            )
        return sampler_output

    def _dummy_pooler_run_task(
        self,
        hidden_states: torch.Tensor,
        task: PoolingTask,
    ) -> PoolerOutput:
        num_tokens = hidden_states.shape[0]
        max_num_reqs = self.scheduler_config.max_num_seqs
        num_reqs = min(num_tokens, max_num_reqs)
        min_tokens_per_req = num_tokens // num_reqs
        num_scheduled_tokens_list = [min_tokens_per_req] * num_reqs
        num_scheduled_tokens_list[-1] += num_tokens % num_reqs
        assert sum(num_scheduled_tokens_list) == num_tokens
        assert len(num_scheduled_tokens_list) == num_reqs

        req_num_tokens = num_tokens // num_reqs

        dummy_prompt_lens = torch.tensor(
            num_scheduled_tokens_list,
            device="cpu",
        )
        dummy_token_ids = torch.zeros(
            (num_reqs, req_num_tokens), dtype=torch.int32, device=self.device
        )

        model = cast(VllmModelForPooling, self.get_model())
        dummy_pooling_params = PoolingParams(task=task)
        dummy_pooling_params.verify(task=task, model_config=self.model_config)
        to_update = model.pooler.get_pooling_updates(task)
        to_update.apply(dummy_pooling_params)

        dummy_metadata = PoolingMetadata(
            prompt_lens=dummy_prompt_lens,
            prompt_token_ids=dummy_token_ids,
            pooling_params=[dummy_pooling_params] * num_reqs,
        )

        dummy_metadata.build_pooling_cursor(
            num_scheduled_tokens_list, device=hidden_states.device
        )

        try:
            return model.pooler(
                hidden_states=hidden_states, pooling_metadata=dummy_metadata
            )
        except RuntimeError as e:
            if "out of memory" in str(e):
                raise RuntimeError(
                    "CUDA out of memory occurred when warming up pooler "
                    f"({task=}) with {num_reqs} dummy requests. Please try "
                    "lowering `max_num_seqs` or `gpu_memory_utilization` when "
                    "initializing the engine."
                ) from e
            else:
                raise e

    @torch.inference_mode()
    def _dummy_pooler_run(
        self,
        hidden_states: torch.Tensor,
    ) -> PoolerOutput:
        # Find the task that has the largest output for subsequent steps
        supported_pooling_tasks = self.get_supported_pooling_tasks()

        if not supported_pooling_tasks:
            if self.scheduler_config.enable_chunked_prefill:
                raise RuntimeError(
                    f"Model {self.model_config.model} does not support "
                    "any pooling tasks with chunked prefill enabled. "
                    "Please add --no-enable-chunked-prefill to your "
                    "config or CLI args. See "
                    "https://docs.vllm.ai/en/latest/models/pooling_models.html "
                    "to learn more."
                )
            else:
                raise RuntimeError(
                    f"Model {self.model_config.model} does not support "
                    "any pooling tasks. See "
                    "https://docs.vllm.ai/en/latest/models/pooling_models.html "
                    "to learn more."
                )

        output_size = dict[PoolingTask, float]()
        for task in supported_pooling_tasks:
            # Run a full batch with each task to ensure none of them OOMs
            output = self._dummy_pooler_run_task(hidden_states, task)
            output_size[task] = sum(o.nbytes for o in output)
            del output  # Allow GC

        max_task = max(output_size.items(), key=lambda x: x[1])[0]
        return self._dummy_pooler_run_task(hidden_states, max_task)

    def profile_run(self) -> None:
        # Profile with multimodal encoder & encoder cache.
        if self.supports_mm_inputs:
            mm_config = self.model_config.multimodal_config
            if mm_config is not None and mm_config.skip_mm_profiling:
                logger.info(
                    "Skipping memory profiling for multimodal encoder and "
                    "encoder cache."
                )
            else:
                mm_budget = self.mm_budget
                assert mm_budget is not None

                if (encoder_budget := mm_budget.get_encoder_budget()) > 0:
                    # NOTE: Currently model is profiled with a single non-text
                    # modality with the max possible input tokens even when
                    # it supports multiple.
                    dummy_modality = mm_budget.get_modality_with_max_tokens()
                    max_mm_items_per_batch = mm_budget.max_items_per_batch_by_modality[
                        dummy_modality
                    ]

                    logger.info(
                        "Encoder cache will be initialized with a budget of "
                        "%s tokens, and profiled with %s %s items of the "
                        "maximum feature size.",
                        encoder_budget,
                        max_mm_items_per_batch,
                        dummy_modality,
                    )

                    # Create dummy batch of multimodal inputs.
                    batched_dummy_mm_inputs = self._get_mm_dummy_batch(
                        dummy_modality,
                        max_mm_items_per_batch,
                    )

                    # Run multimodal encoder.
                    dummy_encoder_outputs = self.model.embed_multimodal(
                        **batched_dummy_mm_inputs
                    )

                    sanity_check_mm_encoder_outputs(
                        dummy_encoder_outputs,
                        expected_num_items=max_mm_items_per_batch,
                    )

                    # NOTE: This happens when encoder cache needs to store
                    # the embeddings that encoder outputs are scattered onto.
                    # In this case we create dummy embeddings of size
                    # (max_tokens_for_modality, hidden_size) and scatter
                    # encoder output into it.
                    encoder_output_shape = dummy_encoder_outputs[0].shape
                    max_mm_tokens_per_item = mm_budget.max_tokens_by_modality[
                        dummy_modality
                    ]
                    if encoder_output_shape[0] < max_mm_tokens_per_item:
                        encoder_hidden_size = encoder_output_shape[-1]
                        expanded_outputs = []
                        for output in dummy_encoder_outputs:
                            expanded = output.new_zeros(
                                (max_mm_tokens_per_item, encoder_hidden_size)
                            )
                            num_tokens = output.shape[0]
                            expanded[:num_tokens].copy_(output)
                            expanded_outputs.append(expanded)

                        dummy_encoder_outputs = expanded_outputs

                    # Cache the dummy encoder outputs.
                    self.encoder_cache["tmp"] = dict(enumerate(dummy_encoder_outputs))

        # Add `is_profile` here to pre-allocate communication buffers
        hidden_states, last_hidden_states = self._dummy_run(
            self.max_num_tokens, is_profile=True
        )
        if get_pp_group().is_last_rank:
            if self.is_pooling_model:
                output = self._dummy_pooler_run(hidden_states)
            else:
                output = self._dummy_sampler_run(last_hidden_states)
        else:
            output = None
        self._sync_device()
        del hidden_states, output
        self.encoder_cache.clear()
        gc.collect()

    def capture_model(self) -> int:
        if self.compilation_config.cudagraph_mode == CUDAGraphMode.NONE:
            logger.warning(
                "Skipping CUDA graph capture. To turn on CUDA graph capture, "
                "ensure `cudagraph_mode` was not manually set to `NONE`"
            )
            return 0

        compilation_counter.num_gpu_runner_capture_triggers += 1

        start_time = time.perf_counter()

        @contextmanager
        def freeze_gc():
            # Optimize garbage collection during CUDA graph capture.
            # Clean up, then freeze all remaining objects from being included
            # in future collections.
            gc.collect()
            should_freeze = not envs.VLLM_ENABLE_CUDAGRAPH_GC
            if should_freeze:
                gc.freeze()
            try:
                yield
            finally:
                if should_freeze:
                    gc.unfreeze()
                    gc.collect()

        # Trigger CUDA graph capture for specific shapes.
        # Capture the large shapes first so that the smaller shapes
        # can reuse the memory pool allocated for the large shapes.
        set_cudagraph_capturing_enabled(True)
        with freeze_gc(), graph_capture(device=self.device):
            start_free_gpu_memory = torch.cuda.mem_get_info()[0]
            cudagraph_mode = self.compilation_config.cudagraph_mode
            assert cudagraph_mode is not None

            if self.lora_config:
                if self.compilation_config.cudagraph_specialize_lora:
                    lora_cases = [True, False]
                else:
                    lora_cases = [True]
            else:
                lora_cases = [False]

            if cudagraph_mode.mixed_mode() != CUDAGraphMode.NONE:
                cudagraph_runtime_mode = cudagraph_mode.mixed_mode()
                # make sure we capture the largest batch size first
                compilation_cases = list(
                    product(reversed(self.cudagraph_batch_sizes), lora_cases)
                )
                self._capture_cudagraphs(
                    compilation_cases,
                    cudagraph_runtime_mode=cudagraph_runtime_mode,
                    uniform_decode=False,
                )

            # Capture full cudagraph for uniform decode batches if we
            # don't already have full mixed prefill-decode cudagraphs.
            if (
                cudagraph_mode.decode_mode() == CUDAGraphMode.FULL
                and cudagraph_mode.separate_routine()
            ):
                max_num_tokens = (
                    self.scheduler_config.max_num_seqs * self.uniform_decode_query_len
                )
                decode_cudagraph_batch_sizes = [
                    x
                    for x in self.cudagraph_batch_sizes
                    if max_num_tokens >= x >= self.uniform_decode_query_len
                ]
                compilation_cases_decode = list(
                    product(reversed(decode_cudagraph_batch_sizes), lora_cases)
                )
                self._capture_cudagraphs(
                    compilation_cases=compilation_cases_decode,
                    cudagraph_runtime_mode=CUDAGraphMode.FULL,
                    uniform_decode=True,
                )

            torch.cuda.synchronize()
            end_free_gpu_memory = torch.cuda.mem_get_info()[0]

        # Disable cudagraph capturing globally, so any unexpected cudagraph
        # capturing will be detected and raise an error after here.
        # Note: We don't put it into graph_capture context manager because
        # we may do lazy capturing in future that still allows capturing
        # after here.
        set_cudagraph_capturing_enabled(False)

        end_time = time.perf_counter()
        elapsed_time = end_time - start_time
        cuda_graph_size = start_free_gpu_memory - end_free_gpu_memory
        # This usually takes 5~20 seconds.
        logger.info_once(
            "Graph capturing finished in %.0f secs, took %.2f GiB",
            elapsed_time,
            cuda_graph_size / (1 << 30),
            scope="local",
        )
        return cuda_graph_size

    def _capture_cudagraphs(
        self,
        compilation_cases: list[tuple[int, bool]],
        cudagraph_runtime_mode: CUDAGraphMode,
        uniform_decode: bool,
    ):
        assert (
            cudagraph_runtime_mode != CUDAGraphMode.NONE
            and cudagraph_runtime_mode.valid_runtime_modes()
        ), f"Invalid cudagraph runtime mode: {cudagraph_runtime_mode}"

        # Only rank 0 should print progress bar during capture
        if is_global_first_rank():
            compilation_cases = tqdm(
                compilation_cases,
                disable=not self.load_config.use_tqdm_on_load,
                desc="Capturing CUDA graphs ({}, {})".format(
                    "decode" if uniform_decode else "mixed prefill-decode",
                    cudagraph_runtime_mode.name,
                ),
            )

        # We skip EPLB here since we don't want to record dummy metrics
        for num_tokens, activate_lora in compilation_cases:
            # We currently only capture ubatched graphs when its a FULL
            # cudagraph, a uniform decode batch, and the number of tokens
            # is above the threshold. Otherwise we just capture a non-ubatched
            # version of the graph
            allow_microbatching = (
                self.parallel_config.enable_dbo
                and cudagraph_runtime_mode == CUDAGraphMode.FULL
                and uniform_decode
                and check_ubatch_thresholds(
                    config=self.vllm_config.parallel_config,
                    num_tokens=num_tokens,
                    uniform_decode=uniform_decode,
                )
            )

            for _ in range(self.compilation_config.cudagraph_num_of_warmups):
                # Use CUDAGraphRuntimeStyle.NONE (default) for warmup.
                # But be careful, warm up with `NONE`is orthogonal to
                # if we want to warm up attention or not. This is
                # different from the case where `FULL` implies capture
                # attention while `PIECEWISE` implies no attention.
                force_attention = cudagraph_runtime_mode == CUDAGraphMode.FULL
                self._dummy_run(
                    num_tokens,
                    cudagraph_runtime_mode=CUDAGraphMode.NONE,
                    force_attention=force_attention,
                    uniform_decode=uniform_decode,
                    allow_microbatching=allow_microbatching,
                    skip_eplb=True,
                    remove_lora=False,
                    activate_lora=activate_lora,
                )
            self._dummy_run(
                num_tokens,
                cudagraph_runtime_mode=cudagraph_runtime_mode,
                uniform_decode=uniform_decode,
                allow_microbatching=allow_microbatching,
                skip_eplb=True,
                remove_lora=False,
                activate_lora=activate_lora,
                is_graph_capturing=True,
            )
        self.maybe_remove_all_loras(self.lora_config)

    def initialize_attn_backend(self, kv_cache_config: KVCacheConfig) -> None:
        """
        Initialize the attention backends and attention metadata builders.
        """
        assert len(self.attn_groups) == 0, "Attention backends are already initialized"

        class AttentionGroupKey(NamedTuple):
            attn_backend: type[AttentionBackend]
            kv_cache_spec: KVCacheSpec

        def get_attn_backends_for_group(
            kv_cache_group_spec: KVCacheGroupSpec,
        ) -> tuple[dict[AttentionGroupKey, list[str]], set[type[AttentionBackend]]]:
            layer_type = cast(type[Any], AttentionLayerBase)
            layers = get_layers_from_vllm_config(
                self.vllm_config, layer_type, kv_cache_group_spec.layer_names
            )
            attn_backends = {}
            attn_backend_layers = defaultdict(list)
            # Dedupe based on full class name; this is a bit safer than
            # using the class itself as the key because when we create dynamic
            # attention backend subclasses (e.g. ChunkedLocalAttention) unless
            # they are cached correctly, there will be different objects per
            # layer.
            for layer_name in kv_cache_group_spec.layer_names:
                attn_backend = layers[layer_name].get_attn_backend()

                if layer_name in self.kv_sharing_fast_prefill_eligible_layers:
                    attn_backend = create_fast_prefill_custom_backend(
                        "FastPrefill",
                        attn_backend,  # type: ignore[arg-type]
                    )

                full_cls_name = attn_backend.full_cls_name()
                layer_kv_cache_spec = kv_cache_group_spec.kv_cache_spec
                if isinstance(layer_kv_cache_spec, UniformTypeKVCacheSpecs):
                    layer_kv_cache_spec = layer_kv_cache_spec.kv_cache_specs[layer_name]
                key = (full_cls_name, layer_kv_cache_spec)
                attn_backends[key] = AttentionGroupKey(
                    attn_backend, layer_kv_cache_spec
                )
                attn_backend_layers[key].append(layer_name)
            return (
                {attn_backends[k]: v for k, v in attn_backend_layers.items()},
                set(group_key.attn_backend for group_key in attn_backends.values()),
            )

        def create_attn_groups(
            attn_backends_map: dict[AttentionGroupKey, list[str]],
            kv_cache_group_id: int,
        ) -> list[AttentionGroup]:
            attn_groups: list[AttentionGroup] = []
            for (attn_backend, kv_cache_spec), layer_names in attn_backends_map.items():
                attn_group = AttentionGroup(
                    attn_backend,
                    layer_names,
                    kv_cache_spec,
                    kv_cache_group_id,
                )

                attn_groups.append(attn_group)
            return attn_groups

        attention_backend_maps = []
        attention_backend_list = []
        for kv_cache_group_spec in kv_cache_config.kv_cache_groups:
            attn_backends = get_attn_backends_for_group(kv_cache_group_spec)
            attention_backend_maps.append(attn_backends[0])
            attention_backend_list.append(attn_backends[1])

        # Resolve cudagraph_mode before actually initialize metadata_builders
        self._check_and_update_cudagraph_mode(
            attention_backend_list, kv_cache_config.kv_cache_groups
        )

        for i, attn_backend_map in enumerate(attention_backend_maps):
            self.attn_groups.append(create_attn_groups(attn_backend_map, i))

    def initialize_metadata_builders(
        self, kv_cache_config: KVCacheConfig, kernel_block_sizes: list[int]
    ) -> None:
        """
        Create the metadata builders for all KV cache groups and attn groups.
        """
        for kv_cache_group_id in range(len(kv_cache_config.kv_cache_groups)):
            for attn_group in self.attn_groups[kv_cache_group_id]:
                attn_group.create_metadata_builders(
                    self.vllm_config,
                    self.device,
                    kernel_block_sizes[kv_cache_group_id]
                    if kv_cache_group_id < len(kernel_block_sizes)
                    else None,
                    num_metadata_builders=1
                    if not self.parallel_config.enable_dbo
                    else 2,
                )
        # Calculate reorder batch threshold (if needed)
        # Note (tdoublep): do this *after* constructing builders,
        # because some of them change the threshold at init time.
        self.calculate_reorder_batch_threshold()

    def _check_and_update_cudagraph_mode(
        self,
        attention_backends: list[set[type[AttentionBackend]]],
        kv_cache_groups: list[KVCacheGroupSpec],
    ) -> None:
        """
        Resolve the cudagraph_mode when there are multiple attention
        groups with potential conflicting CUDA graph support.
        Then initialize the cudagraph_dispatcher based on the resolved
        cudagraph_mode.
        """
        min_cg_support = AttentionCGSupport.ALWAYS
        min_cg_backend_name = None

        for attn_backend_set, kv_cache_group in zip(
            attention_backends, kv_cache_groups
        ):
            for attn_backend in attn_backend_set:
                builder_cls = attn_backend.get_builder_cls()

                cg_support = builder_cls.get_cudagraph_support(
                    self.vllm_config, kv_cache_group.kv_cache_spec
                )
                if cg_support.value < min_cg_support.value:
                    min_cg_support = cg_support
                    min_cg_backend_name = attn_backend.__name__
        # Flexible resolve the cudagraph mode
        cudagraph_mode = self.compilation_config.cudagraph_mode
        assert cudagraph_mode is not None
        # check cudagraph for mixed batch is supported
        if (
            cudagraph_mode.mixed_mode() == CUDAGraphMode.FULL
            and min_cg_support != AttentionCGSupport.ALWAYS
        ):
            msg = (
                f"CUDAGraphMode.{cudagraph_mode.name} is not supported "
                f"with {min_cg_backend_name} backend (support: "
                f"{min_cg_support})"
            )
            if min_cg_support == AttentionCGSupport.NEVER:
                # if not supported any full cudagraphs, just raise it.
                msg += (
                    "; please try cudagraph_mode=PIECEWISE, and "
                    "make sure compilation mode is VLLM_COMPILE"
                )
                raise ValueError(msg)

            # attempt to resolve the full cudagraph related mode
            if self.compilation_config.splitting_ops_contain_attention():
                msg += "; setting cudagraph_mode=FULL_AND_PIECEWISE"
                cudagraph_mode = self.compilation_config.cudagraph_mode = (
                    CUDAGraphMode.FULL_AND_PIECEWISE
                )
            else:
                msg += "; setting cudagraph_mode=FULL_DECODE_ONLY"
                cudagraph_mode = self.compilation_config.cudagraph_mode = (
                    CUDAGraphMode.FULL_DECODE_ONLY
                )
            logger.warning(msg)

        # check that if we are doing decode full-cudagraphs it is supported
        if (
            cudagraph_mode.decode_mode() == CUDAGraphMode.FULL
            and min_cg_support == AttentionCGSupport.NEVER
        ):
            msg = (
                f"CUDAGraphMode.{cudagraph_mode.name} is not supported "
                f"with {min_cg_backend_name} backend (support: "
                f"{min_cg_support})"
            )
            if self.compilation_config.mode == CompilationMode.VLLM_COMPILE and (
                self.compilation_config.splitting_ops_contain_attention()
                or self.compilation_config.use_inductor_graph_partition
            ):
                msg += (
                    "; setting cudagraph_mode=PIECEWISE because "
                    "attention is compiled piecewise"
                )
                cudagraph_mode = self.compilation_config.cudagraph_mode = (
                    CUDAGraphMode.PIECEWISE
                )
            else:
                msg += (
                    "; setting cudagraph_mode=NONE because "
                    "attention is not compiled piecewise"
                )
                cudagraph_mode = self.compilation_config.cudagraph_mode = (
                    CUDAGraphMode.NONE
                )
            logger.warning(msg)

        # check that if we are doing spec-decode + decode full-cudagraphs it is
        # supported
        if (
            cudagraph_mode.decode_mode() == CUDAGraphMode.FULL
            and self.uniform_decode_query_len > 1
            and min_cg_support.value < AttentionCGSupport.UNIFORM_BATCH.value
        ):
            msg = (
                f"CUDAGraphMode.{cudagraph_mode.name} is not supported"
                f" with spec-decode for attention backend "
                f"{min_cg_backend_name} (support: {min_cg_support})"
            )
            if self.compilation_config.splitting_ops_contain_attention():
                msg += "; setting cudagraph_mode=PIECEWISE"
                cudagraph_mode = self.compilation_config.cudagraph_mode = (
                    CUDAGraphMode.PIECEWISE
                )
            else:
                msg += "; setting cudagraph_mode=NONE"
                cudagraph_mode = self.compilation_config.cudagraph_mode = (
                    CUDAGraphMode.NONE
                )
            logger.warning(msg)

        # double check that we can support full cudagraph if they are requested
        # even after automatic downgrades
        if (
            cudagraph_mode.has_full_cudagraphs()
            and min_cg_support == AttentionCGSupport.NEVER
        ):
            raise ValueError(
                f"CUDAGraphMode.{cudagraph_mode.name} is not "
                f"supported with {min_cg_backend_name} backend ("
                f"support:{min_cg_support}) "
                "; please try cudagraph_mode=PIECEWISE, "
                "and make sure compilation mode is VLLM_COMPILE"
            )

        # if we have dedicated decode cudagraphs, and spec-decode is enabled,
        # we need to adjust the cudagraph sizes to be a multiple of the uniform
        # decode query length to avoid: https://github.com/vllm-project/vllm/issues/28207
        # temp-fix: https://github.com/vllm-project/vllm/issues/28207#issuecomment-3504004536
        # Will be removed in the near future when we have seperate cudagraph capture
        # sizes for decode and mixed prefill-decode.
        if (
            cudagraph_mode.decode_mode() == CUDAGraphMode.FULL
            and cudagraph_mode.separate_routine()
            and self.uniform_decode_query_len > 1
        ):
            self.compilation_config.adjust_cudagraph_sizes_for_spec_decode(
                self.uniform_decode_query_len, self.parallel_config.tensor_parallel_size
            )
            capture_sizes = self.compilation_config.cudagraph_capture_sizes
            self.cudagraph_batch_sizes = (
                capture_sizes if capture_sizes is not None else []
            )

        # Trigger cudagraph dispatching keys initialization after
        # resolved cudagraph mode.
        self.compilation_config.cudagraph_mode = cudagraph_mode
        self.cudagraph_dispatcher.initialize_cudagraph_keys(
            cudagraph_mode, self.uniform_decode_query_len
        )

    def calculate_reorder_batch_threshold(self) -> None:
        """
        Choose the minimum reorder batch threshold from all attention groups.
        Backends should be able to support lower threshold then what they request
        just may have a performance penalty due to that backend treating decodes
        as prefills.
        """
        min_none_high = lambda a, b: a if b is None else b if a is None else min(a, b)

        reorder_batch_thresholds: list[int | None] = [
            group.get_metadata_builder().reorder_batch_threshold
            for group in self._attn_group_iterator()
        ]
        # If there are no attention groups (attention-free model) or no backend
        # reports a threshold, leave reordering disabled.
        if len(reorder_batch_thresholds) == 0:
            self.reorder_batch_threshold = None
            return
        self.reorder_batch_threshold = reduce(min_none_high, reorder_batch_thresholds)  # type: ignore[assignment]

    @staticmethod
    def select_common_block_size(
        kv_manager_block_size: int, attn_groups: list[AttentionGroup]
    ) -> int:
        """
        Select a block size that is supported by all backends and is a factor of
        kv_manager_block_size.

        If kv_manager_block_size is supported by all backends, return it directly.
        Otherwise, return the max supported size.

        Args:
            kv_manager_block_size: Block size of KV cache
            attn_groups: List of attention groups

        Returns:
            The selected block size

        Raises:
            ValueError: If no valid block size found
        """

        def block_size_is_supported(
            backends: list[type[AttentionBackend]], block_size: int
        ) -> bool:
            """
            Check if the block size is supported by all backends.
            """
            for backend in backends:
                is_supported = False
                for supported_size in backend.get_supported_kernel_block_sizes():
                    if isinstance(supported_size, int):
                        if block_size == supported_size:
                            is_supported = True
                    elif isinstance(supported_size, MultipleOf):
                        if block_size % supported_size.base == 0:
                            is_supported = True
                    else:
                        raise ValueError(f"Unknown supported size: {supported_size}")
                if not is_supported:
                    return False
            return True

        backends = [group.backend for group in attn_groups]

        # Case 1: if the block_size of kv cache manager is supported by all backends,
        # return it directly
        if block_size_is_supported(backends, kv_manager_block_size):
            return kv_manager_block_size

        # Case 2: otherwise, the block_size must be an `int`-format supported size of
        # at least one backend. Iterate over all `int`-format supported sizes in
        # descending order and return the first one that is supported by all backends.
        # Simple proof:
        # If the supported size b is in MultipleOf(x_i) format for all attention
        # backends i, and b a factor of kv_manager_block_size, then
        # kv_manager_block_size also satisfies MultipleOf(x_i) for all i. We will
        # return kv_manager_block_size in case 1.
        all_int_supported_sizes = set(
            supported_size
            for backend in backends
            for supported_size in backend.get_supported_kernel_block_sizes()
            if isinstance(supported_size, int)
        )

        for supported_size in sorted(all_int_supported_sizes, reverse=True):
            if kv_manager_block_size % supported_size != 0:
                continue
            if block_size_is_supported(backends, supported_size):
                return supported_size
        raise ValueError(f"No common block size for {kv_manager_block_size}. ")

    def may_reinitialize_input_batch(
        self, kv_cache_config: KVCacheConfig, kernel_block_sizes: list[int]
    ) -> None:
        """
        Re-initialize the input batch if the block sizes are different from
        `[self.cache_config.block_size]`. This usually happens when there
        are multiple KV cache groups.

        Args:
            kv_cache_config: The KV cache configuration.
            kernel_block_sizes: The kernel block sizes for each KV cache group.
        """
        block_sizes = [
            kv_cache_group.kv_cache_spec.block_size
            for kv_cache_group in kv_cache_config.kv_cache_groups
            if not isinstance(kv_cache_group.kv_cache_spec, EncoderOnlyAttentionSpec)
        ]

        if block_sizes != [self.cache_config.block_size] or kernel_block_sizes != [
            self.cache_config.block_size
        ]:
            assert self.cache_config.cpu_offload_gb == 0, (
                "Cannot re-initialize the input batch when CPU weight "
                "offloading is enabled. See https://github.com/vllm-project/vllm/pull/18298 "  # noqa: E501
                "for more details."
            )
            self.input_batch = InputBatch(
                max_num_reqs=self.max_num_reqs,
                max_model_len=max(self.max_model_len, self.max_encoder_len),
                max_num_batched_tokens=self.max_num_tokens,
                device=self.device,
                pin_memory=self.pin_memory,
                vocab_size=self.model_config.get_vocab_size(),
                block_sizes=block_sizes,
                kernel_block_sizes=kernel_block_sizes,
                is_spec_decode=bool(self.vllm_config.speculative_config),
                logitsprocs=self.input_batch.logitsprocs,
                logitsprocs_need_output_token_ids=self.input_batch.logitsprocs_need_output_token_ids,
                is_pooling_model=self.is_pooling_model,
                num_speculative_tokens=self.num_spec_tokens,
            )

    def _allocate_kv_cache_tensors(
        self, kv_cache_config: KVCacheConfig
    ) -> dict[str, torch.Tensor]:
        """
        Initializes the KV cache buffer with the correct size. The buffer needs
        to be reshaped to the desired shape before being used by the models.

        Args:
            kv_cache_config: The KV cache config
        Returns:
            dict[str, torch.Tensor]: A map between layer names to their
            corresponding memory buffer for KV cache.
        """
        kv_cache_raw_tensors: dict[str, torch.Tensor] = {}
        for kv_cache_tensor in kv_cache_config.kv_cache_tensors:
            tensor = torch.zeros(
                kv_cache_tensor.size, dtype=torch.int8, device=self.device
            )
            for layer_name in kv_cache_tensor.shared_by:
                kv_cache_raw_tensors[layer_name] = tensor

        layer_names = set()
        for group in kv_cache_config.kv_cache_groups:
            for layer_name in group.layer_names:
                if layer_name in self.runner_only_attn_layers:
                    continue
                layer_names.add(layer_name)
        assert layer_names == set(kv_cache_raw_tensors.keys()), (
            "Some layers are not correctly initialized"
        )
        return kv_cache_raw_tensors

    def _attn_group_iterator(self) -> Iterator[AttentionGroup]:
        return itertools.chain.from_iterable(self.attn_groups)

    def _kv_cache_spec_attn_group_iterator(self) -> Iterator[AttentionGroup]:
        if not self.kv_cache_config.kv_cache_groups:
            return
        for attn_groups in self.attn_groups:
            yield from attn_groups

    def _prepare_kernel_block_sizes(self, kv_cache_config: KVCacheConfig) -> list[int]:
        """
        Generate kernel_block_sizes that matches each block_size.

        For attention backends that support virtual block splitting,
        use the supported block sizes from the backend.
        For other backends (like Mamba), use the same block size (no splitting).

        Args:
            kv_cache_config: The KV cache configuration.

        Returns:
            list[int]: List of kernel block sizes for each cache group.
        """
        kernel_block_sizes = []
        for kv_cache_gid, kv_cache_group in enumerate(kv_cache_config.kv_cache_groups):
            kv_cache_spec = kv_cache_group.kv_cache_spec
            if isinstance(kv_cache_spec, UniformTypeKVCacheSpecs):
                # All layers in the UniformTypeKVCacheSpecs have the same type,
                # Pick an arbitrary one to dispatch.
                kv_cache_spec = next(iter(kv_cache_spec.kv_cache_specs.values()))
            if isinstance(kv_cache_spec, EncoderOnlyAttentionSpec):
                continue
            elif isinstance(kv_cache_spec, AttentionSpec):
                # This is an attention backend that supports virtual
                # block splitting. Get the supported block sizes from
                # all backends in the group.
                attn_groups = self.attn_groups[kv_cache_gid]
                kv_manager_block_size = kv_cache_group.kv_cache_spec.block_size
                selected_kernel_size = self.select_common_block_size(
                    kv_manager_block_size, attn_groups
                )
                kernel_block_sizes.append(selected_kernel_size)
            elif isinstance(kv_cache_spec, MambaSpec):
                # This is likely Mamba or other non-attention cache,
                # no splitting.
                kernel_block_sizes.append(kv_cache_spec.block_size)
            else:
                raise NotImplementedError(
                    f"unknown kv cache spec {kv_cache_group.kv_cache_spec}"
                )
        return kernel_block_sizes

    def _reshape_kv_cache_tensors(
        self,
        kv_cache_config: KVCacheConfig,
        kv_cache_raw_tensors: dict[str, torch.Tensor],
        kernel_block_sizes: list[int],
    ) -> dict[str, torch.Tensor]:
        """
        Reshape the KV cache tensors to the desired shape and dtype.

        Args:
            kv_cache_config: The KV cache config
            kv_cache_raw_tensors: The KV cache buffer of each layer, with
                correct size but uninitialized shape.
            kernel_block_sizes: The kernel block sizes for each KV cache group.
        Returns:
            Dict[str, torch.Tensor]: A map between layer names to their
            corresponding memory buffer for KV cache.
        """
        kv_caches: dict[str, torch.Tensor] = {}
        has_attn, has_mamba = False, False
        for group in self._kv_cache_spec_attn_group_iterator():
            kv_cache_spec = group.kv_cache_spec
            attn_backend = group.backend
            if group.kv_cache_group_id == len(kernel_block_sizes):
                # There may be a last group for layers without kv cache.
                continue
            kernel_block_size = kernel_block_sizes[group.kv_cache_group_id]
            for layer_name in group.layer_names:
                if layer_name in self.runner_only_attn_layers:
                    continue
                raw_tensor = kv_cache_raw_tensors[layer_name]
                assert raw_tensor.numel() % kv_cache_spec.page_size_bytes == 0
                num_blocks = raw_tensor.numel() // kv_cache_spec.page_size_bytes
                if isinstance(kv_cache_spec, AttentionSpec):
                    has_attn = True
                    num_blocks_per_kv_block = (
                        kv_cache_spec.block_size // kernel_block_size
                    )
                    kernel_num_blocks = num_blocks * num_blocks_per_kv_block

                    kv_cache_shape = attn_backend.get_kv_cache_shape(
                        kernel_num_blocks,
                        kernel_block_size,
                        kv_cache_spec.num_kv_heads,
                        kv_cache_spec.head_size,
                        cache_dtype_str=self.cache_config.cache_dtype,
                    )
                    dtype = kv_cache_spec.dtype
                    try:
                        kv_cache_stride_order = attn_backend.get_kv_cache_stride_order()
                        assert len(kv_cache_stride_order) == len(kv_cache_shape)
                    except (AttributeError, NotImplementedError):
                        kv_cache_stride_order = tuple(range(len(kv_cache_shape)))
                    # The allocation respects the backend-defined stride order
                    # to ensure the semantic remains consistent for each
                    # backend. We first obtain the generic kv cache shape and
                    # then permute it according to the stride order which could
                    # result in a non-contiguous tensor.
                    kv_cache_shape = tuple(
                        kv_cache_shape[i] for i in kv_cache_stride_order
                    )
                    # Maintain original KV shape view.
                    inv_order = [
                        kv_cache_stride_order.index(i)
                        for i in range(len(kv_cache_stride_order))
                    ]
                    kv_caches[layer_name] = (
                        kv_cache_raw_tensors[layer_name]
                        .view(dtype)
                        .view(kv_cache_shape)
                        .permute(*inv_order)
                    )
                elif isinstance(kv_cache_spec, MambaSpec):
                    has_mamba = True
                    raw_tensor = kv_cache_raw_tensors[layer_name]
                    state_tensors = []
                    storage_offset_bytes = 0
                    for shape, dtype in zip(kv_cache_spec.shapes, kv_cache_spec.dtypes):
                        dtype_size = get_dtype_size(dtype)
                        num_element_per_page = (
                            kv_cache_spec.page_size_bytes // dtype_size
                        )
                        target_shape = (num_blocks, *shape)
                        stride = torch.empty(target_shape).stride()
                        target_stride = (num_element_per_page, *stride[1:])
                        assert storage_offset_bytes % dtype_size == 0
                        tensor = torch.as_strided(
                            raw_tensor.view(dtype),
                            size=target_shape,
                            stride=target_stride,
                            storage_offset=storage_offset_bytes // dtype_size,
                        )
                        state_tensors.append(tensor)
                        storage_offset_bytes += stride[0] * dtype_size

                    kv_caches[layer_name] = state_tensors
                else:
                    raise NotImplementedError

        if has_attn and has_mamba:
            self._update_hybrid_attention_mamba_layout(kv_caches)

        return kv_caches

    def _update_hybrid_attention_mamba_layout(
        self, kv_caches: dict[str, torch.Tensor]
    ) -> None:
        """
        Update the layout of attention layers from (2, num_blocks, ...) to
        (num_blocks, 2, ...).

        Args:
            kv_caches: The KV cache buffer of each layer.
        """

        for group in self._kv_cache_spec_attn_group_iterator():
            kv_cache_spec = group.kv_cache_spec
            for layer_name in group.layer_names:
                kv_cache = kv_caches[layer_name]
                if isinstance(kv_cache_spec, AttentionSpec) and kv_cache.shape[0] == 2:
                    assert kv_cache.shape[1] != 2, (
                        "Fail to determine whether the layout is "
                        "(2, num_blocks, ...) or (num_blocks, 2, ...) for "
                        f"a tensor of shape {kv_cache.shape}"
                    )
                    hidden_size = kv_cache.shape[2:].numel()
                    kv_cache.as_strided_(
                        size=kv_cache.shape,
                        stride=(hidden_size, 2 * hidden_size, *kv_cache.stride()[2:]),
                    )

    def initialize_kv_cache_tensors(
        self, kv_cache_config: KVCacheConfig, kernel_block_sizes: list[int]
    ) -> dict[str, torch.Tensor]:
        """
        Initialize the memory buffer for KV cache.

        Args:
            kv_cache_config: The KV cache config
            kernel_block_sizes: The kernel block sizes for each KV cache group.

        Returns:
            Dict[str, torch.Tensor]: A map between layer names to their
            corresponding memory buffer for KV cache.
        """

        # Try creating KV caches optimized for kv-connector transfers
        cache_dtype = self.cache_config.cache_dtype
        if self.use_uniform_kv_cache(self.attn_groups, cache_dtype):
            kv_caches, cross_layers_kv_cache, attn_backend = (
                self.allocate_uniform_kv_caches(
                    kv_cache_config,
                    self.attn_groups,
                    cache_dtype,
                    self.device,
                    kernel_block_sizes,
                )
            )
            self.cross_layers_kv_cache = cross_layers_kv_cache
            self.cross_layers_attn_backend = attn_backend
        else:
            # Fallback to the general case
            # Initialize the memory buffer for KV cache
            kv_cache_raw_tensors = self._allocate_kv_cache_tensors(kv_cache_config)

            # Change the memory buffer to the desired shape
            kv_caches = self._reshape_kv_cache_tensors(
                kv_cache_config, kv_cache_raw_tensors, kernel_block_sizes
            )

        # Set up cross-layer KV cache sharing
        for layer_name, target_layer_name in self.shared_kv_cache_layers.items():
            logger.debug("%s reuses KV cache of %s", layer_name, target_layer_name)
            kv_caches[layer_name] = kv_caches[target_layer_name]

        num_attn_module = (
            2 if self.model_config.hf_config.model_type == "longcat_flash" else 1
        )
        bind_kv_cache(
            kv_caches,
            self.compilation_config.static_forward_context,
            self.kv_caches,
            num_attn_module,
        )
        return kv_caches

    def maybe_add_kv_sharing_layers_to_kv_cache_groups(
        self, kv_cache_config: KVCacheConfig
    ) -> None:
        """
        Add layers that re-use KV cache to KV cache group of its target layer.
        Mapping of KV cache tensors happens in `initialize_kv_cache_tensors()`
        """
        if not self.shared_kv_cache_layers:
            # No cross-layer KV sharing, return
            return

        add_kv_sharing_layers_to_kv_cache_groups(
            self.shared_kv_cache_layers,
            kv_cache_config.kv_cache_groups,
            self.runner_only_attn_layers,
        )

        if self.cache_config.kv_sharing_fast_prefill:
            # In You Only Cache Once (https://arxiv.org/abs/2405.05254) or other
            # similar KV sharing setups, only the layers that generate KV caches
            # are involved in the prefill phase, enabling prefill to early exit.
            attn_layers = get_layers_from_vllm_config(self.vllm_config, Attention)
            for layer_name in reversed(attn_layers):
                if layer_name in self.shared_kv_cache_layers:
                    self.kv_sharing_fast_prefill_eligible_layers.add(layer_name)
                else:
                    break

    def initialize_kv_cache(self, kv_cache_config: KVCacheConfig) -> None:
        """
        Initialize KV cache based on `kv_cache_config`.
        Args:
            kv_cache_config: Configuration for the KV cache, including the KV
            cache size of each layer
        """
        kv_cache_config = deepcopy(kv_cache_config)
        self.kv_cache_config = kv_cache_config
        self.may_add_encoder_only_layers_to_kv_cache_config()
        self.maybe_add_kv_sharing_layers_to_kv_cache_groups(kv_cache_config)
        self.initialize_attn_backend(kv_cache_config)
        # The kernel block size for all KV cache groups. For example, if
        # kv_cache_manager uses block_size 256 for a given group, but the attention
        # backends for that group only supports block_size 64, we will return
        # kernel_block_size 64 and split the 256-token-block to 4 blocks with 64
        # tokens each.
        kernel_block_sizes = self._prepare_kernel_block_sizes(kv_cache_config)

        # create metadata builders
        self.initialize_metadata_builders(kv_cache_config, kernel_block_sizes)

        # Reinitialize need to after initialize_attn_backend
        self.may_reinitialize_input_batch(kv_cache_config, kernel_block_sizes)
        kv_caches = self.initialize_kv_cache_tensors(
            kv_cache_config, kernel_block_sizes
        )

        if self.speculative_config and self.speculative_config.use_eagle():
            assert isinstance(self.drafter, EagleProposer)
            # validate all draft model layers belong to the same kv cache
            # group
            self.drafter.validate_same_kv_cache_group(kv_cache_config)

        if has_kv_transfer_group():
            kv_transfer_group = get_kv_transfer_group()
            if self.cross_layers_kv_cache is not None:
                assert self.cross_layers_attn_backend is not None
                kv_transfer_group.register_cross_layers_kv_cache(
                    self.cross_layers_kv_cache, self.cross_layers_attn_backend
                )
            else:
                kv_transfer_group.register_kv_caches(kv_caches)
            kv_transfer_group.set_host_xfer_buffer_ops(copy_kv_blocks)

        if self.dcp_world_size > 1:
            layer_type = cast(type[Any], AttentionLayerBase)
            layers = get_layers_from_vllm_config(self.vllm_config, layer_type)
            for layer in layers.values():
                layer_impl = getattr(layer, "impl", None)
                if layer_impl is None:
                    continue
                assert layer_impl.need_to_return_lse_for_decode, (
                    "DCP requires attention impls to return"
                    " the softmax lse for decode, but the impl "
                    f"{layer_impl.__class__.__name__} "
                    "does not return the softmax lse for decode."
                )

    def may_add_encoder_only_layers_to_kv_cache_config(self) -> None:
        """
        Add encoder-only layers to the KV cache config.
        """
        block_size = self.vllm_config.cache_config.block_size
        encoder_only_attn_specs: dict[AttentionSpec, list[str]] = defaultdict(list)
        attn_layers = get_layers_from_vllm_config(self.vllm_config, Attention)
        for layer_name, attn_module in attn_layers.items():
            if attn_module.attn_type == AttentionType.ENCODER_ONLY:
                attn_spec: AttentionSpec = EncoderOnlyAttentionSpec(
                    block_size=block_size,
                    num_kv_heads=attn_module.num_kv_heads,
                    head_size=attn_module.head_size,
                    dtype=self.kv_cache_dtype,
                )
                encoder_only_attn_specs[attn_spec].append(layer_name)
                self.runner_only_attn_layers.add(layer_name)
        if len(encoder_only_attn_specs) > 0:
            assert len(encoder_only_attn_specs) == 1, (
                "Only support one encoder-only attention spec now"
            )
            spec, layer_names = encoder_only_attn_specs.popitem()
            self.kv_cache_config.kv_cache_groups.append(
                KVCacheGroupSpec(layer_names=layer_names, kv_cache_spec=spec)
            )

    def get_kv_cache_spec(self) -> dict[str, KVCacheSpec]:
        """
        Generates the KVCacheSpec by parsing the kv cache format from each
        Attention module in the static forward context.
        Returns:
            KVCacheSpec: A dictionary mapping layer names to their KV cache
            format. Layers that do not need KV cache are not included.
        """
        if has_ec_transfer() and get_ec_transfer().is_producer:
            return {}
        kv_cache_spec: dict[str, KVCacheSpec] = {}
        layer_type = cast(type[Any], AttentionLayerBase)
        attn_layers = get_layers_from_vllm_config(self.vllm_config, layer_type)
        for layer_name, attn_module in attn_layers.items():
            if isinstance(attn_module, Attention) and (
                kv_tgt_layer := attn_module.kv_sharing_target_layer_name
            ):
                # The layer doesn't need its own KV cache and will use that of
                # the target layer. We skip creating a KVCacheSpec for it, so
                # that KV cache management logic will act as this layer does
                # not exist, and doesn't allocate KV cache for the layer. This
                # enables the memory saving of cross-layer kv sharing, allowing
                # a given amount of memory to accommodate longer context lengths
                # or enable more requests to be processed simultaneously.
                self.shared_kv_cache_layers[layer_name] = kv_tgt_layer
                continue
            # Skip modules that don't need KV cache (eg encoder-only attention)
            if spec := attn_module.get_kv_cache_spec(self.vllm_config):
                kv_cache_spec[layer_name] = spec

        return kv_cache_spec

    def _to_list(self, sampled_token_ids: torch.Tensor) -> list[list[int]]:
        # This is a short term mitigation for issue mentioned in
        # https://github.com/vllm-project/vllm/issues/22754.
        # `tolist` would trigger a cuda wise stream sync, which
        # would block other copy ops from other cuda streams.
        # A cuda event sync would avoid such a situation. Since
        # this is in the critical path of every single model
        # forward loop, this has caused perf issue for a disagg
        # setup.
        pinned = self.sampled_token_ids_pinned_cpu[: sampled_token_ids.shape[0]]
        pinned.copy_(sampled_token_ids, non_blocking=True)
        self.transfer_event.record()
        self.transfer_event.synchronize()
        return pinned.tolist()<|MERGE_RESOLUTION|>--- conflicted
+++ resolved
@@ -381,14 +381,10 @@
             elif self.speculative_config.method == "suffix":
                 self.drafter = SuffixDecodingProposer(self.vllm_config)
             elif self.speculative_config.use_eagle():
-<<<<<<< HEAD
                 if self.speculative_config.method == "eagle_dynamic":
                     self.drafter = DynamicProposer(self.vllm_config, self.device, self)  # type: ignore
                 else:
                     self.drafter = EagleProposer(self.vllm_config, self.device, self)  # type: ignore
-=======
-                self.drafter = EagleProposer(self.vllm_config, self.device, self)
->>>>>>> f72a817b
                 if self.speculative_config.method == "eagle3":
                     self.use_aux_hidden_state_outputs = (
                         self.drafter.eagle3_use_aux_hidden_state
@@ -3310,22 +3306,6 @@
 
         with record_function_or_nullcontext("gpu_model_runner: eplb"):
             self.eplb_step()
-<<<<<<< HEAD
-
-        output = ModelRunnerOutput(
-            req_ids=req_ids_output_copy,
-            req_id_to_index=req_id_to_index_output_copy,
-            sampled_token_ids=valid_sampled_token_ids,
-            logprobs=logprobs_lists,
-            prompt_logprobs_dict=prompt_logprobs_dict,
-            pooler_output=[],
-            kv_connector_output=kv_connector_output,
-            num_nans_in_logits=num_nans_in_logits,
-            num_draft_tokens_per_seq=(
-                spec_decode_metadata.num_draft_tokens if spec_decode_metadata else None
-            ),
-        )
-=======
         with record_function_or_nullcontext("gpu_model_runner: ModelRunnerOutput"):
             output = ModelRunnerOutput(
                 req_ids=req_ids_output_copy,
@@ -3340,7 +3320,6 @@
                 else None,
                 num_nans_in_logits=num_nans_in_logits,
             )
->>>>>>> f72a817b
 
         if not self.use_async_scheduling:
             return output
