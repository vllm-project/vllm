--- conflicted
+++ resolved
@@ -64,11 +64,8 @@
                         is_pin_memory_available,
                         length_from_prompt_token_ids_or_embeds, round_up,
                         supports_dynamo)
-<<<<<<< HEAD
+from vllm.utils.jsontree import json_map_leaves
 from vllm.utils.nano_split import prepare_nano_split_and_set_hooks
-=======
-from vllm.utils.jsontree import json_map_leaves
->>>>>>> fea3e476
 from vllm.v1.attention.backends.flash_attn import AttentionMetadata
 from vllm.v1.attention.backends.gdn_attn import GDNAttentionMetadataBuilder
 from vllm.v1.attention.backends.utils import (
