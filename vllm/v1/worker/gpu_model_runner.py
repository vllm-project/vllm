--- conflicted
+++ resolved
@@ -110,11 +110,8 @@
     EMPTY_MODEL_RUNNER_OUTPUT,
     AsyncModelRunnerOutput,
     DraftTokenIds,
-<<<<<<< HEAD
     ECConnectorOutput,
-=======
     KVConnectorOutput,
->>>>>>> 7e4be741
     LogprobsLists,
     LogprobsTensors,
     ModelRunnerOutput,
@@ -227,11 +224,6 @@
         return output
 
 
-<<<<<<< HEAD
-class GPUModelRunner(
-    LoRAModelRunnerMixin, KVConnectorModelRunnerMixin, ECConnectorModelRunnerMixin
-):
-=======
 class ExecuteModelState(NamedTuple):
     """Ephemeral cached state transferred between execute_model() and
     sample_tokens(), after execute_model() returns None."""
@@ -244,10 +236,12 @@
     sample_hidden_states: torch.Tensor
     aux_hidden_states: list[torch.Tensor] | None
     kv_connector_output: KVConnectorOutput | None
-
-
-class GPUModelRunner(LoRAModelRunnerMixin, KVConnectorModelRunnerMixin):
->>>>>>> 7e4be741
+    ec_connector_output: ECConnectorOutput | None
+
+
+class GPUModelRunner(
+    LoRAModelRunnerMixin, KVConnectorModelRunnerMixin, ECConnectorModelRunnerMixin
+):
     def __init__(
         self,
         vllm_config: VllmConfig,
@@ -2482,7 +2476,6 @@
                 # Update persistent batch states.
                 self._update_states(scheduler_output)
 
-<<<<<<< HEAD
                 if has_ec_transfer() and get_ec_transfer().is_producer:
                     with self.maybe_get_ec_connector_output(
                         scheduler_output,
@@ -2491,10 +2484,7 @@
                         self._execute_mm_encoder(scheduler_output)
                         return make_empty_encoder_model_runner_output(scheduler_output)
 
-                if not scheduler_output.total_num_scheduled_tokens:
-=======
                 if not num_scheduled_tokens:
->>>>>>> 7e4be741
                     if not has_kv_transfer_group():
                         # Return empty ModelRunnerOutput if no work to do.
                         return EMPTY_MODEL_RUNNER_OUTPUT
@@ -2657,6 +2647,7 @@
             sample_hidden_states,
             aux_hidden_states,
             kv_connector_output,
+            ec_connector_output,
         )
         return None
 
@@ -2678,6 +2669,7 @@
             sample_hidden_states,
             aux_hidden_states,
             kv_connector_output,
+            ec_connector_output,
         ) = self.execute_model_state
         # Clear ephemeral state.
         self.execute_model_state = None
