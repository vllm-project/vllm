--- conflicted
+++ resolved
@@ -166,19 +166,16 @@
 
 logger = init_logger(__name__)
 
-<<<<<<< HEAD
 def save_stats(forward_time, input_ids_shape, model_type):
     import pathlib
     outputs_dir = pathlib.Path("outputs/")
     latest_dir = max([d for d in outputs_dir.iterdir() if d.is_dir()], key=lambda x: x.name, default=None)
     with open(latest_dir / f"{model_type}.csv", 'a') as f:
         print(f"{forward_time},{input_ids_shape}", file=f)
-=======
 AttnMetadataDict: TypeAlias = dict[str, AttentionMetadata]
 # list when ubatching is enabled
 PerLayerAttnMetadata: TypeAlias = list[AttnMetadataDict] | AttnMetadataDict
 
->>>>>>> 2c52c7fd
 
 # Wrapper for ModelRunnerOutput to support overlapped execution.
 class AsyncGPUModelRunnerOutput(AsyncModelRunnerOutput):
@@ -563,26 +560,6 @@
             (self.max_num_reqs, 1),
             dtype=torch.int64,
             device="cpu",
-<<<<<<< HEAD
-            pin_memory=self.pin_memory)
-
-        # todo: delete
-        self.forward_times = []
-        self.input_ids_shapes = []
-
-    def _make_buffer(self,
-                     *size: Union[int, torch.SymInt],
-                     dtype: torch.dtype,
-                     numpy: bool = True) -> CpuGpuBuffer:
-        # Bfloat16 torch tensors cannot be directly cast to a numpy array, so
-        # if a bfloat16 buffer is needed without a corresponding numpy array,
-        # don't bother instantiating the numpy array.
-        return CpuGpuBuffer(*size,
-                            dtype=dtype,
-                            device=self.device,
-                            pin_memory=self.pin_memory,
-                            with_numpy=numpy)
-=======
             pin_memory=self.pin_memory,
         )
 
@@ -628,7 +605,6 @@
             pin_memory=self.pin_memory,
             with_numpy=numpy,
         )
->>>>>>> 2c52c7fd
 
     def _init_model_kwargs(self, num_tokens: int):
         model_kwargs = dict[str, Any]()
@@ -2460,35 +2436,6 @@
                 logits=logits,
                 sampling_metadata=sampling_metadata,
             )
-<<<<<<< HEAD
-        else:
-            # When indexing with a tensor (bonus_logits_indices), PyTorch
-            # creates a new tensor with separate storage from the original
-            # logits tensor. This means any in-place operations on bonus_logits
-            # won't affect the original logits tensor.
-            assert logits is not None
-            bonus_logits = logits[spec_decode_metadata.bonus_logits_indices]
-            sampler_output = self.sampler(
-                logits=bonus_logits,
-                sampling_metadata=sampling_metadata,
-            )
-            bonus_token_ids = sampler_output.sampled_token_ids
-
-            # Just like `bonus_logits`, `target_logits` is a new tensor with
-            # separate storage from the original `logits` tensor. Therefore,
-            # it is safe to update `target_logits` in place.
-            target_logits = logits[spec_decode_metadata.target_logits_indices]
-            output_token_ids = self.rejection_sampler(
-                spec_decode_metadata,
-                None,  # draft_probs
-                target_logits,
-                bonus_token_ids,
-                sampling_metadata,
-            )
-            sampler_output.sampled_token_ids = output_token_ids
-            # ic(target_logits.shape, bonus_token_ids.shape)
-=======
->>>>>>> 2c52c7fd
 
         sampler_output = self.rejection_sampler(
             spec_decode_metadata,
@@ -2852,20 +2799,13 @@
                 num_tokens_across_dp=num_tokens_across_dp,
                 cudagraph_runtime_mode=cudagraph_runtime_mode,
                 batch_descriptor=batch_descriptor,
-<<<<<<< HEAD
-        ), record_function_or_nullcontext("Forward"),
-              self.maybe_get_kv_connector_output(scheduler_output) as
-              kv_connector_output):
-            st = time.perf_counter()
-            model_output = self.model(
-=======
                 ubatch_slices=ubatch_slices,
             ),
             record_function_or_nullcontext("gpu_model_runner: forward"),
             self.maybe_get_kv_connector_output(scheduler_output) as kv_connector_output,
         ):
+            st = time.perf_counter()
             model_output = self._model_forward(
->>>>>>> 2c52c7fd
                 input_ids=input_ids,
                 positions=positions,
                 intermediate_tensors=intermediate_tensors,
@@ -3264,20 +3204,6 @@
                 else:
                     target_hidden_states = hidden_states[:num_scheduled_tokens]
             else:
-<<<<<<< HEAD
-                # TODO(woosuk): Refactor this.
-                num_draft_tokens = spec_decode_metadata.num_draft_tokens
-                num_rejected_tokens = [
-                    n + 1 - len(sampled_token_ids[i]) if n > 0 else 0
-                    for i, n in enumerate(num_draft_tokens)
-                ]
-                num_rejected_tokens_cpu = torch.tensor(num_rejected_tokens,
-                                                       dtype=torch.int32)
-                # ic(num_rejected_tokens_cpu)
-                common_attn_metadata, token_indices =\
-                    self.drafter.prepare_inputs(
-                    common_attn_metadata, num_rejected_tokens_cpu)
-=======
                 if self.speculative_config.disable_padded_drafter_batch:
                     token_indices_to_sample = None
                     common_attn_metadata, token_indices = self.drafter.prepare_inputs(
@@ -3293,7 +3219,6 @@
                             valid_sampled_tokens_count,
                         )
                     )
->>>>>>> 2c52c7fd
 
                 target_token_ids = self.input_ids.gpu[token_indices]
                 target_positions = self._get_positions(token_indices)
@@ -3367,13 +3292,6 @@
                     self.model, self.vllm_config, self.device
                 )
             if hasattr(self, "drafter"):
-<<<<<<< HEAD
-                logger.info("Loading drafter model...")
-                # st = time.perf_counter()
-                self.drafter.load_model(self.model)
-                # et = time.perf_counter()
-                # ic(f"time to load drafter: {et-st:.2f}")
-=======
                 logger.info_once("Loading drafter model...")
                 self.drafter.load_model(self.model)
                 if (
@@ -3407,7 +3325,6 @@
                     )
                     eplb_models += 1
 
->>>>>>> 2c52c7fd
             if self.use_aux_hidden_state_outputs:
                 if not supports_eagle3(self.get_model()):
                     raise RuntimeError(
