# SPDX-License-Identifier: Apache-2.0
# SPDX-FileCopyrightText: Copyright contributors to the vLLM project

import gc
import itertools
import time
from collections import defaultdict
from collections.abc import Iterator
from contextlib import contextmanager
from copy import deepcopy
from typing import TYPE_CHECKING, Any, Optional, Union, cast

import numpy as np
import torch
import torch.distributed
import torch.nn as nn
from tqdm import tqdm
from typing_extensions import TypeAlias

import vllm.envs as envs
from vllm.attention import Attention, AttentionType
from vllm.attention.backends.abstract import AttentionBackend
from vllm.attention.layers.chunked_local_attention import ChunkedLocalAttention
from vllm.compilation.counter import compilation_counter
from vllm.compilation.cuda_graph import CUDAGraphWrapper
from vllm.compilation.monitor import set_cudagraph_capturing_enabled
from vllm.config import (CompilationLevel, CUDAGraphMode, VllmConfig,
                         get_layers_from_vllm_config, update_config)
from vllm.distributed.eplb.eplb_state import EplbState
from vllm.distributed.kv_transfer import (get_kv_transfer_group,
                                          has_kv_transfer_group)
from vllm.distributed.kv_transfer.kv_connector.utils import copy_kv_blocks
from vllm.distributed.parallel_state import (
    get_pp_group, get_tp_group, graph_capture, is_global_first_rank,
    prepare_communication_buffer_for_model)
from vllm.forward_context import (BatchDescriptor, DPMetadata,
                                  set_forward_context)
from vllm.logger import init_logger
from vllm.model_executor.layers.attention_layer_base import AttentionLayerBase
from vllm.model_executor.layers.mamba.abstract import MambaBase
from vllm.model_executor.layers.rotary_embedding import MRotaryEmbedding
from vllm.model_executor.model_loader import TensorizerLoader, get_model_loader
from vllm.model_executor.models.interfaces import (is_mixture_of_experts,
                                                   supports_eagle3,
                                                   supports_transcription)
from vllm.model_executor.models.interfaces_base import (
    VllmModelForPooling, is_pooling_model, is_text_generation_model)
from vllm.multimodal import MULTIMODAL_REGISTRY
from vllm.multimodal.inputs import (BatchedTensorInputs, MultiModalKwargsItem,
                                    PlaceholderRange)
from vllm.multimodal.utils import group_mm_kwargs_by_modality
from vllm.pooling_params import PoolingParams
from vllm.sampling_params import SamplingType
from vllm.sequence import IntermediateTensors, PoolerOutput
from vllm.tasks import GenerationTask, PoolingTask, SupportedTask
from vllm.utils import (STR_DTYPE_TO_TORCH_DTYPE, DeviceMemoryProfiler,
<<<<<<< HEAD
                        GiB_bytes, LazyLoader, check_use_alibi, get_dtype_size,
                        is_pin_memory_available,
                        length_from_prompt_token_ids_or_embeds, round_up,
                        supports_dynamo)
=======
                        GiB_bytes, check_use_alibi, get_dtype_size,
                        is_pin_memory_available, round_up, supports_dynamo)
>>>>>>> bc19d759
from vllm.v1.attention.backends.flash_attn import AttentionMetadata
from vllm.v1.attention.backends.gdn_attn import GDNAttentionMetadataBuilder
from vllm.v1.attention.backends.utils import (
    AttentionCGSupport, AttentionMetadataBuilder, CommonAttentionMetadata,
    create_fast_prefill_custom_backend,
    reorder_batch_to_split_decodes_and_prefills, split_attn_metadata)
from vllm.v1.cudagraph_dispatcher import CudagraphDispatcher
# yapf conflicts with isort for this block
# yapf: disable
from vllm.v1.kv_cache_interface import (AttentionSpec,
                                        ChunkedLocalAttentionSpec,
                                        CrossAttentionSpec,
                                        EncoderOnlyAttentionSpec,
                                        FullAttentionSpec, KVCacheConfig,
                                        KVCacheGroupSpec, KVCacheSpec,
                                        MambaSpec, SlidingWindowSpec)
# yapf: enable
from vllm.v1.outputs import (EMPTY_MODEL_RUNNER_OUTPUT, AsyncModelRunnerOutput,
                             DraftTokenIds, LogprobsLists, LogprobsTensors,
                             ModelRunnerOutput, SamplerOutput)
from vllm.v1.pool.metadata import PoolingMetadata
from vllm.v1.sample.logits_processor import LogitsProcessors, build_logitsprocs
from vllm.v1.sample.metadata import SamplingMetadata
from vllm.v1.sample.rejection_sampler import RejectionSampler
from vllm.v1.sample.sampler import Sampler
from vllm.v1.spec_decode.eagle import EagleProposer
from vllm.v1.spec_decode.medusa import MedusaProposer
from vllm.v1.spec_decode.metadata import SpecDecodeMetadata
from vllm.v1.spec_decode.ngram_proposer import NgramProposer
from vllm.v1.structured_output.utils import apply_grammar_bitmask
from vllm.v1.utils import CpuGpuBuffer, record_function_or_nullcontext
from vllm.v1.worker.gpu_input_batch import CachedRequestState, InputBatch
from vllm.v1.worker.gpu_ubatch_wrapper import UBatchWrapper
from vllm.v1.worker.kv_connector_model_runner_mixin import (
    KVConnectorModelRunnerMixin)
from vllm.v1.worker.lora_model_runner_mixin import LoRAModelRunnerMixin
from vllm.v1.worker.ubatch_splitting import get_dp_padding_ubatch, ubatch_split
from vllm.v1.worker.ubatch_utils import UBatchSlice, UBatchSlices
from vllm.v1.worker.utils import is_residual_scattered_for_sp

from .utils import (AttentionGroup, MultiModalBudget,
                    add_kv_sharing_layers_to_kv_cache_groups, bind_kv_cache,
                    gather_mm_placeholders, sanity_check_mm_encoder_outputs,
                    scatter_mm_placeholders)

if TYPE_CHECKING:
    from vllm.model_executor.model_loader.tensorizer import TensorizerConfig
    from vllm.v1.core.sched.output import SchedulerOutput

logger = init_logger(__name__)

AttnMetadataDict: TypeAlias = dict[str, AttentionMetadata]
# list when ubatching is enabled
PerLayerAttnMetadata: TypeAlias = Union[list[AttnMetadataDict],
                                        AttnMetadataDict]


# Wrapper for ModelRunnerOutput to support overlapped execution.
class AsyncGPUModelRunnerOutput(AsyncModelRunnerOutput):

    def __init__(
        self,
        model_runner_output: ModelRunnerOutput,
        sampled_token_ids: torch.Tensor,
        invalid_req_indices: list[int],
        async_output_copy_stream: torch.cuda.Stream,
    ):
        self._model_runner_output = model_runner_output
        self._invalid_req_indices = invalid_req_indices

        # Event on the copy stream so we can synchronize the non-blocking copy.
        self._async_copy_ready_event = torch.cuda.Event()

        # Keep a reference to the device tensor to avoid it being
        # deallocated until we finish copying it to the host.
        self._sampled_token_ids = sampled_token_ids

        # Initiate the copy on a separate stream, but do not synchronize it.
        default_stream = torch.cuda.current_stream()
        with torch.cuda.stream(async_output_copy_stream):
            async_output_copy_stream.wait_stream(default_stream)
            self._sampled_token_ids_cpu = self._sampled_token_ids.to(
                'cpu', non_blocking=True)
            self._async_copy_ready_event.record()

    def get_output(self) -> ModelRunnerOutput:
        """Copy the device tensors to the host and return a ModelRunnerOutput.
        
        This function blocks until the copy is finished.
        """
        self._async_copy_ready_event.synchronize()

        # Release the device tensor once the copy has completed
        del self._sampled_token_ids

        valid_sampled_token_ids = self._sampled_token_ids_cpu.tolist()
        for i in self._invalid_req_indices:
            valid_sampled_token_ids[i].clear()

        output = self._model_runner_output
        output.sampled_token_ids = valid_sampled_token_ids
        return output


class GPUModelRunner(LoRAModelRunnerMixin, KVConnectorModelRunnerMixin):

    def __init__(
        self,
        vllm_config: VllmConfig,
        device: torch.device,
    ):
        self.vllm_config = vllm_config
        self.model_config = vllm_config.model_config
        self.cache_config = vllm_config.cache_config
        self.compilation_config = vllm_config.compilation_config
        self.lora_config = vllm_config.lora_config
        self.load_config = vllm_config.load_config
        self.parallel_config = vllm_config.parallel_config
        self.scheduler_config = vllm_config.scheduler_config
        self.speculative_config = vllm_config.speculative_config
        self.observability_config = vllm_config.observability_config

        from vllm.model_executor.models.utils import set_cpu_offload_max_bytes
        set_cpu_offload_max_bytes(
            int(self.cache_config.cpu_offload_gb * 1024**3))

        model_config = self.model_config
        cache_config = self.cache_config
        scheduler_config = self.scheduler_config
        parallel_config = self.parallel_config
        self.device = device
        self.pin_memory = is_pin_memory_available()
        self.dtype = self.model_config.dtype
        if cache_config.cache_dtype == "auto":
            self.kv_cache_dtype = self.dtype
        else:
            self.kv_cache_dtype = STR_DTYPE_TO_TORCH_DTYPE[
                cache_config.cache_dtype]

        self.is_pooling_model = (model_config.runner_type == 'pooling')
        self.enable_prompt_embeds = model_config.enable_prompt_embeds
        self.is_multimodal_raw_input_only_model = (
            model_config.is_multimodal_raw_input_only_model)

        self.max_model_len = model_config.max_model_len
        self.dcp_world_size = self.parallel_config.decode_context_parallel_size
        self.max_num_tokens = scheduler_config.max_num_batched_tokens
        self.max_num_reqs = scheduler_config.max_num_seqs

        # Broadcast PP output for external_launcher (torchrun)
        # to make sure we are synced across pp ranks
        # TODO: Support overlapping mirco-batches
        # https://github.com/vllm-project/vllm/issues/18019
        self.broadcast_pp_output = (
            self.parallel_config.distributed_executor_backend
            == "external_launcher" and len(get_pp_group().ranks) > 0)

        # Model-related.
        self.num_query_heads = model_config.get_num_attention_heads(
            parallel_config)
        self.hidden_size = model_config.get_hidden_size()
        self.attention_chunk_size = model_config.attention_chunk_size
        # Only relevant for models using ALiBi (e.g, MPT)
        self.use_alibi = check_use_alibi(model_config)

        self.cascade_attn_enabled = not self.model_config.disable_cascade_attn

        # Multi-modal data support
        self.mm_registry = MULTIMODAL_REGISTRY
        self.uses_mrope = model_config.uses_mrope
        self.supports_mm_inputs = self.mm_registry.supports_multimodal_inputs(
            model_config)

        if self.model_config.is_encoder_decoder:
            # Maximum length of the encoder input, only for encoder-decoder
            # models.
            self.max_encoder_len = scheduler_config.\
                            max_num_encoder_input_tokens
        else:
            self.max_encoder_len = 0

        # Sampler
        self.sampler = Sampler(logprobs_mode=self.model_config.logprobs_mode)

        self.eplb_state: Optional[EplbState] = None
        """
        State of the expert parallelism load balancer.

        Will be lazily initialized when the model is loaded.
        """

        # Lazy initializations
        # self.model: nn.Module  # Set after load_model
        # Initialize in initialize_kv_cache
        self.kv_caches: list[torch.Tensor] = []
        # indexes: [kv_cache_group_id][attn_group]
        self.attn_groups: list[list[AttentionGroup]] = []
        # self.kv_cache_config: KVCacheConfig

        # mm_hash ->  encoder_output
        self.encoder_cache: dict[str, torch.Tensor] = {}

        self.use_aux_hidden_state_outputs = False
        # Set up speculative decoding.
        # NOTE(Jiayi): currently we put the entire draft model on
        # the last PP rank. This is not ideal if there are many
        # layers in the draft model.
        if self.speculative_config and get_pp_group().is_last_rank:
            if self.speculative_config.method == "ngram":
                self.drafter = NgramProposer(self.vllm_config)
            elif self.speculative_config.use_eagle():
                self.drafter = EagleProposer(self.vllm_config, self.device,
                                             self)  # type: ignore
                if self.speculative_config.method == "eagle3":
                    self.use_aux_hidden_state_outputs = True
            elif self.speculative_config.method == "medusa":
                self.drafter = MedusaProposer(
                    vllm_config=self.vllm_config,
                    device=self.device)  # type: ignore
            else:
                raise ValueError("Unknown speculative decoding method: "
                                 f"{self.speculative_config.method}")
            self.rejection_sampler = RejectionSampler()

        # Request states.
        self.requests: dict[str, CachedRequestState] = {}
        self.comm_stream = torch.cuda.Stream()

        # Input Batch
        # NOTE(Chen): Ideally, we should initialize the input batch inside
        # `initialize_kv_cache` based on the kv cache config. However, as in
        # https://github.com/vllm-project/vllm/pull/18298, due to some unknown
        # reasons, we have to initialize the input batch before `load_model`,
        # quantization + weight offloading will fail otherwise. As a temporary
        # solution, we initialize the input batch here, and re-initialize it
        # in `initialize_kv_cache` if the block_sizes here is different from
        # the block_sizes in the kv cache config.
        self.input_batch = InputBatch(
            max_num_reqs=self.max_num_reqs,
            # We need to use the encoder length for encoder-decoer
            # because of KV cache for cross-attention.
            max_model_len=max(self.max_model_len, self.max_encoder_len),
            max_num_batched_tokens=self.max_num_tokens,
            device=self.device,
            pin_memory=self.pin_memory,
            vocab_size=self.model_config.get_vocab_size(),
            block_sizes=[self.cache_config.block_size],
            is_spec_decode=bool(self.vllm_config.speculative_config),
            logitsprocs=build_logitsprocs(
                self.vllm_config, self.device, self.pin_memory,
                self.is_pooling_model,
                self.vllm_config.model_config.logits_processors),
            is_pooling_model=self.is_pooling_model,
        )

        self.use_async_scheduling = self.scheduler_config.async_scheduling
        self.async_output_copy_stream = torch.cuda.Stream() if \
            self.use_async_scheduling else None

        # TODO(woosuk): Provide an option to tune the max cudagraph batch size.
        # The convention is different.
        # self.cudagraph_batch_sizes sorts in ascending order.
        # The batch sizes in the config are in descending order.
        if self.compilation_config.cudagraph_capture_sizes and \
                self.compilation_config.cudagraph_mode != CUDAGraphMode.NONE:
            self.cudagraph_batch_sizes = list(
                reversed(self.compilation_config.cudagraph_capture_sizes))

        # Cache the device properties.
        self._init_device_properties()

        # Persistent buffers for CUDA graphs.
        self.input_ids = self._make_buffer(self.max_num_tokens,
                                           dtype=torch.int32)
        self.positions = self._make_buffer(self.max_num_tokens,
                                           dtype=torch.int64)
        self.query_start_loc = self._make_buffer(self.max_num_reqs + 1,
                                                 dtype=torch.int32)
        self.seq_lens = self._make_buffer(self.max_num_reqs, dtype=torch.int32)
        # Because inputs_embeds may be bfloat16 and we don't need a numpy
        # version of this tensor, avoid a RuntimeError by not creating a
        # numpy buffer.
        self.inputs_embeds = self._make_buffer(self.max_num_tokens,
                                               self.hidden_size,
                                               dtype=self.dtype,
                                               numpy=False)
<<<<<<< HEAD
        self.is_token_ids = self._make_buffer(self.max_num_tokens,
                                              dtype=torch.bool)
=======
        self.discard_request_indices = self._make_buffer(self.max_num_reqs,
                                                         dtype=torch.int64)
        self.num_discarded_requests = 0

>>>>>>> bc19d759
        self.num_draft_tokens = self._make_buffer(self.max_num_reqs,
                                                  dtype=torch.int32)
        self.num_accepted_tokens = self._make_buffer(self.max_num_reqs,
                                                     dtype=torch.int64)

        # Only relevant for models using M-RoPE (e.g, Qwen2-VL)
        if self.uses_mrope:
            # NOTE: `mrope_positions` is implemented with one additional dummy
            # position on purpose to make it non-contiguous so that it can work
            # with torch compile.
            # See detailed explanation in https://github.com/vllm-project/vllm/pull/12128#discussion_r1926431923

            # NOTE: When M-RoPE is enabled, position ids are 3D regardless of
            # the modality of inputs. For text-only inputs, each dimension has
            # identical position IDs, making M-RoPE functionally equivalent to
            # 1D-RoPE.
            # See page 5 of https://arxiv.org/abs/2409.12191
            self.mrope_positions = self._make_buffer(
                (3, self.max_num_tokens + 1), dtype=torch.int64)

        # CUDA event to synchronize use of reused CPU tensors between steps
        # when async scheduling is enabled.
        self.prepare_inputs_event: Optional[torch.cuda.Event] = None
        if self.use_async_scheduling:
            self.prepare_inputs_event = torch.cuda.Event()
            # Start in a completed state.
            self.prepare_inputs_event.record(torch.cuda.default_stream())

        # None in the first PP rank. The rest are set after load_model.
        self.intermediate_tensors: Optional[IntermediateTensors] = None

        # OPTIMIZATION: Cache the tensors rather than creating them every step.
        # Keep in int64 to avoid overflow with long context
        self.arange_np = np.arange(max(self.max_num_reqs + 1,
                                       self.max_model_len,
                                       self.max_num_tokens),
                                   dtype=np.int64)

        # Layer pairings for cross-layer KV sharing.
        # If an Attention layer `layer_name` is in the keys of this dict, it
        # means this layer will perform attention using the keys and values
        # from the KV cache of `shared_kv_cache_layers[layer_name]`.
        self.shared_kv_cache_layers: dict[str, str] = {}
        self.kv_sharing_fast_prefill_eligible_layers: set[str] = set()

        self.kv_sharing_fast_prefill_logits_indices = None
        if self.cache_config.kv_sharing_fast_prefill:
            self.kv_sharing_fast_prefill_logits_indices = torch.zeros(
                self.max_num_tokens, dtype=torch.int32, device=self.device)

        self.uniform_decode_query_len = 1 if not self.speculative_config else \
            1 + self.speculative_config.num_speculative_tokens

        # Cudagraph dispatcher for runtime cudagraph dispatching.
        self.cudagraph_dispatcher = CudagraphDispatcher(self.vllm_config)

        self.mm_budget = MultiModalBudget(
            self.model_config,
            self.scheduler_config,
            self.mm_registry,
        ) if self.supports_mm_inputs else None

        self.reorder_batch_threshold: Optional[int] = None

        # Attention layers that are only in the KVCacheConfig of the runner
        # (e.g., KV sharing, encoder-only attention), but not in the
        # KVCacheConfig of the scheduler.
        self.runner_only_attn_layers: set[str] = set()

        # Cached outputs.
        self._draft_token_ids: Optional[Union[list[list[int]],
                                              torch.Tensor]] = None
        self.transfer_event = torch.cuda.Event()
        self.sampled_token_ids_pinned_cpu = torch.empty(
            (self.max_model_len, 1),
            dtype=torch.int64,
            device="cpu",
            pin_memory=self.pin_memory)

    def _make_buffer(self,
                     *size: Union[int, torch.SymInt],
                     dtype: torch.dtype,
                     numpy: bool = True) -> CpuGpuBuffer:
        return CpuGpuBuffer(*size,
                            dtype=dtype,
                            device=self.device,
                            pin_memory=self.pin_memory,
                            with_numpy=numpy)

    def _init_model_kwargs(self, num_tokens: int):
        model_kwargs = dict[str, Any]()

        if not self.is_pooling_model:
            return model_kwargs

        num_reqs = self.input_batch.num_reqs
        pooling_params = self.input_batch.get_pooling_params()

        token_type_id_requests = dict[int, Any]()
        for i, param in enumerate(pooling_params):
            if param.extra_kwargs is not None and \
            (token_types := param.extra_kwargs.get(
                "compressed_token_type_ids")) is not None:
                token_type_id_requests[i] = token_types

        if len(token_type_id_requests) == 0:
            return model_kwargs

        seq_lens = self.seq_lens.gpu[:num_reqs]
        token_type_ids = []

        for i in range(num_reqs):
            pos = token_type_id_requests.get(i, seq_lens[i])
            ids = (torch.arange(seq_lens[i]) >= pos).int()
            token_type_ids.append(ids)

        model_kwargs["token_type_ids"] = torch.concat(token_type_ids).to(
            device=self.device)
        return model_kwargs

    def _may_reorder_batch(self, scheduler_output: "SchedulerOutput") -> None:
        """
        Update the order of requests in the batch based on the attention
        backend's needs. For example, some attention backends (namely MLA) may
        want to separate requests based on if the attention computation will be
        compute-bound or memory-bound.

        Args:
            scheduler_output: The scheduler output.
        """
        # Attention free models have zero kv_cache_goups, however models
        # like Mamba are also attention free but use the kv_cache for
        # keeping its internal state. This is why we check the number
        # of kv_cache groups instead of solely checking
        # for self.model_config.is_attention_free.
        if len(self.kv_cache_config.kv_cache_groups) == 0:
            return

        if self.reorder_batch_threshold is not None:
            # NOTE(lucas): currently no backend supports the custom masking
            #  required for DCP with q_len > 1, so we assert here. Remove this
            #  assert once the custom mask is support is added to FA3.
            if self.dcp_world_size > 1:
                assert self.reorder_batch_threshold == 1, \
                    "DCP not support reorder_batch_threshold > 1 now."
            reorder_batch_to_split_decodes_and_prefills(
                self.input_batch,
                scheduler_output,
                decode_threshold=self.reorder_batch_threshold)

    # Note: used for model runner override.
    def _init_device_properties(self) -> None:
        """Initialize attributes from torch.cuda.get_device_properties
        """
        self.device_properties = torch.cuda.get_device_properties(self.device)
        self.num_sms = self.device_properties.multi_processor_count

    # Note: used for model runner override.
    def _sync_device(self) -> None:
        torch.cuda.synchronize()

    def _update_states(self, scheduler_output: "SchedulerOutput") -> None:
        """Update the cached states and the persistent batch with the scheduler
        output.

        The updated states are used by the `_prepare_inputs` function to create
        the input GPU tensors for the model.

        The SamplingMetadata is updated and copied to the GPU if there is a
        new/resumed/paused/finished request in the batch.
        """
        # Remove finished requests from the cached states.
        for req_id in scheduler_output.finished_req_ids:
            self.requests.pop(req_id, None)
        # Remove the finished requests from the persistent batch.
        # NOTE(woosuk): There could be an edge case where finished_req_ids and
        # scheduled_req_ids overlap. This happens when a request is aborted and
        # then resubmitted with the same ID. In this case, we treat them as two
        # distinct requests - clearing the cached states for the first request
        # and handling the second as a new request.
        for req_id in scheduler_output.finished_req_ids:
            self.input_batch.remove_request(req_id)

        # Free the cached encoder outputs.
        for mm_hash in scheduler_output.free_encoder_mm_hashes:
            self.encoder_cache.pop(mm_hash, None)

        # Remove the unscheduled requests from the persistent batch.
        # NOTE(woosuk): The unscheduled requests are either preempted requests
        # or running requests that are not scheduled in this step. We remove
        # them from the persistent batch but keep their cached states since
        # they will be scheduled again sometime in the future.
        scheduled_req_ids = scheduler_output.num_scheduled_tokens.keys()
        cached_req_ids = self.input_batch.req_id_to_index.keys()
        unscheduled_req_ids = cached_req_ids - scheduled_req_ids
        # NOTE(woosuk): The persistent batch optimization assumes that
        # consecutive batches contain mostly the same requests. If batches
        # have low request overlap (e.g., alternating between two distinct
        # sets of requests), this optimization becomes very inefficient.
        for req_id in unscheduled_req_ids:
            self.input_batch.remove_request(req_id)

        reqs_to_add: list[CachedRequestState] = []
        # Add new requests to the cached states.
        for new_req_data in scheduler_output.scheduled_new_reqs:
            req_id = new_req_data.req_id
            sampling_params = new_req_data.sampling_params
            pooling_params = new_req_data.pooling_params

            if sampling_params and \
                sampling_params.sampling_type == SamplingType.RANDOM_SEED:
                generator = torch.Generator(device=self.device)
                generator.manual_seed(sampling_params.seed)
            else:
                generator = None

            if self.is_pooling_model:
                assert pooling_params is not None
                task = pooling_params.task
                assert task is not None, "You did not set `task` in the API"

                model = cast(VllmModelForPooling, self.get_model())
                to_update = model.pooler.get_pooling_updates(task)
                to_update.apply(pooling_params)

            req_state = CachedRequestState(
                req_id=req_id,
                prompt_token_ids=new_req_data.prompt_token_ids,
                prompt_embeds=new_req_data.prompt_embeds,
                mm_features=new_req_data.mm_features,
                sampling_params=sampling_params,
                pooling_params=pooling_params,
                generator=generator,
                block_ids=new_req_data.block_ids,
                num_computed_tokens=new_req_data.num_computed_tokens,
                output_token_ids=[],
                lora_request=new_req_data.lora_request,
            )
            self.requests[req_id] = req_state

            # Only relevant for models using M-RoPE (e.g, Qwen2-VL)
            if self.uses_mrope:
                self._init_mrope_positions(req_state)

            reqs_to_add.append(req_state)

        # Update the states of the running/resumed requests.
        is_last_rank = get_pp_group().is_last_rank
        req_data = scheduler_output.scheduled_cached_reqs
        for i, req_id in enumerate(req_data.req_ids):
            req_state = self.requests[req_id]
            num_computed_tokens = req_data.num_computed_tokens[i]
            new_block_ids = req_data.new_block_ids[i]
            resumed_from_preemption = req_data.resumed_from_preemption[i]

            # Update the cached states.
            req_state.num_computed_tokens = num_computed_tokens

            if not is_last_rank:
                # When using PP, the scheduler sends the sampled tokens back,
                # because there's no direct communication between the first-
                # stage worker and the last-stage worker.
                new_token_ids = req_data.new_token_ids[i]
                # Add the sampled token(s) from the previous step (if any).
                # This doesn't include "unverified" tokens like spec tokens.
                num_new_tokens = (num_computed_tokens + len(new_token_ids) -
                                  req_state.num_tokens)
                if num_new_tokens == 1:
                    # Avoid slicing list in most common case.
                    req_state.output_token_ids.append(new_token_ids[-1])
                elif num_new_tokens > 0:
                    req_state.output_token_ids.extend(
                        new_token_ids[-num_new_tokens:])

            # Update the block IDs.
            if not resumed_from_preemption:
                if new_block_ids is not None:
                    # Append the new blocks to the existing block IDs.
                    for block_ids, new_ids in zip(req_state.block_ids,
                                                  new_block_ids):
                        block_ids.extend(new_ids)
            else:
                assert new_block_ids is not None
                # The request is resumed from preemption.
                # Replace the existing block IDs with the new ones.
                req_state.block_ids = new_block_ids

            req_index = self.input_batch.req_id_to_index.get(req_id)
            if req_index is None:
                # The request is not in the persistent batch.
                # The request was either preempted and resumed later, or was not
                # scheduled in the previous step and needs to be added again.
                reqs_to_add.append(req_state)
                continue

            # Update the persistent batch.
            self.input_batch.num_computed_tokens_cpu[req_index] = (
                num_computed_tokens)
            if new_block_ids is not None:
                self.input_batch.block_table.append_row(
                    new_block_ids, req_index)

            # For the last rank, we don't need to update the token_ids_cpu
            # because the sampled tokens are already cached.
            if not is_last_rank:
                # Add new_token_ids to token_ids_cpu.
                start_token_index = num_computed_tokens
                end_token_index = num_computed_tokens + len(new_token_ids)
                self.input_batch.token_ids_cpu[
                    req_index,
                    start_token_index:end_token_index] = new_token_ids
                self.input_batch.num_tokens_no_spec[
                    req_index] = end_token_index
                self.input_batch.num_tokens[req_index] = end_token_index

            # Add spec_token_ids to token_ids_cpu.
            spec_token_ids = (
                scheduler_output.scheduled_spec_decode_tokens.get(req_id, ()))
            if spec_token_ids:
                num_spec_tokens = len(spec_token_ids)
                start_index = self.input_batch.num_tokens_no_spec[req_index]
                end_token_index = start_index + num_spec_tokens
                self.input_batch.token_ids_cpu[
                    req_index, start_index:end_token_index] = spec_token_ids
                # NOTE(woosuk): `num_tokens` here may include spec tokens.
                self.input_batch.num_tokens[req_index] += num_spec_tokens

        # Add the new or resumed requests to the persistent batch.
        # The smaller empty indices are filled first.
        for request in reqs_to_add:
            self.input_batch.add_request(request)

        # Condense the batched states if there are gaps left by removed requests
        self.input_batch.condense()
        # Allow attention backend to reorder the batch, potentially
        self._may_reorder_batch(scheduler_output)
        # Refresh batch metadata with any pending updates.
        self.input_batch.refresh_metadata()

    def _update_states_after_model_execute(
            self, output_token_ids: torch.Tensor) -> None:
        """Update the cached states after model execution.

        This is used for MTP/EAGLE for hybrid models, as in linear attention,
        only the last token's state is kept. In MTP/EAGLE, for draft tokens
        the state are kept util we decide how many tokens are accepted for
        each sequence, and a shifting is done during the next iteration
        based on the number of accepted tokens.
        """
        if not self.model_config.is_hybrid or not self.speculative_config:
            return

        # Find the number of accepted tokens for each sequence.
        num_accepted_tokens = (torch.cat(
            [
                output_token_ids,
                torch.full((output_token_ids.size(0), 1),
                           -1,
                           device=output_token_ids.device),
            ],
            dim=1) == -1).int().argmax(-1).cpu().numpy()
        for i, num_tokens in enumerate(num_accepted_tokens):
            self.input_batch.num_accepted_tokens_cpu[i] = num_tokens

    def _init_mrope_positions(self, req_state: CachedRequestState):
        image_grid_thw = []
        video_grid_thw = []
        second_per_grid_ts = []
        audio_feature_lengths = []
        use_audio_in_video = False
        for mm_feature in req_state.mm_features:
            mm_item = mm_feature.data
            if mm_item is None:
                continue
            mm_input = mm_item.get_data()
            if (t := mm_input.get("image_grid_thw")) is not None:
                image_grid_thw.append(t.tolist())
            if (t := mm_input.get("video_grid_thw")) is not None:
                video_grid_thw.append(t.tolist())
            if (t := mm_input.get("second_per_grid_ts")) is not None:
                second_per_grid_ts.append(t)
            if (t := mm_input.get("audio_feature_lengths")) is not None:
                audio_feature_lengths.append(t)
            if mm_input.get("use_audio_in_video") is True:
                use_audio_in_video = True

        req_state.mrope_positions, req_state.mrope_position_delta = \
            MRotaryEmbedding.get_input_positions_tensor(
                req_state.prompt_token_ids,
                hf_config=self.model_config.hf_config,
                image_grid_thw=image_grid_thw,
                video_grid_thw=video_grid_thw,
                second_per_grid_ts=second_per_grid_ts,
                audio_feature_lengths=audio_feature_lengths,
                use_audio_in_video=use_audio_in_video,
            )

    def _extract_mm_kwargs(
        self,
        scheduler_output: "SchedulerOutput",
    ) -> BatchedTensorInputs:
        if not scheduler_output or not self.is_multimodal_raw_input_only_model:
            return {}

        mm_kwargs = list[MultiModalKwargsItem]()
        for req in scheduler_output.scheduled_new_reqs:
            for feature in req.mm_features:
                if feature.data is not None:
                    mm_kwargs.append(feature.data)

        # Input all modalities at once
        mm_kwargs_combined: BatchedTensorInputs = {}
        for _, _, mm_kwargs_group in group_mm_kwargs_by_modality(
                mm_kwargs,
                device=self.device,
                pin_memory=self.pin_memory,
        ):
            mm_kwargs_combined.update(mm_kwargs_group)

        return mm_kwargs_combined

    def _dummy_mm_kwargs(self, num_seqs: int) -> BatchedTensorInputs:
        if not self.is_multimodal_raw_input_only_model:
            return {}

        mm_budget = self.mm_budget
        assert mm_budget is not None

        dummy_modality = mm_budget.get_modality_with_max_tokens()
        return self._get_mm_dummy_batch(dummy_modality, num_seqs)

    def _get_cumsum_and_arange(
        self,
        num_tokens: np.ndarray,
        cumsum_dtype: Optional[np.dtype] = None,
    ) -> tuple[np.ndarray, np.ndarray]:
        """Get the cumulative sum and batched arange of the given array.
        # E.g., [2, 5, 3] -> ([2, 7, 10], [0, 1, 0, 1, 2, 3, 4, 0, 1, 2])
        # Equivalent to but faster than:
        # np.concatenate([np.arange(n) for n in num_tokens])
        """
        # Step 1. [2, 5, 3] -> [2, 7, 10]
        cu_num_tokens = np.cumsum(num_tokens, dtype=cumsum_dtype)
        total_num_tokens = cu_num_tokens[-1]
        # Step 2. [2, 7, 10] -> [0, 0, 2, 2, 2, 2, 2, 7, 7, 7]
        cumsums_offsets = np.repeat(cu_num_tokens - num_tokens, num_tokens)
        # Step 3. [0, 1, 0, 1, 2, 3, 4, 0, 1, 2]
        arange = self.arange_np[:total_num_tokens] - cumsums_offsets

        return cu_num_tokens, arange

    def _prepare_input_ids(self, total_num_scheduled_tokens: int,
                           cu_num_tokens: np.ndarray) -> None:
        """Prepare the input IDs for the current batch.
        
        Carefully handles the `prev_sampled_token_ids` which can be cached
        from the previous engine iteration, in which case those tokens on the
        GPU need to be copied into the corresponding slots into input_ids."""

        if self.input_batch.prev_sampled_token_ids is None:
            # Normal scheduling case
            self.input_ids.copy_to_gpu(total_num_scheduled_tokens)
            self.inputs_embeds.copy_to_gpu(total_num_scheduled_tokens)
            self.is_token_ids.copy_to_gpu(total_num_scheduled_tokens)
            return

        # Async scheduling case, where some decode requests from the previous
        # iteration won't have entries in input_ids_cpu and need to be copied
        # on the GPU from prev_sampled_token_ids.
        prev_req_id_to_index = self.input_batch.prev_req_id_to_index
        assert prev_req_id_to_index is not None
        flattened_indices = []
        prev_common_req_indices = []
        indices_match = True
        max_flattened_index = -1
        for req_id, cur_index in self.input_batch.req_id_to_index.items():
            if (prev_index := prev_req_id_to_index.get(req_id)) is not None:
                prev_common_req_indices.append(prev_index)
                # We need to compute the flattened input_ids index of the
                # last token in each common request.
                flattened_index = cu_num_tokens[cur_index].item() - 1
                flattened_indices.append(flattened_index)
                indices_match &= (prev_index == flattened_index)
                max_flattened_index = max(max_flattened_index, flattened_index)
        num_commmon_tokens = len(flattened_indices)
        if num_commmon_tokens < total_num_scheduled_tokens:
            # If not all requests are decodes from the last iteration,
            # We need to copy the input_ids_cpu to the GPU first.
            self.input_ids.copy_to_gpu(total_num_scheduled_tokens)
            self.inputs_embeds.copy_to_gpu(total_num_scheduled_tokens)
            self.is_token_ids.copy_to_gpu(total_num_scheduled_tokens)
        if num_commmon_tokens == 0:
            # No requests in common with the previous iteration
            # So input_ids_cpu will have all the input ids.
            return
        if indices_match and max_flattened_index == (num_commmon_tokens - 1):
            # Common-case optimization: the batch is unchanged
            # and no reordering happened.
            # The indices are both the same permutation of 0..N-1 so
            # we can copy directly using a single slice.
            self.input_ids.gpu[:num_commmon_tokens].copy_(
                self.input_batch.prev_sampled_token_ids[:num_commmon_tokens,
                                                        0],
                non_blocking=True)
            self.is_token_ids.gpu[:num_commmon_tokens] = True
            return
        # Upload the index tensors asynchronously
        # so the scatter can be non-blocking.
        input_ids_index_tensor = torch.tensor(flattened_indices,
                                              dtype=torch.int64,
                                              pin_memory=self.pin_memory).to(
                                                  self.device,
                                                  non_blocking=True)
        prev_common_req_indices_tensor = torch.tensor(
            prev_common_req_indices,
            dtype=torch.int64,
            pin_memory=self.pin_memory).to(self.device, non_blocking=True)
        self.input_ids.gpu.scatter_(
            dim=0,
            index=input_ids_index_tensor,
            src=self.input_batch.prev_sampled_token_ids[
                prev_common_req_indices_tensor, 0])

    def _get_encoder_seq_lens(
        self,
        scheduler_output: "SchedulerOutput",
        kv_cache_spec: KVCacheSpec,
        num_reqs: int,
    ) -> Optional[np.ndarray]:
        if not isinstance(kv_cache_spec, CrossAttentionSpec):
            return None

        # Build encoder_seq_lens array mapping request indices to
        # encoder lengths for inputs scheduled in this batch
        encoder_seq_lens = np.zeros(num_reqs, dtype=np.int32)
        for req_id in scheduler_output.scheduled_encoder_inputs:
            req_index = self.input_batch.req_id_to_index[req_id]
            encoder_seq_lens[req_index] = self.max_encoder_len

        return encoder_seq_lens

    def _prepare_inputs(
        self, scheduler_output: "SchedulerOutput"
    ) -> tuple[PerLayerAttnMetadata, torch.Tensor,
               Optional[SpecDecodeMetadata], np.ndarray,
               Optional[CommonAttentionMetadata], int, Optional[UBatchSlices],
               Optional[torch.Tensor]]:
        """
        :return: tuple[
            attn_metadata: layer-to-attention_metadata mapping,
            logits_indices, spec_decode_metadata
        ]
        """
        total_num_scheduled_tokens = scheduler_output.total_num_scheduled_tokens
        assert total_num_scheduled_tokens > 0
        num_reqs = self.input_batch.num_reqs
        assert num_reqs > 0

        # OPTIMIZATION: Start copying the block table first.
        # This way, we can overlap the copy with the following CPU operations.
        self.input_batch.block_table.commit_block_table(num_reqs)

        # Get the number of scheduled tokens for each request.
        req_ids = self.input_batch.req_ids
        tokens = [scheduler_output.num_scheduled_tokens[i] for i in req_ids]
        num_scheduled_tokens = np.array(tokens, dtype=np.int32)
        max_num_scheduled_tokens = max(tokens)

        # Get request indices.
        # E.g., [2, 5, 3] -> [0, 0, 1, 1, 1, 1, 1, 2, 2, 2]
        req_indices = np.repeat(self.arange_np[:num_reqs],
                                num_scheduled_tokens)

        # cu_num_tokens: [2, 5, 3] -> [2, 7, 10]
        # arange: [0, 1, 0, 1, 2, 3, 4, 0, 1, 2]
        cu_num_tokens, arange = self._get_cumsum_and_arange(
            num_scheduled_tokens)

        # Get positions.
        positions_np = self.positions.np[:total_num_scheduled_tokens]
        np.add(self.input_batch.num_computed_tokens_cpu[req_indices],
               arange,
               out=positions_np)

        # Calculate M-RoPE positions.
        # Only relevant for models using M-RoPE (e.g, Qwen2-VL)
        if self.uses_mrope:
            self._calc_mrope_positions(scheduler_output)

        # Get token indices.
        # E.g., [0, 1, 0, 1, 2, 3, 4, 0, 1, 2]
        # -> [0, 1, M, M + 1, M + 2, M + 3, M + 4, 2 * M, 2 * M + 1, 2 * M + 2]
        # where M is the max_model_len.
        token_indices = (positions_np +
                         req_indices * self.input_batch.token_ids_cpu.shape[1])
        token_indices_tensor = torch.from_numpy(token_indices)

        # NOTE(woosuk): We use torch.index_select instead of np.take here
        # because torch.index_select is much faster than np.take for large
        # tensors.
        torch.index_select(self.input_batch.token_ids_cpu_tensor.flatten(),
                           0,
                           token_indices_tensor,
                           out=self.input_ids.cpu[:total_num_scheduled_tokens])
        is_token_ids = self.input_batch.is_token_ids.flatten()
        torch.index_select(
            is_token_ids,
            0,
            token_indices_tensor,
            out=self.is_token_ids.cpu[:total_num_scheduled_tokens])

        # Because we did not pre-allocate a massive prompt_embeds CPU tensor on
        # the InputBatch, we need to fill in the prompt embeds into the expected
        # spots in the GpuModelRunner's pre-allocated prompt_embeds tensor.
        if self.input_batch.req_prompt_embeds:
            output_idx = 0
            for req_idx in range(num_reqs):
                num_sched = num_scheduled_tokens[req_idx]

                # Skip if this request doesn't have embeddings
                if req_idx not in self.input_batch.req_prompt_embeds:
                    output_idx += num_sched
                    continue

                # Skip if no tokens scheduled
                if num_sched <= 0:
                    output_idx += num_sched
                    continue

                req_embeds = self.input_batch.req_prompt_embeds[req_idx]
                start_pos = self.input_batch.num_computed_tokens_cpu[req_idx]

                # Skip if trying to read beyond available embeddings
                if start_pos >= req_embeds.shape[0]:
                    output_idx += num_sched
                    continue

                # Copy available embeddings
                end_pos = start_pos + num_sched
                actual_end = min(end_pos, req_embeds.shape[0])
                actual_num_sched = actual_end - start_pos

                if actual_num_sched > 0:
                    self.inputs_embeds.cpu[output_idx:output_idx +
                                           actual_num_sched].copy_(
                                               req_embeds[start_pos:actual_end]
                                           )

                output_idx += num_sched

        self.input_batch.block_table.compute_slot_mapping(
            req_indices, positions_np)
        self.input_batch.block_table.commit_slot_mapping(
            total_num_scheduled_tokens)

        # Prepare the attention metadata.
        self.query_start_loc.np[0] = 0
        self.query_start_loc.np[1:num_reqs + 1] = cu_num_tokens
        # Note: pad query_start_loc to be non-decreasing, as kernels
        # like FlashAttention requires that
        self.query_start_loc.np[num_reqs + 1:].fill(cu_num_tokens[-1])
        self.query_start_loc.copy_to_gpu()
        query_start_loc = self.query_start_loc.gpu[:num_reqs + 1]

        num_tokens_unpadded = scheduler_output.total_num_scheduled_tokens
        num_tokens_padded = num_tokens_unpadded + self.get_local_padding(
            num_tokens_unpadded)
        ubatch_slices, num_tokens_after_padding = \
            ubatch_split(max_num_scheduled_tokens,
                         num_tokens_unpadded,
                         num_tokens_padded,
                         self.vllm_config)

        self.seq_lens.np[:num_reqs] = (
            self.input_batch.num_computed_tokens_cpu[:num_reqs] +
            num_scheduled_tokens)
        # Fill unused with 0 for full cuda graph mode.
        self.seq_lens.np[num_reqs:].fill(0)
        self.seq_lens.copy_to_gpu()
        seq_lens = self.seq_lens.gpu[:num_reqs]
        max_seq_len = self.seq_lens.np[:num_reqs].max().item()

        num_tokens = [
            self.requests[r].num_tokens for r in self.input_batch.req_ids
        ]
        num_tokens_np = np.array(num_tokens, dtype=np.int32)

        # Record the index of requests that should not be sampled,
        # so that we could clear the sampled tokens before returning
        discard_requests_mask = self.seq_lens.np[:num_reqs] < num_tokens_np
        discard_request_indices = np.nonzero(discard_requests_mask)[0]
        self.num_discarded_requests = len(discard_request_indices)
        self.discard_request_indices.np[:self.num_discarded_requests] = (
            discard_request_indices)

        self.discard_request_indices.copy_to_gpu(self.num_discarded_requests)

        # Copy the tensors to the GPU.
        self._prepare_input_ids(total_num_scheduled_tokens, cu_num_tokens)

        if self.uses_mrope:
            # Only relevant for models using M-RoPE (e.g, Qwen2-VL)
            self.mrope_positions.gpu[:, :total_num_scheduled_tokens].copy_(
                self.mrope_positions.cpu[:, :total_num_scheduled_tokens],
                non_blocking=True)
        else:
            # Common case (1D positions)
            self.positions.copy_to_gpu(total_num_scheduled_tokens)

        use_spec_decode = len(
            scheduler_output.scheduled_spec_decode_tokens) > 0
        if not use_spec_decode:
            # NOTE(woosuk): Due to chunked prefills, the batch may contain
            # partial requests. While we should not sample any token
            # from these partial requests, we do so for simplicity.
            # We will ignore the sampled tokens from the partial requests.
            # TODO: Support prompt logprobs.
            logits_indices = query_start_loc[1:] - 1
            num_draft_tokens = None
            spec_decode_metadata = None
        else:
            # Get the number of draft tokens for each request.
            # Iterate over the dictionary rather than all requests since not all
            # requests have draft tokens.
            num_draft_tokens = np.zeros(num_reqs, dtype=np.int32)
            for req_id, draft_token_ids in (
                    scheduler_output.scheduled_spec_decode_tokens.items()):
                req_idx = self.input_batch.req_id_to_index[req_id]
                num_draft_tokens[req_idx] = len(draft_token_ids)

            spec_decode_metadata = self._calc_spec_decode_metadata(
                num_draft_tokens, cu_num_tokens)
            logits_indices = spec_decode_metadata.logits_indices
            self.num_draft_tokens.np[:num_reqs] = num_draft_tokens
            self.num_draft_tokens.np[num_reqs:].fill(0)
            self.num_draft_tokens.copy_to_gpu()

        logits_indices_padded = None
        if self.cache_config.kv_sharing_fast_prefill:
            logits_indices_padded = self._prepare_kv_sharing_fast_prefill(
                logits_indices)

        attn_metadata: PerLayerAttnMetadata = {}
        if ubatch_slices is not None:
            attn_metadata = [dict() for _ in range(len(ubatch_slices))]

        # Used in the below loop.
        query_start_loc_cpu = self.query_start_loc.cpu[:num_reqs + 1]
        seq_lens_cpu = self.seq_lens.cpu[:num_reqs]
        num_computed_tokens_cpu = (
            self.input_batch.num_computed_tokens_cpu_tensor[:num_reqs])
        spec_decode_common_attn_metadata = None
        if use_spec_decode:
            self.num_accepted_tokens.np[:num_reqs] = (
                self.input_batch.num_accepted_tokens_cpu[:num_reqs])
            self.num_accepted_tokens.np[num_reqs:].fill(1)
            self.num_accepted_tokens.copy_to_gpu()

        # Prepare the attention metadata for each KV cache group and make layers
        # in the same group share the same metadata.
        for kv_cache_group_id, kv_cache_group_spec in enumerate(
                self.kv_cache_config.kv_cache_groups):
            encoder_seq_lens = self._get_encoder_seq_lens(
                scheduler_output, kv_cache_group_spec.kv_cache_spec, num_reqs)

            if isinstance(kv_cache_group_spec.kv_cache_spec,
                          EncoderOnlyAttentionSpec):
                # Encoder-only layers do not have KV cache, so we need to
                # create a dummy block table and slot mapping for them.
                blk_table_tensor = torch.zeros(
                    (num_reqs, 1),
                    dtype=torch.int32,
                    device=self.device,
                )
                slot_mapping = torch.zeros(
                    (total_num_scheduled_tokens, ),
                    dtype=torch.int64,
                    device=self.device,
                )
                num_common_prefix_blocks = 0
            else:
                blk_table = self.input_batch.block_table[kv_cache_group_id]
                blk_table_tensor = blk_table.get_device_tensor(num_reqs)
                slot_mapping = blk_table.slot_mapping.gpu[:
                                                          total_num_scheduled_tokens]

                # Fill unused with -1. Needed for reshape_and_cache in full cuda
                # graph mode.
                blk_table.slot_mapping.gpu[total_num_scheduled_tokens:].fill_(
                    -1)
                num_common_prefix_blocks = (
                    scheduler_output.
                    num_common_prefix_blocks[kv_cache_group_id])

            common_attn_metadata = CommonAttentionMetadata(
                query_start_loc=query_start_loc,
                query_start_loc_cpu=query_start_loc_cpu,
                seq_lens=seq_lens,
                seq_lens_cpu=seq_lens_cpu,
                num_computed_tokens_cpu=num_computed_tokens_cpu,
                num_reqs=num_reqs,
                num_actual_tokens=total_num_scheduled_tokens,
                max_query_len=max_num_scheduled_tokens,
                max_seq_len=max_seq_len,
                block_table_tensor=blk_table_tensor,
                slot_mapping=slot_mapping,
                logits_indices_padded=logits_indices_padded,
                num_logits_indices=logits_indices.size(0),
                causal=True,
                encoder_seq_lens=encoder_seq_lens,
            )

            if self.speculative_config and \
                spec_decode_common_attn_metadata is None:
                spec_decode_common_attn_metadata = common_attn_metadata

            for attn_group in self.attn_groups[kv_cache_group_id]:
                # Prepare for cascade attention if enabled & beneficial.
                common_prefix_len = 0
                builder = attn_group.get_metadata_builder()
                if self.cascade_attn_enabled:
                    common_prefix_len = self._compute_cascade_attn_prefix_len(
                        num_scheduled_tokens,
                        num_common_prefix_blocks,
                        kv_cache_group_spec.kv_cache_spec,
                        builder,
                    )

                extra_attn_metadata_args = {}
                if use_spec_decode and isinstance(builder,
                                                  GDNAttentionMetadataBuilder):
                    extra_attn_metadata_args = dict(
                        num_accepted_tokens=self.num_accepted_tokens.
                        gpu[:num_reqs],
                        num_draft_tokens=self.num_draft_tokens.gpu[:num_reqs],
                    )

                if ubatch_slices is not None:
                    common_attn_metadata_list = split_attn_metadata(
                        ubatch_slices, common_attn_metadata)
                    for ubid, common_attn_metadata in enumerate(
                            common_attn_metadata_list):
                        assert common_attn_metadata.max_query_len == 1
                        attn_metadata_i = (attn_group.get_metadata_builder(
                            ubatch_id=ubid).build(
                                common_prefix_len=common_prefix_len,
                                common_attn_metadata=common_attn_metadata))
                        for layer_name in kv_cache_group_spec.layer_names:
                            assert type(attn_metadata) is list
                            attn_metadata[ubid][layer_name] = attn_metadata_i
                else:
                    assert isinstance(attn_metadata, dict)
                    attn_metadata_i = builder.build(
                        common_prefix_len=common_prefix_len,
                        common_attn_metadata=common_attn_metadata,
                        **extra_attn_metadata_args)
                    for layer_name in attn_group.layer_names:
                        attn_metadata[layer_name] = attn_metadata_i

        # Hot-Swap lora model
        if self.lora_config:
            self.set_active_loras(self.input_batch, num_scheduled_tokens)

        return (attn_metadata, logits_indices, spec_decode_metadata,
                num_scheduled_tokens, spec_decode_common_attn_metadata,
                max_num_scheduled_tokens, ubatch_slices,
                num_tokens_after_padding)

    def _compute_cascade_attn_prefix_len(
        self,
        num_scheduled_tokens: np.ndarray,
        num_common_prefix_blocks: int,
        kv_cache_spec: KVCacheSpec,
        attn_metadata_builder: AttentionMetadataBuilder,
    ) -> int:
        """Compute the length of the common prefix for cascade attention.

        NOTE(woosuk): The common prefix length returned by this function
        represents the length used specifically for cascade attention, not the
        actual number of tokens shared between requests. When cascade attention
        is disabled (use_cascade=False), this function returns 0 even if
        requests share common tokens. Additionally, the common prefix length is
        truncated to a multiple of the block size and may be further truncated
        due to implementation details explained below.

        Args:
            num_scheduled_tokens: Number of tokens scheduled per request.
            num_common_prefix_blocks: Number of shared KV cache blocks.

        Returns:
            int: Length of common prefix in tokens.
        """
        common_prefix_len = num_common_prefix_blocks * kv_cache_spec.block_size
        if common_prefix_len == 0:
            # Common case.
            return 0

        # NOTE(woosuk): Cascade attention uses two attention kernels: one
        # for the common prefix and the other for the rest. For the first
        # kernel, we concatenate all the query tokens (possibly from
        # different requests) and treat them as if they are from the same
        # request. Then, we use bi-directional attention to process the
        # common prefix in the KV cache. Importantly, this means that the
        # first kernel does not do any masking.

        # Consider the following example:
        # Request 1's input query: [D, E, X]
        # Request 1's kv cache: [A, B, C, D, E, X]
        # Request 1's num_computed_tokens: 3 (i.e., [A, B, C])
        # Request 2's input query: [E, Y]
        # Request 2's kv cache: [A, B, C, D, E, Y]
        # Request 2's num_computed_tokens: 4 (i.e., [A, B, C, D])

        # If we use [A, B, C, D, E] as the common prefix, then the
        # first kernel will compute the bi-directional attention between
        # input query [D, E, X, E, Y] and common prefix [A, B, C, D, E].
        # However, this is wrong because D in Request 1 should not attend to
        # E in the common prefix (i.e., we need masking).
        # To avoid this, [A, B, C, D] should be the common prefix.
        # That is, the common prefix should be capped by the minimum
        # num_computed_tokens among the requests, and plus one to include
        # the first token of the query.

        # In practice, we use [A, B, C] as the common prefix, instead of
        # [A, B, C, D] (i.e., the common prefix is capped by the minimum
        # num_computed_tokens, without plus one).
        # This is because of an implementation detail: We want to always
        # use two kernels for cascade attention. Let's imagine:
        # Request 3's input query: [D]
        # Request 3's kv cache: [A, B, C, D]
        # Request 3's num_computed_tokens: 3 (i.e., [A, B, C])
        # If we use [A, B, C, D] as the common prefix for Request 1-3,
        # then Request 3 will be processed only by the first kernel,
        # and the second kernel will get an empty input. While this is not
        # a fundamental problem, our current implementation does not support
        # this case.
        num_reqs = len(num_scheduled_tokens)
        common_prefix_len = min(
            common_prefix_len,
            self.input_batch.num_computed_tokens_cpu[:num_reqs].min())
        # common_prefix_len should be a multiple of the block size.
        common_prefix_len = (common_prefix_len // kv_cache_spec.block_size *
                             kv_cache_spec.block_size)
        use_sliding_window = (isinstance(kv_cache_spec, SlidingWindowSpec) or
                              (isinstance(kv_cache_spec, FullAttentionSpec)
                               and kv_cache_spec.sliding_window is not None))
        use_local_attention = (
            isinstance(kv_cache_spec, ChunkedLocalAttentionSpec)
            or (isinstance(kv_cache_spec, FullAttentionSpec)
                and kv_cache_spec.attention_chunk_size is not None))
        assert isinstance(kv_cache_spec, AttentionSpec)
        use_cascade = attn_metadata_builder.use_cascade_attention(
            common_prefix_len=common_prefix_len,
            query_lens=num_scheduled_tokens,
            num_query_heads=self.num_query_heads,
            num_kv_heads=kv_cache_spec.num_kv_heads,
            use_alibi=self.use_alibi,
            use_sliding_window=use_sliding_window,
            use_local_attention=use_local_attention,
            num_sms=self.num_sms,
        )
        return common_prefix_len if use_cascade else 0

    def _calc_mrope_positions(self, scheduler_output: "SchedulerOutput"):
        mrope_pos_ptr = 0
        for index, req_id in enumerate(self.input_batch.req_ids):
            req = self.requests[req_id]
            assert req.mrope_positions is not None

            num_computed_tokens = \
                self.input_batch.num_computed_tokens_cpu[index]
            num_scheduled_tokens = \
                scheduler_output.num_scheduled_tokens[req_id]
            num_prompt_tokens = length_from_prompt_token_ids_or_embeds(
                req.prompt_token_ids, req.prompt_embeds)

            if num_computed_tokens + num_scheduled_tokens > num_prompt_tokens:
                prompt_part_len = max(0,
                                      num_prompt_tokens - num_computed_tokens)
                completion_part_len = max(
                    0, num_scheduled_tokens - prompt_part_len)
            else:
                prompt_part_len = num_scheduled_tokens
                completion_part_len = 0

            assert num_scheduled_tokens == prompt_part_len + completion_part_len

            if prompt_part_len > 0:
                # prompt's mrope_positions are pre-computed
                dst_start = mrope_pos_ptr
                dst_end = mrope_pos_ptr + prompt_part_len
                src_start = num_computed_tokens
                src_end = num_computed_tokens + prompt_part_len

                self.mrope_positions.cpu[:, dst_start:dst_end] = (
                    req.mrope_positions[:, src_start:src_end])
                mrope_pos_ptr += prompt_part_len

            if completion_part_len > 0:
                # compute completion's mrope_positions on-the-fly
                dst_start = mrope_pos_ptr
                dst_end = mrope_pos_ptr + completion_part_len

                MRotaryEmbedding.get_next_input_positions_tensor(
                    out=self.mrope_positions.np,
                    out_offset=dst_start,
                    mrope_position_delta=req.mrope_position_delta,
                    context_len=num_computed_tokens + prompt_part_len,
                    num_new_tokens=completion_part_len,
                )

                mrope_pos_ptr += completion_part_len

    def _calc_spec_decode_metadata(
        self,
        num_draft_tokens: np.ndarray,
        cu_num_scheduled_tokens: np.ndarray,
    ) -> SpecDecodeMetadata:
        # Inputs:
        # cu_num_scheduled_tokens:  [  4, 104, 107, 207, 209]
        # num_draft_tokens:         [  3,   0,   2,   0,   1]
        # Outputs:
        # cu_num_draft_tokens:      [  3,   3,   5,   5,   6]
        # logits_indices:           [  0,   1,   2,   3, 103, 104, 105, 106,
        #                            206, 207, 208]
        # target_logits_indices:    [  0,   1,   2,   5,   6,   9]
        # bonus_logits_indices:     [  3,   4,   7,   8,  10]

        # Compute the logits indices.
        # [4, 1, 3, 1, 2]
        num_sampled_tokens = num_draft_tokens + 1

        # Step 1. cu_num_sampled_tokens: [4, 5, 8, 9, 11]
        # arange: [0, 1, 2, 3, 0, 0, 1, 2, 0, 0, 1]
        cu_num_sampled_tokens, arange = self._get_cumsum_and_arange(
            num_sampled_tokens, cumsum_dtype=np.int32)
        # Step 2. [0, 0, 0, 0, 103, 104, 104, 104, 206, 207, 207]
        logits_indices = np.repeat(
            cu_num_scheduled_tokens - num_sampled_tokens, num_sampled_tokens)
        # Step 3. [0, 1, 2, 3, 103, 104, 105, 106, 206, 207, 208]
        logits_indices += arange

        # Compute the bonus logits indices.
        bonus_logits_indices = cu_num_sampled_tokens - 1

        # Compute the draft logits indices.
        # cu_num_draft_tokens: [3, 3, 5, 5, 6]
        # arange: [0, 1, 2, 0, 1, 0]
        cu_num_draft_tokens, arange = self._get_cumsum_and_arange(
            num_draft_tokens, cumsum_dtype=np.int32)
        # [0, 0, 0, 5, 5, 9]
        target_logits_indices = np.repeat(
            cu_num_sampled_tokens - num_sampled_tokens, num_draft_tokens)
        # [0, 1, 2, 5, 6, 9]
        target_logits_indices += arange

        # TODO: Optimize the CPU -> GPU copy.
        cu_num_draft_tokens = torch.from_numpy(cu_num_draft_tokens).to(
            self.device, non_blocking=True)
        logits_indices = torch.from_numpy(logits_indices).to(self.device,
                                                             non_blocking=True)
        target_logits_indices = torch.from_numpy(target_logits_indices).to(
            self.device, non_blocking=True)
        bonus_logits_indices = torch.from_numpy(bonus_logits_indices).to(
            self.device, non_blocking=True)

        # Compute the draft token ids.
        # draft_token_indices:      [  1,   2,   3, 105, 106, 208]
        draft_token_ids = self.input_ids.gpu[logits_indices]
        draft_token_ids = draft_token_ids[target_logits_indices + 1]

        metadata = SpecDecodeMetadata(
            draft_token_ids=draft_token_ids,
            num_draft_tokens=num_draft_tokens.tolist(),
            cu_num_draft_tokens=cu_num_draft_tokens,
            target_logits_indices=target_logits_indices,
            bonus_logits_indices=bonus_logits_indices,
            logits_indices=logits_indices,
        )
        return metadata

    def _prepare_kv_sharing_fast_prefill(
        self,
        logits_indices: torch.Tensor,
    ) -> torch.Tensor:
        assert self.kv_sharing_fast_prefill_logits_indices is not None
        num_logits = logits_indices.shape[0]
        assert num_logits > 0
        self.kv_sharing_fast_prefill_logits_indices[:num_logits].copy_(
            logits_indices)
        # There might have leftover indices in logits_indices[num_logits:]
        # from previous iterations, whose values may be greater than the
        # batch size in the current iteration. To ensure indices are always
        # valid, we fill the padded indices with the last index.
        self.kv_sharing_fast_prefill_logits_indices[num_logits:].fill_(
            logits_indices[-1].item())
        if (self.compilation_config.cudagraph_mode != CUDAGraphMode.NONE
                and num_logits <= self.cudagraph_batch_sizes[-1]):
            # Use piecewise CUDA graphs.
            # Add padding to the batch size.
            num_logits_padded = self.vllm_config.pad_for_cudagraph(num_logits)
        else:
            num_logits_padded = num_logits
        logits_indices_padded = (
            self.kv_sharing_fast_prefill_logits_indices[:num_logits_padded])
        return logits_indices_padded

    def _batch_mm_kwargs_from_scheduler(
        self,
        scheduler_output: "SchedulerOutput",
    ) -> tuple[list[MultiModalKwargsItem], list[tuple[str, PlaceholderRange]]]:
        """Batch multimodal kwargs from scheduled encoder inputs.

        Args:
            scheduler_output: The scheduler output containing scheduled encoder
              inputs.

        Returns:
            A tuple of (mm_kwargs, req_ids_pos) where:
            - mm_kwargs: List of multimodal kwargs items to be batched
            - mm_hashes_pos: List of (mm_hash, position_info) tuples
        """
        scheduled_encoder_inputs = scheduler_output.scheduled_encoder_inputs
        if not scheduled_encoder_inputs:
            return [], []
        # Batch the multi-modal inputs.
        mm_kwargs = list[MultiModalKwargsItem]()
        # list of tuple (mm_hash, position_info)
        mm_hashes_pos = list[tuple[str, PlaceholderRange]]()
        for req_id, encoder_input_ids in scheduled_encoder_inputs.items():
            req_state = self.requests[req_id]

            for mm_input_id in encoder_input_ids:
                mm_feature = req_state.mm_features[mm_input_id]
                mm_hash = mm_feature.identifier
                mm_kwargs.append(mm_feature.data)
                mm_hashes_pos.append((mm_hash, mm_feature.mm_position))

        return mm_kwargs, mm_hashes_pos

    def _execute_mm_encoder(self, scheduler_output: "SchedulerOutput"):
        # Batch the multi-modal inputs using the helper method.
        mm_kwargs, mm_hashes_pos = self._batch_mm_kwargs_from_scheduler(
            scheduler_output)

        if not mm_kwargs:
            return

        # Batch mm inputs as much as we can: if a request in the batch has
        # multiple modalities or a different modality than the previous one,
        # we process it separately to preserve item order.
        # FIXME(ywang96): This is a hacky way to deal with multiple modalities
        # in the same batch while still being able to benefit from batching
        # multimodal inputs. The proper solution should be reordering the
        # encoder outputs.
        encoder_outputs = []
        for _, num_items, mm_kwargs_group in group_mm_kwargs_by_modality(
                mm_kwargs,
                device=self.device,
                pin_memory=self.pin_memory,
        ):
            # Run the encoder.
            # `curr_group_outputs` is either of the following:
            # 1. A tensor of shape (num_items, feature_size, hidden_size)
            # in case feature_size is fixed across all multimodal items.
            # 2. A list or tuple (length: num_items) of tensors, each of shape
            # (feature_size, hidden_size) in case the feature size is dynamic
            # depending on the input multimodal items.
            curr_group_outputs = self.model.get_multimodal_embeddings(
                **mm_kwargs_group)

            sanity_check_mm_encoder_outputs(
                curr_group_outputs,
                expected_num_items=num_items,
            )

            for output in curr_group_outputs:
                encoder_outputs.append(output)

        # Cache the encoder outputs by mm_hash
        for (mm_hash, pos_info), output in zip(mm_hashes_pos, encoder_outputs):
            self.encoder_cache[mm_hash] = scatter_mm_placeholders(
                output,
                is_embed=pos_info.is_embed,
            )

    def _gather_mm_embeddings(
        self,
        scheduler_output: "SchedulerOutput",
        shift_computed_tokens: int = 0,
    ) -> list[torch.Tensor]:
        mm_embeds: list[torch.Tensor] = []
        for req_id in self.input_batch.req_ids:
            num_scheduled_tokens = scheduler_output.num_scheduled_tokens[
                req_id]
            req_state = self.requests[req_id]
            num_computed_tokens = \
                req_state.num_computed_tokens + shift_computed_tokens
            for mm_feature in req_state.mm_features:
                pos_info = mm_feature.mm_position
                start_pos = pos_info.offset
                num_encoder_tokens = pos_info.length

                # The encoder output is needed if the two ranges overlap:
                # [num_computed_tokens,
                #  num_computed_tokens + num_scheduled_tokens) and
                # [start_pos, start_pos + num_encoder_tokens)
                if start_pos >= num_computed_tokens + num_scheduled_tokens:
                    # The encoder output is not needed in this step.
                    break
                if start_pos + num_encoder_tokens <= num_computed_tokens:
                    # The encoder output is already processed and stored
                    # in the decoder's KV cache.
                    continue

                start_idx = max(num_computed_tokens - start_pos, 0)
                end_idx = min(
                    num_computed_tokens - start_pos + num_scheduled_tokens,
                    num_encoder_tokens,
                )
                assert start_idx < end_idx

                mm_hash = mm_feature.identifier
                encoder_output = self.encoder_cache.get(mm_hash, None)
                assert encoder_output is not None,\
                    f"Encoder cache miss for {mm_hash}."

                if (is_embed := pos_info.is_embed) is not None:
                    is_embed = is_embed[start_idx:end_idx]

                mm_embeds_item = gather_mm_placeholders(
                    encoder_output[start_idx:end_idx],
                    is_embed=is_embed,
                )
                mm_embeds.append(mm_embeds_item)
        return mm_embeds

    def _extract_encoder_inputs(
        self,
        scheduler_output: "SchedulerOutput",
    ) -> dict[str, torch.Tensor]:
        """Extract encoder inputs for encoder-decoder models.

        This method extracts multimodal input features from scheduled encoder
        inputs and formats them for the encoder-decoder model forward pass.
        """
        # Batch the multi-modal inputs using the helper method.
        mm_kwargs, _ = self._batch_mm_kwargs_from_scheduler(scheduler_output)

        if not mm_kwargs:
            return {}

        # Group MM kwargs by modality and extract features
        encoder_features = {}
        for _, _, mm_kwargs_group in group_mm_kwargs_by_modality(
                mm_kwargs,
                device=self.device,
                pin_memory=self.pin_memory,
        ):
            # Add the grouped features to encoder_features dict
            # This allows the model to receive them as kwargs (e.g.,
            # input_features=...)
            encoder_features.update(mm_kwargs_group)

        return encoder_features

    def get_model(self) -> nn.Module:
        # get raw model out of the cudagraph wrapper.
        if isinstance(self.model, (CUDAGraphWrapper, UBatchWrapper)):
            return self.model.unwrap()
        return self.model

    def get_supported_generation_tasks(self) -> list[GenerationTask]:
        model = self.get_model()
        supported_tasks = list[GenerationTask]()

        if is_text_generation_model(model):
            supported_tasks.append("generate")

        if supports_transcription(model):
            if model.supports_transcription_only:
                return ["transcription"]

            supported_tasks.append("transcription")

        return supported_tasks

    def get_supported_pooling_tasks(self) -> list[PoolingTask]:
        model = self.get_model()
        if not is_pooling_model(model):
            return []

        supported_tasks = list(model.pooler.get_supported_tasks())

        if (self.scheduler_config.chunked_prefill_enabled
                and "encode" in supported_tasks):
            supported_tasks.remove("encode")

            logger.debug_once("Chunked prefill is not supported with "
                              "encode task which using ALL pooling. "
                              "Please turn off chunked prefill by "
                              "`--no-enable-chunked-prefill` before using it.")

        if "score" in supported_tasks:
            num_labels = getattr(self.model_config.hf_config, "num_labels", 0)
            if num_labels != 1:
                supported_tasks.remove("score")
                logger.debug_once(
                    "Score API is only enabled for num_labels == 1.")

        return supported_tasks

    def get_supported_tasks(self) -> tuple[SupportedTask, ...]:
        tasks = list[SupportedTask]()

        if self.model_config.runner_type == "generate":
            tasks.extend(self.get_supported_generation_tasks())
        if self.model_config.runner_type == "pooling":
            tasks.extend(self.get_supported_pooling_tasks())

        return tuple(tasks)

    def sync_and_slice_intermediate_tensors(
            self, num_tokens: int, intermediate_tensors: IntermediateTensors,
            sync_self: bool) -> IntermediateTensors:

        assert self.intermediate_tensors is not None

        tp = self.vllm_config.parallel_config.tensor_parallel_size
        is_rs = is_residual_scattered_for_sp(self.vllm_config, num_tokens)

        # When sequence parallelism is enabled, the "residual" tensor is sharded
        # across tensor parallel ranks, so each rank only needs its own slice.
        if sync_self:
            assert intermediate_tensors is not None
            for k, v in intermediate_tensors.items():
                is_scattered = k == "residual" and is_rs
                copy_len = num_tokens // tp if is_scattered else \
                    num_tokens
                self.intermediate_tensors[k][:copy_len].copy_(
                    v[:copy_len], non_blocking=True)

        return IntermediateTensors({
            k:
            v[:num_tokens //
              tp] if k == "residual" and is_rs else v[:num_tokens]
            for k, v in self.intermediate_tensors.items()
        })

    def eplb_step(self,
                  is_dummy: bool = False,
                  is_profile: bool = False) -> None:
        """
        Step for the EPLB (Expert Parallelism Load Balancing) state.
        """
        if not self.parallel_config.enable_eplb:
            return

        assert self.eplb_state is not None
        model = self.get_model()
        assert is_mixture_of_experts(model)
        self.eplb_state.step(
            model,
            is_dummy,
            is_profile,
            log_stats=self.parallel_config.eplb_config.log_balancedness,
        )

    def get_dp_padding(self,
                       num_tokens: int) -> tuple[int, Optional[torch.Tensor]]:
        """
        Determines the total number of tokens that each rank will run.
        All ranks will be padded out so that they run with the same number
        of tokens

        Returns: tuple[
            num_pad_tokens: The number of tokens that will be added to the batch
            num_tokens_after_padding: A tensor containing the total number of
            tokens for each DP rank including padding.
        ]
        """
        dp_size = self.vllm_config.parallel_config.data_parallel_size
        dp_rank = self.vllm_config.parallel_config.data_parallel_rank

        # For DP: Don't pad when setting enforce_eager.
        # This lets us set enforce_eager on the prefiller in a P/D setup and
        # still use CUDA graphs (enabled by this padding) on the decoder.
        #
        # TODO(tms) : There are many cases where padding is enabled for
        # prefills, causing unnecessary and excessive padding of activations.

        if dp_size == 1 or self.vllm_config.model_config.enforce_eager:
            # Early exit.
            return 0, None

        num_tokens_across_dp = DPMetadata.num_tokens_across_dp(
            num_tokens, dp_size, dp_rank)
        max_tokens_across_dp_cpu = torch.max(num_tokens_across_dp).item()
        num_tokens_after_padding = torch.tensor([max_tokens_across_dp_cpu] *
                                                dp_size,
                                                device="cpu",
                                                dtype=torch.int32)
        return max_tokens_across_dp_cpu - num_tokens, num_tokens_after_padding

    def get_local_padding(self, num_tokens_unpadded: int) -> int:

        num_tokens_padded = num_tokens_unpadded

        if (self.compilation_config.cudagraph_mode != CUDAGraphMode.NONE
                and num_tokens_unpadded <= self.cudagraph_batch_sizes[-1]):
            # Use piecewise CUDA graphs.
            # Add padding to the batch size.
            num_tokens_padded = self.vllm_config.pad_for_cudagraph(
                num_tokens_unpadded)
        else:
            # Eager mode.
            # Pad tokens to multiple of tensor_parallel_size when
            # enabled collective fusion for SP
            tp_size = self.vllm_config.parallel_config.tensor_parallel_size
            if self.vllm_config.compilation_config.pass_config. \
                enable_sequence_parallelism and tp_size > 1:
                num_tokens_padded = round_up(num_tokens_unpadded, tp_size)

        num_pad_tokens = num_tokens_padded - num_tokens_unpadded
        return num_pad_tokens

    # This is where the second ubatch is adjusted to account for the padding.
    # Should be called after attention metadata creation. This just pads
    # the second ubatch slice out to the total number of tokens
    # (num_tokens + padding)
    def pad_out_ubatch_slice(self, ubatch_slices: UBatchSlices,
                             num_total_tokens: int):
        padded_second_ubatch_slice = slice(ubatch_slices[1].token_slice.start,
                                           num_total_tokens)
        ubatch_slices[1] = UBatchSlice(padded_second_ubatch_slice,
                                       padded_second_ubatch_slice)

    def _pool(
        self,
        hidden_states: torch.Tensor,
        num_scheduled_tokens: int,
        num_scheduled_tokens_np: np.ndarray,
    ) -> ModelRunnerOutput:
        assert self.input_batch.num_reqs ==\
            len(self.input_batch.pooling_params), \
        "Either all or none of the requests in" \
        " a batch must be pooling request"

        hidden_states = hidden_states[:num_scheduled_tokens]
        pooling_metadata = self.input_batch.get_pooling_metadata()
        pooling_metadata.build_pooling_cursor(num_scheduled_tokens_np.tolist(),
                                              device=hidden_states.device)
        seq_lens_cpu = self.seq_lens.cpu[:self.input_batch.num_reqs]

        # Pooling models D2H & synchronize occurs in pooler.py:build_output
        raw_pooler_output = self.model.pooler(
            hidden_states=hidden_states, pooling_metadata=pooling_metadata)

        pooler_output: list[Optional[torch.Tensor]] = []
        for raw_output, seq_len, prompt_len in zip(
                raw_pooler_output, seq_lens_cpu, pooling_metadata.prompt_lens):

            output = raw_output.data if seq_len == prompt_len else None
            pooler_output.append(output)

        return ModelRunnerOutput(
            req_ids=self.input_batch.req_ids,
            req_id_to_index=self.input_batch.req_id_to_index,
            sampled_token_ids=[],
            logprobs=None,
            prompt_logprobs_dict={},
            pooler_output=pooler_output,
        )

    def _get_num_input_tokens(self, num_scheduled_tokens: int) -> int:
        if (self.compilation_config.cudagraph_mode != CUDAGraphMode.NONE
                and not envs.VLLM_DISABLE_PAD_FOR_CUDAGRAPH
                and hasattr(self, "cudagraph_batch_sizes")
                and self.cudagraph_batch_sizes
                and num_scheduled_tokens <= self.cudagraph_batch_sizes[-1]):
            # Use CUDA graphs.
            # Add padding to the batch size.
            return self.vllm_config.pad_for_cudagraph(num_scheduled_tokens)

        # Eager mode.
        # Pad tokens to multiple of tensor_parallel_size when
        # enabled collective fusion for SP
        tp_size = self.vllm_config.parallel_config.tensor_parallel_size
        if (self.compilation_config.pass_config.enable_sequence_parallelism
                and tp_size > 1):
            return round_up(num_scheduled_tokens, tp_size)
        return num_scheduled_tokens

    def _preprocess(
        self,
        scheduler_output: "SchedulerOutput",
        intermediate_tensors: Optional[IntermediateTensors] = None,
        ubatch_slices: Optional[UBatchSlices] = None,
        num_tokens_after_padding: Optional[torch.Tensor] = None,
    ) -> tuple[int, int, Optional[torch.Tensor], Optional[torch.Tensor],
               Optional[torch.Tensor], torch.Tensor,
               Optional[IntermediateTensors], dict[str, Any]]:

        num_scheduled_tokens = scheduler_output.total_num_scheduled_tokens
        if ubatch_slices:
            assert num_tokens_after_padding is not None
            num_input_tokens = int(num_tokens_after_padding[0].item() * 2)
            self.pad_out_ubatch_slice(ubatch_slices, num_input_tokens)
        elif ubatch_slices is None:
            num_input_tokens = self._get_num_input_tokens(num_scheduled_tokens)
            num_pad, num_tokens_after_padding = self.get_dp_padding(
                num_input_tokens)
            num_input_tokens += num_pad

        # _prepare_inputs may reorder the batch, so we must gather multi
        # modal outputs after that to ensure the correct order
        if (self.supports_mm_inputs and get_pp_group().is_first_rank
                and not self.model_config.is_encoder_decoder):
            # Run the multimodal encoder if any.
            self._execute_mm_encoder(scheduler_output)
            mm_embeds = self._gather_mm_embeddings(scheduler_output)

            # NOTE(woosuk): To unify token ids and soft tokens (vision
            # embeddings), we always use embeddings (rather than token ids)
            # as input to the multimodal model, even when the input is text.
            inputs_embeds_scheduled = self.model.get_input_embeddings(
                input_ids=self.input_ids.gpu[:num_scheduled_tokens],
                multimodal_embeddings=mm_embeds or None,
            )

            # TODO(woosuk): Avoid the copy. Optimize.
            self.inputs_embeds.gpu[:num_scheduled_tokens].copy_(
                inputs_embeds_scheduled)

            input_ids = None
            inputs_embeds = self.inputs_embeds.gpu[:num_input_tokens]
            model_kwargs = {
                **self._init_model_kwargs(num_scheduled_tokens),
                **self._extract_mm_kwargs(scheduler_output),
            }
        elif (self.enable_prompt_embeds and get_pp_group().is_first_rank):
            # Get the input embeddings for the tokens that are not input embeds,
            # then put them into the appropriate positions.
            # TODO(qthequartermasterman): Since even when prompt embeds are
            # enabled, (a) not all requests will use prompt embeds, and (b)
            # after the initial prompt is processed, the rest of the generated
            # tokens will be token ids, it is not desirable to have the
            # embedding layer outside of the CUDA graph all the time. The v0
            # engine avoids this by "double compiling" the CUDA graph, once
            # with input_ids and again with inputs_embeds, for all num_tokens.
            # If a batch only has token ids, then including the embedding layer
            # in the CUDA graph will be more performant (like in the else case
            # below).
            token_ids_idx = self.is_token_ids.gpu[:num_scheduled_tokens] \
                .nonzero(as_tuple=False) \
                .squeeze(1)
            # Some tokens ids may need to become embeds
            if token_ids_idx.numel() > 0:
                token_ids = self.input_ids.gpu[token_ids_idx]
                tokens_to_embeds = self.model.get_input_embeddings(
                    input_ids=token_ids)
                self.inputs_embeds.gpu[token_ids_idx] = tokens_to_embeds

            inputs_embeds = self.inputs_embeds.gpu[:num_input_tokens]
            model_kwargs = self._init_model_kwargs(num_input_tokens)
            input_ids = None
        else:
            # For text-only models, we use token ids as input.
            # While it is possible to use embeddings as input just like the
            # multimodal models, it is not desirable for performance since
            # then the embedding layer is not included in the CUDA graph.
            input_ids = self.input_ids.gpu[:num_input_tokens]
            inputs_embeds = None
            model_kwargs = self._init_model_kwargs(num_input_tokens)
        if self.uses_mrope:
            positions = self.mrope_positions.gpu[:, :num_input_tokens]
        else:
            positions = self.positions.gpu[:num_input_tokens]

        if get_pp_group().is_first_rank:
            intermediate_tensors = None
        else:
            intermediate_tensors = self.sync_and_slice_intermediate_tensors(
                num_input_tokens, intermediate_tensors, True)

        if (self.model_config.is_encoder_decoder
                and scheduler_output.scheduled_encoder_inputs):
            encoder_inputs = self._extract_encoder_inputs(scheduler_output)
            model_kwargs.update(encoder_inputs)

        return (
            num_scheduled_tokens,
            num_input_tokens,
            num_tokens_after_padding,
            input_ids,
            inputs_embeds,
            positions,
            intermediate_tensors,
            model_kwargs,
        )

    def _sample(
            self, logits: Optional[torch.Tensor],
            spec_decode_metadata: Optional[SpecDecodeMetadata]
    ) -> SamplerOutput:
        # Sample the next token and get logprobs if needed.
        sampling_metadata = self.input_batch.sampling_metadata
        if spec_decode_metadata is None:
            sampler_output = self.sampler(
                logits=logits,
                sampling_metadata=sampling_metadata,
            )
        else:
            # When indexing with a tensor (bonus_logits_indices), PyTorch
            # creates a new tensor with separate storage from the original
            # logits tensor. This means any in-place operations on bonus_logits
            # won't affect the original logits tensor.
            assert logits is not None
            bonus_logits = logits[spec_decode_metadata.bonus_logits_indices]
            sampler_output = self.sampler(
                logits=bonus_logits,
                sampling_metadata=sampling_metadata,
            )
            bonus_token_ids = sampler_output.sampled_token_ids

            # Just like `bonus_logits`, `target_logits` is a new tensor with
            # separate storage from the original `logits` tensor. Therefore,
            # it is safe to update `target_logits` in place.
            target_logits = logits[spec_decode_metadata.target_logits_indices]
            output_token_ids = self.rejection_sampler(
                spec_decode_metadata,
                None,  # draft_probs
                target_logits,
                bonus_token_ids,
                sampling_metadata,
            )
            sampler_output.sampled_token_ids = output_token_ids
            self._update_states_after_model_execute(output_token_ids)

        return sampler_output

    def _bookkeeping_sync(
        self, scheduler_output: "SchedulerOutput",
        sampler_output: SamplerOutput, logits: Optional[torch.Tensor],
        hidden_states: torch.Tensor, num_scheduled_tokens: int
    ) -> tuple[
            dict[str, int],
            Optional[LogprobsLists],
            list[list[int]],
            dict[str, Optional[LogprobsTensors]],
            list[str],
            dict[str, int],
            list[int],
    ]:
        num_nans_in_logits = {}
        if envs.VLLM_COMPUTE_NANS_IN_LOGITS:
            num_nans_in_logits = self._get_nans_in_logits(logits)

        discard_sampled_tokens_req_indices = \
            self.discard_request_indices.np[:self.num_discarded_requests]
        for i in discard_sampled_tokens_req_indices:
            gen = self.input_batch.generators.get(int(i))
            if gen is not None:
                gen.set_offset(gen.get_offset() - 4)

        # Copy some objects so they don't get modified after returning.
        # This is important when using async scheduling.
        req_ids_output_copy = self.input_batch.req_ids.copy()
        req_id_to_index_output_copy = \
            self.input_batch.req_id_to_index.copy()

        # NOTE: GPU -> CPU Sync happens here.
        # Move as many CPU operations as possible before this sync point.
        logprobs_tensors = sampler_output.logprobs_tensors
        logprobs_lists = logprobs_tensors.tolists() \
            if logprobs_tensors is not None else None

        # Compute prompt logprobs if needed.
        prompt_logprobs_dict = self._get_prompt_logprobs_dict(
            hidden_states[:num_scheduled_tokens],
            scheduler_output.num_scheduled_tokens,
        )

        num_sampled_tokens = sampler_output.sampled_token_ids.shape[0]
        sampled_token_ids = sampler_output.sampled_token_ids
        invalid_req_indices = []
        if not self.use_async_scheduling:
            # Get the valid generated tokens.
            max_gen_len = sampled_token_ids.shape[-1]
            if max_gen_len == 1:
                # No spec decode tokens.
                valid_sampled_token_ids = self._to_list(sampled_token_ids)
            else:
                # Includes spec decode tokens.
                valid_sampled_token_ids = self.rejection_sampler.parse_output(
                    sampled_token_ids,
                    self.input_batch.vocab_size,
                )
            # Mask out the sampled tokens that should not be sampled.
            for i in discard_sampled_tokens_req_indices:
                valid_sampled_token_ids[int(i)].clear()
        else:
            valid_sampled_token_ids = []
            invalid_req_indices = discard_sampled_tokens_req_indices.tolist()
            invalid_req_indices_set = set(invalid_req_indices)
            assert sampled_token_ids.shape[-1] == 1

            # Cache the sampled tokens on the GPU and avoid CPU sync.
            # These will be copied into input_ids in the next step
            # when preparing inputs.
            self.input_batch.prev_sampled_token_ids = \
                sampled_token_ids
            self.input_batch.prev_sampled_token_ids_invalid_indices = \
                invalid_req_indices_set
            self.input_batch.prev_req_id_to_index = {
                req_id: i
                for i, req_id in enumerate(self.input_batch.req_ids)
                if i not in invalid_req_indices_set
            }

        # Cache the sampled tokens in the model runner, so that the scheduler
        # doesn't need to send them back.
        # NOTE(woosuk): As an exception, when using PP, the scheduler sends
        # the sampled tokens back, because there's no direct communication
        # between the first-stage worker and the last-stage worker.
        req_ids = self.input_batch.req_ids
        for req_idx in range(num_sampled_tokens):
            if self.use_async_scheduling:
                sampled_ids = [-1] if \
                    req_idx not in invalid_req_indices_set else None
            else:
                sampled_ids = valid_sampled_token_ids[req_idx]
            if not sampled_ids:
                continue

            start_idx = self.input_batch.num_tokens_no_spec[req_idx]
            end_idx = start_idx + len(sampled_ids)
            assert end_idx <= self.max_model_len, (
                "Sampled token IDs exceed the max model length. "
                f"Total number of tokens: {end_idx} > max_model_len: "
                f"{self.max_model_len}")

            self.input_batch.token_ids_cpu[req_idx,
                                           start_idx:end_idx] = sampled_ids
            self.input_batch.is_token_ids[req_idx, start_idx:end_idx] = True
            self.input_batch.num_tokens_no_spec[req_idx] = end_idx
            self.input_batch.num_tokens[req_idx] = end_idx

            req_id = req_ids[req_idx]
            req_state = self.requests[req_id]
            req_state.output_token_ids.extend(sampled_ids)

        return (
            num_nans_in_logits,
            logprobs_lists,
            valid_sampled_token_ids,
            prompt_logprobs_dict,
            req_ids_output_copy,
            req_id_to_index_output_copy,
            invalid_req_indices,
        )

    @torch.inference_mode()
    def execute_model(
        self,
        scheduler_output: "SchedulerOutput",
        intermediate_tensors: Optional[IntermediateTensors] = None,
    ) -> Union[ModelRunnerOutput, AsyncModelRunnerOutput, IntermediateTensors]:
        with record_function_or_nullcontext("Preprocess"):
            self._update_states(scheduler_output)
            if not scheduler_output.total_num_scheduled_tokens:
                if not has_kv_transfer_group():
                    # Return empty ModelRunnerOutput if there's no work to do.
                    return EMPTY_MODEL_RUNNER_OUTPUT
                return self.kv_connector_no_forward(scheduler_output,
                                                    self.vllm_config)
            if self.cache_config.kv_sharing_fast_prefill:
                assert not self.input_batch.num_prompt_logprobs, (
                    "--kv-sharing-fast-prefill produces incorrect logprobs for "
                    "prompt tokens, tokens, please disable it when the requests"
                    " need prompt logprobs")

            if self.prepare_inputs_event is not None:
                # Ensure prior step has finished with reused CPU tensors.
                self.prepare_inputs_event.synchronize()
            try:
                # Prepare the decoder inputs.
                (attn_metadata, logits_indices, spec_decode_metadata,
                 num_scheduled_tokens_np, spec_decode_common_attn_metadata,
                 max_query_len, ubatch_slices, num_tokens_after_padding
                 ) = self._prepare_inputs(scheduler_output)

            finally:
                if self.prepare_inputs_event is not None:
                    self.prepare_inputs_event.record()

            (
                num_scheduled_tokens,
                num_input_tokens,
                num_tokens_across_dp,
                input_ids,
                inputs_embeds,
                positions,
                intermediate_tensors,
                model_kwargs,
            ) = self._preprocess(scheduler_output, intermediate_tensors,
                                 ubatch_slices, num_tokens_after_padding)

            if ubatch_slices is not None:
                num_input_tokens = num_input_tokens // 2

            uniform_decode = (max_query_len
                              == self.uniform_decode_query_len) and (
                                  num_scheduled_tokens
                                  == self.input_batch.num_reqs * max_query_len)
            batch_descriptor = BatchDescriptor(num_tokens=num_input_tokens,
                                               uniform_decode=uniform_decode)
            cudagraph_runtime_mode, batch_descriptor = \
                self.cudagraph_dispatcher.dispatch(batch_descriptor)

        # Run the model.
        # Use persistent buffers for CUDA graphs.
        with (set_forward_context(
                attn_metadata,
                self.vllm_config,
                num_tokens=num_input_tokens,
                num_tokens_across_dp=num_tokens_across_dp,
                cudagraph_runtime_mode=cudagraph_runtime_mode,
                batch_descriptor=batch_descriptor,
                ubatch_slices=ubatch_slices,
        ), record_function_or_nullcontext("Forward"),
              self.maybe_get_kv_connector_output(scheduler_output) as
              kv_connector_output):
            model_output = self.model(
                input_ids=input_ids,
                positions=positions,
                intermediate_tensors=intermediate_tensors,
                inputs_embeds=inputs_embeds,
                **model_kwargs,
            )

        with record_function_or_nullcontext("Postprocess"):
            if self.use_aux_hidden_state_outputs:
                # True when EAGLE 3 is used.
                hidden_states, aux_hidden_states = model_output
            else:
                # Common case.
                hidden_states = model_output
                aux_hidden_states = None

            if not self.broadcast_pp_output:
                # Common case.
                if not get_pp_group().is_last_rank:
                    # Return the intermediate tensors.
                    assert isinstance(hidden_states, IntermediateTensors)
                    hidden_states.kv_connector_output = kv_connector_output
                    return hidden_states

                if self.is_pooling_model:
                    # Return the pooling output.
                    output = self._pool(hidden_states, num_scheduled_tokens,
                                        num_scheduled_tokens_np)
                    output.kv_connector_output = kv_connector_output
                    return output

                sample_hidden_states = hidden_states[logits_indices]
                logits = self.model.compute_logits(sample_hidden_states, None)
            else:
                # Rare case.
                assert not self.is_pooling_model

                if not get_pp_group().is_last_rank:
                    all_gather_tensors = {
                        "residual":
                        not is_residual_scattered_for_sp(
                            self.vllm_config, num_input_tokens)
                    }
                    get_pp_group().send_tensor_dict(
                        hidden_states.tensors,
                        all_gather_group=get_tp_group(),
                        all_gather_tensors=all_gather_tensors)
                    logits = None
                else:
                    sample_hidden_states = hidden_states[logits_indices]
                    logits = self.model.compute_logits(sample_hidden_states,
                                                       None)

                model_output_broadcast_data = {}
                if logits is not None:
                    model_output_broadcast_data["logits"] = logits.contiguous()

                model_output_broadcast_data = get_pp_group(
                ).broadcast_tensor_dict(model_output_broadcast_data,
                                        src=len(get_pp_group().ranks) - 1)
                assert model_output_broadcast_data is not None
                logits = model_output_broadcast_data["logits"]

            # Apply structured output bitmasks if present
            if scheduler_output.grammar_bitmask is not None:
                apply_grammar_bitmask(scheduler_output, self.input_batch,
                                      logits, self.device)

        with record_function_or_nullcontext("Sample"):
            sampler_output = self._sample(logits, spec_decode_metadata)

        def propose_draft_token_ids(sampled_token_ids):
            assert spec_decode_common_attn_metadata is not None
            with record_function_or_nullcontext("Draft"):
                self._draft_token_ids = self.propose_draft_token_ids(
                    scheduler_output,
                    sampled_token_ids,
                    self.input_batch.sampling_metadata,
                    hidden_states,
                    sample_hidden_states,
                    aux_hidden_states,
                    spec_decode_metadata,
                    spec_decode_common_attn_metadata,
                )

        use_padded_batch_for_eagle = self.speculative_config and \
            self.speculative_config.use_eagle() and \
            not self.speculative_config.disable_padded_drafter_batch
        if use_padded_batch_for_eagle:
            # EAGLE speculative decoding can use the GPU sampled tokens
            # as inputs, and does not need to wait for bookkeeping to finish.
            propose_draft_token_ids(sampler_output.sampled_token_ids)

        with record_function_or_nullcontext("Bookkeep"):
            (
                num_nans_in_logits,
                logprobs_lists,
                valid_sampled_token_ids,
                prompt_logprobs_dict,
                req_ids_output_copy,
                req_id_to_index_output_copy,
                invalid_req_indices,
            ) = self._bookkeeping_sync(scheduler_output, sampler_output,
                                       logits, hidden_states,
                                       num_scheduled_tokens)

        if self.speculative_config and not use_padded_batch_for_eagle:
            # ngram and other speculative decoding methods use the sampled
            # tokens on the CPU, so they are run after bookkeeping.
            propose_draft_token_ids(valid_sampled_token_ids)

        with record_function_or_nullcontext("EPLB"):
            self.eplb_step()

        output = ModelRunnerOutput(
            req_ids=req_ids_output_copy,
            req_id_to_index=req_id_to_index_output_copy,
            sampled_token_ids=valid_sampled_token_ids,
            logprobs=logprobs_lists,
            prompt_logprobs_dict=prompt_logprobs_dict,
            pooler_output=[],
            kv_connector_output=kv_connector_output,
            num_nans_in_logits=num_nans_in_logits,
        )

        if not self.use_async_scheduling:
            return output

        return AsyncGPUModelRunnerOutput(
            model_runner_output=output,
            sampled_token_ids=sampler_output.sampled_token_ids,
            invalid_req_indices=invalid_req_indices,
            async_output_copy_stream=self.async_output_copy_stream,
        )

    def take_draft_token_ids(self) -> Optional[DraftTokenIds]:
        if self._draft_token_ids is None:
            return None
        req_ids = self.input_batch.req_ids
        if isinstance(self._draft_token_ids, torch.Tensor):
            draft_token_ids = self._draft_token_ids.tolist()
        else:
            draft_token_ids = self._draft_token_ids
        self._draft_token_ids = None
        return DraftTokenIds(req_ids, draft_token_ids)

    def propose_draft_token_ids(
        self,
        scheduler_output: "SchedulerOutput",
        sampled_token_ids: Union[torch.Tensor, list[list[int]]],
        sampling_metadata: SamplingMetadata,
        hidden_states: torch.Tensor,
        sample_hidden_states: torch.Tensor,
        aux_hidden_states: Optional[torch.Tensor],
        spec_decode_metadata: Optional[SpecDecodeMetadata],
        common_attn_metadata: CommonAttentionMetadata,
    ) -> Union[list[list[int]], torch.Tensor]:
        num_scheduled_tokens = scheduler_output.total_num_scheduled_tokens
        if self.speculative_config.method == "ngram":
            assert isinstance(sampled_token_ids, list)
            assert isinstance(self.drafter, NgramProposer)
            draft_token_ids = self.propose_ngram_draft_token_ids(
                sampled_token_ids)
        elif self.speculative_config.method == "medusa":
            assert isinstance(sampled_token_ids, list)
            assert isinstance(self.drafter, MedusaProposer)

            if sample_hidden_states.shape[0] == len(sampled_token_ids):
                # The input to the target model does not include draft tokens.
                hidden_states = sample_hidden_states
            else:
                indices = []
                offset = 0
                for num_draft, tokens in zip(
                        spec_decode_metadata.num_draft_tokens,
                        sampled_token_ids):
                    indices.append(offset + len(tokens) - 1)
                    offset += num_draft + 1
                indices = torch.tensor(indices, device=self.device)
                hidden_states = sample_hidden_states[indices]

            draft_token_ids = self.drafter.propose(
                target_hidden_states=hidden_states,
                sampling_metadata=sampling_metadata,
            )
        elif self.speculative_config.use_eagle():
            assert isinstance(self.drafter, EagleProposer)

            if self.speculative_config.disable_padded_drafter_batch:
                # When padded-batch is disabled, the sampled_token_ids should be
                # the cpu-side list[list[int]] of valid sampled tokens for each
                # request, with invalid requests having empty lists.
                assert isinstance(sampled_token_ids, list), \
                    "sampled_token_ids should be a python list when" \
                    "padded-batch is disabled."
                next_token_ids = self.drafter.prepare_next_token_ids_cpu(
                    sampled_token_ids, self.requests, self.input_batch,
                    scheduler_output.num_scheduled_tokens)
            else:
                # When using padded-batch, the sampled_token_ids should be
                # the gpu tensor of sampled tokens for each request, of shape
                # (num_reqs, num_spec_tokens + 1) with rejected tokens having
                # value -1.
                assert isinstance(sampled_token_ids, torch.Tensor), \
                    "sampled_token_ids should be a torch.Tensor when" \
                    "padded-batch is enabled."
                next_token_ids, valid_sampled_tokens_count = \
                    self.drafter.prepare_next_token_ids_padded(
                        common_attn_metadata,
                        sampled_token_ids,
                        self.requests,
                        self.input_batch,
                        self.discard_request_indices.gpu,
                        self.num_discarded_requests
                    )

            if spec_decode_metadata is None:
                token_indices_to_sample = None
                # input_ids can be None for multimodal models.
                target_token_ids = self.input_ids.gpu[:num_scheduled_tokens]
                # TODO(woosuk): Support M-RoPE.
                target_positions = self.positions.gpu[:num_scheduled_tokens]
                if self.use_aux_hidden_state_outputs:
                    target_hidden_states = torch.cat(
                        [h[:num_scheduled_tokens] for h in aux_hidden_states],
                        dim=-1)
                else:
                    target_hidden_states = hidden_states[:num_scheduled_tokens]
            else:
                if self.speculative_config.disable_padded_drafter_batch:
                    token_indices_to_sample = None
                    common_attn_metadata, token_indices =\
                        self.drafter.prepare_inputs(
                            common_attn_metadata,
                            sampled_token_ids,
                            spec_decode_metadata.num_draft_tokens)
                else:
                    common_attn_metadata, token_indices, \
                        token_indices_to_sample =\
                        self.drafter.prepare_inputs_padded(
                            common_attn_metadata,
                            spec_decode_metadata,
                            valid_sampled_tokens_count)

                target_token_ids = self.input_ids.gpu[token_indices]
                # TODO(woosuk): Support M-RoPE.
                target_positions = self.positions.gpu[token_indices]
                if self.use_aux_hidden_state_outputs:
                    target_hidden_states = torch.cat(
                        [h[token_indices] for h in aux_hidden_states], dim=-1)
                else:
                    target_hidden_states = hidden_states[token_indices]
            mm_embeds = None
            if self.supports_mm_inputs:
                mm_embeds = self._gather_mm_embeddings(scheduler_output,
                                                       shift_computed_tokens=1)

            draft_token_ids = self.drafter.propose(
                target_token_ids=target_token_ids,
                target_positions=target_positions,
                target_hidden_states=target_hidden_states,
                next_token_ids=next_token_ids,
                last_token_indices=token_indices_to_sample,
                sampling_metadata=sampling_metadata,
                common_attn_metadata=common_attn_metadata,
                mm_embeds=mm_embeds,
            )
        return draft_token_ids

    def propose_ngram_draft_token_ids(
        self,
        sampled_token_ids: list[list[int]],
    ) -> list[list[int]]:
        # TODO(woosuk): Optimize.
        req_ids = self.input_batch.req_ids
        draft_token_ids: list[list[int]] = []
        for i, sampled_ids in enumerate(sampled_token_ids):
            num_sampled_ids = len(sampled_ids)
            if not num_sampled_ids:
                # Skip speculative decoding.
                draft_token_ids.append([])
                continue

            # Skip requests that require sampling parameters that are not
            # supported with speculative decoding.
            req_id = req_ids[i]
            if req_id in self.input_batch.spec_decode_unsupported_reqs:
                draft_token_ids.append([])
                continue

            num_tokens = self.input_batch.num_tokens_no_spec[i]
            if num_tokens >= self.max_model_len:
                # Skip requests that have already reached the max model length.
                draft_token_ids.append([])
                continue

            drafter_output = self.drafter.propose(
                self.input_batch.token_ids_cpu[i, :num_tokens])
            if drafter_output is None or len(drafter_output) == 0:
                draft_token_ids.append([])
            else:
                draft_token_ids.append(drafter_output.tolist())
        return draft_token_ids

    def update_config(self, overrides: dict[str, Any]) -> None:
        allowed_config_names = {"load_config", "model_config"}
        for config_name, config_overrides in overrides.items():
            assert config_name in allowed_config_names, \
                f"Config `{config_name}` not supported. " \
                f"Allowed configs: {allowed_config_names}"
            config = getattr(self, config_name)
            new_config = update_config(config, config_overrides)
            setattr(self, config_name, new_config)

    def load_model(self, eep_scale_up: bool = False) -> None:
        """
        Args:
            eep_scale_up: the model loading is for elastic EP scale up.
        """
        logger.info("Starting to load model %s...", self.model_config.model)
        if eep_scale_up:
            from vllm.distributed.parallel_state import get_ep_group
            num_local_physical_experts = torch.empty(1,
                                                     dtype=torch.int32,
                                                     device="cpu")
            torch.distributed.broadcast(num_local_physical_experts,
                                        group=get_ep_group().cpu_group,
                                        group_src=0)
            num_local_physical_experts = int(num_local_physical_experts.item())
            new_ep_size = get_ep_group().world_size
            global_expert_load, old_global_expert_indices = (
                EplbState.recv_state())
            num_logical_experts = global_expert_load.shape[1]
            self.parallel_config.eplb_config.num_redundant_experts = (
                num_local_physical_experts * new_ep_size - num_logical_experts)
            assert old_global_expert_indices.shape[
                1] % num_local_physical_experts == 0
            old_ep_size = old_global_expert_indices.shape[
                1] // num_local_physical_experts
            rank_mapping = {
                old_ep_rank: old_ep_rank
                for old_ep_rank in range(old_ep_size)
            }
        else:
            global_expert_load = None
            old_global_expert_indices = None
            rank_mapping = None

        with DeviceMemoryProfiler() as m:
            time_before_load = time.perf_counter()
            model_loader = get_model_loader(self.load_config)
            logger.info("Loading model from scratch...")
            self.model = model_loader.load_model(
                vllm_config=self.vllm_config, model_config=self.model_config)
            if self.lora_config:
                self.model = self.load_lora_model(self.model,
                                                  self.model_config,
                                                  self.scheduler_config,
                                                  self.lora_config,
                                                  self.device)
            if hasattr(self, "drafter"):
                logger.info("Loading drafter model...")
                self.drafter.load_model(self.model)
            if self.use_aux_hidden_state_outputs:
                if supports_eagle3(self.model):
                    self.model.set_aux_hidden_state_layers(
                        self.model.get_eagle3_aux_hidden_state_layers())
                else:
                    raise RuntimeError(
                        "Model does not support EAGLE3 interface but "
                        "aux_hidden_state_outputs was requested")
            time_after_load = time.perf_counter()
        self.model_memory_usage = m.consumed_memory
        logger.info("Model loading took %.4f GiB and %.6f seconds",
                    self.model_memory_usage / GiB_bytes,
                    time_after_load - time_before_load)
        prepare_communication_buffer_for_model(self.model)

        if is_mixture_of_experts(
                self.model) and self.parallel_config.enable_eplb:
            logger.info("EPLB is enabled for model %s.",
                        self.model_config.model)
            self.eplb_state = EplbState.build(
                self.model,
                self.device,
                self.parallel_config,
                global_expert_load,
                old_global_expert_indices,
                rank_mapping,
            )

        if (
            self.vllm_config.compilation_config.level == \
                CompilationLevel.DYNAMO_AS_IS and supports_dynamo()
        ):
            backend = self.vllm_config.compilation_config.init_backend(
                self.vllm_config)
            compilation_counter.dynamo_as_is_count += 1
            self.model.compile(
                fullgraph=envs.VLLM_TEST_DYNAMO_FULLGRAPH_CAPTURE,
                backend=backend)
            return
        # for other compilation levels, cudagraph behavior is controlled by
        # CudagraphWraper and CudagraphDispatcher of vllm.

        # wrap the model with full cudagraph wrapper if needed.
        if self.compilation_config.cudagraph_mode.has_full_cudagraphs() \
            and not self.parallel_config.enable_dbo:
            self.model = CUDAGraphWrapper(self.model,
                                          self.vllm_config,
                                          runtime_mode=CUDAGraphMode.FULL)
        elif self.parallel_config.enable_dbo:
            if self.compilation_config.cudagraph_mode.has_full_cudagraphs():
                self.model = UBatchWrapper(self.model, self.vllm_config,
                                           CUDAGraphMode.FULL, self.device)
            else:
                self.model = UBatchWrapper(self.model, self.vllm_config,
                                           CUDAGraphMode.NONE, self.device)

    def reload_weights(self) -> None:
        assert getattr(self, "model", None) is not None, \
            "Cannot reload weights before model is loaded."
        model_loader = get_model_loader(self.load_config)
        logger.info("Reloading weights inplace...")
        model = self.get_model()
        model_loader.load_weights(model, model_config=self.model_config)

    def save_tensorized_model(
        self,
        tensorizer_config: "TensorizerConfig",
    ) -> None:
        model = self.get_model()
        TensorizerLoader.save_model(
            model,
            tensorizer_config=tensorizer_config,
            model_config=self.model_config,
        )

    def _get_prompt_logprobs_dict(
        self,
        hidden_states: torch.Tensor,
        num_scheduled_tokens: dict[str, int],
    ) -> dict[str, Optional[LogprobsTensors]]:
        num_prompt_logprobs_dict = self.input_batch.num_prompt_logprobs
        if not num_prompt_logprobs_dict:
            return {}

        in_progress_dict = self.input_batch.in_progress_prompt_logprobs_cpu
        prompt_logprobs_dict: dict[str, Optional[LogprobsTensors]] = {}

        # Since prompt logprobs are a rare feature, prioritize simple,
        # maintainable loop over optimal performance.
        completed_prefill_reqs = []
        for req_id, num_prompt_logprobs in num_prompt_logprobs_dict.items():
            num_tokens = num_scheduled_tokens[req_id]

            # Get metadata for this request.
            request = self.requests[req_id]
            if request.prompt_token_ids is None:
                # Prompt logprobs is incompatible with prompt embeddings
                continue

            num_prompt_tokens = len(request.prompt_token_ids)
            prompt_token_ids = torch.tensor(request.prompt_token_ids).to(
                self.device, non_blocking=True)

            # Set up target LogprobsTensors object.
            logprobs_tensors = in_progress_dict.get(req_id)
            if not logprobs_tensors:
                # Create empty logprobs CPU tensors for the entire prompt.
                # If chunked, we'll copy in slice by slice.
                logprobs_tensors = LogprobsTensors.empty_cpu(
                    num_prompt_tokens - 1, num_prompt_logprobs + 1)
                in_progress_dict[req_id] = logprobs_tensors

            # Determine number of logits to retrieve.
            start_idx = request.num_computed_tokens
            start_tok = start_idx + 1
            num_remaining_tokens = num_prompt_tokens - start_tok
            if num_tokens <= num_remaining_tokens:
                # This is a chunk, more tokens remain.
                # In the == case, there are no more prompt logprobs to produce
                # but we want to defer returning them to the next step where we
                # have new generated tokens to return.
                num_logits = num_tokens
            else:
                # This is the last chunk of prompt tokens to return.
                num_logits = num_remaining_tokens
                completed_prefill_reqs.append(req_id)
                prompt_logprobs_dict[req_id] = logprobs_tensors

            if num_logits <= 0:
                # This can happen for the final chunk if we prefilled exactly
                # (num_prompt_tokens - 1) tokens for this request in the prior
                # step. There are no more prompt logprobs to produce.
                continue

            # Get the logits corresponding to this req's prompt tokens.
            # If this is a partial request (i.e. chunked prefill),
            # then there is prompt logprob generated for each index.
            req_idx = self.input_batch.req_id_to_index[req_id]
            offset = self.query_start_loc.np[req_idx].item()
            prompt_hidden_states = hidden_states[offset:offset + num_logits]
            logits = self.model.compute_logits(prompt_hidden_states, None)

            # Get the "target" tokens for each index. For prompt at index i,
            # the token at prompt index i+1 is the "sampled" token we want
            # to gather the logprob for.
            tgt_token_ids = prompt_token_ids[start_tok:start_tok + num_logits]

            # Compute prompt logprobs.
            logprobs = self.sampler.compute_logprobs(logits)
            token_ids, logprobs, ranks = self.sampler.gather_logprobs(
                logprobs, num_prompt_logprobs, tgt_token_ids)

            # Transfer GPU->CPU async.
            chunk_slice = slice(start_idx, start_idx + num_logits)
            logprobs_tensors.logprob_token_ids[chunk_slice].copy_(
                token_ids, non_blocking=True)
            logprobs_tensors.logprobs[chunk_slice].copy_(logprobs,
                                                         non_blocking=True)
            logprobs_tensors.selected_token_ranks[chunk_slice].copy_(
                ranks, non_blocking=True)

        # Remove requests that have completed prefill from the batch
        # num_prompt_logprobs_dict.
        for req_id in completed_prefill_reqs:
            del num_prompt_logprobs_dict[req_id]
            del in_progress_dict[req_id]

        # Must synchronize the non-blocking GPU->CPU transfers.
        if prompt_logprobs_dict:
            self._sync_device()

        return prompt_logprobs_dict

    def _get_nans_in_logits(
        self,
        logits: Optional[torch.Tensor],
    ) -> dict[str, int]:
        try:
            if logits is None:
                return {req_id: 0 for req_id in self.input_batch.req_ids}

            num_nans_in_logits = {}
            num_nans_for_index = logits.isnan().sum(dim=-1).cpu().numpy()
            for req_id in self.input_batch.req_ids:
                req_index = self.input_batch.req_id_to_index[req_id]
                num_nans_in_logits[req_id] = (
                    int(num_nans_for_index[req_index])
                    if num_nans_for_index is not None
                    and req_index < logits.shape[0] else 0)
            return num_nans_in_logits
        except IndexError:
            return {}

    @contextmanager
    def maybe_randomize_inputs(self, input_ids: torch.Tensor):
        """
        Randomize input_ids if VLLM_RANDOMIZE_DP_DUMMY_INPUTS is set.
        This is to help balance expert-selection
         - during profile_run
         - during DP rank dummy run
        """
        dp_size = self.vllm_config.parallel_config.data_parallel_size
        randomize_inputs = envs.VLLM_RANDOMIZE_DP_DUMMY_INPUTS and dp_size > 1
        if not randomize_inputs:
            yield
        else:
            import functools

            @functools.cache
            def rand_input_ids() -> torch.Tensor:
                return torch.randint_like(
                    self.input_ids.gpu,
                    low=0,
                    high=self.model_config.get_vocab_size(),
                    dtype=input_ids.dtype)

            logger.debug_once("Randomizing dummy data for DP Rank")
            input_ids.copy_(rand_input_ids()[:input_ids.size(0)],
                            non_blocking=True)
            yield
            input_ids.fill_(0)

    def _get_mm_dummy_batch(
        self,
        modality: str,
        max_items_per_batch: int,
    ) -> BatchedTensorInputs:
        """Dummy data for profiling and precompiling multimodal models."""
        assert self.mm_budget is not None

        dummy_decoder_data = self.mm_registry.get_decoder_dummy_data(
            model_config=self.model_config,
            seq_len=self.max_num_tokens,
            mm_counts={modality: 1},
            cache=self.mm_budget.cache,
        )
        dummy_mm_data = dummy_decoder_data.multi_modal_data

        # Result in the maximum GPU consumption of the model
        dummy_mm_item = dummy_mm_data[modality][0]
        dummy_mm_items = [dummy_mm_item] * max_items_per_batch

        return next(mm_kwargs_group
                    for _, _, mm_kwargs_group in group_mm_kwargs_by_modality(
                        dummy_mm_items,
                        device=self.device,
                        pin_memory=self.pin_memory,
                    ))

    @torch.inference_mode()
    def _dummy_run(
        self,
        num_tokens: int,
        cudagraph_runtime_mode: CUDAGraphMode = CUDAGraphMode.NONE,
        force_attention: bool = False,
        uniform_decode: bool = False,
        allow_microbatching: bool = False,
        skip_eplb: bool = False,
        is_profile: bool = False,
        create_mixed_batch: bool = False,
        remove_lora: bool = True,
    ) -> tuple[torch.Tensor, torch.Tensor]:
        """
        Run a dummy forward pass to warm up/profile run or capture the
        CUDA graph for the model.

        Args:
            num_tokens: Number of tokens to run the dummy forward pass.
            cudagraph_runtime_mode: used to control the behavior.
                - CUDAGraphMode.NONE: No cudagraph, for warm up and profile run
                - CUDAGraphMode.PIECEWISE: Piecewise cudagraph.
                - CUDAGraphMode.FULL: Full cudagraph, attention metadata is
                    needed.
            force_attention: If True, always create attention metadata. Used to
                warm up attention backend when mode is NONE.
            uniform_decode: If True, the batch is a uniform decode batch.
            skip_eplb: If True, skip EPLB state update.
            is_profile: If True, this is a profile run.
            create_mixed_batch: If True, create a mixed batch with both decode
                (1 token) and prefill (multiple tokens) requests.
            remove_lora: If False, dummy LoRAs are not destroyed after the run
        """
        ubatch_enabled = self.parallel_config.enable_dbo
        num_tokens_across_dp = None
        num_pad = 0
        should_ubatch = False
        if ubatch_enabled:
            should_ubatch = num_tokens >= \
                self.parallel_config.dbo_decode_token_threshold and \
                allow_microbatching

            (should_ubatch, num_tokens_across_dp) = get_dp_padding_ubatch(
                num_tokens, num_tokens, should_ubatch, self.vllm_config)

            # Currently the dummy run should only be ubatching during
            # cuda graph capture, meaning all DP ranks should already
            # have the same batch size
            if num_tokens_across_dp is not None:
                assert int(num_tokens_across_dp[0]) == num_tokens // 2

        assert cudagraph_runtime_mode in {
            CUDAGraphMode.NONE, CUDAGraphMode.PIECEWISE, CUDAGraphMode.FULL
        }

        if not should_ubatch:
            num_pad, num_tokens_across_dp = self.get_dp_padding(num_tokens)
        num_tokens += num_pad

        # If cudagraph_mode.decode_mode() == FULL and
        # cudagraph_mode.separate_routine(). This means that we are using
        # different graphs and/or modes for mixed prefill-decode batches vs.
        # uniform decode batches. A uniform decode batch means that all
        # requests have identical query length, except a potential virtual
        # request (shorter) in the batch account for padding.
        # Uniform decode batch could either be common pure decode, where
        # max_query_len == 1, or speculative decode, where
        # max_query_len == 1 + num_spec_decode_tokens.

        # When setting max_query_len = 1, we switch to and capture the optimized
        # routine of FA2 for pure decode, i.e., Flashdecode + an optimization
        # for GQA/MQA.
        max_query_len = self.uniform_decode_query_len if uniform_decode else \
                                                                num_tokens
        if allow_microbatching:
            assert self.uniform_decode_query_len == 1
            assert uniform_decode is True
            assert max_query_len == 1

        # Set num_scheduled_tokens based on num_tokens and max_num_seqs
        # for dummy run with LoRA so that the num_reqs collectively
        # has num_tokens in total.
        assert num_tokens <= self.scheduler_config.max_num_batched_tokens
        max_num_reqs = self.scheduler_config.max_num_seqs
        if create_mixed_batch:
            assert not uniform_decode
            # Create mixed batch:
            # first half decode tokens, second half one prefill
            num_decode_tokens = num_tokens // 2
            num_prefill_tokens = num_tokens - num_decode_tokens
            num_reqs = num_decode_tokens + 1

            # Create decode requests (1 token each) followed by prefill request
            num_scheduled_tokens_list = [1] * num_decode_tokens + [
                num_prefill_tokens
            ]
            # Note: Overriding max_query_len to be the prefill tokens
            max_query_len = num_prefill_tokens
        elif uniform_decode:
            num_reqs = num_tokens // max_query_len
            assert num_reqs <= max_num_reqs, \
                "Do not capture num_reqs > max_num_reqs for uniform batch"
            num_scheduled_tokens_list = [max_query_len] * num_reqs
            if num_tokens % max_query_len != 0:
                num_scheduled_tokens_list[-1] += num_tokens % max_query_len
        else:
            num_reqs = min(num_tokens, max_num_reqs)
            min_tokens_per_req = num_tokens // num_reqs
            num_scheduled_tokens_list = [min_tokens_per_req] * num_reqs
            num_scheduled_tokens_list[-1] += num_tokens % num_reqs

        assert sum(num_scheduled_tokens_list) == num_tokens
        assert len(num_scheduled_tokens_list) == num_reqs
        num_scheduled_tokens = np.array(num_scheduled_tokens_list,
                                        dtype=np.int32)

        ubatch_slices = None
        # We currently only microbatch if the number of tokens is
        # over a certain threshold.
        if should_ubatch:
            # We only support decode-only cudagraphs
            assert num_reqs == num_tokens
            assert num_tokens % 2 == 0
            ubatch_slices = [
                UBatchSlice(slice(0, num_reqs // 2), slice(0,
                                                           num_tokens // 2)),
                UBatchSlice(slice(num_reqs // 2, num_reqs),
                            slice(num_tokens // 2, num_tokens))
            ]

        attn_metadata: Optional[PerLayerAttnMetadata] = None

        # If force_attention is True, we always capture attention. Otherwise,
        # it only happens for cudagraph_runtime_mode=FULL.
        if force_attention or cudagraph_runtime_mode == CUDAGraphMode.FULL:
            attn_metadata = {}
            if ubatch_slices is not None:
                attn_metadata = [dict() for _ in range(len(ubatch_slices))]

            if create_mixed_batch:
                # In the mixed batch mode (used for FI warmup), we use
                # shorter sequence lengths to run faster.
                # TODO(luka) better system for describing dummy batches
                seq_lens = [1] * num_decode_tokens + [num_prefill_tokens + 1]
            else:
                # Make sure max_model_len is used at the graph capture time.
                seq_lens = self.max_model_len
            self.seq_lens.np[:num_reqs] = seq_lens
            self.seq_lens.np[num_reqs:] = 0
            self.seq_lens.copy_to_gpu()

            for kv_cache_group_id, kv_cache_group_spec in enumerate(
                    self.kv_cache_config.kv_cache_groups):
                common_attn_metadata = CommonAttentionMetadata(
                    query_start_loc=self.query_start_loc.gpu[:num_reqs + 1],
                    query_start_loc_cpu=self.query_start_loc.cpu[:num_reqs +
                                                                 1],
                    seq_lens=self.seq_lens.gpu[:num_reqs],
                    seq_lens_cpu=self.seq_lens.cpu[:num_reqs],
                    num_computed_tokens_cpu=self.input_batch.
                    num_computed_tokens_cpu_tensor[:num_reqs],
                    num_reqs=num_reqs,
                    num_actual_tokens=num_tokens,
                    max_query_len=max_query_len,
                    max_seq_len=self.max_model_len,
                    block_table_tensor=self.input_batch.
                    block_table[kv_cache_group_id].get_device_tensor(num_reqs),
                    slot_mapping=self.input_batch.block_table[
                        kv_cache_group_id].slot_mapping.gpu[:num_tokens],
                    causal=True)
                for attn_group in self.attn_groups[kv_cache_group_id]:
                    if ubatch_slices is not None:
                        common_attn_metadata_list = split_attn_metadata(
                            ubatch_slices, common_attn_metadata)
                        for ubid, common_attn_metadata in enumerate(
                                common_attn_metadata_list):
                            assert common_attn_metadata.max_query_len == 1
                            attn_metadata_i = (attn_group\
                                               .get_metadata_builder(ubatch_id=ubid)\
                                               .build_for_cudagraph_capture(common_attn_metadata))
                            for layer_name in kv_cache_group_spec.layer_names:
                                assert type(attn_metadata) is list
                                attn_metadata[ubid][
                                    layer_name] = attn_metadata_i
                    else:
                        assert type(attn_metadata) is dict
                        attn_metadata_i = attn_group.get_metadata_builder()\
                            .build_for_cudagraph_capture(common_attn_metadata)
                        for layer_name in kv_cache_group_spec.layer_names:
                            attn_metadata[layer_name] = attn_metadata_i

        with self.maybe_dummy_run_with_lora(self.lora_config,
                                            num_scheduled_tokens, remove_lora):
            model_kwargs = self._init_model_kwargs(num_tokens)
            if (self.supports_mm_inputs
                    and not self.model_config.is_encoder_decoder):
                input_ids = None
                inputs_embeds = self.inputs_embeds.gpu[:num_tokens]
                model_kwargs = {
                    **model_kwargs,
                    **self._dummy_mm_kwargs(num_reqs),
                }
            elif self.enable_prompt_embeds:
                input_ids = None
                inputs_embeds = self.inputs_embeds.gpu[:num_tokens]
                model_kwargs = self._init_model_kwargs(num_tokens)
            else:
                input_ids = self.input_ids.gpu[:num_tokens]
                inputs_embeds = None

            if self.uses_mrope:
                positions = self.mrope_positions.gpu[:, :num_tokens]
            else:
                positions = self.positions.gpu[:num_tokens]

            if get_pp_group().is_first_rank:
                intermediate_tensors = None
            else:
                if self.intermediate_tensors is None:
                    self.intermediate_tensors = (
                        self.model.make_empty_intermediate_tensors(
                            batch_size=self.max_num_tokens,
                            dtype=self.model_config.dtype,
                            device=self.device))

                intermediate_tensors = self.sync_and_slice_intermediate_tensors(
                    num_tokens, None, False)
            if cudagraph_runtime_mode == CUDAGraphMode.NONE:
                batch_descriptor = None
            else:
                # filter out the valid batch descriptor
                _cg_mode, batch_descriptor = \
                    self.cudagraph_dispatcher.dispatch(
                        BatchDescriptor(num_tokens=num_tokens,
                                        uniform_decode=uniform_decode))
                # sanity check
                assert cudagraph_runtime_mode == _cg_mode, (
                    f"Cudagraph runtime mode mismatch at dummy_run. "
                    f"Expected {_cg_mode}, but got {cudagraph_runtime_mode}.")

            if ubatch_slices is not None:
                num_tokens = num_tokens // 2
            with self.maybe_randomize_inputs(input_ids), set_forward_context(
                    attn_metadata,
                    self.vllm_config,
                    num_tokens=num_tokens,
                    num_tokens_across_dp=num_tokens_across_dp,
                    cudagraph_runtime_mode=cudagraph_runtime_mode,
                    batch_descriptor=batch_descriptor,
                    ubatch_slices=ubatch_slices):
                outputs = self.model(
                    input_ids=input_ids,
                    positions=positions,
                    intermediate_tensors=intermediate_tensors,
                    inputs_embeds=inputs_embeds,
                    **model_kwargs,
                )

            if self.use_aux_hidden_state_outputs:
                hidden_states, _ = outputs
            else:
                hidden_states = outputs

            if self.speculative_config and self.speculative_config.use_eagle():
                assert isinstance(self.drafter, EagleProposer)
                self.drafter.dummy_run(num_tokens)

        # This is necessary to avoid blocking DP.
        # For dummy runs, we typically skip EPLB since we don't have any real
        # requests to process.
        # However, in DP settings, there may be cases when some DP ranks do
        # not have any requests to process, so they're executing dummy batches.
        # In such cases, we still have to trigger EPLB to make sure
        # ranks execute the rearrangement in synchronization.
        if not skip_eplb:
            self.eplb_step(is_dummy=True, is_profile=is_profile)

        logit_indices = np.cumsum(num_scheduled_tokens) - 1
        return hidden_states, hidden_states[logit_indices]

    @torch.inference_mode()
    def _dummy_sampler_run(
        self,
        hidden_states: torch.Tensor,
    ) -> torch.Tensor:
        # The dummy hidden states may contain special values,
        # like `inf` or `nan`.
        # To avoid breaking the sampler, we use a random tensor here instead.
        hidden_states = torch.rand_like(hidden_states)

        logits = self.model.compute_logits(hidden_states, None)
        num_reqs = logits.size(0)

        dummy_tensors = lambda v: torch.full(
            (num_reqs, ), v, device=self.device)

        dummy_metadata = SamplingMetadata(
            temperature=dummy_tensors(0.5),
            all_greedy=False,
            all_random=False,
            top_p=dummy_tensors(0.9),
            top_k=dummy_tensors(logits.size(1) - 1),
            generators={},
            max_num_logprobs=None,
            no_penalties=True,
            prompt_token_ids=None,
            frequency_penalties=dummy_tensors(0.1),
            presence_penalties=dummy_tensors(0.1),
            repetition_penalties=dummy_tensors(0.1),
            output_token_ids=[[] for _ in range(num_reqs)],
            allowed_token_ids_mask=None,
            bad_words_token_ids={},
            logitsprocs=LogitsProcessors(),
        )
        try:
            sampler_output = self.sampler(logits=logits,
                                          sampling_metadata=dummy_metadata)
        except RuntimeError as e:
            if 'out of memory' in str(e):
                raise RuntimeError(
                    "CUDA out of memory occurred when warming up sampler with "
                    f"{num_reqs} dummy requests. Please try lowering "
                    "`max_num_seqs` or `gpu_memory_utilization` when "
                    "initializing the engine.") from e
            else:
                raise e
        if self.speculative_config:
            draft_token_ids = [[0] for _ in range(num_reqs)]
            dummy_spec_decode_metadata = SpecDecodeMetadata.make_dummy(
                draft_token_ids, self.device)

            num_tokens = sum(len(ids) for ids in draft_token_ids)
            # draft_probs = torch.randn(
            #     num_tokens, logits.shape[-1], device=self.device,
            #     dtype=logits.dtype)
            draft_probs = None
            target_logits = torch.randn(num_tokens,
                                        logits.shape[-1],
                                        device=self.device,
                                        dtype=logits.dtype)
            # NOTE(woosuk): Here, we should use int32 because the sampler uses
            # int32 for bonus_token_ids. If the dtype mismatches, re-compilation
            # will occur at runtime.
            bonus_token_ids = torch.zeros(num_reqs,
                                          device=self.device,
                                          dtype=torch.int32)
            self.rejection_sampler(
                dummy_spec_decode_metadata,
                draft_probs,
                target_logits,
                bonus_token_ids,
                dummy_metadata,
            )
        return sampler_output

    def _dummy_pooler_run_task(
        self,
        hidden_states: torch.Tensor,
        task: PoolingTask,
    ) -> PoolerOutput:
        num_tokens = hidden_states.shape[0]
        max_num_reqs = self.scheduler_config.max_num_seqs
        num_reqs = min(num_tokens, max_num_reqs)
        min_tokens_per_req = num_tokens // num_reqs
        num_scheduled_tokens_list = [min_tokens_per_req] * num_reqs
        num_scheduled_tokens_list[-1] += num_tokens % num_reqs
        assert sum(num_scheduled_tokens_list) == num_tokens
        assert len(num_scheduled_tokens_list) == num_reqs

        req_num_tokens = num_tokens // num_reqs

        dummy_prompt_lens = torch.tensor(
            num_scheduled_tokens_list,
            device="cpu",
        )
        dummy_token_ids = torch.zeros((num_reqs, req_num_tokens),
                                      dtype=torch.int32,
                                      device=self.device)

        model = cast(VllmModelForPooling, self.get_model())
        dummy_pooling_params = PoolingParams(task=task)
        dummy_pooling_params.verify(task=task, model_config=self.model_config)
        to_update = model.pooler.get_pooling_updates(task)
        to_update.apply(dummy_pooling_params)

        dummy_metadata = PoolingMetadata(
            prompt_lens=dummy_prompt_lens,
            prompt_token_ids=dummy_token_ids,
            pooling_params=[dummy_pooling_params] * num_reqs,
        )

        dummy_metadata.build_pooling_cursor(num_scheduled_tokens_list,
                                            device=hidden_states.device)

        try:
            return model.pooler(hidden_states=hidden_states,
                                pooling_metadata=dummy_metadata)
        except RuntimeError as e:
            if 'out of memory' in str(e):
                raise RuntimeError(
                    "CUDA out of memory occurred when warming up pooler "
                    f"({task=}) with {num_reqs} dummy requests. Please try "
                    "lowering `max_num_seqs` or `gpu_memory_utilization` when "
                    "initializing the engine.") from e
            else:
                raise e

    @torch.inference_mode()
    def _dummy_pooler_run(
        self,
        hidden_states: torch.Tensor,
    ) -> PoolerOutput:
        # Find the task that has the largest output for subsequent steps
        output_size = dict[PoolingTask, float]()
        for task in self.get_supported_pooling_tasks():
            # Run a full batch with each task to ensure none of them OOMs
            output = self._dummy_pooler_run_task(hidden_states, task)
            output_size[task] = output.get_data_nbytes()
            del output  # Allow GC

        max_task = max(output_size.items(), key=lambda x: x[1])[0]
        return self._dummy_pooler_run_task(hidden_states, max_task)

    def profile_run(self) -> None:
        # Profile with multimodal encoder & encoder cache.
        if self.supports_mm_inputs:
            if self.model_config.multimodal_config.skip_mm_profiling:
                logger.info(
                    "Skipping memory profiling for multimodal encoder and "
                    "encoder cache.")
            else:
                mm_budget = self.mm_budget
                assert mm_budget is not None

                if (encoder_budget := mm_budget.get_encoder_budget()) > 0:
                    # NOTE: Currently model is profiled with a single non-text
                    # modality with the max possible input tokens even when
                    # it supports multiple.
                    dummy_modality = mm_budget.get_modality_with_max_tokens()
                    max_mm_items_per_batch = mm_budget \
                        .max_items_per_batch_by_modality[dummy_modality]

                    logger.info(
                        "Encoder cache will be initialized with a budget of "
                        "%s tokens, and profiled with %s %s items of the "
                        "maximum feature size.",
                        encoder_budget,
                        max_mm_items_per_batch,
                        dummy_modality,
                    )

                    # Create dummy batch of multimodal inputs.
                    batched_dummy_mm_inputs = self._get_mm_dummy_batch(
                        dummy_modality,
                        max_mm_items_per_batch,
                    )

                    # Run multimodal encoder.
                    dummy_encoder_outputs = \
                        self.model.get_multimodal_embeddings(
                        **batched_dummy_mm_inputs)

                    sanity_check_mm_encoder_outputs(
                        dummy_encoder_outputs,
                        expected_num_items=max_mm_items_per_batch,
                    )

                    # Cache the dummy encoder outputs.
                    self.encoder_cache["tmp"] = dict(
                        enumerate(dummy_encoder_outputs))

        # Add `is_profile` here to pre-allocate communication buffers
        hidden_states, last_hidden_states \
            = self._dummy_run(self.max_num_tokens, is_profile=True)
        if get_pp_group().is_last_rank:
            if self.is_pooling_model:
                output = self._dummy_pooler_run(hidden_states)
            else:
                output = self._dummy_sampler_run(last_hidden_states)
        else:
            output = None
        self._sync_device()
        del hidden_states, output
        self.encoder_cache.clear()
        gc.collect()

    def capture_model(self) -> int:
        if self.compilation_config.cudagraph_mode == CUDAGraphMode.NONE:
            logger.warning(
                "Skipping CUDA graph capture. To turn on CUDA graph capture, "
                "ensure `cudagraph_mode` was not manually set to `NONE`")
            return 0
        else:
            self.initialize_cudagraph_capture()

        compilation_counter.num_gpu_runner_capture_triggers += 1

        start_time = time.perf_counter()
        start_free_gpu_memory = torch.cuda.mem_get_info()[0]

        @contextmanager
        def freeze_gc():
            # Optimize garbage collection during CUDA graph capture.
            # Clean up, then freeze all remaining objects from being included
            # in future collections.
            gc.collect()
            should_freeze = not envs.VLLM_ENABLE_CUDAGRAPH_GC
            if should_freeze:
                gc.freeze()
            try:
                yield
            finally:
                if should_freeze:
                    gc.unfreeze()
                    gc.collect()

        # Trigger CUDA graph capture for specific shapes.
        # Capture the large shapes first so that the smaller shapes
        # can reuse the memory pool allocated for the large shapes.
        set_cudagraph_capturing_enabled(True)
        with freeze_gc(), graph_capture(device=self.device):
            cudagraph_mode = self.compilation_config.cudagraph_mode
            assert cudagraph_mode is not None
            if cudagraph_mode.mixed_mode() != CUDAGraphMode.NONE:
                cudagraph_runtime_mode = cudagraph_mode.mixed_mode()

                compilation_cases = list(reversed(self.cudagraph_batch_sizes))
                self._capture_cudagraphs(
                    compilation_cases,
                    cudagraph_runtime_mode=cudagraph_runtime_mode,
                    uniform_decode=False)

            # Capture full cudagraph for uniform decode batches if we
            # don't already have full mixed prefill-decode cudagraphs.
            if cudagraph_mode.decode_mode() == CUDAGraphMode.FULL and \
                cudagraph_mode.separate_routine():
                max_num_tokens = self.scheduler_config.max_num_seqs * \
                        self.uniform_decode_query_len
                decode_cudagraph_batch_sizes = [
                    x for x in self.cudagraph_batch_sizes if
                    x <= max_num_tokens and x >= self.uniform_decode_query_len
                ]
                compilation_cases_decode = list(
                    reversed(decode_cudagraph_batch_sizes))
                self._capture_cudagraphs(
                    compilation_cases=compilation_cases_decode,
                    cudagraph_runtime_mode=CUDAGraphMode.FULL,
                    uniform_decode=True)

        # Disable cudagraph capturing globally, so any unexpected cudagraph
        # capturing will be detected and raise an error after here.
        # Note: We don't put it into graph_capture context manager because
        # we may do lazy capturing in future that still allows capturing
        # after here.
        set_cudagraph_capturing_enabled(False)

        end_time = time.perf_counter()
        end_free_gpu_memory = torch.cuda.mem_get_info()[0]
        elapsed_time = end_time - start_time
        cuda_graph_size = start_free_gpu_memory - end_free_gpu_memory
        # This usually takes 5~20 seconds.
        logger.info("Graph capturing finished in %.0f secs, took %.2f GiB",
                    elapsed_time, cuda_graph_size / (1 << 30))
        return cuda_graph_size

    def _capture_cudagraphs(self, compilation_cases: list[int],
                            cudagraph_runtime_mode: CUDAGraphMode,
                            uniform_decode: bool):
        assert cudagraph_runtime_mode != CUDAGraphMode.NONE and \
            cudagraph_runtime_mode in [CUDAGraphMode.FULL,
                                        CUDAGraphMode.PIECEWISE]

        # Only rank 0 should print progress bar during capture
        if is_global_first_rank():
            compilation_cases = tqdm(
                compilation_cases,
                disable=not self.load_config.use_tqdm_on_load,
                desc="Capturing CUDA graphs ({}, {})".format(
                    "decode" if uniform_decode else "mixed prefill-decode",
                    cudagraph_runtime_mode.name))
        enable_dbo = self.parallel_config.enable_dbo
        # DBO Only supports running Full cudagraphs with uniform
        # decode lengths
        if enable_dbo and uniform_decode:
            for num_tokens in compilation_cases:
                # If the number of tokens is greater than the microbatching
                # threshold, don't generate a microbatched cudagraph
                if (num_tokens
                        < self.parallel_config.dbo_decode_token_threshold):
                    continue

                # Warmup
                for _ in range(
                        self.compilation_config.cudagraph_num_of_warmups):
                    force_attention = (
                        cudagraph_runtime_mode == CUDAGraphMode.FULL)
                    self._dummy_run(num_tokens,
                                    cudagraph_runtime_mode=CUDAGraphMode.NONE,
                                    force_attention=force_attention,
                                    uniform_decode=True,
                                    allow_microbatching=True,
                                    skip_eplb=True)

                # Graph Capture
                self._dummy_run(num_tokens,
                                cudagraph_runtime_mode=CUDAGraphMode.FULL,
                                uniform_decode=True,
                                allow_microbatching=True,
                                skip_eplb=True)
        # We skip EPLB here since we don't want to record dummy metrics
        for num_tokens in compilation_cases:
            for _ in range(self.compilation_config.cudagraph_num_of_warmups):
                # Use CUDAGraphRuntimeStyle.NONE (default) for warmup.
                # But be careful, warm up with `NONE`is orthogonal to
                # if we want to warm up attention or not. This is
                # different from the case where `FULL` implies capture
                # attention while `PIECEWISE` implies no attention.
                force_attention = (
                    cudagraph_runtime_mode == CUDAGraphMode.FULL)
                self._dummy_run(num_tokens,
                                cudagraph_runtime_mode=CUDAGraphMode.NONE,
                                force_attention=force_attention,
                                uniform_decode=uniform_decode,
                                skip_eplb=True,
                                remove_lora=False)
            self._dummy_run(num_tokens,
                            cudagraph_runtime_mode=cudagraph_runtime_mode,
                            uniform_decode=uniform_decode,
                            skip_eplb=True,
                            remove_lora=False)
        self.maybe_remove_all_loras(self.lora_config)

    def initialize_attn_backend(self, kv_cache_config: KVCacheConfig) -> None:
        """
        Initialize the attention backends and attention metadata builders.
        """
        assert len(self.attn_groups) == 0, \
            "Attention backends are already initialized"

        def get_attn_backends_for_layers(
                layer_names: list[str]
        ) -> dict[type[AttentionBackend], list[str]]:
            layers = get_layers_from_vllm_config(self.vllm_config,
                                                 AttentionLayerBase,
                                                 layer_names)
            attn_backends = {}
            attn_backend_layers = defaultdict(list)
            # Dedupe based on full class name; this is a bit safer than
            # using the class itself as the key because when we create dynamic
            # attention backend subclasses (e.g. ChunkedLocalAttention) unless
            # they are cached correctly, there will be different objects per
            # layer.
            for layer_name in layer_names:
                attn_backend = layers[layer_name].get_attn_backend()

                if layer_name in self.kv_sharing_fast_prefill_eligible_layers:
                    attn_backend = create_fast_prefill_custom_backend(
                        "FastPrefill",
                        attn_backend,
                    )

                key = attn_backend.full_cls_name()
                attn_backends[key] = attn_backend
                attn_backend_layers[key].append(layer_name)
            return {
                attn_backends[k]: v
                for k, v in attn_backend_layers.items()
            }

        def create_attn_groups(
            attn_backends_map: dict[AttentionBackend, list[str]],
            kv_cache_spec: KVCacheSpec,
        ) -> list[AttentionGroup]:
            attn_groups: list[AttentionGroup] = []
            for attn_backend, layer_names in attn_backends_map.items():
                attn_metadata_builders = []
                attn_metadata_builders.append(attn_backend.get_builder_cls()(
                    kv_cache_spec,
                    layer_names,
                    self.vllm_config,
                    self.device,
                ))
                if self.parallel_config.enable_dbo:
                    attn_metadata_builders.append(
                        attn_backend.get_builder_cls()(
                            kv_cache_spec,
                            layer_names,
                            self.vllm_config,
                            self.device,
                        ))
                attn_group = AttentionGroup(attn_backend,
                                            attn_metadata_builders,
                                            layer_names)
                attn_groups.append(attn_group)
            return attn_groups

        for kv_cache_group_spec in kv_cache_config.kv_cache_groups:
            kv_cache_spec = kv_cache_group_spec.kv_cache_spec
            attn_backends = get_attn_backends_for_layers(
                kv_cache_group_spec.layer_names)
            self.attn_groups.append(
                create_attn_groups(attn_backends, kv_cache_spec))

        # Calculate reorder batch threshold (if needed)
        self.calculate_reorder_batch_threshold()

    def initialize_cudagraph_capture(self) -> None:
        min_cg_support = AttentionCGSupport.ALWAYS
        min_cg_builder_name = None

        for attn_group in self._attn_group_iterator():
            builder = attn_group.get_metadata_builder()
            if builder.cudagraph_support.value < min_cg_support.value:
                min_cg_support = builder.cudagraph_support
                min_cg_builder_name = builder.__class__.__name__
        # Flexible resolve the cudagraph mode
        cudagraph_mode = self.compilation_config.cudagraph_mode
        # check cudagraph for mixed batch is supported
        if cudagraph_mode.mixed_mode() == CUDAGraphMode.FULL \
            and min_cg_support != AttentionCGSupport.ALWAYS:
            msg = (f"CUDAGraphMode.{cudagraph_mode.name} is not supported "
                   f"with {min_cg_builder_name} backend (support: "
                   f"{min_cg_support})")
            if min_cg_support == AttentionCGSupport.NEVER:
                # if not supported any full cudagraphs, just raise it.
                msg += "; please try cudagraph_mode=PIECEWISE, and "\
                    "make sure compilation level is piecewise"
                raise ValueError(msg)

            # attempt to resolve the full cudagraph related mode
            if self.compilation_config.splitting_ops_contain_attention():
                msg += "; setting cudagraph_mode=FULL_AND_PIECEWISE"
                cudagraph_mode = self.compilation_config.cudagraph_mode = \
                    CUDAGraphMode.FULL_AND_PIECEWISE
            else:
                msg += "; setting cudagraph_mode=FULL_DECODE_ONLY"
                cudagraph_mode = self.compilation_config.cudagraph_mode = \
                    CUDAGraphMode.FULL_DECODE_ONLY
            logger.warning(msg)

        # check that if we are doing spec-decode + decode full-cudagraphs it is
        # supported
        if (cudagraph_mode.decode_mode() == CUDAGraphMode.FULL
                and self.uniform_decode_query_len > 1 and min_cg_support.value
                < AttentionCGSupport.UNIFORM_BATCH.value):
            msg = (f"CUDAGraphMode.{cudagraph_mode.name} is not supported"
                   f" with spec-decode for attention backend "
                   f"{min_cg_builder_name} (support: {min_cg_support})")
            if self.compilation_config.splitting_ops_contain_attention():
                msg += "; setting cudagraph_mode=PIECEWISE"
                cudagraph_mode = self.compilation_config.cudagraph_mode = \
                    CUDAGraphMode.PIECEWISE
            else:
                msg += "; setting cudagraph_mode=NONE"
                cudagraph_mode = self.compilation_config.cudagraph_mode = \
                    CUDAGraphMode.NONE
            logger.warning(msg)

        # double check that we can support full cudagraph if they are requested
        # even after automatic downgrades
        if cudagraph_mode.has_full_cudagraphs() \
            and min_cg_support == AttentionCGSupport.NEVER:
            raise ValueError(f"CUDAGraphMode.{cudagraph_mode.name} is not "
                             f"supported with {min_cg_builder_name} backend ("
                             f"support:{min_cg_support}) "
                             "; please try cudagraph_mode=PIECEWISE, "
                             "and make sure compilation level is piecewise")

        # Trigger cudagraph dispatching keys initialization here (after
        # initializing attn backends).
        self.cudagraph_dispatcher.initialize_cudagraph_keys(
            self.compilation_config.cudagraph_mode,
            self.uniform_decode_query_len)

    def calculate_reorder_batch_threshold(self) -> None:
        """
        Check that if any backends reorder batches; that the reordering
        is compatible (e.g., decode threshold is the same)
        """
        for group in self._attn_group_iterator():
            attn_metadata_builder_i = group.get_metadata_builder()

            # check that if any backends reorder batches; that the reordering
            # is compatible (e.g., decode threshold is the same)
            reorder_batch_threshold_i = (
                attn_metadata_builder_i.reorder_batch_threshold)
            if reorder_batch_threshold_i is not None:
                if self.reorder_batch_threshold is not None:
                    if reorder_batch_threshold_i != \
                        self.reorder_batch_threshold:
                        raise ValueError(
                            f"Attention backend reorders decodes with "
                            f"threshold {reorder_batch_threshold_i} but other "
                            f"backend uses threshold "
                            f"{self.reorder_batch_threshold}")
                else:
                    self.reorder_batch_threshold = reorder_batch_threshold_i

    def may_reinitialize_input_batch(self,
                                     kv_cache_config: KVCacheConfig) -> None:
        """
        Re-initialize the input batch if the block sizes are different from
        `[self.cache_config.block_size]`. This usually happens when there
        are multiple KV cache groups.

        Args:
            kv_cache_config: The KV cache configuration.
        """
        block_sizes = [
            kv_cache_group.kv_cache_spec.block_size
            for kv_cache_group in kv_cache_config.kv_cache_groups
        ]
        if block_sizes != [self.cache_config.block_size]:
            assert self.cache_config.cpu_offload_gb == 0, (
                "Cannot re-initialize the input batch when CPU weight "
                "offloading is enabled. See https://github.com/vllm-project/vllm/pull/18298 "  # noqa: E501
                "for more details.")
            self.input_batch = InputBatch(
                max_num_reqs=self.max_num_reqs,
                max_model_len=max(self.max_model_len, self.max_encoder_len),
                max_num_batched_tokens=self.max_num_tokens,
                device=self.device,
                pin_memory=self.pin_memory,
                vocab_size=self.model_config.get_vocab_size(),
                block_sizes=block_sizes,
                is_spec_decode=bool(self.vllm_config.speculative_config),
                logitsprocs=self.input_batch.logitsprocs,
                is_pooling_model=self.is_pooling_model,
                num_speculative_tokens=(
                    self.vllm_config.speculative_config.num_speculative_tokens
                    if self.vllm_config.speculative_config else 0),
            )

    def _allocate_kv_cache_tensors(
            self, kv_cache_config: KVCacheConfig) -> dict[str, torch.Tensor]:
        """
        Initializes the KV cache buffer with the correct size. The buffer needs
        to be reshaped to the desired shape before being used by the models.

        Args:
            kv_cache_config: The KV cache config
        Returns:
            dict[str, torch.Tensor]: A map between layer names to their
            corresponding memory buffer for KV cache.
         """
        kv_cache_raw_tensors: dict[str, torch.Tensor] = {}
        for kv_cache_tensor in kv_cache_config.kv_cache_tensors:
            tensor = torch.zeros(kv_cache_tensor.size,
                                 dtype=torch.int8,
                                 device=self.device)
            for layer_name in kv_cache_tensor.shared_by:
                kv_cache_raw_tensors[layer_name] = tensor

        layer_names = set()
        for group in kv_cache_config.kv_cache_groups:
            for layer_name in group.layer_names:
                if layer_name in self.runner_only_attn_layers:
                    continue
                layer_names.add(layer_name)
        assert layer_names == set(kv_cache_raw_tensors.keys(
        )), "Some layers are not correctly initialized"
        return kv_cache_raw_tensors

    def _attn_group_iterator(self) -> Iterator[AttentionGroup]:
        return itertools.chain.from_iterable(self.attn_groups)

    def _kv_cache_spec_attn_group_iterator(
            self) -> Iterator[tuple[KVCacheSpec, AttentionGroup]]:
        if not self.kv_cache_config.kv_cache_groups:
            return
        for kv_cache_spec_id, attn_groups in enumerate(self.attn_groups):
            for attn_group in attn_groups:
                yield self.kv_cache_config.kv_cache_groups[
                    kv_cache_spec_id].kv_cache_spec, attn_group

    def _reshape_kv_cache_tensors(
        self,
        kv_cache_config: KVCacheConfig,
        kv_cache_raw_tensors: dict[str, torch.Tensor],
    ) -> dict[str, torch.Tensor]:
        """
        Reshape the KV cache tensors to the desired shape and dtype.

        Args:
            kv_cache_config: The KV cache config
            kv_cache_raw_tensors: The KV cache buffer of each layer, with
                correct size but uninitialized shape.
        Returns:
            Dict[str, torch.Tensor]: A map between layer names to their
            corresponding memory buffer for KV cache.
        """
        kv_caches: dict[str, torch.Tensor] = {}
        has_attn, has_mamba = False, False
        for kv_cache_spec, group in self._kv_cache_spec_attn_group_iterator():
            attn_backend = group.backend
            for layer_name in group.layer_names:
                if layer_name in self.runner_only_attn_layers:
                    continue
                raw_tensor = kv_cache_raw_tensors[layer_name]
                assert raw_tensor.numel() % kv_cache_spec.page_size_bytes == 0
                num_blocks = (raw_tensor.numel() //
                              kv_cache_spec.page_size_bytes)
                if isinstance(kv_cache_spec, AttentionSpec):
                    has_attn = True
                    kv_cache_shape = attn_backend.get_kv_cache_shape(
                        num_blocks, kv_cache_spec.block_size,
                        kv_cache_spec.num_kv_heads, kv_cache_spec.head_size)
                    dtype = kv_cache_spec.dtype
                    try:
                        kv_cache_stride_order = \
                            attn_backend.get_kv_cache_stride_order()
                        assert len(kv_cache_stride_order) == len(
                            kv_cache_shape)
                    except (AttributeError, NotImplementedError):
                        kv_cache_stride_order = tuple(
                            range(len(kv_cache_shape)))
                    # The allocation respects the backend-defined stride order
                    # to ensure the semantic remains consistent for each
                    # backend. We first obtain the generic kv cache shape and
                    # then permute it according to the stride order which could
                    # result in a non-contiguous tensor.
                    kv_cache_shape = tuple(kv_cache_shape[i]
                                           for i in kv_cache_stride_order)
                    # Maintain original KV shape view.
                    inv_order = [
                        kv_cache_stride_order.index(i)
                        for i in range(len(kv_cache_stride_order))
                    ]
                    kv_caches[layer_name] = kv_cache_raw_tensors[
                        layer_name].view(dtype).view(kv_cache_shape).permute(
                            *inv_order)
                elif isinstance(kv_cache_spec, MambaSpec):
                    has_mamba = True
                    raw_tensor = kv_cache_raw_tensors[layer_name]
                    state_tensors = []
                    storage_offset_bytes = 0
                    for (shape, dtype) in zip(kv_cache_spec.shapes,
                                              kv_cache_spec.dtypes):
                        dtype_size = get_dtype_size(dtype)
                        num_element_per_page = (
                            kv_cache_spec.page_size_bytes // dtype_size)
                        target_shape = (num_blocks, *shape)
                        stride = torch.empty(target_shape).stride()
                        target_stride = (num_element_per_page, *stride[1:])
                        assert storage_offset_bytes % dtype_size == 0
                        tensor = torch.as_strided(
                            raw_tensor.view(dtype),
                            size=target_shape,
                            stride=target_stride,
                            storage_offset=storage_offset_bytes // dtype_size,
                        )
                        state_tensors.append(tensor)
                        storage_offset_bytes += stride[0] * dtype_size

                    kv_caches[layer_name] = state_tensors
                else:
                    raise NotImplementedError

        if has_attn and has_mamba:
            self._update_hybrid_attention_mamba_layout(kv_caches)

        return kv_caches

    def _update_hybrid_attention_mamba_layout(
            self, kv_caches: dict[str, torch.Tensor]) -> None:
        """
        Update the layout of attention layers from (2, num_blocks, ...) to
        (num_blocks, 2, ...).

        Args:
            kv_caches: The KV cache buffer of each layer.
        """

        for kv_cache_spec, group in self._kv_cache_spec_attn_group_iterator():
            for layer_name in group.layer_names:
                kv_cache = kv_caches[layer_name]
                if (isinstance(kv_cache_spec, AttentionSpec)
                        and kv_cache.shape[0] == 2):
                    assert kv_cache.shape[1] != 2, \
                        "Fail to determine whether the layout is " \
                        "(2, num_blocks, ...) or (num_blocks, 2, ...) for " \
                        f"a tensor of shape {kv_cache.shape}"
                    hidden_size = kv_cache.shape[2:].numel()
                    kv_cache.as_strided_(size=kv_cache.shape,
                                         stride=(hidden_size, 2 * hidden_size,
                                                 *kv_cache.stride()[2:]))

    def initialize_kv_cache_tensors(
            self, kv_cache_config: KVCacheConfig) -> dict[str, torch.Tensor]:
        """
        Initialize the memory buffer for KV cache.

        Args:
            kv_cache_config: The KV cache config
        Returns:
            Dict[str, torch.Tensor]: A map between layer names to their
            corresponding memory buffer for KV cache.
        """
        # Initialize the memory buffer for KV cache
        kv_cache_raw_tensors = self._allocate_kv_cache_tensors(kv_cache_config)
        # Change the memory buffer to the desired shape
        kv_caches = self._reshape_kv_cache_tensors(kv_cache_config,
                                                   kv_cache_raw_tensors)

        # Set up cross-layer KV cache sharing
        for layer_name, target_layer_name in self.shared_kv_cache_layers.items(
        ):
            logger.debug("%s reuses KV cache of %s", layer_name,
                         target_layer_name)
            kv_caches[layer_name] = kv_caches[target_layer_name]

        bind_kv_cache(kv_caches,
                      self.compilation_config.static_forward_context,
                      self.kv_caches)
        return kv_caches

    def maybe_add_kv_sharing_layers_to_kv_cache_groups(
            self, kv_cache_config: KVCacheConfig) -> None:
        """
        Add layers that re-use KV cache to KV cache group of its target layer.
        Mapping of KV cache tensors happens in `initialize_kv_cache_tensors()`
        """
        if not self.shared_kv_cache_layers:
            # No cross-layer KV sharing, return
            return

        add_kv_sharing_layers_to_kv_cache_groups(
            self.shared_kv_cache_layers,
            kv_cache_config.kv_cache_groups,
            self.runner_only_attn_layers,
        )

        if self.cache_config.kv_sharing_fast_prefill:
            # In You Only Cache Once (https://arxiv.org/abs/2405.05254) or other
            # similar KV sharing setups, only the layers that generate KV caches
            # are involved in the prefill phase, enabling prefill to early exit.
            attn_layers = get_layers_from_vllm_config(self.vllm_config,
                                                      Attention)
            for layer_name in reversed(attn_layers):
                if layer_name in self.shared_kv_cache_layers:
                    self.kv_sharing_fast_prefill_eligible_layers.add(
                        layer_name)
                else:
                    break

    def initialize_kv_cache(self, kv_cache_config: KVCacheConfig) -> None:
        """
        Initialize KV cache based on `kv_cache_config`.
        Args:
            kv_cache_config: Configuration for the KV cache, including the KV
            cache size of each layer
        """
        kv_cache_config = deepcopy(kv_cache_config)
        self.kv_cache_config = kv_cache_config
        self.may_reinitialize_input_batch(kv_cache_config)
        self.may_add_encoder_only_layers_to_kv_cache_config()
        self.maybe_add_kv_sharing_layers_to_kv_cache_groups(kv_cache_config)
        self.initialize_attn_backend(kv_cache_config)
        kv_caches = self.initialize_kv_cache_tensors(kv_cache_config)

        if self.speculative_config and self.speculative_config.use_eagle():
            assert isinstance(self.drafter, EagleProposer)
            # validate all draft model layers belong to the same kv cache
            # group
            self.drafter.validate_same_kv_cache_group(kv_cache_config)

        if has_kv_transfer_group():
            get_kv_transfer_group().register_kv_caches(kv_caches)
            if self.device.type == 'xpu':
                get_kv_transfer_group().set_host_xfer_buffer_ops(
                    copy_kv_blocks)

        if self.dcp_world_size > 1:
            layer_names = self.attn_groups[0][0].layer_names
            layers = get_layers_from_vllm_config(self.vllm_config,
                                                 AttentionLayerBase,
                                                 layer_names)
            for layer in layers.values():
                assert layer.impl.need_to_return_lse_for_decode, (
                    "DCP requires attention impls to return"
                    " the softmax lse for decode, but the impl "
                    f"{layer.impl.__class__.__name__} "
                    "does not return the softmax lse for decode.")

    def may_add_encoder_only_layers_to_kv_cache_config(self) -> None:
        """
        Add encoder-only layers to the KV cache config.
        """
        block_size = self.vllm_config.cache_config.block_size
        use_mla = self.vllm_config.model_config.use_mla
        encoder_only_attn_specs: dict[AttentionSpec,
                                      list[str]] = defaultdict(list)
        attn_layers = get_layers_from_vllm_config(self.vllm_config, Attention)
        for layer_name, attn_module in attn_layers.items():
            if attn_module.attn_type == AttentionType.ENCODER_ONLY:
                attn_spec: AttentionSpec = EncoderOnlyAttentionSpec(
                    block_size=block_size,
                    num_kv_heads=attn_module.num_kv_heads,
                    head_size=attn_module.head_size,
                    dtype=self.kv_cache_dtype,
                    use_mla=use_mla)
                encoder_only_attn_specs[attn_spec].append(layer_name)
                self.runner_only_attn_layers.add(layer_name)
        if len(encoder_only_attn_specs) > 0:
            assert len(
                encoder_only_attn_specs
            ) == 1, "Only support one encoder-only attention spec now"
            spec, layer_names = encoder_only_attn_specs.popitem()
            self.kv_cache_config.kv_cache_groups.append(
                KVCacheGroupSpec(layer_names=layer_names, kv_cache_spec=spec))

    def get_kv_cache_spec(self) -> dict[str, KVCacheSpec]:
        """
        Generates the KVCacheSpec by parsing the kv cache format from each
        Attention module in the static forward context.
        Returns:
            KVCacheSpec: A dictionary mapping layer names to their KV cache
            format. Layers that do not need KV cache are not included.
        """

        block_size = self.vllm_config.cache_config.block_size
        use_mla = self.vllm_config.model_config.use_mla
        kv_cache_spec: dict[str, KVCacheSpec] = {}
        attn_layers = get_layers_from_vllm_config(self.vllm_config, Attention)
        for layer_name, attn_module in attn_layers.items():
            if (kv_tgt_layer :=
                    attn_module.kv_sharing_target_layer_name) is not None:
                # The layer doesn't need its own KV cache and will use that of
                # the target layer. We skip creating a KVCacheSpec for it, so
                # that KV cache management logic will act as this layer does
                # not exist, and doesn't allocate KV cache for the layer. This
                # enables the memory saving of cross-layer kv sharing, allowing
                # a given amount of memory to accommodate longer context lengths
                # or enable more requests to be processed simultaneously.
                self.shared_kv_cache_layers[layer_name] = kv_tgt_layer
                continue

            # TODO(lucas): move the attention specs into the model layers like
            # the attention backends
            if attn_module.attn_type == AttentionType.DECODER:
                if attn_module.sliding_window is not None:
                    kv_cache_spec[layer_name] = SlidingWindowSpec(
                        block_size=block_size,
                        num_kv_heads=attn_module.num_kv_heads,
                        head_size=attn_module.head_size,
                        dtype=self.kv_cache_dtype,
                        sliding_window=attn_module.sliding_window,
                        use_mla=use_mla)
                elif self.attention_chunk_size is not None \
                        and isinstance(attn_module, ChunkedLocalAttention):
                    kv_cache_spec[layer_name] = ChunkedLocalAttentionSpec(
                        block_size=block_size,
                        num_kv_heads=attn_module.num_kv_heads,
                        head_size=attn_module.head_size,
                        dtype=self.kv_cache_dtype,
                        attention_chunk_size=self.attention_chunk_size,
                        use_mla=use_mla)
                else:
                    kv_cache_spec[layer_name] = FullAttentionSpec(
                        block_size=block_size,
                        num_kv_heads=attn_module.num_kv_heads,
                        head_size=attn_module.head_size,
                        dtype=self.kv_cache_dtype,
                        use_mla=use_mla)
            elif attn_module.attn_type == AttentionType.ENCODER_DECODER:
                kv_cache_spec[layer_name] = CrossAttentionSpec(
                    block_size=block_size,
                    num_kv_heads=attn_module.num_kv_heads,
                    head_size=attn_module.head_size,
                    dtype=self.kv_cache_dtype,
                    use_mla=use_mla)
            elif attn_module.attn_type in (AttentionType.ENCODER,
                                           AttentionType.ENCODER_ONLY):
                # encoder-only attention does not need KV cache.
                continue
            else:
                raise ValueError(
                    f"Unknown attention type: {attn_module.attn_type}")

        mamba_layers = get_layers_from_vllm_config(self.vllm_config, MambaBase)
        if len(mamba_layers) > 0:
            if (self.vllm_config.speculative_config is not None
                    and self.vllm_config.model_config.hf_config.model_type
                    not in ["qwen3_next"]):
                raise NotImplementedError(
                    "Mamba with speculative decoding is not supported yet.")
            if self.vllm_config.cache_config.enable_prefix_caching:
                raise NotImplementedError(
                    "Prefix caching is not supported for Mamba yet.")
            max_model_len = self.vllm_config.model_config.max_model_len

            page_size_padded = (
                self.vllm_config.cache_config.mamba_page_size_padded)

            # Set block_size to max_model_len, so that mamba model will always
            # have only one block in the KV cache.
            for layer_name, mamba_module in mamba_layers.items():
                kv_cache_spec[layer_name] = MambaSpec(
                    shapes=mamba_module.get_state_shape(),
                    dtypes=mamba_module.get_state_dtype(),
                    block_size=max_model_len,
                    page_size_padded=page_size_padded,
                    mamba_type=mamba_module.mamba_type,
                    num_speculative_blocks=(
                        self.speculative_config.num_speculative_tokens
                        if self.speculative_config else 0),
                )

        return kv_cache_spec

    def _to_list(self, sampled_token_ids: torch.Tensor) -> list[list[int]]:
        # This is a short term mitigation for issue mentioned in
        # https://github.com/vllm-project/vllm/issues/22754.
        # `tolist` would trigger a cuda wise stream sync, which
        # would block other copy ops from other cuda streams.
        # A cuda event sync would avoid such a situation. Since
        # this is in the critical path of every single model
        # forward loop, this has caused perf issue for a disagg
        # setup.
        pinned = self.sampled_token_ids_pinned_cpu[:sampled_token_ids.shape[0]]
        pinned.copy_(sampled_token_ids, non_blocking=True)
        self.transfer_event.record()
        self.transfer_event.synchronize()
        return pinned.tolist()<|MERGE_RESOLUTION|>--- conflicted
+++ resolved
@@ -54,15 +54,10 @@
 from vllm.sequence import IntermediateTensors, PoolerOutput
 from vllm.tasks import GenerationTask, PoolingTask, SupportedTask
 from vllm.utils import (STR_DTYPE_TO_TORCH_DTYPE, DeviceMemoryProfiler,
-<<<<<<< HEAD
-                        GiB_bytes, LazyLoader, check_use_alibi, get_dtype_size,
+                        GiB_bytes, check_use_alibi, get_dtype_size,
                         is_pin_memory_available,
                         length_from_prompt_token_ids_or_embeds, round_up,
                         supports_dynamo)
-=======
-                        GiB_bytes, check_use_alibi, get_dtype_size,
-                        is_pin_memory_available, round_up, supports_dynamo)
->>>>>>> bc19d759
 from vllm.v1.attention.backends.flash_attn import AttentionMetadata
 from vllm.v1.attention.backends.gdn_attn import GDNAttentionMetadataBuilder
 from vllm.v1.attention.backends.utils import (
@@ -349,15 +344,12 @@
                                                self.hidden_size,
                                                dtype=self.dtype,
                                                numpy=False)
-<<<<<<< HEAD
         self.is_token_ids = self._make_buffer(self.max_num_tokens,
                                               dtype=torch.bool)
-=======
         self.discard_request_indices = self._make_buffer(self.max_num_reqs,
                                                          dtype=torch.int64)
         self.num_discarded_requests = 0
 
->>>>>>> bc19d759
         self.num_draft_tokens = self._make_buffer(self.max_num_reqs,
                                                   dtype=torch.int32)
         self.num_accepted_tokens = self._make_buffer(self.max_num_reqs,
