--- conflicted
+++ resolved
@@ -2289,8 +2289,6 @@
                 self.cudagraph_dispatcher.dispatch(batch_descriptor,
                                                    use_cascade_attn)
 
-<<<<<<< HEAD
-=======
         # Set cudagraph mode to none if calc_kv_scales is true.
         if attn_metadata is not None:
             metadata_list = (attn_metadata.values() if isinstance(
@@ -2300,12 +2298,6 @@
                     for m in metadata_list):
                 cudagraph_runtime_mode = CUDAGraphMode.NONE
 
-        # This is currently to get around the assert in the DPMetadata
-        # where it wants `num_tokens_across_dp` to align with `num_tokens`
-        if ubatch_slices is not None:
-            num_input_tokens = ubatch_slices[0].num_tokens
-
->>>>>>> 2f652e6c
         # Run the model.
         # Use persistent buffers for CUDA graphs.
         with (set_forward_context(
@@ -3012,7 +3004,6 @@
 
         # We currently only microbatch if the number of tokens is
         # over a certain threshold.
-<<<<<<< HEAD
         ubatch_slices, num_tokens_across_dp = coordinate_batch_across_dp(
             num_scheduled_tokens,
             total_num_scheduled_tokens,
@@ -3024,33 +3015,6 @@
         num_tokens_after_padding = num_tokens
         if num_tokens_across_dp is not None:
             num_tokens_after_padding = int(num_tokens_across_dp[0])
-=======
-        if self.parallel_config.enable_dbo and allow_microbatching:
-            ubatch_slices, ubatch_num_tokens_after_padding = ubatch_split(
-                num_scheduled_tokens,
-                total_num_scheduled_tokens,
-                total_num_scheduled_tokens,
-                uniform_decode=uniform_decode,
-                vllm_config=self.vllm_config,
-            )
-            # Currently when DBO is enabled `ubatch_split` returns
-            # the num_tokens_after_padding for a single ubatch, but we have 2
-            # TODO(sage,lucas): this is cruft that should be addressed in the
-            # padding refactor.
-            if ubatch_num_tokens_after_padding is not None:
-                num_tokens_after_padding = ubatch_num_tokens_after_padding * 2
-
-        # If we failed to microbatch, currently need to resynchronize
-        # TODO(lucas,sage): we should be able to avoid this second sync by
-        #  refactoring `get_dp_padding_ubatch` and `get_dp_padding` into
-        #  a single `coordinate_batch_across_dp` function.
-        if num_tokens_after_padding is None:
-            num_pad, num_tokens_across_dp = self.get_dp_padding(num_tokens)
-            num_tokens_after_padding = num_tokens + num_pad
-        else:
-            num_tokens_across_dp = num_tokens_after_padding
-            num_tokens_after_padding = int(num_tokens_after_padding[0].item())
->>>>>>> 2f652e6c
 
         attn_metadata: Optional[PerLayerAttnMetadata] = None
 
