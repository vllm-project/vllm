--- conflicted
+++ resolved
@@ -8,12 +8,8 @@
 from collections.abc import Iterator
 from contextlib import contextmanager
 from copy import deepcopy
-<<<<<<< HEAD
 from functools import partial
-from typing import TYPE_CHECKING, Any, Optional, Union, cast
-=======
 from typing import TYPE_CHECKING, Any, NamedTuple, Optional, Union, cast
->>>>>>> d88918e4
 
 import numpy as np
 import torch
@@ -60,16 +56,11 @@
 from vllm.sequence import IntermediateTensors, PoolerOutput
 from vllm.tasks import GenerationTask, PoolingTask, SupportedTask
 from vllm.utils import (STR_DTYPE_TO_TORCH_DTYPE, DeviceMemoryProfiler,
-<<<<<<< HEAD
-                        GiB_bytes, LazyLoader, check_use_alibi, get_dtype_size,
-                        is_pin_memory_available, supports_dynamo)
-=======
                         GiB_bytes, check_use_alibi, get_dtype_size,
                         is_pin_memory_available,
                         length_from_prompt_token_ids_or_embeds, round_up,
                         supports_dynamo)
 from vllm.v1.attention.backends.flash_attn import AttentionMetadata
->>>>>>> d88918e4
 from vllm.v1.attention.backends.gdn_attn import GDNAttentionMetadataBuilder
 from vllm.v1.attention.backends.utils import (
     AttentionCGSupport, AttentionMetadataBuilder, CommonAttentionMetadata,
@@ -1860,19 +1851,16 @@
         num_input_tokens: int,
         scheduler_output: "SchedulerOutput",
         intermediate_tensors: Optional[IntermediateTensors] = None,
-<<<<<<< HEAD
+        ubatch_slices: Optional[UBatchSlices] = None,
+        num_tokens_after_padding: Optional[torch.Tensor] = None,
     ) -> tuple[Optional[torch.Tensor], Optional[torch.Tensor], torch.Tensor,
                Optional[IntermediateTensors], dict[str, Any]]:
-
-        num_scheduled_tokens = scheduler_output.total_num_scheduled_tokens
-=======
-        ubatch_slices: Optional[UBatchSlices] = None,
-        num_tokens_after_padding: Optional[torch.Tensor] = None,
     ) -> tuple[int, int, Optional[torch.Tensor], Optional[torch.Tensor],
                Optional[torch.Tensor], torch.Tensor,
                Optional[IntermediateTensors], dict[str, Any]]:
 
         num_scheduled_tokens = scheduler_output.total_num_scheduled_tokens
+        # TODO: refactor this. The padding is very confusing now.
         if ubatch_slices:
             assert num_tokens_after_padding is not None
             num_input_tokens = int(num_tokens_after_padding[0].item() * 2)
@@ -1882,7 +1870,6 @@
             num_pad, num_tokens_after_padding = self.get_dp_padding(
                 num_input_tokens)
             num_input_tokens += num_pad
->>>>>>> d88918e4
 
         # _prepare_inputs may reorder the batch, so we must gather multi
         # modal outputs after that to ensure the correct order
@@ -1961,12 +1948,6 @@
             model_kwargs.update(encoder_inputs)
 
         return (
-<<<<<<< HEAD
-=======
-            num_scheduled_tokens,
-            num_input_tokens,
-            num_tokens_after_padding,
->>>>>>> d88918e4
             input_ids,
             inputs_embeds,
             positions,
@@ -2178,6 +2159,10 @@
                  num_scheduled_tokens_np, spec_decode_common_attn_metadata,
                  max_query_len, ubatch_slices, num_tokens_after_padding
                  ) = self._prepare_inputs(scheduler_output)
+            
+            #TODO: refactor this into plan
+            if ubatch_slices is not None:
+                num_input_tokens = num_input_tokens // 2
 
             # cudagraph dispatcher planing + padding
             num_scheduled_tokens = scheduler_output.total_num_scheduled_tokens
@@ -2186,7 +2171,8 @@
                 self.cudagraph_dispatcher.plan(
                     num_scheduled_tokens=num_scheduled_tokens,
                     num_reqs=self.input_batch.num_reqs,
-                    max_query_len=max_query_len)
+                    max_query_len=max_query_len,
+                    ubatch_slices=ubatch_slices)
 
             (
                 input_ids,
@@ -2194,25 +2180,9 @@
                 positions,
                 intermediate_tensors,
                 model_kwargs,
-<<<<<<< HEAD
             ) = self._preprocess(num_input_tokens, scheduler_output,
-                                 intermediate_tensors)
-=======
-            ) = self._preprocess(scheduler_output, intermediate_tensors,
-                                 ubatch_slices, num_tokens_after_padding)
-
-            if ubatch_slices is not None:
-                num_input_tokens = num_input_tokens // 2
-
-            uniform_decode = (max_query_len
-                              == self.uniform_decode_query_len) and (
-                                  num_scheduled_tokens
-                                  == self.input_batch.num_reqs * max_query_len)
-            batch_descriptor = BatchDescriptor(num_tokens=num_input_tokens,
-                                               uniform_decode=uniform_decode)
-            cudagraph_runtime_mode, batch_descriptor = \
-                self.cudagraph_dispatcher.dispatch(batch_descriptor)
->>>>>>> d88918e4
+                                 intermediate_tensors, ubatch_slices,
+                                 num_tokens_after_padding)
 
         # Run the model.
         # Use persistent buffers for CUDA graphs.
@@ -2841,12 +2811,8 @@
         num_tokens: int,
         cudagraph_runtime_mode: CUDAGraphMode = CUDAGraphMode.NONE,
         force_attention: bool = False,
-<<<<<<< HEAD
         batch_descriptor: Optional[BatchDescriptor] = None,
-=======
-        uniform_decode: bool = False,
         allow_microbatching: bool = False,
->>>>>>> d88918e4
         skip_eplb: bool = False,
         is_profile: bool = False,
         create_mixed_batch: bool = False,
@@ -2916,17 +2882,15 @@
         # for GQA/MQA.
         max_query_len = self.uniform_decode_query_len if uniform_decode else \
                                                                 num_tokens
-<<<<<<< HEAD
         if batch_descriptor is not None:
             assert batch_descriptor.num_tokens == num_tokens
             if batch_descriptor.uniform_decode:
                 assert max_query_len == batch_descriptor.uniform_query_len
-=======
+
         if allow_microbatching:
             assert self.uniform_decode_query_len == 1
             assert uniform_decode is True
             assert max_query_len == 1
->>>>>>> d88918e4
 
         # Set num_scheduled_tokens based on num_tokens and max_num_seqs
         # for dummy run with LoRA so that the num_reqs collectively
@@ -3374,11 +3338,8 @@
         set_cudagraph_capturing_enabled(True)
         with freeze_gc(), graph_capture(device=self.device):
             cudagraph_mode = self.compilation_config.cudagraph_mode
-<<<<<<< HEAD
             logger.info("Start capturing cudagraphs for main model...")
-=======
             assert cudagraph_mode is not None
->>>>>>> d88918e4
             if cudagraph_mode.mixed_mode() != CUDAGraphMode.NONE:
                 capture_sizes, keys, runtime_mode = \
                     self.cudagraph_dispatcher.get_capture_cases(
@@ -3395,6 +3356,7 @@
             # don't already have full mixed prefill-decode cudagraphs.
             if cudagraph_mode.decode_mode() == CUDAGraphMode.FULL and \
                 cudagraph_mode.separate_routine():
+                enable_dbo = self.parallel_config.enable_dbo
                 capture_sizes, keys, runtime_mode = \
                     self.cudagraph_dispatcher.get_capture_cases(
                         uniform_decode=True,
@@ -3406,7 +3368,8 @@
                     cudagraph_runtime_mode=runtime_mode,
                     dummy_run_callable=partial(self._dummy_run,
                                                skip_eplb=True,
-                                               remove_lora=False))
+                                               remove_lora=False),
+                    enable_dbo=enable_dbo)
             self.maybe_remove_all_loras(self.lora_config)
 
             # Capture drafter cudagraphs.
@@ -3465,7 +3428,8 @@
 
     def _capture_cudagraphs_with_callable(
             self, capture_sizes: list[int], keys: list[BatchDescriptor],
-            cudagraph_runtime_mode: CUDAGraphMode, dummy_run_callable: Any):
+            cudagraph_runtime_mode: CUDAGraphMode, dummy_run_callable: Any,
+            enable_dbo: bool = False):
         assert cudagraph_runtime_mode != CUDAGraphMode.NONE and \
             cudagraph_runtime_mode in [CUDAGraphMode.FULL,
                                         CUDAGraphMode.PIECEWISE]
@@ -3481,17 +3445,13 @@
                 capture_sizes,
                 disable=not self.load_config.use_tqdm_on_load,
                 desc="Capturing CUDA graphs ({}, {})".format(
-<<<<<<< HEAD
                     f"decode(query_len={uniform_query_len})" if uniform_decode
                     else "mixed prefill-decode", cudagraph_runtime_mode.name))
-=======
-                    "decode" if uniform_decode else "mixed prefill-decode",
-                    cudagraph_runtime_mode.name))
-        enable_dbo = self.parallel_config.enable_dbo
+        
         # DBO Only supports running Full cudagraphs with uniform
         # decode lengths
         if enable_dbo and uniform_decode:
-            for num_tokens in compilation_cases:
+            for num_tokens, key in zip(capture_sizes, keys):
                 # If the number of tokens is greater than the microbatching
                 # threshold, don't generate a microbatched cudagraph
                 if (num_tokens
@@ -3503,20 +3463,18 @@
                         self.compilation_config.cudagraph_num_of_warmups):
                     force_attention = (
                         cudagraph_runtime_mode == CUDAGraphMode.FULL)
-                    self._dummy_run(num_tokens,
-                                    cudagraph_runtime_mode=CUDAGraphMode.NONE,
-                                    force_attention=force_attention,
-                                    uniform_decode=True,
-                                    allow_microbatching=True,
-                                    skip_eplb=True)
+                    dummy_run_callable(num_tokens,
+                                       cudagraph_runtime_mode=CUDAGraphMode.NONE,
+                                       force_attention=force_attention,
+                                       batch_descriptor=key,
+                                       allow_microbatching=True)
 
                 # Graph Capture
-                self._dummy_run(num_tokens,
-                                cudagraph_runtime_mode=CUDAGraphMode.FULL,
-                                uniform_decode=True,
-                                allow_microbatching=True,
-                                skip_eplb=True)
->>>>>>> d88918e4
+                dummy_run_callable(num_tokens,
+                                   cudagraph_runtime_mode=CUDAGraphMode.FULL,
+                                   batch_descriptor=key,
+                                   allow_microbatching=True)
+
         # We skip EPLB here since we don't want to record dummy metrics
         for num_tokens, key in zip(capture_sizes, keys):
             for _ in range(self.compilation_config.cudagraph_num_of_warmups):
