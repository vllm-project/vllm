--- conflicted
+++ resolved
@@ -3757,62 +3757,6 @@
             self.query_start_loc.np[1 : num_reqs + 1] = cum_num_tokens
             self.query_start_loc.copy_to_gpu()
 
-<<<<<<< HEAD
-            for kv_cache_group_id, kv_cache_group_spec in enumerate(
-                self.kv_cache_config.kv_cache_groups
-            ):
-                encoder_seq_lens: np.ndarray | None = None
-                if self.model_config.is_encoder_decoder:
-                    encoder_seq_lens = np.zeros(num_reqs, dtype=np.int32)
-                    encoder_seq_lens[0] = self.max_encoder_len
-                common_attn_metadata = CommonAttentionMetadata(
-                    query_start_loc=self.query_start_loc.gpu[: num_reqs + 1],
-                    query_start_loc_cpu=self.query_start_loc.cpu[: num_reqs + 1],
-                    seq_lens=self.seq_lens.gpu[:num_reqs],
-                    seq_lens_cpu=self.seq_lens.cpu[:num_reqs],
-                    num_computed_tokens_cpu=self.input_batch.num_computed_tokens_cpu_tensor[
-                        :num_reqs
-                    ],
-                    num_reqs=num_reqs,
-                    num_actual_tokens=num_tokens,
-                    max_query_len=max_query_len,
-                    max_seq_len=self.max_model_len,
-                    block_table_tensor=self.input_batch.block_table[
-                        kv_cache_group_id
-                    ].get_device_tensor(num_reqs),
-                    slot_mapping=self.input_batch.block_table[
-                        kv_cache_group_id
-                    ].slot_mapping.gpu[:num_tokens],
-                    causal=True,
-                    dcp_local_seq_lens=self.dcp_local_seq_lens.gpu[:num_reqs]
-                    if self.dcp_world_size > 1
-                    else None,
-                    encoder_seq_lens=encoder_seq_lens,
-                )
-                for attn_group in self.attn_groups[kv_cache_group_id]:
-                    if ubatch_slices is not None:
-                        common_attn_metadata_list = split_attn_metadata(
-                            ubatch_slices, common_attn_metadata
-                        )
-                        for ubid, common_attn_metadata in enumerate(
-                            common_attn_metadata_list
-                        ):
-                            assert common_attn_metadata.max_query_len == 1
-                            attn_metadata_i = attn_group.get_metadata_builder(
-                                ubatch_id=ubid
-                            ).build_for_cudagraph_capture(common_attn_metadata)
-                            for layer_name in attn_group.layer_names:
-                                assert type(attn_metadata) is list
-                                attn_metadata[ubid][layer_name] = attn_metadata_i
-                    else:
-                        assert type(attn_metadata) is dict
-                        metadata_builder = attn_group.get_metadata_builder()
-                        attn_metadata_i = metadata_builder.build_for_cudagraph_capture(
-                            common_attn_metadata
-                        )
-                        for layer_name in attn_group.layer_names:
-                            attn_metadata[layer_name] = attn_metadata_i
-=======
             attn_metadata, _ = self._build_attention_metadata(
                 total_num_scheduled_tokens=num_tokens,
                 max_num_scheduled_tokens=max_query_len,
@@ -3820,7 +3764,6 @@
                 ubatch_slices=ubatch_slices,
                 for_cudagraph_capture=True,
             )
->>>>>>> 4d01b642
 
         with self.maybe_dummy_run_with_lora(
             self.lora_config,
