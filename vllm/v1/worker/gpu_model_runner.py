--- conflicted
+++ resolved
@@ -26,13 +26,10 @@
     AttentionType,
     MultipleOf,
 )
-<<<<<<< HEAD
+from vllm.attention.layer import Attention, MLAAttention
 from vllm.attention.ops.triton_reshape_and_cache_flash import (
     triton_reshape_and_cache_flash_diffkv,
 )
-=======
-from vllm.attention.layer import Attention, MLAAttention
->>>>>>> fc011942
 from vllm.compilation.counter import compilation_counter
 from vllm.compilation.cuda_graph import CUDAGraphStat, CUDAGraphWrapper
 from vllm.compilation.monitor import set_cudagraph_capturing_enabled
@@ -1592,56 +1589,6 @@
                 )
             else:
                 blk_table = self.input_batch.block_table[kv_cache_gid]
-<<<<<<< HEAD
-                blk_table_tensor = blk_table.get_device_tensor(num_reqs)
-                slot_mapping = blk_table.slot_mapping.gpu[:total_num_scheduled_tokens]
-
-                # Fill unused with -1. Needed for reshape_and_cache in full cuda
-                # graph mode.
-                blk_table.slot_mapping.gpu[total_num_scheduled_tokens:].fill_(-1)
-
-            # Modify the blk_table_tensor and seq_lens in-place so that attention will
-            # know there are sink_key and sink_value in kv_caches
-            if self.sink_len > 0:
-                seq_lens[:] = seq_lens + self.sink_len
-                seq_lens_cpu[:] = seq_lens_cpu + self.sink_len
-                max_seq_len = max_seq_len + self.sink_len
-                sink_block_table = torch.arange(
-                    1,
-                    self.sink_len // self.cache_config.block_size + 1,
-                    device=blk_table_tensor.device,
-                    dtype=blk_table_tensor.dtype,
-                )
-                sink_block_table = sink_block_table[None, :].expand(
-                    blk_table_tensor.shape[0], -1
-                )
-                num_sink_blocks = sink_block_table.shape[1]
-                blk_table_tensor_clone = blk_table_tensor.clone()
-                blk_table_tensor[:, num_sink_blocks:] = blk_table_tensor_clone[
-                    :, :-num_sink_blocks
-                ]
-                blk_table_tensor[:, :num_sink_blocks] = sink_block_table
-
-            common_attn_metadata = CommonAttentionMetadata(
-                query_start_loc=query_start_loc,
-                query_start_loc_cpu=query_start_loc_cpu,
-                seq_lens=seq_lens,
-                seq_lens_cpu=seq_lens_cpu,
-                num_computed_tokens_cpu=num_computed_tokens_cpu,
-                num_reqs=num_reqs,
-                num_actual_tokens=total_num_scheduled_tokens,
-                max_query_len=max_num_scheduled_tokens,
-                max_seq_len=max_seq_len,
-                block_table_tensor=blk_table_tensor,
-                slot_mapping=slot_mapping,
-                logits_indices_padded=logits_indices_padded,
-                num_logits_indices=num_logits_indices,
-                causal=True,
-                encoder_seq_lens=encoder_seq_lens,
-                encoder_seq_lens_cpu=encoder_seq_lens_cpu,
-                dcp_local_seq_lens=dcp_local_seq_lens,
-                dcp_local_seq_lens_cpu=dcp_local_seq_lens_cpu,
-=======
                 blk_table_tensor = blk_table.get_device_tensor(num_reqs_padded)
                 slot_mapping = blk_table.slot_mapping.gpu[:num_tokens_padded]
 
@@ -1748,7 +1695,6 @@
                 num_scheduled_tokens or {},
                 kv_cache_group.kv_cache_spec,
                 num_reqs_padded,
->>>>>>> fc011942
             )
             if kv_cache_gid > 0:
                 cm.block_table_tensor, cm.slot_mapping = (
@@ -1760,30 +1706,7 @@
                     if self.drafter.attn_layer_names[0] in kv_cache_group.layer_names:
                         spec_decode_common_attn_metadata = cm
                 else:
-<<<<<<< HEAD
-                    spec_decode_common_attn_metadata = common_attn_metadata
-
-            for attn_gid, attn_group in enumerate(self.attn_groups[kv_cache_gid]):
-                cascade_attn_prefix_len = (
-                    cascade_attn_prefix_lens[kv_cache_gid][attn_gid]
-                    if cascade_attn_prefix_lens
-                    else 0
-                )
-                if self.sink_len > 0:
-                    cascade_attn_prefix_len = cascade_attn_prefix_len + self.sink_len
-                builder = attn_group.get_metadata_builder()
-
-                extra_attn_metadata_args = {}
-                if use_spec_decode and isinstance(builder, GDNAttentionMetadataBuilder):
-                    extra_attn_metadata_args = dict(
-                        num_accepted_tokens=self.num_accepted_tokens.gpu[:num_reqs],
-                        num_decode_draft_tokens_cpu=self.num_decode_draft_tokens.cpu[
-                            :num_reqs
-                        ],
-                    )
-=======
                     spec_decode_common_attn_metadata = cm
->>>>>>> fc011942
 
             for attn_gid in range(len(self.attn_groups[kv_cache_gid])):
                 if ubatch_slices is not None:
