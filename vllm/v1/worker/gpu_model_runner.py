--- conflicted
+++ resolved
@@ -454,7 +454,7 @@
             # Eager mode.
             num_input_tokens = num_scheduled_tokens
 
-<<<<<<< HEAD
+        attn_metadata.num_input_tokens = num_input_tokens
         if self.is_multimodal_model:
             # NOTE(woosuk): To unify token ids and soft tokens (vision
             # embeddings), we always use embeddings (rather than token ids)
@@ -469,14 +469,6 @@
             self.inputs_embeds[:num_scheduled_tokens].copy_(inputs_embeds)
             inputs_embeds = self.inputs_embeds[:num_input_tokens]
             input_ids = None
-=======
-        attn_metadata.num_input_tokens = num_input_tokens
-
-        # Get the inputs embeds.
-        if encoder_outputs:
-            inputs_embeds = self.model.get_input_embeddings(
-                input_ids, encoder_outputs)
->>>>>>> 134810b3
         else:
             # For text-only models, we use token ids as input.
             # While it is possible to use embeddings as input just like the
