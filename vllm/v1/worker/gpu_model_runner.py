--- conflicted
+++ resolved
@@ -285,17 +285,10 @@
         self.device = device
         self.pin_memory = is_pin_memory_available()
         self.dtype = self.model_config.dtype
-<<<<<<< HEAD
-
-        if cache_config.cache_dtype == "auto":
-            self.kv_cache_dtype = self.dtype
-        else:
-            self.kv_cache_dtype = STR_DTYPE_TO_TORCH_DTYPE[cache_config.cache_dtype]
-=======
+
         self.kv_cache_dtype = kv_cache_dtype_str_to_dtype(
             cache_config.cache_dtype, self.model_config
         )
->>>>>>> d8874c61
 
         self.is_pooling_model = model_config.runner_type == "pooling"
         self.enable_prompt_embeds = model_config.enable_prompt_embeds
