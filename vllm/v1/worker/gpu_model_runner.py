import gc
import time
from typing import TYPE_CHECKING, Dict, List, Tuple, cast

import numpy as np
import torch
import torch.distributed
import torch.nn as nn

from vllm.config import CompilationLevel, VllmConfig
from vllm.distributed.parallel_state import graph_capture
from vllm.forward_context import set_forward_context
from vllm.inputs import INPUT_REGISTRY
from vllm.logger import init_logger
from vllm.model_executor.model_loader import get_model
from vllm.multimodal import MULTIMODAL_REGISTRY, MultiModalKwargs
from vllm.sampling_params import SamplingType
from vllm.utils import (STR_DTYPE_TO_TORCH_DTYPE, DeviceMemoryProfiler,
                        LayerBlockType, cdiv, is_pin_memory_available)
from vllm.v1.attention.backends.flash_attn import (FlashAttentionBackend,
                                                   FlashAttentionMetadata)
from vllm.v1.engine.mm_input_mapper import MMHasher, MMInputMapperClient
from vllm.v1.outputs import ModelRunnerOutput
from vllm.v1.sample.metadata import SamplingMetadata
from vllm.v1.worker.gpu_input_batch import CachedRequestState, InputBatch

if TYPE_CHECKING:
    from vllm.v1.core.scheduler import SchedulerOutput

logger = init_logger(__name__)


class GPUModelRunner:

    def __init__(
        self,
        vllm_config: VllmConfig,
        device: torch.device,
    ):
        self.vllm_config = vllm_config
        self.model_config = vllm_config.model_config
        self.cache_config = vllm_config.cache_config
        self.lora_config = vllm_config.lora_config
        self.load_config = vllm_config.load_config
        self.parallel_config = vllm_config.parallel_config
        self.scheduler_config = vllm_config.scheduler_config
        self.speculative_config = vllm_config.speculative_config
        self.prompt_adapter_config = vllm_config.prompt_adapter_config
        self.observability_config = vllm_config.observability_config

        model_config = self.model_config
        cache_config = self.cache_config
        scheduler_config = self.scheduler_config
        parallel_config = self.parallel_config
        self.device = device
        self.pin_memory = is_pin_memory_available()
        self.dtype = self.model_config.dtype
        if cache_config.cache_dtype == "auto":
            self.kv_cache_dtype = self.dtype
        else:
            self.kv_cache_dtype = STR_DTYPE_TO_TORCH_DTYPE[
                cache_config.cache_dtype]

        self.is_multimodal_model = model_config.is_multimodal_model
        self.sliding_window = model_config.get_sliding_window()
        self.block_size = cache_config.block_size
        self.max_model_len = model_config.max_model_len
        self.max_num_blocks_per_req = cdiv(self.max_model_len, self.block_size)
        self.max_num_tokens = scheduler_config.max_num_batched_tokens
        self.max_num_reqs = scheduler_config.max_num_seqs

        # Model-related.
        self.num_attn_layers = model_config.get_num_layers_by_block_type(
            parallel_config, LayerBlockType.attention)
        self.num_query_heads = model_config.get_num_attention_heads(
            parallel_config)
        self.num_kv_heads = model_config.get_num_kv_heads(parallel_config)
        self.head_size = model_config.get_head_size()
        self.hidden_size = model_config.get_hidden_size()

        # Multi-modal data support
        self.input_registry = INPUT_REGISTRY
        self.mm_registry = MULTIMODAL_REGISTRY

        # NOTE: mm_input_mapper_client and mm_hasher are only used for memory
        # profiling.
        self.mm_input_mapper_client = MMInputMapperClient(self.model_config)
        self.mm_hasher = MMHasher()
        self.use_hash = (not model_config.disable_mm_preprocessor_cache) or \
            cache_config.enable_prefix_caching

        self.max_num_encoder_input_tokens = self.scheduler_config.max_num_encoder_input_tokens  # noqa: E501
        self.encoder_cache_size = self.scheduler_config.encoder_cache_size

        # Lazy initialization
        # self.model: nn.Module  # Set after load_model
        self.kv_caches: List[torch.Tensor] = []
        # req_id -> (input_id -> encoder_output)
        self.encoder_cache: Dict[str, Dict[int, torch.Tensor]] = {}

        # Request states.
        self.requests: Dict[str, CachedRequestState] = {}
        # Persistent batch.
        self.input_batch = InputBatch(
            max_num_reqs=self.max_num_reqs,
            max_model_len=self.max_model_len,
            max_num_blocks_per_req=self.max_num_blocks_per_req,
            device=self.device,
            pin_memory=self.pin_memory,
            vocab_size=model_config.get_vocab_size(),
        )

        self.use_cuda_graph = (self.vllm_config.compilation_config.level
                               == CompilationLevel.PIECEWISE
                               and not self.model_config.enforce_eager)
        # TODO(woosuk): Provide an option to tune the max cudagraph batch size.
        # The convention is different.
        # self.cudagraph_batch_sizes sorts in ascending order.
        # The batch sizes in the config are in descending order.
        self.cudagraph_batch_sizes = list(
            reversed(self.vllm_config.compilation_config.capture_sizes))

        # Cache the device properties.
        self.device_properties = torch.cuda.get_device_properties(self.device)
        self.num_sms = self.device_properties.multi_processor_count

        # Persistent buffers for CUDA graphs.
        self.input_ids = torch.zeros(self.max_num_tokens,
                                     dtype=torch.int32,
                                     device=self.device)
        self.positions = torch.zeros(self.max_num_tokens,
                                     dtype=torch.int64,
                                     device=self.device)
        self.inputs_embeds = torch.zeros(
            (self.max_num_tokens, self.hidden_size),
            dtype=self.dtype,
            device=self.device)

        # Attention metadata related persistent buffers
        self.query_start_loc = torch.zeros(self.max_num_reqs + 1,
                                           dtype=torch.int32,
                                           device=self.device)
        self.seq_start_loc = torch.zeros(self.max_num_reqs + 1,
                                         dtype=torch.int32,
                                         device=self.device)
        self.slot_mapping = torch.zeros(
            self.max_num_tokens,
            # CPU slot_mapping is int32, but
            # this one must be int64
            dtype=torch.int64,
            device=self.device)

        # OPTIMIZATION: Cache the tensors rather than creating them every step.
        self.arange_np = np.arange(max(self.max_num_reqs + 1,
                                       self.max_model_len),
                                   dtype=np.int32)
        # NOTE(woosuk): These tensors are "stateless", i.e., they are literally
        # a faster version of creating a new tensor every time. Thus, we should
        # not make any assumptions about the values in these tensors.
        self.input_ids_cpu = torch.zeros(self.max_num_tokens,
                                         dtype=torch.int32,
                                         device="cpu",
                                         pin_memory=self.pin_memory)
        self.input_ids_np = self.input_ids_cpu.numpy()
        self.positions_cpu = torch.zeros(self.max_num_tokens,
                                         dtype=torch.int64,
                                         device="cpu",
                                         pin_memory=self.pin_memory)
        self.positions_np = self.positions_cpu.numpy()
        self.slot_mapping_cpu = torch.zeros(self.max_num_tokens,
                                            dtype=torch.int32,
                                            device="cpu",
                                            pin_memory=self.pin_memory)
        self.slot_mapping_np = self.slot_mapping_cpu.numpy()
        self.query_start_loc_cpu = torch.zeros(self.max_num_reqs + 1,
                                               dtype=torch.int32,
                                               device="cpu",
                                               pin_memory=self.pin_memory)
        self.query_start_loc_np = self.query_start_loc_cpu.numpy()
        self.seq_start_loc_cpu = torch.zeros(self.max_num_reqs + 1,
                                             dtype=torch.int32,
                                             device="cpu",
                                             pin_memory=self.pin_memory)
        self.seq_start_loc_np = self.seq_start_loc_cpu.numpy()

    def _update_states(self, scheduler_output: "SchedulerOutput") -> None:
        # Remove stopped requests from the cached states.
        # Keep the states of the pre-empted requests.
        for req_id in scheduler_output.finished_req_ids:
            self.requests.pop(req_id, None)
            self.encoder_cache.pop(req_id, None)

        # Free the cached encoder outputs.
        for req_id, input_id in scheduler_output.free_encoder_input_ids:
            encoder_outputs = self.encoder_cache.get(req_id)
            if encoder_outputs is not None:
                encoder_outputs.pop(input_id, None)
                if not encoder_outputs:
                    self.encoder_cache.pop(req_id, None)

        # Remove the requests from the persistent batch.
        stopped_req_ids = set().union(
            scheduler_output.preempted_req_ids,
            scheduler_output.finished_req_ids,
        )
        removed_req_indices: List[int] = []
        for req_id in stopped_req_ids:
            req_index = self.input_batch.remove_request(req_id)
            if req_index is not None:
                removed_req_indices.append(req_index)

        # Update the states of the running requests.
        for req_data in scheduler_output.scheduled_running_reqs:
            req_id = req_data.req_id
            req_state = self.requests[req_id]
            req_index = self.input_batch.req_id_to_index[req_id]

            # Update the num_computed_tokens.
            req_state.num_computed_tokens = req_data.num_computed_tokens
            self.input_batch.num_computed_tokens_cpu[req_index] = (
                req_data.num_computed_tokens)

            # Update the block table.
            num_new_blocks = len(req_data.new_block_ids)
            if num_new_blocks == 0:
                continue
            start_index = len(req_state.block_ids)
            end_index = start_index + num_new_blocks
            req_state.block_ids.extend(req_data.new_block_ids)
            self.input_batch.block_table_cpu[
                req_index, start_index:end_index] = req_data.new_block_ids

        req_ids_to_add: List[str] = []
        # Add new requests to the cached states.
        for new_req_data in scheduler_output.scheduled_new_reqs:
            req_id = new_req_data.req_id
            sampling_params = new_req_data.sampling_params
            if sampling_params.sampling_type == SamplingType.RANDOM_SEED:
                generator = torch.Generator(device=self.device)
                generator.manual_seed(sampling_params.seed)
            else:
                generator = None

            self.requests[req_id] = CachedRequestState(
                req_id=req_id,
                prompt_token_ids=new_req_data.prompt_token_ids,
                prompt=new_req_data.prompt,
                mm_inputs=new_req_data.mm_inputs,
                mm_positions=new_req_data.mm_positions,
                sampling_params=sampling_params,
                generator=generator,
                block_ids=new_req_data.block_ids,
                num_computed_tokens=new_req_data.num_computed_tokens,
                output_token_ids=[],
            )
            req_ids_to_add.append(req_id)

        # Update the cached states of the resumed requests.
        for res_req_data in scheduler_output.scheduled_resumed_reqs:
            req_id = res_req_data.req_id
            req_state = self.requests[req_id]

            req_state.block_ids = res_req_data.block_ids
            req_state.num_computed_tokens = res_req_data.num_computed_tokens
            req_ids_to_add.append(req_id)

        # Add the new or resumed requests to the persistent batch.
        # The smaller empty indices are filled first.
        removed_req_indices = sorted(removed_req_indices, reverse=True)
        for req_id in req_ids_to_add:
            req_state = self.requests[req_id]
            if removed_req_indices:
                # Fill the empty index.
                req_index = removed_req_indices.pop()
            else:
                # Append to the end.
                req_index = None
            self.input_batch.add_request(req_state, req_index)

        # Condense the batched states if there are empty indices.
        if removed_req_indices:
            self.input_batch.condense(removed_req_indices)

    def _prepare_inputs(self, scheduler_output: "SchedulerOutput"):
        total_num_scheduled_tokens = scheduler_output.total_num_scheduled_tokens
        assert total_num_scheduled_tokens > 0
        num_reqs = self.input_batch.num_reqs
        assert num_reqs > 0

        # OPTIMIZATION: Start copying the block table first.
        # This way, we can overlap the copy with the following CPU operations.
        self.input_batch.block_table[:num_reqs].copy_(
            self.input_batch.block_table_cpu_tensor[:num_reqs],
            non_blocking=True)

        # Get the number of scheduled tokens for each request.
        # TODO: The Python loop can be slow. Optimize.
        num_scheduled_tokens = []
        max_num_scheduled_tokens = 0
        for req_id in self.input_batch.req_ids[:num_reqs]:
            assert req_id is not None
            num_tokens = scheduler_output.num_scheduled_tokens[req_id]
            num_scheduled_tokens.append(num_tokens)
            max_num_scheduled_tokens = max(max_num_scheduled_tokens,
                                           num_tokens)
        num_scheduled_tokens = np.array(num_scheduled_tokens, dtype=np.int32)
        assert max_num_scheduled_tokens > 0

        # Get request indices.
        # E.g., [2, 5, 3] -> [0, 0, 1, 1, 1, 1, 1, 2, 2, 2]
        req_indices = np.repeat(self.arange_np[:num_reqs],
                                num_scheduled_tokens)

        # Get batched arange.
        # E.g., [2, 5, 3] -> [0, 1, 0, 1, 2, 3, 4, 0, 1, 2]
        arange = np.concatenate(
            [self.arange_np[:n] for n in num_scheduled_tokens])

        # Get positions.
        positions_np = self.positions_np[:total_num_scheduled_tokens]
        np.add(self.input_batch.num_computed_tokens_cpu[req_indices],
               arange,
               out=positions_np)

        # Get token indices.
        # E.g., [0, 1, 0, 1, 2, 3, 4, 0, 1, 2]
        # -> [0, 1, M, M + 1, M + 2, M + 3, M + 4, 2 * M, 2 * M + 1, 2 * M + 2]
        # where M is the max_model_len.
        token_indices = (positions_np +
                         req_indices * self.input_batch.token_ids_cpu.shape[1])
        # NOTE(woosuk): We use torch.index_select instead of np.take here
        # because torch.index_select is much faster than np.take for large
        # tensors.
        torch.index_select(self.input_batch.token_ids_cpu_tensor.flatten(),
                           0,
                           torch.from_numpy(token_indices),
                           out=self.input_ids_cpu[:total_num_scheduled_tokens])

        # Calculate the slot mapping.
        # E.g., [0, 1, 0, 1, 2, 3, 4, 0, 1, 2]
        # -> [0, 0, K, K, K + 1, K + 1, K + 2, 2 * K, 2 * K, 2 * K + 1]
        # where K is the max_num_blocks_per_req and the block size is 2.
        # NOTE(woosuk): We can't simply use `token_indices // block_size` here
        # because M (max_model_len) is not necessarily divisible by block_size.
        block_table_indices = (req_indices * self.max_num_blocks_per_req +
                               positions_np // self.block_size)
        # NOTE(woosuk): We use torch.index_select instead of np.take here
        # because torch.index_select is much faster than np.take for large
        # tensors.
        block_numbers = (self.input_batch.block_table_cpu_tensor.flatten()
                         [block_table_indices].numpy())
        block_offsets = positions_np % self.block_size
        np.add(block_numbers * self.block_size,
               block_offsets,
               out=self.slot_mapping_np[:total_num_scheduled_tokens])

        # Prepare the attention metadata.
        self.query_start_loc_np[0] = 0
        np.cumsum(num_scheduled_tokens,
                  out=self.query_start_loc_np[1:num_reqs + 1])

        seq_lens = (self.input_batch.num_computed_tokens_cpu[:num_reqs] +
                    num_scheduled_tokens)
        max_seq_len = seq_lens.max()
        self.seq_start_loc_np[0] = 0
        np.cumsum(seq_lens, out=self.seq_start_loc_np[1:num_reqs + 1])

        # Copy the tensors to the GPU.
        self.input_ids[:total_num_scheduled_tokens].copy_(
            self.input_ids_cpu[:total_num_scheduled_tokens], non_blocking=True)
        self.positions[:total_num_scheduled_tokens].copy_(
            self.positions_cpu[:total_num_scheduled_tokens], non_blocking=True)
<<<<<<< HEAD

        self.query_start_loc[:num_reqs + 1].copy_(
            self.query_start_loc_cpu[:num_reqs + 1], non_blocking=True)
        self.seq_start_loc[:num_reqs + 1].copy_(
            self.seq_start_loc_cpu[:num_reqs + 1], non_blocking=True)
        self.slot_mapping[:total_num_scheduled_tokens].copy_(
            self.slot_mapping_cpu[:total_num_scheduled_tokens],
            non_blocking=True)
=======
        query_start_loc = self.query_start_loc_cpu[:num_reqs + 1].to(
            self.device, non_blocking=True)
        seq_start_loc = self.seq_start_loc_cpu[:num_reqs + 1].to(
            self.device, non_blocking=True)
        slot_mapping = self.slot_mapping_cpu[:total_num_scheduled_tokens].to(
            self.device, non_blocking=True).long()

        # Prepare for cascade attention if needed.
        common_prefix_len = (scheduler_output.num_common_prefix_blocks *
                             self.block_size)
        if common_prefix_len == 0:
            # Common case.
            use_cascade = False
        else:
            # NOTE(woosuk): Cascade attention uses two attention kernels: one
            # for the common prefix and the other for the rest. For the first
            # kernel, we concatenate all the query tokens (possibly from
            # different requests) and treat them as if they are from the same
            # request. Then, we use bi-directional attention to process the
            # common prefix in the KV cache. Importantly, this means that the
            # first kernel does not do any masking.

            # Consider the following example:
            # Request 1's input query: [D, E, X]
            # Request 1's kv cache: [A, B, C, D, E, X]
            # Request 1's num_computed_tokens: 3 (i.e., [A, B, C])
            # Request 2's input query: [E, Y]
            # Request 2's kv cache: [A, B, C, D, E, Y]
            # Request 2's num_computed_tokens: 4 (i.e., [A, B, C, D])

            # If we use [A, B, C, D, E] as the common prefix, then the
            # first kernel will compute the bi-directional attention between
            # input query [D, E, X, E, Y] and common prefix [A, B, C, D, E].
            # However, this is wrong because D in Request 1 should not attend to
            # E in the common prefix (i.e., we need masking).
            # To avoid this, [A, B, C, D] should be the common prefix.
            # That is, the common prefix should be capped by the minimum
            # num_computed_tokens among the requests, and plus one to include
            # the first token of the query.

            # In practice, we use [A, B, C] as the common prefix, instead of
            # [A, B, C, D] (i.e., the common prefix is capped by the minimum
            # num_computed_tokens, without plus one).
            # This is because of an implementation detail: We want to always
            # use two kernels for cascade attention. Let's imagine:
            # Request 3's input query: [D]
            # Request 3's kv cache: [A, B, C, D]
            # Request 3's num_computed_tokens: 4 (i.e., [A, B, C, D])
            # If we use [A, B, C, D] as the common prefix for Request 1-3,
            # then Request 3 will be processed only by the first kernel,
            # and the second kernel will get an empty input. While this is not
            # a fundamental problem, our current implementation does not support
            # this case.
            common_prefix_len = min(
                common_prefix_len,
                self.input_batch.num_computed_tokens_cpu[:num_reqs].min())
            # common_prefix_len should be a multiple of the block size.
            common_prefix_len = (common_prefix_len // self.block_size *
                                 self.block_size)
            use_cascade = FlashAttentionBackend.use_cascade_attention(
                common_prefix_len=common_prefix_len,
                query_lens=num_scheduled_tokens,
                num_query_heads=self.num_query_heads,
                num_kv_heads=self.num_kv_heads,
                use_alibi=False,  # FIXME
                use_sliding_window=self.sliding_window is not None,
                num_sms=self.num_sms,
            )

        if use_cascade:
            # TODO: Optimize.
            cu_prefix_query_lens = torch.tensor(
                [0, total_num_scheduled_tokens],
                dtype=torch.int32,
                device=self.device)
            cu_prefix_kv_lens = torch.tensor([0, common_prefix_len],
                                             dtype=torch.int32,
                                             device=self.device)
            cu_suffix_kv_lens = (
                self.seq_start_loc_np[:num_reqs + 1] -
                self.arange_np[:num_reqs + 1] * common_prefix_len)
            cu_suffix_kv_lens = torch.from_numpy(cu_suffix_kv_lens).to(
                self.device)
        else:
            cu_prefix_query_lens = None
            cu_prefix_kv_lens = None
            cu_suffix_kv_lens = None
>>>>>>> 84c35c37

        attn_metadata = FlashAttentionMetadata(
            num_actual_tokens=total_num_scheduled_tokens,
            max_query_len=max_num_scheduled_tokens,
            query_start_loc=self.query_start_loc,
            max_seq_len=max_seq_len,
            seq_start_loc=self.seq_start_loc,
            block_table=self.input_batch.block_table[:num_reqs],
<<<<<<< HEAD
            slot_mapping=self.slot_mapping,
=======
            slot_mapping=slot_mapping,
            use_cascade=use_cascade,
            common_prefix_len=common_prefix_len,
            cu_prefix_query_lens=cu_prefix_query_lens,
            cu_prefix_kv_lens=cu_prefix_kv_lens,
            cu_suffix_kv_lens=cu_suffix_kv_lens,
>>>>>>> 84c35c37
        )
        # NOTE(woosuk): Due to chunked prefills, there can be at most 1 partial
        # request in the batch. While we should not sample any token from this
        # partial request, we do so for simplicity. We will ignore the sampled
        # token from the partial request.
        # TODO: Support prompt logprobs.
        logits_indices = self.query_start_loc[1:num_reqs + 1] - 1
        return attn_metadata, logits_indices

    def _prepare_sampling(
        self,
        scheduler_output: "SchedulerOutput",
    ) -> SamplingMetadata:
        skip_copy = True
        if (scheduler_output.finished_req_ids
                or scheduler_output.preempted_req_ids):
            skip_copy = False
        if (scheduler_output.scheduled_new_reqs
                or scheduler_output.scheduled_resumed_reqs):
            skip_copy = False
        # Create the sampling metadata.
        req_id_output_token_ids: Dict[str, List[int]] = \
            {req_id: req.output_token_ids \
                for req_id, req in self.requests.items()}

        sampling_metadata = self.input_batch.make_sampling_metadata(
            req_id_output_token_ids, skip_copy)
        return sampling_metadata

    def _execute_encoder(self, scheduler_output: "SchedulerOutput"):
        scheduled_encoder_inputs = scheduler_output.scheduled_encoder_inputs
        if not scheduled_encoder_inputs:
            return

        # Batch the multi-modal inputs.
        mm_inputs: List[MultiModalKwargs] = []
        req_input_ids: List[Tuple[str, int]] = []
        for req_id, encoder_input_ids in scheduled_encoder_inputs.items():
            req_state = self.requests[req_id]
            for input_id in encoder_input_ids:
                mm_inputs.append(req_state.mm_inputs[input_id])
                req_input_ids.append((req_id, input_id))
        batched_mm_inputs = MultiModalKwargs.batch(mm_inputs)
        batched_mm_inputs = MultiModalKwargs.as_kwargs(batched_mm_inputs,
                                                       device=self.device)

        # Run the encoder.
        # `encoder_outputs` is either of the following:
        # 1. A tensor of shape [num_images, feature_size, hidden_size]
        # in case when feature_size is fixed across all images.
        # 2. A list (length: num_images) of tensors, each of shape
        # [feature_size, hidden_size] in case when the feature size is
        # dynamic depending on input images.
        encoder_outputs = self.model.get_multimodal_embeddings(
            **batched_mm_inputs)

        # Cache the encoder outputs.
        for (req_id, input_id), output in zip(req_input_ids, encoder_outputs):
            if req_id not in self.encoder_cache:
                self.encoder_cache[req_id] = {}
            self.encoder_cache[req_id][input_id] = output

    def _gather_encoder_outputs(
        self,
        scheduler_output: "SchedulerOutput",
    ) -> List[torch.Tensor]:
        encoder_outputs: List[torch.Tensor] = []
        num_reqs = self.input_batch.num_reqs
        for req_id in self.input_batch.req_ids[:num_reqs]:
            assert req_id is not None
            num_scheduled_tokens = scheduler_output.num_scheduled_tokens[
                req_id]
            req_state = self.requests[req_id]
            num_computed_tokens = req_state.num_computed_tokens
            mm_positions = req_state.mm_positions
            for i, pos_info in enumerate(mm_positions):
                start_pos = pos_info["offset"]
                num_encoder_tokens = pos_info["length"]

                # The encoder output is needed if the two ranges overlap:
                # [num_computed_tokens,
                #  num_computed_tokens + num_scheduled_tokens) and
                # [start_pos, start_pos + num_encoder_tokens)
                if start_pos >= num_computed_tokens + num_scheduled_tokens:
                    # The encoder output is not needed in this step.
                    break
                if start_pos + num_encoder_tokens <= num_computed_tokens:
                    # The encoder output is already processed and stored
                    # in the decoder's KV cache.
                    continue

                start_idx = max(num_computed_tokens - start_pos, 0)
                end_idx = min(
                    num_computed_tokens - start_pos + num_scheduled_tokens,
                    num_encoder_tokens)
                assert start_idx < end_idx
                assert req_id in self.encoder_cache
                assert i in self.encoder_cache[req_id]
                encoder_output = self.encoder_cache[req_id][i]
                encoder_outputs.append(encoder_output[start_idx:end_idx])
        return encoder_outputs

    @torch.inference_mode()
    def execute_model(
        self,
        scheduler_output: "SchedulerOutput",
    ) -> ModelRunnerOutput:
        self._update_states(scheduler_output)

        if self.is_multimodal_model:
            # Run the multimodal encoder if any.
            self._execute_encoder(scheduler_output)
            encoder_outputs = self._gather_encoder_outputs(scheduler_output)
        else:
            encoder_outputs = []

        # Prepare the decoder inputs.
        attn_metadata, logits_indices = self._prepare_inputs(scheduler_output)
        num_scheduled_tokens = scheduler_output.total_num_scheduled_tokens
        if (self.use_cuda_graph
                and num_scheduled_tokens <= self.cudagraph_batch_sizes[-1]):
            # Use piecewise CUDA graphs.
            # Add padding to the batch size.
            num_input_tokens = self.vllm_config.pad_for_cudagraph(
                num_scheduled_tokens)
        else:
            # Eager mode.
            num_input_tokens = num_scheduled_tokens
        attn_metadata.num_input_tokens = num_input_tokens

        if self.is_multimodal_model:
            # NOTE(woosuk): To unify token ids and soft tokens (vision
            # embeddings), we always use embeddings (rather than token ids)
            # as input to the multimodal model, even when the input is text.
            input_ids = self.input_ids[:num_scheduled_tokens]
            if encoder_outputs:
                inputs_embeds = self.model.get_input_embeddings(
                    input_ids, encoder_outputs)
            else:
                inputs_embeds = self.model.get_input_embeddings(input_ids)
            # TODO(woosuk): Avoid the copy. Optimize.
            self.inputs_embeds[:num_scheduled_tokens].copy_(inputs_embeds)
            inputs_embeds = self.inputs_embeds[:num_input_tokens]
            input_ids = None
        else:
            # For text-only models, we use token ids as input.
            # While it is possible to use embeddings as input just like the
            # multimodal models, it is not desirable for performance since
            # then the embedding layer is not included in the CUDA graph.
            input_ids = self.input_ids[:num_input_tokens]
            inputs_embeds = None

        # Run the decoder.
        # Use persistent buffers for CUDA graphs.
        with set_forward_context(attn_metadata, self.vllm_config):
            hidden_states = self.model(
                input_ids=input_ids,
                positions=self.positions[:num_input_tokens],
                kv_caches=self.kv_caches,
                attn_metadata=None,
                inputs_embeds=inputs_embeds,
            )
        hidden_states = hidden_states[:num_scheduled_tokens]
        hidden_states = hidden_states[logits_indices]
        logits = self.model.compute_logits(hidden_states, None)

        # Sample the next token and get logprobs if needed.
        sampling_metadata = self._prepare_sampling(scheduler_output)
        sampler_output = self.model.sample(
            logits=logits,
            sampling_metadata=sampling_metadata,
        )

        sampled_token_ids = sampler_output.sampled_token_ids
        # TODO(woosuk): The following loop can be slow since it iterates over
        # the requests one by one. Optimize.
        num_reqs = self.input_batch.num_reqs
        for i, req_id in enumerate(self.input_batch.req_ids[:num_reqs]):
            assert req_id is not None
            req_state = self.requests[req_id]
            seq_len = (req_state.num_computed_tokens +
                       scheduler_output.num_scheduled_tokens[req_id])
            assert seq_len <= req_state.num_tokens
            if seq_len == req_state.num_tokens:
                # Append the sampled token to the output token ids.
                token_id = sampled_token_ids[i]
                self.input_batch.token_ids_cpu[i, seq_len] = token_id
                req_state.output_token_ids.append(token_id)
            else:
                # Ignore the sampled token from the partial request.
                # Rewind the generator state as if the token was not sampled.
                generator = self.input_batch.generators.get(i)
                if generator is not None:
                    # This relies on cuda-specific torch-internal impl details
                    generator.set_offset(generator.get_offset() - 4)

        if sampler_output.logprob_token_ids is None:
            logprob_token_ids = None
        else:
            logprob_token_ids = sampler_output.logprob_token_ids.cpu()
        if sampler_output.logprobs is None:
            logprobs = None
        else:
            logprobs = sampler_output.logprobs.cpu()

        # num_reqs entries should be non-None
        assert all(
            req_id is not None for req_id in
            self.input_batch.req_ids[:num_reqs]), "req_ids contains None"
        req_ids = cast(List[str], self.input_batch.req_ids[:num_reqs])

        model_runner_output = ModelRunnerOutput(
            req_ids=req_ids,
            req_id_to_index=self.input_batch.req_id_to_index,
            sampled_token_ids=sampled_token_ids,
            logprob_token_ids_cpu=logprob_token_ids,
            logprobs_cpu=logprobs,
        )
        return model_runner_output

    def load_model(self) -> None:
        logger.info("Starting to load model %s...", self.model_config.model)
        with DeviceMemoryProfiler() as m:  # noqa: SIM117
            self.model = get_model(vllm_config=self.vllm_config)

        self.model_memory_usage = m.consumed_memory
        logger.info("Loading model weights took %.4f GB",
                    self.model_memory_usage / float(2**30))

    @torch.inference_mode()
    def _dummy_run(
        self,
        model: nn.Module,
        num_tokens: int,
        kv_caches: List[torch.Tensor],
    ) -> torch.Tensor:
        if self.is_multimodal_model:
            input_ids = None
            inputs_embeds = self.inputs_embeds[:num_tokens]
        else:
            input_ids = self.input_ids[:num_tokens]
            inputs_embeds = None
        with set_forward_context(None, self.vllm_config):
            hidden_states = model(
                input_ids=input_ids,
                positions=self.positions[:num_tokens],
                kv_caches=kv_caches,
                attn_metadata=None,
                inputs_embeds=inputs_embeds,
            )
        return hidden_states

    def profile_run(self) -> None:
        # use an empty tensor instead of `None`` to force Dynamo to pass
        # it by reference, rather by specializing on the value `None`.
        # the `dtype` argument does not matter, and we use `float32` as
        # a placeholder (it has wide hardware support).
        # it is important to create tensors inside the loop, rather than
        # multiplying the list, to avoid Dynamo from treating them as
        # tensor aliasing.
        dummy_kv_caches = [
            torch.tensor([], dtype=torch.float32, device=self.device)
            for _ in range(self.num_attn_layers)
        ]

        # Profile with multimodal encoder & encoder cache.
        # TODO (ywang96): generalize this beyond image modality since
        # mm_input_mapper only supports image inputs.
        if self.is_multimodal_model:

            # Create dummy batch of multimodal inputs.
            dummy_request_data = self.input_registry.dummy_data_for_profiling(
                model_config=self.model_config,
                seq_len=self.max_num_tokens,
                mm_registry=self.mm_registry,
            )
            dummy_mm_data = dummy_request_data.multi_modal_data

            # NOTE: Currently model is profiled with a single non-text
            # modality even when it supports multiple.
            max_tokens_per_mm_item = max(
                self.mm_registry.get_max_tokens_per_item_by_modality(
                    self.model_config).values())

            max_num_mm_items_encoder_budget = min(
                self.max_num_encoder_input_tokens,
                self.encoder_cache_size) // max_tokens_per_mm_item

            max_mm_items_per_req = max(
                self.mm_registry.get_mm_limits_per_prompt(
                    self.model_config).values())

            # NOTE: We do not consider max_num_batched_tokens on purpose
            # because the multimodal embeddings can be generated in advance
            # and chunked prefilled.
            max_num_mm_items_decoder_budget = self.max_num_reqs * \
                max_mm_items_per_req

            max_num_mm_items = min(max_num_mm_items_encoder_budget,
                                   max_num_mm_items_decoder_budget)

            # Dummy data definition in V0 may contain multiple multimodal items
            # (e.g, multiple images) for a single request, therefore here we
            # always replicate first item by max_num_mm_items times since in V1
            # they are scheduled to be processed separately.

            # Case when models have a merged processor, their dummy data is
            # already batched `MultiModalKwargs`, therefore we need to "unbatch"
            # and take the first item in each batched tensor.
            # TODO (ywang96): This is somewhat hacky. Refactor this to be
            # consistent with the other case.
            if isinstance(dummy_mm_data, MultiModalKwargs):
                dummy_mm_kwargs = {
                    k: v[0].unsqueeze(0)
                    for k, v in dummy_mm_data.items()
                }

            # Case when models have dummy data explicitly defined as
            # `MultiModalDataDict`, so they need to be processed through input
            # mapper.
            else:
                # Compute MM hashes (if enabled)
                mm_hashes = None
                if self.use_hash:
                    mm_hashes = self.mm_hasher.hash_dummy_mm_data(
                        dummy_mm_data)

                mm_kwargs_list = self.mm_input_mapper_client.process_inputs(
                    mm_data=dummy_mm_data,
                    mm_hashes=mm_hashes,
                    mm_processor_kwargs=None,
                    precomputed_mm_inputs=None)

                # Take the first `MultiModalKwargs`
                dummy_mm_kwargs = mm_kwargs_list[0]

            batched_dummy_mm_inputs = MultiModalKwargs.batch(
                [dummy_mm_kwargs] * max_num_mm_items)
            batched_dummy_mm_inputs = MultiModalKwargs.as_kwargs(
                batched_dummy_mm_inputs, device=self.device)

            # Run multimodal encoder.
            dummy_encoder_outputs = self.model.get_multimodal_embeddings(
                **batched_dummy_mm_inputs)
            assert len(dummy_encoder_outputs) == max_num_mm_items, (
                "Expected dimension 0 of encoder outputs to match the number "
                f"of multimodal data items: {max_num_mm_items}, got "
                f"{len(dummy_encoder_outputs)=} instead. This is most likely "
                "due to the 'get_multimodal_embeddings' method of the model "
                "not implemented correctly.")

            # Cache the dummy encoder outputs.
            self.encoder_cache["tmp"] = dict(enumerate(dummy_encoder_outputs))

        # Trigger compilation for general shape.
        hidden_states = self._dummy_run(self.model, self.max_num_tokens,
                                        dummy_kv_caches)
        logits = self.model.compute_logits(hidden_states, None)
        logits = logits[:self.max_num_tokens]
        # TODO(woosuk): Consider the memory usage of the sampler.
        torch.cuda.synchronize()
        del hidden_states, logits
        self.encoder_cache.clear()
        gc.collect()

    def capture_model(self) -> None:
        if not self.use_cuda_graph:
            logger.warning(
                "Skipping CUDA graph capture. Please add "
                "-O %s to use CUDA graphs.", CompilationLevel.PIECEWISE)
            return

        start_time = time.perf_counter()
        start_free_gpu_memory = torch.cuda.mem_get_info()[0]

        # Trigger CUDA graph capture for specific shapes.
        # Capture the large shapes first so that the smaller shapes
        # can reuse the memory pool allocated for the large shapes.
        with graph_capture():
            for num_tokens in reversed(self.cudagraph_batch_sizes):
                for _ in range(self.vllm_config.compilation_config.
                               cudagraph_num_of_warmups):
                    self._dummy_run(self.model, num_tokens, self.kv_caches)
                self._dummy_run(self.model, num_tokens, self.kv_caches)

        end_time = time.perf_counter()
        end_free_gpu_memory = torch.cuda.mem_get_info()[0]
        elapsed_time = end_time - start_time
        cuda_graph_size = start_free_gpu_memory - end_free_gpu_memory
        # This usually takes 5~20 seconds.
        logger.info("Graph capturing finished in %.0f secs, took %.2f GiB",
                    elapsed_time, cuda_graph_size / (1 << 30))

    def initialize_kv_cache(self, num_blocks: int) -> None:
        assert len(self.kv_caches) == 0
        kv_cache_shape = FlashAttentionBackend.get_kv_cache_shape(
            num_blocks, self.block_size, self.num_kv_heads, self.head_size)
        for _ in range(self.num_attn_layers):
            self.kv_caches.append(
                torch.zeros(kv_cache_shape,
                            dtype=self.kv_cache_dtype,
                            device=self.device))<|MERGE_RESOLUTION|>--- conflicted
+++ resolved
@@ -370,7 +370,6 @@
             self.input_ids_cpu[:total_num_scheduled_tokens], non_blocking=True)
         self.positions[:total_num_scheduled_tokens].copy_(
             self.positions_cpu[:total_num_scheduled_tokens], non_blocking=True)
-<<<<<<< HEAD
 
         self.query_start_loc[:num_reqs + 1].copy_(
             self.query_start_loc_cpu[:num_reqs + 1], non_blocking=True)
@@ -379,13 +378,6 @@
         self.slot_mapping[:total_num_scheduled_tokens].copy_(
             self.slot_mapping_cpu[:total_num_scheduled_tokens],
             non_blocking=True)
-=======
-        query_start_loc = self.query_start_loc_cpu[:num_reqs + 1].to(
-            self.device, non_blocking=True)
-        seq_start_loc = self.seq_start_loc_cpu[:num_reqs + 1].to(
-            self.device, non_blocking=True)
-        slot_mapping = self.slot_mapping_cpu[:total_num_scheduled_tokens].to(
-            self.device, non_blocking=True).long()
 
         # Prepare for cascade attention if needed.
         common_prefix_len = (scheduler_output.num_common_prefix_blocks *
@@ -467,7 +459,6 @@
             cu_prefix_query_lens = None
             cu_prefix_kv_lens = None
             cu_suffix_kv_lens = None
->>>>>>> 84c35c37
 
         attn_metadata = FlashAttentionMetadata(
             num_actual_tokens=total_num_scheduled_tokens,
@@ -476,16 +467,13 @@
             max_seq_len=max_seq_len,
             seq_start_loc=self.seq_start_loc,
             block_table=self.input_batch.block_table[:num_reqs],
-<<<<<<< HEAD
             slot_mapping=self.slot_mapping,
-=======
-            slot_mapping=slot_mapping,
+            # Cascade stuff
             use_cascade=use_cascade,
             common_prefix_len=common_prefix_len,
             cu_prefix_query_lens=cu_prefix_query_lens,
             cu_prefix_kv_lens=cu_prefix_kv_lens,
             cu_suffix_kv_lens=cu_suffix_kv_lens,
->>>>>>> 84c35c37
         )
         # NOTE(woosuk): Due to chunked prefills, there can be at most 1 partial
         # request in the batch. While we should not sample any token from this
