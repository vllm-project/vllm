--- conflicted
+++ resolved
@@ -2967,14 +2967,7 @@
             spec_decode_common_attn_metadata.max_seq_len + self.num_spec_tokens
             <= effective_drafter_max_model_len
         )
-<<<<<<< HEAD
-        if use_padded_batch and input_fits_in_drafter:
-            # EAGLE and draft model speculative decoding can use the
-            # GPU sampled tokens as inputs, and does not need
-            # to wait for bookkeeping to finish.
-            propose_draft_token_ids(sampler_output.sampled_token_ids)
-=======
-        if use_padded_batch_for_eagle:
+        if use_padded_batch:
             sampled_token_ids = sampler_output.sampled_token_ids
             if input_fits_in_drafter:
                 # EAGLE speculative decoding can use the GPU sampled tokens
@@ -2994,7 +2987,6 @@
                 self._copy_valid_sampled_token_count(
                     next_token_ids, valid_sampled_tokens_count
                 )
->>>>>>> 43936849
 
         with record_function_or_nullcontext("gpu_model_runner: bookkeep"):
             (
