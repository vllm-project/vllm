# SPDX-License-Identifier: Apache-2.0
# SPDX-FileCopyrightText: Copyright contributors to the vLLM project

import gc
import itertools
import time
from collections import defaultdict
from collections.abc import Iterator, Sequence
from contextlib import contextmanager
from copy import copy, deepcopy
from functools import reduce
from itertools import product
from typing import TYPE_CHECKING, Any, NamedTuple, TypeAlias, cast

import numpy as np
import torch
import torch.distributed
import torch.nn as nn
from tqdm import tqdm

import vllm.envs as envs
from vllm.attention.backends.abstract import (
    AttentionBackend,
    AttentionMetadata,
    AttentionType,
    MultipleOf,
)
from vllm.attention.layer import Attention, MLAAttention
from vllm.compilation.counter import compilation_counter
from vllm.compilation.cuda_graph import CUDAGraphStat, CUDAGraphWrapper
from vllm.compilation.monitor import set_cudagraph_capturing_enabled
from vllm.config import (
    CompilationMode,
    CUDAGraphMode,
    VllmConfig,
    get_layers_from_vllm_config,
    update_config,
)
from vllm.distributed.ec_transfer import get_ec_transfer, has_ec_transfer
from vllm.distributed.eplb.eplb_state import EplbState
from vllm.distributed.kv_transfer import get_kv_transfer_group, has_kv_transfer_group
from vllm.distributed.kv_transfer.kv_connector.utils import copy_kv_blocks
from vllm.distributed.parallel_state import (
    get_dcp_group,
    get_pp_group,
    get_tp_group,
    graph_capture,
    is_global_first_rank,
    prepare_communication_buffer_for_model,
)
from vllm.forward_context import BatchDescriptor, set_forward_context
from vllm.logger import init_logger
from vllm.model_executor.layers.attention_layer_base import AttentionLayerBase
from vllm.model_executor.layers.rotary_embedding import (
    MRotaryEmbedding,
    XDRotaryEmbedding,
)
from vllm.model_executor.model_loader import TensorizerLoader, get_model_loader
from vllm.model_executor.models.interfaces import (
    SupportsMRoPE,
    SupportsMultiModal,
    SupportsXDRoPE,
    is_mixture_of_experts,
    supports_eagle3,
    supports_mrope,
    supports_multimodal_pruning,
    supports_transcription,
    supports_xdrope,
)
from vllm.model_executor.models.interfaces_base import (
    VllmModelForPooling,
    is_pooling_model,
    is_text_generation_model,
)
from vllm.multimodal import MULTIMODAL_REGISTRY
from vllm.multimodal.inputs import (
    BatchedTensorInputs,
    MultiModalKwargsItem,
    PlaceholderRange,
)
from vllm.multimodal.utils import group_mm_kwargs_by_modality
from vllm.pooling_params import PoolingParams
from vllm.sampling_params import SamplingType
from vllm.sequence import IntermediateTensors
from vllm.tasks import GenerationTask, PoolingTask, SupportedTask
from vllm.utils import length_from_prompt_token_ids_or_embeds
from vllm.utils.jsontree import json_map_leaves
from vllm.utils.math_utils import cdiv, round_up
from vllm.utils.mem_constants import GiB_bytes
from vllm.utils.mem_utils import DeviceMemoryProfiler
from vllm.utils.platform_utils import is_pin_memory_available
from vllm.utils.torch_utils import (
    get_dtype_size,
    kv_cache_dtype_str_to_dtype,
    supports_dynamo,
)
from vllm.v1.attention.backends.gdn_attn import GDNAttentionMetadataBuilder
from vllm.v1.attention.backends.utils import (
    AttentionCGSupport,
    AttentionMetadataBuilder,
    CommonAttentionMetadata,
    create_fast_prefill_custom_backend,
    get_dcp_local_seq_lens,
    reorder_batch_to_split_decodes_and_prefills,
    split_attn_metadata,
)
from vllm.v1.cudagraph_dispatcher import CudagraphDispatcher
from vllm.v1.kv_cache_interface import (
    AttentionSpec,
    ChunkedLocalAttentionSpec,
    CrossAttentionSpec,
    EncoderOnlyAttentionSpec,
    FullAttentionSpec,
    KVCacheConfig,
    KVCacheGroupSpec,
    KVCacheSpec,
    MambaSpec,
    SlidingWindowSpec,
    UniformTypeKVCacheSpecs,
)
from vllm.v1.outputs import (
    EMPTY_MODEL_RUNNER_OUTPUT,
    AsyncModelRunnerOutput,
    DraftTokenIds,
    ECConnectorOutput,
    KVConnectorOutput,
    LogprobsLists,
    LogprobsTensors,
    ModelRunnerOutput,
    PoolerOutput,
    SamplerOutput,
    make_empty_encoder_model_runner_output,
)
from vllm.v1.pool.metadata import PoolingMetadata, PoolingStates
from vllm.v1.sample.logits_processor import LogitsProcessors, build_logitsprocs
from vllm.v1.sample.logits_processor.interface import LogitsProcessor
from vllm.v1.sample.metadata import SamplingMetadata
from vllm.v1.sample.rejection_sampler import RejectionSampler
from vllm.v1.sample.sampler import Sampler
from vllm.v1.spec_decode.eagle import EagleProposer
from vllm.v1.spec_decode.medusa import MedusaProposer
from vllm.v1.spec_decode.metadata import SpecDecodeMetadata
from vllm.v1.spec_decode.ngram_proposer import NgramProposer
from vllm.v1.spec_decode.suffix_decoding import SuffixDecodingProposer
from vllm.v1.structured_output.utils import apply_grammar_bitmask
from vllm.v1.utils import CpuGpuBuffer, record_function_or_nullcontext
from vllm.v1.worker.dp_utils import coordinate_batch_across_dp
from vllm.v1.worker.ec_connector_model_runner_mixin import ECConnectorModelRunnerMixin
from vllm.v1.worker.gpu_input_batch import CachedRequestState, InputBatch
from vllm.v1.worker.gpu_ubatch_wrapper import UBatchWrapper
from vllm.v1.worker.kv_connector_model_runner_mixin import KVConnectorModelRunnerMixin
from vllm.v1.worker.lora_model_runner_mixin import LoRAModelRunnerMixin
from vllm.v1.worker.ubatch_utils import (
    UBatchSlices,
    check_ubatch_thresholds,
)
from vllm.v1.worker.utils import is_residual_scattered_for_sp

from .utils import (
    AttentionGroup,
    MultiModalBudget,
    add_kv_sharing_layers_to_kv_cache_groups,
    bind_kv_cache,
    gather_mm_placeholders,
    sanity_check_mm_encoder_outputs,
    scatter_mm_placeholders,
)

if TYPE_CHECKING:
    from vllm.model_executor.model_loader.tensorizer import TensorizerConfig
    from vllm.v1.core.sched.output import GrammarOutput, SchedulerOutput

logger = init_logger(__name__)

AttnMetadataDict: TypeAlias = dict[str, AttentionMetadata]
# list when ubatching is enabled
PerLayerAttnMetadata: TypeAlias = list[AttnMetadataDict] | AttnMetadataDict


# Wrapper for ModelRunnerOutput to support overlapped execution.
class AsyncGPUModelRunnerOutput(AsyncModelRunnerOutput):
    def __init__(
        self,
        model_runner_output: ModelRunnerOutput,
        sampled_token_ids: torch.Tensor,
        logprobs_tensors: LogprobsTensors | None,
        invalid_req_indices: list[int],
        async_output_copy_stream: torch.cuda.Stream,
        vocab_size: int,
    ):
        self._model_runner_output = model_runner_output
        self._invalid_req_indices = invalid_req_indices

        # Event on the copy stream so we can synchronize the non-blocking copy.
        self.async_copy_ready_event = torch.Event()

        # Keep a reference to the device tensor to avoid it being
        # deallocated until we finish copying it to the host.
        self._sampled_token_ids = sampled_token_ids
        self.vocab_size = vocab_size
        self._logprobs_tensors = logprobs_tensors

        # Initiate the copy on a separate stream, but do not synchronize it.
        default_stream = torch.cuda.current_stream()
        with torch.cuda.stream(async_output_copy_stream):
            async_output_copy_stream.wait_stream(default_stream)
            self.sampled_token_ids_cpu = self._sampled_token_ids.to(
                "cpu", non_blocking=True
            )
            self._logprobs_tensors_cpu = (
                self._logprobs_tensors.to_cpu_nonblocking()
                if self._logprobs_tensors
                else None
            )
            self.async_copy_ready_event.record()

    def get_output(self) -> ModelRunnerOutput:
        """Copy the device tensors to the host and return a ModelRunnerOutput.

        This function blocks until the copy is finished.
        """
        max_gen_len = self.sampled_token_ids_cpu.shape[-1]
        self.async_copy_ready_event.synchronize()

        # Release the device tensors once the copy has completed.
        del self._logprobs_tensors
        del self._sampled_token_ids
        if max_gen_len == 1:
            valid_sampled_token_ids = self.sampled_token_ids_cpu.tolist()
            for i in self._invalid_req_indices:
                valid_sampled_token_ids[i].clear()
            cu_num_tokens = None
        else:
            valid_sampled_token_ids, cu_num_tokens = RejectionSampler.parse_output(
                self.sampled_token_ids_cpu,
                self.vocab_size,
                self._invalid_req_indices,
                return_cu_num_tokens=self._logprobs_tensors_cpu is not None,
            )

        output = self._model_runner_output
        output.sampled_token_ids = valid_sampled_token_ids
        if self._logprobs_tensors_cpu:
            output.logprobs = self._logprobs_tensors_cpu.tolists(cu_num_tokens)
        return output


class ExecuteModelState(NamedTuple):
    """Ephemeral cached state transferred between execute_model() and
    sample_tokens(), after execute_model() returns None."""

    scheduler_output: "SchedulerOutput"
    logits: torch.Tensor
    spec_decode_metadata: SpecDecodeMetadata | None
    spec_decode_common_attn_metadata: CommonAttentionMetadata | None
    hidden_states: torch.Tensor
    sample_hidden_states: torch.Tensor
    aux_hidden_states: list[torch.Tensor] | None
    ec_connector_output: ECConnectorOutput | None
    cudagraph_stats: CUDAGraphStat | None


class GPUModelRunner(
    LoRAModelRunnerMixin, KVConnectorModelRunnerMixin, ECConnectorModelRunnerMixin
):
    def __init__(
        self,
        vllm_config: VllmConfig,
        device: torch.device,
    ):
        self.vllm_config = vllm_config
        self.model_config = vllm_config.model_config
        self.cache_config = vllm_config.cache_config
        self.compilation_config = vllm_config.compilation_config
        self.lora_config = vllm_config.lora_config
        self.load_config = vllm_config.load_config
        self.parallel_config = vllm_config.parallel_config
        self.scheduler_config = vllm_config.scheduler_config
        self.speculative_config = vllm_config.speculative_config
        self.observability_config = vllm_config.observability_config

        from vllm.model_executor.models.utils import set_cpu_offload_max_bytes

        set_cpu_offload_max_bytes(int(self.cache_config.cpu_offload_gb * 1024**3))

        model_config = self.model_config
        cache_config = self.cache_config
        scheduler_config = self.scheduler_config
        parallel_config = self.parallel_config
        self.device = device
        self.pin_memory = is_pin_memory_available()
        self.dtype = self.model_config.dtype
        self.kv_cache_dtype = kv_cache_dtype_str_to_dtype(
            cache_config.cache_dtype, self.model_config
        )

        self.is_pooling_model = model_config.runner_type == "pooling"
        self.enable_prompt_embeds = model_config.enable_prompt_embeds
        self.is_multimodal_raw_input_only_model = (
            model_config.is_multimodal_raw_input_only_model
        )
        # This will be overridden in load_model()
        self.is_multimodal_pruning_enabled = False
        self.max_model_len = model_config.max_model_len

        # Always set to false after the first forward pass
        self.calculate_kv_scales = self.cache_config.calculate_kv_scales
        self.dcp_world_size = self.parallel_config.decode_context_parallel_size
        self.dcp_rank = 0 if self.dcp_world_size <= 1 else get_dcp_group().rank_in_group
        self.max_num_tokens = scheduler_config.max_num_batched_tokens
        self.max_num_reqs = scheduler_config.max_num_seqs

        # Broadcast PP output for external_launcher (torchrun)
        # to make sure we are synced across pp ranks
        # TODO: Support overlapping mirco-batches
        # https://github.com/vllm-project/vllm/issues/18019
        self.broadcast_pp_output = (
            self.parallel_config.distributed_executor_backend == "external_launcher"
            and len(get_pp_group().ranks) > 0
        )

        # Model-related.
        self.num_query_heads = model_config.get_num_attention_heads(parallel_config)
        self.inputs_embeds_size = model_config.get_inputs_embeds_size()
        self.attention_chunk_size = model_config.attention_chunk_size
        # Only relevant for models using ALiBi (e.g, MPT)
        self.use_alibi = model_config.uses_alibi

        self.cascade_attn_enabled = not self.model_config.disable_cascade_attn

        # Multi-modal data support
        self.mm_registry = MULTIMODAL_REGISTRY
        self.uses_mrope = model_config.uses_mrope
        self.uses_xdrope_dim = model_config.uses_xdrope_dim
        self.supports_mm_inputs = self.mm_registry.supports_multimodal_inputs(
            model_config
        )

        if self.model_config.is_encoder_decoder:
            # Maximum length of the encoder input, only for encoder-decoder
            # models.
            self.max_encoder_len = scheduler_config.max_num_encoder_input_tokens
        else:
            self.max_encoder_len = 0

        # Sampler
        self.sampler = Sampler(logprobs_mode=self.model_config.logprobs_mode)

        self.eplb_state: EplbState | None = None
        """
        State of the expert parallelism load balancer.

        Will be lazily initialized when the model is loaded.
        """

        # Lazy initializations
        # self.model: nn.Module  # Set after load_model
        # Initialize in initialize_kv_cache
        self.kv_caches: list[torch.Tensor] = []
        # Initialize in initialize_kv_cache_tensors
        self.cross_layers_kv_cache: torch.Tensor | None = None
        self.cross_layers_attn_backend: type[AttentionBackend] | None = None
        # indexes: [kv_cache_group_id][attn_group]
        self.attn_groups: list[list[AttentionGroup]] = []
        # self.kv_cache_config: KVCacheConfig

        # mm_hash ->  encoder_output
        self.encoder_cache: dict[str, torch.Tensor] = {}

        self.use_aux_hidden_state_outputs = False
        # Set up speculative decoding.
        # NOTE(Jiayi): currently we put the entire draft model on
        # the last PP rank. This is not ideal if there are many
        # layers in the draft model.
        if self.speculative_config and get_pp_group().is_last_rank:
            self.drafter: (
                NgramProposer | SuffixDecodingProposer | EagleProposer | MedusaProposer
            )
            if self.speculative_config.method == "ngram":
                self.drafter = NgramProposer(self.vllm_config)
            elif self.speculative_config.method == "suffix":
                self.drafter = SuffixDecodingProposer(self.vllm_config)
            elif self.speculative_config.use_eagle():
                self.drafter = EagleProposer(self.vllm_config, self.device, self)
                if self.speculative_config.method == "eagle3":
                    self.use_aux_hidden_state_outputs = (
                        self.drafter.eagle3_use_aux_hidden_state
                    )
            elif self.speculative_config.method == "medusa":
                self.drafter = MedusaProposer(
                    vllm_config=self.vllm_config, device=self.device
                )
            else:
                raise ValueError(
                    "Unknown speculative decoding method: "
                    f"{self.speculative_config.method}"
                )
            self.rejection_sampler = RejectionSampler(self.sampler)

        self.num_spec_tokens = 0
        if self.speculative_config:
            self.num_spec_tokens = self.speculative_config.num_speculative_tokens

        # Request states.
        self.requests: dict[str, CachedRequestState] = {}
        # NOTE(rob): num_prompt_logprobs only includes reqs
        # that are currently in the prefill phase.
        self.num_prompt_logprobs: dict[str, int] = {}
        self.comm_stream = torch.cuda.Stream()

        # Input Batch
        # NOTE(Chen): Ideally, we should initialize the input batch inside
        # `initialize_kv_cache` based on the kv cache config. However, as in
        # https://github.com/vllm-project/vllm/pull/18298, due to some unknown
        # reasons, we have to initialize the input batch before `load_model`,
        # quantization + weight offloading will fail otherwise. As a temporary
        # solution, we initialize the input batch here, and re-initialize it
        # in `initialize_kv_cache` if the block_sizes here is different from
        # the block_sizes in the kv cache config.
        logits_processors = model_config.logits_processors
        custom_logitsprocs: Sequence[str | type[LogitsProcessor]] = (
            tuple(logits_processors) if logits_processors is not None else ()
        )
        self.input_batch = InputBatch(
            max_num_reqs=self.max_num_reqs,
            # We need to use the encoder length for encoder-decoer
            # because of KV cache for cross-attention.
            max_model_len=max(self.max_model_len, self.max_encoder_len),
            max_num_batched_tokens=self.max_num_tokens,
            device=self.device,
            pin_memory=self.pin_memory,
            vocab_size=self.model_config.get_vocab_size(),
            block_sizes=[self.cache_config.block_size],
            kernel_block_sizes=[self.cache_config.block_size],
            is_spec_decode=bool(self.vllm_config.speculative_config),
            logitsprocs=build_logitsprocs(
                self.vllm_config,
                self.device,
                self.pin_memory,
                self.is_pooling_model,
                custom_logitsprocs,
            ),
            # We currently don't know whether a particular custom logits processor
            # uses output token ids so we set this conservatively.
            logitsprocs_need_output_token_ids=bool(custom_logitsprocs),
            is_pooling_model=self.is_pooling_model,
            cp_kv_cache_interleave_size=self.parallel_config.cp_kv_cache_interleave_size,
        )

        self.use_async_scheduling = self.scheduler_config.async_scheduling
        # Separate cuda stream for overlapping transfer of sampled token ids from
        # GPU to CPU when async scheduling is enabled.
        self.async_output_copy_stream: torch.cuda.Stream | None = None
        # cuda event to synchronize use of reused CPU tensors between steps
        # when async scheduling is enabled.
        self.prepare_inputs_event: torch.Event | None = None
        if self.use_async_scheduling:
            self.async_output_copy_stream = torch.cuda.Stream()
            self.prepare_inputs_event = torch.Event()

        # self.cudagraph_batch_sizes sorts in ascending order.
        if (
            self.compilation_config.cudagraph_capture_sizes
            and self.compilation_config.cudagraph_mode != CUDAGraphMode.NONE
        ):
            self.cudagraph_batch_sizes = sorted(
                self.compilation_config.cudagraph_capture_sizes
            )

        # Cache the device properties.
        self._init_device_properties()

        # Persistent buffers for CUDA graphs.
        self.input_ids = self._make_buffer(self.max_num_tokens, dtype=torch.int32)
        self.positions = self._make_buffer(self.max_num_tokens, dtype=torch.int64)
        self.query_start_loc = self._make_buffer(
            self.max_num_reqs + 1, dtype=torch.int32
        )
        self.seq_lens = self._make_buffer(self.max_num_reqs, dtype=torch.int32)
        self.encoder_seq_lens = self._make_buffer(self.max_num_reqs, dtype=torch.int32)
        if self.dcp_world_size > 1:
            self.dcp_local_seq_lens = self._make_buffer(
                self.max_num_reqs, dtype=torch.int32
            )
        # Because inputs_embeds may be bfloat16 and we don't need a numpy
        # version of this tensor, avoid a RuntimeError by not creating a
        # numpy buffer.
        self.inputs_embeds = self._make_buffer(
            self.max_num_tokens, self.inputs_embeds_size, dtype=self.dtype, numpy=False
        )
        self.is_token_ids = self._make_buffer(self.max_num_tokens, dtype=torch.bool)
        self.discard_request_mask = self._make_buffer(
            self.max_num_reqs, dtype=torch.bool
        )
        self.num_decode_draft_tokens = self._make_buffer(
            self.max_num_reqs, dtype=torch.int32
        )
        self.num_accepted_tokens = self._make_buffer(
            self.max_num_reqs, dtype=torch.int64
        )

        # Only relevant for multimodal models
        if self.supports_mm_inputs:
            self.is_mm_embed = self._make_buffer(self.max_num_tokens, dtype=torch.bool)

        # Only relevant for models using M-RoPE (e.g, Qwen2-VL)
        if self.uses_mrope:
            # NOTE: `mrope_positions` is implemented with one additional dummy
            # position on purpose to make it non-contiguous so that it can work
            # with torch compile.
            # See detailed explanation in https://github.com/vllm-project/vllm/pull/12128#discussion_r1926431923

            # NOTE: When M-RoPE is enabled, position ids are 3D regardless of
            # the modality of inputs. For text-only inputs, each dimension has
            # identical position IDs, making M-RoPE functionally equivalent to
            # 1D-RoPE.
            # See page 5 of https://arxiv.org/abs/2409.12191
            self.mrope_positions = self._make_buffer(
                (3, self.max_num_tokens + 1), dtype=torch.int64
            )

        # Only relevant for models using XD-RoPE (e.g, HunYuan-VL)
        if self.uses_xdrope_dim > 0:
            # Similar to mrope but use assigned dimension number for RoPE, 4 as default.
            self.xdrope_positions = self._make_buffer(
                (self.uses_xdrope_dim, self.max_num_tokens + 1), dtype=torch.int64
            )

        # None in the first PP rank. The rest are set after load_model.
        self.intermediate_tensors: IntermediateTensors | None = None

        # OPTIMIZATION: Cache the tensors rather than creating them every step.
        # Keep in int64 to avoid overflow with long context
        self.arange_np = np.arange(
            max(self.max_num_reqs + 1, self.max_model_len, self.max_num_tokens),
            dtype=np.int64,
        )

        self.expert_usage_histogram: torch.Tensor | None = None

        if envs.VLLM_COLLECT_EXPERT_USAGE_HISTOGRAM:
            self.expert_histogram_iter = 0

            logger.warning_once(
                "Collecting expert routing histogram per layer, "
                "this can affect performance negatively"
            )

            self.expert_usage_histogram = torch.zeros(
                model_config.get_total_num_moe_layers(),
                model_config.get_num_experts()
                + self.parallel_config.eplb_config.num_redundant_experts,
                dtype=torch.int32,
                device=self.device,
            )

        # Layer pairings for cross-layer KV sharing.
        # If an Attention layer `layer_name` is in the keys of this dict, it
        # means this layer will perform attention using the keys and values
        # from the KV cache of `shared_kv_cache_layers[layer_name]`.
        self.shared_kv_cache_layers: dict[str, str] = {}
        self.kv_sharing_fast_prefill_eligible_layers: set[str] = set()

        self.kv_sharing_fast_prefill_logits_indices = None
        if self.cache_config.kv_sharing_fast_prefill:
            self.kv_sharing_fast_prefill_logits_indices = torch.zeros(
                self.max_num_tokens, dtype=torch.int32, device=self.device
            )

        self.uniform_decode_query_len = 1 + self.num_spec_tokens

        # Cudagraph dispatcher for runtime cudagraph dispatching.
        self.cudagraph_dispatcher = CudagraphDispatcher(self.vllm_config)

        self.mm_budget = (
            MultiModalBudget(
                self.model_config,
                self.scheduler_config,
                self.mm_registry,
            )
            if self.supports_mm_inputs
            else None
        )

        self.reorder_batch_threshold: int | None = None

        # Attention layers that are only in the KVCacheConfig of the runner
        # (e.g., KV sharing, encoder-only attention), but not in the
        # KVCacheConfig of the scheduler.
        self.runner_only_attn_layers: set[str] = set()

        # Cached outputs.
        self._draft_token_ids: list[list[int]] | torch.Tensor | None = None
        self.transfer_event = torch.Event()
        self.sampled_token_ids_pinned_cpu = torch.empty(
            (self.max_num_reqs, 1),
            dtype=torch.int64,
            device="cpu",
            pin_memory=self.pin_memory,
        )

        # Pre-allocated tensor for copying valid sampled token counts to CPU,
        # with dedicated stream for overlapping and event for coordination.
        self.valid_sampled_token_count_event: torch.Event | None = None
        self.valid_sampled_token_count_copy_stream: torch.cuda.Stream | None = None
        if self.use_async_scheduling and self.num_spec_tokens:
            self.valid_sampled_token_count_event = torch.Event()
            self.valid_sampled_token_count_copy_stream = torch.cuda.Stream()
        self.valid_sampled_token_count_cpu = torch.empty(
            self.max_num_reqs,
            dtype=torch.int64,
            device="cpu",
            pin_memory=self.pin_memory,
        )

        # Ephemeral state transferred between execute_model() and sample_tokens().
        self.execute_model_state: ExecuteModelState | None = None
        self.kv_connector_output: KVConnectorOutput | None = None

    def reset_mm_cache(self) -> None:
        if self.mm_budget:
            self.mm_budget.reset_cache()

    @torch.inference_mode()
    def init_fp8_kv_scales(self) -> None:
        """
        Re-initialize the KV cache and FP8 scales after waking from sleep.
        1. Zero out the KV cache tensors to remove garbage data from re-allocation.
        2. Reset Attention layer scaling factors (_k_scale, _v_scale) to 1.0.
          If these are left at 0.0 (default after wake_up), all KV cache values
          become effectively zero, causing gibberish output.
        """
        if not self.cache_config.cache_dtype.startswith("fp8"):
            return

        kv_caches = getattr(self, "kv_caches", [])
        for cache_tensor in kv_caches:
            if cache_tensor is not None:
                cache_tensor.zero_()

        k_attr_names = ("_k_scale", "k_scale")
        v_attr_names = ("_v_scale", "v_scale")

        attn_layers = self.compilation_config.static_forward_context
        for name, module in attn_layers.items():
            if isinstance(module, (Attention, MLAAttention)):
                # TODO: Generally, scale is 1.0 if user uses on-the-fly fp8
                # kvcache quant. However, to get better accuracy, compression
                # frameworks like llm-compressors allow users to tune the
                # scale. We may need to restore the specific calibrated scales
                # here in the future.
                k_scale_val, v_scale_val = 1.0, 1.0

                # Processing K Scale
                for attr in k_attr_names:
                    if hasattr(module, attr):
                        param = getattr(module, attr)
                        if isinstance(param, torch.Tensor):
                            param.fill_(k_scale_val)

                # Processing V Scale
                for attr in v_attr_names:
                    if hasattr(module, attr):
                        param = getattr(module, attr)
                        if isinstance(param, torch.Tensor):
                            param.fill_(v_scale_val)

    def _get_positions(self, num_tokens: Any):
        if isinstance(num_tokens, int):
            if self.uses_mrope:
                return self.mrope_positions.gpu[:, :num_tokens]
            if self.uses_xdrope_dim > 0:
                return self.xdrope_positions.gpu[:, :num_tokens]
            return self.positions.gpu[:num_tokens]
        else:
            if self.uses_mrope:
                return self.mrope_positions.gpu[:, num_tokens]
            if self.uses_xdrope_dim > 0:
                return self.xdrope_positions.gpu[:, num_tokens]
            return self.positions.gpu[num_tokens]

    def _make_buffer(
        self, *size: int | torch.SymInt, dtype: torch.dtype, numpy: bool = True
    ) -> CpuGpuBuffer:
        return CpuGpuBuffer(
            *size,
            dtype=dtype,
            device=self.device,
            pin_memory=self.pin_memory,
            with_numpy=numpy,
        )

    def _init_model_kwargs(self, num_tokens: int):
        model_kwargs = dict[str, Any]()

        if not self.is_pooling_model:
            return model_kwargs

        num_reqs = self.input_batch.num_reqs
        pooling_params = self.input_batch.get_pooling_params()

        token_type_id_requests = dict[int, Any]()
        for i, param in enumerate(pooling_params):
            if (
                param.extra_kwargs is not None
                and (token_types := param.extra_kwargs.get("compressed_token_type_ids"))
                is not None
            ):
                token_type_id_requests[i] = token_types

        if len(token_type_id_requests) == 0:
            return model_kwargs

        seq_lens = self.seq_lens.gpu[:num_reqs]
        token_type_ids = []

        for i in range(num_reqs):
            pos = token_type_id_requests.get(i, seq_lens[i])
            ids = (torch.arange(seq_lens[i]) >= pos).int()
            token_type_ids.append(ids)

        model_kwargs["token_type_ids"] = torch.concat(token_type_ids).to(
            device=self.device
        )
        return model_kwargs

    def _may_reorder_batch(self, scheduler_output: "SchedulerOutput") -> None:
        """
        Update the order of requests in the batch based on the attention
        backend's needs. For example, some attention backends (namely MLA) may
        want to separate requests based on if the attention computation will be
        compute-bound or memory-bound.

        Args:
            scheduler_output: The scheduler output.
        """
        # Attention free models have zero kv_cache_goups, however models
        # like Mamba are also attention free but use the kv_cache for
        # keeping its internal state. This is why we check the number
        # of kv_cache groups instead of solely checking
        # for self.model_config.is_attention_free.
        if len(self.kv_cache_config.kv_cache_groups) == 0:
            return

        if self.reorder_batch_threshold is not None:
            reorder_batch_to_split_decodes_and_prefills(
                self.input_batch,
                scheduler_output,
                decode_threshold=self.reorder_batch_threshold,
            )

    # Note: used for model runner override.
    def _init_device_properties(self) -> None:
        """Initialize attributes from torch.cuda.get_device_properties"""
        self.device_properties = torch.cuda.get_device_properties(self.device)
        self.num_sms = self.device_properties.multi_processor_count

    # Note: used for model runner override.
    def _sync_device(self) -> None:
        torch.cuda.synchronize()

    def _update_states(self, scheduler_output: "SchedulerOutput") -> None:
        """Update the cached states and the persistent batch with the scheduler
        output.

        The updated states are used by the `_prepare_inputs` function to create
        the input GPU tensors for the model.

        The SamplingMetadata is updated and copied to the GPU if there is a
        new/resumed/paused/finished request in the batch.
        """
        # Remove finished requests from the cached states.
        for req_id in scheduler_output.finished_req_ids:
            self.requests.pop(req_id, None)
            self.num_prompt_logprobs.pop(req_id, None)
        # Remove the finished requests from the persistent batch.
        # NOTE(woosuk): There could be an edge case where finished_req_ids and
        # scheduled_req_ids overlap. This happens when a request is aborted and
        # then resubmitted with the same ID. In this case, we treat them as two
        # distinct requests - clearing the cached states for the first request
        # and handling the second as a new request.
        for req_id in scheduler_output.finished_req_ids:
            self.input_batch.remove_request(req_id)

        # Free the cached encoder outputs.
        for mm_hash in scheduler_output.free_encoder_mm_hashes:
            self.encoder_cache.pop(mm_hash, None)

        # Remove the unscheduled requests from the persistent batch.
        # NOTE(woosuk): The unscheduled requests are either preempted requests
        # or running requests that are not scheduled in this step. We remove
        # them from the persistent batch but keep their cached states since
        # they will be scheduled again sometime in the future.
        scheduled_req_ids = scheduler_output.num_scheduled_tokens.keys()
        cached_req_ids = self.input_batch.req_id_to_index.keys()
        resumed_req_ids = scheduler_output.scheduled_cached_reqs.resumed_req_ids
        # NOTE(zhuohan): cached_req_ids and resumed_req_ids are usually disjoint,
        # so `(scheduled_req_ids - resumed_req_ids) == scheduled_req_ids` holds
        # apart from the forced-preemption case in reset_prefix_cache. And in
        # that case we include the resumed_req_ids in the unscheduled set so
        # that they get cleared from the persistent batch before being re-scheduled
        # in the normal resumed request path.
        unscheduled_req_ids = cached_req_ids - (scheduled_req_ids - resumed_req_ids)
        # NOTE(woosuk): The persistent batch optimization assumes that
        # consecutive batches contain mostly the same requests. If batches
        # have low request overlap (e.g., alternating between two distinct
        # sets of requests), this optimization becomes very inefficient.
        for req_id in unscheduled_req_ids:
            self.input_batch.remove_request(req_id)

        reqs_to_add: list[CachedRequestState] = []
        # Add new requests to the cached states.
        for new_req_data in scheduler_output.scheduled_new_reqs:
            req_id = new_req_data.req_id
            sampling_params = new_req_data.sampling_params
            pooling_params = new_req_data.pooling_params

            if (
                sampling_params
                and sampling_params.sampling_type == SamplingType.RANDOM_SEED
            ):
                generator = torch.Generator(device=self.device)
                generator.manual_seed(sampling_params.seed)
            else:
                generator = None

            if self.is_pooling_model:
                assert pooling_params is not None
                task = pooling_params.task
                assert task is not None, "You did not set `task` in the API"

                model = cast(VllmModelForPooling, self.get_model())
                to_update = model.pooler.get_pooling_updates(task)
                to_update.apply(pooling_params)

            req_state = CachedRequestState(
                req_id=req_id,
                prompt_token_ids=new_req_data.prompt_token_ids,
                prompt_embeds=new_req_data.prompt_embeds,
                mm_features=new_req_data.mm_features,
                sampling_params=sampling_params,
                pooling_params=pooling_params,
                generator=generator,
                block_ids=new_req_data.block_ids,
                num_computed_tokens=new_req_data.num_computed_tokens,
                output_token_ids=[],
                lora_request=new_req_data.lora_request,
            )
            self.requests[req_id] = req_state

            if sampling_params and sampling_params.prompt_logprobs is not None:
                self.num_prompt_logprobs[req_id] = (
                    self.input_batch.vocab_size
                    if sampling_params.prompt_logprobs == -1
                    else sampling_params.prompt_logprobs
                )

            # Only relevant for models using M-RoPE (e.g, Qwen2-VL)
            if self.uses_mrope:
                self._init_mrope_positions(req_state)

            # Only relevant for models using XD-RoPE (e.g, HunYuan-VL)
            if self.uses_xdrope_dim > 0:
                self._init_xdrope_positions(req_state)

            reqs_to_add.append(req_state)

        # Update the states of the running/resumed requests.
        is_last_rank = get_pp_group().is_last_rank
        req_data = scheduler_output.scheduled_cached_reqs

        # Wait until valid_sampled_tokens_count is copied to cpu,
        # then use it to update actual num_computed_tokens of each request.
        valid_sampled_token_count = self._get_valid_sampled_token_count()

        for i, req_id in enumerate(req_data.req_ids):
            req_state = self.requests[req_id]
            num_computed_tokens = req_data.num_computed_tokens[i]
            new_block_ids = req_data.new_block_ids[i]
            resumed_from_preemption = req_id in req_data.resumed_req_ids
            num_output_tokens = req_data.num_output_tokens[i]
            req_index = self.input_batch.req_id_to_index.get(req_id)

            # prev_num_draft_len is used in async scheduling mode with
            # spec decode. it indicates if need to update num_computed_tokens
            # of the request. for example:
            # fist step: num_computed_tokens = 0, spec_tokens = [],
            # prev_num_draft_len = 0.
            # second step: num_computed_tokens = 100(prompt lenth),
            # spec_tokens = [a,b], prev_num_draft_len = 0.
            # third step: num_computed_tokens = 100 + 2, spec_tokens = [c,d],
            # prev_num_draft_len = 2.
            # num_computed_tokens in first step and second step does't contain
            # the spec tokens length, but in third step it contains the
            # spec tokens length. we only need to update num_computed_tokens
            # when prev_num_draft_len > 0.
            if req_state.prev_num_draft_len:
                if req_index is None:
                    req_state.prev_num_draft_len = 0
                else:
                    assert self.input_batch.prev_req_id_to_index is not None
                    prev_req_index = self.input_batch.prev_req_id_to_index[req_id]
                    num_accepted = valid_sampled_token_count[prev_req_index] - 1
                    num_rejected = req_state.prev_num_draft_len - num_accepted
                    num_computed_tokens -= num_rejected
                    req_state.output_token_ids.extend([-1] * num_accepted)

            # Update the cached states.
            req_state.num_computed_tokens = num_computed_tokens

            if not is_last_rank:
                # When using PP, the scheduler sends the sampled tokens back,
                # because there's no direct communication between the first-
                # stage worker and the last-stage worker.
                new_token_ids = req_data.new_token_ids[i]
                # Add the sampled token(s) from the previous step (if any).
                # This doesn't include "unverified" tokens like spec tokens.
                num_new_tokens = (
                    num_computed_tokens + len(new_token_ids) - req_state.num_tokens
                )
                if num_new_tokens == 1:
                    # Avoid slicing list in most common case.
                    req_state.output_token_ids.append(new_token_ids[-1])
                elif num_new_tokens > 0:
                    req_state.output_token_ids.extend(new_token_ids[-num_new_tokens:])
            elif num_output_tokens < len(req_state.output_token_ids):
                # Some output tokens were discarded due to a sync-KV-load
                # failure. Align the cached state.
                del req_state.output_token_ids[num_output_tokens:]
                if req_index is not None:
                    end_idx = (
                        self.input_batch.num_prompt_tokens[req_index]
                        + num_output_tokens
                    )
                    self.input_batch.num_tokens[req_index] = end_idx
                    self.input_batch.num_tokens_no_spec[req_index] = end_idx

            # Update the block IDs.
            if not resumed_from_preemption:
                if new_block_ids is not None:
                    # Append the new blocks to the existing block IDs.
                    for block_ids, new_ids in zip(req_state.block_ids, new_block_ids):
                        block_ids.extend(new_ids)
            else:
                assert req_index is None
                assert new_block_ids is not None
                # The request is resumed from preemption.
                # Replace the existing block IDs with the new ones.
                req_state.block_ids = new_block_ids

            if req_index is None:
                # The request is not in the persistent batch.
                # The request was either preempted and resumed later, or was not
                # scheduled in the previous step and needs to be added again.

                if self.use_async_scheduling and num_output_tokens > 0:
                    # We must recover the output token ids for resumed requests in the
                    # async scheduling case, so that correct input_ids are obtained.
                    resumed_token_ids = req_data.all_token_ids[req_id]
                    req_state.output_token_ids = resumed_token_ids[-num_output_tokens:]

                reqs_to_add.append(req_state)
                continue

            # Update the persistent batch.
            self.input_batch.num_computed_tokens_cpu[req_index] = num_computed_tokens
            if new_block_ids is not None:
                self.input_batch.block_table.append_row(new_block_ids, req_index)

            # For the last rank, we don't need to update the token_ids_cpu
            # because the sampled tokens are already cached.
            if not is_last_rank:
                # Add new_token_ids to token_ids_cpu.
                start_token_index = num_computed_tokens
                end_token_index = num_computed_tokens + len(new_token_ids)
                self.input_batch.token_ids_cpu[
                    req_index, start_token_index:end_token_index
                ] = new_token_ids
                self.input_batch.num_tokens_no_spec[req_index] = end_token_index
                self.input_batch.num_tokens[req_index] = end_token_index

            # Add spec_token_ids to token_ids_cpu.
            spec_token_ids = scheduler_output.scheduled_spec_decode_tokens.get(
                req_id, []
            )
            num_spec_tokens = len(spec_token_ids)
            # For async scheduling, token_ids_cpu assigned from
            # spec_token_ids are placeholders and will be overwritten in
            # _prepare_input_ids.
            if num_spec_tokens:
                start_index = self.input_batch.num_tokens_no_spec[req_index]
                end_token_index = start_index + num_spec_tokens
                self.input_batch.token_ids_cpu[
                    req_index, start_index:end_token_index
                ] = spec_token_ids
                # NOTE(woosuk): `num_tokens` here may include spec tokens.
                self.input_batch.num_tokens[req_index] += num_spec_tokens

            # When speculative decoding is used with structured output,
            # the scheduler can drop draft tokens that do not
            # conform to the schema. This can result in
            # scheduler_output.scheduled_spec_decode_tokens being empty,
            # even when speculative decoding is enabled.
            self.input_batch.spec_token_ids[req_index].clear()
            self.input_batch.spec_token_ids[req_index].extend(spec_token_ids)

            # there are no draft tokens with async scheduling,
            # we clear the spec_decoding info in scheduler_output and
            # use normal sampling but rejection_sampling.
            if self.use_async_scheduling:
                req_state.prev_num_draft_len = num_spec_tokens
                if num_spec_tokens and self._draft_token_ids is None:
                    scheduler_output.total_num_scheduled_tokens -= num_spec_tokens
                    scheduler_output.num_scheduled_tokens[req_id] -= num_spec_tokens
                    scheduler_output.scheduled_spec_decode_tokens.pop(req_id, None)
        # Add the new or resumed requests to the persistent batch.
        # The smaller empty indices are filled first.
        for request in reqs_to_add:
            self.input_batch.add_request(request)

        # Condense the batched states if there are gaps left by removed requests
        self.input_batch.condense()
        # Allow attention backend to reorder the batch, potentially
        self._may_reorder_batch(scheduler_output)
        # Refresh batch metadata with any pending updates.
        self.input_batch.refresh_metadata()

    def _update_states_after_model_execute(
        self, output_token_ids: torch.Tensor
    ) -> None:
        """Update the cached states after model execution.

        This is used for MTP/EAGLE for hybrid models, as in linear attention,
        only the last token's state is kept. In MTP/EAGLE, for draft tokens
        the state are kept util we decide how many tokens are accepted for
        each sequence, and a shifting is done during the next iteration
        based on the number of accepted tokens.
        """
        if not self.model_config.is_hybrid or not self.speculative_config:
            return

        # Find the number of accepted tokens for each sequence.
        num_accepted_tokens = (
            (
                torch.cat(
                    [
                        output_token_ids,
                        torch.full(
                            (output_token_ids.size(0), 1),
                            -1,
                            device=output_token_ids.device,
                        ),
                    ],
                    dim=1,
                )
                == -1
            )
            .int()
            .argmax(-1)
            .cpu()
            .numpy()
        )
        for i, num_tokens in enumerate(num_accepted_tokens):
            self.input_batch.num_accepted_tokens_cpu[i] = num_tokens

    def _init_mrope_positions(self, req_state: CachedRequestState):
        model = self.get_model()
        assert supports_mrope(model), "M-RoPE support is not implemented."
        assert req_state.prompt_token_ids is not None, (
            "M-RoPE requires prompt_token_ids to be available."
        )
        mrope_model = cast(SupportsMRoPE, model)

        req_state.mrope_positions, req_state.mrope_position_delta = (
            mrope_model.get_mrope_input_positions(
                req_state.prompt_token_ids,
                req_state.mm_features,
            )
        )

    def _init_xdrope_positions(self, req_state: CachedRequestState):
        model = self.get_model()
        xdrope_model = cast(SupportsXDRoPE, model)
        assert req_state.prompt_token_ids is not None, (
            "XD-RoPE requires prompt_token_ids to be available."
        )
        assert supports_xdrope(model), "XD-RoPE support is not implemented."

        req_state.xdrope_positions = xdrope_model.get_xdrope_input_positions(
            req_state.prompt_token_ids,
            req_state.mm_features,
        )

    def _extract_mm_kwargs(
        self,
        scheduler_output: "SchedulerOutput",
    ) -> BatchedTensorInputs:
        if not scheduler_output or not self.is_multimodal_raw_input_only_model:
            return {}

        mm_kwargs = list[MultiModalKwargsItem]()
        for req in scheduler_output.scheduled_new_reqs:
            for feature in req.mm_features:
                if feature.data is not None:
                    mm_kwargs.append(feature.data)

        # Input all modalities at once
        model = cast(SupportsMultiModal, self.model)
        mm_kwargs_combined: BatchedTensorInputs = {}
        for _, _, mm_kwargs_group in group_mm_kwargs_by_modality(
            mm_kwargs,
            device=self.device,
            pin_memory=self.pin_memory,
            merge_by_field_config=model.merge_by_field_config,
            multimodal_cpu_fields=model.multimodal_cpu_fields,
        ):
            mm_kwargs_combined.update(mm_kwargs_group)

        return mm_kwargs_combined

    def _dummy_mm_kwargs(self, num_seqs: int) -> BatchedTensorInputs:
        if not self.is_multimodal_raw_input_only_model:
            return {}

        mm_budget = self.mm_budget
        assert mm_budget is not None

        dummy_modality = mm_budget.get_modality_with_max_tokens()
        return self._get_mm_dummy_batch(dummy_modality, num_seqs)

    def _get_cumsum_and_arange(
        self,
        num_tokens: np.ndarray,
        cumsum_dtype: np.dtype | None = None,
    ) -> tuple[np.ndarray, np.ndarray]:
        """Get the cumulative sum and batched arange of the given array.
        # E.g., [2, 5, 3] -> ([2, 7, 10], [0, 1, 0, 1, 2, 3, 4, 0, 1, 2])
        # Equivalent to but faster than:
        # np.concatenate([np.arange(n) for n in num_tokens])
        """
        # Step 1. [2, 5, 3] -> [2, 7, 10]
        cu_num_tokens = np.cumsum(num_tokens, dtype=cumsum_dtype)
        total_num_tokens = cu_num_tokens[-1]
        # Step 2. [2, 7, 10] -> [0, 0, 2, 2, 2, 2, 2, 7, 7, 7]
        cumsums_offsets = np.repeat(cu_num_tokens - num_tokens, num_tokens)
        # Step 3. [0, 1, 0, 1, 2, 3, 4, 0, 1, 2]
        arange = self.arange_np[:total_num_tokens] - cumsums_offsets

        return cu_num_tokens, arange

    def _prepare_input_ids(
        self,
        scheduler_output: "SchedulerOutput",
        total_num_scheduled_tokens: int,
        cu_num_tokens: np.ndarray,
    ) -> None:
        """Prepare the input IDs for the current batch.

        Carefully handles the `prev_sampled_token_ids` which can be cached
        from the previous engine iteration, in which case those tokens on the
        GPU need to be copied into the corresponding slots into input_ids."""

        if self.input_batch.prev_sampled_token_ids is None:
            # Normal scheduling case
            self.input_ids.copy_to_gpu(total_num_scheduled_tokens)
            if self.enable_prompt_embeds:
                self.inputs_embeds.copy_to_gpu(total_num_scheduled_tokens)
                self.is_token_ids.copy_to_gpu(total_num_scheduled_tokens)
            return

        # Async scheduling case, where some decode requests from the previous
        # iteration won't have entries in input_ids_cpu and need to be copied
        # on the GPU from prev_sampled_token_ids.
        prev_req_id_to_index = self.input_batch.prev_req_id_to_index
        assert prev_req_id_to_index is not None
        sample_flattened_indices: list[int] = []
        spec_flattened_indices: list[int] = []
        prev_common_req_indices: list[int] = []
        prev_draft_token_indices: list[int] = []
        indices_match = True
        max_flattened_index = -1
        total_num_spec_tokens = 0
        scheduled_spec_tokens = scheduler_output.scheduled_spec_decode_tokens

        for req_id, cur_index in self.input_batch.req_id_to_index.items():
            if (prev_index := prev_req_id_to_index.get(req_id)) is not None:
                prev_common_req_indices.append(prev_index)
                # We need to compute the flattened input_ids index of the
                # last token in each common request.
                draft_len = len(scheduled_spec_tokens.get(req_id, ()))
                total_num_spec_tokens += draft_len
                flattened_index = cu_num_tokens[cur_index].item() - 1
                # example: cu_num_tokens = [2, 5, 8], draft_tokens = [1, 2, 2]
                # sample_flattened_indices = [0, 2, 5]
                # spec_flattened_indices = [1,   3, 4,    6, 7]
                sample_flattened_indices.append(flattened_index - draft_len)
                spec_flattened_indices.extend(
                    range(flattened_index - draft_len + 1, flattened_index + 1)
                )
                start = prev_index * self.num_spec_tokens
                # prev_draft_token_indices is used to find which draft_tokens_id
                # should be copied to input_ids
                # example: prev draft_tokens_id [[1,2], [3,4], [5, 6]]
                # flatten draft_tokens_id [1,2,3,4,5,6]
                # draft_len of each request [1, 2, 1]
                # then prev_draft_token_indices is [0,   2, 3,   4]
                prev_draft_token_indices.extend(range(start, start + draft_len))
                indices_match &= prev_index == flattened_index
                max_flattened_index = max(max_flattened_index, flattened_index)
        num_commmon_tokens = len(sample_flattened_indices)
        total_without_spec = total_num_scheduled_tokens - total_num_spec_tokens
        if num_commmon_tokens < total_without_spec:
            # If not all requests are decodes from the last iteration,
            # We need to copy the input_ids_cpu to the GPU first.
            self.input_ids.copy_to_gpu(total_num_scheduled_tokens)
            if self.enable_prompt_embeds:
                self.inputs_embeds.copy_to_gpu(total_num_scheduled_tokens)
                self.is_token_ids.copy_to_gpu(total_num_scheduled_tokens)
        if num_commmon_tokens == 0:
            # No requests in common with the previous iteration
            # So input_ids.cpu will have all the input ids.
            return
        if indices_match and max_flattened_index == (num_commmon_tokens - 1):
            # Common-case optimization: the batch is unchanged
            # and no reordering happened.
            # The indices are both the same permutation of 0..N-1 so
            # we can copy directly using a single slice.
            self.input_ids.gpu[:num_commmon_tokens].copy_(
                self.input_batch.prev_sampled_token_ids[:num_commmon_tokens, 0],
                non_blocking=True,
            )
            if self.enable_prompt_embeds:
                self.is_token_ids.gpu[:num_commmon_tokens] = True
            return
        # Upload the index tensors asynchronously so the scatter can be non-blocking.
        sampled_tokens_index_tensor = torch.tensor(
            sample_flattened_indices, dtype=torch.int64, pin_memory=self.pin_memory
        ).to(self.device, non_blocking=True)
        prev_common_req_indices_tensor = torch.tensor(
            prev_common_req_indices, dtype=torch.int64, pin_memory=self.pin_memory
        ).to(self.device, non_blocking=True)
        self.input_ids.gpu.scatter_(
            dim=0,
            index=sampled_tokens_index_tensor,
            src=self.input_batch.prev_sampled_token_ids[
                prev_common_req_indices_tensor, 0
            ],
        )

        # Scatter the draft tokens after the sampled tokens are scattered.
        if self._draft_token_ids is None or not spec_flattened_indices:
            return

        assert isinstance(self._draft_token_ids, torch.Tensor)
        draft_tokens_index_tensor = torch.tensor(
            spec_flattened_indices, dtype=torch.int64, pin_memory=self.pin_memory
        ).to(self.device, non_blocking=True)
        prev_draft_token_indices_tensor = torch.tensor(
            prev_draft_token_indices, dtype=torch.int64, pin_memory=self.pin_memory
        ).to(self.device, non_blocking=True)

        # because input_ids dtype is torch.int32,
        # so convert draft_token_ids to torch.int32 here.
        draft_token_ids = self._draft_token_ids.to(dtype=torch.int32)
        self._draft_token_ids = None

        self.input_ids.gpu.scatter_(
            dim=0,
            index=draft_tokens_index_tensor,
            src=draft_token_ids.flatten()[prev_draft_token_indices_tensor],
        )

    def _get_encoder_seq_lens(
        self,
        num_scheduled_tokens: dict[str, int],
        kv_cache_spec: KVCacheSpec,
        num_reqs: int,
    ) -> tuple[torch.Tensor | None, np.ndarray | None]:
        if not isinstance(kv_cache_spec, CrossAttentionSpec):
            return None, None

        # Build encoder_seq_lens array mapping request indices to
        # encoder lengths for inputs scheduled in this batch
        for req_id in num_scheduled_tokens:
            req_index = self.input_batch.req_id_to_index[req_id]
            req_state = self.requests[req_id]
            if req_state.mm_features is None:
                self.encoder_seq_lens.np[req_index] = 0
                continue

            # Get the total number of encoder input tokens for running encoder requests
            # whether encoding is finished or not so that cross-attention knows how
            # many encoder tokens to attend to.
            encoder_input_tokens = sum(
                feature.mm_position.length for feature in req_state.mm_features
            )
            self.encoder_seq_lens.np[req_index] = encoder_input_tokens

        self.encoder_seq_lens.copy_to_gpu(num_reqs)
        encoder_seq_lens = self.encoder_seq_lens.gpu[:num_reqs]
        encoder_seq_lens_cpu = self.encoder_seq_lens.np[:num_reqs]

        return encoder_seq_lens, encoder_seq_lens_cpu

    def _prepare_inputs(
        self,
        scheduler_output: "SchedulerOutput",
        num_scheduled_tokens: np.ndarray,
    ) -> tuple[
        torch.Tensor,
        SpecDecodeMetadata | None,
    ]:
        """
        :return: tuple[
            logits_indices, spec_decode_metadata,
        ]
        """
        total_num_scheduled_tokens = scheduler_output.total_num_scheduled_tokens
        assert total_num_scheduled_tokens > 0
        num_reqs = self.input_batch.num_reqs
        assert num_reqs > 0

        # OPTIMIZATION: Start copying the block table first.
        # This way, we can overlap the copy with the following CPU operations.
        self.input_batch.block_table.commit_block_table(num_reqs)

        # Get request indices.
        # E.g., [2, 5, 3] -> [0, 0, 1, 1, 1, 1, 1, 2, 2, 2]
        req_indices = np.repeat(self.arange_np[:num_reqs], num_scheduled_tokens)

        # cu_num_tokens: [2, 5, 3] -> [2, 7, 10]
        # arange: [0, 1, 0, 1, 2, 3, 4, 0, 1, 2]
        cu_num_tokens, arange = self._get_cumsum_and_arange(num_scheduled_tokens)

        # Get positions.
        positions_np = self.positions.np[:total_num_scheduled_tokens]
        np.add(
            self.input_batch.num_computed_tokens_cpu[req_indices],
            arange,
            out=positions_np,
        )

        # Calculate M-RoPE positions.
        # Only relevant for models using M-RoPE (e.g, Qwen2-VL)
        if self.uses_mrope:
            self._calc_mrope_positions(scheduler_output)

        # Calculate XD-RoPE positions.
        # Only relevant for models using XD-RoPE (e.g, HunYuan-VL)
        if self.uses_xdrope_dim > 0:
            self._calc_xdrope_positions(scheduler_output)

        # Get token indices.
        # E.g., [0, 1, 0, 1, 2, 3, 4, 0, 1, 2]
        # -> [0, 1, M, M + 1, M + 2, M + 3, M + 4, 2 * M, 2 * M + 1, 2 * M + 2]
        # where M is the max_model_len.
        token_indices = (
            positions_np + req_indices * self.input_batch.token_ids_cpu.shape[1]
        )
        token_indices_tensor = torch.from_numpy(token_indices)

        # NOTE(woosuk): We use torch.index_select instead of np.take here
        # because torch.index_select is much faster than np.take for large
        # tensors.
        torch.index_select(
            self.input_batch.token_ids_cpu_tensor.flatten(),
            0,
            token_indices_tensor,
            out=self.input_ids.cpu[:total_num_scheduled_tokens],
        )
        if self.enable_prompt_embeds:
            is_token_ids = self.input_batch.is_token_ids_tensor.flatten()
            torch.index_select(
                is_token_ids,
                0,
                token_indices_tensor,
                out=self.is_token_ids.cpu[:total_num_scheduled_tokens],
            )

        # Because we did not pre-allocate a massive prompt_embeds CPU tensor on
        # the InputBatch, we need to fill in the prompt embeds into the expected
        # spots in the GpuModelRunner's pre-allocated prompt_embeds tensor.
        if self.input_batch.req_prompt_embeds:
            output_idx = 0
            for req_idx in range(num_reqs):
                num_sched = num_scheduled_tokens[req_idx]

                # Skip if this request doesn't have embeddings
                if req_idx not in self.input_batch.req_prompt_embeds:
                    output_idx += num_sched
                    continue

                # Skip if no tokens scheduled
                if num_sched <= 0:
                    output_idx += num_sched
                    continue

                req_embeds = self.input_batch.req_prompt_embeds[req_idx]
                start_pos = self.input_batch.num_computed_tokens_cpu[req_idx]

                # Skip if trying to read beyond available embeddings
                if start_pos >= req_embeds.shape[0]:
                    output_idx += num_sched
                    continue

                # Copy available embeddings
                end_pos = start_pos + num_sched
                actual_end = min(end_pos, req_embeds.shape[0])
                actual_num_sched = actual_end - start_pos

                if actual_num_sched > 0:
                    self.inputs_embeds.cpu[
                        output_idx : output_idx + actual_num_sched
                    ].copy_(req_embeds[start_pos:actual_end])

                output_idx += num_sched

        self.input_batch.block_table.compute_slot_mapping(req_indices, positions_np)
        self.input_batch.block_table.commit_slot_mapping(total_num_scheduled_tokens)

        # Prepare the attention metadata.
        self.query_start_loc.np[0] = 0
        self.query_start_loc.np[1 : num_reqs + 1] = cu_num_tokens
        # Note: pad query_start_loc to be non-decreasing, as kernels
        # like FlashAttention requires that
        self.query_start_loc.np[num_reqs + 1 :].fill(cu_num_tokens[-1])
        self.query_start_loc.copy_to_gpu()
        query_start_loc = self.query_start_loc.gpu[: num_reqs + 1]

        self.seq_lens.np[:num_reqs] = (
            self.input_batch.num_computed_tokens_cpu[:num_reqs] + num_scheduled_tokens
        )
        # Fill unused with 0 for full cuda graph mode.
        self.seq_lens.np[num_reqs:].fill(0)
        self.seq_lens.copy_to_gpu()

        num_tokens = [self.requests[r].num_tokens for r in self.input_batch.req_ids]
        num_tokens_np = np.array(num_tokens, dtype=np.int32)

        # Record which requests should not be sampled,
        # so that we could clear the sampled tokens before returning
        self.discard_request_mask.np[:num_reqs] = (
            self.seq_lens.np[:num_reqs] < num_tokens_np
        )
        self.discard_request_mask.copy_to_gpu(num_reqs)

        # Copy the tensors to the GPU.
        self._prepare_input_ids(
            scheduler_output,
            total_num_scheduled_tokens,
            cu_num_tokens,
        )

        if self.uses_mrope:
            # Only relevant for models using M-RoPE (e.g, Qwen2-VL)
            self.mrope_positions.gpu[:, :total_num_scheduled_tokens].copy_(
                self.mrope_positions.cpu[:, :total_num_scheduled_tokens],
                non_blocking=True,
            )
        elif self.uses_xdrope_dim > 0:
            # Only relevant for models using XD-RoPE (e.g, HunYuan-VL)
            self.xdrope_positions.gpu[:, :total_num_scheduled_tokens].copy_(
                self.xdrope_positions.cpu[:, :total_num_scheduled_tokens],
                non_blocking=True,
            )
        else:
            # Common case (1D positions)
            self.positions.copy_to_gpu(total_num_scheduled_tokens)

        use_spec_decode = len(scheduler_output.scheduled_spec_decode_tokens) > 0
        if not use_spec_decode:
            # NOTE(woosuk): Due to chunked prefills, the batch may contain
            # partial requests. While we should not sample any token
            # from these partial requests, we do so for simplicity.
            # We will ignore the sampled tokens from the partial requests.
            # TODO: Support prompt logprobs.
            logits_indices = query_start_loc[1:] - 1
            num_draft_tokens = None
            spec_decode_metadata = None
            num_sampled_tokens = np.ones(num_reqs, dtype=np.int32)
        else:
            # Get the number of draft tokens for each request.
            # Iterate over the dictionary rather than all requests since not all
            # requests have draft tokens.
            num_draft_tokens = np.zeros(num_reqs, dtype=np.int32)
            # For chunked prefills, use -1 as mask rather than 0, as guided
            # decoding may rollback speculative tokens.
            num_decode_draft_tokens = np.full(num_reqs, -1, dtype=np.int32)
            for (
                req_id,
                draft_token_ids,
            ) in scheduler_output.scheduled_spec_decode_tokens.items():
                req_idx = self.input_batch.req_id_to_index[req_id]
                num_draft_tokens[req_idx] = len(draft_token_ids)
                num_decode_draft_tokens[req_idx] = (
                    len(draft_token_ids)
                    if (
                        self.input_batch.num_computed_tokens_cpu[req_idx]
                        >= self.input_batch.num_prompt_tokens[req_idx]
                    )
                    else -1
                )
            spec_decode_metadata = self._calc_spec_decode_metadata(
                num_draft_tokens, cu_num_tokens
            )
            logits_indices = spec_decode_metadata.logits_indices
            num_sampled_tokens = num_draft_tokens + 1
            # For DECODE only cuda graph of some attention backends (e.g., GDN).
            self.num_decode_draft_tokens.np[:num_reqs] = num_decode_draft_tokens
            self.num_decode_draft_tokens.np[num_reqs:].fill(-1)
            self.num_decode_draft_tokens.copy_to_gpu()

        # Hot-Swap lora model
        if self.lora_config:
            assert (
                np.sum(num_sampled_tokens)
                <= self.vllm_config.scheduler_config.max_num_batched_tokens
            )
            self.set_active_loras(
                self.input_batch, num_scheduled_tokens, num_sampled_tokens
            )

        return (
            logits_indices,
            spec_decode_metadata,
        )

    def _build_attention_metadata(
        self,
        num_tokens: int,
        num_reqs: int,
        max_query_len: int,
        num_tokens_padded: int | None = None,
        num_reqs_padded: int | None = None,
        ubatch_slices: UBatchSlices | None = None,
        logits_indices: torch.Tensor | None = None,
        use_spec_decode: bool = False,
        for_cudagraph_capture: bool = False,
        num_scheduled_tokens: dict[str, int] | None = None,
        cascade_attn_prefix_lens: list[list[int]] | None = None,
    ) -> tuple[PerLayerAttnMetadata, CommonAttentionMetadata | None]:
        """
        :return: tuple[attn_metadata, spec_decode_common_attn_metadata]
        """
        num_tokens_padded = num_tokens_padded or num_tokens
        num_reqs_padded = num_reqs_padded or num_reqs

        logits_indices_padded = None
        num_logits_indices = None
        if logits_indices is not None:
            num_logits_indices = logits_indices.size(0)
            if self.cache_config.kv_sharing_fast_prefill:
                logits_indices_padded = self._prepare_kv_sharing_fast_prefill(
                    logits_indices
                )

        # update seq_lens of decode reqs under DCP.
        if self.dcp_world_size > 1:
            self.dcp_local_seq_lens.cpu[:num_reqs] = get_dcp_local_seq_lens(
                self.seq_lens.cpu[:num_reqs],
                self.dcp_world_size,
                self.dcp_rank,
                self.parallel_config.cp_kv_cache_interleave_size,
            )
            self.dcp_local_seq_lens.cpu[num_reqs:].fill_(0)
            self.dcp_local_seq_lens.copy_to_gpu(num_reqs_padded)

        attn_metadata: PerLayerAttnMetadata = {}
        if ubatch_slices is not None:
            attn_metadata = [dict() for _ in range(len(ubatch_slices))]

        if for_cudagraph_capture:
            # For some attention backends (e.g. FA) with sliding window models we need
            # to make sure the backend see a max_seq_len that is larger to the sliding
            # window size when capturing to make sure the correct kernel is selected.
            max_seq_len = self.max_model_len
        else:
            max_seq_len = self.seq_lens.np[:num_reqs].max().item()

        if use_spec_decode:
            self.num_accepted_tokens.np[:num_reqs] = (
                self.input_batch.num_accepted_tokens_cpu[:num_reqs]
            )
            self.num_accepted_tokens.np[num_reqs:].fill(1)
            self.num_accepted_tokens.copy_to_gpu()

        # Used in the below loop, uses padded shapes
        query_start_loc = self.query_start_loc.gpu[: num_reqs_padded + 1]
        query_start_loc_cpu = self.query_start_loc.cpu[: num_reqs_padded + 1]
        seq_lens = self.seq_lens.gpu[:num_reqs_padded]
        seq_lens_cpu = self.seq_lens.cpu[:num_reqs_padded]
        num_computed_tokens_cpu = self.input_batch.num_computed_tokens_cpu_tensor[
            :num_reqs_padded
        ]

        dcp_local_seq_lens, dcp_local_seq_lens_cpu = None, None
        if self.dcp_world_size > 1:
            dcp_local_seq_lens = self.dcp_local_seq_lens.gpu[:num_reqs_padded]
            dcp_local_seq_lens_cpu = self.dcp_local_seq_lens.cpu[:num_reqs_padded]

        spec_decode_common_attn_metadata = None

        # Prepare the attention metadata for each KV cache group and make layers
        # in the same group share the same metadata.
        for kv_cache_gid, kv_cache_group in enumerate(
            self.kv_cache_config.kv_cache_groups
        ):
            encoder_seq_lens, encoder_seq_lens_cpu = self._get_encoder_seq_lens(
                num_scheduled_tokens or {},
                kv_cache_group.kv_cache_spec,
                num_reqs_padded,
            )

            if isinstance(kv_cache_group.kv_cache_spec, EncoderOnlyAttentionSpec):
                # Encoder-only layers do not have KV cache, so we need to
                # create a dummy block table and slot mapping for them.
                blk_table_tensor = torch.zeros(
                    (num_reqs_padded, 1),
                    dtype=torch.int32,
                    device=self.device,
                )
                slot_mapping = torch.zeros(
                    (num_tokens_padded,),
                    dtype=torch.int64,
                    device=self.device,
                )
            else:
                blk_table = self.input_batch.block_table[kv_cache_gid]
                blk_table_tensor = blk_table.get_device_tensor(num_reqs_padded)
                slot_mapping = blk_table.slot_mapping.gpu[:num_tokens_padded]

                # Fill unused with -1. Needed for reshape_and_cache in full cuda
                # graph mode. `blk_table_tensor` -1 to match mamba PAD_SLOT_ID
                slot_mapping[num_tokens:num_tokens_padded].fill_(-1)
                blk_table_tensor[num_reqs:num_reqs_padded].fill_(-1)

            common_attn_metadata = CommonAttentionMetadata(
                query_start_loc=query_start_loc,
                query_start_loc_cpu=query_start_loc_cpu,
                seq_lens=seq_lens,
                seq_lens_cpu=seq_lens_cpu,
                num_computed_tokens_cpu=num_computed_tokens_cpu,
                num_actual_tokens=num_tokens_padded,
                num_reqs=num_reqs_padded,
                max_query_len=max_query_len,
                max_seq_len=max_seq_len,
                block_table_tensor=blk_table_tensor,
                slot_mapping=slot_mapping,
                logits_indices_padded=logits_indices_padded,
                num_logits_indices=num_logits_indices,
                causal=True,
                encoder_seq_lens=encoder_seq_lens,
                encoder_seq_lens_cpu=encoder_seq_lens_cpu,
                dcp_local_seq_lens=dcp_local_seq_lens,
                dcp_local_seq_lens_cpu=dcp_local_seq_lens_cpu,
            )

            if self.speculative_config and spec_decode_common_attn_metadata is None:
                if isinstance(self.drafter, EagleProposer):
                    if self.drafter.attn_layer_names[0] in kv_cache_group.layer_names:
                        spec_decode_common_attn_metadata = common_attn_metadata
                else:
                    spec_decode_common_attn_metadata = common_attn_metadata

            for attn_gid, attn_group in enumerate(self.attn_groups[kv_cache_gid]):
                cascade_attn_prefix_len = (
                    cascade_attn_prefix_lens[kv_cache_gid][attn_gid]
                    if cascade_attn_prefix_lens
                    else 0
                )
                builder = attn_group.get_metadata_builder()

                extra_attn_metadata_args = {}
                if use_spec_decode and isinstance(builder, GDNAttentionMetadataBuilder):
                    extra_attn_metadata_args = dict(
                        num_accepted_tokens=self.num_accepted_tokens.gpu[
                            :num_reqs_padded
                        ],
                        num_decode_draft_tokens_cpu=self.num_decode_draft_tokens.cpu[
                            :num_reqs_padded
                        ],
                    )

                if ubatch_slices is not None:
                    common_attn_metadata_list = split_attn_metadata(
                        ubatch_slices, common_attn_metadata
                    )
                    for ubid, common_attn_metadata in enumerate(
                        common_attn_metadata_list
                    ):
                        builder = attn_group.get_metadata_builder(ubatch_id=ubid)
                        if for_cudagraph_capture:
                            attn_metadata_i = builder.build_for_cudagraph_capture(
                                common_attn_metadata
                            )
                        else:
                            attn_metadata_i = builder.build(
                                common_prefix_len=cascade_attn_prefix_len,
                                common_attn_metadata=common_attn_metadata,
                            )
                        for layer_name in kv_cache_group.layer_names:
                            assert type(attn_metadata) is list
                            attn_metadata[ubid][layer_name] = attn_metadata_i
                else:
                    assert isinstance(attn_metadata, dict)
                    if for_cudagraph_capture:
                        attn_metadata_i = builder.build_for_cudagraph_capture(
                            common_attn_metadata
                        )
                    else:
                        attn_metadata_i = builder.build(
                            common_prefix_len=cascade_attn_prefix_len,
                            common_attn_metadata=common_attn_metadata,
                            **extra_attn_metadata_args,
                        )
                    for layer_name in attn_group.layer_names:
                        attn_metadata[layer_name] = attn_metadata_i

        if spec_decode_common_attn_metadata is not None and (
            num_reqs != num_reqs_padded or num_tokens != num_tokens_padded
        ):
            # Currently the drafter still only uses piecewise cudagraphs (and modifies
            # the attention metadata in directly), and therefore does not want to use
            # padded attention metadata.
            spec_decode_common_attn_metadata = (
                spec_decode_common_attn_metadata.unpadded(num_tokens, num_reqs)
            )

        return attn_metadata, spec_decode_common_attn_metadata

    def _compute_cascade_attn_prefix_lens(
        self,
        num_scheduled_tokens: np.ndarray,
        num_computed_tokens: np.ndarray,
        num_common_prefix_blocks: list[int],
    ) -> list[list[int]] | None:
        """
        :return: Optional[cascade_attn_prefix_lens]
            cascade_attn_prefix_lens is 2D: ``[kv_cache_group_id][attn_group_idx]``,
            None if we should not use cascade attention
        """

        use_cascade_attn = False
        num_kv_cache_groups = len(self.kv_cache_config.kv_cache_groups)
        cascade_attn_prefix_lens: list[list[int]] = [
            [] for _ in range(num_kv_cache_groups)
        ]

        for kv_cache_gid in range(num_kv_cache_groups):
            for attn_group in self.attn_groups[kv_cache_gid]:
                if isinstance(attn_group.kv_cache_spec, EncoderOnlyAttentionSpec):
                    cascade_attn_prefix_len = 0
                else:
                    # 0 if cascade attention should not be used
                    cascade_attn_prefix_len = self._compute_cascade_attn_prefix_len(
                        num_scheduled_tokens,
                        num_computed_tokens,
                        num_common_prefix_blocks[kv_cache_gid],
                        attn_group.kv_cache_spec,
                        attn_group.get_metadata_builder(),
                    )
                cascade_attn_prefix_lens[kv_cache_gid].append(cascade_attn_prefix_len)
                use_cascade_attn |= cascade_attn_prefix_len > 0

        return cascade_attn_prefix_lens if use_cascade_attn else None

    def _compute_cascade_attn_prefix_len(
        self,
        num_scheduled_tokens: np.ndarray,
        num_computed_tokens: np.ndarray,
        num_common_prefix_blocks: int,
        kv_cache_spec: KVCacheSpec,
        attn_metadata_builder: AttentionMetadataBuilder,
    ) -> int:
        """Compute the length of the common prefix for cascade attention.

        NOTE(woosuk): The common prefix length returned by this function
        represents the length used specifically for cascade attention, not the
        actual number of tokens shared between requests. When cascade attention
        is disabled (use_cascade=False), this function returns 0 even if
        requests share common tokens. Additionally, the common prefix length is
        truncated to a multiple of the block size and may be further truncated
        due to implementation details explained below.

        Args:
            num_scheduled_tokens: Number of tokens scheduled per request.
            num_common_prefix_blocks: Number of shared KV cache blocks.

        Returns:
            int: Length of common prefix in tokens.
        """

        common_prefix_len = num_common_prefix_blocks * kv_cache_spec.block_size
        if common_prefix_len == 0:
            # Common case.
            return 0

        # NOTE(woosuk): Cascade attention uses two attention kernels: one
        # for the common prefix and the other for the rest. For the first
        # kernel, we concatenate all the query tokens (possibly from
        # different requests) and treat them as if they are from the same
        # request. Then, we use bi-directional attention to process the
        # common prefix in the KV cache. Importantly, this means that the
        # first kernel does not do any masking.

        # Consider the following example:
        # Request 1's input query: [D, E, X]
        # Request 1's kv cache: [A, B, C, D, E, X]
        # Request 1's num_computed_tokens: 3 (i.e., [A, B, C])
        # Request 2's input query: [E, Y]
        # Request 2's kv cache: [A, B, C, D, E, Y]
        # Request 2's num_computed_tokens: 4 (i.e., [A, B, C, D])

        # If we use [A, B, C, D, E] as the common prefix, then the
        # first kernel will compute the bi-directional attention between
        # input query [D, E, X, E, Y] and common prefix [A, B, C, D, E].
        # However, this is wrong because D in Request 1 should not attend to
        # E in the common prefix (i.e., we need masking).
        # To avoid this, [A, B, C, D] should be the common prefix.
        # That is, the common prefix should be capped by the minimum
        # num_computed_tokens among the requests, and plus one to include
        # the first token of the query.

        # In practice, we use [A, B, C] as the common prefix, instead of
        # [A, B, C, D] (i.e., the common prefix is capped by the minimum
        # num_computed_tokens, without plus one).
        # This is because of an implementation detail: We want to always
        # use two kernels for cascade attention. Let's imagine:
        # Request 3's input query: [D]
        # Request 3's kv cache: [A, B, C, D]
        # Request 3's num_computed_tokens: 3 (i.e., [A, B, C])
        # If we use [A, B, C, D] as the common prefix for Request 1-3,
        # then Request 3 will be processed only by the first kernel,
        # and the second kernel will get an empty input. While this is not
        # a fundamental problem, our current implementation does not support
        # this case.
        common_prefix_len = min(common_prefix_len, num_computed_tokens.min())
        # common_prefix_len should be a multiple of the block size.
        common_prefix_len = (
            common_prefix_len // kv_cache_spec.block_size * kv_cache_spec.block_size
        )
        use_sliding_window = isinstance(kv_cache_spec, SlidingWindowSpec) or (
            isinstance(kv_cache_spec, FullAttentionSpec)
            and kv_cache_spec.sliding_window is not None
        )
        use_local_attention = isinstance(kv_cache_spec, ChunkedLocalAttentionSpec) or (
            isinstance(kv_cache_spec, FullAttentionSpec)
            and kv_cache_spec.attention_chunk_size is not None
        )
        assert isinstance(kv_cache_spec, AttentionSpec)
        use_cascade = attn_metadata_builder.use_cascade_attention(
            common_prefix_len=common_prefix_len,
            query_lens=num_scheduled_tokens,
            num_query_heads=self.num_query_heads,
            num_kv_heads=kv_cache_spec.num_kv_heads,
            use_alibi=self.use_alibi,
            use_sliding_window=use_sliding_window,
            use_local_attention=use_local_attention,
            num_sms=self.num_sms,
            dcp_world_size=self.dcp_world_size,
        )
        return common_prefix_len if use_cascade else 0

    def _calc_mrope_positions(self, scheduler_output: "SchedulerOutput"):
        mrope_pos_ptr = 0
        for index, req_id in enumerate(self.input_batch.req_ids):
            req = self.requests[req_id]
            assert req.mrope_positions is not None

            num_computed_tokens = self.input_batch.num_computed_tokens_cpu[index]
            num_scheduled_tokens = scheduler_output.num_scheduled_tokens[req_id]
            num_prompt_tokens = length_from_prompt_token_ids_or_embeds(
                req.prompt_token_ids, req.prompt_embeds
            )

            if num_computed_tokens + num_scheduled_tokens > num_prompt_tokens:
                prompt_part_len = max(0, num_prompt_tokens - num_computed_tokens)
                completion_part_len = max(0, num_scheduled_tokens - prompt_part_len)
            else:
                prompt_part_len = num_scheduled_tokens
                completion_part_len = 0

            assert num_scheduled_tokens == prompt_part_len + completion_part_len

            if prompt_part_len > 0:
                # prompt's mrope_positions are pre-computed
                dst_start = mrope_pos_ptr
                dst_end = mrope_pos_ptr + prompt_part_len
                src_start = num_computed_tokens
                src_end = num_computed_tokens + prompt_part_len

                self.mrope_positions.cpu[:, dst_start:dst_end] = req.mrope_positions[
                    :, src_start:src_end
                ]
                mrope_pos_ptr += prompt_part_len

            if completion_part_len > 0:
                # compute completion's mrope_positions on-the-fly
                dst_start = mrope_pos_ptr
                dst_end = mrope_pos_ptr + completion_part_len

                assert req.mrope_position_delta is not None
                MRotaryEmbedding.get_next_input_positions_tensor(
                    out=self.mrope_positions.np,
                    out_offset=dst_start,
                    mrope_position_delta=req.mrope_position_delta,
                    context_len=num_computed_tokens + prompt_part_len,
                    num_new_tokens=completion_part_len,
                )

                mrope_pos_ptr += completion_part_len

    def _calc_xdrope_positions(self, scheduler_output: "SchedulerOutput"):
        xdrope_pos_ptr = 0
        for index, req_id in enumerate(self.input_batch.req_ids):
            req = self.requests[req_id]
            assert req.xdrope_positions is not None

            num_computed_tokens = self.input_batch.num_computed_tokens_cpu[index]
            num_scheduled_tokens = scheduler_output.num_scheduled_tokens[req_id]
            num_prompt_tokens = length_from_prompt_token_ids_or_embeds(
                req.prompt_token_ids, req.prompt_embeds
            )

            if num_computed_tokens + num_scheduled_tokens > num_prompt_tokens:
                prompt_part_len = max(0, num_prompt_tokens - num_computed_tokens)
                completion_part_len = max(0, num_scheduled_tokens - prompt_part_len)
            else:
                prompt_part_len = num_scheduled_tokens
                completion_part_len = 0

            assert num_scheduled_tokens == prompt_part_len + completion_part_len

            if prompt_part_len > 0:
                # prompt's xdrope_positions are pre-computed
                dst_start = xdrope_pos_ptr
                dst_end = xdrope_pos_ptr + prompt_part_len
                src_start = num_computed_tokens
                src_end = num_computed_tokens + prompt_part_len

                self.xdrope_positions.cpu[:, dst_start:dst_end] = req.xdrope_positions[
                    :, src_start:src_end
                ]
                xdrope_pos_ptr += prompt_part_len

            if completion_part_len > 0:
                # compute completion's xdrope_positions on-the-fly
                dst_start = xdrope_pos_ptr
                dst_end = xdrope_pos_ptr + completion_part_len

                XDRotaryEmbedding.get_next_input_positions_tensor(
                    out=self.xdrope_positions.np,
                    out_offset=dst_start,
                    context_len=num_computed_tokens + prompt_part_len,
                    num_new_tokens=completion_part_len,
                )

                xdrope_pos_ptr += completion_part_len

    def _calc_spec_decode_metadata(
        self,
        num_draft_tokens: np.ndarray,
        cu_num_scheduled_tokens: np.ndarray,
    ) -> SpecDecodeMetadata:
        # Inputs:
        # cu_num_scheduled_tokens:  [  4, 104, 107, 207, 209]
        # num_draft_tokens:         [  3,   0,   2,   0,   1]
        # Outputs:
        # cu_num_draft_tokens:      [  3,   3,   5,   5,   6]
        # logits_indices:           [  0,   1,   2,   3, 103, 104, 105, 106,
        #                            206, 207, 208]
        # target_logits_indices:    [  0,   1,   2,   5,   6,   9]
        # bonus_logits_indices:     [  3,   4,   7,   8,  10]

        # Compute the logits indices.
        # [4, 1, 3, 1, 2]
        num_sampled_tokens = num_draft_tokens + 1

        # Step 1. cu_num_sampled_tokens: [4, 5, 8, 9, 11]
        # arange: [0, 1, 2, 3, 0, 0, 1, 2, 0, 0, 1]
        cu_num_sampled_tokens, arange = self._get_cumsum_and_arange(
            num_sampled_tokens, cumsum_dtype=np.int32
        )
        # Step 2. [0, 0, 0, 0, 103, 104, 104, 104, 206, 207, 207]
        logits_indices = np.repeat(
            cu_num_scheduled_tokens - num_sampled_tokens, num_sampled_tokens
        )
        # Step 3. [0, 1, 2, 3, 103, 104, 105, 106, 206, 207, 208]
        logits_indices += arange

        # Compute the bonus logits indices.
        bonus_logits_indices = cu_num_sampled_tokens - 1

        # Compute the draft logits indices.
        # cu_num_draft_tokens: [3, 3, 5, 5, 6]
        # arange: [0, 1, 2, 0, 1, 0]
        cu_num_draft_tokens, arange = self._get_cumsum_and_arange(
            num_draft_tokens, cumsum_dtype=np.int32
        )
        # [0, 0, 0, 5, 5, 9]
        target_logits_indices = np.repeat(
            cu_num_sampled_tokens - num_sampled_tokens, num_draft_tokens
        )
        # [0, 1, 2, 5, 6, 9]
        target_logits_indices += arange

        # TODO: Optimize the CPU -> GPU copy.
        cu_num_draft_tokens = torch.from_numpy(cu_num_draft_tokens).to(
            self.device, non_blocking=True
        )
        cu_num_sampled_tokens = torch.from_numpy(cu_num_sampled_tokens).to(
            self.device, non_blocking=True
        )
        logits_indices = torch.from_numpy(logits_indices).to(
            self.device, non_blocking=True
        )
        target_logits_indices = torch.from_numpy(target_logits_indices).to(
            self.device, non_blocking=True
        )
        bonus_logits_indices = torch.from_numpy(bonus_logits_indices).to(
            self.device, non_blocking=True
        )

        # Compute the draft token ids.
        # draft_token_indices:      [  1,   2,   3, 105, 106, 208]
        draft_token_ids = self.input_ids.gpu[logits_indices]
        draft_token_ids = draft_token_ids[target_logits_indices + 1]

        return SpecDecodeMetadata(
            draft_token_ids=draft_token_ids,
            num_draft_tokens=num_draft_tokens.tolist(),
            cu_num_draft_tokens=cu_num_draft_tokens,
            cu_num_sampled_tokens=cu_num_sampled_tokens,
            target_logits_indices=target_logits_indices,
            bonus_logits_indices=bonus_logits_indices,
            logits_indices=logits_indices,
        )

    def _prepare_kv_sharing_fast_prefill(
        self,
        logits_indices: torch.Tensor,
    ) -> torch.Tensor:
        assert self.kv_sharing_fast_prefill_logits_indices is not None
        num_logits = logits_indices.shape[0]
        assert num_logits > 0
        self.kv_sharing_fast_prefill_logits_indices[:num_logits].copy_(logits_indices)
        # There might have leftover indices in logits_indices[num_logits:]
        # from previous iterations, whose values may be greater than the
        # batch size in the current iteration. To ensure indices are always
        # valid, we fill the padded indices with the last index.
        self.kv_sharing_fast_prefill_logits_indices[num_logits:].fill_(
            logits_indices[-1].item()
        )
        if (
            self.compilation_config.cudagraph_mode != CUDAGraphMode.NONE
            and num_logits <= self.cudagraph_batch_sizes[-1]
        ):
            # Use piecewise CUDA graphs.
            # Add padding to the batch size.
            num_logits_padded = self.vllm_config.pad_for_cudagraph(num_logits)
        else:
            num_logits_padded = num_logits
        logits_indices_padded = self.kv_sharing_fast_prefill_logits_indices[
            :num_logits_padded
        ]
        return logits_indices_padded

    def _batch_mm_kwargs_from_scheduler(
        self,
        scheduler_output: "SchedulerOutput",
    ) -> tuple[list[MultiModalKwargsItem], list[tuple[str, PlaceholderRange]]]:
        """Batch multimodal kwargs from scheduled encoder inputs.

        Args:
            scheduler_output: The scheduler output containing scheduled encoder
                inputs.

        Returns:
            A tuple of (mm_kwargs, req_ids_pos) where:
            - mm_kwargs: List of multimodal kwargs items to be batched
            - mm_hashes_pos: List of (mm_hash, position_info) tuples
        """
        scheduled_encoder_inputs = scheduler_output.scheduled_encoder_inputs
        if not scheduled_encoder_inputs:
            return [], []
        # Batch the multi-modal inputs.
        mm_kwargs = list[MultiModalKwargsItem]()
        # list of tuple (mm_hash, position_info)
        mm_hashes_pos = list[tuple[str, PlaceholderRange]]()
        for req_id, encoder_input_ids in scheduled_encoder_inputs.items():
            req_state = self.requests[req_id]

            for mm_input_id in encoder_input_ids:
                mm_feature = req_state.mm_features[mm_input_id]
                if mm_feature.data is None:
                    continue
                mm_hash = mm_feature.identifier
                mm_kwargs.append(mm_feature.data)
                mm_hashes_pos.append((mm_hash, mm_feature.mm_position))

        return mm_kwargs, mm_hashes_pos

    def _execute_mm_encoder(
        self, scheduler_output: "SchedulerOutput"
    ) -> list[torch.Tensor]:
        # Batch the multi-modal inputs using the helper method.
        mm_kwargs, mm_hashes_pos = self._batch_mm_kwargs_from_scheduler(
            scheduler_output
        )

        if not mm_kwargs:
            return []

        # Batch mm inputs as much as we can: if a request in the batch has
        # multiple modalities or a different modality than the previous one,
        # we process it separately to preserve item order.
        # FIXME(ywang96): This is a hacky way to deal with multiple modalities
        # in the same batch while still being able to benefit from batching
        # multimodal inputs. The proper solution should be reordering the
        # encoder outputs.
        model = cast(SupportsMultiModal, self.model)
        encoder_outputs: list[torch.Tensor] = []
        for modality, num_items, mm_kwargs_group in group_mm_kwargs_by_modality(
            mm_kwargs,
            device=self.device,
            pin_memory=self.pin_memory,
            merge_by_field_config=model.merge_by_field_config,
            multimodal_cpu_fields=model.multimodal_cpu_fields,
        ):
            curr_group_outputs: list[torch.Tensor] = []

            # EVS-related change.
            # (ekhvedchenia): Temporary hack to limit peak memory usage when
            # processing multimodal data. This solves the issue with scheduler
            # putting too many video samples into a single batch. Scheduler
            # uses pruned vision tokens count to compare it versus compute
            # budget which is incorrect (Either input media size or non-pruned
            # output vision tokens count should be considered)
            # TODO(ywang96): Fix memory profiling to take EVS into account and
            # remove this hack.
            if (
                self.is_multimodal_pruning_enabled
                and modality == "video"
                and num_items > 1
            ):
                for video_mm_kwargs_item in filter(
                    lambda item: item.modality == "video", mm_kwargs
                ):
                    _, _, micro_batch_mm_inputs = next(
                        group_mm_kwargs_by_modality(
                            [video_mm_kwargs_item],
                            device=self.device,
                            pin_memory=self.pin_memory,
                            merge_by_field_config=model.merge_by_field_config,
                            multimodal_cpu_fields=model.multimodal_cpu_fields,
                        )
                    )

                    micro_batch_outputs = model.embed_multimodal(
                        **micro_batch_mm_inputs
                    )

                    curr_group_outputs.extend(micro_batch_outputs)
            else:
                # Run the encoder.
                # `curr_group_outputs` is either of the following:
                # 1. A tensor of shape (num_items, feature_size, hidden_size)
                # in case feature_size is fixed across all multimodal items.
                # 2. A list or tuple (length: num_items) of tensors,
                # each of shape (feature_size, hidden_size) in case the feature
                # size is dynamic depending on the input multimodal items.
                curr_group_outputs = model.embed_multimodal(**mm_kwargs_group)  # type: ignore[assignment]

            sanity_check_mm_encoder_outputs(
                curr_group_outputs,
                expected_num_items=num_items,
            )
            encoder_outputs.extend(curr_group_outputs)

        # Cache the encoder outputs by mm_hash
        for (mm_hash, pos_info), output in zip(mm_hashes_pos, encoder_outputs):
            self.encoder_cache[mm_hash] = scatter_mm_placeholders(
                output,
                is_embed=pos_info.is_embed,
            )
            logger.debug("Finish execute for mm hash %s", mm_hash)
            self.maybe_save_ec_to_connector(self.encoder_cache, mm_hash)

        return encoder_outputs

    def _gather_mm_embeddings(
        self,
        scheduler_output: "SchedulerOutput",
        shift_computed_tokens: int = 0,
    ) -> tuple[list[torch.Tensor], torch.Tensor]:
        total_num_scheduled_tokens = scheduler_output.total_num_scheduled_tokens

        mm_embeds = list[torch.Tensor]()
        is_mm_embed = self.is_mm_embed.cpu
        is_mm_embed[:total_num_scheduled_tokens] = False

        req_start_idx = 0
        should_sync_mrope_positions = False
        should_sync_xdrope_positions = False

        for req_id in self.input_batch.req_ids:
            mm_embeds_req: list[torch.Tensor] = []

            num_scheduled_tokens = scheduler_output.num_scheduled_tokens[req_id]
            req_state = self.requests[req_id]
            num_computed_tokens = req_state.num_computed_tokens + shift_computed_tokens

            for mm_feature in req_state.mm_features:
                pos_info = mm_feature.mm_position
                start_pos = pos_info.offset
                num_encoder_tokens = pos_info.length

                # The encoder output is needed if the two ranges overlap:
                # [num_computed_tokens,
                #  num_computed_tokens + num_scheduled_tokens) and
                # [start_pos, start_pos + num_encoder_tokens)
                if start_pos >= num_computed_tokens + num_scheduled_tokens:
                    # The encoder output is not needed in this step.
                    break
                if start_pos + num_encoder_tokens <= num_computed_tokens:
                    # The encoder output is already processed and stored
                    # in the decoder's KV cache.
                    continue

                start_idx = max(num_computed_tokens - start_pos, 0)
                end_idx = min(
                    num_computed_tokens - start_pos + num_scheduled_tokens,
                    num_encoder_tokens,
                )
                assert start_idx < end_idx

                mm_hash = mm_feature.identifier
                encoder_output = self.encoder_cache.get(mm_hash, None)
                assert encoder_output is not None, f"Encoder cache miss for {mm_hash}."

                if (is_embed := pos_info.is_embed) is not None:
                    is_embed = is_embed[start_idx:end_idx]

                req_start_pos = req_start_idx + start_pos - num_computed_tokens
                is_mm_embed[req_start_pos + start_idx : req_start_pos + end_idx] = (
                    True if is_embed is None else is_embed
                )

                mm_embeds_item = gather_mm_placeholders(
                    encoder_output[start_idx:end_idx],
                    is_embed=is_embed,
                )
                mm_embeds_req.append(mm_embeds_item)

            if self.is_multimodal_pruning_enabled and self.uses_mrope:
                assert req_state.mrope_positions is not None
                should_sync_mrope_positions = True
                mm_embeds_req, new_mrope_positions, new_delta = (
                    self.model.recompute_mrope_positions(
                        input_ids=req_state.prompt_token_ids,
                        multimodal_embeddings=mm_embeds_req,
                        mrope_positions=req_state.mrope_positions,
                        num_computed_tokens=req_state.num_computed_tokens,
                    )
                )
                req_state.mrope_positions.copy_(new_mrope_positions)
                req_state.mrope_position_delta = new_delta

            mm_embeds.extend(mm_embeds_req)
            req_start_idx += num_scheduled_tokens

        is_mm_embed = self.is_mm_embed.copy_to_gpu(total_num_scheduled_tokens)

        if should_sync_mrope_positions:
            self._calc_mrope_positions(scheduler_output)
            self.mrope_positions.copy_to_gpu(total_num_scheduled_tokens)

        if should_sync_xdrope_positions:
            self._calc_xdrope_positions(scheduler_output)
            self.xdrope_positions.copy_to_gpu(total_num_scheduled_tokens)

        return mm_embeds, is_mm_embed

    def get_model(self) -> nn.Module:
        # get raw model out of the cudagraph wrapper.
        if isinstance(self.model, (CUDAGraphWrapper, UBatchWrapper)):
            return self.model.unwrap()
        return self.model

    def get_supported_generation_tasks(self) -> list[GenerationTask]:
        model = self.get_model()
        supported_tasks = list[GenerationTask]()

        if is_text_generation_model(model):
            supported_tasks.append("generate")

        if supports_transcription(model):
            if model.supports_transcription_only:
                return ["transcription"]

            supported_tasks.append("transcription")

        return supported_tasks

    def get_supported_pooling_tasks(self) -> list[PoolingTask]:
        model = self.get_model()
        if not is_pooling_model(model):
            return []

        supported_tasks = list(model.pooler.get_supported_tasks())

        if "score" in supported_tasks:
            num_labels = getattr(self.model_config.hf_config, "num_labels", 0)
            if num_labels != 1:
                supported_tasks.remove("score")
                logger.debug_once("Score API is only enabled for num_labels == 1.")

        return supported_tasks

    def get_supported_tasks(self) -> tuple[SupportedTask, ...]:
        tasks = list[SupportedTask]()

        if self.model_config.runner_type == "generate":
            tasks.extend(self.get_supported_generation_tasks())
        if self.model_config.runner_type == "pooling":
            tasks.extend(self.get_supported_pooling_tasks())

        return tuple(tasks)

    def sync_and_slice_intermediate_tensors(
        self,
        num_tokens: int,
        intermediate_tensors: IntermediateTensors | None,
        sync_self: bool,
    ) -> IntermediateTensors:
        assert self.intermediate_tensors is not None

        tp = self.vllm_config.parallel_config.tensor_parallel_size
        is_rs = is_residual_scattered_for_sp(self.vllm_config, num_tokens)

        # When sequence parallelism is enabled, the "residual" tensor is sharded
        # across tensor parallel ranks, so each rank only needs its own slice.
        if sync_self:
            assert intermediate_tensors is not None
            for k, v in intermediate_tensors.items():
                is_scattered = k == "residual" and is_rs
                copy_len = num_tokens // tp if is_scattered else num_tokens
                self.intermediate_tensors[k][:copy_len].copy_(
                    v[:copy_len], non_blocking=True
                )

        return IntermediateTensors(
            {
                k: v[: num_tokens // tp]
                if k == "residual" and is_rs
                else v[:num_tokens]
                for k, v in self.intermediate_tensors.items()
            }
        )

    def eplb_step(self, is_dummy: bool = False, is_profile: bool = False) -> None:
        """
        Step for the EPLB (Expert Parallelism Load Balancing) state.
        """
        if not self.parallel_config.enable_eplb:
            return

        assert self.eplb_state is not None
        model = self.get_model()
        assert is_mixture_of_experts(model)
        self.eplb_state.step(
            is_dummy,
            is_profile,
            log_stats=self.parallel_config.eplb_config.log_balancedness,
        )

<<<<<<< HEAD
    # This is where the second ubatch is adjusted to account for the padding.
    # Should be called after attention metadata creation. This just pads
    # the second ubatch slice out to the total number of tokens
    # (num_tokens + padding)
    @staticmethod
    def pad_out_ubatch_slice(ubatch_slices: UBatchSlices, num_total_tokens: int):
        padded_second_ubatch_slice = slice(
            ubatch_slices[1].token_slice.start, num_total_tokens
        )
        ubatch_slices[1] = UBatchSlice(
            padded_second_ubatch_slice, padded_second_ubatch_slice
        )

    def histogram_logging(self) -> tuple[torch.Tensor | None, torch.Tensor | None]:
        if not envs.VLLM_COLLECT_EXPERT_USAGE_HISTOGRAM:
            return None, None

        self.expert_histogram_iter += 1

        if self.expert_histogram_iter < envs.VLLM_EXPERT_USAGE_HISTOGRAM_SAVE_INTERVAL:
            return None, None

        assert self.expert_usage_histogram is not None
        expert_usage_histogram_cpu: torch.Tensor | None = None
        per_ep_rank_tokens_histogram_cpu: torch.Tensor | None = None
        should_all_reduce = get_tp_group().world_size > 1 and (
            envs.VLLM_ALL2ALL_BACKEND == "deepep_low_latency"
            or envs.VLLM_ALL2ALL_BACKEND == "deepep_high_throughput"
        )

        hist_shape = self.expert_usage_histogram.shape
        if self.parallel_config.enable_expert_parallel:
            # Collect expert selection stats per rank.

            from vllm.distributed.parallel_state import get_ep_group

            self.expert_usage_histogram = self.expert_usage_histogram.reshape(
                [hist_shape[0], get_ep_group().world_size, -1]
            )
            histogram_sum = torch.sum(self.expert_usage_histogram, dim=-1)

            if should_all_reduce:
                torch.distributed.all_reduce(
                    histogram_sum, group=get_tp_group().device_group
                )
            per_ep_rank_tokens_histogram_cpu = histogram_sum.cpu()
        self.expert_usage_histogram = self.expert_usage_histogram.reshape(hist_shape)

        if self.parallel_config.enable_eplb:
            assert self.eplb_state is not None
            if hasattr(self, "drafter") and self.drafter is not None:
                eplb_state = self.eplb_state.model_states[
                    self.vllm_config.speculative_config.draft_model_config.compute_hash()
                ]
            else:
                eplb_state = self.eplb_state.model_states[
                    self.model_config.compute_hash()
                ]

            # When eplb enabled remap physical to logical experts.
            logical_expert_usage_histogram = torch.zeros(
                [
                    self.model_config.get_total_num_moe_layers(),
                    self.model_config.get_num_experts(),
                ],
                dtype=self.expert_usage_histogram.dtype,
                device=self.expert_usage_histogram.device,
            )
            logical_expert_usage_histogram.scatter_reduce_(
                -1,
                eplb_state.physical_to_logical_map,
                self.expert_usage_histogram,
                reduce="sum",
            )
        else:
            logical_expert_usage_histogram = self.expert_usage_histogram
        if should_all_reduce:
            torch.distributed.all_reduce(
                logical_expert_usage_histogram, group=get_tp_group().device_group
            )
        expert_usage_histogram_cpu = logical_expert_usage_histogram.cpu()

        if self.expert_histogram_iter >= envs.VLLM_EXPERT_USAGE_HISTOGRAM_SAVE_INTERVAL:
            self.expert_histogram_iter = 0
            self.expert_usage_histogram.zero_()

        return expert_usage_histogram_cpu, per_ep_rank_tokens_histogram_cpu

=======
>>>>>>> dd97e047
    def _pool(
        self,
        hidden_states: torch.Tensor,
        num_scheduled_tokens: int,
        num_scheduled_tokens_np: np.ndarray,
    ) -> ModelRunnerOutput:
        assert self.input_batch.num_reqs == len(self.input_batch.pooling_params), (
            "Either all or none of the requests in a batch must be pooling request"
        )

        hidden_states = hidden_states[:num_scheduled_tokens]
        seq_lens_cpu = self.seq_lens.cpu[: self.input_batch.num_reqs]

        pooling_metadata = self.input_batch.get_pooling_metadata()
        pooling_metadata.build_pooling_cursor(
            num_scheduled_tokens_np.tolist(), seq_lens_cpu, device=hidden_states.device
        )

        model = cast(VllmModelForPooling, self.model)
        raw_pooler_output: PoolerOutput = model.pooler(
            hidden_states=hidden_states,
            pooling_metadata=pooling_metadata,
        )
        raw_pooler_output = json_map_leaves(
            lambda x: x.to("cpu", non_blocking=True) if x is not None else x,
            raw_pooler_output,
        )
        self._sync_device()

        pooler_output: list[torch.Tensor | None] = []
        for raw_output, seq_len, prompt_len in zip(
            raw_pooler_output, seq_lens_cpu, pooling_metadata.prompt_lens
        ):
            output = raw_output if seq_len == prompt_len else None
            pooler_output.append(output)

        return ModelRunnerOutput(
            req_ids=self.input_batch.req_ids,
            req_id_to_index=self.input_batch.req_id_to_index,
            sampled_token_ids=[],
            logprobs=None,
            prompt_logprobs_dict={},
            pooler_output=pooler_output,
        )

    def _pad_for_sequence_parallelism(self, num_scheduled_tokens: int) -> int:
        # Pad tokens to multiple of tensor_parallel_size when
        # enabled collective fusion for SP
        tp_size = self.vllm_config.parallel_config.tensor_parallel_size
        if self.compilation_config.pass_config.enable_sp and tp_size > 1:
            return round_up(num_scheduled_tokens, tp_size)
        return num_scheduled_tokens

    def _preprocess(
        self,
        scheduler_output: "SchedulerOutput",
        num_input_tokens: int,  # Padded
        intermediate_tensors: IntermediateTensors | None = None,
    ) -> tuple[
        torch.Tensor | None,
        torch.Tensor | None,
        torch.Tensor,
        IntermediateTensors | None,
        dict[str, Any],
        ECConnectorOutput | None,
    ]:
        num_scheduled_tokens = scheduler_output.total_num_scheduled_tokens
        is_first_rank = get_pp_group().is_first_rank
        is_encoder_decoder = self.model_config.is_encoder_decoder

        # _prepare_inputs may reorder the batch, so we must gather multi
        # modal outputs after that to ensure the correct order
        ec_connector_output = None

        if self.supports_mm_inputs and is_first_rank and not is_encoder_decoder:
            # Run the multimodal encoder if any.
            with self.maybe_get_ec_connector_output(
                scheduler_output,
                encoder_cache=self.encoder_cache,
            ) as ec_connector_output:
                self._execute_mm_encoder(scheduler_output)
                mm_embeds, is_mm_embed = self._gather_mm_embeddings(scheduler_output)

            # NOTE(woosuk): To unify token ids and soft tokens (vision
            # embeddings), we always use embeddings (rather than token ids)
            # as input to the multimodal model, even when the input is text.
            inputs_embeds_scheduled = self.model.embed_input_ids(
                self.input_ids.gpu[:num_scheduled_tokens],
                multimodal_embeddings=mm_embeds,
                is_multimodal=is_mm_embed,
            )

            # TODO(woosuk): Avoid the copy. Optimize.
            self.inputs_embeds.gpu[:num_scheduled_tokens].copy_(inputs_embeds_scheduled)

            input_ids = None
            inputs_embeds = self.inputs_embeds.gpu[:num_input_tokens]
            model_kwargs = {
                **self._init_model_kwargs(num_scheduled_tokens),
                **self._extract_mm_kwargs(scheduler_output),
            }
        elif self.enable_prompt_embeds and is_first_rank:
            # Get the input embeddings for the tokens that are not input embeds,
            # then put them into the appropriate positions.
            # TODO(qthequartermasterman): Since even when prompt embeds are
            # enabled, (a) not all requests will use prompt embeds, and (b)
            # after the initial prompt is processed, the rest of the generated
            # tokens will be token ids, it is not desirable to have the
            # embedding layer outside of the CUDA graph all the time. The v0
            # engine avoids this by "double compiling" the CUDA graph, once
            # with input_ids and again with inputs_embeds, for all num_tokens.
            # If a batch only has token ids, then including the embedding layer
            # in the CUDA graph will be more performant (like in the else case
            # below).
            token_ids_idx = (
                self.is_token_ids.gpu[:num_scheduled_tokens]
                .nonzero(as_tuple=False)
                .squeeze(1)
            )
            # Some tokens ids may need to become embeds
            if token_ids_idx.numel() > 0:
                token_ids = self.input_ids.gpu[token_ids_idx]
                tokens_to_embeds = self.model.embed_input_ids(input_ids=token_ids)
                self.inputs_embeds.gpu[token_ids_idx] = tokens_to_embeds

            inputs_embeds = self.inputs_embeds.gpu[:num_input_tokens]
            model_kwargs = self._init_model_kwargs(num_input_tokens)
            input_ids = None
        else:
            # For text-only models, we use token ids as input.
            # While it is possible to use embeddings as input just like the
            # multimodal models, it is not desirable for performance since
            # then the embedding layer is not included in the CUDA graph.
            input_ids = self.input_ids.gpu[:num_input_tokens]
            inputs_embeds = None
            model_kwargs = self._init_model_kwargs(num_input_tokens)

        if self.uses_mrope:
            positions = self.mrope_positions.gpu[:, :num_input_tokens]
        elif self.uses_xdrope_dim > 0:
            positions = self.xdrope_positions.gpu[:, :num_input_tokens]
        else:
            positions = self.positions.gpu[:num_input_tokens]

        if is_first_rank:
            intermediate_tensors = None
        else:
            assert intermediate_tensors is not None
            intermediate_tensors = self.sync_and_slice_intermediate_tensors(
                num_input_tokens, intermediate_tensors, True
            )

        if is_encoder_decoder and scheduler_output.scheduled_encoder_inputs:
            # Run the encoder, just like we do with other multimodal inputs.
            # For an encoder-decoder model, our processing here is a bit
            # simpler, because the outputs are just passed to the decoder.
            # We are not doing any prompt replacement. We also will only
            # ever have a single encoder input.
            encoder_outputs = self._execute_mm_encoder(scheduler_output)
            model_kwargs.update({"encoder_outputs": encoder_outputs})

        return (
            input_ids,
            inputs_embeds,
            positions,
            intermediate_tensors,
            model_kwargs,
            ec_connector_output,
        )

    def _sample(
        self,
        logits: torch.Tensor | None,
        spec_decode_metadata: SpecDecodeMetadata | None,
    ) -> SamplerOutput:
        # Sample the next token and get logprobs if needed.
        sampling_metadata = self.input_batch.sampling_metadata
        if spec_decode_metadata is None:
            # Update output token ids with tokens sampled in last step
            # if async scheduling and required by current sampling params.
            self.input_batch.update_async_output_token_ids()
            return self.sampler(
                logits=logits,
                sampling_metadata=sampling_metadata,
            )

        sampler_output = self.rejection_sampler(
            spec_decode_metadata,
            None,  # draft_probs
            logits,
            sampling_metadata,
        )
        self._update_states_after_model_execute(sampler_output.sampled_token_ids)
        return sampler_output

    def _bookkeeping_sync(
        self,
        scheduler_output: "SchedulerOutput",
        sampler_output: SamplerOutput,
        logits: torch.Tensor | None,
        hidden_states: torch.Tensor,
        num_scheduled_tokens: int,
        spec_decode_metadata: SpecDecodeMetadata | None,
    ) -> tuple[
        dict[str, int],
        LogprobsLists | None,
        list[list[int]],
        dict[str, LogprobsTensors | None],
        list[str],
        dict[str, int],
        list[int],
    ]:
        num_nans_in_logits = {}
        if envs.VLLM_COMPUTE_NANS_IN_LOGITS:
            num_nans_in_logits = self._get_nans_in_logits(logits)

        num_reqs = self.input_batch.num_reqs
        discard_sampled_tokens_req_indices = np.nonzero(
            self.discard_request_mask.np[:num_reqs]
        )[0]
        for i in discard_sampled_tokens_req_indices:
            gen = self.input_batch.generators.get(int(i))
            if gen is not None:
                gen.set_offset(gen.get_offset() - 4)

        # Copy some objects so they don't get modified after returning.
        # This is important when using async scheduling.
        req_ids_output_copy = self.input_batch.req_ids.copy()
        req_id_to_index_output_copy = self.input_batch.req_id_to_index.copy()

        num_sampled_tokens = sampler_output.sampled_token_ids.shape[0]
        sampled_token_ids = sampler_output.sampled_token_ids
        logprobs_tensors = sampler_output.logprobs_tensors
        invalid_req_indices = []
        cu_num_tokens: list[int] | None = None
        if not self.use_async_scheduling:
            # Get the valid generated tokens.
            max_gen_len = sampled_token_ids.shape[-1]
            if max_gen_len == 1:
                # No spec decode tokens.
                valid_sampled_token_ids = self._to_list(sampled_token_ids)
                # Mask out the sampled tokens that should not be sampled.
                for i in discard_sampled_tokens_req_indices:
                    valid_sampled_token_ids[int(i)].clear()
            else:
                # Includes spec decode tokens.
                valid_sampled_token_ids, cu_num_tokens = RejectionSampler.parse_output(
                    sampled_token_ids,
                    self.input_batch.vocab_size,
                    discard_sampled_tokens_req_indices,
                    return_cu_num_tokens=logprobs_tensors is not None,
                )
        else:
            valid_sampled_token_ids = []
            invalid_req_indices = discard_sampled_tokens_req_indices.tolist()
            invalid_req_indices_set = set(invalid_req_indices)

            # Cache the sampled tokens on the GPU and avoid CPU sync.
            # These will be copied into input_ids in the next step
            # when preparing inputs.
            # With spec decoding, this is done in propose_draft_token_ids().
            if self.input_batch.prev_sampled_token_ids is None:
                assert sampled_token_ids.shape[-1] == 1
                self.input_batch.prev_sampled_token_ids = sampled_token_ids
            self.input_batch.prev_req_id_to_index = {
                req_id: i
                for i, req_id in enumerate(self.input_batch.req_ids)
                if i not in invalid_req_indices_set
            }

        # Cache the sampled tokens in the model runner, so that the scheduler
        # doesn't need to send them back.
        # NOTE(woosuk): As an exception, when using PP, the scheduler sends
        # the sampled tokens back, because there's no direct communication
        # between the first-stage worker and the last-stage worker.
        req_ids = self.input_batch.req_ids
        for req_idx in range(num_sampled_tokens):
            if self.use_async_scheduling:
                sampled_ids = [-1] if req_idx not in invalid_req_indices_set else None
            else:
                sampled_ids = valid_sampled_token_ids[req_idx]

            num_sampled_ids: int = len(sampled_ids) if sampled_ids else 0

            if not sampled_ids:
                continue

            start_idx = self.input_batch.num_tokens_no_spec[req_idx]
            end_idx = start_idx + num_sampled_ids
            assert end_idx <= self.max_model_len, (
                "Sampled token IDs exceed the max model length. "
                f"Total number of tokens: {end_idx} > max_model_len: "
                f"{self.max_model_len}"
            )

            self.input_batch.token_ids_cpu[req_idx, start_idx:end_idx] = sampled_ids
            self.input_batch.is_token_ids[req_idx, start_idx:end_idx] = True
            self.input_batch.num_tokens_no_spec[req_idx] = end_idx
            self.input_batch.num_tokens[req_idx] = end_idx

            req_id = req_ids[req_idx]
            req_state = self.requests[req_id]
            req_state.output_token_ids.extend(sampled_ids)

        logprobs_lists = (
            logprobs_tensors.tolists(cu_num_tokens)
            if not self.use_async_scheduling and logprobs_tensors is not None
            else None
        )

        # Compute prompt logprobs if needed.
        prompt_logprobs_dict = self._get_prompt_logprobs_dict(
            hidden_states[:num_scheduled_tokens],
            scheduler_output.num_scheduled_tokens,
        )

        return (
            num_nans_in_logits,
            logprobs_lists,
            valid_sampled_token_ids,
            prompt_logprobs_dict,
            req_ids_output_copy,
            req_id_to_index_output_copy,
            invalid_req_indices,
        )

    @contextmanager
    def synchronize_input_prep(self):
        if self.prepare_inputs_event is None:
            yield
            return

        # Ensure prior step has finished with reused CPU tensors.
        # This is required in the async scheduling case because
        # the CPU->GPU transfer happens async.
        self.prepare_inputs_event.synchronize()
        try:
            yield
        finally:
            self.prepare_inputs_event.record()

    def _model_forward(
        self,
        input_ids: torch.Tensor | None = None,
        positions: torch.Tensor | None = None,
        intermediate_tensors: IntermediateTensors | None = None,
        inputs_embeds: torch.Tensor | None = None,
        **model_kwargs: dict[str, Any],
    ) -> Any:
        """Helper method to call the model forward pass.

        This method can be overridden by subclasses for model execution.
        Motivation: We can inspect only this method versus
        the whole execute_model, which has additional logic.

        Args:
            input_ids: Input token IDs
            positions: Token positions
            intermediate_tensors: Tensors from previous pipeline stages
            inputs_embeds: Input embeddings (alternative to input_ids)
            **model_kwargs: Additional model arguments

        Returns:
            Model output tensor
        """
        return self.model(
            input_ids=input_ids,
            positions=positions,
            intermediate_tensors=intermediate_tensors,
            inputs_embeds=inputs_embeds,
            **model_kwargs,
        )

    def _determine_batch_execution_and_padding(
        self,
        num_tokens: int,
        num_reqs: int,
        num_scheduled_tokens_np: np.ndarray,
        max_num_scheduled_tokens: int,
        use_cascade_attn: bool,
        allow_microbatching: bool = True,
        force_eager: bool = False,
        # For cudagraph capture TODO(lucas): Refactor how we capture cudagraphs (will
        # be improved in model runner v2)
        force_uniform_decode: bool | None = None,
        force_has_lora: bool | None = None,
    ) -> tuple[
        CUDAGraphMode,
        BatchDescriptor,
        UBatchSlices | None,
        torch.Tensor | None,
        CUDAGraphStat | None,
    ]:
        num_tokens_padded = self._pad_for_sequence_parallelism(num_tokens)
        uniform_decode = (
            (
                (max_num_scheduled_tokens == self.uniform_decode_query_len)
                and (num_tokens_padded == max_num_scheduled_tokens * num_reqs)
            )
            if force_uniform_decode is None
            else force_uniform_decode
        )

        has_lora = (
            len(self.input_batch.lora_id_to_lora_request) > 0
            if force_has_lora is None
            else force_has_lora
        )

        dispatch_cudagraph = (
            lambda num_tokens: self.cudagraph_dispatcher.dispatch(
                num_tokens=num_tokens,
                has_lora=has_lora,
                use_cascade_attn=use_cascade_attn,
                uniform_decode=uniform_decode,
            )
            if not force_eager
            else (CUDAGraphMode.NONE, BatchDescriptor(num_tokens_padded))
        )

        cudagraph_mode, batch_descriptor = dispatch_cudagraph(num_tokens_padded)
        num_tokens_padded = batch_descriptor.num_tokens

        # Extra coordination when running data-parallel since we need to coordinate
        # across ranks
        ubatch_slices, num_tokens_across_dp = None, None
        if self.vllm_config.parallel_config.data_parallel_size > 1:
            # Disable DP padding when running eager to avoid excessive padding when
            # running prefills. This lets us set cudagraph_mode="NONE" on the prefiller
            # in a P/D setup and still use CUDA graphs (enabled by this padding) on the
            # decoder.
            allow_dp_padding = (
                self.compilation_config.cudagraph_mode != CUDAGraphMode.NONE
            )

            ubatch_slices, num_tokens_across_dp = coordinate_batch_across_dp(
                num_tokens_unpadded=num_tokens_padded,
                parallel_config=self.parallel_config,
                allow_microbatching=allow_microbatching,
                allow_dp_padding=allow_dp_padding,
                num_tokens_padded=num_tokens_padded,
                uniform_decode=uniform_decode,
                num_scheduled_tokens_per_request=num_scheduled_tokens_np,
            )

            # Extract DP padding if there is any
            if num_tokens_across_dp is not None:
                dp_rank = self.parallel_config.data_parallel_rank
                num_tokens_padded = int(num_tokens_across_dp[dp_rank].item())

                # Re-dispatch with DP padding
                cudagraph_mode, batch_descriptor = dispatch_cudagraph(num_tokens_padded)
                # Assert to make sure the agreed upon token count is correct otherwise
                # num_tokens_across_dp will no-longer be valid
                assert batch_descriptor.num_tokens == num_tokens_padded

        cudagraph_stats = None
        if self.vllm_config.observability_config.cudagraph_metrics:
            cudagraph_stats = CUDAGraphStat(
                num_unpadded_tokens=num_tokens,
                num_padded_tokens=batch_descriptor.num_tokens,
                num_paddings=batch_descriptor.num_tokens - num_tokens,
                runtime_mode=str(cudagraph_mode),
            )

        return (
            cudagraph_mode,
            batch_descriptor,
            ubatch_slices,
            num_tokens_across_dp,
            cudagraph_stats,
        )

    @torch.inference_mode()
    def execute_model(
        self,
        scheduler_output: "SchedulerOutput",
        intermediate_tensors: IntermediateTensors | None = None,
    ) -> ModelRunnerOutput | IntermediateTensors | None:
        if self.execute_model_state is not None:
            raise RuntimeError(
                "State error: sample_tokens() must be called "
                "after execute_model() returns None."
            )

        # self._draft_token_ids is None when `input_fits_in_drafter=False`
        # and there is no draft tokens scheduled. so it need to update the
        # spec_decoding info in scheduler_output with async_scheduling.
        # use deepcopy to avoid the modification has influence on the
        # scheduler_output in engine core process.
        # TODO(Ronald1995): deepcopy is expensive when there is a large
        # number of requests, optimize it later.
        if (
            self.use_async_scheduling
            and self.num_spec_tokens
            and self._draft_token_ids is None
        ):
            scheduler_output = deepcopy(scheduler_output)

        num_scheduled_tokens = scheduler_output.total_num_scheduled_tokens
        with record_function_or_nullcontext("gpu_model_runner: preprocess"):
            with self.synchronize_input_prep():
                # Update persistent batch states.
                self._update_states(scheduler_output)

                if has_ec_transfer() and get_ec_transfer().is_producer:
                    with self.maybe_get_ec_connector_output(
                        scheduler_output,
                        encoder_cache=self.encoder_cache,
                    ) as ec_connector_output:
                        self._execute_mm_encoder(scheduler_output)
                        return make_empty_encoder_model_runner_output(scheduler_output)

                if not num_scheduled_tokens:
                    if (
                        self.parallel_config.distributed_executor_backend
                        == "external_launcher"
                        and self.parallel_config.data_parallel_size > 1
                    ):
                        # this is a corner case when both external launcher
                        # and DP are enabled, num_scheduled_tokens could be
                        # 0, and has_unfinished_requests in the outer loop
                        # returns True. before returning early here we call
                        # dummy run to ensure coordinate_batch_across_dp
                        # is called into to avoid out of sync issues.
                        self._dummy_run(1)
                    if not has_kv_transfer_group():
                        # Return empty ModelRunnerOutput if no work to do.
                        return EMPTY_MODEL_RUNNER_OUTPUT
                    return self.kv_connector_no_forward(
                        scheduler_output, self.vllm_config
                    )
                if self.cache_config.kv_sharing_fast_prefill:
                    assert not self.num_prompt_logprobs, (
                        "--kv-sharing-fast-prefill produces incorrect "
                        "logprobs for prompt tokens, tokens, please disable "
                        "it when the requests need prompt logprobs"
                    )

                num_reqs = self.input_batch.num_reqs
                req_ids = self.input_batch.req_ids
                tokens = [scheduler_output.num_scheduled_tokens[i] for i in req_ids]
                num_scheduled_tokens_np = np.array(tokens, dtype=np.int32)
                max_num_scheduled_tokens = int(num_scheduled_tokens_np.max())
                num_tokens_unpadded = scheduler_output.total_num_scheduled_tokens

                (
                    logits_indices,
                    spec_decode_metadata,
                ) = self._prepare_inputs(
                    scheduler_output,
                    num_scheduled_tokens_np,
                )

                cascade_attn_prefix_lens = None
                # Disable cascade attention when using microbatching (DBO)
                if self.cascade_attn_enabled and not self.parallel_config.enable_dbo:
                    # Pre-compute cascade attention prefix lengths
                    cascade_attn_prefix_lens = self._compute_cascade_attn_prefix_lens(
                        num_scheduled_tokens_np,
                        self.input_batch.num_computed_tokens_cpu[:num_reqs],
                        scheduler_output.num_common_prefix_blocks,
                    )

                (
                    cudagraph_mode,
                    batch_desc,
                    ubatch_slices,
                    num_tokens_across_dp,
                    cudagraph_stats,
                ) = self._determine_batch_execution_and_padding(
                    num_tokens=num_tokens_unpadded,
                    num_reqs=num_reqs,
                    num_scheduled_tokens_np=num_scheduled_tokens_np,
                    max_num_scheduled_tokens=max_num_scheduled_tokens,
                    use_cascade_attn=cascade_attn_prefix_lens is not None,
                )

                logger.debug(
                    "Running batch with cudagraph_mode: %s, batch_descriptor: %s, "
                    "ubatch_slices: %s, num_tokens_across_dp: %s",
                    cudagraph_mode,
                    batch_desc,
                    ubatch_slices,
                    num_tokens_across_dp,
                )

                num_tokens_padded = batch_desc.num_tokens
                num_reqs_padded = (
                    batch_desc.num_reqs if batch_desc.num_reqs is not None else num_reqs
                )

                use_spec_decode = len(scheduler_output.scheduled_spec_decode_tokens) > 0
                pad_attn = cudagraph_mode == CUDAGraphMode.FULL

                (attn_metadata, spec_decode_common_attn_metadata) = (
                    self._build_attention_metadata(
                        num_tokens=num_tokens_unpadded,
                        num_tokens_padded=num_tokens_padded if pad_attn else None,
                        num_reqs=num_reqs,
                        num_reqs_padded=num_reqs_padded if pad_attn else None,
                        max_query_len=max_num_scheduled_tokens,
                        ubatch_slices=ubatch_slices,
                        logits_indices=logits_indices,
                        use_spec_decode=use_spec_decode,
                        num_scheduled_tokens=scheduler_output.num_scheduled_tokens,
                        cascade_attn_prefix_lens=cascade_attn_prefix_lens,
                    )
                )

            (
                input_ids,
                inputs_embeds,
                positions,
                intermediate_tensors,
                model_kwargs,
                ec_connector_output,
            ) = self._preprocess(
                scheduler_output, num_tokens_padded, intermediate_tensors
            )

        # Set cudagraph mode to none if calc_kv_scales is true.
        # KV scales calculation involves dynamic operations that are incompatible
        # with CUDA graph capture.
        if self.calculate_kv_scales:
            cudagraph_mode = CUDAGraphMode.NONE
            # Mark KV scales as calculated after the first forward pass
            self.calculate_kv_scales = False

        # Run the model.
        # Use persistent buffers for CUDA graphs.
        with (
            set_forward_context(
                attn_metadata,
                self.vllm_config,
                num_tokens=num_tokens_padded,
                num_tokens_across_dp=num_tokens_across_dp,
<<<<<<< HEAD
                cudagraph_runtime_mode=cudagraph_runtime_mode,
                batch_descriptor=batch_descriptor,
                expert_usage_histogram=self.expert_usage_histogram,
=======
                cudagraph_runtime_mode=cudagraph_mode,
                batch_descriptor=batch_desc,
>>>>>>> dd97e047
                ubatch_slices=ubatch_slices,
            ),
            record_function_or_nullcontext("gpu_model_runner: forward"),
            self.maybe_get_kv_connector_output(scheduler_output) as kv_connector_output,
        ):
            model_output = self._model_forward(
                input_ids=input_ids,
                positions=positions,
                intermediate_tensors=intermediate_tensors,
                inputs_embeds=inputs_embeds,
                **model_kwargs,
            )

        with record_function_or_nullcontext("gpu_model_runner: postprocess"):
            if self.use_aux_hidden_state_outputs:
                # True when EAGLE 3 is used.
                hidden_states, aux_hidden_states = model_output
            else:
                # Common case.
                hidden_states = model_output
                aux_hidden_states = None

            if not self.broadcast_pp_output:
                # Common case.
                if not get_pp_group().is_last_rank:
                    # Return the intermediate tensors.
                    assert isinstance(hidden_states, IntermediateTensors)
                    hidden_states.kv_connector_output = kv_connector_output
                    self.kv_connector_output = kv_connector_output
                    return hidden_states

                if self.is_pooling_model:
                    # Return the pooling output.
                    output = self._pool(
                        hidden_states, num_scheduled_tokens, num_scheduled_tokens_np
                    )
                    output.kv_connector_output = kv_connector_output
                    return output

                sample_hidden_states = hidden_states[logits_indices]
                logits = self.model.compute_logits(sample_hidden_states)
            else:
                # Rare case.
                assert not self.is_pooling_model

                sample_hidden_states = hidden_states[logits_indices]
                if not get_pp_group().is_last_rank:
                    all_gather_tensors = {
                        "residual": not is_residual_scattered_for_sp(
                            self.vllm_config, num_tokens_padded
                        )
                    }
                    get_pp_group().send_tensor_dict(
                        hidden_states.tensors,
                        all_gather_group=get_tp_group(),
                        all_gather_tensors=all_gather_tensors,
                    )
                    logits = None
                else:
                    logits = self.model.compute_logits(sample_hidden_states)

                model_output_broadcast_data: dict[str, Any] = {}
                if logits is not None:
                    model_output_broadcast_data["logits"] = logits.contiguous()

                broadcasted = get_pp_group().broadcast_tensor_dict(
                    model_output_broadcast_data, src=len(get_pp_group().ranks) - 1
                )
                assert broadcasted is not None
                logits = broadcasted["logits"]

        self.execute_model_state = ExecuteModelState(
            scheduler_output,
            logits,
            spec_decode_metadata,
            spec_decode_common_attn_metadata,
            hidden_states,
            sample_hidden_states,
            aux_hidden_states,
            ec_connector_output,
            cudagraph_stats,
        )
        self.kv_connector_output = kv_connector_output
        return None

    @torch.inference_mode
    def sample_tokens(
        self, grammar_output: "GrammarOutput | None"
    ) -> ModelRunnerOutput | AsyncModelRunnerOutput | IntermediateTensors:
        kv_connector_output = self.kv_connector_output
        self.kv_connector_output = None

        if self.execute_model_state is None:
            # Nothing to do (PP non-final rank case), output isn't used.
            if not kv_connector_output:
                return None  # type: ignore[return-value]

            # In case of PP with kv transfer, we need to pass through the
            # kv_connector_output
            if kv_connector_output.is_empty():
                return EMPTY_MODEL_RUNNER_OUTPUT

            output = copy(EMPTY_MODEL_RUNNER_OUTPUT)
            output.kv_connector_output = kv_connector_output
            return output

        # Unpack ephemeral state.
        (
            scheduler_output,
            logits,
            spec_decode_metadata,
            spec_decode_common_attn_metadata,
            hidden_states,
            sample_hidden_states,
            aux_hidden_states,
            ec_connector_output,
            cudagraph_stats,
        ) = self.execute_model_state
        # Clear ephemeral state.
        self.execute_model_state = None

        # Apply structured output bitmasks if present.
        if grammar_output is not None:
            apply_grammar_bitmask(
                scheduler_output, grammar_output, self.input_batch, logits
            )

        with record_function_or_nullcontext("gpu_model_runner: sample"):
            sampler_output = self._sample(logits, spec_decode_metadata)

        self.input_batch.prev_sampled_token_ids = None

        def propose_draft_token_ids(sampled_token_ids):
            assert spec_decode_common_attn_metadata is not None
            with record_function_or_nullcontext("gpu_model_runner: draft"):
                self._draft_token_ids = self.propose_draft_token_ids(
                    scheduler_output,
                    sampled_token_ids,
                    self.input_batch.sampling_metadata,
                    hidden_states,
                    sample_hidden_states,
                    aux_hidden_states,
                    spec_decode_metadata,
                    spec_decode_common_attn_metadata,
                )

        spec_config = self.speculative_config
        use_padded_batch_for_eagle = (
            spec_config is not None
            and spec_config.use_eagle()
            and not spec_config.disable_padded_drafter_batch
        )
        effective_drafter_max_model_len = self.max_model_len
        if effective_drafter_max_model_len is None:
            effective_drafter_max_model_len = self.model_config.max_model_len
        if (
            spec_config is not None
            and spec_config.draft_model_config is not None
            and spec_config.draft_model_config.max_model_len is not None
        ):
            effective_drafter_max_model_len = (
                spec_config.draft_model_config.max_model_len
            )
        input_fits_in_drafter = spec_decode_common_attn_metadata and (
            spec_decode_common_attn_metadata.max_seq_len + self.num_spec_tokens
            <= effective_drafter_max_model_len
        )
        if use_padded_batch_for_eagle:
            assert self.speculative_config is not None
            assert isinstance(self.drafter, EagleProposer)
            sampled_token_ids = sampler_output.sampled_token_ids
            if input_fits_in_drafter:
                # EAGLE speculative decoding can use the GPU sampled tokens
                # as inputs, and does not need to wait for bookkeeping to finish.
                propose_draft_token_ids(sampled_token_ids)
            elif self.valid_sampled_token_count_event is not None:
                assert spec_decode_common_attn_metadata is not None
                next_token_ids, valid_sampled_tokens_count = (
                    self.drafter.prepare_next_token_ids_padded(
                        spec_decode_common_attn_metadata,
                        sampled_token_ids,
                        self.requests,
                        self.input_batch,
                        self.discard_request_mask.gpu,
                    )
                )
                self._copy_valid_sampled_token_count(
                    next_token_ids, valid_sampled_tokens_count
                )

        with record_function_or_nullcontext("gpu_model_runner: bookkeep"):
            (
                num_nans_in_logits,
                logprobs_lists,
                valid_sampled_token_ids,
                prompt_logprobs_dict,
                req_ids_output_copy,
                req_id_to_index_output_copy,
                invalid_req_indices,
            ) = self._bookkeeping_sync(
                scheduler_output,
                sampler_output,
                logits,
                hidden_states,
                scheduler_output.total_num_scheduled_tokens,
                spec_decode_metadata,
            )

        if (
            self.speculative_config
            and not use_padded_batch_for_eagle
            and input_fits_in_drafter
        ):
            # ngram and other speculative decoding methods use the sampled
            # tokens on the CPU, so they are run after bookkeeping.
            propose_draft_token_ids(valid_sampled_token_ids)

        with record_function_or_nullcontext("gpu_model_runner: eplb"):
            self.eplb_step()
<<<<<<< HEAD

        # Get the expert usage histogram for MoEs
        expert_usage_histogram_cpu, per_ep_rank_tokens_histogram_cpu = (
            self.histogram_logging()
        )

        output = ModelRunnerOutput(
            req_ids=req_ids_output_copy,
            req_id_to_index=req_id_to_index_output_copy,
            sampled_token_ids=valid_sampled_token_ids,
            logprobs=logprobs_lists,
            prompt_logprobs_dict=prompt_logprobs_dict,
            pooler_output=[],
            kv_connector_output=kv_connector_output,
            num_nans_in_logits=num_nans_in_logits,
            expert_usage_histogram_cpu=expert_usage_histogram_cpu,
            per_ep_rank_tokens_histogram_cpu=per_ep_rank_tokens_histogram_cpu,
        )
=======
        with record_function_or_nullcontext("gpu_model_runner: ModelRunnerOutput"):
            output = ModelRunnerOutput(
                req_ids=req_ids_output_copy,
                req_id_to_index=req_id_to_index_output_copy,
                sampled_token_ids=valid_sampled_token_ids,
                logprobs=logprobs_lists,
                prompt_logprobs_dict=prompt_logprobs_dict,
                pooler_output=[],
                kv_connector_output=kv_connector_output,
                ec_connector_output=ec_connector_output
                if self.supports_mm_inputs
                else None,
                num_nans_in_logits=num_nans_in_logits,
                cudagraph_stats=cudagraph_stats,
            )
>>>>>>> dd97e047

        if not self.use_async_scheduling:
            return output
        with record_function_or_nullcontext(
            "gpu_model_runner: AsyncGPUModelRunnerOutput"
        ):
            async_output = AsyncGPUModelRunnerOutput(
                model_runner_output=output,
                sampled_token_ids=sampler_output.sampled_token_ids,
                logprobs_tensors=sampler_output.logprobs_tensors,
                invalid_req_indices=invalid_req_indices,
                async_output_copy_stream=self.async_output_copy_stream,
                vocab_size=self.input_batch.vocab_size,
            )
        with record_function_or_nullcontext(
            "gpu_model_runner: set_async_sampled_token_ids"
        ):
            # Save ref of sampled_token_ids CPU tensor if the batch contains
            # any requests with sampling params that require output ids.
            self.input_batch.set_async_sampled_token_ids(
                async_output.sampled_token_ids_cpu,
                async_output.async_copy_ready_event,
            )

        return async_output

    def take_draft_token_ids(self) -> DraftTokenIds | None:
        if self._draft_token_ids is None:
            return None
        req_ids = self.input_batch.req_ids
        if isinstance(self._draft_token_ids, torch.Tensor):
            draft_token_ids = self._draft_token_ids.tolist()
        else:
            draft_token_ids = self._draft_token_ids
        self._draft_token_ids = None
        return DraftTokenIds(req_ids, draft_token_ids)

    def _copy_valid_sampled_token_count(
        self, next_token_ids: torch.Tensor, valid_sampled_tokens_count: torch.Tensor
    ) -> None:
        if self.valid_sampled_token_count_event is None:
            return

        default_stream = torch.cuda.current_stream()
        # Initialize a new stream to overlap the copy operation with
        # prepare_input of draft model.
        with torch.cuda.stream(self.valid_sampled_token_count_copy_stream):
            self.valid_sampled_token_count_copy_stream.wait_stream(default_stream)  # type: ignore
            counts = valid_sampled_tokens_count
            counts_cpu = self.valid_sampled_token_count_cpu
            counts_cpu[: counts.shape[0]].copy_(counts, non_blocking=True)
            self.valid_sampled_token_count_event.record()

        self.input_batch.prev_sampled_token_ids = next_token_ids.unsqueeze(1)

    def _get_valid_sampled_token_count(self) -> list[int]:
        # Wait until valid_sampled_tokens_count is copied to cpu,
        prev_sampled_token_ids = self.input_batch.prev_sampled_token_ids
        if (
            self.valid_sampled_token_count_event is None
            or prev_sampled_token_ids is None
        ):
            return []

        counts_cpu = self.valid_sampled_token_count_cpu
        self.valid_sampled_token_count_event.synchronize()
        return counts_cpu[: prev_sampled_token_ids.shape[0]].tolist()

    def propose_draft_token_ids(
        self,
        scheduler_output: "SchedulerOutput",
        sampled_token_ids: torch.Tensor | list[list[int]],
        sampling_metadata: SamplingMetadata,
        hidden_states: torch.Tensor,
        sample_hidden_states: torch.Tensor,
        aux_hidden_states: list[torch.Tensor] | None,
        spec_decode_metadata: SpecDecodeMetadata | None,
        common_attn_metadata: CommonAttentionMetadata,
    ) -> list[list[int]] | torch.Tensor:
        num_scheduled_tokens = scheduler_output.total_num_scheduled_tokens
        spec_config = self.speculative_config
        assert spec_config is not None
        if spec_config.method == "ngram":
            assert isinstance(sampled_token_ids, list)
            assert isinstance(self.drafter, NgramProposer)
            draft_token_ids = self.drafter.propose(
                sampled_token_ids,
                self.input_batch.req_ids,
                self.input_batch.num_tokens_no_spec,
                self.input_batch.token_ids_cpu,
                self.input_batch.spec_decode_unsupported_reqs,
            )
        elif spec_config.method == "suffix":
            assert isinstance(sampled_token_ids, list)
            assert isinstance(self.drafter, SuffixDecodingProposer)
            draft_token_ids = self.drafter.propose(self.input_batch, sampled_token_ids)
        elif spec_config.method == "medusa":
            assert isinstance(sampled_token_ids, list)
            assert isinstance(self.drafter, MedusaProposer)

            if sample_hidden_states.shape[0] == len(sampled_token_ids):
                # The input to the target model does not include draft tokens.
                hidden_states = sample_hidden_states
            else:
                indices = []
                offset = 0
                assert spec_decode_metadata is not None, (
                    "No spec decode metadata for medusa"
                )
                for num_draft, tokens in zip(
                    spec_decode_metadata.num_draft_tokens, sampled_token_ids
                ):
                    indices.append(offset + len(tokens) - 1)
                    offset += num_draft + 1
                indices = torch.tensor(indices, device=self.device)
                hidden_states = sample_hidden_states[indices]

            draft_token_ids = self.drafter.propose(
                target_hidden_states=hidden_states,
                sampling_metadata=sampling_metadata,
            )
        elif spec_config.use_eagle():
            assert isinstance(self.drafter, EagleProposer)

            if spec_config.disable_padded_drafter_batch:
                # When padded-batch is disabled, the sampled_token_ids should be
                # the cpu-side list[list[int]] of valid sampled tokens for each
                # request, with invalid requests having empty lists.
                assert isinstance(sampled_token_ids, list), (
                    "sampled_token_ids should be a python list when"
                    "padded-batch is disabled."
                )
                next_token_ids = self.drafter.prepare_next_token_ids_cpu(
                    sampled_token_ids,
                    self.requests,
                    self.input_batch,
                    scheduler_output.num_scheduled_tokens,
                )
            else:
                # When using padded-batch, the sampled_token_ids should be
                # the gpu tensor of sampled tokens for each request, of shape
                # (num_reqs, num_spec_tokens + 1) with rejected tokens having
                # value -1.
                assert isinstance(sampled_token_ids, torch.Tensor), (
                    "sampled_token_ids should be a torch.Tensor when"
                    "padded-batch is enabled."
                )
                next_token_ids, valid_sampled_tokens_count = (
                    self.drafter.prepare_next_token_ids_padded(
                        common_attn_metadata,
                        sampled_token_ids,
                        self.requests,
                        self.input_batch,
                        self.discard_request_mask.gpu,
                    )
                )
                self._copy_valid_sampled_token_count(
                    next_token_ids, valid_sampled_tokens_count
                )

            if spec_decode_metadata is None:
                token_indices_to_sample = None
                # input_ids can be None for multimodal models.
                target_token_ids = self.input_ids.gpu[:num_scheduled_tokens]
                target_positions = self._get_positions(num_scheduled_tokens)
                if self.use_aux_hidden_state_outputs:
                    assert aux_hidden_states is not None
                    target_hidden_states = torch.cat(
                        [h[:num_scheduled_tokens] for h in aux_hidden_states], dim=-1
                    )
                else:
                    target_hidden_states = hidden_states[:num_scheduled_tokens]
            else:
                if spec_config.disable_padded_drafter_batch:
                    token_indices_to_sample = None
                    common_attn_metadata, token_indices = self.drafter.prepare_inputs(
                        common_attn_metadata,
                        sampled_token_ids,
                        spec_decode_metadata.num_draft_tokens,
                    )
                    target_token_ids = self.input_ids.gpu[token_indices]
                    target_positions = self._get_positions(token_indices)
                    if self.use_aux_hidden_state_outputs:
                        assert aux_hidden_states is not None
                        target_hidden_states = torch.cat(
                            [h[token_indices] for h in aux_hidden_states], dim=-1
                        )
                    else:
                        target_hidden_states = hidden_states[token_indices]
                else:
                    common_attn_metadata, token_indices_to_sample = (
                        self.drafter.prepare_inputs_padded(
                            common_attn_metadata,
                            spec_decode_metadata,
                            valid_sampled_tokens_count,
                        )
                    )
                    total_num_tokens = common_attn_metadata.num_actual_tokens
                    # When padding the batch, token_indices is just a range
                    target_token_ids = self.input_ids.gpu[:total_num_tokens]
                    target_positions = self._get_positions(total_num_tokens)
                    if self.use_aux_hidden_state_outputs:
                        assert aux_hidden_states is not None
                        target_hidden_states = torch.cat(
                            [h[:total_num_tokens] for h in aux_hidden_states], dim=-1
                        )
                    else:
                        target_hidden_states = hidden_states[:total_num_tokens]

            if self.supports_mm_inputs:
                mm_embed_inputs = self._gather_mm_embeddings(
                    scheduler_output,
                    shift_computed_tokens=1,
                )
            else:
                mm_embed_inputs = None

            draft_token_ids = self.drafter.propose(
                target_token_ids=target_token_ids,
                target_positions=target_positions,
                target_hidden_states=target_hidden_states,
                next_token_ids=next_token_ids,
                last_token_indices=token_indices_to_sample,
                sampling_metadata=sampling_metadata,
                common_attn_metadata=common_attn_metadata,
                mm_embed_inputs=mm_embed_inputs,
            )

        return draft_token_ids

    def update_config(self, overrides: dict[str, Any]) -> None:
        allowed_config_names = {"load_config", "model_config"}
        for config_name, config_overrides in overrides.items():
            assert config_name in allowed_config_names, (
                f"Config `{config_name}` not supported. "
                f"Allowed configs: {allowed_config_names}"
            )
            config = getattr(self, config_name)
            new_config = update_config(config, config_overrides)
            setattr(self, config_name, new_config)

    def load_model(self, eep_scale_up: bool = False) -> None:
        """
        Args:
            eep_scale_up: the model loading is for elastic EP scale up.
        """
        logger.info_once(
            "Starting to load model %s...",
            self.model_config.model,
            scope="global",
        )
        global_expert_loads, old_global_expert_indices_per_model, rank_mapping = (
            EplbState.get_eep_state(self.parallel_config)
            if eep_scale_up
            else (None, None, None)
        )

        if self.parallel_config.enable_eplb:
            self.eplb_state = EplbState(self.parallel_config, self.device)
            eplb_models = 0
        with DeviceMemoryProfiler() as m:
            time_before_load = time.perf_counter()
            model_loader = get_model_loader(self.load_config)
            self.model = model_loader.load_model(
                vllm_config=self.vllm_config, model_config=self.model_config
            )
            if self.lora_config:
                self.model = self.load_lora_model(
                    self.model, self.vllm_config, self.device
                )
            if hasattr(self, "drafter"):
                logger.info_once("Loading drafter model...")
                self.drafter.load_model(self.model)
                if (
                    hasattr(self.drafter, "model")
                    and is_mixture_of_experts(self.drafter.model)
                    and self.parallel_config.enable_eplb
                ):
                    spec_config = self.vllm_config.speculative_config
                    assert spec_config is not None
                    assert spec_config.draft_model_config is not None
                    logger.info_once(
                        "EPLB is enabled for drafter model %s.",
                        spec_config.draft_model_config.model,
                    )

                    global_expert_load = (
                        global_expert_loads[eplb_models]
                        if global_expert_loads
                        else None
                    )
                    old_global_expert_indices = (
                        old_global_expert_indices_per_model[eplb_models]
                        if old_global_expert_indices_per_model
                        else None
                    )
                    if self.eplb_state is None:
                        self.eplb_state = EplbState(self.parallel_config, self.device)
                    self.eplb_state.add_model(
                        self.drafter.model,
                        spec_config.draft_model_config,
                        global_expert_load,
                        old_global_expert_indices,
                        rank_mapping,
                    )
                    eplb_models += 1

            if self.use_aux_hidden_state_outputs:
                if not supports_eagle3(self.get_model()):
                    raise RuntimeError(
                        "Model does not support EAGLE3 interface but "
                        "aux_hidden_state_outputs was requested"
                    )

                # Try to get auxiliary layers from speculative config,
                # otherwise use model's default layers
                aux_layers = self._get_eagle3_aux_layers_from_config()
                if aux_layers:
                    logger.info(
                        "Using auxiliary layers from speculative config: %s",
                        aux_layers,
                    )
                else:
                    aux_layers = self.model.get_eagle3_aux_hidden_state_layers()

                self.model.set_aux_hidden_state_layers(aux_layers)
            time_after_load = time.perf_counter()
        self.model_memory_usage = m.consumed_memory
        logger.info_once(
            "Model loading took %.4f GiB memory and %.6f seconds",
            self.model_memory_usage / GiB_bytes,
            time_after_load - time_before_load,
            scope="local",
        )
        prepare_communication_buffer_for_model(self.model)
        if (drafter := getattr(self, "drafter", None)) and (
            drafter_model := getattr(drafter, "model", None)
        ):
            prepare_communication_buffer_for_model(drafter_model)
        mm_config = self.model_config.multimodal_config
        self.is_multimodal_pruning_enabled = (
            supports_multimodal_pruning(self.get_model())
            and mm_config is not None
            and mm_config.is_multimodal_pruning_enabled()
        )

        if is_mixture_of_experts(self.model) and self.parallel_config.enable_eplb:
            logger.info_once("EPLB is enabled for model %s.", self.model_config.model)
            global_expert_load = (
                global_expert_loads[eplb_models] if global_expert_loads else None
            )
            old_global_expert_indices = (
                old_global_expert_indices_per_model[eplb_models]
                if old_global_expert_indices_per_model
                else None
            )
            assert self.eplb_state is not None
            self.eplb_state.add_model(
                self.model,
                self.model_config,
                global_expert_load,
                old_global_expert_indices,
                rank_mapping,
            )
            if self.eplb_state.is_async:
                self.eplb_state.start_async_loop(rank_mapping=rank_mapping)

        if (
            self.vllm_config.compilation_config.mode
            == CompilationMode.STOCK_TORCH_COMPILE
            and supports_dynamo()
        ):
            backend = self.vllm_config.compilation_config.init_backend(self.vllm_config)
            compilation_counter.stock_torch_compile_count += 1
            self.model.compile(fullgraph=True, backend=backend)
            return
        # for other compilation modes, cudagraph behavior is controlled by
        # CudagraphWraper and CudagraphDispatcher of vllm.

        # wrap the model with full cudagraph wrapper if needed.
        cudagraph_mode = self.compilation_config.cudagraph_mode
        assert cudagraph_mode is not None
        if cudagraph_mode.has_full_cudagraphs() and not self.parallel_config.enable_dbo:
            self.model = CUDAGraphWrapper(
                self.model, self.vllm_config, runtime_mode=CUDAGraphMode.FULL
            )
        elif self.parallel_config.enable_dbo:
            if cudagraph_mode.has_full_cudagraphs():
                self.model = UBatchWrapper(
                    self.model, self.vllm_config, CUDAGraphMode.FULL, self.device
                )
            else:
                self.model = UBatchWrapper(
                    self.model, self.vllm_config, CUDAGraphMode.NONE, self.device
                )

    def _get_eagle3_aux_layers_from_config(self) -> tuple[int, ...] | None:
        """Extract Eagle3 auxiliary layer indices from speculative config.

        These indices specify which hidden states from the base model should
        be used as auxiliary inputs for the Eagle3 drafter model during
        speculative decoding.

        Returns:
            Tuple of layer indices if found in draft model config,
            None otherwise.
        """
        if not (self.speculative_config and self.speculative_config.draft_model_config):
            return None

        hf_config = self.speculative_config.draft_model_config.hf_config
        if not hasattr(hf_config, "eagle_aux_hidden_state_layer_ids"):
            return None

        layer_ids = hf_config.eagle_aux_hidden_state_layer_ids
        if layer_ids and isinstance(layer_ids, (list, tuple)):
            return tuple(layer_ids)

        return None

    def reload_weights(self) -> None:
        assert getattr(self, "model", None) is not None, (
            "Cannot reload weights before model is loaded."
        )
        model_loader = get_model_loader(self.load_config)
        logger.info("Reloading weights inplace...")
        model_loader.load_weights(self.get_model(), model_config=self.model_config)

    def save_tensorized_model(
        self,
        tensorizer_config: "TensorizerConfig",
    ) -> None:
        TensorizerLoader.save_model(
            self.get_model(),
            tensorizer_config=tensorizer_config,
            model_config=self.model_config,
        )

    def _get_prompt_logprobs_dict(
        self,
        hidden_states: torch.Tensor,
        num_scheduled_tokens: dict[str, int],
    ) -> dict[str, LogprobsTensors | None]:
        num_prompt_logprobs_dict = self.num_prompt_logprobs
        if not num_prompt_logprobs_dict:
            return {}

        in_progress_dict = self.input_batch.in_progress_prompt_logprobs_cpu
        prompt_logprobs_dict: dict[str, LogprobsTensors | None] = {}

        # Since prompt logprobs are a rare feature, prioritize simple,
        # maintainable loop over optimal performance.
        completed_prefill_reqs = []
        for req_id, num_prompt_logprobs in num_prompt_logprobs_dict.items():
            num_tokens = num_scheduled_tokens.get(req_id)
            if num_tokens is None:
                # This can happen if the request was preempted in prefill stage.
                continue

            # Get metadata for this request.
            request = self.requests[req_id]
            if request.prompt_token_ids is None:
                # Prompt logprobs is incompatible with prompt embeddings
                continue

            num_prompt_tokens = len(request.prompt_token_ids)
            prompt_token_ids = torch.tensor(request.prompt_token_ids).to(
                self.device, non_blocking=True
            )

            # Set up target LogprobsTensors object.
            logprobs_tensors = in_progress_dict.get(req_id)
            if not logprobs_tensors:
                # Create empty logprobs CPU tensors for the entire prompt.
                # If chunked, we'll copy in slice by slice.
                logprobs_tensors = LogprobsTensors.empty_cpu(
                    num_prompt_tokens - 1, num_prompt_logprobs + 1
                )
                in_progress_dict[req_id] = logprobs_tensors

            # Determine number of logits to retrieve.
            start_idx = request.num_computed_tokens
            start_tok = start_idx + 1
            num_remaining_tokens = num_prompt_tokens - start_tok
            if num_tokens <= num_remaining_tokens:
                # This is a chunk, more tokens remain.
                # In the == case, there are no more prompt logprobs to produce
                # but we want to defer returning them to the next step where we
                # have new generated tokens to return.
                num_logits = num_tokens
            else:
                # This is the last chunk of prompt tokens to return.
                num_logits = num_remaining_tokens
                completed_prefill_reqs.append(req_id)
                prompt_logprobs_dict[req_id] = logprobs_tensors

            if num_logits <= 0:
                # This can happen for the final chunk if we prefilled exactly
                # (num_prompt_tokens - 1) tokens for this request in the prior
                # step. There are no more prompt logprobs to produce.
                continue

            # Get the logits corresponding to this req's prompt tokens.
            # If this is a partial request (i.e. chunked prefill),
            # then there is prompt logprob generated for each index.
            req_idx = self.input_batch.req_id_to_index[req_id]
            offset = self.query_start_loc.np[req_idx].item()
            prompt_hidden_states = hidden_states[offset : offset + num_logits]
            logits = self.model.compute_logits(prompt_hidden_states)

            # Get the "target" tokens for each index. For prompt at index i,
            # the token at prompt index i+1 is the "sampled" token we want
            # to gather the logprob for.
            tgt_token_ids = prompt_token_ids[start_tok : start_tok + num_logits]

            # Compute prompt logprobs.
            logprobs = self.sampler.compute_logprobs(logits)
            token_ids, logprobs, ranks = self.sampler.gather_logprobs(
                logprobs, num_prompt_logprobs, tgt_token_ids
            )

            # Transfer GPU->CPU async.
            chunk_slice = slice(start_idx, start_idx + num_logits)
            logprobs_tensors.logprob_token_ids[chunk_slice].copy_(
                token_ids, non_blocking=True
            )
            logprobs_tensors.logprobs[chunk_slice].copy_(logprobs, non_blocking=True)
            logprobs_tensors.selected_token_ranks[chunk_slice].copy_(
                ranks, non_blocking=True
            )

        # Remove requests that have completed prefill from the batch
        # num_prompt_logprobs_dict.
        for req_id in completed_prefill_reqs:
            del num_prompt_logprobs_dict[req_id]
            del in_progress_dict[req_id]

        # Must synchronize the non-blocking GPU->CPU transfers.
        if prompt_logprobs_dict:
            self._sync_device()

        return prompt_logprobs_dict

    def _get_nans_in_logits(
        self,
        logits: torch.Tensor | None,
    ) -> dict[str, int]:
        try:
            if logits is None:
                return {req_id: 0 for req_id in self.input_batch.req_ids}

            num_nans_in_logits = {}
            num_nans_for_index = logits.isnan().sum(dim=-1).cpu().numpy()
            for req_id in self.input_batch.req_ids:
                req_index = self.input_batch.req_id_to_index[req_id]
                num_nans_in_logits[req_id] = (
                    int(num_nans_for_index[req_index])
                    if num_nans_for_index is not None and req_index < logits.shape[0]
                    else 0
                )
            return num_nans_in_logits
        except IndexError:
            return {}

    @contextmanager
    def maybe_randomize_inputs(self, input_ids: torch.Tensor):
        """
        Randomize input_ids if VLLM_RANDOMIZE_DP_DUMMY_INPUTS is set.
        This is to help balance expert-selection
         - during profile_run
         - during DP rank dummy run
        """
        dp_size = self.vllm_config.parallel_config.data_parallel_size
        randomize_inputs = envs.VLLM_RANDOMIZE_DP_DUMMY_INPUTS and dp_size > 1
        if not randomize_inputs:
            yield
        else:
            import functools

            @functools.cache
            def rand_input_ids() -> torch.Tensor:
                return torch.randint_like(
                    self.input_ids.gpu,
                    low=0,
                    high=self.model_config.get_vocab_size(),
                    dtype=input_ids.dtype,
                )

            logger.debug_once("Randomizing dummy data for DP Rank")
            input_ids.copy_(rand_input_ids()[: input_ids.size(0)], non_blocking=True)
            yield
            input_ids.fill_(0)

    def _get_mm_dummy_batch(
        self,
        modality: str,
        max_items_per_batch: int,
    ) -> BatchedTensorInputs:
        """Dummy data for profiling and precompiling multimodal models."""
        assert self.mm_budget is not None

        dummy_decoder_data = self.mm_registry.get_decoder_dummy_data(
            model_config=self.model_config,
            seq_len=self.max_model_len,
            mm_counts={modality: 1},
            cache=self.mm_budget.cache,
        )
        dummy_mm_data = dummy_decoder_data.multi_modal_data

        # Result in the maximum GPU consumption of the model
        dummy_mm_item = dummy_mm_data[modality][0]
        dummy_mm_items = [dummy_mm_item] * max_items_per_batch

        model = cast(SupportsMultiModal, self.model)
        return next(
            mm_kwargs_group
            for _, _, mm_kwargs_group in group_mm_kwargs_by_modality(
                dummy_mm_items,
                device=self.device,
                pin_memory=self.pin_memory,
                merge_by_field_config=model.merge_by_field_config,
                multimodal_cpu_fields=model.multimodal_cpu_fields,
            )
        )

    @torch.inference_mode()
    def _dummy_run(
        self,
        num_tokens: int,
        cudagraph_runtime_mode: CUDAGraphMode | None = None,
        force_attention: bool = False,
        uniform_decode: bool = False,
        allow_microbatching: bool = True,
        skip_eplb: bool = False,
        is_profile: bool = False,
        create_mixed_batch: bool = False,
        remove_lora: bool = True,
        activate_lora: bool = False,
        is_graph_capturing: bool = False,
    ) -> tuple[torch.Tensor, torch.Tensor]:
        """
        Run a dummy forward pass to warm up/profile run or capture the
        CUDA graph for the model.

        Args:
            num_tokens: Number of tokens to run the dummy forward pass.
            cudagraph_runtime_mode: used to control the behavior.
                - if not set will determine the cudagraph mode based on using
                    the self.cudagraph_dispatcher.
                - CUDAGraphMode.NONE: No cudagraph, for warm up and profile run
                - CUDAGraphMode.PIECEWISE: Piecewise cudagraph.
                - CUDAGraphMode.FULL: Full cudagraph, attention metadata is
                    needed.
            force_attention: If True, always create attention metadata. Used to
                warm up attention backend when mode is NONE.
            uniform_decode: If True, the batch is a uniform decode batch.
            skip_eplb: If True, skip EPLB state update.
            is_profile: If True, this is a profile run.
            create_mixed_batch: If True, create a mixed batch with both decode
                (1 token) and prefill (multiple tokens) requests.
            remove_lora: If False, dummy LoRAs are not destroyed after the run
            activate_lora: If False, dummy_run is performed without LoRAs.
        """
        assert (
            cudagraph_runtime_mode is None
            or cudagraph_runtime_mode.valid_runtime_modes()
        )

        # If cudagraph_mode.decode_mode() == FULL and
        # cudagraph_mode.separate_routine(). This means that we are using
        # different graphs and/or modes for mixed prefill-decode batches vs.
        # uniform decode batches. A uniform decode batch means that all
        # requests have identical query length, except a potential virtual
        # request (shorter) in the batch account for padding.
        # Uniform decode batch could either be common pure decode, where
        # max_query_len == 1, or speculative decode, where
        # max_query_len == 1 + num_spec_decode_tokens.

        # When setting max_query_len = 1, we switch to and capture the optimized
        # routine of FA2 for pure decode, i.e., Flashdecode + an optimization
        # for GQA/MQA.
        max_query_len = self.uniform_decode_query_len if uniform_decode else num_tokens

        # Set num_scheduled_tokens based on num_tokens and max_num_seqs
        # for dummy run with LoRA so that the num_reqs collectively
        # has num_tokens in total.
        assert num_tokens <= self.scheduler_config.max_num_batched_tokens
        max_num_reqs = self.scheduler_config.max_num_seqs
        if create_mixed_batch:
            assert not uniform_decode
            # Create mixed batch:
            # first half decode tokens, second half one prefill
            num_decode_tokens = min(max_num_reqs - 1, num_tokens // 2)
            num_prefill_tokens = num_tokens - num_decode_tokens
            num_reqs = num_decode_tokens + 1

            # Create decode requests (1 token each) followed by prefill request
            num_scheduled_tokens_list = [1] * num_decode_tokens + [num_prefill_tokens]
            # Note: Overriding max_query_len to be the prefill tokens
            max_query_len = num_prefill_tokens
        elif uniform_decode:
            assert not create_mixed_batch
            num_reqs = min(max_num_reqs, cdiv(num_tokens, max_query_len))
            num_scheduled_tokens_list = [max_query_len] * num_reqs
            if num_tokens % max_query_len != 0:
                num_scheduled_tokens_list[-1] = num_tokens % max_query_len
        else:
            num_reqs = min(num_tokens, max_num_reqs)
            min_tokens_per_req = num_tokens // num_reqs
            num_scheduled_tokens_list = [min_tokens_per_req] * num_reqs
            num_scheduled_tokens_list[-1] += num_tokens % num_reqs

        assert sum(num_scheduled_tokens_list) == num_tokens
        assert len(num_scheduled_tokens_list) == num_reqs
        num_scheduled_tokens = np.array(num_scheduled_tokens_list, dtype=np.int32)
        num_tokens_unpadded = int(num_scheduled_tokens.sum())

        num_sampled_tokens = np.ones(num_reqs, dtype=np.int32)

        _cudagraph_mode, batch_desc, ubatch_slices, num_tokens_across_dp, _ = (
            self._determine_batch_execution_and_padding(
                num_tokens=num_tokens_unpadded,
                num_reqs=num_reqs,
                num_scheduled_tokens_np=num_scheduled_tokens,
                max_num_scheduled_tokens=max_query_len,
                use_cascade_attn=False,
                allow_microbatching=allow_microbatching,
                force_eager=is_profile
                or (cudagraph_runtime_mode == CUDAGraphMode.NONE),
                # `force_uniform_decode` is used for cudagraph capture; because for
                # capturing mixed prefill-decode batches, we sometimes use
                # num_tokens == num_reqs which looks like a uniform decode batch to the
                # dispatcher; but we actually want to capture a piecewise cudagraph
                force_uniform_decode=uniform_decode,
                # `force_has_lora` is used for cudagraph capture; because LoRA is
                # activated later in the context manager, but we need to know the
                # LoRA state when determining the batch descriptor for capture
                force_has_lora=activate_lora,
            )
        )

        if cudagraph_runtime_mode is None:
            cudagraph_runtime_mode = _cudagraph_mode
        else:
            assert cudagraph_runtime_mode == _cudagraph_mode, (
                f"Cudagraph runtime mode mismatch in dummy_run. "
                f"Expected {_cudagraph_mode}, but got {cudagraph_runtime_mode}."
            )

        num_tokens_padded = batch_desc.num_tokens
        num_reqs_padded = (
            batch_desc.num_reqs if batch_desc.num_reqs is not None else num_reqs
        )

        attn_metadata: PerLayerAttnMetadata | None = None

        # If force_attention is True, we always capture attention. Otherwise,
        # it only happens for cudagraph_runtime_mode=FULL.
        if force_attention or cudagraph_runtime_mode == CUDAGraphMode.FULL:
            if create_mixed_batch:
                # In the mixed batch mode (used for FI warmup), we use
                # shorter sequence lengths to run faster.
                # TODO(luka) better system for describing dummy batches
                seq_lens = [1] * num_decode_tokens + [num_prefill_tokens + 1]
            else:
                seq_lens = max_query_len  # type: ignore[assignment]
            self.seq_lens.np[:num_reqs] = seq_lens
            self.seq_lens.np[num_reqs:] = 0
            self.seq_lens.copy_to_gpu()

            cum_num_tokens, _ = self._get_cumsum_and_arange(num_scheduled_tokens)
            self.query_start_loc.np[1 : num_reqs + 1] = cum_num_tokens
            self.query_start_loc.copy_to_gpu()

            attn_metadata, _ = self._build_attention_metadata(
                num_tokens=num_tokens_unpadded,
                num_reqs=num_reqs_padded,
                max_query_len=max_query_len,
                ubatch_slices=ubatch_slices,
                for_cudagraph_capture=is_graph_capturing,
            )

        with self.maybe_dummy_run_with_lora(
            self.lora_config,
            num_scheduled_tokens,
            num_sampled_tokens,
            activate_lora,
            remove_lora,
        ):
            # Make sure padding doesn't exceed max_num_tokens
            assert num_tokens_padded <= self.max_num_tokens
            model_kwargs = self._init_model_kwargs(num_tokens_padded)
            if self.supports_mm_inputs and not self.model_config.is_encoder_decoder:
                input_ids = None
                inputs_embeds = self.inputs_embeds.gpu[:num_tokens_padded]
                model_kwargs = {
                    **model_kwargs,
                    **self._dummy_mm_kwargs(num_reqs),
                }
            elif self.enable_prompt_embeds:
                input_ids = None
                inputs_embeds = self.inputs_embeds.gpu[:num_tokens_padded]
                model_kwargs = self._init_model_kwargs(num_tokens_padded)
            else:
                input_ids = self.input_ids.gpu[:num_tokens_padded]
                inputs_embeds = None

            if self.uses_mrope:
                positions = self.mrope_positions.gpu[:, :num_tokens_padded]
            elif self.uses_xdrope_dim > 0:
                positions = self.xdrope_positions.gpu[:, :num_tokens_padded]
            else:
                positions = self.positions.gpu[:num_tokens_padded]

            if get_pp_group().is_first_rank:
                intermediate_tensors = None
            else:
                if self.intermediate_tensors is None:
                    self.intermediate_tensors = (
                        self.model.make_empty_intermediate_tensors(
                            batch_size=self.max_num_tokens,
                            dtype=self.model_config.dtype,
                            device=self.device,
                        )
                    )

                intermediate_tensors = self.sync_and_slice_intermediate_tensors(
                    num_tokens_padded, None, False
                )

            if ubatch_slices is not None:
                # Adjust values to reflect a single ubatch.
                # TODO(sage,lucas): this is cruft that should be addressed in
                #  the padding refactor.
                num_tokens_padded = ubatch_slices[0].num_tokens
                if num_tokens_across_dp is not None:
                    num_tokens_across_dp[:] = num_tokens_padded

            with (
                self.maybe_randomize_inputs(input_ids),
                set_forward_context(
                    attn_metadata,
                    self.vllm_config,
                    num_tokens=num_tokens_padded,
                    num_tokens_across_dp=num_tokens_across_dp,
                    cudagraph_runtime_mode=cudagraph_runtime_mode,
<<<<<<< HEAD
                    batch_descriptor=batch_descriptor,
                    expert_usage_histogram=self.expert_usage_histogram,
=======
                    batch_descriptor=batch_desc,
>>>>>>> dd97e047
                    ubatch_slices=ubatch_slices,
                ),
            ):
                outputs = self.model(
                    input_ids=input_ids,
                    positions=positions,
                    intermediate_tensors=intermediate_tensors,
                    inputs_embeds=inputs_embeds,
                    **model_kwargs,
                )

            if self.use_aux_hidden_state_outputs:
                hidden_states, _ = outputs
            else:
                hidden_states = outputs

            if self.speculative_config and self.speculative_config.use_eagle():
                assert isinstance(self.drafter, EagleProposer)
                use_cudagraphs = (
                    cudagraph_runtime_mode.has_mode(CUDAGraphMode.PIECEWISE)
                    and not self.speculative_config.enforce_eager
                )

                # Note(gnovack) - We need to disable cudagraphs for one of the two
                # lora cases when cudagraph_specialize_lora is enabled. This is a
                # short term mitigation for issue mentioned in
                # https://github.com/vllm-project/vllm/issues/28334
                if self.compilation_config.cudagraph_specialize_lora and activate_lora:
                    use_cudagraphs = False

                self.drafter.dummy_run(
                    num_tokens,
                    use_cudagraphs=use_cudagraphs,
                    is_graph_capturing=is_graph_capturing,
                )

        # This is necessary to avoid blocking DP.
        # For dummy runs, we typically skip EPLB since we don't have any real
        # requests to process.
        # However, in DP settings, there may be cases when some DP ranks do
        # not have any requests to process, so they're executing dummy batches.
        # In such cases, we still have to trigger EPLB to make sure
        # ranks execute the rearrangement in synchronization.
        if not skip_eplb:
            self.eplb_step(is_dummy=True, is_profile=is_profile)

        logit_indices = np.cumsum(num_scheduled_tokens) - 1
        logit_indices_device = torch.from_numpy(logit_indices).to(
            self.device, non_blocking=True
        )
        return hidden_states, hidden_states[logit_indices_device]

    @torch.inference_mode()
    def _dummy_sampler_run(
        self,
        hidden_states: torch.Tensor,
    ) -> torch.Tensor:
        # The dummy hidden states may contain special values,
        # like `inf` or `nan`.
        # To avoid breaking the sampler, we use a random tensor here instead.
        hidden_states = torch.rand_like(hidden_states)

        logits = self.model.compute_logits(hidden_states)
        num_reqs = logits.size(0)

        dummy_tensors = lambda v: torch.full((num_reqs,), v, device=self.device)

        dummy_metadata = SamplingMetadata(
            temperature=dummy_tensors(0.5),
            all_greedy=False,
            all_random=False,
            top_p=dummy_tensors(0.9),
            top_k=dummy_tensors(logits.size(1) - 1),
            generators={},
            max_num_logprobs=None,
            no_penalties=True,
            prompt_token_ids=None,
            frequency_penalties=dummy_tensors(0.1),
            presence_penalties=dummy_tensors(0.1),
            repetition_penalties=dummy_tensors(0.1),
            output_token_ids=[[] for _ in range(num_reqs)],
            spec_token_ids=[[] for _ in range(num_reqs)],
            allowed_token_ids_mask=None,
            bad_words_token_ids={},
            logitsprocs=LogitsProcessors(),
        )
        try:
            sampler_output = self.sampler(
                logits=logits, sampling_metadata=dummy_metadata
            )
        except RuntimeError as e:
            if "out of memory" in str(e):
                raise RuntimeError(
                    "CUDA out of memory occurred when warming up sampler with "
                    f"{num_reqs} dummy requests. Please try lowering "
                    "`max_num_seqs` or `gpu_memory_utilization` when "
                    "initializing the engine."
                ) from e
            else:
                raise e
        if self.speculative_config:
            draft_token_ids = [[0] for _ in range(num_reqs)]
            dummy_spec_decode_metadata = SpecDecodeMetadata.make_dummy(
                draft_token_ids, self.device
            )

            num_tokens = sum(len(ids) for ids in draft_token_ids)
            # draft_probs = torch.randn(
            #     num_tokens, logits.shape[-1], device=self.device,
            #     dtype=logits.dtype)
            draft_probs = None
            logits = torch.randn(
                num_tokens + num_reqs,
                logits.shape[-1],
                device=self.device,
                dtype=logits.dtype,
            )
            self.rejection_sampler(
                dummy_spec_decode_metadata,
                draft_probs,
                logits,
                dummy_metadata,
            )
        return sampler_output

    def _dummy_pooler_run_task(
        self,
        hidden_states: torch.Tensor,
        task: PoolingTask,
    ) -> PoolerOutput:
        num_tokens = hidden_states.shape[0]
        max_num_reqs = self.scheduler_config.max_num_seqs
        num_reqs = min(num_tokens, max_num_reqs)
        min_tokens_per_req = num_tokens // num_reqs
        num_scheduled_tokens_list = [min_tokens_per_req] * num_reqs
        num_scheduled_tokens_list[-1] += num_tokens % num_reqs
        assert sum(num_scheduled_tokens_list) == num_tokens
        assert len(num_scheduled_tokens_list) == num_reqs

        req_num_tokens = num_tokens // num_reqs

        dummy_prompt_lens = torch.tensor(
            num_scheduled_tokens_list,
            device="cpu",
        )
        dummy_token_ids = torch.zeros(
            (num_reqs, req_num_tokens), dtype=torch.int32, device=self.device
        )

        model = cast(VllmModelForPooling, self.get_model())
        dummy_pooling_params = PoolingParams(task=task)
        dummy_pooling_params.verify(task=task, model_config=self.model_config)
        to_update = model.pooler.get_pooling_updates(task)
        to_update.apply(dummy_pooling_params)

        dummy_metadata = PoolingMetadata(
            prompt_lens=dummy_prompt_lens,
            prompt_token_ids=dummy_token_ids,
            pooling_params=[dummy_pooling_params] * num_reqs,
            pooling_states=[PoolingStates() for i in range(num_reqs)],
        )

        dummy_metadata.build_pooling_cursor(
            num_scheduled_tokens_list,
            seq_lens_cpu=dummy_prompt_lens,
            device=hidden_states.device,
        )

        try:
            return model.pooler(
                hidden_states=hidden_states, pooling_metadata=dummy_metadata
            )
        except RuntimeError as e:
            if "out of memory" in str(e):
                raise RuntimeError(
                    "CUDA out of memory occurred when warming up pooler "
                    f"({task=}) with {num_reqs} dummy requests. Please try "
                    "lowering `max_num_seqs` or `gpu_memory_utilization` when "
                    "initializing the engine."
                ) from e
            else:
                raise e

    @torch.inference_mode()
    def _dummy_pooler_run(
        self,
        hidden_states: torch.Tensor,
    ) -> PoolerOutput:
        # Find the task that has the largest output for subsequent steps
        supported_pooling_tasks = self.get_supported_pooling_tasks()

        if not supported_pooling_tasks:
            raise RuntimeError(
                f"Model {self.model_config.model} does not support "
                "any pooling tasks. See "
                "https://docs.vllm.ai/en/latest/models/pooling_models.html "
                "to learn more."
            )

        output_size = dict[PoolingTask, float]()
        for task in supported_pooling_tasks:
            # Run a full batch with each task to ensure none of them OOMs
            output = self._dummy_pooler_run_task(hidden_states, task)
            output_size[task] = sum(o.nbytes for o in output)
            del output  # Allow GC

        max_task = max(output_size.items(), key=lambda x: x[1])[0]
        return self._dummy_pooler_run_task(hidden_states, max_task)

    def profile_run(self) -> None:
        # Profile with multimodal encoder & encoder cache.
        if self.supports_mm_inputs:
            mm_config = self.model_config.multimodal_config
            if mm_config is not None and mm_config.skip_mm_profiling:
                logger.info(
                    "Skipping memory profiling for multimodal encoder and "
                    "encoder cache."
                )
            else:
                mm_budget = self.mm_budget
                assert mm_budget is not None

                if (encoder_budget := mm_budget.get_encoder_budget()) > 0:
                    # NOTE: Currently model is profiled with a single non-text
                    # modality with the max possible input tokens even when
                    # it supports multiple.
                    dummy_modality = mm_budget.get_modality_with_max_tokens()
                    max_mm_items_per_batch = mm_budget.max_items_per_batch_by_modality[
                        dummy_modality
                    ]

                    logger.info(
                        "Encoder cache will be initialized with a budget of "
                        "%s tokens, and profiled with %s %s items of the "
                        "maximum feature size.",
                        encoder_budget,
                        max_mm_items_per_batch,
                        dummy_modality,
                    )

                    # Create dummy batch of multimodal inputs.
                    batched_dummy_mm_inputs = self._get_mm_dummy_batch(
                        dummy_modality,
                        max_mm_items_per_batch,
                    )

                    # Run multimodal encoder.
                    dummy_encoder_outputs = self.model.embed_multimodal(
                        **batched_dummy_mm_inputs
                    )

                    sanity_check_mm_encoder_outputs(
                        dummy_encoder_outputs,
                        expected_num_items=max_mm_items_per_batch,
                    )

                    # NOTE: This happens when encoder cache needs to store
                    # the embeddings that encoder outputs are scattered onto.
                    # In this case we create dummy embeddings of size
                    # (max_tokens_for_modality, hidden_size) and scatter
                    # encoder output into it.
                    encoder_output_shape = dummy_encoder_outputs[0].shape
                    max_mm_tokens_per_item = mm_budget.max_tokens_by_modality[
                        dummy_modality
                    ]
                    if encoder_output_shape[0] < max_mm_tokens_per_item:
                        encoder_hidden_size = encoder_output_shape[-1]
                        expanded_outputs = []
                        for output in dummy_encoder_outputs:
                            expanded = output.new_zeros(
                                (max_mm_tokens_per_item, encoder_hidden_size)
                            )
                            num_tokens = output.shape[0]
                            expanded[:num_tokens].copy_(output)
                            expanded_outputs.append(expanded)

                        dummy_encoder_outputs = expanded_outputs

                    # Cache the dummy encoder outputs.
                    self.encoder_cache["tmp"] = dict(enumerate(dummy_encoder_outputs))

        # Add `is_profile` here to pre-allocate communication buffers
        hidden_states, last_hidden_states = self._dummy_run(
            self.max_num_tokens, is_profile=True
        )
        if get_pp_group().is_last_rank:
            if self.is_pooling_model:
                output = self._dummy_pooler_run(hidden_states)
            else:
                output = self._dummy_sampler_run(last_hidden_states)
        else:
            output = None
        self._sync_device()
        del hidden_states, output
        self.encoder_cache.clear()
        gc.collect()

    def capture_model(self) -> int:
        if self.compilation_config.cudagraph_mode == CUDAGraphMode.NONE:
            logger.warning(
                "Skipping CUDA graph capture. To turn on CUDA graph capture, "
                "ensure `cudagraph_mode` was not manually set to `NONE`"
            )
            return 0

        compilation_counter.num_gpu_runner_capture_triggers += 1

        start_time = time.perf_counter()

        @contextmanager
        def freeze_gc():
            # Optimize garbage collection during CUDA graph capture.
            # Clean up, then freeze all remaining objects from being included
            # in future collections.
            gc.collect()
            should_freeze = not envs.VLLM_ENABLE_CUDAGRAPH_GC
            if should_freeze:
                gc.freeze()
            try:
                yield
            finally:
                if should_freeze:
                    gc.unfreeze()
                    gc.collect()

        # Trigger CUDA graph capture for specific shapes.
        # Capture the large shapes first so that the smaller shapes
        # can reuse the memory pool allocated for the large shapes.
        set_cudagraph_capturing_enabled(True)
        with freeze_gc(), graph_capture(device=self.device):
            start_free_gpu_memory = torch.cuda.mem_get_info()[0]
            cudagraph_mode = self.compilation_config.cudagraph_mode
            assert cudagraph_mode is not None

            if self.lora_config:
                if self.compilation_config.cudagraph_specialize_lora:
                    lora_cases = [True, False]
                else:
                    lora_cases = [True]
            else:
                lora_cases = [False]

            if cudagraph_mode.mixed_mode() != CUDAGraphMode.NONE:
                cudagraph_runtime_mode = cudagraph_mode.mixed_mode()
                # make sure we capture the largest batch size first
                compilation_cases = list(
                    product(reversed(self.cudagraph_batch_sizes), lora_cases)
                )
                self._capture_cudagraphs(
                    compilation_cases,
                    cudagraph_runtime_mode=cudagraph_runtime_mode,
                    uniform_decode=False,
                )

            # Capture full cudagraph for uniform decode batches if we
            # don't already have full mixed prefill-decode cudagraphs.
            if (
                cudagraph_mode.decode_mode() == CUDAGraphMode.FULL
                and cudagraph_mode.separate_routine()
            ):
                max_num_tokens = (
                    self.scheduler_config.max_num_seqs * self.uniform_decode_query_len
                )
                decode_cudagraph_batch_sizes = [
                    x
                    for x in self.cudagraph_batch_sizes
                    if max_num_tokens >= x >= self.uniform_decode_query_len
                ]
                compilation_cases_decode = list(
                    product(reversed(decode_cudagraph_batch_sizes), lora_cases)
                )
                self._capture_cudagraphs(
                    compilation_cases=compilation_cases_decode,
                    cudagraph_runtime_mode=CUDAGraphMode.FULL,
                    uniform_decode=True,
                )

            torch.cuda.synchronize()
            end_free_gpu_memory = torch.cuda.mem_get_info()[0]

        # Disable cudagraph capturing globally, so any unexpected cudagraph
        # capturing will be detected and raise an error after here.
        # Note: We don't put it into graph_capture context manager because
        # we may do lazy capturing in future that still allows capturing
        # after here.
        set_cudagraph_capturing_enabled(False)

        end_time = time.perf_counter()
        elapsed_time = end_time - start_time
        cuda_graph_size = start_free_gpu_memory - end_free_gpu_memory
        # This usually takes 5~20 seconds.
        logger.info_once(
            "Graph capturing finished in %.0f secs, took %.2f GiB",
            elapsed_time,
            cuda_graph_size / (1 << 30),
            scope="local",
        )
        return cuda_graph_size

    def _capture_cudagraphs(
        self,
        compilation_cases: list[tuple[int, bool]],
        cudagraph_runtime_mode: CUDAGraphMode,
        uniform_decode: bool,
    ):
        assert (
            cudagraph_runtime_mode != CUDAGraphMode.NONE
            and cudagraph_runtime_mode.valid_runtime_modes()
        ), f"Invalid cudagraph runtime mode: {cudagraph_runtime_mode}"

        # Only rank 0 should print progress bar during capture
        if is_global_first_rank():
            compilation_cases = tqdm(
                compilation_cases,
                disable=not self.load_config.use_tqdm_on_load,
                desc="Capturing CUDA graphs ({}, {})".format(
                    "decode" if uniform_decode else "mixed prefill-decode",
                    cudagraph_runtime_mode.name,
                ),
            )

        # We skip EPLB here since we don't want to record dummy metrics
        for num_tokens, activate_lora in compilation_cases:
            # We currently only capture ubatched graphs when its a FULL
            # cudagraph, a uniform decode batch, and the number of tokens
            # is above the threshold. Otherwise we just capture a non-ubatched
            # version of the graph
            allow_microbatching = (
                self.parallel_config.enable_dbo
                and cudagraph_runtime_mode == CUDAGraphMode.FULL
                and uniform_decode
                and check_ubatch_thresholds(
                    config=self.vllm_config.parallel_config,
                    num_tokens=num_tokens,
                    uniform_decode=uniform_decode,
                )
            )

            for _ in range(self.compilation_config.cudagraph_num_of_warmups):
                # Use CUDAGraphRuntimeStyle.NONE (default) for warmup.
                # But be careful, warm up with `NONE`is orthogonal to
                # if we want to warm up attention or not. This is
                # different from the case where `FULL` implies capture
                # attention while `PIECEWISE` implies no attention.
                force_attention = cudagraph_runtime_mode == CUDAGraphMode.FULL
                self._dummy_run(
                    num_tokens,
                    cudagraph_runtime_mode=CUDAGraphMode.NONE,
                    force_attention=force_attention,
                    uniform_decode=uniform_decode,
                    allow_microbatching=allow_microbatching,
                    skip_eplb=True,
                    remove_lora=False,
                    activate_lora=activate_lora,
                )
            self._dummy_run(
                num_tokens,
                cudagraph_runtime_mode=cudagraph_runtime_mode,
                uniform_decode=uniform_decode,
                allow_microbatching=allow_microbatching,
                skip_eplb=True,
                remove_lora=False,
                activate_lora=activate_lora,
                is_graph_capturing=True,
            )
        self.maybe_remove_all_loras(self.lora_config)

    def initialize_attn_backend(self, kv_cache_config: KVCacheConfig) -> None:
        """
        Initialize the attention backends and attention metadata builders.
        """
        assert len(self.attn_groups) == 0, "Attention backends are already initialized"

        class AttentionGroupKey(NamedTuple):
            attn_backend: type[AttentionBackend]
            kv_cache_spec: KVCacheSpec

        def get_attn_backends_for_group(
            kv_cache_group_spec: KVCacheGroupSpec,
        ) -> tuple[dict[AttentionGroupKey, list[str]], set[type[AttentionBackend]]]:
            layer_type = cast(type[Any], AttentionLayerBase)
            layers = get_layers_from_vllm_config(
                self.vllm_config, layer_type, kv_cache_group_spec.layer_names
            )
            attn_backends = {}
            attn_backend_layers = defaultdict(list)
            # Dedupe based on full class name; this is a bit safer than
            # using the class itself as the key because when we create dynamic
            # attention backend subclasses (e.g. ChunkedLocalAttention) unless
            # they are cached correctly, there will be different objects per
            # layer.
            for layer_name in kv_cache_group_spec.layer_names:
                attn_backend = layers[layer_name].get_attn_backend()

                if layer_name in self.kv_sharing_fast_prefill_eligible_layers:
                    attn_backend = create_fast_prefill_custom_backend(
                        "FastPrefill",
                        attn_backend,  # type: ignore[arg-type]
                    )

                full_cls_name = attn_backend.full_cls_name()
                layer_kv_cache_spec = kv_cache_group_spec.kv_cache_spec
                if isinstance(layer_kv_cache_spec, UniformTypeKVCacheSpecs):
                    layer_kv_cache_spec = layer_kv_cache_spec.kv_cache_specs[layer_name]
                key = (full_cls_name, layer_kv_cache_spec)
                attn_backends[key] = AttentionGroupKey(
                    attn_backend, layer_kv_cache_spec
                )
                attn_backend_layers[key].append(layer_name)
            return (
                {attn_backends[k]: v for k, v in attn_backend_layers.items()},
                set(group_key.attn_backend for group_key in attn_backends.values()),
            )

        def create_attn_groups(
            attn_backends_map: dict[AttentionGroupKey, list[str]],
            kv_cache_group_id: int,
        ) -> list[AttentionGroup]:
            attn_groups: list[AttentionGroup] = []
            for (attn_backend, kv_cache_spec), layer_names in attn_backends_map.items():
                attn_group = AttentionGroup(
                    attn_backend,
                    layer_names,
                    kv_cache_spec,
                    kv_cache_group_id,
                )

                attn_groups.append(attn_group)
            return attn_groups

        attention_backend_maps = []
        attention_backend_list = []
        for kv_cache_group_spec in kv_cache_config.kv_cache_groups:
            attn_backends = get_attn_backends_for_group(kv_cache_group_spec)
            attention_backend_maps.append(attn_backends[0])
            attention_backend_list.append(attn_backends[1])

        # Resolve cudagraph_mode before actually initialize metadata_builders
        self._check_and_update_cudagraph_mode(
            attention_backend_list, kv_cache_config.kv_cache_groups
        )

        for i, attn_backend_map in enumerate(attention_backend_maps):
            self.attn_groups.append(create_attn_groups(attn_backend_map, i))

    def initialize_metadata_builders(
        self, kv_cache_config: KVCacheConfig, kernel_block_sizes: list[int]
    ) -> None:
        """
        Create the metadata builders for all KV cache groups and attn groups.
        """
        for kv_cache_group_id in range(len(kv_cache_config.kv_cache_groups)):
            for attn_group in self.attn_groups[kv_cache_group_id]:
                attn_group.create_metadata_builders(
                    self.vllm_config,
                    self.device,
                    kernel_block_sizes[kv_cache_group_id]
                    if kv_cache_group_id < len(kernel_block_sizes)
                    else None,
                    num_metadata_builders=1
                    if not self.parallel_config.enable_dbo
                    else 2,
                )
        # Calculate reorder batch threshold (if needed)
        # Note (tdoublep): do this *after* constructing builders,
        # because some of them change the threshold at init time.
        self.calculate_reorder_batch_threshold()

    def _check_and_update_cudagraph_mode(
        self,
        attention_backends: list[set[type[AttentionBackend]]],
        kv_cache_groups: list[KVCacheGroupSpec],
    ) -> None:
        """
        Resolve the cudagraph_mode when there are multiple attention
        groups with potential conflicting CUDA graph support.
        Then initialize the cudagraph_dispatcher based on the resolved
        cudagraph_mode.
        """
        min_cg_support = AttentionCGSupport.ALWAYS
        min_cg_backend_name = None

        for attn_backend_set, kv_cache_group in zip(
            attention_backends, kv_cache_groups
        ):
            for attn_backend in attn_backend_set:
                builder_cls = attn_backend.get_builder_cls()

                cg_support = builder_cls.get_cudagraph_support(
                    self.vllm_config, kv_cache_group.kv_cache_spec
                )
                if cg_support.value < min_cg_support.value:
                    min_cg_support = cg_support
                    min_cg_backend_name = attn_backend.__name__
        # Flexible resolve the cudagraph mode
        cudagraph_mode = self.compilation_config.cudagraph_mode
        assert cudagraph_mode is not None
        # check cudagraph for mixed batch is supported
        if (
            cudagraph_mode.mixed_mode() == CUDAGraphMode.FULL
            and min_cg_support != AttentionCGSupport.ALWAYS
        ):
            msg = (
                f"CUDAGraphMode.{cudagraph_mode.name} is not supported "
                f"with {min_cg_backend_name} backend (support: "
                f"{min_cg_support})"
            )
            if min_cg_support == AttentionCGSupport.NEVER:
                # if not supported any full cudagraphs, just raise it.
                msg += (
                    "; please try cudagraph_mode=PIECEWISE, and "
                    "make sure compilation mode is VLLM_COMPILE"
                )
                raise ValueError(msg)

            # attempt to resolve the full cudagraph related mode
            if self.compilation_config.splitting_ops_contain_attention():
                msg += "; setting cudagraph_mode=FULL_AND_PIECEWISE"
                cudagraph_mode = self.compilation_config.cudagraph_mode = (
                    CUDAGraphMode.FULL_AND_PIECEWISE
                )
            else:
                msg += "; setting cudagraph_mode=FULL_DECODE_ONLY"
                cudagraph_mode = self.compilation_config.cudagraph_mode = (
                    CUDAGraphMode.FULL_DECODE_ONLY
                )
            logger.warning(msg)

        # check that if we are doing decode full-cudagraphs it is supported
        if (
            cudagraph_mode.decode_mode() == CUDAGraphMode.FULL
            and min_cg_support == AttentionCGSupport.NEVER
        ):
            msg = (
                f"CUDAGraphMode.{cudagraph_mode.name} is not supported "
                f"with {min_cg_backend_name} backend (support: "
                f"{min_cg_support})"
            )
            if self.compilation_config.mode == CompilationMode.VLLM_COMPILE and (
                self.compilation_config.splitting_ops_contain_attention()
                or self.compilation_config.use_inductor_graph_partition
            ):
                msg += (
                    "; setting cudagraph_mode=PIECEWISE because "
                    "attention is compiled piecewise"
                )
                cudagraph_mode = self.compilation_config.cudagraph_mode = (
                    CUDAGraphMode.PIECEWISE
                )
            else:
                msg += (
                    "; setting cudagraph_mode=NONE because "
                    "attention is not compiled piecewise"
                )
                cudagraph_mode = self.compilation_config.cudagraph_mode = (
                    CUDAGraphMode.NONE
                )
            logger.warning(msg)

        # check that if we are doing spec-decode + decode full-cudagraphs it is
        # supported
        if (
            cudagraph_mode.decode_mode() == CUDAGraphMode.FULL
            and self.uniform_decode_query_len > 1
            and min_cg_support.value < AttentionCGSupport.UNIFORM_BATCH.value
        ):
            msg = (
                f"CUDAGraphMode.{cudagraph_mode.name} is not supported"
                f" with spec-decode for attention backend "
                f"{min_cg_backend_name} (support: {min_cg_support})"
            )
            if self.compilation_config.splitting_ops_contain_attention():
                msg += "; setting cudagraph_mode=PIECEWISE"
                cudagraph_mode = self.compilation_config.cudagraph_mode = (
                    CUDAGraphMode.PIECEWISE
                )
            else:
                msg += "; setting cudagraph_mode=NONE"
                cudagraph_mode = self.compilation_config.cudagraph_mode = (
                    CUDAGraphMode.NONE
                )
            logger.warning(msg)

        # double check that we can support full cudagraph if they are requested
        # even after automatic downgrades
        if (
            cudagraph_mode.has_full_cudagraphs()
            and min_cg_support == AttentionCGSupport.NEVER
        ):
            raise ValueError(
                f"CUDAGraphMode.{cudagraph_mode.name} is not "
                f"supported with {min_cg_backend_name} backend ("
                f"support:{min_cg_support}) "
                "; please try cudagraph_mode=PIECEWISE, "
                "and make sure compilation mode is VLLM_COMPILE"
            )

        # if we have dedicated decode cudagraphs, and spec-decode is enabled,
        # we need to adjust the cudagraph sizes to be a multiple of the uniform
        # decode query length to avoid: https://github.com/vllm-project/vllm/issues/28207
        # temp-fix: https://github.com/vllm-project/vllm/issues/28207#issuecomment-3504004536
        # Will be removed in the near future when we have seperate cudagraph capture
        # sizes for decode and mixed prefill-decode.
        if (
            cudagraph_mode.decode_mode() == CUDAGraphMode.FULL
            and cudagraph_mode.separate_routine()
            and self.uniform_decode_query_len > 1
        ):
            self.compilation_config.adjust_cudagraph_sizes_for_spec_decode(
                self.uniform_decode_query_len, self.parallel_config.tensor_parallel_size
            )
            capture_sizes = self.compilation_config.cudagraph_capture_sizes
            self.cudagraph_batch_sizes = (
                capture_sizes if capture_sizes is not None else []
            )

        # Trigger cudagraph dispatching keys initialization after
        # resolved cudagraph mode.
        self.compilation_config.cudagraph_mode = cudagraph_mode
        self.cudagraph_dispatcher.initialize_cudagraph_keys(
            cudagraph_mode, self.uniform_decode_query_len
        )

    def calculate_reorder_batch_threshold(self) -> None:
        """
        Choose the minimum reorder batch threshold from all attention groups.
        Backends should be able to support lower threshold then what they request
        just may have a performance penalty due to that backend treating decodes
        as prefills.
        """
        min_none_high = lambda a, b: a if b is None else b if a is None else min(a, b)

        reorder_batch_thresholds: list[int | None] = [
            group.get_metadata_builder().reorder_batch_threshold
            for group in self._attn_group_iterator()
        ]
        # If there are no attention groups (attention-free model) or no backend
        # reports a threshold, leave reordering disabled.
        if len(reorder_batch_thresholds) == 0:
            self.reorder_batch_threshold = None
            return
        self.reorder_batch_threshold = reduce(min_none_high, reorder_batch_thresholds)  # type: ignore[assignment]

    @staticmethod
    def select_common_block_size(
        kv_manager_block_size: int, attn_groups: list[AttentionGroup]
    ) -> int:
        """
        Select a block size that is supported by all backends and is a factor of
        kv_manager_block_size.

        If kv_manager_block_size is supported by all backends, return it directly.
        Otherwise, return the max supported size.

        Args:
            kv_manager_block_size: Block size of KV cache
            attn_groups: List of attention groups

        Returns:
            The selected block size

        Raises:
            ValueError: If no valid block size found
        """

        def block_size_is_supported(
            backends: list[type[AttentionBackend]], block_size: int
        ) -> bool:
            """
            Check if the block size is supported by all backends.
            """
            for backend in backends:
                is_supported = False
                for supported_size in backend.get_supported_kernel_block_sizes():
                    if isinstance(supported_size, int):
                        if block_size == supported_size:
                            is_supported = True
                    elif isinstance(supported_size, MultipleOf):
                        if block_size % supported_size.base == 0:
                            is_supported = True
                    else:
                        raise ValueError(f"Unknown supported size: {supported_size}")
                if not is_supported:
                    return False
            return True

        backends = [group.backend for group in attn_groups]

        # Case 1: if the block_size of kv cache manager is supported by all backends,
        # return it directly
        if block_size_is_supported(backends, kv_manager_block_size):
            return kv_manager_block_size

        # Case 2: otherwise, the block_size must be an `int`-format supported size of
        # at least one backend. Iterate over all `int`-format supported sizes in
        # descending order and return the first one that is supported by all backends.
        # Simple proof:
        # If the supported size b is in MultipleOf(x_i) format for all attention
        # backends i, and b a factor of kv_manager_block_size, then
        # kv_manager_block_size also satisfies MultipleOf(x_i) for all i. We will
        # return kv_manager_block_size in case 1.
        all_int_supported_sizes = set(
            supported_size
            for backend in backends
            for supported_size in backend.get_supported_kernel_block_sizes()
            if isinstance(supported_size, int)
        )

        for supported_size in sorted(all_int_supported_sizes, reverse=True):
            if kv_manager_block_size % supported_size != 0:
                continue
            if block_size_is_supported(backends, supported_size):
                return supported_size
        raise ValueError(f"No common block size for {kv_manager_block_size}. ")

    def may_reinitialize_input_batch(
        self, kv_cache_config: KVCacheConfig, kernel_block_sizes: list[int]
    ) -> None:
        """
        Re-initialize the input batch if the block sizes are different from
        `[self.cache_config.block_size]`. This usually happens when there
        are multiple KV cache groups.

        Args:
            kv_cache_config: The KV cache configuration.
            kernel_block_sizes: The kernel block sizes for each KV cache group.
        """
        block_sizes = [
            kv_cache_group.kv_cache_spec.block_size
            for kv_cache_group in kv_cache_config.kv_cache_groups
            if not isinstance(kv_cache_group.kv_cache_spec, EncoderOnlyAttentionSpec)
        ]

        if block_sizes != [self.cache_config.block_size] or kernel_block_sizes != [
            self.cache_config.block_size
        ]:
            assert self.cache_config.cpu_offload_gb == 0, (
                "Cannot re-initialize the input batch when CPU weight "
                "offloading is enabled. See https://github.com/vllm-project/vllm/pull/18298 "  # noqa: E501
                "for more details."
            )
            self.input_batch = InputBatch(
                max_num_reqs=self.max_num_reqs,
                max_model_len=max(self.max_model_len, self.max_encoder_len),
                max_num_batched_tokens=self.max_num_tokens,
                device=self.device,
                pin_memory=self.pin_memory,
                vocab_size=self.model_config.get_vocab_size(),
                block_sizes=block_sizes,
                kernel_block_sizes=kernel_block_sizes,
                is_spec_decode=bool(self.vllm_config.speculative_config),
                logitsprocs=self.input_batch.logitsprocs,
                logitsprocs_need_output_token_ids=self.input_batch.logitsprocs_need_output_token_ids,
                is_pooling_model=self.is_pooling_model,
                num_speculative_tokens=self.num_spec_tokens,
            )

    def _allocate_kv_cache_tensors(
        self, kv_cache_config: KVCacheConfig
    ) -> dict[str, torch.Tensor]:
        """
        Initializes the KV cache buffer with the correct size. The buffer needs
        to be reshaped to the desired shape before being used by the models.

        Args:
            kv_cache_config: The KV cache config
        Returns:
            dict[str, torch.Tensor]: A map between layer names to their
            corresponding memory buffer for KV cache.
        """
        kv_cache_raw_tensors: dict[str, torch.Tensor] = {}
        for kv_cache_tensor in kv_cache_config.kv_cache_tensors:
            tensor = torch.zeros(
                kv_cache_tensor.size, dtype=torch.int8, device=self.device
            )
            for layer_name in kv_cache_tensor.shared_by:
                kv_cache_raw_tensors[layer_name] = tensor

        layer_names = set()
        for group in kv_cache_config.kv_cache_groups:
            for layer_name in group.layer_names:
                if layer_name in self.runner_only_attn_layers:
                    continue
                layer_names.add(layer_name)
        assert layer_names == set(kv_cache_raw_tensors.keys()), (
            "Some layers are not correctly initialized"
        )
        return kv_cache_raw_tensors

    def _attn_group_iterator(self) -> Iterator[AttentionGroup]:
        return itertools.chain.from_iterable(self.attn_groups)

    def _kv_cache_spec_attn_group_iterator(self) -> Iterator[AttentionGroup]:
        if not self.kv_cache_config.kv_cache_groups:
            return
        for attn_groups in self.attn_groups:
            yield from attn_groups

    def _prepare_kernel_block_sizes(self, kv_cache_config: KVCacheConfig) -> list[int]:
        """
        Generate kernel_block_sizes that matches each block_size.

        For attention backends that support virtual block splitting,
        use the supported block sizes from the backend.
        For other backends (like Mamba), use the same block size (no splitting).

        Args:
            kv_cache_config: The KV cache configuration.

        Returns:
            list[int]: List of kernel block sizes for each cache group.
        """
        kernel_block_sizes = []
        for kv_cache_gid, kv_cache_group in enumerate(kv_cache_config.kv_cache_groups):
            kv_cache_spec = kv_cache_group.kv_cache_spec
            if isinstance(kv_cache_spec, UniformTypeKVCacheSpecs):
                # All layers in the UniformTypeKVCacheSpecs have the same type,
                # Pick an arbitrary one to dispatch.
                kv_cache_spec = next(iter(kv_cache_spec.kv_cache_specs.values()))
            if isinstance(kv_cache_spec, EncoderOnlyAttentionSpec):
                continue
            elif isinstance(kv_cache_spec, AttentionSpec):
                # This is an attention backend that supports virtual
                # block splitting. Get the supported block sizes from
                # all backends in the group.
                attn_groups = self.attn_groups[kv_cache_gid]
                kv_manager_block_size = kv_cache_group.kv_cache_spec.block_size
                selected_kernel_size = self.select_common_block_size(
                    kv_manager_block_size, attn_groups
                )
                kernel_block_sizes.append(selected_kernel_size)
            elif isinstance(kv_cache_spec, MambaSpec):
                # This is likely Mamba or other non-attention cache,
                # no splitting.
                kernel_block_sizes.append(kv_cache_spec.block_size)
            else:
                raise NotImplementedError(
                    f"unknown kv cache spec {kv_cache_group.kv_cache_spec}"
                )
        return kernel_block_sizes

    def _reshape_kv_cache_tensors(
        self,
        kv_cache_config: KVCacheConfig,
        kv_cache_raw_tensors: dict[str, torch.Tensor],
        kernel_block_sizes: list[int],
    ) -> dict[str, torch.Tensor]:
        """
        Reshape the KV cache tensors to the desired shape and dtype.

        Args:
            kv_cache_config: The KV cache config
            kv_cache_raw_tensors: The KV cache buffer of each layer, with
                correct size but uninitialized shape.
            kernel_block_sizes: The kernel block sizes for each KV cache group.
        Returns:
            Dict[str, torch.Tensor]: A map between layer names to their
            corresponding memory buffer for KV cache.
        """
        kv_caches: dict[str, torch.Tensor] = {}
        has_attn, has_mamba = False, False
        for group in self._kv_cache_spec_attn_group_iterator():
            kv_cache_spec = group.kv_cache_spec
            attn_backend = group.backend
            if group.kv_cache_group_id == len(kernel_block_sizes):
                # There may be a last group for layers without kv cache.
                continue
            kernel_block_size = kernel_block_sizes[group.kv_cache_group_id]
            for layer_name in group.layer_names:
                if layer_name in self.runner_only_attn_layers:
                    continue
                raw_tensor = kv_cache_raw_tensors[layer_name]
                assert raw_tensor.numel() % kv_cache_spec.page_size_bytes == 0
                num_blocks = raw_tensor.numel() // kv_cache_spec.page_size_bytes
                if isinstance(kv_cache_spec, AttentionSpec):
                    has_attn = True
                    num_blocks_per_kv_block = (
                        kv_cache_spec.block_size // kernel_block_size
                    )
                    kernel_num_blocks = num_blocks * num_blocks_per_kv_block

                    kv_cache_shape = attn_backend.get_kv_cache_shape(
                        kernel_num_blocks,
                        kernel_block_size,
                        kv_cache_spec.num_kv_heads,
                        kv_cache_spec.head_size,
                        cache_dtype_str=self.cache_config.cache_dtype,
                    )
                    dtype = kv_cache_spec.dtype
                    try:
                        kv_cache_stride_order = attn_backend.get_kv_cache_stride_order()
                        assert len(kv_cache_stride_order) == len(kv_cache_shape)
                    except (AttributeError, NotImplementedError):
                        kv_cache_stride_order = tuple(range(len(kv_cache_shape)))
                    # The allocation respects the backend-defined stride order
                    # to ensure the semantic remains consistent for each
                    # backend. We first obtain the generic kv cache shape and
                    # then permute it according to the stride order which could
                    # result in a non-contiguous tensor.
                    kv_cache_shape = tuple(
                        kv_cache_shape[i] for i in kv_cache_stride_order
                    )
                    # Maintain original KV shape view.
                    inv_order = [
                        kv_cache_stride_order.index(i)
                        for i in range(len(kv_cache_stride_order))
                    ]
                    kv_caches[layer_name] = (
                        kv_cache_raw_tensors[layer_name]
                        .view(dtype)
                        .view(kv_cache_shape)
                        .permute(*inv_order)
                    )
                elif isinstance(kv_cache_spec, MambaSpec):
                    has_mamba = True
                    raw_tensor = kv_cache_raw_tensors[layer_name]
                    state_tensors = []
                    storage_offset_bytes = 0
                    for shape, dtype in zip(kv_cache_spec.shapes, kv_cache_spec.dtypes):
                        dtype_size = get_dtype_size(dtype)
                        num_element_per_page = (
                            kv_cache_spec.page_size_bytes // dtype_size
                        )
                        target_shape = (num_blocks, *shape)
                        stride = torch.empty(target_shape).stride()
                        target_stride = (num_element_per_page, *stride[1:])
                        assert storage_offset_bytes % dtype_size == 0
                        tensor = torch.as_strided(
                            raw_tensor.view(dtype),
                            size=target_shape,
                            stride=target_stride,
                            storage_offset=storage_offset_bytes // dtype_size,
                        )
                        state_tensors.append(tensor)
                        storage_offset_bytes += stride[0] * dtype_size

                    kv_caches[layer_name] = state_tensors
                else:
                    raise NotImplementedError

        if has_attn and has_mamba:
            self._update_hybrid_attention_mamba_layout(kv_caches)

        return kv_caches

    def _update_hybrid_attention_mamba_layout(
        self, kv_caches: dict[str, torch.Tensor]
    ) -> None:
        """
        Update the layout of attention layers from (2, num_blocks, ...) to
        (num_blocks, 2, ...).

        Args:
            kv_caches: The KV cache buffer of each layer.
        """

        for group in self._kv_cache_spec_attn_group_iterator():
            kv_cache_spec = group.kv_cache_spec
            for layer_name in group.layer_names:
                kv_cache = kv_caches[layer_name]
                if isinstance(kv_cache_spec, AttentionSpec) and kv_cache.shape[0] == 2:
                    assert kv_cache.shape[1] != 2, (
                        "Fail to determine whether the layout is "
                        "(2, num_blocks, ...) or (num_blocks, 2, ...) for "
                        f"a tensor of shape {kv_cache.shape}"
                    )
                    hidden_size = kv_cache.shape[2:].numel()
                    kv_cache.as_strided_(
                        size=kv_cache.shape,
                        stride=(hidden_size, 2 * hidden_size, *kv_cache.stride()[2:]),
                    )

    def initialize_kv_cache_tensors(
        self, kv_cache_config: KVCacheConfig, kernel_block_sizes: list[int]
    ) -> dict[str, torch.Tensor]:
        """
        Initialize the memory buffer for KV cache.

        Args:
            kv_cache_config: The KV cache config
            kernel_block_sizes: The kernel block sizes for each KV cache group.

        Returns:
            Dict[str, torch.Tensor]: A map between layer names to their
            corresponding memory buffer for KV cache.
        """

        # Try creating KV caches optimized for kv-connector transfers
        cache_dtype = self.cache_config.cache_dtype
        if self.use_uniform_kv_cache(self.attn_groups, cache_dtype):
            kv_caches, cross_layers_kv_cache, attn_backend = (
                self.allocate_uniform_kv_caches(
                    kv_cache_config,
                    self.attn_groups,
                    cache_dtype,
                    self.device,
                    kernel_block_sizes,
                )
            )
            self.cross_layers_kv_cache = cross_layers_kv_cache
            self.cross_layers_attn_backend = attn_backend
        else:
            # Fallback to the general case
            # Initialize the memory buffer for KV cache
            kv_cache_raw_tensors = self._allocate_kv_cache_tensors(kv_cache_config)

            # Change the memory buffer to the desired shape
            kv_caches = self._reshape_kv_cache_tensors(
                kv_cache_config, kv_cache_raw_tensors, kernel_block_sizes
            )

        # Set up cross-layer KV cache sharing
        for layer_name, target_layer_name in self.shared_kv_cache_layers.items():
            logger.debug("%s reuses KV cache of %s", layer_name, target_layer_name)
            kv_caches[layer_name] = kv_caches[target_layer_name]

        num_attn_module = (
            2 if self.model_config.hf_config.model_type == "longcat_flash" else 1
        )
        bind_kv_cache(
            kv_caches,
            self.compilation_config.static_forward_context,
            self.kv_caches,
            num_attn_module,
        )
        return kv_caches

    def maybe_add_kv_sharing_layers_to_kv_cache_groups(
        self, kv_cache_config: KVCacheConfig
    ) -> None:
        """
        Add layers that re-use KV cache to KV cache group of its target layer.
        Mapping of KV cache tensors happens in `initialize_kv_cache_tensors()`
        """
        if not self.shared_kv_cache_layers:
            # No cross-layer KV sharing, return
            return

        add_kv_sharing_layers_to_kv_cache_groups(
            self.shared_kv_cache_layers,
            kv_cache_config.kv_cache_groups,
            self.runner_only_attn_layers,
        )

        if self.cache_config.kv_sharing_fast_prefill:
            # In You Only Cache Once (https://arxiv.org/abs/2405.05254) or other
            # similar KV sharing setups, only the layers that generate KV caches
            # are involved in the prefill phase, enabling prefill to early exit.
            attn_layers = get_layers_from_vllm_config(self.vllm_config, Attention)
            for layer_name in reversed(attn_layers):
                if layer_name in self.shared_kv_cache_layers:
                    self.kv_sharing_fast_prefill_eligible_layers.add(layer_name)
                else:
                    break

    def initialize_kv_cache(self, kv_cache_config: KVCacheConfig) -> None:
        """
        Initialize KV cache based on `kv_cache_config`.
        Args:
            kv_cache_config: Configuration for the KV cache, including the KV
            cache size of each layer
        """
        kv_cache_config = deepcopy(kv_cache_config)
        self.kv_cache_config = kv_cache_config
        self.may_add_encoder_only_layers_to_kv_cache_config()
        self.maybe_add_kv_sharing_layers_to_kv_cache_groups(kv_cache_config)
        self.initialize_attn_backend(kv_cache_config)
        # The kernel block size for all KV cache groups. For example, if
        # kv_cache_manager uses block_size 256 for a given group, but the attention
        # backends for that group only supports block_size 64, we will return
        # kernel_block_size 64 and split the 256-token-block to 4 blocks with 64
        # tokens each.
        kernel_block_sizes = self._prepare_kernel_block_sizes(kv_cache_config)

        # create metadata builders
        self.initialize_metadata_builders(kv_cache_config, kernel_block_sizes)

        # Reinitialize need to after initialize_attn_backend
        self.may_reinitialize_input_batch(kv_cache_config, kernel_block_sizes)
        kv_caches = self.initialize_kv_cache_tensors(
            kv_cache_config, kernel_block_sizes
        )

        if self.speculative_config and self.speculative_config.use_eagle():
            assert isinstance(self.drafter, EagleProposer)
            # validate all draft model layers belong to the same kv cache
            # group
            self.drafter.validate_same_kv_cache_group(kv_cache_config)

        if has_kv_transfer_group():
            kv_transfer_group = get_kv_transfer_group()
            if self.cross_layers_kv_cache is not None:
                assert self.cross_layers_attn_backend is not None
                kv_transfer_group.register_cross_layers_kv_cache(
                    self.cross_layers_kv_cache, self.cross_layers_attn_backend
                )
            else:
                kv_transfer_group.register_kv_caches(kv_caches)
            kv_transfer_group.set_host_xfer_buffer_ops(copy_kv_blocks)

        if self.dcp_world_size > 1:
            layer_type = cast(type[Any], AttentionLayerBase)
            layers = get_layers_from_vllm_config(self.vllm_config, layer_type)
            for layer in layers.values():
                layer_impl = getattr(layer, "impl", None)
                if layer_impl is None:
                    continue
                assert layer_impl.need_to_return_lse_for_decode, (
                    "DCP requires attention impls to return"
                    " the softmax lse for decode, but the impl "
                    f"{layer_impl.__class__.__name__} "
                    "does not return the softmax lse for decode."
                )

    def may_add_encoder_only_layers_to_kv_cache_config(self) -> None:
        """
        Add encoder-only layers to the KV cache config.
        """
        block_size = self.vllm_config.cache_config.block_size
        encoder_only_attn_specs: dict[AttentionSpec, list[str]] = defaultdict(list)
        attn_layers = get_layers_from_vllm_config(self.vllm_config, Attention)
        for layer_name, attn_module in attn_layers.items():
            if attn_module.attn_type == AttentionType.ENCODER_ONLY:
                attn_spec: AttentionSpec = EncoderOnlyAttentionSpec(
                    block_size=block_size,
                    num_kv_heads=attn_module.num_kv_heads,
                    head_size=attn_module.head_size,
                    dtype=self.kv_cache_dtype,
                )
                encoder_only_attn_specs[attn_spec].append(layer_name)
                self.runner_only_attn_layers.add(layer_name)
        if len(encoder_only_attn_specs) > 0:
            assert len(encoder_only_attn_specs) == 1, (
                "Only support one encoder-only attention spec now"
            )
            spec, layer_names = encoder_only_attn_specs.popitem()
            self.kv_cache_config.kv_cache_groups.append(
                KVCacheGroupSpec(layer_names=layer_names, kv_cache_spec=spec)
            )

    def get_kv_cache_spec(self) -> dict[str, KVCacheSpec]:
        """
        Generates the KVCacheSpec by parsing the kv cache format from each
        Attention module in the static forward context.
        Returns:
            KVCacheSpec: A dictionary mapping layer names to their KV cache
            format. Layers that do not need KV cache are not included.
        """
        if has_ec_transfer() and get_ec_transfer().is_producer:
            return {}
        kv_cache_spec: dict[str, KVCacheSpec] = {}
        layer_type = cast(type[Any], AttentionLayerBase)
        attn_layers = get_layers_from_vllm_config(self.vllm_config, layer_type)
        for layer_name, attn_module in attn_layers.items():
            if isinstance(attn_module, Attention) and (
                kv_tgt_layer := attn_module.kv_sharing_target_layer_name
            ):
                # The layer doesn't need its own KV cache and will use that of
                # the target layer. We skip creating a KVCacheSpec for it, so
                # that KV cache management logic will act as this layer does
                # not exist, and doesn't allocate KV cache for the layer. This
                # enables the memory saving of cross-layer kv sharing, allowing
                # a given amount of memory to accommodate longer context lengths
                # or enable more requests to be processed simultaneously.
                self.shared_kv_cache_layers[layer_name] = kv_tgt_layer
                continue
            # Skip modules that don't need KV cache (eg encoder-only attention)
            if spec := attn_module.get_kv_cache_spec(self.vllm_config):
                kv_cache_spec[layer_name] = spec

        return kv_cache_spec

    def _to_list(self, sampled_token_ids: torch.Tensor) -> list[list[int]]:
        # This is a short term mitigation for issue mentioned in
        # https://github.com/vllm-project/vllm/issues/22754.
        # `tolist` would trigger a cuda wise stream sync, which
        # would block other copy ops from other cuda streams.
        # A cuda event sync would avoid such a situation. Since
        # this is in the critical path of every single model
        # forward loop, this has caused perf issue for a disagg
        # setup.
        pinned = self.sampled_token_ids_pinned_cpu[: sampled_token_ids.shape[0]]
        pinned.copy_(sampled_token_ids, non_blocking=True)
        self.transfer_event.record()
        self.transfer_event.synchronize()
        return pinned.tolist()<|MERGE_RESOLUTION|>--- conflicted
+++ resolved
@@ -554,6 +554,24 @@
                 device=self.device,
             )
 
+        self.expert_usage_histogram: torch.Tensor | None = None
+
+        if envs.VLLM_COLLECT_EXPERT_USAGE_HISTOGRAM:
+            self.expert_histogram_iter = 0
+
+            logger.warning_once(
+                "Collecting expert routing histogram per layer, "
+                "this can affect performance negatively"
+            )
+
+            self.expert_usage_histogram = torch.zeros(
+                model_config.get_total_num_moe_layers(),
+                model_config.get_num_experts()
+                + self.parallel_config.eplb_config.num_redundant_experts,
+                dtype=torch.int32,
+                device=self.device,
+            )
+
         # Layer pairings for cross-layer KV sharing.
         # If an Attention layer `layer_name` is in the keys of this dict, it
         # means this layer will perform attention using the keys and values
@@ -2374,20 +2392,6 @@
             log_stats=self.parallel_config.eplb_config.log_balancedness,
         )
 
-<<<<<<< HEAD
-    # This is where the second ubatch is adjusted to account for the padding.
-    # Should be called after attention metadata creation. This just pads
-    # the second ubatch slice out to the total number of tokens
-    # (num_tokens + padding)
-    @staticmethod
-    def pad_out_ubatch_slice(ubatch_slices: UBatchSlices, num_total_tokens: int):
-        padded_second_ubatch_slice = slice(
-            ubatch_slices[1].token_slice.start, num_total_tokens
-        )
-        ubatch_slices[1] = UBatchSlice(
-            padded_second_ubatch_slice, padded_second_ubatch_slice
-        )
-
     def histogram_logging(self) -> tuple[torch.Tensor | None, torch.Tensor | None]:
         if not envs.VLLM_COLLECT_EXPERT_USAGE_HISTOGRAM:
             return None, None
@@ -2463,8 +2467,6 @@
 
         return expert_usage_histogram_cpu, per_ep_rank_tokens_histogram_cpu
 
-=======
->>>>>>> dd97e047
     def _pool(
         self,
         hidden_states: torch.Tensor,
@@ -3102,15 +3104,10 @@
                 self.vllm_config,
                 num_tokens=num_tokens_padded,
                 num_tokens_across_dp=num_tokens_across_dp,
-<<<<<<< HEAD
-                cudagraph_runtime_mode=cudagraph_runtime_mode,
-                batch_descriptor=batch_descriptor,
-                expert_usage_histogram=self.expert_usage_histogram,
-=======
                 cudagraph_runtime_mode=cudagraph_mode,
                 batch_descriptor=batch_desc,
->>>>>>> dd97e047
                 ubatch_slices=ubatch_slices,
+                expert_usage_histogram=self.expert_usage_histogram,
             ),
             record_function_or_nullcontext("gpu_model_runner: forward"),
             self.maybe_get_kv_connector_output(scheduler_output) as kv_connector_output,
@@ -3329,26 +3326,11 @@
 
         with record_function_or_nullcontext("gpu_model_runner: eplb"):
             self.eplb_step()
-<<<<<<< HEAD
-
         # Get the expert usage histogram for MoEs
         expert_usage_histogram_cpu, per_ep_rank_tokens_histogram_cpu = (
             self.histogram_logging()
         )
 
-        output = ModelRunnerOutput(
-            req_ids=req_ids_output_copy,
-            req_id_to_index=req_id_to_index_output_copy,
-            sampled_token_ids=valid_sampled_token_ids,
-            logprobs=logprobs_lists,
-            prompt_logprobs_dict=prompt_logprobs_dict,
-            pooler_output=[],
-            kv_connector_output=kv_connector_output,
-            num_nans_in_logits=num_nans_in_logits,
-            expert_usage_histogram_cpu=expert_usage_histogram_cpu,
-            per_ep_rank_tokens_histogram_cpu=per_ep_rank_tokens_histogram_cpu,
-        )
-=======
         with record_function_or_nullcontext("gpu_model_runner: ModelRunnerOutput"):
             output = ModelRunnerOutput(
                 req_ids=req_ids_output_copy,
@@ -3363,8 +3345,9 @@
                 else None,
                 num_nans_in_logits=num_nans_in_logits,
                 cudagraph_stats=cudagraph_stats,
-            )
->>>>>>> dd97e047
+                expert_usage_histogram_cpu=expert_usage_histogram_cpu,
+                per_ep_rank_tokens_histogram_cpu=per_ep_rank_tokens_histogram_cpu,
+            )
 
         if not self.use_async_scheduling:
             return output
@@ -4211,12 +4194,8 @@
                     num_tokens=num_tokens_padded,
                     num_tokens_across_dp=num_tokens_across_dp,
                     cudagraph_runtime_mode=cudagraph_runtime_mode,
-<<<<<<< HEAD
-                    batch_descriptor=batch_descriptor,
+                    batch_descriptor=batch_desc,
                     expert_usage_histogram=self.expert_usage_histogram,
-=======
-                    batch_descriptor=batch_desc,
->>>>>>> dd97e047
                     ubatch_slices=ubatch_slices,
                 ),
             ):
