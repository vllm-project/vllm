# SPDX-License-Identifier: Apache-2.0
# SPDX-FileCopyrightText: Copyright contributors to the vLLM project

import dataclasses
import gc
import time
from contextlib import contextmanager
from typing import TYPE_CHECKING, Any, Optional, Union, cast

import numpy as np
import torch
import torch.distributed
import torch.nn as nn
from tqdm import tqdm

import vllm.envs as envs
from vllm.attention import AttentionType, get_attn_backend
from vllm.attention.backends.abstract import AttentionBackend
from vllm.attention.layer import Attention
from vllm.compilation.counter import compilation_counter
from vllm.config import (CompilationLevel, VllmConfig,
                         get_layers_from_vllm_config, update_config)
from vllm.distributed.eplb.eplb_state import EplbState
from vllm.distributed.kv_transfer import (get_kv_transfer_group,
                                          has_kv_transfer_group)
from vllm.distributed.parallel_state import (
    get_pp_group, get_tp_group, graph_capture, is_global_first_rank,
    prepare_communication_buffer_for_model)
from vllm.forward_context import DPMetadata, set_forward_context
from vllm.logger import init_logger
from vllm.model_executor.layers.mamba.mamba_mixer2 import MambaBase
from vllm.model_executor.layers.rotary_embedding import MRotaryEmbedding
from vllm.model_executor.model_loader import TensorizerLoader, get_model_loader
from vllm.model_executor.models.interfaces import (is_mixture_of_experts,
                                                   supports_transcription)
from vllm.model_executor.models.interfaces_base import (
    VllmModelForPooling, is_pooling_model, is_text_generation_model)
from vllm.multimodal import MULTIMODAL_REGISTRY
from vllm.multimodal.inputs import MultiModalKwargs, PlaceholderRange
from vllm.multimodal.utils import group_mm_inputs_by_modality
from vllm.pooling_params import PoolingParams
from vllm.sampling_params import SamplingType
from vllm.sequence import IntermediateTensors, PoolerOutput
from vllm.tasks import GenerationTask, PoolingTask, SupportedTask
from vllm.utils import (STR_DTYPE_TO_TORCH_DTYPE, DeviceMemoryProfiler,
                        GiB_bytes, LazyLoader, check_use_alibi, get_dtype_size,
                        is_pin_memory_available, round_up, supports_dynamo)
from vllm.v1.attention.backends.mamba_selectors import get_mamba_attn_backend
from vllm.v1.attention.backends.utils import (
    AttentionCGSupport, AttentionMetadataBuilder, CommonAttentionMetadata,
    make_kv_sharing_fast_prefill_attention_metadata,
    make_local_attention_virtual_batches,
    reorder_batch_to_split_decodes_and_prefills)
from vllm.v1.core.encoder_cache_manager import compute_encoder_budget
from vllm.v1.kv_cache_interface import (AttentionSpec,
                                        ChunkedLocalAttentionSpec,
                                        FullAttentionSpec, KVCacheConfig,
                                        KVCacheSpec, MambaSpec,
                                        SlidingWindowSpec)
from vllm.v1.outputs import (EMPTY_MODEL_RUNNER_OUTPUT, LogprobsTensors,
                             ModelRunnerOutput)
from vllm.v1.pool.metadata import PoolingMetadata
from vllm.v1.sample.metadata import SamplingMetadata
from vllm.v1.sample.rejection_sampler import RejectionSampler
from vllm.v1.sample.sampler import Sampler
from vllm.v1.spec_decode.eagle import EagleProposer
from vllm.v1.spec_decode.medusa import MedusaProposer
from vllm.v1.spec_decode.metadata import SpecDecodeMetadata
from vllm.v1.spec_decode.ngram_proposer import NgramProposer
from vllm.v1.worker.gpu_input_batch import CachedRequestState, InputBatch
from vllm.v1.worker.kv_connector_model_runner_mixin import (
    KVConnectorModelRunnerMixin)
from vllm.v1.worker.lora_model_runner_mixin import LoRAModelRunnerMixin

from ..sample.logits_processor import LogitsProcessorManager
from .utils import (bind_kv_cache, gather_mm_placeholders,
                    initialize_kv_cache_for_kv_sharing,
                    sanity_check_mm_encoder_outputs, scatter_mm_placeholders)

if TYPE_CHECKING:
    import xgrammar as xgr
    import xgrammar.kernels.apply_token_bitmask_inplace_torch_compile as xgr_torch_compile  # noqa: E501

    from vllm.model_executor.model_loader.tensorizer import TensorizerConfig
    from vllm.v1.core.sched.output import SchedulerOutput
else:
    xgr = LazyLoader("xgr", globals(), "xgrammar")
    xgr_torch_compile = LazyLoader(
        "xgr_torch_compile", globals(),
        "xgrammar.kernels.apply_token_bitmask_inplace_torch_compile")

logger = init_logger(__name__)


class GPUModelRunner(LoRAModelRunnerMixin, KVConnectorModelRunnerMixin):

    def __init__(
        self,
        vllm_config: VllmConfig,
        device: torch.device,
    ):
        self.vllm_config = vllm_config
        self.model_config = vllm_config.model_config
        self.cache_config = vllm_config.cache_config
        self.compilation_config = vllm_config.compilation_config
        self.lora_config = vllm_config.lora_config
        self.load_config = vllm_config.load_config
        self.parallel_config = vllm_config.parallel_config
        self.scheduler_config = vllm_config.scheduler_config
        self.speculative_config = vllm_config.speculative_config
        self.observability_config = vllm_config.observability_config

        from vllm.model_executor.models.utils import set_cpu_offload_max_bytes
        set_cpu_offload_max_bytes(
            int(self.cache_config.cpu_offload_gb * 1024**3))

        model_config = self.model_config
        cache_config = self.cache_config
        scheduler_config = self.scheduler_config
        parallel_config = self.parallel_config
        self.device = device
        self.pin_memory = is_pin_memory_available()
        self.dtype = self.model_config.dtype
        if cache_config.cache_dtype == "auto":
            self.kv_cache_dtype = self.dtype
        else:
            self.kv_cache_dtype = STR_DTYPE_TO_TORCH_DTYPE[
                cache_config.cache_dtype]

        self.is_multimodal_model = model_config.is_multimodal_model
        self.is_pooling_model = model_config.pooler_config is not None
        self.is_encoder_only_model = False
        self.is_multimodal_raw_input_supported = (
            model_config.is_multimodal_raw_input_supported)
        self.max_model_len = model_config.max_model_len
        self.max_num_tokens = scheduler_config.max_num_batched_tokens
        self.max_num_reqs = scheduler_config.max_num_seqs

        # Model-related.
        self.num_query_heads = model_config.get_num_attention_heads(
            parallel_config)
        self.hidden_size = model_config.get_hidden_size()
        self.attention_chunk_size = model_config.attention_chunk_size

        self.cascade_attn_enabled = not self.model_config.disable_cascade_attn

        # Multi-modal data support
        self.mm_registry = MULTIMODAL_REGISTRY
        self.uses_mrope = model_config.uses_mrope

        encoder_compute_budget, encoder_cache_size = compute_encoder_budget(
            model_config=model_config,
            scheduler_config=scheduler_config,
            mm_registry=self.mm_registry,
        )
        self.max_num_encoder_input_tokens = encoder_compute_budget
        self.encoder_cache_size = encoder_cache_size

        # Sampler
        self.sampler = Sampler(logprobs_mode=self.model_config.logprobs_mode)

        self.eplb_state: Optional[EplbState] = None
        """
        State of the expert parallelism load balancer.

        Will be lazily initialized when the model is loaded.
        """

        # Lazy initializations
        # self.model: nn.Module  # Set after load_model
        # Initialize in initialize_kv_cache
        self.kv_caches: list[torch.Tensor] = []
        self.attn_metadata_builders: list[AttentionMetadataBuilder] = []
        self.attn_backends: list[type[AttentionBackend]] = []
        # self.kv_cache_config: KVCacheConfig

        # req_id -> (input_id -> encoder_output)
        self.encoder_cache: dict[str, dict[int, torch.Tensor]] = {}

        self.use_aux_hidden_state_outputs = False
        # Set up speculative decoding.
        # NOTE(Jiayi): currently we put the entire draft model on
        # the last PP rank. This is not ideal if there are many
        # layers in the draft model.
        if self.speculative_config and get_pp_group().is_last_rank:
            if self.speculative_config.method == "ngram":
                self.drafter = NgramProposer(self.vllm_config)
            elif self.speculative_config.use_eagle():
                self.drafter = EagleProposer(self.vllm_config, self.device,
                                             self)  # type: ignore
                if self.speculative_config.method == "eagle3":
                    self.use_aux_hidden_state_outputs = True
            elif self.speculative_config.method == "medusa":
                self.drafter = MedusaProposer(
                    vllm_config=self.vllm_config,
                    device=self.device)  # type: ignore
            else:
                raise ValueError("Unknown speculative decoding method: "
                                 f"{self.speculative_config.method}")
            self.rejection_sampler = RejectionSampler()

        # Request states.
        self.requests: dict[str, CachedRequestState] = {}

        # Input Batch
        # NOTE(Chen): Ideally, we should initialize the input batch inside
        # `initialize_kv_cache` based on the kv cache config. However, as in
        # https://github.com/vllm-project/vllm/pull/18298, due to some unknown
        # reasons, we have to initialize the input batch before `load_model`,
        # quantization + weight offloading will fail otherwise. As a temporary
        # solution, we initialize the input batch here, and re-initialize it
        # in `initialize_kv_cache` if the block_sizes here is different from
        # the block_sizes in the kv cache config.
        self.input_batch = InputBatch(
            max_num_reqs=self.max_num_reqs,
            max_model_len=self.max_model_len,
            max_num_batched_tokens=self.max_num_tokens,
            device=self.device,
            pin_memory=self.pin_memory,
            vocab_size=self.model_config.get_vocab_size(),
            block_sizes=[self.cache_config.block_size],
            is_spec_decode=bool(self.vllm_config.speculative_config),
        )

        self.use_cuda_graph = (
            self.vllm_config.compilation_config.level
            == CompilationLevel.PIECEWISE
            and self.vllm_config.compilation_config.use_cudagraph
            and not self.model_config.enforce_eager)
        # TODO(woosuk): Provide an option to tune the max cudagraph batch size.
        # The convention is different.
        # self.cudagraph_batch_sizes sorts in ascending order.
        # The batch sizes in the config are in descending order.
        self.cudagraph_batch_sizes = list(
            reversed(self.compilation_config.cudagraph_capture_sizes))

        self.full_cuda_graph = self.compilation_config.full_cuda_graph

        # Cache the device properties.
        self._init_device_properties()

        # Persistent buffers for CUDA graphs.
        self.input_ids = torch.zeros(self.max_num_tokens,
                                     dtype=torch.int32,
                                     device=self.device)
        self.positions = torch.zeros(self.max_num_tokens,
                                     dtype=torch.int64,
                                     device=self.device)
        self.query_start_loc = torch.zeros(self.max_num_reqs + 1,
                                           dtype=torch.int32,
                                           device=self.device)
        self.seq_lens = torch.zeros(self.max_num_reqs,
                                    dtype=torch.int32,
                                    device=self.device)
        self.slot_mapping = torch.zeros(self.max_num_tokens,
                                        dtype=torch.int64,
                                        device=self.device)

        # None in the first PP rank. The rest are set after load_model.
        self.intermediate_tensors: Optional[IntermediateTensors] = None

        # Only relevant for models using M-RoPE (e.g, Qwen2-VL)
        if self.uses_mrope:
            # NOTE: `mrope_positions` is implemented with one additional dummy
            # position on purpose to make it non-contiguous so that it can work
            # with torch compile.
            # See detailed explanation in https://github.com/vllm-project/vllm/pull/12128#discussion_r1926431923

            # NOTE: When M-RoPE is enabled, position ids are 3D regardless of
            # the modality of inputs. For text-only inputs, each dimension has
            # identical position IDs, making M-RoPE functionally equivalent to
            # 1D-RoPE.
            # See page 5 of https://arxiv.org/abs/2409.12191
            self.mrope_positions = torch.zeros((3, self.max_num_tokens + 1),
                                               dtype=torch.int64,
                                               device=self.device)
            self.mrope_positions_cpu = torch.zeros(
                (3, self.max_num_tokens + 1),
                dtype=torch.int64,
                device="cpu",
                pin_memory=self.pin_memory)
            self.mrope_positions_np = self.mrope_positions_cpu.numpy()

        # Only relevant for models using ALiBi (e.g, MPT)
        self.use_alibi = check_use_alibi(model_config)

        self.inputs_embeds = torch.zeros(
            (self.max_num_tokens, self.hidden_size),
            dtype=self.dtype,
            device=self.device)

        # OPTIMIZATION: Cache the tensors rather than creating them every step.
        # Keep in int64 to avoid overflow with long context
        self.arange_np = np.arange(max(self.max_num_reqs + 1,
                                       self.max_model_len,
                                       self.max_num_tokens),
                                   dtype=np.int64)
        # NOTE(woosuk): These tensors are "stateless", i.e., they are literally
        # a faster version of creating a new tensor every time. Thus, we should
        # not make any assumptions about the values in these tensors.
        self.input_ids_cpu = torch.zeros(self.max_num_tokens,
                                         dtype=torch.int32,
                                         device="cpu",
                                         pin_memory=self.pin_memory)
        self.positions_cpu = torch.zeros(self.max_num_tokens,
                                         dtype=torch.int64,
                                         device="cpu",
                                         pin_memory=self.pin_memory)
        self.positions_np = self.positions_cpu.numpy()
        self.query_start_loc_cpu = torch.zeros(self.max_num_reqs + 1,
                                               dtype=torch.int32,
                                               device="cpu",
                                               pin_memory=self.pin_memory)
        self.query_start_loc_np = self.query_start_loc_cpu.numpy()
        self.seq_lens_cpu = torch.zeros(self.max_num_reqs,
                                        dtype=torch.int32,
                                        device="cpu",
                                        pin_memory=self.pin_memory)
        self.seq_lens_np = self.seq_lens_cpu.numpy()

        # Layer pairings for cross-layer KV sharing.
        # If an Attention layer `layer_name` is in the keys of this dict, it
        # means this layer will perform attention using the keys and values
        # from the KV cache of `shared_kv_cache_layers[layer_name]`.
        self.shared_kv_cache_layers: dict[str, str] = {}
        self.kv_sharing_fast_prefill_eligible_layers: set[str] = set()

        self.kv_sharing_fast_prefill_logits_indices = None
        if self.cache_config.kv_sharing_fast_prefill:
            self.kv_sharing_fast_prefill_logits_indices = torch.zeros(
                self.max_num_tokens, dtype=torch.int32, device=self.device)

<<<<<<< HEAD
    def _maybe_add_model_args(self, num_tokens: int):
        model_kwargs = dict[str, Any]()
        num_reqs = self.input_batch.num_reqs

        pooling_params = self.input_batch.pooling_metadata.pooling_params

        num_pooling_reqs = len(pooling_params)

        if num_pooling_reqs == 0:
            return model_kwargs

        assert num_pooling_reqs == num_reqs

        token_type_id_requests = dict[int, Any]()
        for i, param in enumerate(pooling_params):
            if param.extra_kwargs is not None and \
            (token_types := param.extra_kwargs.get(
                "compressed_token_type_ids")) is not None:
                token_type_id_requests[i] = token_types

        if len(token_type_id_requests) == 0:
            return model_kwargs

        seq_lens = self.seq_lens[:num_reqs]
        token_type_ids = []

        for i in range(num_reqs):
            pos = token_type_id_requests.get(i), seq_lens[i]
            ids = (torch.arange(seq_lens[i]) >= pos).int()
            token_type_ids.append(ids)

        model_kwargs["token_type_ids"] = torch.concat(token_type_ids).to(
            device=self.device)
        return model_kwargs
=======
        self.reorder_batch_threshold: Optional[int] = None
>>>>>>> 554df8a6

    def _may_reorder_batch(self, scheduler_output: "SchedulerOutput") -> None:
        """
        Update the order of requests in the batch based on the attention
        backend's needs. For example, some attention backends (namely MLA) may
        want to separate requests based on if the attention computation will be
        compute-bound or memory-bound.

        Args:
            scheduler_output: The scheduler output.
        """
        # Attention free models have zero kv_cache_goups, however models
        # like Mamba are also attention free but use the kv_cache for
        # keeping its internal state. This is why we check the number
        # of kv_cache groups instead of solely checking
        # for self.model_config.is_attention_free.
        if len(self.kv_cache_config.kv_cache_groups) == 0:
            return

        if self.reorder_batch_threshold is not None:
            reorder_batch_to_split_decodes_and_prefills(
                self.input_batch,
                scheduler_output,
                decode_threshold=self.reorder_batch_threshold)

    # Note: used for model runner override.
    def _init_device_properties(self) -> None:
        """Initialize attributes from torch.cuda.get_device_properties
        """
        self.device_properties = torch.cuda.get_device_properties(self.device)
        self.num_sms = self.device_properties.multi_processor_count

    # Note: used for model runner override.
    def _sync_device(self) -> None:
        torch.cuda.synchronize()

    def _update_states(self, scheduler_output: "SchedulerOutput") -> None:
        """Update the cached states and the persistent batch with the scheduler
        output.

        The updated states are used by the `_prepare_inputs` function to create
        the input GPU tensors for the model.

        The SamplingMetadata is updated and copied to the GPU if there is a
        new/resumed/paused/finished request in the batch.
        """
        # Remove finished requests from the cached states.
        for req_id in scheduler_output.finished_req_ids:
            self.requests.pop(req_id, None)
            self.encoder_cache.pop(req_id, None)
        # Remove the finished requests from the persistent batch.
        # NOTE(woosuk): There could be an edge case where finished_req_ids and
        # scheduled_req_ids overlap. This happens when a request is aborted and
        # then resubmitted with the same ID. In this case, we treat them as two
        # distinct requests - clearing the cached states for the first request
        # and handling the second as a new request.
        for req_id in scheduler_output.finished_req_ids:
            self.input_batch.remove_request(req_id)

        # Free the cached encoder outputs.
        for req_id, input_id in scheduler_output.free_encoder_input_ids:
            encoder_outputs = self.encoder_cache.get(req_id)
            if encoder_outputs is not None:
                encoder_outputs.pop(input_id, None)
                if not encoder_outputs:
                    self.encoder_cache.pop(req_id, None)

        # Remove the unscheduled requests from the persistent batch.
        # NOTE(woosuk): The unscheduled requests are either preempted requests
        # or running requests that are not scheduled in this step. We remove
        # them from the persistent batch but keep their cached states since
        # they will be scheduled again sometime in the future.
        scheduled_req_ids = scheduler_output.num_scheduled_tokens.keys()
        cached_req_ids = self.input_batch.req_id_to_index.keys()
        unscheduled_req_ids = cached_req_ids - scheduled_req_ids
        # NOTE(woosuk): The persistent batch optimization assumes that
        # consecutive batches contain mostly the same requests. If batches
        # have low request overlap (e.g., alternating between two distinct
        # sets of requests), this optimization becomes very inefficient.
        for req_id in unscheduled_req_ids:
            self.input_batch.remove_request(req_id)

        req_ids_to_add: list[str] = []
        # Add new requests to the cached states.
        for new_req_data in scheduler_output.scheduled_new_reqs:
            req_id = new_req_data.req_id
            sampling_params = new_req_data.sampling_params
            pooling_params = new_req_data.pooling_params

            if sampling_params and \
                sampling_params.sampling_type == SamplingType.RANDOM_SEED:
                generator = torch.Generator(device=self.device)
                generator.manual_seed(sampling_params.seed)
            else:
                generator = None

            if pooling_params:
                assert (task := pooling_params.task) is not None, (
                    "You did not set `task` in the API")

                model = cast(VllmModelForPooling, self.model)
                to_update = model.pooler.get_pooling_updates(task)
                to_update.apply(pooling_params)

            self.requests[req_id] = CachedRequestState(
                req_id=req_id,
                prompt_token_ids=new_req_data.prompt_token_ids,
                mm_inputs=new_req_data.mm_inputs,
                mm_positions=new_req_data.mm_positions,
                sampling_params=sampling_params,
                pooling_params=pooling_params,
                generator=generator,
                block_ids=new_req_data.block_ids,
                num_computed_tokens=new_req_data.num_computed_tokens,
                output_token_ids=[],
                lora_request=new_req_data.lora_request,
            )

            # Only relevant for models using M-RoPE (e.g, Qwen2-VL)
            if self.uses_mrope:
                image_grid_thw = []
                video_grid_thw = []
                second_per_grid_ts = []
                audio_feature_lengths = []
                use_audio_in_video = False
                for mm_input in self.requests[req_id].mm_inputs:
                    if mm_input.get("image_grid_thw") is not None:
                        image_grid_thw.extend(
                            mm_input["image_grid_thw"].tolist())
                    if mm_input.get("video_grid_thw") is not None:
                        video_grid_thw.extend(
                            mm_input["video_grid_thw"].tolist())
                    if mm_input.get("second_per_grid_ts") is not None:
                        second_per_grid_ts.extend(
                            mm_input["second_per_grid_ts"])
                    if mm_input.get("audio_feature_lengths") is not None:
                        audio_feature_lengths.extend(
                            mm_input["audio_feature_lengths"])
                    if mm_input.get("use_audio_in_video") is True:
                        use_audio_in_video = True

                hf_config = self.model_config.hf_config

                self.requests[req_id].mrope_positions, \
                    self.requests[req_id].mrope_position_delta = \
                    MRotaryEmbedding.get_input_positions_tensor(
                        self.requests[req_id].prompt_token_ids,
                        hf_config=hf_config,
                        image_grid_thw=image_grid_thw,
                        video_grid_thw=video_grid_thw,
                        second_per_grid_ts=second_per_grid_ts,
                        audio_feature_lengths=audio_feature_lengths,
                        use_audio_in_video=use_audio_in_video,
                    )

            req_ids_to_add.append(req_id)

        # Update the states of the running/resumed requests.
        is_last_rank = get_pp_group().is_last_rank
        req_data = scheduler_output.scheduled_cached_reqs
        for i, req_id in enumerate(req_data.req_ids):
            req_state = self.requests[req_id]
            num_computed_tokens = req_data.num_computed_tokens[i]
            new_block_ids = req_data.new_block_ids[i]
            resumed_from_preemption = req_data.resumed_from_preemption[i]

            # Update the cached states.
            req_state.num_computed_tokens = num_computed_tokens

            if not is_last_rank:
                # When using PP, the scheduler sends the sampled tokens back,
                # because there's no direct communication between the first-
                # stage worker and the last-stage worker.
                new_token_ids = req_data.new_token_ids[i]
                # Add the sampled token(s) from the previous step (if any).
                # This doesn't include "unverified" tokens like spec tokens.
                num_new_tokens = (num_computed_tokens + len(new_token_ids) -
                                  req_state.num_tokens)
                if num_new_tokens == 1:
                    # Avoid slicing list in most common case.
                    req_state.output_token_ids.append(new_token_ids[-1])
                elif num_new_tokens > 0:
                    req_state.output_token_ids.extend(
                        new_token_ids[-num_new_tokens:])

            # Update the block IDs.
            if not resumed_from_preemption:
                # Append the new blocks to the existing block IDs.
                for block_ids, new_ids in zip(req_state.block_ids,
                                              new_block_ids):
                    block_ids.extend(new_ids)
            else:
                # The request is resumed from preemption.
                # Replace the existing block IDs with the new ones.
                req_state.block_ids = new_block_ids

            req_index = self.input_batch.req_id_to_index.get(req_id)
            if req_index is None:
                # The request is not in the persistent batch.
                # The request was either preempted and resumed later, or was not
                # scheduled in the previous step and needs to be added again.
                req_ids_to_add.append(req_id)
                continue

            # Update the persistent batch.
            self.input_batch.num_computed_tokens_cpu[req_index] = (
                num_computed_tokens)
            self.input_batch.block_table.append_row(new_block_ids, req_index)

            # For the last rank, we don't need to update the token_ids_cpu
            # because the sampled tokens are already cached.
            if not is_last_rank:
                # Add new_token_ids to token_ids_cpu.
                start_token_index = num_computed_tokens
                end_token_index = num_computed_tokens + len(new_token_ids)
                self.input_batch.token_ids_cpu[
                    req_index,
                    start_token_index:end_token_index] = new_token_ids
                self.input_batch.num_tokens_no_spec[
                    req_index] = end_token_index
                self.input_batch.num_tokens[req_index] = end_token_index

            # Add spec_token_ids to token_ids_cpu.
            spec_token_ids = (
                scheduler_output.scheduled_spec_decode_tokens.get(req_id, ()))
            if spec_token_ids:
                num_spec_tokens = len(spec_token_ids)
                start_index = self.input_batch.num_tokens_no_spec[req_index]
                end_token_index = start_index + num_spec_tokens
                self.input_batch.token_ids_cpu[
                    req_index, start_index:end_token_index] = spec_token_ids
                # NOTE(woosuk): `num_tokens` here may include spec tokens.
                self.input_batch.num_tokens[req_index] += num_spec_tokens

        # Add the new or resumed requests to the persistent batch.
        # The smaller empty indices are filled first.
        for req_id in req_ids_to_add:
            req_state = self.requests[req_id]
            self.input_batch.add_request(req_state)

        # Condense the batched states if there are gaps left by removed requests
        self.input_batch.condense()
        # Allow attention backend to reorder the batch, potentially
        self._may_reorder_batch(scheduler_output)
        # Refresh batch metadata with any pending updates.
        self.input_batch.refresh_metadata()

    def _init_model_kwargs_for_multimodal_model(
        self,
        scheduler_output: Optional["SchedulerOutput"] = None,
        num_reqs: int = -1,
    ) -> dict[str, Any]:

        model_kwargs: dict[str, Any] = {}
        if self.is_multimodal_raw_input_supported:
            # This model requires the raw multimodal data in input.
            if scheduler_output:
                multi_modal_kwargs_list = []
                for req in scheduler_output.scheduled_new_reqs:
                    req_mm_inputs = req.mm_inputs
                    if not isinstance(req_mm_inputs, list):
                        req_mm_inputs = list(req_mm_inputs)
                    multi_modal_kwargs_list.extend(req_mm_inputs)
                multi_modal_kwargs = MultiModalKwargs.batch(
                    multi_modal_kwargs_list)
            else:
                # The only case where SchedulerOutput is None is for
                # a dummy run let's get some dummy data.
                dummy_data = [
                    self.mm_registry.get_decoder_dummy_data(
                        model_config=self.model_config,
                        seq_len=1).multi_modal_data for i in range(num_reqs)
                ]
                multi_modal_kwargs = MultiModalKwargs.batch(dummy_data)

            model_kwargs.update(multi_modal_kwargs)

        return model_kwargs

    def _get_cumsum_and_arange(
        self,
        num_tokens: np.ndarray,
        cumsum_dtype: Optional[np.dtype] = None,
    ) -> tuple[np.ndarray, np.ndarray]:
        """Get the cumulative sum and batched arange of the given array.
        # E.g., [2, 5, 3] -> ([2, 7, 10], [0, 1, 0, 1, 2, 3, 4, 0, 1, 2])
        # Equivalent to but faster than:
        # np.concatenate([np.arange(n) for n in num_tokens])
        """
        # Step 1. [2, 5, 3] -> [2, 7, 10]
        cu_num_tokens = np.cumsum(num_tokens, dtype=cumsum_dtype)
        total_num_tokens = cu_num_tokens[-1]
        # Step 2. [2, 7, 10] -> [0, 0, 2, 2, 2, 2, 2, 7, 7, 7]
        cumsums_offsets = np.repeat(cu_num_tokens - num_tokens, num_tokens)
        # Step 3. [0, 1, 0, 1, 2, 3, 4, 0, 1, 2]
        arange = self.arange_np[:total_num_tokens] - cumsums_offsets

        return cu_num_tokens, arange

    def _prepare_inputs(
        self,
        scheduler_output: "SchedulerOutput",
    ) -> tuple[dict[str,
                    Any], bool, torch.Tensor, Optional[SpecDecodeMetadata],
               np.ndarray, Optional[CommonAttentionMetadata]]:
        """
        :return: tuple[
            attn_metadata: layer-to-attention_metadata mapping,
            attention_cuda_graphs: whether attention can run in cudagraph
            logits_indices, spec_decode_metadata
        ]
        """
        total_num_scheduled_tokens = scheduler_output.total_num_scheduled_tokens
        assert total_num_scheduled_tokens > 0
        num_reqs = self.input_batch.num_reqs
        assert num_reqs > 0

        # OPTIMIZATION: Start copying the block table first.
        # This way, we can overlap the copy with the following CPU operations.
        self.input_batch.block_table.commit_block_table(num_reqs)

        # Get the number of scheduled tokens for each request.
        req_ids = self.input_batch.req_ids
        tokens = [scheduler_output.num_scheduled_tokens[i] for i in req_ids]
        num_scheduled_tokens = np.array(tokens, dtype=np.int32)
        max_num_scheduled_tokens = max(tokens)

        # Get request indices.
        # E.g., [2, 5, 3] -> [0, 0, 1, 1, 1, 1, 1, 2, 2, 2]
        req_indices = np.repeat(self.arange_np[:num_reqs],
                                num_scheduled_tokens)

        # cu_num_tokens: [2, 5, 3] -> [2, 7, 10]
        # arange: [0, 1, 0, 1, 2, 3, 4, 0, 1, 2]
        cu_num_tokens, arange = self._get_cumsum_and_arange(
            num_scheduled_tokens)

        # Get positions.
        positions_np = self.positions_np[:total_num_scheduled_tokens]
        np.add(self.input_batch.num_computed_tokens_cpu[req_indices],
               arange,
               out=positions_np)

        # Calculate M-RoPE positions.
        # Only relevant for models using M-RoPE (e.g, Qwen2-VL)
        if self.uses_mrope:
            self._calc_mrope_positions(scheduler_output)

        # Get token indices.
        # E.g., [0, 1, 0, 1, 2, 3, 4, 0, 1, 2]
        # -> [0, 1, M, M + 1, M + 2, M + 3, M + 4, 2 * M, 2 * M + 1, 2 * M + 2]
        # where M is the max_model_len.
        token_indices = (positions_np +
                         req_indices * self.input_batch.token_ids_cpu.shape[1])

        # NOTE(woosuk): We use torch.index_select instead of np.take here
        # because torch.index_select is much faster than np.take for large
        # tensors.
        torch.index_select(self.input_batch.token_ids_cpu_tensor.flatten(),
                           0,
                           torch.from_numpy(token_indices),
                           out=self.input_ids_cpu[:total_num_scheduled_tokens])

        self.input_batch.block_table.compute_slot_mapping(
            req_indices, positions_np)
        self.input_batch.block_table.commit_slot_mapping(
            total_num_scheduled_tokens)

        # Prepare the attention metadata.
        self.query_start_loc_np[0] = 0
        self.query_start_loc_np[1:num_reqs + 1] = cu_num_tokens

        self.seq_lens_np[:num_reqs] = (
            self.input_batch.num_computed_tokens_cpu[:num_reqs] +
            num_scheduled_tokens)

        # Copy the tensors to the GPU.
        self.input_ids[:total_num_scheduled_tokens].copy_(
            self.input_ids_cpu[:total_num_scheduled_tokens], non_blocking=True)
        if self.uses_mrope:
            # Only relevant for models using M-RoPE (e.g, Qwen2-VL)
            self.mrope_positions[:, :total_num_scheduled_tokens].copy_(
                self.mrope_positions_cpu[:, :total_num_scheduled_tokens],
                non_blocking=True)
        else:
            # Common case (1D positions)
            self.positions[:total_num_scheduled_tokens].copy_(
                self.positions_cpu[:total_num_scheduled_tokens],
                non_blocking=True)

        self.query_start_loc[:num_reqs + 1].copy_(
            self.query_start_loc_cpu[:num_reqs + 1], non_blocking=True)
        self.seq_lens[:num_reqs].copy_(self.seq_lens_cpu[:num_reqs],
                                       non_blocking=True)

        # Fill unused with 0 for full cuda graph mode.
        self.seq_lens[num_reqs:].fill_(0)
        # Note: pad query_start_loc to be non-decreasing, as kernels
        # like FlashAttention requires that
        self.query_start_loc[num_reqs + 1:].fill_(
            self.query_start_loc_cpu[num_reqs].item())

        query_start_loc = self.query_start_loc[:num_reqs + 1]

        spec_decode_common_attn_metadata = None

        use_spec_decode = len(
            scheduler_output.scheduled_spec_decode_tokens) > 0
        if not use_spec_decode:
            # NOTE(woosuk): Due to chunked prefills, the batch may contain
            # partial requests. While we should not sample any token
            # from these partial requests, we do so for simplicity.
            # We will ignore the sampled tokens from the partial requests.
            # TODO: Support prompt logprobs.
            logits_indices = query_start_loc[1:] - 1
            spec_decode_metadata = None
        else:
            # Get the number of draft tokens for each request.
            # Iterate over the dictionary rather than all requests since not all
            # requests have draft tokens.
            num_draft_tokens = np.zeros(num_reqs, dtype=np.int32)
            for req_id, draft_token_ids in (
                    scheduler_output.scheduled_spec_decode_tokens.items()):
                req_idx = self.input_batch.req_id_to_index[req_id]
                num_draft_tokens[req_idx] = len(draft_token_ids)

            spec_decode_metadata = self._calc_spec_decode_metadata(
                num_draft_tokens, cu_num_tokens)
            logits_indices = spec_decode_metadata.logits_indices

        logits_indices_padded = None
        if self.cache_config.kv_sharing_fast_prefill:
            assert self.kv_sharing_fast_prefill_logits_indices is not None
            num_logits = logits_indices.shape[0]
            assert num_logits > 0
            self.kv_sharing_fast_prefill_logits_indices[:num_logits].copy_(
                logits_indices)
            # There might have leftover indices in logits_indices[num_logits:]
            # from previous iterations, whose values may be greater than the
            # batch size in the current iteration. To ensure indices are always
            # valid, we fill the padded indices with the last index.
            self.kv_sharing_fast_prefill_logits_indices[num_logits:].fill_(
                logits_indices[-1].item())
            if (self.use_cuda_graph
                    and num_logits <= self.cudagraph_batch_sizes[-1]):
                # Use piecewise CUDA graphs.
                # Add padding to the batch size.
                num_logits_padded = self.vllm_config.pad_for_cudagraph(
                    num_logits)
            else:
                num_logits_padded = num_logits
            logits_indices_padded = (
                self.kv_sharing_fast_prefill_logits_indices[:num_logits_padded]
            )

        attn_metadata: dict[str, Any] = {}

        # Prepare encoder attention metadata separately
        # (encoder layers are not in KV cache groups)
        if self.is_encoder_only_model:
            common_attn_metadata, encoder_attn_metadata = \
                self._build_encoder_only_attn_metadata(
                scheduler_output)

            # Add encoder attention metadata for all encoder layers
            attention_layers = get_layers_from_vllm_config(
                self.vllm_config, Attention)
            for layer_name, attn_module in attention_layers.items():
                if attn_module.attn_type == AttentionType.ENCODER_ONLY:
                    attn_metadata[layer_name] = encoder_attn_metadata

        # Prepare the attention metadata for each KV cache group and make layers
        # in the same group share the same metadata.
        for kv_cache_group_id, kv_cache_group_spec in enumerate(
                self.kv_cache_config.kv_cache_groups):

            blk_table = self.input_batch.block_table[kv_cache_group_id]
            blk_table_tensor = blk_table.get_device_tensor()[:num_reqs]
            slot_mapping = blk_table.slot_mapping[:total_num_scheduled_tokens]

            # Fill unused with -1. Needed for reshape_and_cache in full cuda
            # graph mode.
            blk_table.slot_mapping[total_num_scheduled_tokens:].fill_(-1)

            common_attn_metadata = CommonAttentionMetadata(
                query_start_loc=self.query_start_loc[:num_reqs + 1],
                query_start_loc_cpu=self.query_start_loc_cpu[:num_reqs + 1],
                seq_lens=self.seq_lens[:num_reqs],
                seq_lens_cpu=self.seq_lens_cpu[:num_reqs],
                num_computed_tokens_cpu=self.input_batch.
                num_computed_tokens_cpu_tensor[:num_reqs],
                num_reqs=num_reqs,
                num_actual_tokens=total_num_scheduled_tokens,
                max_query_len=max_num_scheduled_tokens,
                block_table_tensor=blk_table_tensor,
                slot_mapping=slot_mapping,
                causal=True,
            )

            if self.speculative_config and \
                spec_decode_common_attn_metadata is None:
                spec_decode_common_attn_metadata = common_attn_metadata

            if isinstance(kv_cache_group_spec.kv_cache_spec,
                          ChunkedLocalAttentionSpec):
                common_attn_metadata = make_local_attention_virtual_batches(
                    kv_cache_group_spec.kv_cache_spec.attention_chunk_size,
                    common_attn_metadata, self.cache_config.block_size)

            # Prepare for cascade attention if enabled & beneficial.
            common_prefix_len = 0
            builder = self.attn_metadata_builders[kv_cache_group_id]
            if self.cascade_attn_enabled:
                common_prefix_len = self._compute_cascade_attn_prefix_len(
                    num_scheduled_tokens,
                    scheduler_output.
                    num_common_prefix_blocks[kv_cache_group_id],
                    kv_cache_group_spec.kv_cache_spec,
                    builder,
                )

            attn_metadata_i = (builder.build(
                common_prefix_len=common_prefix_len,
                common_attn_metadata=common_attn_metadata,
            ))

            fast_prefill_metadata = attn_metadata_i
            if (self.cache_config.kv_sharing_fast_prefill
                    and self.kv_sharing_fast_prefill_eligible_layers):
                # Dynamically create a a dataclass type that inherits
                # from attention metadata type but includes additional
                # fields logits_indices_padded and num_logits_indices
                # which are required for prefill truncation
                fast_prefill_metadata_type = (
                    make_kv_sharing_fast_prefill_attention_metadata(
                        metadata_cls=type(attn_metadata_i), ))
                fast_prefill_metadata = fast_prefill_metadata_type(
                    **dataclasses.asdict(attn_metadata_i),
                    logits_indices_padded=logits_indices_padded,
                    num_logits_indices=logits_indices.size(0),
                )

            for layer_name in kv_cache_group_spec.layer_names:
                if (self.cache_config.kv_sharing_fast_prefill and layer_name
                        in self.kv_sharing_fast_prefill_eligible_layers):
                    attn_metadata[layer_name] = fast_prefill_metadata
                    continue

                attn_metadata[layer_name] = attn_metadata_i

            # Hack for now to fix chunked local attention + no hybrid kv cache
            # manager we can remove this once
            # https://github.com/vllm-project/vllm/pull/21588
            # is merged (i.e. properly handle different attention backends for
            # the same kv_cache_spec)
            if self.attention_chunk_size is not None \
                    and self.scheduler_config.disable_hybrid_kv_cache_manager:
                if not hasattr(self, "local_attention_layers"):
                    self.local_attention_layers = []
                    attn_layers = get_layers_from_vllm_config(
                        self.vllm_config, Attention)
                    for layer_name, attn_module in attn_layers.items():
                        if attn_module.use_irope:
                            self.local_attention_layers.append(layer_name)

                local_attn_metadata_i = (builder.build(
                    common_prefix_len=0,
                    common_attn_metadata=make_local_attention_virtual_batches(
                        self.attention_chunk_size, common_attn_metadata,
                        self.cache_config.block_size),
                ))

                for layer_name in self.local_attention_layers:
                    attn_metadata[layer_name] = local_attn_metadata_i

        attention_cuda_graphs = all(
            b.can_run_in_cudagraph(common_attn_metadata)
            for b in self.attn_metadata_builders)

        # Hot-Swap lora model
        if self.lora_config:
            self.set_active_loras(self.input_batch, num_scheduled_tokens)

        return (attn_metadata, attention_cuda_graphs, logits_indices,
                spec_decode_metadata, num_scheduled_tokens,
                spec_decode_common_attn_metadata)

    def _compute_cascade_attn_prefix_len(
        self,
        num_scheduled_tokens: np.ndarray,
        num_common_prefix_blocks: int,
        kv_cache_spec: KVCacheSpec,
        attn_metadata_builder: AttentionMetadataBuilder,
    ) -> int:
        """Compute the length of the common prefix for cascade attention.

        NOTE(woosuk): The common prefix length returned by this function
        represents the length used specifically for cascade attention, not the
        actual number of tokens shared between requests. When cascade attention
        is disabled (use_cascade=False), this function returns 0 even if
        requests share common tokens. Additionally, the common prefix length is
        truncated to a multiple of the block size and may be further truncated
        due to implementation details explained below.

        Args:
            num_scheduled_tokens: Number of tokens scheduled per request.
            num_common_prefix_blocks: Number of shared KV cache blocks.

        Returns:
            int: Length of common prefix in tokens.
        """
        common_prefix_len = num_common_prefix_blocks * kv_cache_spec.block_size
        if common_prefix_len == 0:
            # Common case.
            return 0

        # NOTE(woosuk): Cascade attention uses two attention kernels: one
        # for the common prefix and the other for the rest. For the first
        # kernel, we concatenate all the query tokens (possibly from
        # different requests) and treat them as if they are from the same
        # request. Then, we use bi-directional attention to process the
        # common prefix in the KV cache. Importantly, this means that the
        # first kernel does not do any masking.

        # Consider the following example:
        # Request 1's input query: [D, E, X]
        # Request 1's kv cache: [A, B, C, D, E, X]
        # Request 1's num_computed_tokens: 3 (i.e., [A, B, C])
        # Request 2's input query: [E, Y]
        # Request 2's kv cache: [A, B, C, D, E, Y]
        # Request 2's num_computed_tokens: 4 (i.e., [A, B, C, D])

        # If we use [A, B, C, D, E] as the common prefix, then the
        # first kernel will compute the bi-directional attention between
        # input query [D, E, X, E, Y] and common prefix [A, B, C, D, E].
        # However, this is wrong because D in Request 1 should not attend to
        # E in the common prefix (i.e., we need masking).
        # To avoid this, [A, B, C, D] should be the common prefix.
        # That is, the common prefix should be capped by the minimum
        # num_computed_tokens among the requests, and plus one to include
        # the first token of the query.

        # In practice, we use [A, B, C] as the common prefix, instead of
        # [A, B, C, D] (i.e., the common prefix is capped by the minimum
        # num_computed_tokens, without plus one).
        # This is because of an implementation detail: We want to always
        # use two kernels for cascade attention. Let's imagine:
        # Request 3's input query: [D]
        # Request 3's kv cache: [A, B, C, D]
        # Request 3's num_computed_tokens: 3 (i.e., [A, B, C])
        # If we use [A, B, C, D] as the common prefix for Request 1-3,
        # then Request 3 will be processed only by the first kernel,
        # and the second kernel will get an empty input. While this is not
        # a fundamental problem, our current implementation does not support
        # this case.
        num_reqs = len(num_scheduled_tokens)
        common_prefix_len = min(
            common_prefix_len,
            self.input_batch.num_computed_tokens_cpu[:num_reqs].min())
        # common_prefix_len should be a multiple of the block size.
        common_prefix_len = (common_prefix_len // kv_cache_spec.block_size *
                             kv_cache_spec.block_size)
        use_sliding_window = (isinstance(kv_cache_spec, SlidingWindowSpec) or
                              (isinstance(kv_cache_spec, FullAttentionSpec)
                               and kv_cache_spec.sliding_window is not None))
        use_local_attention = (
            isinstance(kv_cache_spec, ChunkedLocalAttentionSpec)
            or (isinstance(kv_cache_spec, FullAttentionSpec)
                and kv_cache_spec.attention_chunk_size is not None))
        assert isinstance(kv_cache_spec, AttentionSpec)
        use_cascade = attn_metadata_builder.use_cascade_attention(
            common_prefix_len=common_prefix_len,
            query_lens=num_scheduled_tokens,
            num_query_heads=self.num_query_heads,
            num_kv_heads=kv_cache_spec.num_kv_heads,
            use_alibi=self.use_alibi,
            use_sliding_window=use_sliding_window,
            use_local_attention=use_local_attention,
            num_sms=self.num_sms,
        )
        return common_prefix_len if use_cascade else 0

    def _calc_mrope_positions(self, scheduler_output: "SchedulerOutput"):
        mrope_pos_ptr = 0
        for index, req_id in enumerate(self.input_batch.req_ids):
            req = self.requests[req_id]
            assert req.mrope_positions is not None

            num_computed_tokens = \
                self.input_batch.num_computed_tokens_cpu[index]
            num_scheduled_tokens = \
                scheduler_output.num_scheduled_tokens[req_id]
            num_prompt_tokens = len(req.prompt_token_ids)

            if num_computed_tokens + num_scheduled_tokens > num_prompt_tokens:
                prompt_part_len = max(0,
                                      num_prompt_tokens - num_computed_tokens)
                completion_part_len = max(
                    0, num_scheduled_tokens - prompt_part_len)
            else:
                prompt_part_len = num_scheduled_tokens
                completion_part_len = 0

            assert num_scheduled_tokens == prompt_part_len + completion_part_len

            if prompt_part_len > 0:
                # prompt's mrope_positions are pre-computed
                dst_start = mrope_pos_ptr
                dst_end = mrope_pos_ptr + prompt_part_len
                src_start = num_computed_tokens
                src_end = num_computed_tokens + prompt_part_len

                self.mrope_positions_cpu[:, dst_start:dst_end] = \
                    req.mrope_positions[:,src_start:src_end]

                mrope_pos_ptr += prompt_part_len

            if completion_part_len > 0:
                # compute completion's mrope_positions on-the-fly
                dst_start = mrope_pos_ptr
                dst_end = mrope_pos_ptr + completion_part_len

                MRotaryEmbedding.get_next_input_positions_tensor(
                    out=self.mrope_positions_np,
                    out_offset=dst_start,
                    mrope_position_delta=req.mrope_position_delta,
                    context_len=num_computed_tokens + prompt_part_len,
                    num_new_tokens=completion_part_len,
                )

                mrope_pos_ptr += completion_part_len

    def _calc_spec_decode_metadata(
        self,
        num_draft_tokens: np.ndarray,
        cu_num_scheduled_tokens: np.ndarray,
    ) -> SpecDecodeMetadata:
        # Inputs:
        # cu_num_scheduled_tokens:  [  4, 104, 107, 207, 209]
        # num_draft_tokens:         [  3,   0,   2,   0,   1]
        # Outputs:
        # cu_num_draft_tokens:      [  3,   3,   5,   5,   6]
        # logits_indices:           [  0,   1,   2,   3, 103, 104, 105, 106,
        #                            206, 207, 208]
        # target_logits_indices:    [  0,   1,   2,   5,   6,   9]
        # bonus_logits_indices:     [  3,   4,   7,   8,  10]

        # Compute the logits indices.
        # [4, 1, 3, 1, 2]
        num_sampled_tokens = num_draft_tokens + 1

        # Step 1. cu_num_sampled_tokens: [4, 5, 8, 9, 11]
        # arange: [0, 1, 2, 3, 0, 0, 1, 2, 0, 0, 1]
        cu_num_sampled_tokens, arange = self._get_cumsum_and_arange(
            num_sampled_tokens, cumsum_dtype=np.int32)
        # Step 2. [0, 0, 0, 0, 103, 104, 104, 104, 206, 207, 207]
        logits_indices = np.repeat(
            cu_num_scheduled_tokens - num_sampled_tokens, num_sampled_tokens)
        # Step 3. [0, 1, 2, 3, 103, 104, 105, 106, 206, 207, 208]
        logits_indices += arange

        # Compute the bonus logits indices.
        bonus_logits_indices = cu_num_sampled_tokens - 1

        # Compute the draft logits indices.
        # cu_num_draft_tokens: [3, 3, 5, 5, 6]
        # arange: [0, 1, 2, 0, 1, 0]
        cu_num_draft_tokens, arange = self._get_cumsum_and_arange(
            num_draft_tokens, cumsum_dtype=np.int32)
        # [0, 0, 0, 5, 5, 9]
        target_logits_indices = np.repeat(
            cu_num_sampled_tokens - num_sampled_tokens, num_draft_tokens)
        # [0, 1, 2, 5, 6, 9]
        target_logits_indices += arange

        # TODO: Optimize the CPU -> GPU copy.
        cu_num_draft_tokens = torch.from_numpy(cu_num_draft_tokens).to(
            self.device, non_blocking=True)
        logits_indices = torch.from_numpy(logits_indices).to(self.device,
                                                             non_blocking=True)
        target_logits_indices = torch.from_numpy(target_logits_indices).to(
            self.device, non_blocking=True)
        bonus_logits_indices = torch.from_numpy(bonus_logits_indices).to(
            self.device, non_blocking=True)

        # Compute the draft token ids.
        # draft_token_indices:      [  1,   2,   3, 105, 106, 208]
        draft_token_ids = self.input_ids[logits_indices]
        draft_token_ids = draft_token_ids[target_logits_indices + 1]

        metadata = SpecDecodeMetadata(
            draft_token_ids=draft_token_ids,
            num_draft_tokens=num_draft_tokens.tolist(),
            cu_num_draft_tokens=cu_num_draft_tokens,
            target_logits_indices=target_logits_indices,
            bonus_logits_indices=bonus_logits_indices,
            logits_indices=logits_indices,
        )
        return metadata

    def _execute_mm_encoder(self, scheduler_output: "SchedulerOutput"):
        scheduled_encoder_inputs = scheduler_output.scheduled_encoder_inputs
        if not scheduled_encoder_inputs:
            return

        # Batch the multi-modal inputs.
        mm_inputs = list[MultiModalKwargs]()
        req_ids_pos = list[tuple[str, int, PlaceholderRange]]()
        for req_id, encoder_input_ids in scheduled_encoder_inputs.items():
            req_state = self.requests[req_id]

            for mm_input_id in encoder_input_ids:
                mm_inputs.append(req_state.mm_inputs[mm_input_id])
                req_ids_pos.append(
                    (req_id, mm_input_id, req_state.mm_positions[mm_input_id]))

        # Batch mm inputs as much as we can: if a request in the batch has
        # multiple modalities or a different modality than the previous one,
        # we process it separately to preserve item order.
        # FIXME(ywang96): This is a hacky way to deal with multiple modalities
        # in the same batch while still being able to benefit from batching
        # multimodal inputs. The proper solution should be reordering the
        # encoder outputs.
        grouped_mm_inputs_list = group_mm_inputs_by_modality(mm_inputs)

        encoder_outputs = []
        for grouped_mm_inputs in grouped_mm_inputs_list:
            batched_mm_inputs = MultiModalKwargs.batch(
                grouped_mm_inputs, pin_memory=self.pin_memory)
            batched_mm_inputs = MultiModalKwargs.as_kwargs(
                batched_mm_inputs,
                device=self.device,
            )

            # Run the encoder.
            # `curr_group_outputs` is either of the following:
            # 1. A tensor of shape (num_items, feature_size, hidden_size)
            # in case feature_size is fixed across all multimodal items.
            # 2. A list or tuple (length: num_items) of tensors, each of shape
            # (feature_size, hidden_size) in case the feature size is dynamic
            # depending on the input multimodal items.
            curr_group_outputs = self.model.get_multimodal_embeddings(
                **batched_mm_inputs)

            sanity_check_mm_encoder_outputs(
                curr_group_outputs,
                expected_num_items=len(grouped_mm_inputs),
            )

            for output in curr_group_outputs:
                encoder_outputs.append(output)

        # Cache the encoder outputs.
        for (req_id, input_id, pos_info), output in zip(
                req_ids_pos,
                encoder_outputs,
        ):
            if req_id not in self.encoder_cache:
                self.encoder_cache[req_id] = {}

            self.encoder_cache[req_id][input_id] = scatter_mm_placeholders(
                output,
                is_embed=pos_info.is_embed,
            )

    def _gather_mm_embeddings(
        self,
        scheduler_output: "SchedulerOutput",
        shift_computed_tokens: int = 0,
    ) -> list[torch.Tensor]:
        mm_embeds: list[torch.Tensor] = []
        for req_id in self.input_batch.req_ids:
            num_scheduled_tokens = scheduler_output.num_scheduled_tokens[
                req_id]
            req_state = self.requests[req_id]
            num_computed_tokens = \
                req_state.num_computed_tokens + shift_computed_tokens
            mm_positions = req_state.mm_positions
            for i, pos_info in enumerate(mm_positions):
                start_pos = pos_info.offset
                num_encoder_tokens = pos_info.length

                # The encoder output is needed if the two ranges overlap:
                # [num_computed_tokens,
                #  num_computed_tokens + num_scheduled_tokens) and
                # [start_pos, start_pos + num_encoder_tokens)
                if start_pos >= num_computed_tokens + num_scheduled_tokens:
                    # The encoder output is not needed in this step.
                    break
                if start_pos + num_encoder_tokens <= num_computed_tokens:
                    # The encoder output is already processed and stored
                    # in the decoder's KV cache.
                    continue

                start_idx = max(num_computed_tokens - start_pos, 0)
                end_idx = min(
                    num_computed_tokens - start_pos + num_scheduled_tokens,
                    num_encoder_tokens)
                assert start_idx < end_idx
                assert req_id in self.encoder_cache
                assert i in self.encoder_cache[req_id]
                encoder_output = self.encoder_cache[req_id][i]

                if (is_embed := pos_info.is_embed) is not None:
                    is_embed = is_embed[start_idx:end_idx]

                mm_embeds_item = gather_mm_placeholders(
                    encoder_output[start_idx:end_idx],
                    is_embed=is_embed,
                )
                mm_embeds.append(mm_embeds_item)
        return mm_embeds

    def get_model(self) -> nn.Module:
        return self.model

    def get_supported_generation_tasks(self) -> list[GenerationTask]:
        model = self.get_model()
        supported_tasks = list[GenerationTask]()

        if is_text_generation_model(model):
            supported_tasks.append("generate")

        if supports_transcription(model):
            if model.supports_transcription_only:
                return ["transcription"]

            supported_tasks.append("transcription")

        return supported_tasks

    def get_supported_pooling_tasks(self) -> list[PoolingTask]:
        model = self.get_model()
        if not is_pooling_model(model):
            return []

        return list(model.pooler.get_supported_tasks())

    def get_supported_tasks(self) -> tuple[SupportedTask, ...]:
        tasks = list[SupportedTask]()

        if self.model_config.runner_type == "generate":
            tasks.extend(self.get_supported_generation_tasks())
        if self.model_config.runner_type == "pooling":
            tasks.extend(self.get_supported_pooling_tasks())

        return tuple(tasks)

    def apply_grammar_bitmask(
        self,
        scheduler_output: "SchedulerOutput",
        logits: torch.Tensor,
    ):
        grammar_bitmask = scheduler_output.grammar_bitmask
        if grammar_bitmask is None:
            return

        # We receive the structured output bitmask from the scheduler,
        # compacted to contain bitmasks only for structured output requests.
        # The order of the requests in the bitmask is not guaranteed to be the
        # same as the order of the requests in the gpu runner's batch. We need
        # to sort the bitmask to match the order of the requests used here.

        # Get the batch indices of the structured output requests.
        # Keep track of the number of speculative tokens scheduled for every
        # request in the batch, as the logit indices are offset by this amount.
        struct_out_req_batch_indices: dict[str, int] = {}
        cumulative_offset = 0
        seq = sorted(self.input_batch.req_id_to_index.items(),
                     key=lambda x: x[1])
        for req_id, batch_index in seq:
            logit_index = batch_index + cumulative_offset
            cumulative_offset += len(
                scheduler_output.scheduled_spec_decode_tokens.get(req_id, []))
            if req_id in scheduler_output.structured_output_request_ids:
                struct_out_req_batch_indices[req_id] = logit_index

        out_indices = []

        # Reorder the bitmask to match the order of the requests in the batch.
        sorted_bitmask = np.zeros_like(grammar_bitmask,
                                       shape=(logits.shape[0],
                                              grammar_bitmask.shape[1]))
        cumulative_index = 0
        seq = sorted(scheduler_output.structured_output_request_ids.items(),
                     key=lambda x: x[1])
        for req_id, _ in seq:
            logit_index = struct_out_req_batch_indices[req_id]
            num_spec_tokens = len(
                scheduler_output.scheduled_spec_decode_tokens.get(req_id, []))
            for i in range(1 + num_spec_tokens):
                sorted_bitmask[logit_index + i] = \
                    grammar_bitmask[cumulative_index + i]
                out_indices.append(logit_index + i)
            cumulative_index += 1 + num_spec_tokens
        grammar_bitmask = sorted_bitmask

        # Serialization of np.ndarray is much more efficient than a tensor,
        # so we receive it in that format.
        grammar_bitmask = torch.from_numpy(grammar_bitmask)

        # Force use of the torch.compile implementation from xgrammar to work
        # around issues with the Triton kernel in concurrent structured output
        # scenarios. See PR #19565 and issues #19493, #18376 for details.
        xgr_torch_compile.apply_token_bitmask_inplace_torch_compile(
            logits,
            grammar_bitmask.to(self.device, non_blocking=True),
            indices=out_indices,
        )

    def sync_and_slice_intermediate_tensors(
            self, num_tokens: int, intermediate_tensors: IntermediateTensors,
            sync_self: bool) -> IntermediateTensors:

        assert self.intermediate_tensors is not None

        tp = self.vllm_config.parallel_config.tensor_parallel_size
        enabled_sp = self.compilation_config.pass_config. \
            enable_sequence_parallelism
        if enabled_sp:
            # When sequence parallelism is enabled, we always pad num_tokens
            # to be a multiple of tensor_parallel_size (tp) earlier
            assert num_tokens % tp == 0
        is_residual_scattered = tp > 1 and enabled_sp \
            and num_tokens % tp == 0

        # When sequence parallelism is enabled, the "residual" tensor is sharded
        # across tensor parallel ranks, so each rank only needs its own slice.
        if sync_self:
            assert intermediate_tensors is not None
            for k, v in intermediate_tensors.items():
                is_scattered = k == "residual" and is_residual_scattered
                copy_len = num_tokens // tp if is_scattered else \
                    num_tokens
                self.intermediate_tensors[k][:copy_len].copy_(
                    v[:copy_len], non_blocking=True)

        return IntermediateTensors({
            k:
            v[:num_tokens // tp]
            if k == "residual" and is_residual_scattered else v[:num_tokens]
            for k, v in self.intermediate_tensors.items()
        })

    def eplb_step(self,
                  is_dummy: bool = False,
                  is_profile: bool = False) -> None:
        """
        Step for the EPLB (Expert Parallelism Load Balancing) state.
        """
        if not self.parallel_config.enable_eplb:
            return

        assert self.eplb_state is not None
        assert is_mixture_of_experts(self.model)
        self.eplb_state.step(
            self.model,
            is_dummy,
            is_profile,
            log_stats=self.parallel_config.eplb_log_balancedness,
        )

    def get_dp_padding(self,
                       num_tokens: int) -> tuple[int, Optional[torch.Tensor]]:
        dp_size = self.vllm_config.parallel_config.data_parallel_size
        dp_rank = self.vllm_config.parallel_config.data_parallel_rank

        # For DP: Don't pad when setting enforce_eager.
        # This lets us set enforce_eager on the prefiller in a P/D setup and
        # still use CUDA graphs (enabled by this padding) on the decoder.
        #
        # TODO(tms) : There are many cases where padding is enabled for
        # prefills, causing unnecessary and excessive padding of activations.

        if dp_size == 1 or self.vllm_config.model_config.enforce_eager:
            # Early exit.
            return 0, None

        num_tokens_across_dp = DPMetadata.num_tokens_across_dp(
            num_tokens, dp_size, dp_rank)
        max_tokens_across_dp_cpu = torch.max(num_tokens_across_dp).item()
        num_tokens_after_padding = torch.tensor([max_tokens_across_dp_cpu] *
                                                dp_size,
                                                device="cpu",
                                                dtype=torch.int32)
        return max_tokens_across_dp_cpu - num_tokens, num_tokens_after_padding

    def _pool(
        self,
        hidden_states: torch.Tensor,
        num_scheduled_tokens: int,
        num_scheduled_tokens_np: np.ndarray,
        finished_sending: Optional[set[str]],
        finished_recving: Optional[set[str]],
    ) -> ModelRunnerOutput:
        assert self.input_batch.num_reqs ==\
            len(self.input_batch.pooling_params), \
        "Either all or none of the requests in" \
        " a batch must be pooling request"

        extracted_hidden_states = list(
            torch.split(hidden_states[:num_scheduled_tokens],
                        num_scheduled_tokens_np.tolist()))

        pooling_metadata = self.input_batch.pooling_metadata

        raw_pooler_output = self.model.pooler(
            hidden_states=extracted_hidden_states,
            pooling_metadata=pooling_metadata)

        pooler_output: list[Optional[torch.Tensor]] = []
        seq_lens = self.seq_lens[:self.input_batch.num_reqs]
        for raw_output, seq_len, prompt_len in zip(
                raw_pooler_output, seq_lens, pooling_metadata.prompt_lens):

            if seq_len == prompt_len:
                pooler_output.append(raw_output.data.cpu())
            else:
                pooler_output.append(None)

        return ModelRunnerOutput(
            req_ids=self.input_batch.req_ids,
            req_id_to_index=self.input_batch.req_id_to_index,
            sampled_token_ids=[],
            spec_token_ids=None,
            logprobs=None,
            prompt_logprobs_dict={},
            pooler_output=pooler_output,
            finished_sending=finished_sending,
            finished_recving=finished_recving,
        )

    @torch.inference_mode()
    def execute_model(
        self,
        scheduler_output: "SchedulerOutput",
        intermediate_tensors: Optional[IntermediateTensors] = None,
    ) -> Union[ModelRunnerOutput, IntermediateTensors]:
        self._update_states(scheduler_output)
        if not scheduler_output.total_num_scheduled_tokens:
            if not has_kv_transfer_group():
                # Return empty ModelRunnerOutput if there's no work to do.
                return EMPTY_MODEL_RUNNER_OUTPUT

            return self.kv_connector_no_forward(scheduler_output,
                                                self.vllm_config)

        # Prepare the decoder inputs.
        (attn_metadata, attention_cuda_graphs, logits_indices,
         spec_decode_metadata, num_scheduled_tokens_np,
         spec_decode_common_attn_metadata) = (
             self._prepare_inputs(scheduler_output))

        num_scheduled_tokens = scheduler_output.total_num_scheduled_tokens
        if (self.use_cuda_graph
                and num_scheduled_tokens <= self.cudagraph_batch_sizes[-1]):
            # Use piecewise CUDA graphs.
            # Add padding to the batch size.
            num_input_tokens = self.vllm_config.pad_for_cudagraph(
                num_scheduled_tokens)
        else:
            # Eager mode.
            # Pad tokens to multiple of tensor_parallel_size when
            # enabled collective fusion for SP
            tp_size = self.vllm_config.parallel_config.tensor_parallel_size
            if self.compilation_config.pass_config. \
                enable_sequence_parallelism and tp_size > 1:
                num_input_tokens = round_up(num_scheduled_tokens, tp_size)
            else:
                num_input_tokens = num_scheduled_tokens

        # Padding for DP
        num_pad, num_tokens_across_dp = self.get_dp_padding(num_input_tokens)
        num_input_tokens += num_pad

        # _prepare_inputs may reorder the batch, so we must gather multi
        # modal outputs after that to ensure the correct order
        if self.is_multimodal_model:
            # Run the multimodal encoder if any.
            self._execute_mm_encoder(scheduler_output)
            mm_embeds = self._gather_mm_embeddings(scheduler_output)
        else:
            mm_embeds = []

        if self.is_multimodal_model and get_pp_group().is_first_rank:
            # NOTE(woosuk): To unify token ids and soft tokens (vision
            # embeddings), we always use embeddings (rather than token ids)
            # as input to the multimodal model, even when the input is text.
            input_ids = self.input_ids[:num_scheduled_tokens]
            model_kwargs = self._maybe_add_model_args(num_scheduled_tokens)

            model_mm_kwargs = self._init_model_kwargs_for_multimodal_model(
                scheduler_output=scheduler_output)
            inputs_embeds = self.model.get_input_embeddings(
                input_ids=input_ids,
                multimodal_embeddings=mm_embeds or None,
            )

            # TODO(woosuk): Avoid the copy. Optimize.
            self.inputs_embeds[:num_scheduled_tokens].copy_(inputs_embeds)
            inputs_embeds = self.inputs_embeds[:num_input_tokens]
            input_ids = None
        else:
            # For text-only models, we use token ids as input.
            # While it is possible to use embeddings as input just like the
            # multimodal models, it is not desirable for performance since
            # then the embedding layer is not included in the CUDA graph.
            input_ids = self.input_ids[:num_input_tokens]
            model_kwargs = self._maybe_add_model_args(num_input_tokens)
            inputs_embeds = None
            model_mm_kwargs = {}
        if self.uses_mrope:
            positions = self.mrope_positions[:, :num_input_tokens]
        else:
            positions = self.positions[:num_input_tokens]

        if get_pp_group().is_first_rank:
            intermediate_tensors = None
        else:
            intermediate_tensors = self.sync_and_slice_intermediate_tensors(
                num_input_tokens, intermediate_tensors, True)

        # Some attention backends only support CUDA Graphs in pure decode.
        # If attention doesn't support CUDA Graphs for this batch, but we
        # compiled with full CUDA graphs, we have to skip them entirely.
        skip_cuda_graphs = self.full_cuda_graph and not attention_cuda_graphs

        # Run the model.
        # Use persistent buffers for CUDA graphs.
        with set_forward_context(
                attn_metadata,
                self.vllm_config,
                num_tokens=num_input_tokens,
                num_tokens_across_dp=num_tokens_across_dp,
                skip_cuda_graphs=skip_cuda_graphs,
        ):
            self.maybe_setup_kv_connector(scheduler_output)

            model_output = self.model(
                input_ids=input_ids,
                positions=positions,
                intermediate_tensors=intermediate_tensors,
                inputs_embeds=inputs_embeds,
                **MultiModalKwargs.as_kwargs(
                    model_mm_kwargs,
                    device=self.device,
                ),
                **model_kwargs,
            )

            self.maybe_wait_for_kv_save()
            finished_sending, finished_recving = (
                self.get_finished_kv_transfers(scheduler_output))

        if self.use_aux_hidden_state_outputs:
            hidden_states, aux_hidden_states = model_output
        else:
            hidden_states = model_output
            aux_hidden_states = None

        # Broadcast PP output for external_launcher (torchrun)
        # to make sure we are synced across pp ranks
        # TODO: Support overlapping mirco-batches
        # https://github.com/vllm-project/vllm/issues/18019
        broadcast_pp_output = \
            self.parallel_config.distributed_executor_backend \
            == "external_launcher" and len(get_pp_group().ranks) > 0
        if not get_pp_group().is_last_rank:
            # For mid-pipeline stages, return the hidden states.
            if not broadcast_pp_output:
                if finished_sending or finished_recving:
                    hidden_states.finished_sending = finished_sending
                    hidden_states.finished_recving = finished_recving
                return hidden_states
            assert isinstance(hidden_states, IntermediateTensors)
            get_pp_group().send_tensor_dict(hidden_states.tensors,
                                            all_gather_group=get_tp_group())
            logits = None
        else:
            if self.input_batch.pooling_params:
                return self._pool(hidden_states, num_scheduled_tokens,
                                  num_scheduled_tokens_np, finished_sending,
                                  finished_recving)

            sample_hidden_states = hidden_states[logits_indices]
            logits = self.model.compute_logits(sample_hidden_states, None)
        if broadcast_pp_output:
            model_output_broadcast_data = {
                "logits": logits.contiguous(),
            } if logits is not None else {}
            model_output_broadcast_data = get_pp_group().broadcast_tensor_dict(
                model_output_broadcast_data, src=len(get_pp_group().ranks) - 1)
            assert model_output_broadcast_data is not None
            logits = model_output_broadcast_data["logits"]

        # Apply structured output bitmasks if present
        if scheduler_output.grammar_bitmask is not None:
            self.apply_grammar_bitmask(scheduler_output, logits)

        # Sample the next token and get logprobs if needed.
        sampling_metadata = self.input_batch.sampling_metadata
        if spec_decode_metadata is None:
            sampler_output = self.sampler(
                logits=logits,
                sampling_metadata=sampling_metadata,
            )
        else:
            # When indexing with a tensor (bonus_logits_indices), PyTorch
            # creates a new tensor with separate storage from the original
            # logits tensor. This means any in-place operations on bonus_logits
            # won't affect the original logits tensor.
            assert logits is not None
            bonus_logits = logits[spec_decode_metadata.bonus_logits_indices]
            sampler_output = self.sampler(
                logits=bonus_logits,
                sampling_metadata=sampling_metadata,
            )
            bonus_token_ids = sampler_output.sampled_token_ids

            # Just like `bonus_logits`, `target_logits` is a new tensor with
            # separate storage from the original `logits` tensor. Therefore,
            # it is safe to update `target_logits` in place.
            target_logits = logits[spec_decode_metadata.target_logits_indices]
            output_token_ids = self.rejection_sampler(
                spec_decode_metadata,
                None,  # draft_probs
                target_logits,
                bonus_token_ids,
                sampling_metadata,
            )
            sampler_output.sampled_token_ids = output_token_ids

        num_nans_in_logits = {}
        if envs.VLLM_COMPUTE_NANS_IN_LOGITS:
            num_nans_in_logits = self._get_nans_in_logits(logits)

        # TODO(woosuk): The following loop can be slow since it iterates over
        # the requests one by one. Optimize.
        discard_sampled_tokens_req_indices = []
        for i, req_id in enumerate(self.input_batch.req_ids):
            req_state = self.requests[req_id]
            seq_len = (req_state.num_computed_tokens +
                       scheduler_output.num_scheduled_tokens[req_id])
            if seq_len < req_state.num_tokens:
                # Ignore the sampled token for partial prefills.
                # Rewind the generator state as if the token was not sampled.
                # This relies on cuda-specific torch-internal impl details
                generator = self.input_batch.generators.get(i)
                if generator is not None:
                    generator.set_offset(generator.get_offset() - 4)
                # Record the index of the request that should not be sampled,
                # so that we could clear the sampled tokens before returning.
                discard_sampled_tokens_req_indices.append(i)

        # NOTE: GPU -> CPU Sync happens here.
        # Move as many CPU operations as possible before this sync point.
        logprobs_tensors = sampler_output.logprobs_tensors
        logprobs_lists = logprobs_tensors.tolists() \
            if logprobs_tensors is not None else None

        # Compute prompt logprobs if needed.
        prompt_logprobs_dict = self._get_prompt_logprobs_dict(
            hidden_states[:num_scheduled_tokens],
            scheduler_output,
        )

        # Get the valid generated tokens.
        sampled_token_ids = sampler_output.sampled_token_ids
        max_gen_len = sampled_token_ids.shape[-1]
        if max_gen_len == 1:
            # No spec decode tokens.
            valid_sampled_token_ids = sampled_token_ids.tolist()
        else:
            # Includes spec decode tokens.
            valid_sampled_token_ids = self.rejection_sampler.parse_output(
                sampled_token_ids,
                self.input_batch.vocab_size,
            )
        # Mask out the sampled tokens that should not be sampled.
        for i in discard_sampled_tokens_req_indices:
            valid_sampled_token_ids[i].clear()

        # Cache the sampled tokens in the model runner, so that the scheduler
        # doesn't need to send them back.
        # NOTE(woosuk): As an exception, when using PP, the scheduler sends
        # the sampled tokens back, because there's no direct communication
        # between the first-stage worker and the last-stage worker.
        for req_idx, sampled_ids in enumerate(valid_sampled_token_ids):
            if not sampled_ids:
                continue

            start_idx = self.input_batch.num_tokens_no_spec[req_idx]
            end_idx = start_idx + len(sampled_ids)
            assert end_idx <= self.max_model_len, (
                "Sampled token IDs exceed the max model length. "
                f"Total number of tokens: {end_idx} > max_model_len: "
                f"{self.max_model_len}")

            self.input_batch.token_ids_cpu[req_idx,
                                           start_idx:end_idx] = sampled_ids
            self.input_batch.num_tokens_no_spec[req_idx] = end_idx
            self.input_batch.num_tokens[req_idx] = end_idx
            req_id = self.input_batch.req_ids[req_idx]
            req_state = self.requests[req_id]
            req_state.output_token_ids.extend(sampled_ids)

        if not self.speculative_config:
            # Speculative decoding is not enabled.
            spec_token_ids = None
        else:
            assert spec_decode_common_attn_metadata is not None
            spec_token_ids = self.propose_draft_token_ids(
                scheduler_output,
                valid_sampled_token_ids,
                sampling_metadata,
                hidden_states,
                sample_hidden_states,
                aux_hidden_states,
                spec_decode_metadata,
                spec_decode_common_attn_metadata,
            )

        self.eplb_step()

        return ModelRunnerOutput(
            req_ids=self.input_batch.req_ids,
            req_id_to_index=self.input_batch.req_id_to_index,
            sampled_token_ids=valid_sampled_token_ids,
            spec_token_ids=spec_token_ids,
            logprobs=logprobs_lists,
            prompt_logprobs_dict=prompt_logprobs_dict,
            pooler_output=[],
            finished_sending=finished_sending,
            finished_recving=finished_recving,
            num_nans_in_logits=num_nans_in_logits,
        )

    def propose_draft_token_ids(
        self,
        scheduler_output: "SchedulerOutput",
        sampled_token_ids: list[list[int]],
        sampling_metadata: SamplingMetadata,
        hidden_states: torch.Tensor,
        sample_hidden_states: torch.Tensor,
        aux_hidden_states: Optional[torch.Tensor],
        spec_decode_metadata: Optional[SpecDecodeMetadata],
        common_attn_metadata: CommonAttentionMetadata,
    ) -> list[list[int]]:
        num_scheduled_tokens = scheduler_output.total_num_scheduled_tokens
        if self.speculative_config.method == "ngram":
            assert isinstance(self.drafter, NgramProposer)
            spec_token_ids = self.propose_ngram_draft_token_ids(
                sampled_token_ids)
        elif self.speculative_config.method == "medusa":
            assert isinstance(self.drafter, MedusaProposer)
            if sample_hidden_states.shape[0] == len(sampled_token_ids):
                # The input to the target model does not include draft tokens.
                hidden_states = sample_hidden_states
            else:
                indices = []
                offset = 0
                for num_draft, tokens in zip(
                        spec_decode_metadata.num_draft_tokens,
                        sampled_token_ids):
                    indices.append(offset + len(tokens) - 1)
                    offset += num_draft + 1
                indices = torch.tensor(indices, device=self.device)
                hidden_states = sample_hidden_states[indices]

            spec_token_ids = self.drafter.propose(
                target_hidden_states=hidden_states,
                sampling_metadata=sampling_metadata,
            )
        elif self.speculative_config.use_eagle():
            assert isinstance(self.drafter, EagleProposer)
            # TODO(woosuk): Refactor the loop.
            next_token_ids: list[int] = []
            for i, token_ids in enumerate(sampled_token_ids):
                if token_ids:
                    # Common case.
                    next_token_id = token_ids[-1]
                else:
                    # Partial prefill (rare case).
                    # Get the next token id from the request state.
                    req_id = self.input_batch.req_ids[i]
                    req_state = self.requests[req_id]
                    seq_len = (req_state.num_computed_tokens +
                               scheduler_output.num_scheduled_tokens[req_id])
                    next_token_id = req_state.get_token_id(seq_len)
                next_token_ids.append(next_token_id)
            next_token_ids = torch.tensor(next_token_ids,
                                          dtype=torch.int32,
                                          device=self.device)

            if spec_decode_metadata is None:
                # input_ids can be None for multimodal models.
                target_token_ids = self.input_ids[:num_scheduled_tokens]
                # TODO(woosuk): Support M-RoPE.
                target_positions = self.positions[:num_scheduled_tokens]
                if self.use_aux_hidden_state_outputs:
                    target_hidden_states = torch.cat(
                        [h[:num_scheduled_tokens] for h in aux_hidden_states],
                        dim=-1)
                else:
                    target_hidden_states = hidden_states[:num_scheduled_tokens]
            else:
                # TODO(woosuk): Refactor this.
                num_draft_tokens = spec_decode_metadata.num_draft_tokens
                num_rejected_tokens = [
                    n + 1 - len(sampled_token_ids[i]) if n > 0 else 0
                    for i, n in enumerate(num_draft_tokens)
                ]
                num_rejected_tokens_cpu = torch.tensor(num_rejected_tokens,
                                                       dtype=torch.int32)
                common_attn_metadata, token_indices =\
                    self.drafter.prepare_inputs(
                    common_attn_metadata, num_rejected_tokens_cpu)

                target_token_ids = self.input_ids[token_indices]
                # TODO(woosuk): Support M-RoPE.
                target_positions = self.positions[token_indices]
                if self.use_aux_hidden_state_outputs:
                    target_hidden_states = torch.cat(
                        [h[token_indices] for h in aux_hidden_states], dim=-1)
                else:
                    target_hidden_states = hidden_states[token_indices]
            mm_embeds = None
            if self.is_multimodal_model:
                mm_embeds = self._gather_mm_embeddings(scheduler_output,
                                                       shift_computed_tokens=1)

            draft_token_ids = self.drafter.propose(
                target_token_ids=target_token_ids,
                target_positions=target_positions,
                target_hidden_states=target_hidden_states,
                next_token_ids=next_token_ids,
                sampling_metadata=sampling_metadata,
                common_attn_metadata=common_attn_metadata,
                mm_embeds=mm_embeds,
            )
            spec_token_ids = draft_token_ids.tolist()
        return spec_token_ids

    def propose_ngram_draft_token_ids(
        self,
        sampled_token_ids: list[list[int]],
    ) -> list[list[int]]:
        # TODO(woosuk): Optimize.
        draft_token_ids: list[list[int]] = []
        for i, sampled_ids in enumerate(sampled_token_ids):
            num_sampled_ids = len(sampled_ids)
            if not num_sampled_ids:
                # Skip speculative decoding.
                draft_token_ids.append([])
                continue

            # Skip requests that require sampling parameters that are not
            # supported with speculative decoding.
            req_id = self.input_batch.req_ids[i]
            if req_id in self.input_batch.spec_decode_unsupported_reqs:
                draft_token_ids.append([])
                continue

            num_tokens = self.input_batch.num_tokens_no_spec[i]
            if num_tokens >= self.max_model_len:
                # Skip requests that have already reached the max model length.
                draft_token_ids.append([])
                continue

            drafter_output = self.drafter.propose(
                self.input_batch.token_ids_cpu[i, :num_tokens])
            if drafter_output is None or len(drafter_output) == 0:
                draft_token_ids.append([])
            else:
                draft_token_ids.append(drafter_output.tolist())
        return draft_token_ids

    def update_config(self, overrides: dict[str, Any]) -> None:
        allowed_config_names = {"load_config", "model_config"}
        for config_name, config_overrides in overrides.items():
            assert config_name in allowed_config_names, \
                f"Config `{config_name}` not supported. " \
                f"Allowed configs: {allowed_config_names}"
            config = getattr(self, config_name)
            new_config = update_config(config, config_overrides)
            setattr(self, config_name, new_config)

    def load_model(self, eep_scale_up: bool = False) -> None:
        """
        Args:
            eep_scale_up: the model loading is for elastic EP scale up.
        """
        logger.info("Starting to load model %s...", self.model_config.model)
        if eep_scale_up:
            from vllm.distributed.parallel_state import get_ep_group
            num_local_physical_experts = torch.empty(1,
                                                     dtype=torch.int32,
                                                     device="cpu")
            torch.distributed.broadcast(num_local_physical_experts,
                                        group=get_ep_group().cpu_group,
                                        group_src=0)
            num_local_physical_experts = int(num_local_physical_experts.item())
            new_ep_size = get_ep_group().world_size
            global_expert_load, old_global_expert_indices = (
                EplbState.recv_state())
            num_logical_experts = global_expert_load.shape[1]
            self.parallel_config.num_redundant_experts = (
                num_local_physical_experts * new_ep_size - num_logical_experts)
            assert old_global_expert_indices.shape[
                1] % num_local_physical_experts == 0
            old_ep_size = old_global_expert_indices.shape[
                1] // num_local_physical_experts
            rank_mapping = {
                old_ep_rank: old_ep_rank
                for old_ep_rank in range(old_ep_size)
            }
        else:
            global_expert_load = None
            old_global_expert_indices = None
            rank_mapping = None

        with DeviceMemoryProfiler() as m:
            time_before_load = time.perf_counter()
            model_loader = get_model_loader(self.load_config)
            logger.info("Loading model from scratch...")
            self.model = model_loader.load_model(
                vllm_config=self.vllm_config, model_config=self.model_config)
            if self.lora_config:
                self.model = self.load_lora_model(self.model,
                                                  self.model_config,
                                                  self.scheduler_config,
                                                  self.lora_config,
                                                  self.device)
            if hasattr(self, "drafter"):
                logger.info("Loading drafter model...")
                self.drafter.load_model(self.model)
            if self.use_aux_hidden_state_outputs:
                self.model.set_aux_hidden_state_layers(
                    self.model.get_eagle3_aux_hidden_state_layers())
            time_after_load = time.perf_counter()
        self.model_memory_usage = m.consumed_memory
        logger.info("Model loading took %.4f GiB and %.6f seconds",
                    self.model_memory_usage / GiB_bytes,
                    time_after_load - time_before_load)
        prepare_communication_buffer_for_model(self.model)

        if is_mixture_of_experts(
                self.model) and self.parallel_config.enable_eplb:
            logger.info("EPLB is enabled for model %s.",
                        self.model_config.model)
            self.eplb_state = EplbState.build(
                self.model,
                self.device,
                self.parallel_config,
                global_expert_load,
                old_global_expert_indices,
                rank_mapping,
            )

        if (
            self.vllm_config.compilation_config.level == \
                CompilationLevel.DYNAMO_AS_IS and supports_dynamo()
        ):
            backend = self.vllm_config.compilation_config.init_backend(
                self.vllm_config)
            compilation_counter.dynamo_as_is_count += 1
            self.model.compile(
                fullgraph=envs.VLLM_TEST_DYNAMO_FULLGRAPH_CAPTURE,
                backend=backend)

    def reload_weights(self) -> None:
        assert getattr(self, "model", None) is not None, \
            "Cannot reload weights before model is loaded."
        model_loader = get_model_loader(self.load_config)
        logger.info("Reloading weights inplace...")
        model_loader.load_weights(self.model, model_config=self.model_config)

    def save_tensorized_model(
        self,
        tensorizer_config: "TensorizerConfig",
    ) -> None:
        TensorizerLoader.save_model(
            self.model,
            tensorizer_config=tensorizer_config,
            model_config=self.model_config,
        )

    def _get_prompt_logprobs_dict(
        self,
        hidden_states: torch.Tensor,
        scheduler_output: "SchedulerOutput",
    ) -> dict[str, Optional[LogprobsTensors]]:
        num_prompt_logprobs_dict = self.input_batch.num_prompt_logprobs
        if not num_prompt_logprobs_dict:
            return {}

        in_progress_dict = self.input_batch.in_progress_prompt_logprobs_cpu
        prompt_logprobs_dict: dict[str, Optional[LogprobsTensors]] = {}

        # Since prompt logprobs are a rare feature, prioritize simple,
        # maintainable loop over optimal performance.
        completed_prefill_reqs = []
        for req_id, num_prompt_logprobs in num_prompt_logprobs_dict.items():

            num_tokens = scheduler_output.num_scheduled_tokens[req_id]

            # Get metadata for this request.
            request = self.requests[req_id]
            num_prompt_tokens = len(request.prompt_token_ids)
            prompt_token_ids = torch.tensor(request.prompt_token_ids).to(
                self.device, non_blocking=True)

            # Set up target LogprobsTensors object.
            logprobs_tensors = in_progress_dict.get(req_id)
            if not logprobs_tensors:
                # Create empty logprobs CPU tensors for the entire prompt.
                # If chunked, we'll copy in slice by slice.
                logprobs_tensors = LogprobsTensors.empty_cpu(
                    num_prompt_tokens - 1, num_prompt_logprobs + 1)
                in_progress_dict[req_id] = logprobs_tensors

            # Determine number of logits to retrieve.
            start_idx = request.num_computed_tokens
            start_tok = start_idx + 1
            num_remaining_tokens = num_prompt_tokens - start_tok
            if num_tokens <= num_remaining_tokens:
                # This is a chunk, more tokens remain.
                # In the == case, there are no more prompt logprobs to produce
                # but we want to defer returning them to the next step where we
                # have new generated tokens to return.
                num_logits = num_tokens
            else:
                # This is the last chunk of prompt tokens to return.
                num_logits = num_remaining_tokens
                completed_prefill_reqs.append(req_id)
                prompt_logprobs_dict[req_id] = logprobs_tensors

            if num_logits <= 0:
                # This can happen for the final chunk if we prefilled exactly
                # (num_prompt_tokens - 1) tokens for this request in the prior
                # step. There are no more prompt logprobs to produce.
                continue

            # Get the logits corresponding to this req's prompt tokens.
            # If this is a partial request (i.e. chunked prefill),
            # then there is prompt logprob generated for each index.
            req_idx = self.input_batch.req_id_to_index[req_id]
            offset = self.query_start_loc_np[req_idx].item()
            prompt_hidden_states = hidden_states[offset:offset + num_logits]
            logits = self.model.compute_logits(prompt_hidden_states, None)

            # Get the "target" tokens for each index. For prompt at index i,
            # the token at prompt index i+1 is the "sampled" token we want
            # to gather the logprob for.
            tgt_token_ids = prompt_token_ids[start_tok:start_tok + num_logits]

            # Compute prompt logprobs.
            logprobs = self.sampler.compute_logprobs(logits)
            token_ids, logprobs, ranks = self.sampler.gather_logprobs(
                logprobs, num_prompt_logprobs, tgt_token_ids)

            # Transfer GPU->CPU async.
            chunk_slice = slice(start_idx, start_idx + num_logits)
            logprobs_tensors.logprob_token_ids[chunk_slice].copy_(
                token_ids, non_blocking=True)
            logprobs_tensors.logprobs[chunk_slice].copy_(logprobs,
                                                         non_blocking=True)
            logprobs_tensors.selected_token_ranks[chunk_slice].copy_(
                ranks, non_blocking=True)

        # Remove requests that have completed prefill from the batch
        # num_prompt_logprobs_dict.
        for req_id in completed_prefill_reqs:
            del num_prompt_logprobs_dict[req_id]
            del in_progress_dict[req_id]

        # Must synchronize the non-blocking GPU->CPU transfers.
        if prompt_logprobs_dict:
            self._sync_device()

        return prompt_logprobs_dict

    def _get_nans_in_logits(
        self,
        logits: Optional[torch.Tensor],
    ) -> dict[str, int]:
        try:
            if logits is None:
                return {req_id: 0 for req_id in self.input_batch.req_ids}

            num_nans_in_logits = {}
            num_nans_for_index = logits.isnan().sum(dim=-1).cpu().numpy()
            for req_id in self.input_batch.req_ids:
                req_index = self.input_batch.req_id_to_index[req_id]
                num_nans_in_logits[req_id] = (
                    int(num_nans_for_index[req_index])
                    if num_nans_for_index is not None
                    and req_index < logits.shape[0] else 0)
            return num_nans_in_logits
        except IndexError:
            return {}

    @contextmanager
    def maybe_randomize_inputs(self, input_ids: torch.Tensor):
        """
        Randomize input_ids if VLLM_RANDOMIZE_DP_DUMMY_INPUTS is set.
        This is to help balance expert-selection
         - during profile_run
         - during DP rank dummy run
        """
        dp_size = self.vllm_config.parallel_config.data_parallel_size
        randomize_inputs = envs.VLLM_RANDOMIZE_DP_DUMMY_INPUTS and dp_size > 1
        if not randomize_inputs:
            yield
        else:
            import functools

            @functools.cache
            def rand_input_ids() -> torch.Tensor:
                return torch.randint_like(
                    self.input_ids,
                    low=0,
                    high=self.model_config.get_vocab_size(),
                    dtype=input_ids.dtype)

            logger.debug("Randomizing dummy data for DP Rank")
            input_ids.copy_(rand_input_ids()[:input_ids.size(0)],
                            non_blocking=True)
            yield
            input_ids.fill_(0)

    @torch.inference_mode()
    def _dummy_run(
        self,
        num_tokens: int,
        capture_attn_cudagraph: bool = False,
        skip_eplb: bool = False,
        is_profile: bool = False,
    ) -> tuple[torch.Tensor, torch.Tensor]:

        # Padding for DP
        num_pad, num_tokens_across_dp = self.get_dp_padding(num_tokens)
        num_tokens += num_pad

        # Set num_scheduled_tokens based on num_tokens and max_num_seqs
        # for dummy run with LoRA so that the num_reqs collectively
        # has num_tokens in total.
        assert num_tokens <= self.scheduler_config.max_num_batched_tokens
        max_num_reqs = self.scheduler_config.max_num_seqs
        num_reqs = min(num_tokens, max_num_reqs)
        min_tokens_per_req = num_tokens // num_reqs
        num_scheduled_tokens_list = [min_tokens_per_req] * num_reqs
        num_scheduled_tokens_list[-1] += num_tokens % num_reqs
        assert sum(num_scheduled_tokens_list) == num_tokens
        assert len(num_scheduled_tokens_list) == num_reqs
        num_scheduled_tokens = np.array(num_scheduled_tokens_list,
                                        dtype=np.int32)

        attn_metadata: Optional[dict[str, Any]] = None
        if capture_attn_cudagraph:
            attn_metadata = {}

            # Make sure max_model_len is used at the graph capture time.
            self.seq_lens_np[:num_reqs] = self.max_model_len
            self.seq_lens_np[num_reqs:] = 0
            self.seq_lens[:num_reqs].copy_(self.seq_lens_cpu[:num_reqs],
                                           non_blocking=True)

            for kv_cache_group_id, kv_cache_group_spec in enumerate(
                    self.kv_cache_config.kv_cache_groups):
                common_attn_metadata = CommonAttentionMetadata(
                    query_start_loc=self.query_start_loc[:num_reqs + 1],
                    query_start_loc_cpu=self.query_start_loc_cpu[:num_reqs +
                                                                 1],
                    seq_lens=self.seq_lens[:num_reqs],
                    seq_lens_cpu=self.seq_lens_cpu[:num_reqs],
                    num_computed_tokens_cpu=self.input_batch.
                    num_computed_tokens_cpu_tensor[:num_reqs],
                    num_reqs=num_reqs,
                    num_actual_tokens=num_tokens,
                    max_query_len=num_tokens,
                    block_table_tensor=self.input_batch.block_table[
                        kv_cache_group_id].get_device_tensor()[:num_reqs],
                    slot_mapping=self.input_batch.
                    block_table[kv_cache_group_id].slot_mapping[:num_tokens],
                    causal=True)

                attn_metadata_i = self.attn_metadata_builders[
                    kv_cache_group_id].build_for_cudagraph_capture(
                        common_attn_metadata)
                for layer_name in kv_cache_group_spec.layer_names:
                    attn_metadata[layer_name] = attn_metadata_i

        with self.maybe_dummy_run_with_lora(self.lora_config,
                                            num_scheduled_tokens):
            model = self.model
            model_kwargs = self._maybe_add_model_args(num_tokens)
            if self.is_multimodal_model:
                model_mm_kwargs = self._init_model_kwargs_for_multimodal_model(
                    num_reqs=num_reqs)
                input_ids = None
                inputs_embeds = self.inputs_embeds[:num_tokens]
            else:
                input_ids = self.input_ids[:num_tokens]
                inputs_embeds = None
                model_mm_kwargs = {}

            if self.uses_mrope:
                positions = self.mrope_positions[:, :num_tokens]
            else:
                positions = self.positions[:num_tokens]

            if get_pp_group().is_first_rank:
                intermediate_tensors = None
            else:
                if self.intermediate_tensors is None:
                    self.intermediate_tensors = (
                        self.model.make_empty_intermediate_tensors(
                            batch_size=self.max_num_tokens,
                            dtype=self.model_config.dtype,
                            device=self.device))

                intermediate_tensors = self.sync_and_slice_intermediate_tensors(
                    num_tokens, None, False)

            with self.maybe_randomize_inputs(input_ids), set_forward_context(
                    attn_metadata,
                    self.vllm_config,
                    num_tokens=num_tokens,
                    num_tokens_across_dp=num_tokens_across_dp):
                outputs = model(
                    input_ids=input_ids,
                    positions=positions,
                    intermediate_tensors=intermediate_tensors,
                    inputs_embeds=inputs_embeds,
                    **MultiModalKwargs.as_kwargs(
                        model_mm_kwargs,
                        device=self.device,
                    ),
                    **model_kwargs,
                )

            if self.use_aux_hidden_state_outputs:
                hidden_states, _ = outputs
            else:
                hidden_states = outputs

            if self.speculative_config and self.speculative_config.use_eagle():
                assert isinstance(self.drafter, EagleProposer)
                self.drafter.dummy_run(num_tokens)

        # This is necessary to avoid blocking DP.
        # For dummy runs, we typically skip EPLB since we don't have any real
        # requests to process.
        # However, in DP settings, there may be cases when some DP ranks do
        # not have any requests to process, so they're executing dummy batches.
        # In such cases, we still have to trigger EPLB to make sure
        # ranks execute the rearrangement in synchronization.
        if not skip_eplb:
            self.eplb_step(is_dummy=True, is_profile=is_profile)

        logit_indices = np.cumsum(num_scheduled_tokens) - 1
        return hidden_states, hidden_states[logit_indices]

    @torch.inference_mode()
    def _dummy_sampler_run(
        self,
        hidden_states: torch.Tensor,
    ) -> torch.Tensor:
        # The dummy hidden states may contain special values,
        # like `inf` or `nan`.
        # To avoid breaking the sampler, we use a random tensor here instead.
        hidden_states = torch.rand_like(hidden_states)

        logits = self.model.compute_logits(hidden_states, None)
        num_reqs = logits.size(0)

        dummy_tensors = lambda v: torch.full(
            (num_reqs, ), v, device=self.device)

        dummy_metadata = SamplingMetadata(
            temperature=dummy_tensors(0.5),
            all_greedy=False,
            all_random=False,
            top_p=dummy_tensors(0.9),
            top_k=dummy_tensors(logits.size(1) - 1),
            generators={},
            max_num_logprobs=None,
            no_penalties=True,
            prompt_token_ids=None,
            frequency_penalties=dummy_tensors(0.1),
            presence_penalties=dummy_tensors(0.1),
            repetition_penalties=dummy_tensors(0.1),
            output_token_ids=[[] for _ in range(num_reqs)],
            allowed_token_ids_mask=None,
            bad_words_token_ids={},
            logitsprocs=LogitsProcessorManager(),
        )
        try:
            sampler_output = self.sampler(logits=logits,
                                          sampling_metadata=dummy_metadata)
        except RuntimeError as e:
            if 'out of memory' in str(e):
                raise RuntimeError(
                    "CUDA out of memory occurred when warming up sampler with "
                    f"{num_reqs} dummy requests. Please try lowering "
                    "`max_num_seqs` or `gpu_memory_utilization` when "
                    "initializing the engine.") from e
            else:
                raise e
        if self.speculative_config:
            draft_token_ids = [[0] for _ in range(num_reqs)]
            dummy_spec_decode_metadata = SpecDecodeMetadata.make_dummy(
                draft_token_ids, self.device)

            num_tokens = sum(len(ids) for ids in draft_token_ids)
            # draft_probs = torch.randn(
            #     num_tokens, logits.shape[-1], device=self.device,
            #     dtype=logits.dtype)
            draft_probs = None
            target_logits = torch.randn(num_tokens,
                                        logits.shape[-1],
                                        device=self.device,
                                        dtype=logits.dtype)
            # NOTE(woosuk): Here, we should use int32 because the sampler uses
            # int32 for bonus_token_ids. If the dtype mismatches, re-compilation
            # will occur at runtime.
            bonus_token_ids = torch.zeros(num_reqs,
                                          device=self.device,
                                          dtype=torch.int32)
            self.rejection_sampler(
                dummy_spec_decode_metadata,
                draft_probs,
                target_logits,
                bonus_token_ids,
                dummy_metadata,
            )
        return sampler_output

    def _dummy_pooler_run_task(
        self,
        hidden_states: torch.Tensor,
        task: PoolingTask,
    ) -> PoolerOutput:
        num_tokens = hidden_states.shape[0]
        max_num_reqs = self.scheduler_config.max_num_seqs
        num_reqs = min(num_tokens, max_num_reqs)
        min_tokens_per_req = num_tokens // num_reqs
        num_scheduled_tokens_list = [min_tokens_per_req] * num_reqs
        num_scheduled_tokens_list[-1] += num_tokens % num_reqs
        assert sum(num_scheduled_tokens_list) == num_tokens
        assert len(num_scheduled_tokens_list) == num_reqs

        hidden_states_list = list(
            torch.split(hidden_states, num_scheduled_tokens_list))
        req_num_tokens = num_tokens // num_reqs

        dummy_prompt_lens = torch.tensor(
            [h.shape[0] for h in hidden_states_list],
            device=self.device,
        )
        dummy_token_ids = torch.zeros((num_reqs, req_num_tokens),
                                      dtype=torch.int32,
                                      device=self.device)

        model = cast(VllmModelForPooling, self.model)
        dummy_pooling_params = PoolingParams(task=task)
        to_update = model.pooler.get_pooling_updates(task)
        to_update.apply(dummy_pooling_params)

        dummy_metadata = PoolingMetadata(
            prompt_lens=dummy_prompt_lens,
            prompt_token_ids=dummy_token_ids,
            pooling_params=[dummy_pooling_params] * num_reqs,
        )

        try:
            return model.pooler(hidden_states=hidden_states_list,
                                pooling_metadata=dummy_metadata)
        except RuntimeError as e:
            if 'out of memory' in str(e):
                raise RuntimeError(
                    "CUDA out of memory occurred when warming up pooler "
                    f"({task=}) with {num_reqs} dummy requests. Please try "
                    "lowering `max_num_seqs` or `gpu_memory_utilization` when "
                    "initializing the engine.") from e
            else:
                raise e

    @torch.inference_mode()
    def _dummy_pooler_run(
        self,
        hidden_states: torch.Tensor,
    ) -> PoolerOutput:
        # Find the task that has the largest output for subsequent steps
        output_size = dict[PoolingTask, float]()
        for task in self.get_supported_pooling_tasks():
            # Run a full batch with each task to ensure none of them OOMs
            output = self._dummy_pooler_run_task(hidden_states, task)
            output_size[task] = output.get_data_nbytes()
            del output  # Allow GC

        max_task = max(output_size.items(), key=lambda x: x[1])[0]
        return self._dummy_pooler_run_task(hidden_states, max_task)

    def profile_run(self) -> None:
        # Profile with multimodal encoder & encoder cache.
        # TODO: handle encoder-decoder models once we support them.
        if (self.is_multimodal_model and self.max_num_encoder_input_tokens > 0
                and self.encoder_cache_size > 0):

            # NOTE: Currently model is profiled with a single non-text
            # modality with the max possible input tokens even when
            # it supports multiple.
            max_tokens_by_modality_dict = self.mm_registry \
                .get_max_tokens_per_item_by_nonzero_modality(self.model_config)
            dummy_data_modality, max_tokens_per_mm_item = max(
                max_tokens_by_modality_dict.items(), key=lambda item: item[1])

            # Check how many items of this modality can be supported by
            # the encoder budget.
            encoder_budget = min(self.max_num_encoder_input_tokens,
                                 self.encoder_cache_size)

            max_num_mm_items_encoder_budget = encoder_budget // \
                max_tokens_per_mm_item

            # Check how many items of this modality can be supported by
            # the decoder budget.
            max_mm_items_per_req = self.mm_registry.get_mm_limits_per_prompt(
                self.model_config)[dummy_data_modality]

            # NOTE: We do not consider max_num_batched_tokens on purpose
            # because the multimodal embeddings can be generated in advance
            # and chunked prefilled.
            max_num_mm_items_decoder_budget = self.max_num_reqs * \
                max_mm_items_per_req

            max_num_mm_items = max(
                1,
                min(max_num_mm_items_encoder_budget,
                    max_num_mm_items_decoder_budget))

            logger.info(
                "Encoder cache will be initialized with a budget of %s tokens,"
                " and profiled with %s %s items of the maximum feature size.",
                encoder_budget, max_num_mm_items, dummy_data_modality)

            # Create dummy batch of multimodal inputs.
            dummy_mm_kwargs = self.mm_registry.get_decoder_dummy_data(
                model_config=self.model_config,
                seq_len=max_tokens_per_mm_item,
                mm_counts={
                    dummy_data_modality: 1
                },
            ).multi_modal_data

            batched_dummy_mm_inputs = MultiModalKwargs.batch(
                [dummy_mm_kwargs] * max_num_mm_items,
                pin_memory=self.pin_memory)
            batched_dummy_mm_inputs = MultiModalKwargs.as_kwargs(
                batched_dummy_mm_inputs,
                device=self.device,
            )

            # Run multimodal encoder.
            dummy_encoder_outputs = self.model.get_multimodal_embeddings(
                **batched_dummy_mm_inputs)

            sanity_check_mm_encoder_outputs(
                dummy_encoder_outputs,
                expected_num_items=max_num_mm_items,
            )

            # Cache the dummy encoder outputs.
            self.encoder_cache["tmp"] = dict(enumerate(dummy_encoder_outputs))

        # Add `is_profile` here to pre-allocate communication buffers
        hidden_states, last_hidden_states \
            = self._dummy_run(self.max_num_tokens, is_profile=True)
        if get_pp_group().is_last_rank:
            if self.is_pooling_model:
                output = self._dummy_pooler_run(hidden_states)
            else:
                output = self._dummy_sampler_run(last_hidden_states)
        else:
            output = None
        self._sync_device()
        del hidden_states, output
        self.encoder_cache.clear()
        gc.collect()

    def capture_model(self) -> None:
        if not self.use_cuda_graph:
            logger.warning(
                "Skipping CUDA graph capture. To turn on CUDA graph capture, "
                "set -O %s and ensure `use_cudagraph` was not manually set to "
                "False", CompilationLevel.PIECEWISE)
            return

        compilation_counter.num_gpu_runner_capture_triggers += 1

        start_time = time.perf_counter()
        start_free_gpu_memory = torch.cuda.mem_get_info()[0]

        @contextmanager
        def freeze_gc():
            # Optimize garbage collection during CUDA graph capture.
            # Clean up, then freeze all remaining objects from being included
            # in future collections.
            gc.collect()
            should_freeze = not envs.VLLM_ENABLE_CUDAGRAPH_GC
            if should_freeze:
                gc.freeze()
            try:
                yield
            finally:
                if should_freeze:
                    gc.unfreeze()

        # Trigger CUDA graph capture for specific shapes.
        # Capture the large shapes first so that the smaller shapes
        # can reuse the memory pool allocated for the large shapes.
        with freeze_gc(), graph_capture(device=self.device):
            full_cg = self.full_cuda_graph
            # Only rank 0 should print progress bar during capture
            compilation_cases = reversed(self.cudagraph_batch_sizes)
            if is_global_first_rank():
                compilation_cases = tqdm(
                    list(compilation_cases),
                    disable=not self.load_config.use_tqdm_on_load,
                    desc="Capturing CUDA graph shapes")
            for num_tokens in compilation_cases:
                # We skip EPLB here since we don't want to record dummy metrics
                for _ in range(
                        self.compilation_config.cudagraph_num_of_warmups):
                    self._dummy_run(num_tokens,
                                    capture_attn_cudagraph=full_cg,
                                    skip_eplb=True)
                self._dummy_run(num_tokens,
                                capture_attn_cudagraph=full_cg,
                                skip_eplb=True)

        end_time = time.perf_counter()
        end_free_gpu_memory = torch.cuda.mem_get_info()[0]
        elapsed_time = end_time - start_time
        cuda_graph_size = start_free_gpu_memory - end_free_gpu_memory
        # This usually takes 5~20 seconds.
        logger.info("Graph capturing finished in %.0f secs, took %.2f GiB",
                    elapsed_time, cuda_graph_size / (1 << 30))

    def _initialize_single_attn_backend(
        self, kv_cache_spec: KVCacheSpec, layer_names: list[str]
    ) -> tuple[AttentionBackend, AttentionMetadataBuilder]:
        if isinstance(kv_cache_spec, AttentionSpec):
            attn_backend_i = get_attn_backend(
                kv_cache_spec.head_size,
                self.dtype,
                kv_cache_spec.dtype,
                kv_cache_spec.block_size,
                self.model_config.is_attention_free,
                use_mla=kv_cache_spec.use_mla,
            )
            if attn_backend_i is None:
                error_msg = (f"Error with get_attn_backend: "
                             f"{kv_cache_spec.head_size=}, "
                             f"{self.dtype=}, {kv_cache_spec.dtype=}, "
                             f"{kv_cache_spec.block_size=}, "
                             f"{self.model_config.is_attention_free=}, "
                             f"{kv_cache_spec.use_mla=}")
                logger.error(error_msg)
                raise NotImplementedError(
                    "Non-Attention backend is not supported by V1 "
                    "GPUModelRunner.")
        elif isinstance(kv_cache_spec, MambaSpec):
            attn_backend_i = get_mamba_attn_backend(kv_cache_spec.mamba_type)
        else:
            raise ValueError(
                f"Unknown KV cache spec type: {type(kv_cache_spec)}")

        attn_metadata_builder_i = attn_backend_i.get_builder_cls()(
            kv_cache_spec,
            layer_names,
            self.vllm_config,
            self.device,
        )

        if self.full_cuda_graph:
            if attn_metadata_builder_i.attn_cudagraph_support == \
                AttentionCGSupport.NEVER:
                raise ValueError(f"Full CUDAGraph not supported for "
                                 f"{attn_backend_i.__name__}. Turn off "
                                 f"CompilationConfig.full_cuda_graph or use a "
                                 f" different attention backend.")
            if attn_metadata_builder_i.attn_cudagraph_support == \
                AttentionCGSupport.PURE_DECODE_ONLY:
                # Limit the max cudagraph size to the max number of
                # sequences for pure decode only cudagraph backend,
                # whose max_query_len is 1.
                self.cudagraph_batch_sizes = [
                    size for size in self.cudagraph_batch_sizes
                    if size <= self.scheduler_config.max_num_seqs
                ]
        return attn_backend_i, attn_metadata_builder_i

    def initialize_attn_backend(self, kv_cache_config: KVCacheConfig) -> None:
        """
        Initialize the attention backends and attention metadata builders.
        """
        assert len(self.attn_backends) == 0 and len(
            self.attn_metadata_builders
        ) == 0, "Attention backends are already initialized"
        for i, kv_cache_group_spec in enumerate(
                kv_cache_config.kv_cache_groups):
            kv_cache_spec = kv_cache_group_spec.kv_cache_spec

            attn_backend_i, attn_metadata_builder_i = (
                self._initialize_single_attn_backend(
                    kv_cache_spec, kv_cache_group_spec.layer_names))
            self.attn_backends.append(attn_backend_i)
            self.attn_metadata_builders.append(attn_metadata_builder_i)

        # Calculate reorder batch threshold (if neeeded)
        self.calculate_reorder_batch_threshold()

        if len(self.attn_backends) > 0:
            return

        # Check if model is encoder-only
        block_size = self.vllm_config.cache_config.block_size
        use_mla = self.vllm_config.model_config.use_mla
        attn_specs = list[AttentionSpec]()
        attn_layers = get_layers_from_vllm_config(self.vllm_config, Attention)
        for attn_module in attn_layers.values():

            if attn_module.attn_type == AttentionType.ENCODER_ONLY:
                assert attn_module.sliding_window is None, "Sliding "
                "window attention is not supported for encoder-only models"

                attn_specs.append(
                    FullAttentionSpec(block_size=block_size,
                                      num_kv_heads=attn_module.num_kv_heads,
                                      head_size=attn_module.head_size,
                                      dtype=self.kv_cache_dtype,
                                      use_mla=use_mla))
            else:
                raise ValueError("Expected only encoder-only layers")

        if len(attn_specs) > 0:
            assert len(attn_specs) == len(attn_layers), \
                "All or none of the layers are expected to be encoder-only"

            attn_backend, attn_metadata_builder = (
                self._initialize_single_attn_backend(attn_specs[0],
                                                     attn_layers.keys()))
            self.attn_backends.append(attn_backend)
            self.attn_metadata_builders.append(attn_metadata_builder)
            self.is_encoder_only_model = True

    def calculate_reorder_batch_threshold(self) -> None:
        """
        Check that if any backends reorder batches; that the reordering
        is compatible (e.g., decode threshold is the same)
        """
        for attn_metadata_builder_i in self.attn_metadata_builders:
            # check that if any backends reorder batches; that the reordering
            # is compatible (e.g., decode threshold is the same)
            reorder_batch_threshold_i = (
                attn_metadata_builder_i.reorder_batch_threshold)
            if reorder_batch_threshold_i is not None:
                if self.reorder_batch_threshold is not None:
                    if reorder_batch_threshold_i != \
                        self.reorder_batch_threshold:
                        raise ValueError(
                            f"Attention backend reorders decodes with "
                            f"threshold {reorder_batch_threshold_i} but other "
                            f"backend uses threshold "
                            f"{self.reorder_batch_threshold}")
                else:
                    self.reorder_batch_threshold = reorder_batch_threshold_i

    def may_reinitialize_input_batch(self,
                                     kv_cache_config: KVCacheConfig) -> None:
        """
        Re-initialize the input batch if the block sizes are different from
        `[self.cache_config.block_size]`. This usually happens when there
        are multiple KV cache groups.

        Args:
            kv_cache_config: The KV cache configuration.
        """
        block_sizes = [
            kv_cache_group.kv_cache_spec.block_size
            for kv_cache_group in kv_cache_config.kv_cache_groups
        ]
        if block_sizes != [self.cache_config.block_size]:
            assert self.cache_config.cpu_offload_gb == 0, (
                "Cannot re-initialize the input batch when CPU weight "
                "offloading is enabled. See https://github.com/vllm-project/vllm/pull/18298 "  # noqa: E501
                "for more details.")
            self.input_batch = InputBatch(
                max_num_reqs=self.max_num_reqs,
                max_model_len=self.max_model_len,
                max_num_batched_tokens=self.max_num_tokens,
                device=self.device,
                pin_memory=self.pin_memory,
                vocab_size=self.model_config.get_vocab_size(),
                block_sizes=block_sizes,
                is_spec_decode=bool(self.vllm_config.speculative_config),
            )

    def _allocate_kv_cache_tensors(
            self, kv_cache_config: KVCacheConfig) -> dict[str, torch.Tensor]:
        """
        Initializes the KV cache buffer with the correct size. The buffer needs
        to be reshaped to the desired shape before being used by the models.

        Args:
            kv_cache_config: The KV cache config
        Returns:
            dict[str, torch.Tensor]: A map between layer names to their
            corresponding memory buffer for KV cache.
         """
        kv_cache_raw_tensors: dict[str, torch.Tensor] = {}
        for kv_cache_tensor in kv_cache_config.kv_cache_tensors:
            tensor = torch.zeros(kv_cache_tensor.size,
                                 dtype=torch.int8,
                                 device=self.device)
            for layer_name in kv_cache_tensor.shared_by:
                kv_cache_raw_tensors[layer_name] = tensor

        layer_names = set()
        for group in kv_cache_config.kv_cache_groups:
            layer_names.update(group.layer_names)
        assert layer_names == set(kv_cache_raw_tensors.keys(
        )), "Some layers are not correctly initialized"
        return kv_cache_raw_tensors

    def _reshape_kv_cache_tensors(
        self,
        kv_cache_config: KVCacheConfig,
        kv_cache_raw_tensors: dict[str, torch.Tensor],
    ) -> dict[str, torch.Tensor]:
        """
        Reshape the KV cache tensors to the desired shape and dtype.

        Args:
            kv_cache_config: The KV cache config
            kv_cache_raw_tensors: The KV cache buffer of each layer, with
            correct size but uninitialized shape.
        Returns:
            Dict[str, torch.Tensor]: A map between layer names to their
            corresponding memory buffer for KV cache.
        """
        kv_caches: dict[str, torch.Tensor] = {}
        has_attn, has_mamba = False, False
        for i, kv_cache_group_spec in enumerate(
                kv_cache_config.kv_cache_groups):
            kv_cache_spec = kv_cache_group_spec.kv_cache_spec
            for layer_name in kv_cache_group_spec.layer_names:
                raw_tensor = kv_cache_raw_tensors[layer_name]
                assert raw_tensor.numel() % kv_cache_spec.page_size_bytes == 0
                num_blocks = (raw_tensor.numel() //
                              kv_cache_spec.page_size_bytes)
                if isinstance(kv_cache_spec, AttentionSpec):
                    has_attn = True
                    kv_cache_shape = self.attn_backends[i].get_kv_cache_shape(
                        num_blocks, kv_cache_spec.block_size,
                        kv_cache_spec.num_kv_heads, kv_cache_spec.head_size)
                    dtype = kv_cache_spec.dtype
                    try:
                        kv_cache_stride_order = self.attn_backends[
                            i].get_kv_cache_stride_order()
                        assert len(kv_cache_stride_order) == len(
                            kv_cache_shape)
                    except (AttributeError, NotImplementedError):
                        kv_cache_stride_order = tuple(
                            range(len(kv_cache_shape)))
                    # The allocation respects the backend-defined stride order
                    # to ensure the semantic remains consistent for each
                    # backend. We first obtain the generic kv cache shape and
                    # then permute it according to the stride order which could
                    # result in a non-contiguous tensor.
                    kv_cache_shape = tuple(kv_cache_shape[i]
                                           for i in kv_cache_stride_order)
                    # Maintain original KV shape view.
                    inv_order = [
                        kv_cache_stride_order.index(i)
                        for i in range(len(kv_cache_stride_order))
                    ]
                    kv_caches[layer_name] = kv_cache_raw_tensors[
                        layer_name].view(dtype).view(kv_cache_shape).permute(
                            *inv_order)
                elif isinstance(kv_cache_spec, MambaSpec):
                    has_mamba = True
                    raw_tensor = kv_cache_raw_tensors[layer_name]
                    dtype = kv_cache_spec.dtype
                    num_element_per_page = (kv_cache_spec.page_size_bytes //
                                            get_dtype_size(dtype))
                    state_tensors = []
                    storage_offset = 0
                    for shape in kv_cache_spec.shapes:
                        target_shape = (num_blocks, *shape)
                        stride = torch.empty(target_shape).stride()
                        target_stride = (num_element_per_page, *stride[1:])
                        tensor = torch.as_strided(
                            raw_tensor.view(dtype),
                            size=target_shape,
                            stride=target_stride,
                            storage_offset=storage_offset,
                        )
                        state_tensors.append(tensor)
                        storage_offset += stride[0]

                    kv_caches[layer_name] = state_tensors
                else:
                    raise NotImplementedError

        if has_attn and has_mamba:
            self._verify_hybrid_attention_mamba_layout(kv_cache_config,
                                                       kv_cache_raw_tensors)

        return kv_caches

    def _verify_hybrid_attention_mamba_layout(
            self, kv_cache_config: KVCacheConfig,
            kv_cache_raw_tensors: dict[str, torch.Tensor]) -> None:
        """
        Verify that the KV cache memory layout is compatible for
        models with both attention and mamba KV cache groups.

        Args:
            kv_cache_config: The KV cache config
            kv_cache_raw_tensors: The KV cache buffer of each layer.
        """

        for i, kv_cache_group_spec in enumerate(
                kv_cache_config.kv_cache_groups):
            kv_cache_spec = kv_cache_group_spec.kv_cache_spec
            for layer_name in kv_cache_group_spec.layer_names:
                raw_tensor = kv_cache_raw_tensors[layer_name]
                num_blocks = (raw_tensor.numel() //
                              kv_cache_spec.page_size_bytes)
                if isinstance(kv_cache_spec, AttentionSpec):
                    kv_cache_shape = self.attn_backends[i].get_kv_cache_shape(
                        num_blocks, kv_cache_spec.block_size,
                        kv_cache_spec.num_kv_heads, kv_cache_spec.head_size)
                    if kv_cache_shape[0] != num_blocks or kv_cache_shape[
                            1] != 2:
                        raise ValueError(
                            "Hybrid models in V1 require an attention "
                            "backend with kv_cache_shape="
                            "(num_blocks, 2, ...). Please try setting "
                            "VLLM_ATTENTION_BACKEND=FLASHINFER")

    def initialize_kv_cache_tensors(
            self, kv_cache_config: KVCacheConfig) -> dict[str, torch.Tensor]:
        """
        Initialize the memory buffer for KV cache.

        Args:
            kv_cache_config: The KV cache config
        Returns:
            Dict[str, torch.Tensor]: A map between layer names to their
            corresponding memory buffer for KV cache.
        """
        # Initialize the memory buffer for KV cache
        kv_cache_raw_tensors = self._allocate_kv_cache_tensors(kv_cache_config)
        # Change the memory buffer to the desired shape
        kv_caches = self._reshape_kv_cache_tensors(kv_cache_config,
                                                   kv_cache_raw_tensors)

        # Setup `kv_cache_config` and `kv_caches` for models
        # with cross-layer KV sharing
        if self.shared_kv_cache_layers:
            initialize_kv_cache_for_kv_sharing(
                self.shared_kv_cache_layers,
                kv_cache_config.kv_cache_groups,
                kv_caches,
            )
            attn_layers = get_layers_from_vllm_config(self.vllm_config,
                                                      Attention)
            # Iterate in reversed order and add layers that re-use KV cache
            # e.g. in YOCO-like KV sharing setups (e.g. Gemma3n)
            for layer_name in reversed(attn_layers):
                if layer_name in self.shared_kv_cache_layers:
                    self.kv_sharing_fast_prefill_eligible_layers.add(
                        layer_name)
                else:
                    break

        bind_kv_cache(kv_caches,
                      self.compilation_config.static_forward_context,
                      self.kv_caches)
        return kv_caches

    def initialize_kv_cache(self, kv_cache_config: KVCacheConfig) -> None:
        """
        Initialize KV cache based on `kv_cache_config`.
        Args:
            kv_cache_config: Configuration for the KV cache, including the KV
            cache size of each layer
        """
        self.kv_cache_config = kv_cache_config
        self.may_reinitialize_input_batch(kv_cache_config)
        self.initialize_attn_backend(kv_cache_config)
        kv_caches = self.initialize_kv_cache_tensors(kv_cache_config)

        if self.speculative_config and self.speculative_config.use_eagle():
            assert isinstance(self.drafter, EagleProposer)
            # validate all draft model layers belong to the same kv cache
            # group
            self.drafter.validate_same_kv_cache_group(kv_cache_config)

        if has_kv_transfer_group():
            get_kv_transfer_group().register_kv_caches(kv_caches)

    def get_kv_cache_spec(self) -> dict[str, KVCacheSpec]:
        """
        Generates the KVCacheSpec by parsing the kv cache format from each
        Attention module in the static forward context.
        Returns:
            KVCacheSpec: A dictionary mapping layer names to their KV cache
            format. Layers that do not need KV cache are not included.
        """

        block_size = self.vllm_config.cache_config.block_size
        use_mla = self.vllm_config.model_config.use_mla
        kv_cache_spec: dict[str, KVCacheSpec] = {}
        attn_layers = get_layers_from_vllm_config(self.vllm_config, Attention)
        for layer_name, attn_module in attn_layers.items():
            if (kv_tgt_layer :=
                    attn_module.kv_sharing_target_layer_name) is not None:
                # The layer doesn't need its own KV cache and will use that of
                # the target layer. We skip creating a KVCacheSpec for it, so
                # that KV cache management logic will act as this layer does
                # not exist, and doesn't allocate KV cache for the layer. This
                # enables the memory saving of cross-layer kv sharing, allowing
                # a given amount of memory to accommodate longer context lengths
                # or enable more requests to be processed simultaneously.
                self.shared_kv_cache_layers[layer_name] = kv_tgt_layer
                continue

            # TODO: Support other attention modules, e.g., cross-attention
            if attn_module.attn_type == AttentionType.DECODER:
                use_local_attention = (self.attention_chunk_size is not None
                                       and attn_module.use_irope)
                if attn_module.sliding_window is not None:
                    kv_cache_spec[layer_name] = SlidingWindowSpec(
                        block_size=block_size,
                        num_kv_heads=attn_module.num_kv_heads,
                        head_size=attn_module.head_size,
                        dtype=self.kv_cache_dtype,
                        sliding_window=attn_module.sliding_window,
                        use_mla=use_mla)
                    assert not use_local_attention, (
                        "attention module can not be with ",
                        "both local attention and sliding window")
                elif use_local_attention:
                    kv_cache_spec[layer_name] = ChunkedLocalAttentionSpec(
                        block_size=block_size,
                        num_kv_heads=attn_module.num_kv_heads,
                        head_size=attn_module.head_size,
                        dtype=self.kv_cache_dtype,
                        attention_chunk_size=self.attention_chunk_size,
                        use_mla=use_mla)
                else:
                    kv_cache_spec[layer_name] = FullAttentionSpec(
                        block_size=block_size,
                        num_kv_heads=attn_module.num_kv_heads,
                        head_size=attn_module.head_size,
                        dtype=self.kv_cache_dtype,
                        use_mla=use_mla)
            elif attn_module.attn_type in (AttentionType.ENCODER,
                                           AttentionType.ENCODER_ONLY):
                # encoder-only attention does not need KV cache.
                continue
            elif attn_module.attn_type == AttentionType.ENCODER_DECODER:
                raise NotImplementedError
            else:
                raise ValueError(
                    f"Unknown attention type: {attn_module.attn_type}")

        mamba_layers = get_layers_from_vllm_config(self.vllm_config, MambaBase)
        if len(mamba_layers) > 0:
            if self.vllm_config.speculative_config is not None:
                raise NotImplementedError(
                    "Mamba with speculative decoding is not supported yet.")
            if self.vllm_config.cache_config.enable_prefix_caching:
                raise NotImplementedError(
                    "Prefix caching is not supported for Mamba yet.")
            max_model_len = self.vllm_config.model_config.max_model_len

            page_size_padded = (
                self.vllm_config.cache_config.mamba_page_size_padded)

            # Set block_size to max_model_len, so that mamba model will always
            # have only one block in the KV cache.
            for layer_name, mamba_module in mamba_layers.items():
                kv_cache_spec[layer_name] = MambaSpec(
                    shapes=mamba_module.get_state_shape(),
                    dtype=self.kv_cache_dtype,
                    block_size=max_model_len,
                    page_size_padded=page_size_padded,
                    mamba_type=mamba_module.mamba_type)

        return kv_cache_spec

    def _build_encoder_only_attn_metadata(
            self, scheduler_output: "SchedulerOutput") -> \
                tuple[CommonAttentionMetadata, Any]:
        """Prepare encoder attention metadata for encoder-only models.

        Args:
            scheduler_output: Scheduler output

        Returns:
            dict[str, Any]: Encoder attention metadata
        """
        num_reqs = self.input_batch.num_reqs
        total_num_scheduled_tokens = scheduler_output.total_num_scheduled_tokens

        # Get the number of scheduled tokens for each request.
        req_ids = self.input_batch.req_ids
        tokens = [scheduler_output.num_scheduled_tokens[i] for i in req_ids]
        max_num_scheduled_tokens = max(tokens)

        # Use the first attention metadata builder
        # to create encoder attention metadata
        builder = self.attn_metadata_builders[0]

        dummy_block_table = torch.zeros((num_reqs, 1),
                                        dtype=torch.int32,
                                        device=self.device)
        dummy_slot_mapping = torch.zeros((total_num_scheduled_tokens, ),
                                         dtype=torch.int32,
                                         device=self.device)

        common_metadata = CommonAttentionMetadata(
            query_start_loc=self.query_start_loc[:num_reqs + 1],
            query_start_loc_cpu=self.query_start_loc_cpu[:num_reqs + 1],
            seq_lens=self.seq_lens[:num_reqs],
            seq_lens_cpu=self.seq_lens_cpu[:num_reqs],
            num_computed_tokens_cpu=self.input_batch.
            num_computed_tokens_cpu_tensor[:num_reqs],
            num_reqs=num_reqs,
            num_actual_tokens=total_num_scheduled_tokens,
            max_query_len=max_num_scheduled_tokens,
            block_table_tensor=dummy_block_table,
            slot_mapping=dummy_slot_mapping,
            causal=False,
        )

        return common_metadata, builder.build(
            common_prefix_len=0,  # No cascade for encoder
            common_attn_metadata=common_metadata,
        )<|MERGE_RESOLUTION|>--- conflicted
+++ resolved
@@ -330,7 +330,8 @@
             self.kv_sharing_fast_prefill_logits_indices = torch.zeros(
                 self.max_num_tokens, dtype=torch.int32, device=self.device)
 
-<<<<<<< HEAD
+        self.reorder_batch_threshold: Optional[int] = None
+
     def _maybe_add_model_args(self, num_tokens: int):
         model_kwargs = dict[str, Any]()
         num_reqs = self.input_batch.num_reqs
@@ -365,9 +366,6 @@
         model_kwargs["token_type_ids"] = torch.concat(token_type_ids).to(
             device=self.device)
         return model_kwargs
-=======
-        self.reorder_batch_threshold: Optional[int] = None
->>>>>>> 554df8a6
 
     def _may_reorder_batch(self, scheduler_output: "SchedulerOutput") -> None:
         """
