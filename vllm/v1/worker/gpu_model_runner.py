# SPDX-License-Identifier: Apache-2.0
# SPDX-FileCopyrightText: Copyright contributors to the vLLM project

import gc
import time
from contextlib import contextmanager
from typing import TYPE_CHECKING, Any, Optional, Union, cast

import numpy as np
import torch
import torch.distributed
import torch.nn as nn
from tqdm import tqdm

import vllm.envs as envs
from vllm.attention import AttentionType, get_attn_backend
from vllm.attention.backends.abstract import AttentionBackend
from vllm.attention.layer import Attention
from vllm.compilation.counter import compilation_counter
from vllm.config import (CompilationLevel, VllmConfig,
                         get_layers_from_vllm_config, update_config)
from vllm.distributed.eplb.eplb_state import EplbState
from vllm.distributed.kv_transfer import (get_kv_transfer_group,
                                          has_kv_transfer_group)
from vllm.distributed.kv_transfer.kv_connector.v1 import KVConnectorBase_V1
from vllm.distributed.parallel_state import (
    get_pp_group, get_tp_group, graph_capture, is_global_first_rank,
    prepare_communication_buffer_for_model)
from vllm.forward_context import DPMetadata, set_forward_context
from vllm.logger import init_logger
from vllm.model_executor.layers.mamba.mamba_mixer2 import MambaBase
from vllm.model_executor.layers.rotary_embedding import MRotaryEmbedding
from vllm.model_executor.model_loader import TensorizerLoader, get_model_loader
from vllm.model_executor.models.interfaces import (is_mixture_of_experts,
                                                   supports_transcription)
from vllm.model_executor.models.interfaces_base import (
    VllmModelForPooling, is_pooling_model, is_text_generation_model)
from vllm.multimodal import MULTIMODAL_REGISTRY
from vllm.multimodal.inputs import MultiModalKwargs, PlaceholderRange
from vllm.multimodal.utils import group_mm_inputs_by_modality
from vllm.pooling_params import PoolingParams
from vllm.sampling_params import SamplingType
from vllm.sequence import IntermediateTensors, PoolerOutput
from vllm.tasks import GenerationTask, PoolingTask, SupportedTask
from vllm.utils import (STR_DTYPE_TO_TORCH_DTYPE, DeviceMemoryProfiler,
                        GiB_bytes, LazyLoader, check_use_alibi, get_dtype_size,
                        is_pin_memory_available, round_up)
from vllm.v1.attention.backends.mamba_selectors import get_mamba_attn_backend
from vllm.v1.attention.backends.utils import (
    AttentionMetadataBuilder, CommonAttentionMetadata,
    make_local_attention_virtual_batches)
from vllm.v1.core.encoder_cache_manager import compute_encoder_budget
from vllm.v1.kv_cache_interface import (AttentionSpec,
                                        ChunkedLocalAttentionSpec,
                                        FullAttentionSpec, KVCacheConfig,
                                        KVCacheSpec, MambaSpec,
                                        SlidingWindowSpec)
from vllm.v1.outputs import (EMPTY_MODEL_RUNNER_OUTPUT, LogprobsTensors,
                             ModelRunnerOutput)
from vllm.v1.pool.metadata import PoolingMetadata
from vllm.v1.sample.metadata import SamplingMetadata
from vllm.v1.sample.rejection_sampler import RejectionSampler
from vllm.v1.sample.sampler import Sampler
from vllm.v1.spec_decode.eagle import EagleProposer
from vllm.v1.spec_decode.medusa import MedusaProposer
from vllm.v1.spec_decode.metadata import SpecDecodeMetadata
from vllm.v1.spec_decode.ngram_proposer import NgramProposer
from vllm.v1.worker.gpu_input_batch import CachedRequestState, InputBatch
from vllm.v1.worker.kv_connector_model_runner_mixin import (
    KVConnectorModelRunnerMixin)
from vllm.v1.worker.lora_model_runner_mixin import LoRAModelRunnerMixin

from ..sample.logits_processor import LogitsProcessorManager
from .utils import (bind_kv_cache, gather_mm_placeholders,
                    initialize_kv_cache_for_kv_sharing,
                    sanity_check_mm_encoder_outputs, scatter_mm_placeholders)

if TYPE_CHECKING:
    import xgrammar as xgr
    import xgrammar.kernels.apply_token_bitmask_inplace_torch_compile as xgr_torch_compile  # noqa: E501

    from vllm.model_executor.model_loader.tensorizer import TensorizerConfig
    from vllm.v1.core.sched.output import SchedulerOutput
else:
    xgr = LazyLoader("xgr", globals(), "xgrammar")
    xgr_torch_compile = LazyLoader(
        "xgr_torch_compile", globals(),
        "xgrammar.kernels.apply_token_bitmask_inplace_torch_compile")

logger = init_logger(__name__)


class GPUModelRunner(LoRAModelRunnerMixin, KVConnectorModelRunnerMixin):

    def __init__(
        self,
        vllm_config: VllmConfig,
        device: torch.device,
    ):
        self.vllm_config = vllm_config
        self.model_config = vllm_config.model_config
        self.cache_config = vllm_config.cache_config
        self.compilation_config = vllm_config.compilation_config
        self.lora_config = vllm_config.lora_config
        self.load_config = vllm_config.load_config
        self.parallel_config = vllm_config.parallel_config
        self.scheduler_config = vllm_config.scheduler_config
        self.speculative_config = vllm_config.speculative_config
        self.observability_config = vllm_config.observability_config

        from vllm.model_executor.models.utils import set_cpu_offload_max_bytes
        set_cpu_offload_max_bytes(
            int(self.cache_config.cpu_offload_gb * 1024**3))

        model_config = self.model_config
        cache_config = self.cache_config
        scheduler_config = self.scheduler_config
        parallel_config = self.parallel_config
        self.device = device
        self.pin_memory = is_pin_memory_available()
        self.dtype = self.model_config.dtype
        if cache_config.cache_dtype == "auto":
            self.kv_cache_dtype = self.dtype
        else:
            self.kv_cache_dtype = STR_DTYPE_TO_TORCH_DTYPE[
                cache_config.cache_dtype]

        self.is_multimodal_model = model_config.is_multimodal_model
        self.is_pooling_model = model_config.pooler_config is not None
        self.is_encoder_only_model = False
        self.is_multimodal_raw_input_supported = (
            model_config.is_multimodal_raw_input_supported)
        self.max_model_len = model_config.max_model_len
        self.max_num_tokens = scheduler_config.max_num_batched_tokens
        self.max_num_reqs = scheduler_config.max_num_seqs

        # Model-related.
        self.num_query_heads = model_config.get_num_attention_heads(
            parallel_config)
        self.hidden_size = model_config.get_hidden_size()
        self.attention_chunk_size = model_config.attention_chunk_size

        self.cascade_attn_enabled = not self.model_config.disable_cascade_attn

        # Multi-modal data support
        self.mm_registry = MULTIMODAL_REGISTRY
        self.uses_mrope = model_config.uses_mrope

        encoder_compute_budget, encoder_cache_size = compute_encoder_budget(
            model_config=model_config,
            scheduler_config=scheduler_config,
            mm_registry=self.mm_registry,
        )
        self.max_num_encoder_input_tokens = encoder_compute_budget
        self.encoder_cache_size = encoder_cache_size

        # Sampler
        self.sampler = Sampler(logprobs_mode=self.model_config.logprobs_mode)

        self.eplb_state: Optional[EplbState] = None
        """
        State of the expert parallelism load balancer.

        Will be lazily initialized when the model is loaded.
        """

        # Lazy initializations
        # self.model: nn.Module  # Set after load_model
        # Initialize in initialize_kv_cache
        self.kv_caches: list[torch.Tensor] = []
        self.attn_metadata_builders: list[AttentionMetadataBuilder] = []
        self.attn_backends: list[type[AttentionBackend]] = []
        # self.kv_cache_config: KVCacheConfig

        # req_id -> (input_id -> encoder_output)
        self.encoder_cache: dict[str, dict[int, torch.Tensor]] = {}

        self.use_aux_hidden_state_outputs = False
        # Set up speculative decoding.
        # NOTE(Jiayi): currently we put the entire draft model on
        # the last PP rank. This is not ideal if there are many
        # layers in the draft model.
        if self.speculative_config and get_pp_group().is_last_rank:
            if self.speculative_config.method == "ngram":
                self.drafter = NgramProposer(self.vllm_config)
            elif self.speculative_config.use_eagle():
                self.drafter = EagleProposer(self.vllm_config, self.device,
                                             self)  # type: ignore
                if self.speculative_config.method == "eagle3":
                    self.use_aux_hidden_state_outputs = True
            elif self.speculative_config.method == "medusa":
                self.drafter = MedusaProposer(
                    vllm_config=self.vllm_config,
                    device=self.device)  # type: ignore
            else:
                raise ValueError("Unknown speculative decoding method: "
                                 f"{self.speculative_config.method}")
            self.rejection_sampler = RejectionSampler()

        # Request states.
        self.requests: dict[str, CachedRequestState] = {}

        # Input Batch
        # NOTE(Chen): Ideally, we should initialize the input batch inside
        # `initialize_kv_cache` based on the kv cache config. However, as in
        # https://github.com/vllm-project/vllm/pull/18298, due to some unknown
        # reasons, we have to initialize the input batch before `load_model`,
        # quantization + weight offloading will fail otherwise. As a temporary
        # solution, we initialize the input batch here, and re-initialize it
        # in `initialize_kv_cache` if the block_sizes here is different from
        # the block_sizes in the kv cache config.
        self.input_batch = InputBatch(
            max_num_reqs=self.max_num_reqs,
            max_model_len=self.max_model_len,
            max_num_batched_tokens=self.max_num_tokens,
            device=self.device,
            pin_memory=self.pin_memory,
            vocab_size=self.model_config.get_vocab_size(),
            block_sizes=[self.cache_config.block_size],
            is_spec_decode=bool(self.vllm_config.speculative_config),
        )

        self.use_cuda_graph = (
            self.vllm_config.compilation_config.level
            == CompilationLevel.PIECEWISE
            and self.vllm_config.compilation_config.use_cudagraph
            and not self.model_config.enforce_eager)
        # TODO(woosuk): Provide an option to tune the max cudagraph batch size.
        # The convention is different.
        # self.cudagraph_batch_sizes sorts in ascending order.
        # The batch sizes in the config are in descending order.
        self.cudagraph_batch_sizes = list(
            reversed(self.compilation_config.cudagraph_capture_sizes))

        self.full_cuda_graph = self.compilation_config.full_cuda_graph

        # Cache the device properties.
        self._init_device_properties()

        # Persistent buffers for CUDA graphs.
        self.input_ids = torch.zeros(self.max_num_tokens,
                                     dtype=torch.int32,
                                     device=self.device)
        self.positions = torch.zeros(self.max_num_tokens,
                                     dtype=torch.int64,
                                     device=self.device)
        self.query_start_loc = torch.zeros(self.max_num_reqs + 1,
                                           dtype=torch.int32,
                                           device=self.device)
        self.seq_lens = torch.zeros(self.max_num_reqs,
                                    dtype=torch.int32,
                                    device=self.device)
        self.slot_mapping = torch.zeros(self.max_num_tokens,
                                        dtype=torch.int64,
                                        device=self.device)

        # None in the first PP rank. The rest are set after load_model.
        self.intermediate_tensors: Optional[IntermediateTensors] = None

        # Only relevant for models using M-RoPE (e.g, Qwen2-VL)
        if self.uses_mrope:
            # NOTE: `mrope_positions` is implemented with one additional dummy
            # position on purpose to make it non-contiguous so that it can work
            # with torch compile.
            # See detailed explanation in https://github.com/vllm-project/vllm/pull/12128#discussion_r1926431923

            # NOTE: When M-RoPE is enabled, position ids are 3D regardless of
            # the modality of inputs. For text-only inputs, each dimension has
            # identical position IDs, making M-RoPE functionally equivalent to
            # 1D-RoPE.
            # See page 5 of https://arxiv.org/abs/2409.12191
            self.mrope_positions = torch.zeros((3, self.max_num_tokens + 1),
                                               dtype=torch.int64,
                                               device=self.device)
            self.mrope_positions_cpu = torch.zeros(
                (3, self.max_num_tokens + 1),
                dtype=torch.int64,
                device="cpu",
                pin_memory=self.pin_memory)
            self.mrope_positions_np = self.mrope_positions_cpu.numpy()

        # Only relevant for models using ALiBi (e.g, MPT)
        self.use_alibi = check_use_alibi(model_config)

        self.inputs_embeds = torch.zeros(
            (self.max_num_tokens, self.hidden_size),
            dtype=self.dtype,
            device=self.device)

        # OPTIMIZATION: Cache the tensors rather than creating them every step.
        # Keep in int64 to avoid overflow with long context
        self.arange_np = np.arange(max(self.max_num_reqs + 1,
                                       self.max_model_len,
                                       self.max_num_tokens),
                                   dtype=np.int64)
        # NOTE(woosuk): These tensors are "stateless", i.e., they are literally
        # a faster version of creating a new tensor every time. Thus, we should
        # not make any assumptions about the values in these tensors.
        self.input_ids_cpu = torch.zeros(self.max_num_tokens,
                                         dtype=torch.int32,
                                         device="cpu",
                                         pin_memory=self.pin_memory)
        self.positions_cpu = torch.zeros(self.max_num_tokens,
                                         dtype=torch.int64,
                                         device="cpu",
                                         pin_memory=self.pin_memory)
        self.positions_np = self.positions_cpu.numpy()
        self.query_start_loc_cpu = torch.zeros(self.max_num_reqs + 1,
                                               dtype=torch.int32,
                                               device="cpu",
                                               pin_memory=self.pin_memory)
        self.query_start_loc_np = self.query_start_loc_cpu.numpy()
        self.seq_lens_cpu = torch.zeros(self.max_num_reqs,
                                        dtype=torch.int32,
                                        device="cpu",
                                        pin_memory=self.pin_memory)
        self.seq_lens_np = self.seq_lens_cpu.numpy()

        # Layer pairings for cross-layer KV sharing.
        # If an Attention layer `layer_name` is in the keys of this dict, it
        # means this layer will perform attention using the keys and values
        # from the KV cache of `shared_kv_cache_layers[layer_name]`.
        self.shared_kv_cache_layers: dict[str, str] = {}

    def _may_reorder_batch(self, scheduler_output: "SchedulerOutput") -> None:
        """
        Update the order of requests in the batch based on the attention
        backend's needs. For example, some attention backends (namely MLA) may
        want to separate requests based on if the attention computation will be
        compute-bound or memory-bound.

        Args:
            scheduler_output: The scheduler output.
        """
        # Attention free models have zero kv_cache_goups, however models
        # like Mamba are also attention free but use the kv_cache for
        # keeping its internal state. This is why we check the number
        # of kv_cache groups instead of solely checking
        # for self.model_config.is_attention_free.
        if len(self.kv_cache_config.kv_cache_groups) == 0:
            return

        self.attn_metadata_builders[0].reorder_batch(self.input_batch,
                                                     scheduler_output)

        # For models with multiple KV cache groups, the groups should agree on
        # the same order of requests. We ensure this by only allowing the first
        # group to reorder the batch and asserting that all other groups do not
        # reorder the batch.
        # TODO(tdoublep): make this more flexible so that any group can
        # re-order the batch (not only the first).
        # TODO(tdoublep): verify this during engine init instead of at runtime
        for i in range(1, len(self.kv_cache_config.kv_cache_groups)):
            batch_reordered = self.attn_metadata_builders[i].reorder_batch(
                self.input_batch, scheduler_output)
            assert not batch_reordered

    # Note: used for model runner override.
    def _init_device_properties(self) -> None:
        """Initialize attributes from torch.cuda.get_device_properties
        """
        self.device_properties = torch.cuda.get_device_properties(self.device)
        self.num_sms = self.device_properties.multi_processor_count

    # Note: used for model runner override.
    def _sync_device(self) -> None:
        torch.cuda.synchronize()

    def _update_states(self, scheduler_output: "SchedulerOutput") -> None:
        """Update the cached states and the persistent batch with the scheduler
        output.

        The updated states are used by the `_prepare_inputs` function to create
        the input GPU tensors for the model.

        The SamplingMetadata is updated and copied to the GPU if there is a
        new/resumed/paused/finished request in the batch.
        """
        # Remove finished requests from the cached states.
        for req_id in scheduler_output.finished_req_ids:
            self.requests.pop(req_id, None)
            self.encoder_cache.pop(req_id, None)
        # Remove the finished requests from the persistent batch.
        # NOTE(woosuk): There could be an edge case where finished_req_ids and
        # scheduled_req_ids overlap. This happens when a request is aborted and
        # then resubmitted with the same ID. In this case, we treat them as two
        # distinct requests - clearing the cached states for the first request
        # and handling the second as a new request.
        for req_id in scheduler_output.finished_req_ids:
            self.input_batch.remove_request(req_id)

        # Free the cached encoder outputs.
        for req_id, input_id in scheduler_output.free_encoder_input_ids:
            encoder_outputs = self.encoder_cache.get(req_id)
            if encoder_outputs is not None:
                encoder_outputs.pop(input_id, None)
                if not encoder_outputs:
                    self.encoder_cache.pop(req_id, None)

        # Remove the unscheduled requests from the persistent batch.
        # NOTE(woosuk): The unscheduled requests are either preempted requests
        # or running requests that are not scheduled in this step. We remove
        # them from the persistent batch but keep their cached states since
        # they will be scheduled again sometime in the future.
        scheduled_req_ids = scheduler_output.num_scheduled_tokens.keys()
        cached_req_ids = self.input_batch.req_id_to_index.keys()
        unscheduled_req_ids = cached_req_ids - scheduled_req_ids
        # NOTE(woosuk): The persistent batch optimization assumes that
        # consecutive batches contain mostly the same requests. If batches
        # have low request overlap (e.g., alternating between two distinct
        # sets of requests), this optimization becomes very inefficient.
        for req_id in unscheduled_req_ids:
            self.input_batch.remove_request(req_id)

        req_ids_to_add: list[str] = []
        # Add new requests to the cached states.
        for new_req_data in scheduler_output.scheduled_new_reqs:
            req_id = new_req_data.req_id
            sampling_params = new_req_data.sampling_params
            pooling_params = new_req_data.pooling_params

            if sampling_params and \
                sampling_params.sampling_type == SamplingType.RANDOM_SEED:
                generator = torch.Generator(device=self.device)
                generator.manual_seed(sampling_params.seed)
            else:
                generator = None

            if pooling_params:
                assert (task := pooling_params.task) is not None, (
                    "You did not set `task` in the API")

                model = cast(VllmModelForPooling, self.model)
                to_update = model.pooler.get_pooling_updates(task)
                to_update.apply(pooling_params)

            self.requests[req_id] = CachedRequestState(
                req_id=req_id,
                prompt_token_ids=new_req_data.prompt_token_ids,
                mm_inputs=new_req_data.mm_inputs,
                mm_positions=new_req_data.mm_positions,
                sampling_params=sampling_params,
                pooling_params=pooling_params,
                generator=generator,
                block_ids=new_req_data.block_ids,
                num_computed_tokens=new_req_data.num_computed_tokens,
                output_token_ids=[],
                lora_request=new_req_data.lora_request,
            )

            # Only relevant for models using M-RoPE (e.g, Qwen2-VL)
            if self.uses_mrope:
                image_grid_thw = []
                video_grid_thw = []
                second_per_grid_ts = []
                audio_feature_lengths = []
                use_audio_in_video = False
                for mm_input in self.requests[req_id].mm_inputs:
                    if mm_input.get("image_grid_thw") is not None:
                        image_grid_thw.extend(
                            mm_input["image_grid_thw"].tolist())
                    if mm_input.get("video_grid_thw") is not None:
                        video_grid_thw.extend(
                            mm_input["video_grid_thw"].tolist())
                    if mm_input.get("second_per_grid_ts") is not None:
                        second_per_grid_ts.extend(
                            mm_input["second_per_grid_ts"])
                    if mm_input.get("audio_feature_lengths") is not None:
                        audio_feature_lengths.extend(
                            mm_input["audio_feature_lengths"])
                    if mm_input.get("use_audio_in_video") is True:
                        use_audio_in_video = True

                hf_config = self.model_config.hf_config

                self.requests[req_id].mrope_positions, \
                    self.requests[req_id].mrope_position_delta = \
                    MRotaryEmbedding.get_input_positions_tensor(
                        self.requests[req_id].prompt_token_ids,
                        hf_config=hf_config,
                        image_grid_thw=image_grid_thw,
                        video_grid_thw=video_grid_thw,
                        second_per_grid_ts=second_per_grid_ts,
                        audio_feature_lengths=audio_feature_lengths,
                        use_audio_in_video=use_audio_in_video,
                    )

            req_ids_to_add.append(req_id)

        # Update the states of the running/resumed requests.
        is_last_rank = get_pp_group().is_last_rank
        req_data = scheduler_output.scheduled_cached_reqs
        for i, req_id in enumerate(req_data.req_ids):
            req_state = self.requests[req_id]
            num_computed_tokens = req_data.num_computed_tokens[i]
            new_block_ids = req_data.new_block_ids[i]
            resumed_from_preemption = req_data.resumed_from_preemption[i]

            # Update the cached states.
            req_state.num_computed_tokens = num_computed_tokens

            if not is_last_rank:
                # When using PP, the scheduler sends the sampled tokens back,
                # because there's no direct communication between the first-
                # stage worker and the last-stage worker.
                new_token_ids = req_data.new_token_ids[i]
                # Add the sampled token(s) from the previous step (if any).
                # This doesn't include "unverified" tokens like spec tokens.
                num_new_tokens = (num_computed_tokens + len(new_token_ids) -
                                  req_state.num_tokens)
                if num_new_tokens == 1:
                    # Avoid slicing list in most common case.
                    req_state.output_token_ids.append(new_token_ids[-1])
                elif num_new_tokens > 0:
                    req_state.output_token_ids.extend(
                        new_token_ids[-num_new_tokens:])

            # Update the block IDs.
            if not resumed_from_preemption:
                # Append the new blocks to the existing block IDs.
                for block_ids, new_ids in zip(req_state.block_ids,
                                              new_block_ids):
                    block_ids.extend(new_ids)
            else:
                # The request is resumed from preemption.
                # Replace the existing block IDs with the new ones.
                req_state.block_ids = new_block_ids

            req_index = self.input_batch.req_id_to_index.get(req_id)
            if req_index is None:
                # The request is not in the persistent batch.
                # The request was either preempted and resumed later, or was not
                # scheduled in the previous step and needs to be added again.
                req_ids_to_add.append(req_id)
                continue

            # Update the persistent batch.
            self.input_batch.num_computed_tokens_cpu[req_index] = (
                num_computed_tokens)
            self.input_batch.block_table.append_row(new_block_ids, req_index)

            # For the last rank, we don't need to update the token_ids_cpu
            # because the sampled tokens are already cached.
            if not is_last_rank:
                # Add new_token_ids to token_ids_cpu.
                start_token_index = num_computed_tokens
                end_token_index = num_computed_tokens + len(new_token_ids)
                self.input_batch.token_ids_cpu[
                    req_index,
                    start_token_index:end_token_index] = new_token_ids
                self.input_batch.num_tokens_no_spec[
                    req_index] = end_token_index
                self.input_batch.num_tokens[req_index] = end_token_index

            # Add spec_token_ids to token_ids_cpu.
            spec_token_ids = (
                scheduler_output.scheduled_spec_decode_tokens.get(req_id, ()))
            if spec_token_ids:
                num_spec_tokens = len(spec_token_ids)
                start_index = self.input_batch.num_tokens_no_spec[req_index]
                end_token_index = start_index + num_spec_tokens
                self.input_batch.token_ids_cpu[
                    req_index, start_index:end_token_index] = spec_token_ids
                # NOTE(woosuk): `num_tokens` here may include spec tokens.
                self.input_batch.num_tokens[req_index] += num_spec_tokens

        # Add the new or resumed requests to the persistent batch.
        # The smaller empty indices are filled first.
        for req_id in req_ids_to_add:
            req_state = self.requests[req_id]
            self.input_batch.add_request(req_state)

        # Condense the batched states if there are gaps left by removed requests
        self.input_batch.condense()
        # Allow attention backend to reorder the batch, potentially
        self._may_reorder_batch(scheduler_output)
        # Refresh batch metadata with any pending updates.
        self.input_batch.refresh_metadata()

    def _init_model_kwargs_for_multimodal_model(
        self,
        scheduler_output: Optional["SchedulerOutput"] = None,
        num_reqs: int = -1,
    ) -> dict[str, Any]:

        model_kwargs: dict[str, Any] = {}
        if self.is_multimodal_raw_input_supported:
            # This model requires the raw multimodal data in input.
            if scheduler_output:
                multi_modal_kwargs_list = []
                for req in scheduler_output.scheduled_new_reqs:
                    req_mm_inputs = req.mm_inputs
                    if not isinstance(req_mm_inputs, list):
                        req_mm_inputs = list(req_mm_inputs)
                    multi_modal_kwargs_list.extend(req_mm_inputs)
                multi_modal_kwargs = MultiModalKwargs.batch(
                    multi_modal_kwargs_list)
            else:
                # The only case where SchedulerOutput is None is for
                # a dummy run let's get some dummy data.
                dummy_data = [
                    self.mm_registry.get_decoder_dummy_data(
                        model_config=self.model_config,
                        seq_len=1).multi_modal_data for i in range(num_reqs)
                ]
                multi_modal_kwargs = MultiModalKwargs.batch(dummy_data)

            model_kwargs.update(multi_modal_kwargs)

        return model_kwargs

    def _get_cumsum_and_arange(
        self,
        num_tokens: np.ndarray,
        cumsum_dtype: Optional[np.dtype] = None,
    ) -> tuple[np.ndarray, np.ndarray]:
        """Get the cumulative sum and batched arange of the given array.
        # E.g., [2, 5, 3] -> ([2, 7, 10], [0, 1, 0, 1, 2, 3, 4, 0, 1, 2])
        # Equivalent to but faster than:
        # np.concatenate([np.arange(n) for n in num_tokens])
        """
        # Step 1. [2, 5, 3] -> [2, 7, 10]
        cu_num_tokens = np.cumsum(num_tokens, dtype=cumsum_dtype)
        total_num_tokens = cu_num_tokens[-1]
        # Step 2. [2, 7, 10] -> [0, 0, 2, 2, 2, 2, 2, 7, 7, 7]
        cumsums_offsets = np.repeat(cu_num_tokens - num_tokens, num_tokens)
        # Step 3. [0, 1, 0, 1, 2, 3, 4, 0, 1, 2]
        arange = self.arange_np[:total_num_tokens] - cumsums_offsets

        return cu_num_tokens, arange

    def _prepare_inputs(
        self,
        scheduler_output: "SchedulerOutput",
    ) -> tuple[dict[str,
                    Any], bool, torch.Tensor, Optional[SpecDecodeMetadata],
               np.ndarray, Optional[CommonAttentionMetadata]]:
        """
        :return: tuple[
            attn_metadata: layer-to-attention_metadata mapping,
            attention_cuda_graphs: whether attention can run in cudagraph
            logits_indices, spec_decode_metadata
        ]
        """
        total_num_scheduled_tokens = scheduler_output.total_num_scheduled_tokens
        assert total_num_scheduled_tokens > 0
        num_reqs = self.input_batch.num_reqs
        assert num_reqs > 0

        # OPTIMIZATION: Start copying the block table first.
        # This way, we can overlap the copy with the following CPU operations.
        self.input_batch.block_table.commit_block_table(num_reqs)

        # Get the number of scheduled tokens for each request.
        req_ids = self.input_batch.req_ids
        tokens = [scheduler_output.num_scheduled_tokens[i] for i in req_ids]
        num_scheduled_tokens = np.array(tokens, dtype=np.int32)
        max_num_scheduled_tokens = max(tokens)

        # Get request indices.
        # E.g., [2, 5, 3] -> [0, 0, 1, 1, 1, 1, 1, 2, 2, 2]
        req_indices = np.repeat(self.arange_np[:num_reqs],
                                num_scheduled_tokens)

        # cu_num_tokens: [2, 5, 3] -> [2, 7, 10]
        # arange: [0, 1, 0, 1, 2, 3, 4, 0, 1, 2]
        cu_num_tokens, arange = self._get_cumsum_and_arange(
            num_scheduled_tokens)

        # Get positions.
        positions_np = self.positions_np[:total_num_scheduled_tokens]
        np.add(self.input_batch.num_computed_tokens_cpu[req_indices],
               arange,
               out=positions_np)

        # Calculate M-RoPE positions.
        # Only relevant for models using M-RoPE (e.g, Qwen2-VL)
        if self.uses_mrope:
            self._calc_mrope_positions(scheduler_output)

        # Get token indices.
        # E.g., [0, 1, 0, 1, 2, 3, 4, 0, 1, 2]
        # -> [0, 1, M, M + 1, M + 2, M + 3, M + 4, 2 * M, 2 * M + 1, 2 * M + 2]
        # where M is the max_model_len.
        token_indices = (positions_np +
                         req_indices * self.input_batch.token_ids_cpu.shape[1])

        # NOTE(woosuk): We use torch.index_select instead of np.take here
        # because torch.index_select is much faster than np.take for large
        # tensors.
        torch.index_select(self.input_batch.token_ids_cpu_tensor.flatten(),
                           0,
                           torch.from_numpy(token_indices),
                           out=self.input_ids_cpu[:total_num_scheduled_tokens])

        self.input_batch.block_table.compute_slot_mapping(
            req_indices, positions_np)
        self.input_batch.block_table.commit_slot_mapping(
            total_num_scheduled_tokens)

        # Prepare the attention metadata.
        self.query_start_loc_np[0] = 0
        self.query_start_loc_np[1:num_reqs + 1] = cu_num_tokens

        self.seq_lens_np[:num_reqs] = (
            self.input_batch.num_computed_tokens_cpu[:num_reqs] +
            num_scheduled_tokens)

        # Copy the tensors to the GPU.
        self.input_ids[:total_num_scheduled_tokens].copy_(
            self.input_ids_cpu[:total_num_scheduled_tokens], non_blocking=True)
        if self.uses_mrope:
            # Only relevant for models using M-RoPE (e.g, Qwen2-VL)
            self.mrope_positions[:, :total_num_scheduled_tokens].copy_(
                self.mrope_positions_cpu[:, :total_num_scheduled_tokens],
                non_blocking=True)
        else:
            # Common case (1D positions)
            self.positions[:total_num_scheduled_tokens].copy_(
                self.positions_cpu[:total_num_scheduled_tokens],
                non_blocking=True)

        self.query_start_loc[:num_reqs + 1].copy_(
            self.query_start_loc_cpu[:num_reqs + 1], non_blocking=True)
        self.seq_lens[:num_reqs].copy_(self.seq_lens_cpu[:num_reqs],
                                       non_blocking=True)

        # Fill unused with 0 for full cuda graph mode.
        self.seq_lens[num_reqs:].fill_(0)
        # Note: pad query_start_loc to be non-decreasing, as kernels
        # like FlashAttention requires that
        self.query_start_loc[num_reqs + 1:].fill_(
            self.query_start_loc_cpu[num_reqs].item())

        query_start_loc = self.query_start_loc[:num_reqs + 1]

        spec_decode_common_attn_metadata = None

        attn_metadata: dict[str, Any] = {}

        # Prepare encoder attention metadata separately
        # (encoder layers are not in KV cache groups)
        if self.is_encoder_only_model:
            common_attn_metadata, encoder_attn_metadata = \
                self._build_encoder_only_attn_metadata(
                scheduler_output)

            # Add encoder attention metadata for all encoder layers
            attention_layers = get_layers_from_vllm_config(
                self.vllm_config, Attention)
            for layer_name, attn_module in attention_layers.items():
                if attn_module.attn_type == AttentionType.ENCODER_ONLY:
                    attn_metadata[layer_name] = encoder_attn_metadata

        # Prepare the attention metadata for each KV cache group and make layers
        # in the same group share the same metadata.
        for kv_cache_group_id, kv_cache_group_spec in enumerate(
                self.kv_cache_config.kv_cache_groups):

            blk_table = self.input_batch.block_table[kv_cache_group_id]
            blk_table_tensor = blk_table.get_device_tensor()[:num_reqs]
            slot_mapping = blk_table.slot_mapping[:total_num_scheduled_tokens]

            # Fill unused with -1. Needed for reshape_and_cache in full cuda
            # graph mode.
            blk_table.slot_mapping[total_num_scheduled_tokens:].fill_(-1)

            common_attn_metadata = CommonAttentionMetadata(
                query_start_loc=self.query_start_loc[:num_reqs + 1],
                query_start_loc_cpu=self.query_start_loc_cpu[:num_reqs + 1],
                seq_lens=self.seq_lens[:num_reqs],
                seq_lens_cpu=self.seq_lens_cpu[:num_reqs],
                num_computed_tokens_cpu=self.input_batch.
                num_computed_tokens_cpu_tensor[:num_reqs],
                num_reqs=num_reqs,
                num_actual_tokens=total_num_scheduled_tokens,
                max_query_len=max_num_scheduled_tokens,
                block_table_tensor=blk_table_tensor,
                slot_mapping=slot_mapping,
                causal=True,
            )

            if self.speculative_config and \
                spec_decode_common_attn_metadata is None:
                spec_decode_common_attn_metadata = common_attn_metadata

            if isinstance(kv_cache_group_spec.kv_cache_spec,
                          ChunkedLocalAttentionSpec):
                common_attn_metadata = make_local_attention_virtual_batches(
                    kv_cache_group_spec.kv_cache_spec.attention_chunk_size,
                    common_attn_metadata, self.cache_config.block_size)

            # Prepare for cascade attention if enabled & beneficial.
            common_prefix_len = 0
            builder = self.attn_metadata_builders[kv_cache_group_id]
            if self.cascade_attn_enabled:
                common_prefix_len = self._compute_cascade_attn_prefix_len(
                    num_scheduled_tokens,
                    scheduler_output.
                    num_common_prefix_blocks[kv_cache_group_id],
                    kv_cache_group_spec.kv_cache_spec,
                    builder,
                )

            attn_metadata_i = (builder.build(
                common_prefix_len=common_prefix_len,
                common_attn_metadata=common_attn_metadata,
            ))

            for layer_name in kv_cache_group_spec.layer_names:
                attn_metadata[layer_name] = attn_metadata_i

            # Hack for now to fix chunked local attention + no hybrid kv cache
            # manager we can remove this once
            # https://github.com/vllm-project/vllm/pull/21588
            # is merged (i.e. properly handle different attention backends for
            # the same kv_cache_spec)
            if self.attention_chunk_size is not None \
                    and self.scheduler_config.disable_hybrid_kv_cache_manager:
                if not hasattr(self, "local_attention_layers"):
                    self.local_attention_layers = []
                    attn_layers = get_layers_from_vllm_config(
                        self.vllm_config, Attention)
                    for layer_name, attn_module in attn_layers.items():
                        if attn_module.use_irope:
                            self.local_attention_layers.append(layer_name)

                local_attn_metadata_i = (builder.build(
                    common_prefix_len=0,
                    common_attn_metadata=make_local_attention_virtual_batches(
                        self.attention_chunk_size, common_attn_metadata,
                        self.cache_config.block_size),
                ))

                for layer_name in self.local_attention_layers:
                    attn_metadata[layer_name] = local_attn_metadata_i

        attention_cuda_graphs = all(
            b.can_run_in_cudagraph(common_attn_metadata)
            for b in self.attn_metadata_builders)

        use_spec_decode = len(
            scheduler_output.scheduled_spec_decode_tokens) > 0
        if not use_spec_decode:
            # NOTE(woosuk): Due to chunked prefills, the batch may contain
            # partial requests. While we should not sample any token
            # from these partial requests, we do so for simplicity.
            # We will ignore the sampled tokens from the partial requests.
            # TODO: Support prompt logprobs.
            logits_indices = query_start_loc[1:] - 1
            spec_decode_metadata = None
        else:
            # Get the number of draft tokens for each request.
            # Iterate over the dictionary rather than all requests since not all
            # requests have draft tokens.
            num_draft_tokens = np.zeros(num_reqs, dtype=np.int32)
            for req_id, draft_token_ids in (
                    scheduler_output.scheduled_spec_decode_tokens.items()):
                req_idx = self.input_batch.req_id_to_index[req_id]
                num_draft_tokens[req_idx] = len(draft_token_ids)

            spec_decode_metadata = self._calc_spec_decode_metadata(
                num_draft_tokens, cu_num_tokens)
            logits_indices = spec_decode_metadata.logits_indices

        # Hot-Swap lora model
        if self.lora_config:
            self.set_active_loras(self.input_batch, num_scheduled_tokens)

        return (attn_metadata, attention_cuda_graphs, logits_indices,
                spec_decode_metadata, num_scheduled_tokens,
                spec_decode_common_attn_metadata)

    def _compute_cascade_attn_prefix_len(
        self,
        num_scheduled_tokens: np.ndarray,
        num_common_prefix_blocks: int,
        kv_cache_spec: KVCacheSpec,
        attn_metadata_builder: AttentionMetadataBuilder,
    ) -> int:
        """Compute the length of the common prefix for cascade attention.

        NOTE(woosuk): The common prefix length returned by this function
        represents the length used specifically for cascade attention, not the
        actual number of tokens shared between requests. When cascade attention
        is disabled (use_cascade=False), this function returns 0 even if
        requests share common tokens. Additionally, the common prefix length is
        truncated to a multiple of the block size and may be further truncated
        due to implementation details explained below.

        Args:
            num_scheduled_tokens: Number of tokens scheduled per request.
            num_common_prefix_blocks: Number of shared KV cache blocks.

        Returns:
            int: Length of common prefix in tokens.
        """
        common_prefix_len = num_common_prefix_blocks * kv_cache_spec.block_size
        if common_prefix_len == 0:
            # Common case.
            return 0

        # NOTE(woosuk): Cascade attention uses two attention kernels: one
        # for the common prefix and the other for the rest. For the first
        # kernel, we concatenate all the query tokens (possibly from
        # different requests) and treat them as if they are from the same
        # request. Then, we use bi-directional attention to process the
        # common prefix in the KV cache. Importantly, this means that the
        # first kernel does not do any masking.

        # Consider the following example:
        # Request 1's input query: [D, E, X]
        # Request 1's kv cache: [A, B, C, D, E, X]
        # Request 1's num_computed_tokens: 3 (i.e., [A, B, C])
        # Request 2's input query: [E, Y]
        # Request 2's kv cache: [A, B, C, D, E, Y]
        # Request 2's num_computed_tokens: 4 (i.e., [A, B, C, D])

        # If we use [A, B, C, D, E] as the common prefix, then the
        # first kernel will compute the bi-directional attention between
        # input query [D, E, X, E, Y] and common prefix [A, B, C, D, E].
        # However, this is wrong because D in Request 1 should not attend to
        # E in the common prefix (i.e., we need masking).
        # To avoid this, [A, B, C, D] should be the common prefix.
        # That is, the common prefix should be capped by the minimum
        # num_computed_tokens among the requests, and plus one to include
        # the first token of the query.

        # In practice, we use [A, B, C] as the common prefix, instead of
        # [A, B, C, D] (i.e., the common prefix is capped by the minimum
        # num_computed_tokens, without plus one).
        # This is because of an implementation detail: We want to always
        # use two kernels for cascade attention. Let's imagine:
        # Request 3's input query: [D]
        # Request 3's kv cache: [A, B, C, D]
        # Request 3's num_computed_tokens: 3 (i.e., [A, B, C])
        # If we use [A, B, C, D] as the common prefix for Request 1-3,
        # then Request 3 will be processed only by the first kernel,
        # and the second kernel will get an empty input. While this is not
        # a fundamental problem, our current implementation does not support
        # this case.
        num_reqs = len(num_scheduled_tokens)
        common_prefix_len = min(
            common_prefix_len,
            self.input_batch.num_computed_tokens_cpu[:num_reqs].min())
        # common_prefix_len should be a multiple of the block size.
        common_prefix_len = (common_prefix_len // kv_cache_spec.block_size *
                             kv_cache_spec.block_size)
        use_sliding_window = (isinstance(kv_cache_spec, SlidingWindowSpec) or
                              (isinstance(kv_cache_spec, FullAttentionSpec)
                               and kv_cache_spec.sliding_window is not None))
        use_local_attention = (
            isinstance(kv_cache_spec, ChunkedLocalAttentionSpec)
            or (isinstance(kv_cache_spec, FullAttentionSpec)
                and kv_cache_spec.attention_chunk_size is not None))
        assert isinstance(kv_cache_spec, AttentionSpec)
        use_cascade = attn_metadata_builder.use_cascade_attention(
            common_prefix_len=common_prefix_len,
            query_lens=num_scheduled_tokens,
            num_query_heads=self.num_query_heads,
            num_kv_heads=kv_cache_spec.num_kv_heads,
            use_alibi=self.use_alibi,
            use_sliding_window=use_sliding_window,
            use_local_attention=use_local_attention,
            num_sms=self.num_sms,
        )
        return common_prefix_len if use_cascade else 0

    def _calc_mrope_positions(self, scheduler_output: "SchedulerOutput"):
        mrope_pos_ptr = 0
        for index, req_id in enumerate(self.input_batch.req_ids):
            req = self.requests[req_id]
            assert req.mrope_positions is not None

            num_computed_tokens = \
                self.input_batch.num_computed_tokens_cpu[index]
            num_scheduled_tokens = \
                scheduler_output.num_scheduled_tokens[req_id]
            num_prompt_tokens = len(req.prompt_token_ids)

            if num_computed_tokens + num_scheduled_tokens > num_prompt_tokens:
                prompt_part_len = max(0,
                                      num_prompt_tokens - num_computed_tokens)
                completion_part_len = max(
                    0, num_scheduled_tokens - prompt_part_len)
            else:
                prompt_part_len = num_scheduled_tokens
                completion_part_len = 0

            assert num_scheduled_tokens == prompt_part_len + completion_part_len

            if prompt_part_len > 0:
                # prompt's mrope_positions are pre-computed
                dst_start = mrope_pos_ptr
                dst_end = mrope_pos_ptr + prompt_part_len
                src_start = num_computed_tokens
                src_end = num_computed_tokens + prompt_part_len

                self.mrope_positions_cpu[:, dst_start:dst_end] = \
                    req.mrope_positions[:,src_start:src_end]

                mrope_pos_ptr += prompt_part_len

            if completion_part_len > 0:
                # compute completion's mrope_positions on-the-fly
                dst_start = mrope_pos_ptr
                dst_end = mrope_pos_ptr + completion_part_len

                MRotaryEmbedding.get_next_input_positions_tensor(
                    out=self.mrope_positions_np,
                    out_offset=dst_start,
                    mrope_position_delta=req.mrope_position_delta,
                    context_len=num_computed_tokens + prompt_part_len,
                    num_new_tokens=completion_part_len,
                )

                mrope_pos_ptr += completion_part_len

    def _calc_spec_decode_metadata(
        self,
        num_draft_tokens: np.ndarray,
        cu_num_scheduled_tokens: np.ndarray,
    ) -> SpecDecodeMetadata:
        # Inputs:
        # cu_num_scheduled_tokens:  [  4, 104, 107, 207, 209]
        # num_draft_tokens:         [  3,   0,   2,   0,   1]
        # Outputs:
        # cu_num_draft_tokens:      [  3,   3,   5,   5,   6]
        # logits_indices:           [  0,   1,   2,   3, 103, 104, 105, 106,
        #                            206, 207, 208]
        # target_logits_indices:    [  0,   1,   2,   5,   6,   9]
        # bonus_logits_indices:     [  3,   4,   7,   8,  10]

        # Compute the logits indices.
        # [4, 1, 3, 1, 2]
        num_sampled_tokens = num_draft_tokens + 1

        # Step 1. cu_num_sampled_tokens: [4, 5, 8, 9, 11]
        # arange: [0, 1, 2, 3, 0, 0, 1, 2, 0, 0, 1]
        cu_num_sampled_tokens, arange = self._get_cumsum_and_arange(
            num_sampled_tokens, cumsum_dtype=np.int32)
        # Step 2. [0, 0, 0, 0, 103, 104, 104, 104, 206, 207, 207]
        logits_indices = np.repeat(
            cu_num_scheduled_tokens - num_sampled_tokens, num_sampled_tokens)
        # Step 3. [0, 1, 2, 3, 103, 104, 105, 106, 206, 207, 208]
        logits_indices += arange

        # Compute the bonus logits indices.
        bonus_logits_indices = cu_num_sampled_tokens - 1

        # Compute the draft logits indices.
        # cu_num_draft_tokens: [3, 3, 5, 5, 6]
        # arange: [0, 1, 2, 0, 1, 0]
        cu_num_draft_tokens, arange = self._get_cumsum_and_arange(
            num_draft_tokens, cumsum_dtype=np.int32)
        # [0, 0, 0, 5, 5, 9]
        target_logits_indices = np.repeat(
            cu_num_sampled_tokens - num_sampled_tokens, num_draft_tokens)
        # [0, 1, 2, 5, 6, 9]
        target_logits_indices += arange

        # TODO: Optimize the CPU -> GPU copy.
        cu_num_draft_tokens = torch.from_numpy(cu_num_draft_tokens).to(
            self.device, non_blocking=True)
        logits_indices = torch.from_numpy(logits_indices).to(self.device,
                                                             non_blocking=True)
        target_logits_indices = torch.from_numpy(target_logits_indices).to(
            self.device, non_blocking=True)
        bonus_logits_indices = torch.from_numpy(bonus_logits_indices).to(
            self.device, non_blocking=True)

        # Compute the draft token ids.
        # draft_token_indices:      [  1,   2,   3, 105, 106, 208]
        draft_token_ids = self.input_ids[logits_indices]
        draft_token_ids = draft_token_ids[target_logits_indices + 1]

        metadata = SpecDecodeMetadata(
            draft_token_ids=draft_token_ids,
            num_draft_tokens=num_draft_tokens.tolist(),
            cu_num_draft_tokens=cu_num_draft_tokens,
            target_logits_indices=target_logits_indices,
            bonus_logits_indices=bonus_logits_indices,
            logits_indices=logits_indices,
        )
        return metadata

    def _execute_mm_encoder(self, scheduler_output: "SchedulerOutput"):
        scheduled_encoder_inputs = scheduler_output.scheduled_encoder_inputs
        if not scheduled_encoder_inputs:
            return

        # Batch the multi-modal inputs.
        mm_inputs = list[MultiModalKwargs]()
        req_ids_pos = list[tuple[str, int, PlaceholderRange]]()
        for req_id, encoder_input_ids in scheduled_encoder_inputs.items():
            req_state = self.requests[req_id]

            for mm_input_id in encoder_input_ids:
                mm_inputs.append(req_state.mm_inputs[mm_input_id])
                req_ids_pos.append(
                    (req_id, mm_input_id, req_state.mm_positions[mm_input_id]))

        # Batch mm inputs as much as we can: if a request in the batch has
        # multiple modalities or a different modality than the previous one,
        # we process it separately to preserve item order.
        # FIXME(ywang96): This is a hacky way to deal with multiple modalities
        # in the same batch while still being able to benefit from batching
        # multimodal inputs. The proper solution should be reordering the
        # encoder outputs.
        grouped_mm_inputs_list = group_mm_inputs_by_modality(mm_inputs)

        encoder_outputs = []
        for grouped_mm_inputs in grouped_mm_inputs_list:
            batched_mm_inputs = MultiModalKwargs.batch(
                grouped_mm_inputs, pin_memory=self.pin_memory)
            batched_mm_inputs = MultiModalKwargs.as_kwargs(
                batched_mm_inputs,
                device=self.device,
            )

            # Run the encoder.
            # `curr_group_outputs` is either of the following:
            # 1. A tensor of shape (num_items, feature_size, hidden_size)
            # in case feature_size is fixed across all multimodal items.
            # 2. A list or tuple (length: num_items) of tensors, each of shape
            # (feature_size, hidden_size) in case the feature size is dynamic
            # depending on the input multimodal items.
            curr_group_outputs = self.model.get_multimodal_embeddings(
                **batched_mm_inputs)

            sanity_check_mm_encoder_outputs(
                curr_group_outputs,
                expected_num_items=len(grouped_mm_inputs),
            )

            for output in curr_group_outputs:
                encoder_outputs.append(output)

        # Cache the encoder outputs.
        for (req_id, input_id, pos_info), output in zip(
                req_ids_pos,
                encoder_outputs,
        ):
            if req_id not in self.encoder_cache:
                self.encoder_cache[req_id] = {}

            self.encoder_cache[req_id][input_id] = scatter_mm_placeholders(
                output,
                is_embed=pos_info.is_embed,
            )

    def _gather_mm_embeddings(
        self,
        scheduler_output: "SchedulerOutput",
    ) -> list[torch.Tensor]:
        mm_embeds: list[torch.Tensor] = []
        for req_id in self.input_batch.req_ids:
            num_scheduled_tokens = scheduler_output.num_scheduled_tokens[
                req_id]
            req_state = self.requests[req_id]
            num_computed_tokens = req_state.num_computed_tokens
            mm_positions = req_state.mm_positions
            for i, pos_info in enumerate(mm_positions):
                start_pos = pos_info.offset
                num_encoder_tokens = pos_info.length

                # The encoder output is needed if the two ranges overlap:
                # [num_computed_tokens,
                #  num_computed_tokens + num_scheduled_tokens) and
                # [start_pos, start_pos + num_encoder_tokens)
                if start_pos >= num_computed_tokens + num_scheduled_tokens:
                    # The encoder output is not needed in this step.
                    break
                if start_pos + num_encoder_tokens <= num_computed_tokens:
                    # The encoder output is already processed and stored
                    # in the decoder's KV cache.
                    continue

                start_idx = max(num_computed_tokens - start_pos, 0)
                end_idx = min(
                    num_computed_tokens - start_pos + num_scheduled_tokens,
                    num_encoder_tokens)
                assert start_idx < end_idx
                assert req_id in self.encoder_cache
                assert i in self.encoder_cache[req_id]
                encoder_output = self.encoder_cache[req_id][i]

                if (is_embed := pos_info.is_embed) is not None:
                    is_embed = is_embed[start_idx:end_idx]

                mm_embeds_item = gather_mm_placeholders(
                    encoder_output[start_idx:end_idx],
                    is_embed=is_embed,
                )
                mm_embeds.append(mm_embeds_item)
        return mm_embeds

    def get_model(self) -> nn.Module:
        return self.model

    def get_supported_generation_tasks(self) -> list[GenerationTask]:
        model = self.get_model()
        supported_tasks = list[GenerationTask]()

        if is_text_generation_model(model):
            supported_tasks.append("generate")

        if supports_transcription(model):
            if model.supports_transcription_only:
                return ["transcription"]

            supported_tasks.append("transcription")

        return supported_tasks

    def get_supported_pooling_tasks(self) -> list[PoolingTask]:
        model = self.get_model()
        if not is_pooling_model(model):
            return []

        return list(model.pooler.get_supported_tasks())

    def get_supported_tasks(self) -> tuple[SupportedTask, ...]:
        tasks = list[SupportedTask]()

        if self.model_config.runner_type == "generate":
            tasks.extend(self.get_supported_generation_tasks())
        if self.model_config.runner_type == "pooling":
            tasks.extend(self.get_supported_pooling_tasks())

        return tuple(tasks)

    def apply_grammar_bitmask(
        self,
        scheduler_output: "SchedulerOutput",
        logits: torch.Tensor,
    ):
        grammar_bitmask = scheduler_output.grammar_bitmask
        if grammar_bitmask is None:
            return

        # We receive the structured output bitmask from the scheduler,
        # compacted to contain bitmasks only for structured output requests.
        # The order of the requests in the bitmask is not guaranteed to be the
        # same as the order of the requests in the gpu runner's batch. We need
        # to sort the bitmask to match the order of the requests used here.

        # Get the batch indices of the structured output requests.
        # Keep track of the number of speculative tokens scheduled for every
        # request in the batch, as the logit indices are offset by this amount.
        struct_out_req_batch_indices: dict[str, int] = {}
        cumulative_offset = 0
        seq = sorted(self.input_batch.req_id_to_index.items(),
                     key=lambda x: x[1])
        for req_id, batch_index in seq:
            logit_index = batch_index + cumulative_offset
            cumulative_offset += len(
                scheduler_output.scheduled_spec_decode_tokens.get(req_id, []))
            if req_id in scheduler_output.structured_output_request_ids:
                struct_out_req_batch_indices[req_id] = logit_index

        out_indices = []

        # Reorder the bitmask to match the order of the requests in the batch.
        sorted_bitmask = np.zeros_like(grammar_bitmask,
                                       shape=(logits.shape[0],
                                              grammar_bitmask.shape[1]))
        cumulative_index = 0
        seq = sorted(scheduler_output.structured_output_request_ids.items(),
                     key=lambda x: x[1])
        for req_id, _ in seq:
            logit_index = struct_out_req_batch_indices[req_id]
            num_spec_tokens = len(
                scheduler_output.scheduled_spec_decode_tokens.get(req_id, []))
            for i in range(1 + num_spec_tokens):
                sorted_bitmask[logit_index + i] = \
                    grammar_bitmask[cumulative_index + i]
                out_indices.append(logit_index + i)
            cumulative_index += 1 + num_spec_tokens
        grammar_bitmask = sorted_bitmask

        # Serialization of np.ndarray is much more efficient than a tensor,
        # so we receive it in that format.
        grammar_bitmask = torch.from_numpy(grammar_bitmask)

        # Force use of the torch.compile implementation from xgrammar to work
        # around issues with the Triton kernel in concurrent structured output
        # scenarios. See PR #19565 and issues #19493, #18376 for details.
        xgr_torch_compile.apply_token_bitmask_inplace_torch_compile(
            logits,
            grammar_bitmask.to(self.device, non_blocking=True),
            indices=out_indices,
        )

    def sync_and_slice_intermediate_tensors(
            self, num_tokens: int, intermediate_tensors: IntermediateTensors,
            sync_self: bool) -> IntermediateTensors:

        assert self.intermediate_tensors is not None

        tp = self.vllm_config.parallel_config.tensor_parallel_size
        enabled_sp = self.compilation_config.pass_config. \
            enable_sequence_parallelism
        if enabled_sp:
            # When sequence parallelism is enabled, we always pad num_tokens
            # to be a multiple of tensor_parallel_size (tp) earlier
            assert num_tokens % tp == 0
        is_residual_scattered = tp > 1 and enabled_sp \
            and num_tokens % tp == 0

        # When sequence parallelism is enabled, the "residual" tensor is sharded
        # across tensor parallel ranks, so each rank only needs its own slice.
        if sync_self:
            assert intermediate_tensors is not None
            for k, v in intermediate_tensors.items():
                is_scattered = k == "residual" and is_residual_scattered
                copy_len = num_tokens // tp if is_scattered else \
                    num_tokens
                self.intermediate_tensors[k][:copy_len].copy_(
                    v[:copy_len], non_blocking=True)

        return IntermediateTensors({
            k:
            v[:num_tokens // tp]
            if k == "residual" and is_residual_scattered else v[:num_tokens]
            for k, v in self.intermediate_tensors.items()
        })

    def eplb_step(self,
                  is_dummy: bool = False,
                  is_profile: bool = False) -> None:
        """
        Step for the EPLB (Expert Parallelism Load Balancing) state.
        """
        if not self.parallel_config.enable_eplb:
            return

        assert self.eplb_state is not None
        assert is_mixture_of_experts(self.model)
        self.eplb_state.step(
            self.model,
            is_dummy,
            is_profile,
            log_stats=self.parallel_config.eplb_log_balancedness,
        )

    def get_dp_padding(self,
                       num_tokens: int) -> tuple[int, Optional[torch.Tensor]]:
        dp_size = self.vllm_config.parallel_config.data_parallel_size
        dp_rank = self.vllm_config.parallel_config.data_parallel_rank

        # For DP: Don't pad when setting enforce_eager.
        # This lets us set enforce_eager on the prefiller in a P/D setup and
        # still use CUDA graphs (enabled by this padding) on the decoder.
        #
        # TODO(tms) : There are many cases where padding is enabled for
        # prefills, causing unnecessary and excessive padding of activations.

        if dp_size == 1 or self.vllm_config.model_config.enforce_eager:
            # Early exit.
            return 0, None

        num_tokens_across_dp = DPMetadata.num_tokens_across_dp(
            num_tokens, dp_size, dp_rank)
        max_tokens_across_dp_cpu = torch.max(num_tokens_across_dp).item()
        num_tokens_after_padding = torch.tensor([max_tokens_across_dp_cpu] *
                                                dp_size,
                                                device="cpu",
                                                dtype=torch.int32)
        return max_tokens_across_dp_cpu - num_tokens, num_tokens_after_padding

    def _pool(
        self,
        hidden_states: torch.Tensor,
        num_scheduled_tokens: int,
        num_scheduled_tokens_np: np.ndarray,
<<<<<<< HEAD
        kv_connector_finish_output: Optional[
            KVConnectorBase_V1.KVConnectorFinishOutput],
=======
        finished_sending: Optional[set[str]],
        finished_recving: Optional[set[str]],
        finished_loading_dict: Optional[dict[str, int]],
>>>>>>> c4104b1d
    ) -> ModelRunnerOutput:
        assert self.input_batch.num_reqs ==\
            len(self.input_batch.pooling_params), \
        "Either all or none of the requests in" \
        " a batch must be pooling request"

        extracted_hidden_states = list(
            torch.split(hidden_states[:num_scheduled_tokens],
                        num_scheduled_tokens_np.tolist()))

        pooling_metadata = self.input_batch.pooling_metadata

        raw_pooler_output = self.model.pooler(
            hidden_states=extracted_hidden_states,
            pooling_metadata=pooling_metadata)

        pooler_output: list[Optional[torch.Tensor]] = []
        seq_lens = self.seq_lens[:self.input_batch.num_reqs]
        for raw_output, seq_len, prompt_len in zip(
                raw_pooler_output, seq_lens, pooling_metadata.prompt_lens):

            if seq_len == prompt_len:
                pooler_output.append(raw_output.data.cpu())
            else:
                pooler_output.append(None)

        return ModelRunnerOutput(
            req_ids=self.input_batch.req_ids,
            req_id_to_index=self.input_batch.req_id_to_index,
            sampled_token_ids=[],
            spec_token_ids=None,
            logprobs=None,
            prompt_logprobs_dict={},
            pooler_output=pooler_output,
<<<<<<< HEAD
            kv_connector_finish_output=kv_connector_finish_output,
=======
            finished_sending=finished_sending,
            finished_recving=finished_recving,
            finished_loading_dict=finished_loading_dict,
>>>>>>> c4104b1d
        )

    @torch.inference_mode()
    def execute_model(
        self,
        scheduler_output: "SchedulerOutput",
        intermediate_tensors: Optional[IntermediateTensors] = None,
    ) -> Union[ModelRunnerOutput, IntermediateTensors]:
        self._update_states(scheduler_output)
        if not scheduler_output.total_num_scheduled_tokens:
            if not has_kv_transfer_group():
                # Return empty ModelRunnerOutput if there's no work to do.
                return EMPTY_MODEL_RUNNER_OUTPUT

            return self.kv_connector_no_forward(scheduler_output,
                                                self.vllm_config)

        # Prepare the decoder inputs.
        (attn_metadata, attention_cuda_graphs, logits_indices,
         spec_decode_metadata, num_scheduled_tokens_np,
         spec_decode_common_attn_metadata) = (
             self._prepare_inputs(scheduler_output))
        num_scheduled_tokens = scheduler_output.total_num_scheduled_tokens
        if (self.use_cuda_graph
                and num_scheduled_tokens <= self.cudagraph_batch_sizes[-1]):
            # Use piecewise CUDA graphs.
            # Add padding to the batch size.
            num_input_tokens = self.vllm_config.pad_for_cudagraph(
                num_scheduled_tokens)
        else:
            # Eager mode.
            # Pad tokens to multiple of tensor_parallel_size when
            # enabled collective fusion for SP
            tp_size = self.vllm_config.parallel_config.tensor_parallel_size
            if self.compilation_config.pass_config. \
                enable_sequence_parallelism and tp_size > 1:
                num_input_tokens = round_up(num_scheduled_tokens, tp_size)
            else:
                num_input_tokens = num_scheduled_tokens

        # Padding for DP
        num_pad, num_tokens_across_dp = self.get_dp_padding(num_input_tokens)
        num_input_tokens += num_pad

        # _prepare_inputs may reorder the batch, so we must gather multi
        # modal outputs after that to ensure the correct order
        if self.is_multimodal_model:
            # Run the multimodal encoder if any.
            self._execute_mm_encoder(scheduler_output)
            mm_embeds = self._gather_mm_embeddings(scheduler_output)
        else:
            mm_embeds = []

        if self.is_multimodal_model and get_pp_group().is_first_rank:
            # NOTE(woosuk): To unify token ids and soft tokens (vision
            # embeddings), we always use embeddings (rather than token ids)
            # as input to the multimodal model, even when the input is text.
            input_ids = self.input_ids[:num_scheduled_tokens]

            model_kwargs = self._init_model_kwargs_for_multimodal_model(
                scheduler_output=scheduler_output)
            inputs_embeds = self.model.get_input_embeddings(
                input_ids=input_ids,
                multimodal_embeddings=mm_embeds or None,
            )

            # TODO(woosuk): Avoid the copy. Optimize.
            self.inputs_embeds[:num_scheduled_tokens].copy_(inputs_embeds)
            inputs_embeds = self.inputs_embeds[:num_input_tokens]
            input_ids = None
        else:
            # For text-only models, we use token ids as input.
            # While it is possible to use embeddings as input just like the
            # multimodal models, it is not desirable for performance since
            # then the embedding layer is not included in the CUDA graph.
            input_ids = self.input_ids[:num_input_tokens]
            inputs_embeds = None
            model_kwargs = {}
        if self.uses_mrope:
            positions = self.mrope_positions[:, :num_input_tokens]
        else:
            positions = self.positions[:num_input_tokens]

        if get_pp_group().is_first_rank:
            intermediate_tensors = None
        else:
            intermediate_tensors = self.sync_and_slice_intermediate_tensors(
                num_input_tokens, intermediate_tensors, True)

        # Some attention backends only support CUDA Graphs in pure decode.
        # If attention doesn't support CUDA Graphs for this batch, but we
        # compiled with full CUDA graphs, we have to skip them entirely.
        skip_cuda_graphs = self.full_cuda_graph and not attention_cuda_graphs

        # Run the model.
        # Use persistent buffers for CUDA graphs.
        with set_forward_context(
                attn_metadata,
                self.vllm_config,
                num_tokens=num_input_tokens,
                num_tokens_across_dp=num_tokens_across_dp,
                skip_cuda_graphs=skip_cuda_graphs,
        ):
            self.maybe_setup_kv_connector(scheduler_output)

            model_output = self.model(
                input_ids=input_ids,
                positions=positions,
                intermediate_tensors=intermediate_tensors,
                inputs_embeds=inputs_embeds,
                **MultiModalKwargs.as_kwargs(
                    model_kwargs,
                    device=self.device,
                ),
            )

            self.maybe_wait_for_kv_save()
            kv_connector_finish_output = (
                self.get_finished_kv_transfers(scheduler_output))
            finished_loading_dict = self.get_finished_loading(scheduler_output)

        if self.use_aux_hidden_state_outputs:
            hidden_states, aux_hidden_states = model_output
        else:
            hidden_states = model_output
            aux_hidden_states = None

        # Broadcast PP output for external_launcher (torchrun)
        # to make sure we are synced across pp ranks
        # TODO: Support overlapping mirco-batches
        # https://github.com/vllm-project/vllm/issues/18019
        broadcast_pp_output = \
            self.parallel_config.distributed_executor_backend \
            == "external_launcher" and len(get_pp_group().ranks) > 0
        if not get_pp_group().is_last_rank:
            # For mid-pipeline stages, return the hidden states.
            if not broadcast_pp_output:
<<<<<<< HEAD
                if kv_connector_finish_output is not None:
                    hidden_states.kv_connector_finish_output = kv_connector_finish_output
=======
                if (finished_sending or finished_recving
                        or finished_loading_dict):
                    hidden_states.finished_sending = finished_sending
                    hidden_states.finished_recving = finished_recving
                    hidden_states.finished_loading_dict = finished_loading_dict
>>>>>>> c4104b1d
                return hidden_states
            assert isinstance(hidden_states, IntermediateTensors)
            get_pp_group().send_tensor_dict(hidden_states.tensors,
                                            all_gather_group=get_tp_group())
            logits = None
        else:
            if self.input_batch.pooling_params:
                return self._pool(hidden_states, num_scheduled_tokens,
<<<<<<< HEAD
                                  num_scheduled_tokens_np,
                                  kv_connector_finish_output)
=======
                                  num_scheduled_tokens_np, finished_sending,
                                  finished_recving, finished_loading_dict)
>>>>>>> c4104b1d

            sample_hidden_states = hidden_states[logits_indices]
            logits = self.model.compute_logits(sample_hidden_states, None)
        if broadcast_pp_output:
            model_output_broadcast_data = {
                "logits": logits.contiguous(),
            } if logits is not None else {}
            model_output_broadcast_data = get_pp_group().broadcast_tensor_dict(
                model_output_broadcast_data, src=len(get_pp_group().ranks) - 1)
            assert model_output_broadcast_data is not None
            logits = model_output_broadcast_data["logits"]

        # Apply structured output bitmasks if present
        if scheduler_output.grammar_bitmask is not None:
            self.apply_grammar_bitmask(scheduler_output, logits)

        # Sample the next token and get logprobs if needed.
        sampling_metadata = self.input_batch.sampling_metadata
        if spec_decode_metadata is None:
            sampler_output = self.sampler(
                logits=logits,
                sampling_metadata=sampling_metadata,
            )
        else:
            # When indexing with a tensor (bonus_logits_indices), PyTorch
            # creates a new tensor with separate storage from the original
            # logits tensor. This means any in-place operations on bonus_logits
            # won't affect the original logits tensor.
            assert logits is not None
            bonus_logits = logits[spec_decode_metadata.bonus_logits_indices]
            sampler_output = self.sampler(
                logits=bonus_logits,
                sampling_metadata=sampling_metadata,
            )
            bonus_token_ids = sampler_output.sampled_token_ids

            # Just like `bonus_logits`, `target_logits` is a new tensor with
            # separate storage from the original `logits` tensor. Therefore,
            # it is safe to update `target_logits` in place.
            target_logits = logits[spec_decode_metadata.target_logits_indices]
            output_token_ids = self.rejection_sampler(
                spec_decode_metadata,
                None,  # draft_probs
                target_logits,
                bonus_token_ids,
                sampling_metadata,
            )
            sampler_output.sampled_token_ids = output_token_ids

        num_nans_in_logits = {}
        if envs.VLLM_COMPUTE_NANS_IN_LOGITS:
            num_nans_in_logits = self._get_nans_in_logits(logits)

        # TODO(woosuk): The following loop can be slow since it iterates over
        # the requests one by one. Optimize.
        discard_sampled_tokens_req_indices = []
        for i, req_id in enumerate(self.input_batch.req_ids):
            req_state = self.requests[req_id]
            seq_len = (req_state.num_computed_tokens +
                       scheduler_output.num_scheduled_tokens[req_id])
            if seq_len < req_state.num_tokens:
                # Ignore the sampled token for partial prefills.
                # Rewind the generator state as if the token was not sampled.
                # This relies on cuda-specific torch-internal impl details
                generator = self.input_batch.generators.get(i)
                if generator is not None:
                    generator.set_offset(generator.get_offset() - 4)
                # Record the index of the request that should not be sampled,
                # so that we could clear the sampled tokens before returning.
                discard_sampled_tokens_req_indices.append(i)

        # NOTE: GPU -> CPU Sync happens here.
        # Move as many CPU operations as possible before this sync point.
        logprobs_tensors = sampler_output.logprobs_tensors
        logprobs_lists = logprobs_tensors.tolists() \
            if logprobs_tensors is not None else None

        # Compute prompt logprobs if needed.
        prompt_logprobs_dict = self._get_prompt_logprobs_dict(
            hidden_states[:num_scheduled_tokens],
            scheduler_output,
        )

        # Get the valid generated tokens.
        sampled_token_ids = sampler_output.sampled_token_ids
        max_gen_len = sampled_token_ids.shape[-1]
        if max_gen_len == 1:
            # No spec decode tokens.
            valid_sampled_token_ids = sampled_token_ids.tolist()
        else:
            # Includes spec decode tokens.
            valid_sampled_token_ids = self.rejection_sampler.parse_output(
                sampled_token_ids,
                self.input_batch.vocab_size,
            )
        # Mask out the sampled tokens that should not be sampled.
        for i in discard_sampled_tokens_req_indices:
            valid_sampled_token_ids[i].clear()

        # Cache the sampled tokens in the model runner, so that the scheduler
        # doesn't need to send them back.
        # NOTE(woosuk): As an exception, when using PP, the scheduler sends
        # the sampled tokens back, because there's no direct communication
        # between the first-stage worker and the last-stage worker.
        for req_idx, sampled_ids in enumerate(valid_sampled_token_ids):
            if not sampled_ids:
                continue

            start_idx = self.input_batch.num_tokens_no_spec[req_idx]
            end_idx = start_idx + len(sampled_ids)
            assert end_idx <= self.max_model_len, (
                "Sampled token IDs exceed the max model length. "
                f"Total number of tokens: {end_idx} > max_model_len: "
                f"{self.max_model_len}")

            self.input_batch.token_ids_cpu[req_idx,
                                           start_idx:end_idx] = sampled_ids
            self.input_batch.num_tokens_no_spec[req_idx] = end_idx
            self.input_batch.num_tokens[req_idx] = end_idx
            req_id = self.input_batch.req_ids[req_idx]
            req_state = self.requests[req_id]
            req_state.output_token_ids.extend(sampled_ids)

        if not self.speculative_config:
            # Speculative decoding is not enabled.
            spec_token_ids = None
        else:
            assert spec_decode_common_attn_metadata is not None
            spec_token_ids = self.propose_draft_token_ids(
                scheduler_output,
                valid_sampled_token_ids,
                sampling_metadata,
                hidden_states,
                sample_hidden_states,
                aux_hidden_states,
                spec_decode_metadata,
                spec_decode_common_attn_metadata,
            )

        self.eplb_step()

        return ModelRunnerOutput(
            req_ids=self.input_batch.req_ids,
            req_id_to_index=self.input_batch.req_id_to_index,
            sampled_token_ids=valid_sampled_token_ids,
            spec_token_ids=spec_token_ids,
            logprobs=logprobs_lists,
            prompt_logprobs_dict=prompt_logprobs_dict,
            pooler_output=[],
<<<<<<< HEAD
            kv_connector_finish_output=kv_connector_finish_output,
=======
            finished_sending=finished_sending,
            finished_recving=finished_recving,
            finished_loading_dict=finished_loading_dict,
>>>>>>> c4104b1d
            num_nans_in_logits=num_nans_in_logits,
        )

    def propose_draft_token_ids(
        self,
        scheduler_output: "SchedulerOutput",
        sampled_token_ids: list[list[int]],
        sampling_metadata: SamplingMetadata,
        hidden_states: torch.Tensor,
        sample_hidden_states: torch.Tensor,
        aux_hidden_states: Optional[torch.Tensor],
        spec_decode_metadata: Optional[SpecDecodeMetadata],
        common_attn_metadata: CommonAttentionMetadata,
    ) -> list[list[int]]:
        num_scheduled_tokens = scheduler_output.total_num_scheduled_tokens
        if self.speculative_config.method == "ngram":
            assert isinstance(self.drafter, NgramProposer)
            spec_token_ids = self.propose_ngram_draft_token_ids(
                sampled_token_ids)
        elif self.speculative_config.method == "medusa":
            assert isinstance(self.drafter, MedusaProposer)
            if sample_hidden_states.shape[0] == len(sampled_token_ids):
                # The input to the target model does not include draft tokens.
                hidden_states = sample_hidden_states
            else:
                indices = []
                offset = 0
                for num_draft, tokens in zip(
                        spec_decode_metadata.num_draft_tokens,
                        sampled_token_ids):
                    indices.append(offset + len(tokens) - 1)
                    offset += num_draft + 1
                indices = torch.tensor(indices, device=self.device)
                hidden_states = sample_hidden_states[indices]

            spec_token_ids = self.drafter.propose(
                target_hidden_states=hidden_states,
                sampling_metadata=sampling_metadata,
            )
        elif self.speculative_config.use_eagle():
            assert isinstance(self.drafter, EagleProposer)
            # TODO(woosuk): Refactor the loop.
            next_token_ids: list[int] = []
            for i, token_ids in enumerate(sampled_token_ids):
                if token_ids:
                    # Common case.
                    next_token_id = token_ids[-1]
                else:
                    # Partial prefill (rare case).
                    # Get the next token id from the request state.
                    req_id = self.input_batch.req_ids[i]
                    req_state = self.requests[req_id]
                    seq_len = (req_state.num_computed_tokens +
                               scheduler_output.num_scheduled_tokens[req_id])
                    next_token_id = req_state.get_token_id(seq_len)
                next_token_ids.append(next_token_id)
            next_token_ids = torch.tensor(next_token_ids,
                                          dtype=torch.int32,
                                          device=self.device)

            if spec_decode_metadata is None:
                # input_ids can be None for multimodal models.
                target_token_ids = self.input_ids[:num_scheduled_tokens]
                # TODO(woosuk): Support M-RoPE.
                target_positions = self.positions[:num_scheduled_tokens]
                if self.use_aux_hidden_state_outputs:
                    target_hidden_states = torch.cat(
                        [h[:num_scheduled_tokens] for h in aux_hidden_states],
                        dim=-1)
                else:
                    target_hidden_states = hidden_states[:num_scheduled_tokens]
            else:
                # TODO(woosuk): Refactor this.
                num_draft_tokens = spec_decode_metadata.num_draft_tokens
                num_rejected_tokens = [
                    n + 1 - len(sampled_token_ids[i]) if n > 0 else 0
                    for i, n in enumerate(num_draft_tokens)
                ]
                num_rejected_tokens_cpu = torch.tensor(num_rejected_tokens,
                                                       dtype=torch.int32)
                common_attn_metadata, token_indices =\
                    self.drafter.prepare_inputs(
                    common_attn_metadata, num_rejected_tokens_cpu)

                target_token_ids = self.input_ids[token_indices]
                # TODO(woosuk): Support M-RoPE.
                target_positions = self.positions[token_indices]
                if self.use_aux_hidden_state_outputs:
                    target_hidden_states = torch.cat(
                        [h[token_indices] for h in aux_hidden_states], dim=-1)
                else:
                    target_hidden_states = hidden_states[token_indices]
            draft_token_ids = self.drafter.propose(
                target_token_ids=target_token_ids,
                target_positions=target_positions,
                target_hidden_states=target_hidden_states,
                next_token_ids=next_token_ids,
                sampling_metadata=sampling_metadata,
                common_attn_metadata=common_attn_metadata,
            )
            spec_token_ids = draft_token_ids.tolist()
        return spec_token_ids

    def propose_ngram_draft_token_ids(
        self,
        sampled_token_ids: list[list[int]],
    ) -> list[list[int]]:
        # TODO(woosuk): Optimize.
        draft_token_ids: list[list[int]] = []
        for i, sampled_ids in enumerate(sampled_token_ids):
            num_sampled_ids = len(sampled_ids)
            if not num_sampled_ids:
                # Skip speculative decoding.
                draft_token_ids.append([])
                continue

            # Skip requests that require sampling parameters that are not
            # supported with speculative decoding.
            req_id = self.input_batch.req_ids[i]
            if req_id in self.input_batch.spec_decode_unsupported_reqs:
                draft_token_ids.append([])
                continue

            num_tokens = self.input_batch.num_tokens_no_spec[i]
            if num_tokens >= self.max_model_len:
                # Skip requests that have already reached the max model length.
                draft_token_ids.append([])
                continue

            drafter_output = self.drafter.propose(
                self.input_batch.token_ids_cpu[i, :num_tokens])
            if drafter_output is None or len(drafter_output) == 0:
                draft_token_ids.append([])
            else:
                draft_token_ids.append(drafter_output.tolist())
        return draft_token_ids

    def update_config(self, overrides: dict[str, Any]) -> None:
        allowed_config_names = {"load_config", "model_config"}
        for config_name, config_overrides in overrides.items():
            assert config_name in allowed_config_names, \
                f"Config `{config_name}` not supported. " \
                f"Allowed configs: {allowed_config_names}"
            config = getattr(self, config_name)
            new_config = update_config(config, config_overrides)
            setattr(self, config_name, new_config)

    def load_model(self, eep_scale_up: bool = False) -> None:
        """
        Args:
            eep_scale_up: the model loading is for elastic EP scale up.
        """
        logger.info("Starting to load model %s...", self.model_config.model)
        if eep_scale_up:
            from vllm.distributed.parallel_state import get_ep_group
            num_local_physical_experts = torch.empty(1,
                                                     dtype=torch.int32,
                                                     device="cpu")
            torch.distributed.broadcast(num_local_physical_experts,
                                        group=get_ep_group().cpu_group,
                                        group_src=0)
            num_local_physical_experts = int(num_local_physical_experts.item())
            new_ep_size = get_ep_group().world_size
            global_expert_load, old_global_expert_indices = (
                EplbState.recv_state())
            num_logical_experts = global_expert_load.shape[1]
            self.parallel_config.num_redundant_experts = (
                num_local_physical_experts * new_ep_size - num_logical_experts)
            assert old_global_expert_indices.shape[
                1] % num_local_physical_experts == 0
            old_ep_size = old_global_expert_indices.shape[
                1] // num_local_physical_experts
            rank_mapping = {
                old_ep_rank: old_ep_rank
                for old_ep_rank in range(old_ep_size)
            }
        else:
            global_expert_load = None
            old_global_expert_indices = None
            rank_mapping = None

        with DeviceMemoryProfiler() as m:
            time_before_load = time.perf_counter()
            model_loader = get_model_loader(self.load_config)
            logger.info("Loading model from scratch...")
            self.model = model_loader.load_model(
                vllm_config=self.vllm_config, model_config=self.model_config)
            if self.lora_config:
                self.model = self.load_lora_model(self.model,
                                                  self.model_config,
                                                  self.scheduler_config,
                                                  self.lora_config,
                                                  self.device)
            if hasattr(self, "drafter"):
                logger.info("Loading drafter model...")
                self.drafter.load_model(self.model)
            if self.use_aux_hidden_state_outputs:
                self.model.set_aux_hidden_state_layers(
                    self.model.get_eagle3_aux_hidden_state_layers())
            time_after_load = time.perf_counter()
        self.model_memory_usage = m.consumed_memory
        logger.info("Model loading took %.4f GiB and %.6f seconds",
                    self.model_memory_usage / GiB_bytes,
                    time_after_load - time_before_load)
        prepare_communication_buffer_for_model(self.model)

        if is_mixture_of_experts(
                self.model) and self.parallel_config.enable_eplb:
            logger.info("EPLB is enabled for model %s.",
                        self.model_config.model)
            self.eplb_state = EplbState.build(
                self.model,
                self.device,
                self.parallel_config,
                global_expert_load,
                old_global_expert_indices,
                rank_mapping,
            )

    def reload_weights(self) -> None:
        assert getattr(self, "model", None) is not None, \
            "Cannot reload weights before model is loaded."
        model_loader = get_model_loader(self.load_config)
        logger.info("Reloading weights inplace...")
        model_loader.load_weights(self.model, model_config=self.model_config)

    def save_tensorized_model(
        self,
        tensorizer_config: "TensorizerConfig",
    ) -> None:
        TensorizerLoader.save_model(
            self.model,
            tensorizer_config=tensorizer_config,
            model_config=self.model_config,
        )

    def _get_prompt_logprobs_dict(
        self,
        hidden_states: torch.Tensor,
        scheduler_output: "SchedulerOutput",
    ) -> dict[str, Optional[LogprobsTensors]]:
        num_prompt_logprobs_dict = self.input_batch.num_prompt_logprobs
        if not num_prompt_logprobs_dict:
            return {}

        in_progress_dict = self.input_batch.in_progress_prompt_logprobs_cpu
        prompt_logprobs_dict: dict[str, Optional[LogprobsTensors]] = {}

        # Since prompt logprobs are a rare feature, prioritize simple,
        # maintainable loop over optimal performance.
        completed_prefill_reqs = []
        for req_id, num_prompt_logprobs in num_prompt_logprobs_dict.items():

            num_tokens = scheduler_output.num_scheduled_tokens[req_id]

            # Get metadata for this request.
            request = self.requests[req_id]
            num_prompt_tokens = len(request.prompt_token_ids)
            prompt_token_ids = torch.tensor(request.prompt_token_ids).to(
                self.device, non_blocking=True)

            # Set up target LogprobsTensors object.
            logprobs_tensors = in_progress_dict.get(req_id)
            if not logprobs_tensors:
                # Create empty logprobs CPU tensors for the entire prompt.
                # If chunked, we'll copy in slice by slice.
                logprobs_tensors = LogprobsTensors.empty_cpu(
                    num_prompt_tokens - 1, num_prompt_logprobs + 1)
                in_progress_dict[req_id] = logprobs_tensors

            # Determine number of logits to retrieve.
            start_idx = request.num_computed_tokens
            start_tok = start_idx + 1
            num_remaining_tokens = num_prompt_tokens - start_tok
            if num_tokens <= num_remaining_tokens:
                # This is a chunk, more tokens remain.
                # In the == case, there are no more prompt logprobs to produce
                # but we want to defer returning them to the next step where we
                # have new generated tokens to return.
                num_logits = num_tokens
            else:
                # This is the last chunk of prompt tokens to return.
                num_logits = num_remaining_tokens
                completed_prefill_reqs.append(req_id)
                prompt_logprobs_dict[req_id] = logprobs_tensors

            if num_logits <= 0:
                # This can happen for the final chunk if we prefilled exactly
                # (num_prompt_tokens - 1) tokens for this request in the prior
                # step. There are no more prompt logprobs to produce.
                continue

            # Get the logits corresponding to this req's prompt tokens.
            # If this is a partial request (i.e. chunked prefill),
            # then there is prompt logprob generated for each index.
            req_idx = self.input_batch.req_id_to_index[req_id]
            offset = self.query_start_loc_np[req_idx].item()
            prompt_hidden_states = hidden_states[offset:offset + num_logits]
            logits = self.model.compute_logits(prompt_hidden_states, None)

            # Get the "target" tokens for each index. For prompt at index i,
            # the token at prompt index i+1 is the "sampled" token we want
            # to gather the logprob for.
            tgt_token_ids = prompt_token_ids[start_tok:start_tok + num_logits]

            # Compute prompt logprobs.
            logprobs = self.sampler.compute_logprobs(logits)
            token_ids, logprobs, ranks = self.sampler.gather_logprobs(
                logprobs, num_prompt_logprobs, tgt_token_ids)

            # Transfer GPU->CPU async.
            chunk_slice = slice(start_idx, start_idx + num_logits)
            logprobs_tensors.logprob_token_ids[chunk_slice].copy_(
                token_ids, non_blocking=True)
            logprobs_tensors.logprobs[chunk_slice].copy_(logprobs,
                                                         non_blocking=True)
            logprobs_tensors.selected_token_ranks[chunk_slice].copy_(
                ranks, non_blocking=True)

        # Remove requests that have completed prefill from the batch
        # num_prompt_logprobs_dict.
        for req_id in completed_prefill_reqs:
            del num_prompt_logprobs_dict[req_id]
            del in_progress_dict[req_id]

        # Must synchronize the non-blocking GPU->CPU transfers.
        if prompt_logprobs_dict:
            self._sync_device()

        return prompt_logprobs_dict

    def _get_nans_in_logits(
        self,
        logits: Optional[torch.Tensor],
    ) -> dict[str, int]:
        try:
            if logits is None:
                return {req_id: 0 for req_id in self.input_batch.req_ids}

            num_nans_in_logits = {}
            num_nans_for_index = logits.isnan().sum(dim=-1).cpu().numpy()
            for req_id in self.input_batch.req_ids:
                req_index = self.input_batch.req_id_to_index[req_id]
                num_nans_in_logits[req_id] = (
                    int(num_nans_for_index[req_index])
                    if num_nans_for_index is not None
                    and req_index < logits.shape[0] else 0)
            return num_nans_in_logits
        except IndexError:
            return {}

    @contextmanager
    def maybe_randomize_inputs(self, input_ids: torch.Tensor):
        """
        Randomize input_ids if VLLM_RANDOMIZE_DP_DUMMY_INPUTS is set.
        This is to help balance expert-selection
         - during profile_run
         - during DP rank dummy run
        """
        dp_size = self.vllm_config.parallel_config.data_parallel_size
        randomize_inputs = envs.VLLM_RANDOMIZE_DP_DUMMY_INPUTS and dp_size > 1
        if not randomize_inputs:
            yield
        else:
            import functools

            @functools.cache
            def rand_input_ids() -> torch.Tensor:
                return torch.randint_like(
                    self.input_ids,
                    low=0,
                    high=self.model_config.get_vocab_size(),
                    dtype=input_ids.dtype)

            logger.debug("Randomizing dummy data for DP Rank")
            input_ids.copy_(rand_input_ids()[:input_ids.size(0)],
                            non_blocking=True)
            yield
            input_ids.fill_(0)

    @torch.inference_mode()
    def _dummy_run(
        self,
        num_tokens: int,
        capture_attn_cudagraph: bool = False,
        skip_eplb: bool = False,
        is_profile: bool = False,
    ) -> tuple[torch.Tensor, torch.Tensor]:

        # Padding for DP
        num_pad, num_tokens_across_dp = self.get_dp_padding(num_tokens)
        num_tokens += num_pad

        # Set num_scheduled_tokens based on num_tokens and max_num_seqs
        # for dummy run with LoRA so that the num_reqs collectively
        # has num_tokens in total.
        assert num_tokens <= self.scheduler_config.max_num_batched_tokens
        max_num_reqs = self.scheduler_config.max_num_seqs
        num_reqs = min(num_tokens, max_num_reqs)
        min_tokens_per_req = num_tokens // num_reqs
        num_scheduled_tokens_list = [min_tokens_per_req] * num_reqs
        num_scheduled_tokens_list[-1] += num_tokens % num_reqs
        assert sum(num_scheduled_tokens_list) == num_tokens
        assert len(num_scheduled_tokens_list) == num_reqs
        num_scheduled_tokens = np.array(num_scheduled_tokens_list,
                                        dtype=np.int32)

        attn_metadata: Optional[dict[str, Any]] = None
        if capture_attn_cudagraph:
            attn_metadata = {}

            # Make sure max_model_len is used at the graph capture time.
            self.seq_lens_np[:num_reqs] = self.max_model_len
            self.seq_lens_np[num_reqs:] = 0
            self.seq_lens[:num_reqs].copy_(self.seq_lens_cpu[:num_reqs],
                                           non_blocking=True)

            for kv_cache_group_id, kv_cache_group_spec in enumerate(
                    self.kv_cache_config.kv_cache_groups):
                common_attn_metadata = CommonAttentionMetadata(
                    query_start_loc=self.query_start_loc[:num_reqs + 1],
                    query_start_loc_cpu=self.query_start_loc_cpu[:num_reqs +
                                                                 1],
                    seq_lens=self.seq_lens[:num_reqs],
                    seq_lens_cpu=self.seq_lens_cpu[:num_reqs],
                    num_computed_tokens_cpu=self.input_batch.
                    num_computed_tokens_cpu_tensor[:num_reqs],
                    num_reqs=num_reqs,
                    num_actual_tokens=num_tokens,
                    max_query_len=num_tokens,
                    block_table_tensor=self.input_batch.block_table[
                        kv_cache_group_id].get_device_tensor()[:num_reqs],
                    slot_mapping=self.input_batch.
                    block_table[kv_cache_group_id].slot_mapping[:num_tokens],
                    causal=True)

                attn_metadata_i = self.attn_metadata_builders[
                    kv_cache_group_id].build_for_cudagraph_capture(
                        common_attn_metadata)
                for layer_name in kv_cache_group_spec.layer_names:
                    attn_metadata[layer_name] = attn_metadata_i

        with self.maybe_dummy_run_with_lora(self.lora_config,
                                            num_scheduled_tokens):
            model = self.model
            if self.is_multimodal_model:
                model_kwargs = self._init_model_kwargs_for_multimodal_model(
                    num_reqs=num_reqs)
                input_ids = None
                inputs_embeds = self.inputs_embeds[:num_tokens]
            else:
                input_ids = self.input_ids[:num_tokens]
                inputs_embeds = None
                model_kwargs = {}

            if self.uses_mrope:
                positions = self.mrope_positions[:, :num_tokens]
            else:
                positions = self.positions[:num_tokens]

            if get_pp_group().is_first_rank:
                intermediate_tensors = None
            else:
                if self.intermediate_tensors is None:
                    self.intermediate_tensors = (
                        self.model.make_empty_intermediate_tensors(
                            batch_size=self.max_num_tokens,
                            dtype=self.model_config.dtype,
                            device=self.device))

                intermediate_tensors = self.sync_and_slice_intermediate_tensors(
                    num_tokens, None, False)

            with self.maybe_randomize_inputs(input_ids), set_forward_context(
                    attn_metadata,
                    self.vllm_config,
                    num_tokens=num_tokens,
                    num_tokens_across_dp=num_tokens_across_dp):
                outputs = model(
                    input_ids=input_ids,
                    positions=positions,
                    intermediate_tensors=intermediate_tensors,
                    inputs_embeds=inputs_embeds,
                    **MultiModalKwargs.as_kwargs(
                        model_kwargs,
                        device=self.device,
                    ),
                )

            if self.use_aux_hidden_state_outputs:
                hidden_states, _ = outputs
            else:
                hidden_states = outputs

            if self.speculative_config and self.speculative_config.use_eagle():
                assert isinstance(self.drafter, EagleProposer)
                self.drafter.dummy_run(num_tokens)

        # This is necessary to avoid blocking DP.
        # For dummy runs, we typically skip EPLB since we don't have any real
        # requests to process.
        # However, in DP settings, there may be cases when some DP ranks do
        # not have any requests to process, so they're executing dummy batches.
        # In such cases, we still have to trigger EPLB to make sure
        # ranks execute the rearrangement in synchronization.
        if not skip_eplb:
            self.eplb_step(is_dummy=True, is_profile=is_profile)

        logit_indices = np.cumsum(num_scheduled_tokens) - 1
        return hidden_states, hidden_states[logit_indices]

    @torch.inference_mode()
    def _dummy_sampler_run(
        self,
        hidden_states: torch.Tensor,
    ) -> torch.Tensor:
        # The dummy hidden states may contain special values,
        # like `inf` or `nan`.
        # To avoid breaking the sampler, we use a random tensor here instead.
        hidden_states = torch.rand_like(hidden_states)

        logits = self.model.compute_logits(hidden_states, None)
        num_reqs = logits.size(0)

        dummy_tensors = lambda v: torch.full(
            (num_reqs, ), v, device=self.device)

        dummy_metadata = SamplingMetadata(
            temperature=dummy_tensors(0.5),
            all_greedy=False,
            all_random=False,
            top_p=dummy_tensors(0.9),
            top_k=dummy_tensors(logits.size(1) - 1),
            generators={},
            max_num_logprobs=None,
            no_penalties=True,
            prompt_token_ids=None,
            frequency_penalties=dummy_tensors(0.1),
            presence_penalties=dummy_tensors(0.1),
            repetition_penalties=dummy_tensors(0.1),
            output_token_ids=[[] for _ in range(num_reqs)],
            allowed_token_ids_mask=None,
            bad_words_token_ids={},
            logitsprocs=LogitsProcessorManager(),
        )
        try:
            sampler_output = self.sampler(logits=logits,
                                          sampling_metadata=dummy_metadata)
        except RuntimeError as e:
            if 'out of memory' in str(e):
                raise RuntimeError(
                    "CUDA out of memory occurred when warming up sampler with "
                    f"{num_reqs} dummy requests. Please try lowering "
                    "`max_num_seqs` or `gpu_memory_utilization` when "
                    "initializing the engine.") from e
            else:
                raise e
        if self.speculative_config:
            draft_token_ids = [[0] for _ in range(num_reqs)]
            dummy_spec_decode_metadata = SpecDecodeMetadata.make_dummy(
                draft_token_ids, self.device)

            num_tokens = sum(len(ids) for ids in draft_token_ids)
            # draft_probs = torch.randn(
            #     num_tokens, logits.shape[-1], device=self.device,
            #     dtype=logits.dtype)
            draft_probs = None
            target_logits = torch.randn(num_tokens,
                                        logits.shape[-1],
                                        device=self.device,
                                        dtype=logits.dtype)
            # NOTE(woosuk): Here, we should use int32 because the sampler uses
            # int32 for bonus_token_ids. If the dtype mismatches, re-compilation
            # will occur at runtime.
            bonus_token_ids = torch.zeros(num_reqs,
                                          device=self.device,
                                          dtype=torch.int32)
            self.rejection_sampler(
                dummy_spec_decode_metadata,
                draft_probs,
                target_logits,
                bonus_token_ids,
                dummy_metadata,
            )
        return sampler_output

    def _dummy_pooler_run_task(
        self,
        hidden_states: torch.Tensor,
        task: PoolingTask,
    ) -> PoolerOutput:
        num_tokens = hidden_states.shape[0]
        max_num_reqs = self.scheduler_config.max_num_seqs
        num_reqs = min(num_tokens, max_num_reqs)
        min_tokens_per_req = num_tokens // num_reqs
        num_scheduled_tokens_list = [min_tokens_per_req] * num_reqs
        num_scheduled_tokens_list[-1] += num_tokens % num_reqs
        assert sum(num_scheduled_tokens_list) == num_tokens
        assert len(num_scheduled_tokens_list) == num_reqs

        hidden_states_list = list(
            torch.split(hidden_states, num_scheduled_tokens_list))
        req_num_tokens = num_tokens // num_reqs

        dummy_prompt_lens = torch.tensor(
            [h.shape[0] for h in hidden_states_list],
            device=self.device,
        )
        dummy_token_ids = torch.zeros((num_reqs, req_num_tokens),
                                      dtype=torch.int32,
                                      device=self.device)

        model = cast(VllmModelForPooling, self.model)
        dummy_pooling_params = PoolingParams(task=task)
        to_update = model.pooler.get_pooling_updates(task)
        to_update.apply(dummy_pooling_params)

        dummy_metadata = PoolingMetadata(
            prompt_lens=dummy_prompt_lens,
            prompt_token_ids=dummy_token_ids,
            pooling_params=[dummy_pooling_params] * num_reqs,
        )

        try:
            return model.pooler(hidden_states=hidden_states_list,
                                pooling_metadata=dummy_metadata)
        except RuntimeError as e:
            if 'out of memory' in str(e):
                raise RuntimeError(
                    "CUDA out of memory occurred when warming up pooler "
                    f"({task=}) with {num_reqs} dummy requests. Please try "
                    "lowering `max_num_seqs` or `gpu_memory_utilization` when "
                    "initializing the engine.") from e
            else:
                raise e

    @torch.inference_mode()
    def _dummy_pooler_run(
        self,
        hidden_states: torch.Tensor,
    ) -> PoolerOutput:
        # Find the task that has the largest output for subsequent steps
        output_size = dict[PoolingTask, float]()
        for task in self.get_supported_pooling_tasks():
            # Run a full batch with each task to ensure none of them OOMs
            output = self._dummy_pooler_run_task(hidden_states, task)
            output_size[task] = output.get_data_nbytes()
            del output  # Allow GC

        max_task = max(output_size.items(), key=lambda x: x[1])[0]
        return self._dummy_pooler_run_task(hidden_states, max_task)

    def profile_run(self) -> None:
        # Profile with multimodal encoder & encoder cache.
        # TODO: handle encoder-decoder models once we support them.
        if (self.is_multimodal_model and self.max_num_encoder_input_tokens > 0
                and self.encoder_cache_size > 0):

            # NOTE: Currently model is profiled with a single non-text
            # modality with the max possible input tokens even when
            # it supports multiple.
            max_tokens_by_modality_dict = self.mm_registry \
                .get_max_tokens_per_item_by_nonzero_modality(self.model_config)
            dummy_data_modality, max_tokens_per_mm_item = max(
                max_tokens_by_modality_dict.items(), key=lambda item: item[1])

            # Check how many items of this modality can be supported by
            # the encoder budget.
            encoder_budget = min(self.max_num_encoder_input_tokens,
                                 self.encoder_cache_size)

            max_num_mm_items_encoder_budget = encoder_budget // \
                max_tokens_per_mm_item

            # Check how many items of this modality can be supported by
            # the decoder budget.
            max_mm_items_per_req = self.mm_registry.get_mm_limits_per_prompt(
                self.model_config)[dummy_data_modality]

            # NOTE: We do not consider max_num_batched_tokens on purpose
            # because the multimodal embeddings can be generated in advance
            # and chunked prefilled.
            max_num_mm_items_decoder_budget = self.max_num_reqs * \
                max_mm_items_per_req

            max_num_mm_items = max(
                1,
                min(max_num_mm_items_encoder_budget,
                    max_num_mm_items_decoder_budget))

            logger.info(
                "Encoder cache will be initialized with a budget of %s tokens,"
                " and profiled with %s %s items of the maximum feature size.",
                encoder_budget, max_num_mm_items, dummy_data_modality)

            # Create dummy batch of multimodal inputs.
            dummy_mm_kwargs = self.mm_registry.get_decoder_dummy_data(
                model_config=self.model_config,
                seq_len=max_tokens_per_mm_item,
                mm_counts={
                    dummy_data_modality: 1
                },
            ).multi_modal_data

            batched_dummy_mm_inputs = MultiModalKwargs.batch(
                [dummy_mm_kwargs] * max_num_mm_items,
                pin_memory=self.pin_memory)
            batched_dummy_mm_inputs = MultiModalKwargs.as_kwargs(
                batched_dummy_mm_inputs,
                device=self.device,
            )

            # Run multimodal encoder.
            dummy_encoder_outputs = self.model.get_multimodal_embeddings(
                **batched_dummy_mm_inputs)

            sanity_check_mm_encoder_outputs(
                dummy_encoder_outputs,
                expected_num_items=max_num_mm_items,
            )

            # Cache the dummy encoder outputs.
            self.encoder_cache["tmp"] = dict(enumerate(dummy_encoder_outputs))

        # Add `is_profile` here to pre-allocate communication buffers
        hidden_states, last_hidden_states \
            = self._dummy_run(self.max_num_tokens, is_profile=True)
        if get_pp_group().is_last_rank:
            if self.is_pooling_model:
                output = self._dummy_pooler_run(hidden_states)
            else:
                output = self._dummy_sampler_run(last_hidden_states)
        else:
            output = None
        self._sync_device()
        del hidden_states, output
        self.encoder_cache.clear()
        gc.collect()

    def capture_model(self) -> None:
        if not self.use_cuda_graph:
            logger.warning(
                "Skipping CUDA graph capture. To turn on CUDA graph capture, "
                "set -O %s and ensure `use_cudagraph` was not manually set to "
                "False", CompilationLevel.PIECEWISE)
            return

        compilation_counter.num_gpu_runner_capture_triggers += 1

        start_time = time.perf_counter()
        start_free_gpu_memory = torch.cuda.mem_get_info()[0]

        @contextmanager
        def freeze_gc():
            # Optimize garbage collection during CUDA graph capture.
            # Clean up, then freeze all remaining objects from being included
            # in future collections.
            gc.collect()
            should_freeze = not envs.VLLM_ENABLE_CUDAGRAPH_GC
            if should_freeze:
                gc.freeze()
            try:
                yield
            finally:
                if should_freeze:
                    gc.unfreeze()

        # Trigger CUDA graph capture for specific shapes.
        # Capture the large shapes first so that the smaller shapes
        # can reuse the memory pool allocated for the large shapes.
        with freeze_gc(), graph_capture(device=self.device):
            full_cg = self.full_cuda_graph
            # Only rank 0 should print progress bar during capture
            compilation_cases = reversed(self.cudagraph_batch_sizes)
            if is_global_first_rank():
                compilation_cases = tqdm(
                    list(compilation_cases),
                    disable=not self.load_config.use_tqdm_on_load,
                    desc="Capturing CUDA graph shapes")
            for num_tokens in compilation_cases:
                # We skip EPLB here since we don't want to record dummy metrics
                for _ in range(
                        self.compilation_config.cudagraph_num_of_warmups):
                    self._dummy_run(num_tokens,
                                    capture_attn_cudagraph=full_cg,
                                    skip_eplb=True)
                self._dummy_run(num_tokens,
                                capture_attn_cudagraph=full_cg,
                                skip_eplb=True)

        end_time = time.perf_counter()
        end_free_gpu_memory = torch.cuda.mem_get_info()[0]
        elapsed_time = end_time - start_time
        cuda_graph_size = start_free_gpu_memory - end_free_gpu_memory
        # This usually takes 5~20 seconds.
        logger.info("Graph capturing finished in %.0f secs, took %.2f GiB",
                    elapsed_time, cuda_graph_size / (1 << 30))

    def _initialize_single_attn_backend(
        self, kv_cache_spec: KVCacheSpec
    ) -> tuple[AttentionBackend, AttentionMetadataBuilder]:
        if isinstance(kv_cache_spec, AttentionSpec):
            attn_backend_i = get_attn_backend(
                kv_cache_spec.head_size,
                self.dtype,
                kv_cache_spec.dtype,
                kv_cache_spec.block_size,
                self.model_config.is_attention_free,
                use_mla=kv_cache_spec.use_mla,
            )
            if attn_backend_i is None:
                error_msg = (f"Error with get_attn_backend: "
                             f"{kv_cache_spec.head_size=}, "
                             f"{self.dtype=}, {kv_cache_spec.dtype=}, "
                             f"{kv_cache_spec.block_size=}, "
                             f"{self.model_config.is_attention_free=}, "
                             f"{kv_cache_spec.use_mla=}")
                logger.error(error_msg)
                raise NotImplementedError(
                    "Non-Attention backend is not supported by V1 "
                    "GPUModelRunner.")
        elif isinstance(kv_cache_spec, MambaSpec):
            attn_backend_i = get_mamba_attn_backend(kv_cache_spec.mamba_type)
        else:
            raise ValueError(
                f"Unknown KV cache spec type: {type(kv_cache_spec)}")

        attn_metadata_builder_i = attn_backend_i.get_builder_cls()(
            kv_cache_spec,
            self.vllm_config,
            self.device,
        )

        if (self.full_cuda_graph
                and not attn_metadata_builder_i.full_cudagraph_supported):
            raise ValueError(
                f"Full CUDAGraph not supported for "
                f"{attn_backend_i.__name__}. Turn off CompilationConfig."
                f"full_cuda_graph or use a different attention backend.")
        return attn_backend_i, attn_metadata_builder_i

    def initialize_attn_backend(self, kv_cache_config: KVCacheConfig) -> None:
        """
        Initialize the attention backends and attention metadata builders.
        """
        assert len(self.attn_backends) == 0 and len(
            self.attn_metadata_builders
        ) == 0, "Attention backends are already initialized"
        for i, kv_cache_group_spec in enumerate(
                kv_cache_config.kv_cache_groups):
            kv_cache_spec = kv_cache_group_spec.kv_cache_spec

            attn_backend_i, attn_metadata_builder_i = \
                self._initialize_single_attn_backend(kv_cache_spec)
            self.attn_backends.append(attn_backend_i)
            self.attn_metadata_builders.append(attn_metadata_builder_i)

        if len(self.attn_backends) > 0:
            return

        # Check if model is encoder-only
        block_size = self.vllm_config.cache_config.block_size
        use_mla = self.vllm_config.model_config.use_mla
        attn_specs = list[AttentionSpec]()
        attn_layers = get_layers_from_vllm_config(self.vllm_config, Attention)
        for attn_module in attn_layers.values():

            if attn_module.attn_type == AttentionType.ENCODER_ONLY:
                assert attn_module.sliding_window is None, "Sliding "
                "window attention is not supported for encoder-only models"

                attn_specs.append(
                    FullAttentionSpec(block_size=block_size,
                                      num_kv_heads=attn_module.num_kv_heads,
                                      head_size=attn_module.head_size,
                                      dtype=self.kv_cache_dtype,
                                      use_mla=use_mla))
            else:
                raise ValueError("Expected only encoder-only layers")

        if len(attn_specs) > 0:
            assert len(attn_specs) == len(attn_layers), \
                "All or none of the layers are expected to be encoder-only"

            attn_backend, attn_metadata_builder = \
                self._initialize_single_attn_backend(attn_specs[0])
            self.attn_backends.append(attn_backend)
            self.attn_metadata_builders.append(attn_metadata_builder)
            self.is_encoder_only_model = True

    def may_reinitialize_input_batch(self,
                                     kv_cache_config: KVCacheConfig) -> None:
        """
        Re-initialize the input batch if the block sizes are different from
        `[self.cache_config.block_size]`. This usually happens when there
        are multiple KV cache groups.

        Args:
            kv_cache_config: The KV cache configuration.
        """
        block_sizes = [
            kv_cache_group.kv_cache_spec.block_size
            for kv_cache_group in kv_cache_config.kv_cache_groups
        ]
        if block_sizes != [self.cache_config.block_size]:
            assert self.cache_config.cpu_offload_gb == 0, (
                "Cannot re-initialize the input batch when CPU weight "
                "offloading is enabled. See https://github.com/vllm-project/vllm/pull/18298 "  # noqa: E501
                "for more details.")
            self.input_batch = InputBatch(
                max_num_reqs=self.max_num_reqs,
                max_model_len=self.max_model_len,
                max_num_batched_tokens=self.max_num_tokens,
                device=self.device,
                pin_memory=self.pin_memory,
                vocab_size=self.model_config.get_vocab_size(),
                block_sizes=block_sizes,
                is_spec_decode=bool(self.vllm_config.speculative_config),
            )

    def _allocate_kv_cache_tensors(
            self, kv_cache_config: KVCacheConfig) -> dict[str, torch.Tensor]:
        """
        Initializes the KV cache buffer with the correct size. The buffer needs
        to be reshaped to the desired shape before being used by the models.

        Args:
            kv_cache_config: The KV cache config
        Returns:
            dict[str, torch.Tensor]: A map between layer names to their
            corresponding memory buffer for KV cache.
         """
        kv_cache_raw_tensors: dict[str, torch.Tensor] = {}
        for kv_cache_tensor in kv_cache_config.kv_cache_tensors:
            tensor = torch.zeros(kv_cache_tensor.size,
                                 dtype=torch.int8,
                                 device=self.device)
            for layer_name in kv_cache_tensor.shared_by:
                kv_cache_raw_tensors[layer_name] = tensor

        layer_names = set()
        for group in kv_cache_config.kv_cache_groups:
            layer_names.update(group.layer_names)
        assert layer_names == set(kv_cache_raw_tensors.keys(
        )), "Some layers are not correctly initialized"
        return kv_cache_raw_tensors

    def _reshape_kv_cache_tensors(
        self,
        kv_cache_config: KVCacheConfig,
        kv_cache_raw_tensors: dict[str, torch.Tensor],
    ) -> dict[str, torch.Tensor]:
        """
        Reshape the KV cache tensors to the desired shape and dtype.

        Args:
            kv_cache_config: The KV cache config
            kv_cache_raw_tensors: The KV cache buffer of each layer, with
            correct size but uninitialized shape.
        Returns:
            Dict[str, torch.Tensor]: A map between layer names to their
            corresponding memory buffer for KV cache.
        """
        kv_caches: dict[str, torch.Tensor] = {}
        has_attn, has_mamba = False, False
        for i, kv_cache_group_spec in enumerate(
                kv_cache_config.kv_cache_groups):
            kv_cache_spec = kv_cache_group_spec.kv_cache_spec
            for layer_name in kv_cache_group_spec.layer_names:
                raw_tensor = kv_cache_raw_tensors[layer_name]
                assert raw_tensor.numel() % kv_cache_spec.page_size_bytes == 0
                num_blocks = (raw_tensor.numel() //
                              kv_cache_spec.page_size_bytes)
                if isinstance(kv_cache_spec, AttentionSpec):
                    has_attn = True
                    kv_cache_shape = self.attn_backends[i].get_kv_cache_shape(
                        num_blocks, kv_cache_spec.block_size,
                        kv_cache_spec.num_kv_heads, kv_cache_spec.head_size)
                    dtype = kv_cache_spec.dtype
                    try:
                        kv_cache_stride_order = self.attn_backends[
                            i].get_kv_cache_stride_order()
                        assert len(kv_cache_stride_order) == len(
                            kv_cache_shape)
                    except (AttributeError, NotImplementedError):
                        kv_cache_stride_order = tuple(
                            range(len(kv_cache_shape)))
                    # The allocation respects the backend-defined stride order
                    # to ensure the semantic remains consistent for each
                    # backend. We first obtain the generic kv cache shape and
                    # then permute it according to the stride order which could
                    # result in a non-contiguous tensor.
                    kv_cache_shape = tuple(kv_cache_shape[i]
                                           for i in kv_cache_stride_order)
                    # Maintain original KV shape view.
                    inv_order = [
                        kv_cache_stride_order.index(i)
                        for i in range(len(kv_cache_stride_order))
                    ]
                    kv_caches[layer_name] = kv_cache_raw_tensors[
                        layer_name].view(dtype).view(kv_cache_shape).permute(
                            *inv_order)
                elif isinstance(kv_cache_spec, MambaSpec):
                    has_mamba = True
                    raw_tensor = kv_cache_raw_tensors[layer_name]
                    dtype = kv_cache_spec.dtype
                    num_element_per_page = (kv_cache_spec.page_size_bytes //
                                            get_dtype_size(dtype))
                    state_tensors = []
                    storage_offset = 0
                    for shape in kv_cache_spec.shapes:
                        target_shape = (num_blocks, *shape)
                        stride = torch.empty(target_shape).stride()
                        target_stride = (num_element_per_page, *stride[1:])
                        tensor = torch.as_strided(
                            raw_tensor.view(dtype),
                            size=target_shape,
                            stride=target_stride,
                            storage_offset=storage_offset,
                        )
                        state_tensors.append(tensor)
                        storage_offset += stride[0]

                    kv_caches[layer_name] = state_tensors
                else:
                    raise NotImplementedError

        if has_attn and has_mamba:
            self._verify_hybrid_attention_mamba_layout(kv_cache_config,
                                                       kv_cache_raw_tensors)

        return kv_caches

    def _verify_hybrid_attention_mamba_layout(
            self, kv_cache_config: KVCacheConfig,
            kv_cache_raw_tensors: dict[str, torch.Tensor]) -> None:
        """
        Verify that the KV cache memory layout is compatible for
        models with both attention and mamba KV cache groups.

        Args:
            kv_cache_config: The KV cache config
            kv_cache_raw_tensors: The KV cache buffer of each layer.
        """

        for i, kv_cache_group_spec in enumerate(
                kv_cache_config.kv_cache_groups):
            kv_cache_spec = kv_cache_group_spec.kv_cache_spec
            for layer_name in kv_cache_group_spec.layer_names:
                raw_tensor = kv_cache_raw_tensors[layer_name]
                num_blocks = (raw_tensor.numel() //
                              kv_cache_spec.page_size_bytes)
                if isinstance(kv_cache_spec, AttentionSpec):
                    kv_cache_shape = self.attn_backends[i].get_kv_cache_shape(
                        num_blocks, kv_cache_spec.block_size,
                        kv_cache_spec.num_kv_heads, kv_cache_spec.head_size)
                    if kv_cache_shape[0] != num_blocks or kv_cache_shape[
                            1] != 2:
                        raise ValueError(
                            "Hybrid models in V1 require an attention "
                            "backend with kv_cache_shape="
                            "(num_blocks, 2, ...). Please try setting "
                            "VLLM_ATTENTION_BACKEND=FLASHINFER")

    def initialize_kv_cache_tensors(
            self, kv_cache_config: KVCacheConfig) -> dict[str, torch.Tensor]:
        """
        Initialize the memory buffer for KV cache.

        Args:
            kv_cache_config: The KV cache config
        Returns:
            Dict[str, torch.Tensor]: A map between layer names to their
            corresponding memory buffer for KV cache.
        """
        # Initialize the memory buffer for KV cache
        kv_cache_raw_tensors = self._allocate_kv_cache_tensors(kv_cache_config)
        # Change the memory buffer to the desired shape
        kv_caches = self._reshape_kv_cache_tensors(kv_cache_config,
                                                   kv_cache_raw_tensors)

        # Setup `kv_cache_config` and `kv_caches` for models
        # with cross-layer KV sharing
        if self.shared_kv_cache_layers:
            initialize_kv_cache_for_kv_sharing(
                self.shared_kv_cache_layers,
                kv_cache_config.kv_cache_groups,
                kv_caches,
            )

        bind_kv_cache(kv_caches,
                      self.compilation_config.static_forward_context,
                      self.kv_caches)
        return kv_caches

    def initialize_kv_cache(self, kv_cache_config: KVCacheConfig) -> None:
        """
        Initialize KV cache based on `kv_cache_config`.
        Args:
            kv_cache_config: Configuration for the KV cache, including the KV
            cache size of each layer
        """
        self.kv_cache_config = kv_cache_config
        self.may_reinitialize_input_batch(kv_cache_config)
        self.initialize_attn_backend(kv_cache_config)
        kv_caches = self.initialize_kv_cache_tensors(kv_cache_config)

        if self.speculative_config and self.speculative_config.use_eagle():
            assert isinstance(self.drafter, EagleProposer)
            # validate all draft model layers belong to the same kv cache
            # group
            self.drafter.validate_same_kv_cache_group(kv_cache_config)

        if has_kv_transfer_group():
            get_kv_transfer_group().register_kv_caches(kv_caches)

    def get_kv_cache_spec(self) -> dict[str, KVCacheSpec]:
        """
        Generates the KVCacheSpec by parsing the kv cache format from each
        Attention module in the static forward context.
        Returns:
            KVCacheSpec: A dictionary mapping layer names to their KV cache
            format. Layers that do not need KV cache are not included.
        """

        block_size = self.vllm_config.cache_config.block_size
        use_mla = self.vllm_config.model_config.use_mla
        kv_cache_spec: dict[str, KVCacheSpec] = {}
        attn_layers = get_layers_from_vllm_config(self.vllm_config, Attention)
        for layer_name, attn_module in attn_layers.items():
            if (kv_tgt_layer :=
                    attn_module.kv_sharing_target_layer_name) is not None:
                # The layer doesn't need its own KV cache and will use that of
                # the target layer. We skip creating a KVCacheSpec for it, so
                # that KV cache management logic will act as this layer does
                # not exist, and doesn't allocate KV cache for the layer. This
                # enables the memory saving of cross-layer kv sharing, allowing
                # a given amount of memory to accommodate longer context lengths
                # or enable more requests to be processed simultaneously.
                self.shared_kv_cache_layers[layer_name] = kv_tgt_layer
                continue

            # TODO: Support other attention modules, e.g., cross-attention
            if attn_module.attn_type == AttentionType.DECODER:
                use_local_attention = (self.attention_chunk_size is not None
                                       and attn_module.use_irope)
                if attn_module.sliding_window is not None:
                    kv_cache_spec[layer_name] = SlidingWindowSpec(
                        block_size=block_size,
                        num_kv_heads=attn_module.num_kv_heads,
                        head_size=attn_module.head_size,
                        dtype=self.kv_cache_dtype,
                        sliding_window=attn_module.sliding_window,
                        use_mla=use_mla)
                    assert not use_local_attention, (
                        "attention module can not be with ",
                        "both local attention and sliding window")
                elif use_local_attention:
                    kv_cache_spec[layer_name] = ChunkedLocalAttentionSpec(
                        block_size=block_size,
                        num_kv_heads=attn_module.num_kv_heads,
                        head_size=attn_module.head_size,
                        dtype=self.kv_cache_dtype,
                        attention_chunk_size=self.attention_chunk_size,
                        use_mla=use_mla)
                else:
                    kv_cache_spec[layer_name] = FullAttentionSpec(
                        block_size=block_size,
                        num_kv_heads=attn_module.num_kv_heads,
                        head_size=attn_module.head_size,
                        dtype=self.kv_cache_dtype,
                        use_mla=use_mla)
            elif attn_module.attn_type in (AttentionType.ENCODER,
                                           AttentionType.ENCODER_ONLY):
                # encoder-only attention does not need KV cache.
                continue
            elif attn_module.attn_type == AttentionType.ENCODER_DECODER:
                raise NotImplementedError
            else:
                raise ValueError(
                    f"Unknown attention type: {attn_module.attn_type}")

        mamba_layers = get_layers_from_vllm_config(self.vllm_config, MambaBase)
        if len(mamba_layers) > 0:
            if self.vllm_config.speculative_config is not None:
                raise NotImplementedError(
                    "Mamba with speculative decoding is not supported yet.")
            if self.vllm_config.cache_config.enable_prefix_caching:
                raise NotImplementedError(
                    "Prefix caching is not supported for Mamba yet.")
            max_model_len = self.vllm_config.model_config.max_model_len

            page_size_padded = (
                self.vllm_config.cache_config.mamba_page_size_padded)

            # Set block_size to max_model_len, so that mamba model will always
            # have only one block in the KV cache.
            for layer_name, mamba_module in mamba_layers.items():
                kv_cache_spec[layer_name] = MambaSpec(
                    shapes=mamba_module.get_state_shape(),
                    dtype=self.kv_cache_dtype,
                    block_size=max_model_len,
                    page_size_padded=page_size_padded,
                    mamba_type=mamba_module.mamba_type)

        return kv_cache_spec

    def _build_encoder_only_attn_metadata(
            self, scheduler_output: "SchedulerOutput") -> \
                tuple[CommonAttentionMetadata, Any]:
        """Prepare encoder attention metadata for encoder-only models.

        Args:
            scheduler_output: Scheduler output

        Returns:
            dict[str, Any]: Encoder attention metadata
        """
        num_reqs = self.input_batch.num_reqs
        total_num_scheduled_tokens = scheduler_output.total_num_scheduled_tokens

        # Get the number of scheduled tokens for each request.
        req_ids = self.input_batch.req_ids
        tokens = [scheduler_output.num_scheduled_tokens[i] for i in req_ids]
        max_num_scheduled_tokens = max(tokens)

        # Use the first attention metadata builder
        # to create encoder attention metadata
        builder = self.attn_metadata_builders[0]

        dummy_block_table = torch.zeros((num_reqs, 1),
                                        dtype=torch.int32,
                                        device=self.device)
        dummy_slot_mapping = torch.zeros((total_num_scheduled_tokens, ),
                                         dtype=torch.int32,
                                         device=self.device)

        common_metadata = CommonAttentionMetadata(
            query_start_loc=self.query_start_loc[:num_reqs + 1],
            query_start_loc_cpu=self.query_start_loc_cpu[:num_reqs + 1],
            seq_lens=self.seq_lens[:num_reqs],
            seq_lens_cpu=self.seq_lens_cpu[:num_reqs],
            num_computed_tokens_cpu=self.input_batch.
            num_computed_tokens_cpu_tensor[:num_reqs],
            num_reqs=num_reqs,
            num_actual_tokens=total_num_scheduled_tokens,
            max_query_len=max_num_scheduled_tokens,
            block_table_tensor=dummy_block_table,
            slot_mapping=dummy_slot_mapping,
            causal=False,
        )

        return common_metadata, builder.build(
            common_prefix_len=0,  # No cascade for encoder
            common_attn_metadata=common_metadata,
        )<|MERGE_RESOLUTION|>--- conflicted
+++ resolved
@@ -1374,14 +1374,8 @@
         hidden_states: torch.Tensor,
         num_scheduled_tokens: int,
         num_scheduled_tokens_np: np.ndarray,
-<<<<<<< HEAD
         kv_connector_finish_output: Optional[
             KVConnectorBase_V1.KVConnectorFinishOutput],
-=======
-        finished_sending: Optional[set[str]],
-        finished_recving: Optional[set[str]],
-        finished_loading_dict: Optional[dict[str, int]],
->>>>>>> c4104b1d
     ) -> ModelRunnerOutput:
         assert self.input_batch.num_reqs ==\
             len(self.input_batch.pooling_params), \
@@ -1416,13 +1410,7 @@
             logprobs=None,
             prompt_logprobs_dict={},
             pooler_output=pooler_output,
-<<<<<<< HEAD
             kv_connector_finish_output=kv_connector_finish_output,
-=======
-            finished_sending=finished_sending,
-            finished_recving=finished_recving,
-            finished_loading_dict=finished_loading_dict,
->>>>>>> c4104b1d
         )
 
     @torch.inference_mode()
@@ -1542,7 +1530,6 @@
             self.maybe_wait_for_kv_save()
             kv_connector_finish_output = (
                 self.get_finished_kv_transfers(scheduler_output))
-            finished_loading_dict = self.get_finished_loading(scheduler_output)
 
         if self.use_aux_hidden_state_outputs:
             hidden_states, aux_hidden_states = model_output
@@ -1560,16 +1547,9 @@
         if not get_pp_group().is_last_rank:
             # For mid-pipeline stages, return the hidden states.
             if not broadcast_pp_output:
-<<<<<<< HEAD
                 if kv_connector_finish_output is not None:
-                    hidden_states.kv_connector_finish_output = kv_connector_finish_output
-=======
-                if (finished_sending or finished_recving
-                        or finished_loading_dict):
-                    hidden_states.finished_sending = finished_sending
-                    hidden_states.finished_recving = finished_recving
-                    hidden_states.finished_loading_dict = finished_loading_dict
->>>>>>> c4104b1d
+                    hidden_states.kv_connector_finish_output = (
+                        kv_connector_finish_output)
                 return hidden_states
             assert isinstance(hidden_states, IntermediateTensors)
             get_pp_group().send_tensor_dict(hidden_states.tensors,
@@ -1578,13 +1558,8 @@
         else:
             if self.input_batch.pooling_params:
                 return self._pool(hidden_states, num_scheduled_tokens,
-<<<<<<< HEAD
                                   num_scheduled_tokens_np,
                                   kv_connector_finish_output)
-=======
-                                  num_scheduled_tokens_np, finished_sending,
-                                  finished_recving, finished_loading_dict)
->>>>>>> c4104b1d
 
             sample_hidden_states = hidden_states[logits_indices]
             logits = self.model.compute_logits(sample_hidden_states, None)
@@ -1734,13 +1709,7 @@
             logprobs=logprobs_lists,
             prompt_logprobs_dict=prompt_logprobs_dict,
             pooler_output=[],
-<<<<<<< HEAD
             kv_connector_finish_output=kv_connector_finish_output,
-=======
-            finished_sending=finished_sending,
-            finished_recving=finished_recving,
-            finished_loading_dict=finished_loading_dict,
->>>>>>> c4104b1d
             num_nans_in_logits=num_nans_in_logits,
         )
 
