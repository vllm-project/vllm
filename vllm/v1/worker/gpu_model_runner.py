--- conflicted
+++ resolved
@@ -1757,18 +1757,9 @@
             req_state = self.requests[req_id]
             req_state.output_token_ids.extend(sampled_ids)
 
-<<<<<<< HEAD
-        if not self.speculative_config:
-            # Speculative decoding is not enabled.
-            spec_token_ids = spec_probs = None
-        else:
-            assert spec_decode_common_attn_metadata is not None
-            spec_token_ids, spec_probs = self.propose_draft(
-=======
         if self.speculative_config:
             assert spec_decode_common_attn_metadata is not None
-            self._draft_token_ids = self.propose_draft_token_ids(
->>>>>>> 41c80698
+            self._draft_token_ids, draft_probs = self.propose_draft_token_ids(
                 scheduler_output,
                 valid_sampled_token_ids,
                 sampling_metadata,
@@ -1779,8 +1770,8 @@
                 spec_decode_common_attn_metadata,
             )
             # Save the draft probs for future use, usually the next step.
-            if spec_probs is not None:
-                for i, spec_prob in enumerate(spec_probs):
+            if draft_probs is not None:
+                for i, spec_prob in enumerate(draft_probs):
                     req_id = self.input_batch.req_ids[i]
                     self.requests[req_id].draft_probs = spec_prob
 
@@ -1797,9 +1788,6 @@
             num_nans_in_logits=num_nans_in_logits,
         )
 
-<<<<<<< HEAD
-    def propose_draft(
-=======
     def take_draft_token_ids(self) -> Optional[DraftTokenIds]:
         if self._draft_token_ids is None:
             return None
@@ -1812,7 +1800,6 @@
         return DraftTokenIds(req_ids, draft_token_ids)
 
     def propose_draft_token_ids(
->>>>>>> 41c80698
         self,
         scheduler_output: "SchedulerOutput",
         sampled_token_ids: list[list[int]],
@@ -1822,23 +1809,20 @@
         aux_hidden_states: Optional[torch.Tensor],
         spec_decode_metadata: Optional[SpecDecodeMetadata],
         common_attn_metadata: CommonAttentionMetadata,
-<<<<<<< HEAD
-    ) -> tuple[list[list[int]], Optional[list[torch.Tensor]]]:
+    ) -> tuple[Union[list[list[int]], torch.Tensor],
+               Optional[list[torch.Tensor]]]:
         """Generate the draft for the next step.
         
         Returns:
             - The draft token ids.
             - The draft probs (optional).
         """
-=======
-    ) -> Union[list[list[int]], torch.Tensor]:
->>>>>>> 41c80698
         num_scheduled_tokens = scheduler_output.total_num_scheduled_tokens
         if self.speculative_config.method == "ngram":
             assert isinstance(self.drafter, NgramProposer)
             draft_token_ids = self.propose_ngram_draft_token_ids(
                 sampled_token_ids)
-            spec_probs = None
+            draft_probs = None
         elif self.speculative_config.method == "medusa":
             assert isinstance(self.drafter, MedusaProposer)
             if sample_hidden_states.shape[0] == len(sampled_token_ids):
@@ -1859,7 +1843,7 @@
                 target_hidden_states=hidden_states,
                 sampling_metadata=sampling_metadata,
             )
-            spec_probs = None
+            draft_probs = None
         elif self.speculative_config.use_eagle():
             assert isinstance(self.drafter, EagleProposer)
             # TODO(woosuk): Refactor the loop.
@@ -1914,16 +1898,12 @@
                         [h[token_indices] for h in aux_hidden_states], dim=-1)
                 else:
                     target_hidden_states = hidden_states[token_indices]
-<<<<<<< HEAD
-            spec_token_ids, spec_probs = self.drafter.propose(
-=======
             mm_embeds = None
             if self.supports_mm_inputs:
                 mm_embeds = self._gather_mm_embeddings(scheduler_output,
                                                        shift_computed_tokens=1)
 
-            draft_token_ids = self.drafter.propose(
->>>>>>> 41c80698
+            draft_token_ids, draft_probs = self.drafter.propose(
                 target_token_ids=target_token_ids,
                 target_positions=target_positions,
                 target_hidden_states=target_hidden_states,
@@ -1932,35 +1912,10 @@
                 common_attn_metadata=common_attn_metadata,
                 mm_embeds=mm_embeds,
             )
-<<<<<<< HEAD
         else:
             raise ValueError(f"Unsupported speculative decoding method: "
                              f"{self.speculative_config.method}")
-        return spec_token_ids, spec_probs
-
-    @staticmethod
-    def maybe_setup_kv_connector(scheduler_output: "SchedulerOutput"):
-        # Update KVConnector with the KVConnector metadata forward().
-        if has_kv_transfer_group():
-            kv_connector = get_kv_transfer_group()
-            assert isinstance(kv_connector, KVConnectorBase_V1)
-            assert scheduler_output.kv_connector_metadata is not None
-            kv_connector.bind_connector_metadata(
-                scheduler_output.kv_connector_metadata)
-
-            # Background KV cache transfers happen here.
-            # These transfers are designed to be async and the requests
-            # involved may be disjoint from the running requests.
-            # Do this here to save a collective_rpc.
-            kv_connector.start_load_kv(get_forward_context())
-
-    @staticmethod
-    def maybe_wait_for_kv_save() -> None:
-        if has_kv_transfer_group():
-            get_kv_transfer_group().wait_for_save()
-=======
-        return draft_token_ids
->>>>>>> 41c80698
+        return draft_token_ids, draft_probs
 
     def propose_ngram_draft_token_ids(
         self,
