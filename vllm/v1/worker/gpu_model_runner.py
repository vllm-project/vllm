# SPDX-License-Identifier: Apache-2.0
# SPDX-FileCopyrightText: Copyright contributors to the vLLM project
<<<<<<< HEAD
import os
import copy
=======

import dataclasses
>>>>>>> 458e74eb
import gc
import itertools
import time
from collections import defaultdict
from collections.abc import Iterator
from contextlib import contextmanager
from typing import TYPE_CHECKING, Any, Optional, Union, cast

import numpy as np
import torch
import torch.distributed
import torch.nn as nn
from tqdm import tqdm

import vllm.envs as envs
from vllm.attention import Attention, AttentionType
from vllm.attention.backends.abstract import AttentionBackend
from vllm.attention.layers.chunked_local_attention import ChunkedLocalAttention
from vllm.compilation.counter import compilation_counter
from vllm.config import (CompilationLevel, VllmConfig,
                         get_layers_from_vllm_config, update_config)
from vllm.distributed.eplb.eplb_state import EplbState
from vllm.distributed.kv_transfer import (get_kv_transfer_group,
                                          has_kv_transfer_group)
from vllm.distributed.parallel_state import (
    get_pp_group, get_tp_group, graph_capture, is_global_first_rank,
    prepare_communication_buffer_for_model)
from vllm.forward_context import DPMetadata, set_forward_context
from vllm.logger import init_logger
from vllm.model_executor.layers.mamba.mamba_mixer2 import MambaBase
from vllm.model_executor.layers.rotary_embedding import MRotaryEmbedding
from vllm.model_executor.model_loader import TensorizerLoader, get_model_loader
from vllm.model_executor.models.interfaces import (is_mixture_of_experts,
                                                   supports_transcription)
from vllm.model_executor.models.interfaces_base import (
    VllmModelForPooling, is_pooling_model, is_text_generation_model)
from vllm.multimodal import MULTIMODAL_REGISTRY
from vllm.multimodal.inputs import (BatchedTensorInputs, MultiModalKwargs,
                                    PlaceholderRange)
from vllm.multimodal.utils import group_mm_inputs_by_modality
from vllm.pooling_params import PoolingParams
from vllm.sampling_params import SamplingType
from vllm.sequence import IntermediateTensors, PoolerOutput
from vllm.tasks import GenerationTask, PoolingTask, SupportedTask
from vllm.utils import (STR_DTYPE_TO_TORCH_DTYPE, DeviceMemoryProfiler,
                        GiB_bytes, LazyLoader, check_use_alibi, get_dtype_size,
                        is_pin_memory_available, round_up, supports_dynamo)
from vllm.v1.attention.backends.mamba_selectors import get_mamba_attn_backend
from vllm.v1.attention.backends.utils import (
    AttentionCGSupport, AttentionMetadataBuilder, CommonAttentionMetadata,
    make_kv_sharing_fast_prefill_attention_metadata,
    reorder_batch_to_split_decodes_and_prefills)
from vllm.v1.kv_cache_interface import (AttentionSpec,
                                        ChunkedLocalAttentionSpec,
                                        FullAttentionSpec, KVCacheConfig,
                                        KVCacheSpec, MambaSpec,
                                        SlidingWindowSpec)
from vllm.v1.outputs import (EMPTY_MODEL_RUNNER_OUTPUT, LogprobsTensors,
                             ModelRunnerOutput)
from vllm.v1.pool.metadata import PoolingMetadata
from vllm.v1.sample.metadata import SamplingMetadata
from vllm.v1.sample.rejection_sampler import RejectionSampler
from vllm.v1.sample.sampler import Sampler
from vllm.v1.spec_decode.eagle import EagleProposer
from vllm.v1.spec_decode.medusa import MedusaProposer
from vllm.v1.spec_decode.metadata import SpecDecodeMetadata
from vllm.v1.spec_decode.ngram_proposer import NgramProposer
from vllm.v1.worker.gpu_input_batch import CachedRequestState, InputBatch
from vllm.v1.worker.kv_connector_model_runner_mixin import (
    KVConnectorModelRunnerMixin, KVConnectorOutput)
from vllm.v1.worker.lora_model_runner_mixin import LoRAModelRunnerMixin

from ..sample.logits_processor import LogitsProcessorManager
from .utils import (AttentionGroup, MultiModalBudget, bind_kv_cache,
                    gather_mm_placeholders, initialize_kv_cache_for_kv_sharing,
                    sanity_check_mm_encoder_outputs, scatter_mm_placeholders)

if TYPE_CHECKING:
    import xgrammar as xgr
    import xgrammar.kernels.apply_token_bitmask_inplace_torch_compile as xgr_torch_compile  # noqa: E501

    from vllm.model_executor.model_loader.tensorizer import TensorizerConfig
    from vllm.v1.core.sched.output import SchedulerOutput
else:
    xgr = LazyLoader("xgr", globals(), "xgrammar")
    xgr_torch_compile = LazyLoader(
        "xgr_torch_compile", globals(),
        "xgrammar.kernels.apply_token_bitmask_inplace_torch_compile")

logger = init_logger(__name__)

from triton_dist.layers.nvidia import GemmARLayer
from triton_dist.utils import init_nvshmem_by_torch_process_group, is_nvshmem_multimem_supported
import warnings
import sys
from vllm.model_executor.layers.linear import RowParallelLinear

class GPUModelRunner(LoRAModelRunnerMixin, KVConnectorModelRunnerMixin):

    def __init__(
        self,
        vllm_config: VllmConfig,
        device: torch.device,
    ):
        self.vllm_config = vllm_config
        self.model_config = vllm_config.model_config
        self.cache_config = vllm_config.cache_config
        self.compilation_config = vllm_config.compilation_config
        self.lora_config = vllm_config.lora_config
        self.load_config = vllm_config.load_config
        self.parallel_config = vllm_config.parallel_config
        self.scheduler_config = vllm_config.scheduler_config
        self.speculative_config = vllm_config.speculative_config
        self.observability_config = vllm_config.observability_config

        from vllm.model_executor.models.utils import set_cpu_offload_max_bytes
        set_cpu_offload_max_bytes(
            int(self.cache_config.cpu_offload_gb * 1024**3))

        model_config = self.model_config
        cache_config = self.cache_config
        scheduler_config = self.scheduler_config
        parallel_config = self.parallel_config
        self.device = device
        self.pin_memory = is_pin_memory_available()
        self.dtype = self.model_config.dtype
        if cache_config.cache_dtype == "auto":
            self.kv_cache_dtype = self.dtype
        else:
            self.kv_cache_dtype = STR_DTYPE_TO_TORCH_DTYPE[
                cache_config.cache_dtype]

        self.is_pooling_model = model_config.pooler_config is not None
        self.is_encoder_only_model = False
        self.is_multimodal_raw_input_supported = (
            model_config.is_multimodal_raw_input_supported)
        self.max_model_len = model_config.max_model_len
        self.max_num_tokens = scheduler_config.max_num_batched_tokens
        self.max_num_reqs = scheduler_config.max_num_seqs

        # Model-related.
        self.num_query_heads = model_config.get_num_attention_heads(
            parallel_config)
        self.hidden_size = model_config.get_hidden_size()
        self.attention_chunk_size = model_config.attention_chunk_size

        self.cascade_attn_enabled = not self.model_config.disable_cascade_attn

        # Multi-modal data support
        self.mm_registry = MULTIMODAL_REGISTRY
        self.uses_mrope = model_config.uses_mrope
        self.supports_mm_inputs = self.mm_registry.supports_multimodal_inputs(
            model_config)

        # Sampler
        self.sampler = Sampler(logprobs_mode=self.model_config.logprobs_mode)

        self.eplb_state: Optional[EplbState] = None
        """
        State of the expert parallelism load balancer.

        Will be lazily initialized when the model is loaded.
        """

        # Lazy initializations
        # self.model: nn.Module  # Set after load_model
        # Initialize in initialize_kv_cache
        self.kv_caches: list[torch.Tensor] = []
        # indexes: [kv_cache_group_id][attn_group]
        self.attn_groups: list[list[AttentionGroup]] = []
        # self.kv_cache_config: KVCacheConfig

        # req_id -> (input_id -> encoder_output)
        self.encoder_cache: dict[str, dict[int, torch.Tensor]] = {}

        self.use_aux_hidden_state_outputs = False
        # Set up speculative decoding.
        # NOTE(Jiayi): currently we put the entire draft model on
        # the last PP rank. This is not ideal if there are many
        # layers in the draft model.
        if self.speculative_config and get_pp_group().is_last_rank:
            if self.speculative_config.method == "ngram":
                self.drafter = NgramProposer(self.vllm_config)
            elif self.speculative_config.use_eagle():
                self.drafter = EagleProposer(self.vllm_config, self.device,
                                             self)  # type: ignore
                if self.speculative_config.method == "eagle3":
                    self.use_aux_hidden_state_outputs = True
            elif self.speculative_config.method == "medusa":
                self.drafter = MedusaProposer(
                    vllm_config=self.vllm_config,
                    device=self.device)  # type: ignore
            else:
                raise ValueError("Unknown speculative decoding method: "
                                 f"{self.speculative_config.method}")
            self.rejection_sampler = RejectionSampler()

        # Request states.
        self.requests: dict[str, CachedRequestState] = {}

        # Input Batch
        # NOTE(Chen): Ideally, we should initialize the input batch inside
        # `initialize_kv_cache` based on the kv cache config. However, as in
        # https://github.com/vllm-project/vllm/pull/18298, due to some unknown
        # reasons, we have to initialize the input batch before `load_model`,
        # quantization + weight offloading will fail otherwise. As a temporary
        # solution, we initialize the input batch here, and re-initialize it
        # in `initialize_kv_cache` if the block_sizes here is different from
        # the block_sizes in the kv cache config.
        self.input_batch = InputBatch(
            max_num_reqs=self.max_num_reqs,
            max_model_len=self.max_model_len,
            max_num_batched_tokens=self.max_num_tokens,
            device=self.device,
            pin_memory=self.pin_memory,
            vocab_size=self.model_config.get_vocab_size(),
            block_sizes=[self.cache_config.block_size],
            is_spec_decode=bool(self.vllm_config.speculative_config),
        )

        self.use_cuda_graph = (
            self.vllm_config.compilation_config.level
            == CompilationLevel.PIECEWISE
            and self.vllm_config.compilation_config.use_cudagraph
            and not self.model_config.enforce_eager)
        # TODO(woosuk): Provide an option to tune the max cudagraph batch size.
        # The convention is different.
        # self.cudagraph_batch_sizes sorts in ascending order.
        # The batch sizes in the config are in descending order.
        self.cudagraph_batch_sizes = list(
            reversed(self.compilation_config.cudagraph_capture_sizes))

        self.full_cuda_graph = self.compilation_config.full_cuda_graph

        # Cache the device properties.
        self._init_device_properties()

        # Persistent buffers for CUDA graphs.
        self.input_ids = torch.zeros(self.max_num_tokens,
                                     dtype=torch.int32,
                                     device=self.device)
        self.positions = torch.zeros(self.max_num_tokens,
                                     dtype=torch.int64,
                                     device=self.device)
        self.query_start_loc = torch.zeros(self.max_num_reqs + 1,
                                           dtype=torch.int32,
                                           device=self.device)
        self.seq_lens = torch.zeros(self.max_num_reqs,
                                    dtype=torch.int32,
                                    device=self.device)
        self.slot_mapping = torch.zeros(self.max_num_tokens,
                                        dtype=torch.int64,
                                        device=self.device)

        # None in the first PP rank. The rest are set after load_model.
        self.intermediate_tensors: Optional[IntermediateTensors] = None

        # Only relevant for models using M-RoPE (e.g, Qwen2-VL)
        if self.uses_mrope:
            # NOTE: `mrope_positions` is implemented with one additional dummy
            # position on purpose to make it non-contiguous so that it can work
            # with torch compile.
            # See detailed explanation in https://github.com/vllm-project/vllm/pull/12128#discussion_r1926431923

            # NOTE: When M-RoPE is enabled, position ids are 3D regardless of
            # the modality of inputs. For text-only inputs, each dimension has
            # identical position IDs, making M-RoPE functionally equivalent to
            # 1D-RoPE.
            # See page 5 of https://arxiv.org/abs/2409.12191
            self.mrope_positions = torch.zeros((3, self.max_num_tokens + 1),
                                               dtype=torch.int64,
                                               device=self.device)
            self.mrope_positions_cpu = torch.zeros(
                (3, self.max_num_tokens + 1),
                dtype=torch.int64,
                device="cpu",
                pin_memory=self.pin_memory)
            self.mrope_positions_np = self.mrope_positions_cpu.numpy()

        # Only relevant for models using ALiBi (e.g, MPT)
        self.use_alibi = check_use_alibi(model_config)

        self.inputs_embeds = torch.zeros(
            (self.max_num_tokens, self.hidden_size),
            dtype=self.dtype,
            device=self.device)

        # OPTIMIZATION: Cache the tensors rather than creating them every step.
        # Keep in int64 to avoid overflow with long context
        self.arange_np = np.arange(max(self.max_num_reqs + 1,
                                       self.max_model_len,
                                       self.max_num_tokens),
                                   dtype=np.int64)
        # NOTE(woosuk): These tensors are "stateless", i.e., they are literally
        # a faster version of creating a new tensor every time. Thus, we should
        # not make any assumptions about the values in these tensors.
        self.input_ids_cpu = torch.zeros(self.max_num_tokens,
                                         dtype=torch.int32,
                                         device="cpu",
                                         pin_memory=self.pin_memory)
        self.positions_cpu = torch.zeros(self.max_num_tokens,
                                         dtype=torch.int64,
                                         device="cpu",
                                         pin_memory=self.pin_memory)
        self.positions_np = self.positions_cpu.numpy()
        self.query_start_loc_cpu = torch.zeros(self.max_num_reqs + 1,
                                               dtype=torch.int32,
                                               device="cpu",
                                               pin_memory=self.pin_memory)
        self.query_start_loc_np = self.query_start_loc_cpu.numpy()
        self.seq_lens_cpu = torch.zeros(self.max_num_reqs,
                                        dtype=torch.int32,
                                        device="cpu",
                                        pin_memory=self.pin_memory)
        self.seq_lens_np = self.seq_lens_cpu.numpy()

        # Layer pairings for cross-layer KV sharing.
        # If an Attention layer `layer_name` is in the keys of this dict, it
        # means this layer will perform attention using the keys and values
        # from the KV cache of `shared_kv_cache_layers[layer_name]`.
        self.shared_kv_cache_layers: dict[str, str] = {}
        self.kv_sharing_fast_prefill_eligible_layers: set[str] = set()

        self.kv_sharing_fast_prefill_logits_indices = None
        if self.cache_config.kv_sharing_fast_prefill:
            self.kv_sharing_fast_prefill_logits_indices = torch.zeros(
                self.max_num_tokens, dtype=torch.int32, device=self.device)

        self.mm_budget = (MultiModalBudget(
            self.model_config,
            self.scheduler_config,
            self.mm_registry,
            max_model_len=self.max_model_len,
            max_num_reqs=self.max_num_reqs,
        ) if self.supports_mm_inputs \
            else None)

        self.reorder_batch_threshold: Optional[int] = None

    def _init_model_kwargs(self, num_tokens: int):
        model_kwargs = dict[str, Any]()
        num_reqs = self.input_batch.num_reqs

        pooling_params = self.input_batch.pooling_metadata.pooling_params

        num_pooling_reqs = len(pooling_params)

        if num_pooling_reqs == 0:
            return model_kwargs

        assert num_pooling_reqs == num_reqs

        token_type_id_requests = dict[int, Any]()
        for i, param in enumerate(pooling_params):
            if param.extra_kwargs is not None and \
            (token_types := param.extra_kwargs.get(
                "compressed_token_type_ids")) is not None:
                token_type_id_requests[i] = token_types

        if len(token_type_id_requests) == 0:
            return model_kwargs

        seq_lens = self.seq_lens[:num_reqs]
        token_type_ids = []

        for i in range(num_reqs):
            pos = token_type_id_requests.get(i, seq_lens[i])
            ids = (torch.arange(seq_lens[i]) >= pos).int()
            token_type_ids.append(ids)

        model_kwargs["token_type_ids"] = torch.concat(token_type_ids).to(
            device=self.device)
        return model_kwargs

    def _may_reorder_batch(self, scheduler_output: "SchedulerOutput") -> None:
        """
        Update the order of requests in the batch based on the attention
        backend's needs. For example, some attention backends (namely MLA) may
        want to separate requests based on if the attention computation will be
        compute-bound or memory-bound.

        Args:
            scheduler_output: The scheduler output.
        """
        # Attention free models have zero kv_cache_goups, however models
        # like Mamba are also attention free but use the kv_cache for
        # keeping its internal state. This is why we check the number
        # of kv_cache groups instead of solely checking
        # for self.model_config.is_attention_free.
        if len(self.kv_cache_config.kv_cache_groups) == 0:
            return

        if self.reorder_batch_threshold is not None:
            reorder_batch_to_split_decodes_and_prefills(
                self.input_batch,
                scheduler_output,
                decode_threshold=self.reorder_batch_threshold)

    # Note: used for model runner override.
    def _init_device_properties(self) -> None:
        """Initialize attributes from torch.cuda.get_device_properties
        """
        self.device_properties = torch.cuda.get_device_properties(self.device)
        self.num_sms = self.device_properties.multi_processor_count

    # Note: used for model runner override.
    def _sync_device(self) -> None:
        torch.cuda.synchronize()

    def _update_states(self, scheduler_output: "SchedulerOutput") -> None:
        """Update the cached states and the persistent batch with the scheduler
        output.

        The updated states are used by the `_prepare_inputs` function to create
        the input GPU tensors for the model.

        The SamplingMetadata is updated and copied to the GPU if there is a
        new/resumed/paused/finished request in the batch.
        """
        # Remove finished requests from the cached states.
        for req_id in scheduler_output.finished_req_ids:
            self.requests.pop(req_id, None)
            self.encoder_cache.pop(req_id, None)
        # Remove the finished requests from the persistent batch.
        # NOTE(woosuk): There could be an edge case where finished_req_ids and
        # scheduled_req_ids overlap. This happens when a request is aborted and
        # then resubmitted with the same ID. In this case, we treat them as two
        # distinct requests - clearing the cached states for the first request
        # and handling the second as a new request.
        for req_id in scheduler_output.finished_req_ids:
            self.input_batch.remove_request(req_id)

        # Free the cached encoder outputs.
        for req_id, input_id in scheduler_output.free_encoder_input_ids:
            encoder_outputs = self.encoder_cache.get(req_id)
            if encoder_outputs is not None:
                encoder_outputs.pop(input_id, None)
                if not encoder_outputs:
                    self.encoder_cache.pop(req_id, None)

        # Remove the unscheduled requests from the persistent batch.
        # NOTE(woosuk): The unscheduled requests are either preempted requests
        # or running requests that are not scheduled in this step. We remove
        # them from the persistent batch but keep their cached states since
        # they will be scheduled again sometime in the future.
        scheduled_req_ids = scheduler_output.num_scheduled_tokens.keys()
        cached_req_ids = self.input_batch.req_id_to_index.keys()
        unscheduled_req_ids = cached_req_ids - scheduled_req_ids
        # NOTE(woosuk): The persistent batch optimization assumes that
        # consecutive batches contain mostly the same requests. If batches
        # have low request overlap (e.g., alternating between two distinct
        # sets of requests), this optimization becomes very inefficient.
        for req_id in unscheduled_req_ids:
            self.input_batch.remove_request(req_id)

        req_ids_to_add: list[str] = []
        # Add new requests to the cached states.
        for new_req_data in scheduler_output.scheduled_new_reqs:
            req_id = new_req_data.req_id
            sampling_params = new_req_data.sampling_params
            pooling_params = new_req_data.pooling_params

            if sampling_params and \
                sampling_params.sampling_type == SamplingType.RANDOM_SEED:
                generator = torch.Generator(device=self.device)
                generator.manual_seed(sampling_params.seed)
            else:
                generator = None

            if pooling_params:
                assert (task := pooling_params.task) is not None, (
                    "You did not set `task` in the API")

                model = cast(VllmModelForPooling, self.model)
                to_update = model.pooler.get_pooling_updates(task)
                to_update.apply(pooling_params)

            self.requests[req_id] = CachedRequestState(
                req_id=req_id,
                prompt_token_ids=new_req_data.prompt_token_ids,
                mm_inputs=new_req_data.mm_inputs,
                mm_positions=new_req_data.mm_positions,
                sampling_params=sampling_params,
                pooling_params=pooling_params,
                generator=generator,
                block_ids=new_req_data.block_ids,
                num_computed_tokens=new_req_data.num_computed_tokens,
                output_token_ids=[],
                lora_request=new_req_data.lora_request,
            )

            # Only relevant for models using M-RoPE (e.g, Qwen2-VL)
            if self.uses_mrope:
                image_grid_thw = []
                video_grid_thw = []
                second_per_grid_ts = []
                audio_feature_lengths = []
                use_audio_in_video = False
                for mm_input in self.requests[req_id].mm_inputs:
                    if mm_input.get("image_grid_thw") is not None:
                        image_grid_thw.extend(
                            mm_input["image_grid_thw"].tolist())
                    if mm_input.get("video_grid_thw") is not None:
                        video_grid_thw.extend(
                            mm_input["video_grid_thw"].tolist())
                    if mm_input.get("second_per_grid_ts") is not None:
                        second_per_grid_ts.extend(
                            mm_input["second_per_grid_ts"])
                    if mm_input.get("audio_feature_lengths") is not None:
                        audio_feature_lengths.extend(
                            mm_input["audio_feature_lengths"])
                    if mm_input.get("use_audio_in_video") is True:
                        use_audio_in_video = True

                hf_config = self.model_config.hf_config

                self.requests[req_id].mrope_positions, \
                    self.requests[req_id].mrope_position_delta = \
                    MRotaryEmbedding.get_input_positions_tensor(
                        self.requests[req_id].prompt_token_ids,
                        hf_config=hf_config,
                        image_grid_thw=image_grid_thw,
                        video_grid_thw=video_grid_thw,
                        second_per_grid_ts=second_per_grid_ts,
                        audio_feature_lengths=audio_feature_lengths,
                        use_audio_in_video=use_audio_in_video,
                    )

            req_ids_to_add.append(req_id)

        # Update the states of the running/resumed requests.
        is_last_rank = get_pp_group().is_last_rank
        req_data = scheduler_output.scheduled_cached_reqs
        for i, req_id in enumerate(req_data.req_ids):
            req_state = self.requests[req_id]
            num_computed_tokens = req_data.num_computed_tokens[i]
            new_block_ids = req_data.new_block_ids[i]
            resumed_from_preemption = req_data.resumed_from_preemption[i]

            # Update the cached states.
            req_state.num_computed_tokens = num_computed_tokens

            if not is_last_rank:
                # When using PP, the scheduler sends the sampled tokens back,
                # because there's no direct communication between the first-
                # stage worker and the last-stage worker.
                new_token_ids = req_data.new_token_ids[i]
                # Add the sampled token(s) from the previous step (if any).
                # This doesn't include "unverified" tokens like spec tokens.
                num_new_tokens = (num_computed_tokens + len(new_token_ids) -
                                  req_state.num_tokens)
                if num_new_tokens == 1:
                    # Avoid slicing list in most common case.
                    req_state.output_token_ids.append(new_token_ids[-1])
                elif num_new_tokens > 0:
                    req_state.output_token_ids.extend(
                        new_token_ids[-num_new_tokens:])

            # Update the block IDs.
            if not resumed_from_preemption:
                # Append the new blocks to the existing block IDs.
                for block_ids, new_ids in zip(req_state.block_ids,
                                              new_block_ids):
                    block_ids.extend(new_ids)
            else:
                # The request is resumed from preemption.
                # Replace the existing block IDs with the new ones.
                req_state.block_ids = new_block_ids

            req_index = self.input_batch.req_id_to_index.get(req_id)
            if req_index is None:
                # The request is not in the persistent batch.
                # The request was either preempted and resumed later, or was not
                # scheduled in the previous step and needs to be added again.
                req_ids_to_add.append(req_id)
                continue

            # Update the persistent batch.
            self.input_batch.num_computed_tokens_cpu[req_index] = (
                num_computed_tokens)
            self.input_batch.block_table.append_row(new_block_ids, req_index)

            # For the last rank, we don't need to update the token_ids_cpu
            # because the sampled tokens are already cached.
            if not is_last_rank:
                # Add new_token_ids to token_ids_cpu.
                start_token_index = num_computed_tokens
                end_token_index = num_computed_tokens + len(new_token_ids)
                self.input_batch.token_ids_cpu[
                    req_index,
                    start_token_index:end_token_index] = new_token_ids
                self.input_batch.num_tokens_no_spec[
                    req_index] = end_token_index
                self.input_batch.num_tokens[req_index] = end_token_index

            # Add spec_token_ids to token_ids_cpu.
            spec_token_ids = (
                scheduler_output.scheduled_spec_decode_tokens.get(req_id, ()))
            if spec_token_ids:
                num_spec_tokens = len(spec_token_ids)
                start_index = self.input_batch.num_tokens_no_spec[req_index]
                end_token_index = start_index + num_spec_tokens
                self.input_batch.token_ids_cpu[
                    req_index, start_index:end_token_index] = spec_token_ids
                # NOTE(woosuk): `num_tokens` here may include spec tokens.
                self.input_batch.num_tokens[req_index] += num_spec_tokens

        # Add the new or resumed requests to the persistent batch.
        # The smaller empty indices are filled first.
        for req_id in req_ids_to_add:
            req_state = self.requests[req_id]
            self.input_batch.add_request(req_state)

        # Condense the batched states if there are gaps left by removed requests
        self.input_batch.condense()
        # Allow attention backend to reorder the batch, potentially
        self._may_reorder_batch(scheduler_output)
        # Refresh batch metadata with any pending updates.
        self.input_batch.refresh_metadata()

    def _extract_mm_kwargs(
        self,
        scheduler_output: "SchedulerOutput",
    ) -> BatchedTensorInputs:
        if self.is_multimodal_raw_input_supported:  # noqa: SIM102
            if scheduler_output:
                multi_modal_kwargs_list = list[MultiModalKwargs]()
                for req in scheduler_output.scheduled_new_reqs:
                    req_mm_inputs = req.mm_inputs
                    if not isinstance(req_mm_inputs, list):
                        req_mm_inputs = list(req_mm_inputs)
                    multi_modal_kwargs_list.extend(req_mm_inputs)

                return MultiModalKwargs.batch(multi_modal_kwargs_list)

        return {}

    def _dummy_mm_kwargs(self, num_seqs: int) -> BatchedTensorInputs:
        if self.is_multimodal_raw_input_supported:
            mm_budget = self.mm_budget
            assert mm_budget is not None

            dummy_modality, _ = mm_budget.get_modality_with_max_tokens()

            return self._get_mm_dummy_batch(dummy_modality, num_seqs)

        return {}

    def _get_cumsum_and_arange(
        self,
        num_tokens: np.ndarray,
        cumsum_dtype: Optional[np.dtype] = None,
    ) -> tuple[np.ndarray, np.ndarray]:
        """Get the cumulative sum and batched arange of the given array.
        # E.g., [2, 5, 3] -> ([2, 7, 10], [0, 1, 0, 1, 2, 3, 4, 0, 1, 2])
        # Equivalent to but faster than:
        # np.concatenate([np.arange(n) for n in num_tokens])
        """
        # Step 1. [2, 5, 3] -> [2, 7, 10]
        cu_num_tokens = np.cumsum(num_tokens, dtype=cumsum_dtype)
        total_num_tokens = cu_num_tokens[-1]
        # Step 2. [2, 7, 10] -> [0, 0, 2, 2, 2, 2, 2, 7, 7, 7]
        cumsums_offsets = np.repeat(cu_num_tokens - num_tokens, num_tokens)
        # Step 3. [0, 1, 0, 1, 2, 3, 4, 0, 1, 2]
        arange = self.arange_np[:total_num_tokens] - cumsums_offsets

        return cu_num_tokens, arange

    def _prepare_inputs(
        self,
        scheduler_output: "SchedulerOutput",
    ) -> tuple[dict[str,
                    Any], bool, torch.Tensor, Optional[SpecDecodeMetadata],
               np.ndarray, Optional[CommonAttentionMetadata]]:
        """
        :return: tuple[
            attn_metadata: layer-to-attention_metadata mapping,
            attention_cuda_graphs: whether attention can run in cudagraph
            logits_indices, spec_decode_metadata
        ]
        """
        total_num_scheduled_tokens = scheduler_output.total_num_scheduled_tokens
        assert total_num_scheduled_tokens > 0
        num_reqs = self.input_batch.num_reqs
        assert num_reqs > 0

        # OPTIMIZATION: Start copying the block table first.
        # This way, we can overlap the copy with the following CPU operations.
        self.input_batch.block_table.commit_block_table(num_reqs)

        # Get the number of scheduled tokens for each request.
        req_ids = self.input_batch.req_ids
        tokens = [scheduler_output.num_scheduled_tokens[i] for i in req_ids]
        num_scheduled_tokens = np.array(tokens, dtype=np.int32)
        max_num_scheduled_tokens = max(tokens)

        # Get request indices.
        # E.g., [2, 5, 3] -> [0, 0, 1, 1, 1, 1, 1, 2, 2, 2]
        req_indices = np.repeat(self.arange_np[:num_reqs],
                                num_scheduled_tokens)

        # cu_num_tokens: [2, 5, 3] -> [2, 7, 10]
        # arange: [0, 1, 0, 1, 2, 3, 4, 0, 1, 2]
        cu_num_tokens, arange = self._get_cumsum_and_arange(
            num_scheduled_tokens)

        # Get positions.
        positions_np = self.positions_np[:total_num_scheduled_tokens]
        np.add(self.input_batch.num_computed_tokens_cpu[req_indices],
               arange,
               out=positions_np)

        # Calculate M-RoPE positions.
        # Only relevant for models using M-RoPE (e.g, Qwen2-VL)
        if self.uses_mrope:
            self._calc_mrope_positions(scheduler_output)

        # Get token indices.
        # E.g., [0, 1, 0, 1, 2, 3, 4, 0, 1, 2]
        # -> [0, 1, M, M + 1, M + 2, M + 3, M + 4, 2 * M, 2 * M + 1, 2 * M + 2]
        # where M is the max_model_len.
        token_indices = (positions_np +
                         req_indices * self.input_batch.token_ids_cpu.shape[1])

        # NOTE(woosuk): We use torch.index_select instead of np.take here
        # because torch.index_select is much faster than np.take for large
        # tensors.
        torch.index_select(self.input_batch.token_ids_cpu_tensor.flatten(),
                           0,
                           torch.from_numpy(token_indices),
                           out=self.input_ids_cpu[:total_num_scheduled_tokens])

        self.input_batch.block_table.compute_slot_mapping(
            req_indices, positions_np)
        self.input_batch.block_table.commit_slot_mapping(
            total_num_scheduled_tokens)

        # Prepare the attention metadata.
        self.query_start_loc_np[0] = 0
        self.query_start_loc_np[1:num_reqs + 1] = cu_num_tokens

        self.seq_lens_np[:num_reqs] = (
            self.input_batch.num_computed_tokens_cpu[:num_reqs] +
            num_scheduled_tokens)

        # Copy the tensors to the GPU.
        self.input_ids[:total_num_scheduled_tokens].copy_(
            self.input_ids_cpu[:total_num_scheduled_tokens], non_blocking=True)
        if self.uses_mrope:
            # Only relevant for models using M-RoPE (e.g, Qwen2-VL)
            self.mrope_positions[:, :total_num_scheduled_tokens].copy_(
                self.mrope_positions_cpu[:, :total_num_scheduled_tokens],
                non_blocking=True)
        else:
            # Common case (1D positions)
            self.positions[:total_num_scheduled_tokens].copy_(
                self.positions_cpu[:total_num_scheduled_tokens],
                non_blocking=True)

        self.query_start_loc[:num_reqs + 1].copy_(
            self.query_start_loc_cpu[:num_reqs + 1], non_blocking=True)
        self.seq_lens[:num_reqs].copy_(self.seq_lens_cpu[:num_reqs],
                                       non_blocking=True)

        # Fill unused with 0 for full cuda graph mode.
        self.seq_lens[num_reqs:].fill_(0)
        # Note: pad query_start_loc to be non-decreasing, as kernels
        # like FlashAttention requires that
        self.query_start_loc[num_reqs + 1:].fill_(
            self.query_start_loc_cpu[num_reqs].item())

        query_start_loc = self.query_start_loc[:num_reqs + 1]

        spec_decode_common_attn_metadata = None

        use_spec_decode = len(
            scheduler_output.scheduled_spec_decode_tokens) > 0
        if not use_spec_decode:
            # NOTE(woosuk): Due to chunked prefills, the batch may contain
            # partial requests. While we should not sample any token
            # from these partial requests, we do so for simplicity.
            # We will ignore the sampled tokens from the partial requests.
            # TODO: Support prompt logprobs.
            logits_indices = query_start_loc[1:] - 1
            spec_decode_metadata = None
        else:
            # Get the number of draft tokens for each request.
            # Iterate over the dictionary rather than all requests since not all
            # requests have draft tokens.
            num_draft_tokens = np.zeros(num_reqs, dtype=np.int32)
            for req_id, draft_token_ids in (
                    scheduler_output.scheduled_spec_decode_tokens.items()):
                req_idx = self.input_batch.req_id_to_index[req_id]
                num_draft_tokens[req_idx] = len(draft_token_ids)

            spec_decode_metadata = self._calc_spec_decode_metadata(
                num_draft_tokens, cu_num_tokens)
            logits_indices = spec_decode_metadata.logits_indices

        logits_indices_padded = None
        if self.cache_config.kv_sharing_fast_prefill:
            assert self.kv_sharing_fast_prefill_logits_indices is not None
            num_logits = logits_indices.shape[0]
            assert num_logits > 0
            self.kv_sharing_fast_prefill_logits_indices[:num_logits].copy_(
                logits_indices)
            # There might have leftover indices in logits_indices[num_logits:]
            # from previous iterations, whose values may be greater than the
            # batch size in the current iteration. To ensure indices are always
            # valid, we fill the padded indices with the last index.
            self.kv_sharing_fast_prefill_logits_indices[num_logits:].fill_(
                logits_indices[-1].item())
            if (self.use_cuda_graph
                    and num_logits <= self.cudagraph_batch_sizes[-1]):
                # Use piecewise CUDA graphs.
                # Add padding to the batch size.
                num_logits_padded = self.vllm_config.pad_for_cudagraph(
                    num_logits)
            else:
                num_logits_padded = num_logits
            logits_indices_padded = (
                self.kv_sharing_fast_prefill_logits_indices[:num_logits_padded]
            )

        attn_metadata: dict[str, Any] = {}

        # Prepare encoder attention metadata separately
        # (encoder layers are not in KV cache groups)
        if self.is_encoder_only_model:
            common_attn_metadata, encoder_attn_metadata = \
                self._build_encoder_only_attn_metadata(
                scheduler_output)

            # Add encoder attention metadata for all encoder layers
            attention_layers = get_layers_from_vllm_config(
                self.vllm_config, Attention)
            for layer_name, attn_module in attention_layers.items():
                if attn_module.attn_type == AttentionType.ENCODER_ONLY:
                    attn_metadata[layer_name] = encoder_attn_metadata

        # Prepare the attention metadata for each KV cache group and make layers
        # in the same group share the same metadata.
        for kv_cache_group_id, kv_cache_group_spec in enumerate(
                self.kv_cache_config.kv_cache_groups):

            blk_table = self.input_batch.block_table[kv_cache_group_id]
            blk_table_tensor = blk_table.get_device_tensor()[:num_reqs]
            slot_mapping = blk_table.slot_mapping[:total_num_scheduled_tokens]

            # Fill unused with -1. Needed for reshape_and_cache in full cuda
            # graph mode.
            blk_table.slot_mapping[total_num_scheduled_tokens:].fill_(-1)

            common_attn_metadata = CommonAttentionMetadata(
                query_start_loc=self.query_start_loc[:num_reqs + 1],
                query_start_loc_cpu=self.query_start_loc_cpu[:num_reqs + 1],
                seq_lens=self.seq_lens[:num_reqs],
                seq_lens_cpu=self.seq_lens_cpu[:num_reqs],
                num_computed_tokens_cpu=self.input_batch.
                num_computed_tokens_cpu_tensor[:num_reqs],
                num_reqs=num_reqs,
                num_actual_tokens=total_num_scheduled_tokens,
                max_query_len=max_num_scheduled_tokens,
                block_table_tensor=blk_table_tensor,
                slot_mapping=slot_mapping,
                causal=True,
            )

            if self.speculative_config and \
                spec_decode_common_attn_metadata is None:
                spec_decode_common_attn_metadata = common_attn_metadata

            for attn_group in self.attn_groups[kv_cache_group_id]:
                # Prepare for cascade attention if enabled & beneficial.
                common_prefix_len = 0
                builder = attn_group.metadata_builder
                if self.cascade_attn_enabled:
                    common_prefix_len = self._compute_cascade_attn_prefix_len(
                        num_scheduled_tokens,
                        scheduler_output.
                        num_common_prefix_blocks[kv_cache_group_id],
                        kv_cache_group_spec.kv_cache_spec,
                        builder,
                    )

                attn_metadata_i = (builder.build(
                    common_prefix_len=common_prefix_len,
                    common_attn_metadata=common_attn_metadata,
                ))

                fast_prefill_metadata = attn_metadata_i
                if (self.cache_config.kv_sharing_fast_prefill
                        and self.kv_sharing_fast_prefill_eligible_layers):
                    # Dynamically create a a dataclass type that inherits
                    # from attention metadata type but includes additional
                    # fields logits_indices_padded and num_logits_indices
                    # which are required for prefill truncation
                    fast_prefill_metadata_type = (
                        make_kv_sharing_fast_prefill_attention_metadata(
                            metadata_cls=type(attn_metadata_i), ))
                    fast_prefill_metadata = fast_prefill_metadata_type(
                        **dataclasses.asdict(attn_metadata_i),
                        logits_indices_padded=logits_indices_padded,
                        num_logits_indices=logits_indices.size(0),
                    )

                for layer_name in attn_group.layer_names:
                    if (self.cache_config.kv_sharing_fast_prefill
                            and layer_name
                            in self.kv_sharing_fast_prefill_eligible_layers):
                        attn_metadata[layer_name] = fast_prefill_metadata
                        continue
                    attn_metadata[layer_name] = attn_metadata_i

        attention_cuda_graphs = all(
            g.metadata_builder.can_run_in_cudagraph(common_attn_metadata)
            for g in self._attn_group_iterator())

        # Hot-Swap lora model
        if self.lora_config:
            self.set_active_loras(self.input_batch, num_scheduled_tokens)

        return (attn_metadata, attention_cuda_graphs, logits_indices,
                spec_decode_metadata, num_scheduled_tokens,
                spec_decode_common_attn_metadata)

    def _compute_cascade_attn_prefix_len(
        self,
        num_scheduled_tokens: np.ndarray,
        num_common_prefix_blocks: int,
        kv_cache_spec: KVCacheSpec,
        attn_metadata_builder: AttentionMetadataBuilder,
    ) -> int:
        """Compute the length of the common prefix for cascade attention.

        NOTE(woosuk): The common prefix length returned by this function
        represents the length used specifically for cascade attention, not the
        actual number of tokens shared between requests. When cascade attention
        is disabled (use_cascade=False), this function returns 0 even if
        requests share common tokens. Additionally, the common prefix length is
        truncated to a multiple of the block size and may be further truncated
        due to implementation details explained below.

        Args:
            num_scheduled_tokens: Number of tokens scheduled per request.
            num_common_prefix_blocks: Number of shared KV cache blocks.

        Returns:
            int: Length of common prefix in tokens.
        """
        common_prefix_len = num_common_prefix_blocks * kv_cache_spec.block_size
        if common_prefix_len == 0:
            # Common case.
            return 0

        # NOTE(woosuk): Cascade attention uses two attention kernels: one
        # for the common prefix and the other for the rest. For the first
        # kernel, we concatenate all the query tokens (possibly from
        # different requests) and treat them as if they are from the same
        # request. Then, we use bi-directional attention to process the
        # common prefix in the KV cache. Importantly, this means that the
        # first kernel does not do any masking.

        # Consider the following example:
        # Request 1's input query: [D, E, X]
        # Request 1's kv cache: [A, B, C, D, E, X]
        # Request 1's num_computed_tokens: 3 (i.e., [A, B, C])
        # Request 2's input query: [E, Y]
        # Request 2's kv cache: [A, B, C, D, E, Y]
        # Request 2's num_computed_tokens: 4 (i.e., [A, B, C, D])

        # If we use [A, B, C, D, E] as the common prefix, then the
        # first kernel will compute the bi-directional attention between
        # input query [D, E, X, E, Y] and common prefix [A, B, C, D, E].
        # However, this is wrong because D in Request 1 should not attend to
        # E in the common prefix (i.e., we need masking).
        # To avoid this, [A, B, C, D] should be the common prefix.
        # That is, the common prefix should be capped by the minimum
        # num_computed_tokens among the requests, and plus one to include
        # the first token of the query.

        # In practice, we use [A, B, C] as the common prefix, instead of
        # [A, B, C, D] (i.e., the common prefix is capped by the minimum
        # num_computed_tokens, without plus one).
        # This is because of an implementation detail: We want to always
        # use two kernels for cascade attention. Let's imagine:
        # Request 3's input query: [D]
        # Request 3's kv cache: [A, B, C, D]
        # Request 3's num_computed_tokens: 3 (i.e., [A, B, C])
        # If we use [A, B, C, D] as the common prefix for Request 1-3,
        # then Request 3 will be processed only by the first kernel,
        # and the second kernel will get an empty input. While this is not
        # a fundamental problem, our current implementation does not support
        # this case.
        num_reqs = len(num_scheduled_tokens)
        common_prefix_len = min(
            common_prefix_len,
            self.input_batch.num_computed_tokens_cpu[:num_reqs].min())
        # common_prefix_len should be a multiple of the block size.
        common_prefix_len = (common_prefix_len // kv_cache_spec.block_size *
                             kv_cache_spec.block_size)
        use_sliding_window = (isinstance(kv_cache_spec, SlidingWindowSpec) or
                              (isinstance(kv_cache_spec, FullAttentionSpec)
                               and kv_cache_spec.sliding_window is not None))
        use_local_attention = (
            isinstance(kv_cache_spec, ChunkedLocalAttentionSpec)
            or (isinstance(kv_cache_spec, FullAttentionSpec)
                and kv_cache_spec.attention_chunk_size is not None))
        assert isinstance(kv_cache_spec, AttentionSpec)
        use_cascade = attn_metadata_builder.use_cascade_attention(
            common_prefix_len=common_prefix_len,
            query_lens=num_scheduled_tokens,
            num_query_heads=self.num_query_heads,
            num_kv_heads=kv_cache_spec.num_kv_heads,
            use_alibi=self.use_alibi,
            use_sliding_window=use_sliding_window,
            use_local_attention=use_local_attention,
            num_sms=self.num_sms,
        )
        return common_prefix_len if use_cascade else 0

    def _calc_mrope_positions(self, scheduler_output: "SchedulerOutput"):
        mrope_pos_ptr = 0
        for index, req_id in enumerate(self.input_batch.req_ids):
            req = self.requests[req_id]
            assert req.mrope_positions is not None

            num_computed_tokens = \
                self.input_batch.num_computed_tokens_cpu[index]
            num_scheduled_tokens = \
                scheduler_output.num_scheduled_tokens[req_id]
            num_prompt_tokens = len(req.prompt_token_ids)

            if num_computed_tokens + num_scheduled_tokens > num_prompt_tokens:
                prompt_part_len = max(0,
                                      num_prompt_tokens - num_computed_tokens)
                completion_part_len = max(
                    0, num_scheduled_tokens - prompt_part_len)
            else:
                prompt_part_len = num_scheduled_tokens
                completion_part_len = 0

            assert num_scheduled_tokens == prompt_part_len + completion_part_len

            if prompt_part_len > 0:
                # prompt's mrope_positions are pre-computed
                dst_start = mrope_pos_ptr
                dst_end = mrope_pos_ptr + prompt_part_len
                src_start = num_computed_tokens
                src_end = num_computed_tokens + prompt_part_len

                self.mrope_positions_cpu[:, dst_start:dst_end] = \
                    req.mrope_positions[:,src_start:src_end]

                mrope_pos_ptr += prompt_part_len

            if completion_part_len > 0:
                # compute completion's mrope_positions on-the-fly
                dst_start = mrope_pos_ptr
                dst_end = mrope_pos_ptr + completion_part_len

                MRotaryEmbedding.get_next_input_positions_tensor(
                    out=self.mrope_positions_np,
                    out_offset=dst_start,
                    mrope_position_delta=req.mrope_position_delta,
                    context_len=num_computed_tokens + prompt_part_len,
                    num_new_tokens=completion_part_len,
                )

                mrope_pos_ptr += completion_part_len

    def _calc_spec_decode_metadata(
        self,
        num_draft_tokens: np.ndarray,
        cu_num_scheduled_tokens: np.ndarray,
    ) -> SpecDecodeMetadata:
        # Inputs:
        # cu_num_scheduled_tokens:  [  4, 104, 107, 207, 209]
        # num_draft_tokens:         [  3,   0,   2,   0,   1]
        # Outputs:
        # cu_num_draft_tokens:      [  3,   3,   5,   5,   6]
        # logits_indices:           [  0,   1,   2,   3, 103, 104, 105, 106,
        #                            206, 207, 208]
        # target_logits_indices:    [  0,   1,   2,   5,   6,   9]
        # bonus_logits_indices:     [  3,   4,   7,   8,  10]

        # Compute the logits indices.
        # [4, 1, 3, 1, 2]
        num_sampled_tokens = num_draft_tokens + 1

        # Step 1. cu_num_sampled_tokens: [4, 5, 8, 9, 11]
        # arange: [0, 1, 2, 3, 0, 0, 1, 2, 0, 0, 1]
        cu_num_sampled_tokens, arange = self._get_cumsum_and_arange(
            num_sampled_tokens, cumsum_dtype=np.int32)
        # Step 2. [0, 0, 0, 0, 103, 104, 104, 104, 206, 207, 207]
        logits_indices = np.repeat(
            cu_num_scheduled_tokens - num_sampled_tokens, num_sampled_tokens)
        # Step 3. [0, 1, 2, 3, 103, 104, 105, 106, 206, 207, 208]
        logits_indices += arange

        # Compute the bonus logits indices.
        bonus_logits_indices = cu_num_sampled_tokens - 1

        # Compute the draft logits indices.
        # cu_num_draft_tokens: [3, 3, 5, 5, 6]
        # arange: [0, 1, 2, 0, 1, 0]
        cu_num_draft_tokens, arange = self._get_cumsum_and_arange(
            num_draft_tokens, cumsum_dtype=np.int32)
        # [0, 0, 0, 5, 5, 9]
        target_logits_indices = np.repeat(
            cu_num_sampled_tokens - num_sampled_tokens, num_draft_tokens)
        # [0, 1, 2, 5, 6, 9]
        target_logits_indices += arange

        # TODO: Optimize the CPU -> GPU copy.
        cu_num_draft_tokens = torch.from_numpy(cu_num_draft_tokens).to(
            self.device, non_blocking=True)
        logits_indices = torch.from_numpy(logits_indices).to(self.device,
                                                             non_blocking=True)
        target_logits_indices = torch.from_numpy(target_logits_indices).to(
            self.device, non_blocking=True)
        bonus_logits_indices = torch.from_numpy(bonus_logits_indices).to(
            self.device, non_blocking=True)

        # Compute the draft token ids.
        # draft_token_indices:      [  1,   2,   3, 105, 106, 208]
        draft_token_ids = self.input_ids[logits_indices]
        draft_token_ids = draft_token_ids[target_logits_indices + 1]

        metadata = SpecDecodeMetadata(
            draft_token_ids=draft_token_ids,
            num_draft_tokens=num_draft_tokens.tolist(),
            cu_num_draft_tokens=cu_num_draft_tokens,
            target_logits_indices=target_logits_indices,
            bonus_logits_indices=bonus_logits_indices,
            logits_indices=logits_indices,
        )
        return metadata

    def _execute_mm_encoder(self, scheduler_output: "SchedulerOutput"):
        scheduled_encoder_inputs = scheduler_output.scheduled_encoder_inputs
        if not scheduled_encoder_inputs:
            return

        # Batch the multi-modal inputs.
        mm_inputs = list[MultiModalKwargs]()
        req_ids_pos = list[tuple[str, int, PlaceholderRange]]()
        for req_id, encoder_input_ids in scheduled_encoder_inputs.items():
            req_state = self.requests[req_id]

            for mm_input_id in encoder_input_ids:
                mm_inputs.append(req_state.mm_inputs[mm_input_id])
                req_ids_pos.append(
                    (req_id, mm_input_id, req_state.mm_positions[mm_input_id]))

        # Batch mm inputs as much as we can: if a request in the batch has
        # multiple modalities or a different modality than the previous one,
        # we process it separately to preserve item order.
        # FIXME(ywang96): This is a hacky way to deal with multiple modalities
        # in the same batch while still being able to benefit from batching
        # multimodal inputs. The proper solution should be reordering the
        # encoder outputs.
        grouped_mm_inputs_list = group_mm_inputs_by_modality(mm_inputs)

        encoder_outputs = []
        for grouped_mm_inputs in grouped_mm_inputs_list:
            batched_mm_inputs = MultiModalKwargs.batch(
                grouped_mm_inputs, pin_memory=self.pin_memory)
            batched_mm_inputs = MultiModalKwargs.as_kwargs(
                batched_mm_inputs,
                device=self.device,
            )

            # Run the encoder.
            # `curr_group_outputs` is either of the following:
            # 1. A tensor of shape (num_items, feature_size, hidden_size)
            # in case feature_size is fixed across all multimodal items.
            # 2. A list or tuple (length: num_items) of tensors, each of shape
            # (feature_size, hidden_size) in case the feature size is dynamic
            # depending on the input multimodal items.
            curr_group_outputs = self.model.get_multimodal_embeddings(
                **batched_mm_inputs)

            sanity_check_mm_encoder_outputs(
                curr_group_outputs,
                expected_num_items=len(grouped_mm_inputs),
            )

            for output in curr_group_outputs:
                encoder_outputs.append(output)

        # Cache the encoder outputs.
        for (req_id, input_id, pos_info), output in zip(
                req_ids_pos,
                encoder_outputs,
        ):
            if req_id not in self.encoder_cache:
                self.encoder_cache[req_id] = {}

            self.encoder_cache[req_id][input_id] = scatter_mm_placeholders(
                output,
                is_embed=pos_info.is_embed,
            )

    def _gather_mm_embeddings(
        self,
        scheduler_output: "SchedulerOutput",
        shift_computed_tokens: int = 0,
    ) -> list[torch.Tensor]:
        mm_embeds: list[torch.Tensor] = []
        for req_id in self.input_batch.req_ids:
            num_scheduled_tokens = scheduler_output.num_scheduled_tokens[
                req_id]
            req_state = self.requests[req_id]
            num_computed_tokens = \
                req_state.num_computed_tokens + shift_computed_tokens
            mm_positions = req_state.mm_positions
            for i, pos_info in enumerate(mm_positions):
                start_pos = pos_info.offset
                num_encoder_tokens = pos_info.length

                # The encoder output is needed if the two ranges overlap:
                # [num_computed_tokens,
                #  num_computed_tokens + num_scheduled_tokens) and
                # [start_pos, start_pos + num_encoder_tokens)
                if start_pos >= num_computed_tokens + num_scheduled_tokens:
                    # The encoder output is not needed in this step.
                    break
                if start_pos + num_encoder_tokens <= num_computed_tokens:
                    # The encoder output is already processed and stored
                    # in the decoder's KV cache.
                    continue

                start_idx = max(num_computed_tokens - start_pos, 0)
                end_idx = min(
                    num_computed_tokens - start_pos + num_scheduled_tokens,
                    num_encoder_tokens)
                assert start_idx < end_idx
                assert req_id in self.encoder_cache
                assert i in self.encoder_cache[req_id]
                encoder_output = self.encoder_cache[req_id][i]

                if (is_embed := pos_info.is_embed) is not None:
                    is_embed = is_embed[start_idx:end_idx]

                mm_embeds_item = gather_mm_placeholders(
                    encoder_output[start_idx:end_idx],
                    is_embed=is_embed,
                )
                mm_embeds.append(mm_embeds_item)
        return mm_embeds

    def get_model(self) -> nn.Module:
        return self.model

    def get_supported_generation_tasks(self) -> list[GenerationTask]:
        model = self.get_model()
        supported_tasks = list[GenerationTask]()

        if is_text_generation_model(model):
            supported_tasks.append("generate")

        if supports_transcription(model):
            if model.supports_transcription_only:
                return ["transcription"]

            supported_tasks.append("transcription")

        return supported_tasks

    def get_supported_pooling_tasks(self) -> list[PoolingTask]:
        model = self.get_model()
        if not is_pooling_model(model):
            return []

        supported_tasks = list(model.pooler.get_supported_tasks())

        if (self.scheduler_config.chunked_prefill_enabled
                and "encode" in supported_tasks):
            supported_tasks.remove("encode")

            logger.info_once("Chunked prefill is not supported with "
                             "encode task which using ALL pooling. "
                             "Please turn off chunked prefill by "
                             "`--no-enable-chunked-prefill` before using it.")

        return supported_tasks

    def get_supported_tasks(self) -> tuple[SupportedTask, ...]:
        tasks = list[SupportedTask]()

        if self.model_config.runner_type == "generate":
            tasks.extend(self.get_supported_generation_tasks())
        if self.model_config.runner_type == "pooling":
            tasks.extend(self.get_supported_pooling_tasks())

        return tuple(tasks)

    def apply_grammar_bitmask(
        self,
        scheduler_output: "SchedulerOutput",
        logits: torch.Tensor,
    ):
        grammar_bitmask = scheduler_output.grammar_bitmask
        if grammar_bitmask is None:
            return

        # We receive the structured output bitmask from the scheduler,
        # compacted to contain bitmasks only for structured output requests.
        # The order of the requests in the bitmask is not guaranteed to be the
        # same as the order of the requests in the gpu runner's batch. We need
        # to sort the bitmask to match the order of the requests used here.

        # Get the batch indices of the structured output requests.
        # Keep track of the number of speculative tokens scheduled for every
        # request in the batch, as the logit indices are offset by this amount.
        struct_out_req_batch_indices: dict[str, int] = {}
        cumulative_offset = 0
        seq = sorted(self.input_batch.req_id_to_index.items(),
                     key=lambda x: x[1])
        for req_id, batch_index in seq:
            logit_index = batch_index + cumulative_offset
            cumulative_offset += len(
                scheduler_output.scheduled_spec_decode_tokens.get(req_id, []))
            if req_id in scheduler_output.structured_output_request_ids:
                struct_out_req_batch_indices[req_id] = logit_index

        out_indices = []

        # Reorder the bitmask to match the order of the requests in the batch.
        sorted_bitmask = np.zeros_like(grammar_bitmask,
                                       shape=(logits.shape[0],
                                              grammar_bitmask.shape[1]))
        cumulative_index = 0
        seq = sorted(scheduler_output.structured_output_request_ids.items(),
                     key=lambda x: x[1])
        for req_id, _ in seq:
            logit_index = struct_out_req_batch_indices[req_id]
            num_spec_tokens = len(
                scheduler_output.scheduled_spec_decode_tokens.get(req_id, []))
            for i in range(1 + num_spec_tokens):
                sorted_bitmask[logit_index + i] = \
                    grammar_bitmask[cumulative_index + i]
                out_indices.append(logit_index + i)
            cumulative_index += 1 + num_spec_tokens
        grammar_bitmask = sorted_bitmask

        # If the grammar bitmask and the logits have the same shape
        # we don't need to pass indices to the kernel,
        # since the bitmask is already aligned with the logits.
        skip_out_indices = grammar_bitmask.shape[0] == logits.shape[0]

        # Serialization of np.ndarray is much more efficient than a tensor,
        # so we receive it in that format.
        grammar_bitmask = torch.from_numpy(grammar_bitmask).contiguous()

        # Force use of the torch.compile implementation from xgrammar to work
        # around issues with the Triton kernel in concurrent structured output
        # scenarios. See PR #19565 and issues #19493, #18376 for details.
        xgr_torch_compile.apply_token_bitmask_inplace_torch_compile(
            logits,
            grammar_bitmask.to(self.device, non_blocking=True),
            indices=out_indices if not skip_out_indices else None,
        )

    def sync_and_slice_intermediate_tensors(
            self, num_tokens: int, intermediate_tensors: IntermediateTensors,
            sync_self: bool) -> IntermediateTensors:

        assert self.intermediate_tensors is not None

        tp = self.vllm_config.parallel_config.tensor_parallel_size
        enabled_sp = self.compilation_config.pass_config. \
            enable_sequence_parallelism
        if enabled_sp:
            # When sequence parallelism is enabled, we always pad num_tokens
            # to be a multiple of tensor_parallel_size (tp) earlier
            assert num_tokens % tp == 0
        is_residual_scattered = tp > 1 and enabled_sp \
            and num_tokens % tp == 0

        # When sequence parallelism is enabled, the "residual" tensor is sharded
        # across tensor parallel ranks, so each rank only needs its own slice.
        if sync_self:
            assert intermediate_tensors is not None
            for k, v in intermediate_tensors.items():
                is_scattered = k == "residual" and is_residual_scattered
                copy_len = num_tokens // tp if is_scattered else \
                    num_tokens
                self.intermediate_tensors[k][:copy_len].copy_(
                    v[:copy_len], non_blocking=True)

        return IntermediateTensors({
            k:
            v[:num_tokens // tp]
            if k == "residual" and is_residual_scattered else v[:num_tokens]
            for k, v in self.intermediate_tensors.items()
        })

    def eplb_step(self,
                  is_dummy: bool = False,
                  is_profile: bool = False) -> None:
        """
        Step for the EPLB (Expert Parallelism Load Balancing) state.
        """
        if not self.parallel_config.enable_eplb:
            return

        assert self.eplb_state is not None
        assert is_mixture_of_experts(self.model)
        self.eplb_state.step(
            self.model,
            is_dummy,
            is_profile,
            log_stats=self.parallel_config.eplb_log_balancedness,
        )

    def get_dp_padding(self,
                       num_tokens: int) -> tuple[int, Optional[torch.Tensor]]:
        dp_size = self.vllm_config.parallel_config.data_parallel_size
        dp_rank = self.vllm_config.parallel_config.data_parallel_rank

        # For DP: Don't pad when setting enforce_eager.
        # This lets us set enforce_eager on the prefiller in a P/D setup and
        # still use CUDA graphs (enabled by this padding) on the decoder.
        #
        # TODO(tms) : There are many cases where padding is enabled for
        # prefills, causing unnecessary and excessive padding of activations.

        if dp_size == 1 or self.vllm_config.model_config.enforce_eager:
            # Early exit.
            return 0, None

        num_tokens_across_dp = DPMetadata.num_tokens_across_dp(
            num_tokens, dp_size, dp_rank)
        max_tokens_across_dp_cpu = torch.max(num_tokens_across_dp).item()
        num_tokens_after_padding = torch.tensor([max_tokens_across_dp_cpu] *
                                                dp_size,
                                                device="cpu",
                                                dtype=torch.int32)
        return max_tokens_across_dp_cpu - num_tokens, num_tokens_after_padding

    def _pool(
        self,
        hidden_states: torch.Tensor,
        num_scheduled_tokens: int,
        num_scheduled_tokens_np: np.ndarray,
        kv_connector_output: Optional[KVConnectorOutput],
    ) -> ModelRunnerOutput:
        assert self.input_batch.num_reqs ==\
            len(self.input_batch.pooling_params), \
        "Either all or none of the requests in" \
        " a batch must be pooling request"

        extracted_hidden_states = list(
            torch.split(hidden_states[:num_scheduled_tokens],
                        num_scheduled_tokens_np.tolist()))

        pooling_metadata = self.input_batch.pooling_metadata

        raw_pooler_output = self.model.pooler(
            hidden_states=extracted_hidden_states,
            pooling_metadata=pooling_metadata)

        pooler_output: list[Optional[torch.Tensor]] = []
        seq_lens = self.seq_lens[:self.input_batch.num_reqs]
        for raw_output, seq_len, prompt_len in zip(
                raw_pooler_output, seq_lens, pooling_metadata.prompt_lens):

            if seq_len == prompt_len:
                pooler_output.append(raw_output.data.cpu())
            else:
                pooler_output.append(None)

        return ModelRunnerOutput(
            req_ids=self.input_batch.req_ids,
            req_id_to_index=self.input_batch.req_id_to_index,
            sampled_token_ids=[],
            spec_token_ids=None,
            logprobs=None,
            prompt_logprobs_dict={},
            pooler_output=pooler_output,
            kv_connector_output=kv_connector_output,
        )

    @torch.inference_mode()
    def execute_model(
        self,
        scheduler_output: "SchedulerOutput",
        intermediate_tensors: Optional[IntermediateTensors] = None,
    ) -> Union[ModelRunnerOutput, IntermediateTensors]:
        self._update_states(scheduler_output)
        if not scheduler_output.total_num_scheduled_tokens:
            if not has_kv_transfer_group():
                # Return empty ModelRunnerOutput if there's no work to do.
                return EMPTY_MODEL_RUNNER_OUTPUT

            return self.kv_connector_no_forward(scheduler_output,
                                                self.vllm_config)

        # Prepare the decoder inputs.
        (attn_metadata, attention_cuda_graphs, logits_indices,
         spec_decode_metadata, num_scheduled_tokens_np,
         spec_decode_common_attn_metadata) = (
             self._prepare_inputs(scheduler_output))

        num_scheduled_tokens = scheduler_output.total_num_scheduled_tokens
        if (self.use_cuda_graph
                and num_scheduled_tokens <= self.cudagraph_batch_sizes[-1]):
            # Use piecewise CUDA graphs.
            # Add padding to the batch size.
            num_input_tokens = self.vllm_config.pad_for_cudagraph(
                num_scheduled_tokens)
        else:
            # Eager mode.
            # Pad tokens to multiple of tensor_parallel_size when
            # enabled collective fusion for SP
            tp_size = self.vllm_config.parallel_config.tensor_parallel_size
            if self.compilation_config.pass_config. \
                enable_sequence_parallelism and tp_size > 1:
                num_input_tokens = round_up(num_scheduled_tokens, tp_size)
            else:
                num_input_tokens = num_scheduled_tokens

        # Padding for DP
        num_pad, num_tokens_across_dp = self.get_dp_padding(num_input_tokens)
        num_input_tokens += num_pad

        # _prepare_inputs may reorder the batch, so we must gather multi
        # modal outputs after that to ensure the correct order
        if self.supports_mm_inputs:
            # Run the multimodal encoder if any.
            self._execute_mm_encoder(scheduler_output)
            mm_embeds = self._gather_mm_embeddings(scheduler_output)
        else:
            mm_embeds = []

        if self.supports_mm_inputs and get_pp_group().is_first_rank:
            # NOTE(woosuk): To unify token ids and soft tokens (vision
            # embeddings), we always use embeddings (rather than token ids)
            # as input to the multimodal model, even when the input is text.
            inputs_embeds_scheduled = self.model.get_input_embeddings(
                input_ids=self.input_ids[:num_scheduled_tokens],
                multimodal_embeddings=mm_embeds or None,
            )

            # TODO(woosuk): Avoid the copy. Optimize.
            self.inputs_embeds[:num_scheduled_tokens].copy_(
                inputs_embeds_scheduled)

            input_ids = None
            inputs_embeds = self.inputs_embeds[:num_input_tokens]
            model_mm_kwargs = self._extract_mm_kwargs(scheduler_output)
            model_kwargs = self._init_model_kwargs(num_scheduled_tokens)
        else:
            # For text-only models, we use token ids as input.
            # While it is possible to use embeddings as input just like the
            # multimodal models, it is not desirable for performance since
            # then the embedding layer is not included in the CUDA graph.
            input_ids = self.input_ids[:num_input_tokens]
            model_kwargs = self._init_model_kwargs(num_input_tokens)
            inputs_embeds = None
            model_mm_kwargs = {}
        if self.uses_mrope:
            positions = self.mrope_positions[:, :num_input_tokens]
        else:
            positions = self.positions[:num_input_tokens]

        if get_pp_group().is_first_rank:
            intermediate_tensors = None
        else:
            intermediate_tensors = self.sync_and_slice_intermediate_tensors(
                num_input_tokens, intermediate_tensors, True)

        # Some attention backends only support CUDA Graphs in pure decode.
        # If attention doesn't support CUDA Graphs for this batch, but we
        # compiled with full CUDA graphs, we have to skip them entirely.
        skip_cuda_graphs = self.full_cuda_graph and not attention_cuda_graphs

        # Run the model.
        # Use persistent buffers for CUDA graphs.
        with set_forward_context(
                attn_metadata,
                self.vllm_config,
                num_tokens=num_input_tokens,
                num_tokens_across_dp=num_tokens_across_dp,
                skip_cuda_graphs=skip_cuda_graphs,
        ), self.maybe_get_kv_connector_output(
                scheduler_output) as kv_connector_output:

            model_output = self.model(
                input_ids=input_ids,
                positions=positions,
                intermediate_tensors=intermediate_tensors,
                inputs_embeds=inputs_embeds,
                **MultiModalKwargs.as_kwargs(
                    model_mm_kwargs,
                    device=self.device,
                ),
                **model_kwargs,
            )

        if self.use_aux_hidden_state_outputs:
            hidden_states, aux_hidden_states = model_output
        else:
            hidden_states = model_output
            aux_hidden_states = None

        # Broadcast PP output for external_launcher (torchrun)
        # to make sure we are synced across pp ranks
        # TODO: Support overlapping mirco-batches
        # https://github.com/vllm-project/vllm/issues/18019
        broadcast_pp_output = \
            self.parallel_config.distributed_executor_backend \
            == "external_launcher" and len(get_pp_group().ranks) > 0
        if not get_pp_group().is_last_rank:
            # For mid-pipeline stages, return the hidden states.
            assert isinstance(hidden_states, IntermediateTensors)
            if not broadcast_pp_output:
                hidden_states.kv_connector_output = kv_connector_output
                return hidden_states
            get_pp_group().send_tensor_dict(hidden_states.tensors,
                                            all_gather_group=get_tp_group())
            logits = None
        else:
            if self.input_batch.pooling_params:
                return self._pool(hidden_states, num_scheduled_tokens,
                                  num_scheduled_tokens_np, kv_connector_output)

            sample_hidden_states = hidden_states[logits_indices]
            logits = self.model.compute_logits(sample_hidden_states, None)
        if broadcast_pp_output:
            model_output_broadcast_data = {
                "logits": logits.contiguous(),
            } if logits is not None else {}
            model_output_broadcast_data = get_pp_group().broadcast_tensor_dict(
                model_output_broadcast_data, src=len(get_pp_group().ranks) - 1)
            assert model_output_broadcast_data is not None
            logits = model_output_broadcast_data["logits"]

        # Apply structured output bitmasks if present
        if scheduler_output.grammar_bitmask is not None:
            self.apply_grammar_bitmask(scheduler_output, logits)

        # Sample the next token and get logprobs if needed.
        sampling_metadata = self.input_batch.sampling_metadata
        if spec_decode_metadata is None:
            sampler_output = self.sampler(
                logits=logits,
                sampling_metadata=sampling_metadata,
            )
        else:
            # When indexing with a tensor (bonus_logits_indices), PyTorch
            # creates a new tensor with separate storage from the original
            # logits tensor. This means any in-place operations on bonus_logits
            # won't affect the original logits tensor.
            assert logits is not None
            bonus_logits = logits[spec_decode_metadata.bonus_logits_indices]
            sampler_output = self.sampler(
                logits=bonus_logits,
                sampling_metadata=sampling_metadata,
            )
            bonus_token_ids = sampler_output.sampled_token_ids

            # Just like `bonus_logits`, `target_logits` is a new tensor with
            # separate storage from the original `logits` tensor. Therefore,
            # it is safe to update `target_logits` in place.
            target_logits = logits[spec_decode_metadata.target_logits_indices]
            output_token_ids = self.rejection_sampler(
                spec_decode_metadata,
                None,  # draft_probs
                target_logits,
                bonus_token_ids,
                sampling_metadata,
            )
            sampler_output.sampled_token_ids = output_token_ids

        num_nans_in_logits = {}
        if envs.VLLM_COMPUTE_NANS_IN_LOGITS:
            num_nans_in_logits = self._get_nans_in_logits(logits)

        # TODO(woosuk): The following loop can be slow since it iterates over
        # the requests one by one. Optimize.
        discard_sampled_tokens_req_indices = []
        for i, req_id in enumerate(self.input_batch.req_ids):
            req_state = self.requests[req_id]
            seq_len = (req_state.num_computed_tokens +
                       scheduler_output.num_scheduled_tokens[req_id])
            if seq_len < req_state.num_tokens:
                # Ignore the sampled token for partial prefills.
                # Rewind the generator state as if the token was not sampled.
                # This relies on cuda-specific torch-internal impl details
                generator = self.input_batch.generators.get(i)
                if generator is not None:
                    generator.set_offset(generator.get_offset() - 4)
                # Record the index of the request that should not be sampled,
                # so that we could clear the sampled tokens before returning.
                discard_sampled_tokens_req_indices.append(i)

        # NOTE: GPU -> CPU Sync happens here.
        # Move as many CPU operations as possible before this sync point.
        logprobs_tensors = sampler_output.logprobs_tensors
        logprobs_lists = logprobs_tensors.tolists() \
            if logprobs_tensors is not None else None

        # Compute prompt logprobs if needed.
        prompt_logprobs_dict = self._get_prompt_logprobs_dict(
            hidden_states[:num_scheduled_tokens],
            scheduler_output,
        )

        # Get the valid generated tokens.
        sampled_token_ids = sampler_output.sampled_token_ids
        max_gen_len = sampled_token_ids.shape[-1]
        if max_gen_len == 1:
            # No spec decode tokens.
            valid_sampled_token_ids = sampled_token_ids.tolist()
        else:
            # Includes spec decode tokens.
            valid_sampled_token_ids = self.rejection_sampler.parse_output(
                sampled_token_ids,
                self.input_batch.vocab_size,
            )
        # Mask out the sampled tokens that should not be sampled.
        for i in discard_sampled_tokens_req_indices:
            valid_sampled_token_ids[i].clear()

        # Cache the sampled tokens in the model runner, so that the scheduler
        # doesn't need to send them back.
        # NOTE(woosuk): As an exception, when using PP, the scheduler sends
        # the sampled tokens back, because there's no direct communication
        # between the first-stage worker and the last-stage worker.
        for req_idx, sampled_ids in enumerate(valid_sampled_token_ids):
            if not sampled_ids:
                continue

            start_idx = self.input_batch.num_tokens_no_spec[req_idx]
            end_idx = start_idx + len(sampled_ids)
            assert end_idx <= self.max_model_len, (
                "Sampled token IDs exceed the max model length. "
                f"Total number of tokens: {end_idx} > max_model_len: "
                f"{self.max_model_len}")

            self.input_batch.token_ids_cpu[req_idx,
                                           start_idx:end_idx] = sampled_ids
            self.input_batch.num_tokens_no_spec[req_idx] = end_idx
            self.input_batch.num_tokens[req_idx] = end_idx
            req_id = self.input_batch.req_ids[req_idx]
            req_state = self.requests[req_id]
            req_state.output_token_ids.extend(sampled_ids)

        if not self.speculative_config:
            # Speculative decoding is not enabled.
            spec_token_ids = None
        else:
            assert spec_decode_common_attn_metadata is not None
            spec_token_ids = self.propose_draft_token_ids(
                scheduler_output,
                valid_sampled_token_ids,
                sampling_metadata,
                hidden_states,
                sample_hidden_states,
                aux_hidden_states,
                spec_decode_metadata,
                spec_decode_common_attn_metadata,
            )

        self.eplb_step()

        return ModelRunnerOutput(
            req_ids=self.input_batch.req_ids,
            req_id_to_index=self.input_batch.req_id_to_index,
            sampled_token_ids=valid_sampled_token_ids,
            spec_token_ids=spec_token_ids,
            logprobs=logprobs_lists,
            prompt_logprobs_dict=prompt_logprobs_dict,
            pooler_output=[],
            kv_connector_output=kv_connector_output,
            num_nans_in_logits=num_nans_in_logits,
        )

    def propose_draft_token_ids(
        self,
        scheduler_output: "SchedulerOutput",
        sampled_token_ids: list[list[int]],
        sampling_metadata: SamplingMetadata,
        hidden_states: torch.Tensor,
        sample_hidden_states: torch.Tensor,
        aux_hidden_states: Optional[torch.Tensor],
        spec_decode_metadata: Optional[SpecDecodeMetadata],
        common_attn_metadata: CommonAttentionMetadata,
    ) -> list[list[int]]:
        num_scheduled_tokens = scheduler_output.total_num_scheduled_tokens
        if self.speculative_config.method == "ngram":
            assert isinstance(self.drafter, NgramProposer)
            spec_token_ids = self.propose_ngram_draft_token_ids(
                sampled_token_ids)
        elif self.speculative_config.method == "medusa":
            assert isinstance(self.drafter, MedusaProposer)
            if sample_hidden_states.shape[0] == len(sampled_token_ids):
                # The input to the target model does not include draft tokens.
                hidden_states = sample_hidden_states
            else:
                indices = []
                offset = 0
                for num_draft, tokens in zip(
                        spec_decode_metadata.num_draft_tokens,
                        sampled_token_ids):
                    indices.append(offset + len(tokens) - 1)
                    offset += num_draft + 1
                indices = torch.tensor(indices, device=self.device)
                hidden_states = sample_hidden_states[indices]

            spec_token_ids = self.drafter.propose(
                target_hidden_states=hidden_states,
                sampling_metadata=sampling_metadata,
            )
        elif self.speculative_config.use_eagle():
            assert isinstance(self.drafter, EagleProposer)
            # TODO(woosuk): Refactor the loop.
            next_token_ids: list[int] = []
            for i, token_ids in enumerate(sampled_token_ids):
                if token_ids:
                    # Common case.
                    next_token_id = token_ids[-1]
                else:
                    # Partial prefill (rare case).
                    # Get the next token id from the request state.
                    req_id = self.input_batch.req_ids[i]
                    req_state = self.requests[req_id]
                    seq_len = (req_state.num_computed_tokens +
                               scheduler_output.num_scheduled_tokens[req_id])
                    next_token_id = req_state.get_token_id(seq_len)
                next_token_ids.append(next_token_id)
            next_token_ids = torch.tensor(next_token_ids,
                                          dtype=torch.int32,
                                          device=self.device)

            if spec_decode_metadata is None:
                # input_ids can be None for multimodal models.
                target_token_ids = self.input_ids[:num_scheduled_tokens]
                # TODO(woosuk): Support M-RoPE.
                target_positions = self.positions[:num_scheduled_tokens]
                if self.use_aux_hidden_state_outputs:
                    target_hidden_states = torch.cat(
                        [h[:num_scheduled_tokens] for h in aux_hidden_states],
                        dim=-1)
                else:
                    target_hidden_states = hidden_states[:num_scheduled_tokens]
            else:
                # TODO(woosuk): Refactor this.
                num_draft_tokens = spec_decode_metadata.num_draft_tokens
                num_rejected_tokens = [
                    n + 1 - len(sampled_token_ids[i]) if n > 0 else 0
                    for i, n in enumerate(num_draft_tokens)
                ]
                num_rejected_tokens_cpu = torch.tensor(num_rejected_tokens,
                                                       dtype=torch.int32)
                common_attn_metadata, token_indices =\
                    self.drafter.prepare_inputs(
                    common_attn_metadata, num_rejected_tokens_cpu)

                target_token_ids = self.input_ids[token_indices]
                # TODO(woosuk): Support M-RoPE.
                target_positions = self.positions[token_indices]
                if self.use_aux_hidden_state_outputs:
                    target_hidden_states = torch.cat(
                        [h[token_indices] for h in aux_hidden_states], dim=-1)
                else:
                    target_hidden_states = hidden_states[token_indices]
            mm_embeds = None
            if self.supports_mm_inputs:
                mm_embeds = self._gather_mm_embeddings(scheduler_output,
                                                       shift_computed_tokens=1)

            draft_token_ids = self.drafter.propose(
                target_token_ids=target_token_ids,
                target_positions=target_positions,
                target_hidden_states=target_hidden_states,
                next_token_ids=next_token_ids,
                sampling_metadata=sampling_metadata,
                common_attn_metadata=common_attn_metadata,
                mm_embeds=mm_embeds,
            )
            spec_token_ids = draft_token_ids.tolist()
        return spec_token_ids

    def propose_ngram_draft_token_ids(
        self,
        sampled_token_ids: list[list[int]],
    ) -> list[list[int]]:
        # TODO(woosuk): Optimize.
        draft_token_ids: list[list[int]] = []
        for i, sampled_ids in enumerate(sampled_token_ids):
            num_sampled_ids = len(sampled_ids)
            if not num_sampled_ids:
                # Skip speculative decoding.
                draft_token_ids.append([])
                continue

            # Skip requests that require sampling parameters that are not
            # supported with speculative decoding.
            req_id = self.input_batch.req_ids[i]
            if req_id in self.input_batch.spec_decode_unsupported_reqs:
                draft_token_ids.append([])
                continue

            num_tokens = self.input_batch.num_tokens_no_spec[i]
            if num_tokens >= self.max_model_len:
                # Skip requests that have already reached the max model length.
                draft_token_ids.append([])
                continue

            drafter_output = self.drafter.propose(
                self.input_batch.token_ids_cpu[i, :num_tokens])
            if drafter_output is None or len(drafter_output) == 0:
                draft_token_ids.append([])
            else:
                draft_token_ids.append(drafter_output.tolist())
        return draft_token_ids

    def update_config(self, overrides: dict[str, Any]) -> None:
        allowed_config_names = {"load_config", "model_config"}
        for config_name, config_overrides in overrides.items():
            assert config_name in allowed_config_names, \
                f"Config `{config_name}` not supported. " \
                f"Allowed configs: {allowed_config_names}"
            config = getattr(self, config_name)
            new_config = update_config(config, config_overrides)
            setattr(self, config_name, new_config)

    def load_model(self, eep_scale_up: bool = False) -> None:
        """
        Args:
            eep_scale_up: the model loading is for elastic EP scale up.
        """
        logger.info("Starting to load model %s...", self.model_config.model)
        if eep_scale_up:
            from vllm.distributed.parallel_state import get_ep_group
            num_local_physical_experts = torch.empty(1,
                                                     dtype=torch.int32,
                                                     device="cpu")
            torch.distributed.broadcast(num_local_physical_experts,
                                        group=get_ep_group().cpu_group,
                                        group_src=0)
            num_local_physical_experts = int(num_local_physical_experts.item())
            new_ep_size = get_ep_group().world_size
            global_expert_load, old_global_expert_indices = (
                EplbState.recv_state())
            num_logical_experts = global_expert_load.shape[1]
            self.parallel_config.num_redundant_experts = (
                num_local_physical_experts * new_ep_size - num_logical_experts)
            assert old_global_expert_indices.shape[
                1] % num_local_physical_experts == 0
            old_ep_size = old_global_expert_indices.shape[
                1] // num_local_physical_experts
            rank_mapping = {
                old_ep_rank: old_ep_rank
                for old_ep_rank in range(old_ep_size)
            }
        else:
            global_expert_load = None
            old_global_expert_indices = None
            rank_mapping = None

        with DeviceMemoryProfiler() as m:
            time_before_load = time.perf_counter()
            model_loader = get_model_loader(self.load_config)
            logger.info("Loading model from scratch...")
            self.model = model_loader.load_model(
                vllm_config=self.vllm_config, model_config=self.model_config)
            if self.lora_config:
                self.model = self.load_lora_model(self.model,
                                                  self.model_config,
                                                  self.scheduler_config,
                                                  self.lora_config,
                                                  self.device)
            if hasattr(self, "drafter"):
                logger.info("Loading drafter model...")
                self.drafter.load_model(self.model)
            if self.use_aux_hidden_state_outputs:
                self.model.set_aux_hidden_state_layers(
                    self.model.get_eagle3_aux_hidden_state_layers())
            time_after_load = time.perf_counter()

            ar_option = os.getenv("AR_METHOD", "vllm")
            if ar_option == "triton_dist":
                max_M = 4096
                print(f"Creating allreduce context for model loading")
                WORLD_SIZE = int(get_tp_group().world_size)
                TP_GROUP = torch.distributed.new_group(ranks=list(range(WORLD_SIZE)), backend="nccl")
                init_nvshmem_by_torch_process_group(TP_GROUP)
                if not is_nvshmem_multimem_supported():
                    warnings.warn("Skip because nvshmem multimem is not supported")
                    sys.exit(0)
                attn_K = self.model.model.layers[0].self_attn.o_proj.input_size_per_partition
                attn_N = self.model.model.layers[0].self_attn.o_proj.output_size
                mlp_K = self.model.model.layers[0].mlp.down_proj.input_size_per_partition
                mlp_N = self.model.model.layers[0].mlp.down_proj.output_size
                self.attn_gemm_ar = GemmARLayer(
                        TP_GROUP, max_M, attn_N, attn_K, self.model_config.dtype, self.model_config.dtype, WORLD_SIZE, persistent=True, use_ll_kernel=True, copy_to_local=False, NUM_COMM_SMS=16
                )
                self.mlp_gemm_ar = GemmARLayer(
                    TP_GROUP, max_M, mlp_N, mlp_K, self.model_config.dtype, self.model_config.dtype, WORLD_SIZE, persistent=True, use_ll_kernel=False, copy_to_local=False, NUM_COMM_SMS=4
                )
                
                logger.info("Gemm AR ctx done.")
                
                for module in self.model.modules():
                    if isinstance(module, RowParallelLinear) and module.input_size_per_partition == attn_K:
                        module.gemm_ar_op = self.attn_gemm_ar
                    elif isinstance(module, RowParallelLinear) and module.input_size_per_partition == mlp_K:
                        module.gemm_ar_op = self.mlp_gemm_ar

        self.model_memory_usage = m.consumed_memory
        logger.info("Model loading took %.4f GiB and %.6f seconds",
                    self.model_memory_usage / GiB_bytes,
                    time_after_load - time_before_load)
        prepare_communication_buffer_for_model(self.model)

        if is_mixture_of_experts(
                self.model) and self.parallel_config.enable_eplb:
            logger.info("EPLB is enabled for model %s.",
                        self.model_config.model)
            self.eplb_state = EplbState.build(
                self.model,
                self.device,
                self.parallel_config,
                global_expert_load,
                old_global_expert_indices,
                rank_mapping,
            )

        if (
            self.vllm_config.compilation_config.level == \
                CompilationLevel.DYNAMO_AS_IS and supports_dynamo()
        ):
            backend = self.vllm_config.compilation_config.init_backend(
                self.vllm_config)
            compilation_counter.dynamo_as_is_count += 1
            self.model.compile(
                fullgraph=envs.VLLM_TEST_DYNAMO_FULLGRAPH_CAPTURE,
                backend=backend)

    def reload_weights(self) -> None:
        assert getattr(self, "model", None) is not None, \
            "Cannot reload weights before model is loaded."
        model_loader = get_model_loader(self.load_config)
        logger.info("Reloading weights inplace...")
        model_loader.load_weights(self.model, model_config=self.model_config)

    def save_tensorized_model(
        self,
        tensorizer_config: "TensorizerConfig",
    ) -> None:
        TensorizerLoader.save_model(
            self.model,
            tensorizer_config=tensorizer_config,
            model_config=self.model_config,
        )

    def _get_prompt_logprobs_dict(
        self,
        hidden_states: torch.Tensor,
        scheduler_output: "SchedulerOutput",
    ) -> dict[str, Optional[LogprobsTensors]]:
        num_prompt_logprobs_dict = self.input_batch.num_prompt_logprobs
        if not num_prompt_logprobs_dict:
            return {}

        in_progress_dict = self.input_batch.in_progress_prompt_logprobs_cpu
        prompt_logprobs_dict: dict[str, Optional[LogprobsTensors]] = {}

        # Since prompt logprobs are a rare feature, prioritize simple,
        # maintainable loop over optimal performance.
        completed_prefill_reqs = []
        for req_id, num_prompt_logprobs in num_prompt_logprobs_dict.items():

            num_tokens = scheduler_output.num_scheduled_tokens[req_id]

            # Get metadata for this request.
            request = self.requests[req_id]
            num_prompt_tokens = len(request.prompt_token_ids)
            prompt_token_ids = torch.tensor(request.prompt_token_ids).to(
                self.device, non_blocking=True)

            # Set up target LogprobsTensors object.
            logprobs_tensors = in_progress_dict.get(req_id)
            if not logprobs_tensors:
                # Create empty logprobs CPU tensors for the entire prompt.
                # If chunked, we'll copy in slice by slice.
                logprobs_tensors = LogprobsTensors.empty_cpu(
                    num_prompt_tokens - 1, num_prompt_logprobs + 1)
                in_progress_dict[req_id] = logprobs_tensors

            # Determine number of logits to retrieve.
            start_idx = request.num_computed_tokens
            start_tok = start_idx + 1
            num_remaining_tokens = num_prompt_tokens - start_tok
            if num_tokens <= num_remaining_tokens:
                # This is a chunk, more tokens remain.
                # In the == case, there are no more prompt logprobs to produce
                # but we want to defer returning them to the next step where we
                # have new generated tokens to return.
                num_logits = num_tokens
            else:
                # This is the last chunk of prompt tokens to return.
                num_logits = num_remaining_tokens
                completed_prefill_reqs.append(req_id)
                prompt_logprobs_dict[req_id] = logprobs_tensors

            if num_logits <= 0:
                # This can happen for the final chunk if we prefilled exactly
                # (num_prompt_tokens - 1) tokens for this request in the prior
                # step. There are no more prompt logprobs to produce.
                continue

            # Get the logits corresponding to this req's prompt tokens.
            # If this is a partial request (i.e. chunked prefill),
            # then there is prompt logprob generated for each index.
            req_idx = self.input_batch.req_id_to_index[req_id]
            offset = self.query_start_loc_np[req_idx].item()
            prompt_hidden_states = hidden_states[offset:offset + num_logits]
            logits = self.model.compute_logits(prompt_hidden_states, None)

            # Get the "target" tokens for each index. For prompt at index i,
            # the token at prompt index i+1 is the "sampled" token we want
            # to gather the logprob for.
            tgt_token_ids = prompt_token_ids[start_tok:start_tok + num_logits]

            # Compute prompt logprobs.
            logprobs = self.sampler.compute_logprobs(logits)
            token_ids, logprobs, ranks = self.sampler.gather_logprobs(
                logprobs, num_prompt_logprobs, tgt_token_ids)

            # Transfer GPU->CPU async.
            chunk_slice = slice(start_idx, start_idx + num_logits)
            logprobs_tensors.logprob_token_ids[chunk_slice].copy_(
                token_ids, non_blocking=True)
            logprobs_tensors.logprobs[chunk_slice].copy_(logprobs,
                                                         non_blocking=True)
            logprobs_tensors.selected_token_ranks[chunk_slice].copy_(
                ranks, non_blocking=True)

        # Remove requests that have completed prefill from the batch
        # num_prompt_logprobs_dict.
        for req_id in completed_prefill_reqs:
            del num_prompt_logprobs_dict[req_id]
            del in_progress_dict[req_id]

        # Must synchronize the non-blocking GPU->CPU transfers.
        if prompt_logprobs_dict:
            self._sync_device()

        return prompt_logprobs_dict

    def _get_nans_in_logits(
        self,
        logits: Optional[torch.Tensor],
    ) -> dict[str, int]:
        try:
            if logits is None:
                return {req_id: 0 for req_id in self.input_batch.req_ids}

            num_nans_in_logits = {}
            num_nans_for_index = logits.isnan().sum(dim=-1).cpu().numpy()
            for req_id in self.input_batch.req_ids:
                req_index = self.input_batch.req_id_to_index[req_id]
                num_nans_in_logits[req_id] = (
                    int(num_nans_for_index[req_index])
                    if num_nans_for_index is not None
                    and req_index < logits.shape[0] else 0)
            return num_nans_in_logits
        except IndexError:
            return {}

    @contextmanager
    def maybe_randomize_inputs(self, input_ids: torch.Tensor):
        """
        Randomize input_ids if VLLM_RANDOMIZE_DP_DUMMY_INPUTS is set.
        This is to help balance expert-selection
         - during profile_run
         - during DP rank dummy run
        """
        dp_size = self.vllm_config.parallel_config.data_parallel_size
        randomize_inputs = envs.VLLM_RANDOMIZE_DP_DUMMY_INPUTS and dp_size > 1
        if not randomize_inputs:
            yield
        else:
            import functools

            @functools.cache
            def rand_input_ids() -> torch.Tensor:
                return torch.randint_like(
                    self.input_ids,
                    low=0,
                    high=self.model_config.get_vocab_size(),
                    dtype=input_ids.dtype)

            logger.debug("Randomizing dummy data for DP Rank")
            input_ids.copy_(rand_input_ids()[:input_ids.size(0)],
                            non_blocking=True)
            yield
            input_ids.fill_(0)

    def _get_mm_dummy_batch(
        self,
        modality: str,
        max_items_per_batch: int,
    ) -> BatchedTensorInputs:
        """Dummy data for profiling and precompiling multimodal models."""
        dummy_decoder_data = self.mm_registry.get_decoder_dummy_data(
            model_config=self.model_config,
            seq_len=self.max_num_tokens,
            mm_counts={modality: 1},
        )
        dummy_mm_data = dummy_decoder_data.multi_modal_data

        # Result in the maximum GPU consumption of the model
        dummy_mm_item = dummy_mm_data.get_item(modality=modality, item_index=0)
        dummy_mm_kwargs = MultiModalKwargs.from_items([dummy_mm_item])

        batched_dummy_mm_inputs = MultiModalKwargs.batch([dummy_mm_kwargs] *
                                                         max_items_per_batch)
        return MultiModalKwargs.as_kwargs(
            batched_dummy_mm_inputs,
            device=self.device,
        )

    @torch.inference_mode()
    def _dummy_run(
        self,
        num_tokens: int,
        capture_attn_cudagraph: bool = False,
        skip_eplb: bool = False,
        is_profile: bool = False,
    ) -> tuple[torch.Tensor, torch.Tensor]:

        # Padding for DP
        num_pad, num_tokens_across_dp = self.get_dp_padding(num_tokens)
        num_tokens += num_pad

        # Set num_scheduled_tokens based on num_tokens and max_num_seqs
        # for dummy run with LoRA so that the num_reqs collectively
        # has num_tokens in total.
        assert num_tokens <= self.scheduler_config.max_num_batched_tokens
        max_num_reqs = self.scheduler_config.max_num_seqs
        num_reqs = min(num_tokens, max_num_reqs)
        min_tokens_per_req = num_tokens // num_reqs
        num_scheduled_tokens_list = [min_tokens_per_req] * num_reqs
        num_scheduled_tokens_list[-1] += num_tokens % num_reqs
        assert sum(num_scheduled_tokens_list) == num_tokens
        assert len(num_scheduled_tokens_list) == num_reqs
        num_scheduled_tokens = np.array(num_scheduled_tokens_list,
                                        dtype=np.int32)

        attn_metadata: Optional[dict[str, Any]] = None
        if capture_attn_cudagraph:
            attn_metadata = {}

            # Make sure max_model_len is used at the graph capture time.
            self.seq_lens_np[:num_reqs] = self.max_model_len
            self.seq_lens_np[num_reqs:] = 0
            self.seq_lens[:num_reqs].copy_(self.seq_lens_cpu[:num_reqs],
                                           non_blocking=True)

            for kv_cache_group_id, kv_cache_group_spec in enumerate(
                    self.kv_cache_config.kv_cache_groups):
                common_attn_metadata = CommonAttentionMetadata(
                    query_start_loc=self.query_start_loc[:num_reqs + 1],
                    query_start_loc_cpu=self.query_start_loc_cpu[:num_reqs +
                                                                 1],
                    seq_lens=self.seq_lens[:num_reqs],
                    seq_lens_cpu=self.seq_lens_cpu[:num_reqs],
                    num_computed_tokens_cpu=self.input_batch.
                    num_computed_tokens_cpu_tensor[:num_reqs],
                    num_reqs=num_reqs,
                    num_actual_tokens=num_tokens,
                    max_query_len=num_tokens,
                    block_table_tensor=self.input_batch.block_table[
                        kv_cache_group_id].get_device_tensor()[:num_reqs],
                    slot_mapping=self.input_batch.
                    block_table[kv_cache_group_id].slot_mapping[:num_tokens],
                    causal=True)

                for attn_group in self.attn_groups[kv_cache_group_id]:
                    attn_metadata_i = attn_group.metadata_builder\
                        .build_for_cudagraph_capture(common_attn_metadata)
                    for layer_name in kv_cache_group_spec.layer_names:
                        attn_metadata[layer_name] = attn_metadata_i

        with self.maybe_dummy_run_with_lora(self.lora_config,
                                            num_scheduled_tokens):
            model_kwargs = self._init_model_kwargs(num_tokens)
            if self.supports_mm_inputs:
                input_ids = None
                inputs_embeds = self.inputs_embeds[:num_tokens]
                model_mm_kwargs = self._dummy_mm_kwargs(num_reqs)
            else:
                input_ids = self.input_ids[:num_tokens]
                inputs_embeds = None
                model_mm_kwargs = {}

            if self.uses_mrope:
                positions = self.mrope_positions[:, :num_tokens]
            else:
                positions = self.positions[:num_tokens]

            if get_pp_group().is_first_rank:
                intermediate_tensors = None
            else:
                if self.intermediate_tensors is None:
                    self.intermediate_tensors = (
                        self.model.make_empty_intermediate_tensors(
                            batch_size=self.max_num_tokens,
                            dtype=self.model_config.dtype,
                            device=self.device))

                intermediate_tensors = self.sync_and_slice_intermediate_tensors(
                    num_tokens, None, False)

            with self.maybe_randomize_inputs(input_ids), set_forward_context(
                    attn_metadata,
                    self.vllm_config,
                    num_tokens=num_tokens,
                    num_tokens_across_dp=num_tokens_across_dp):
                outputs = self.model(
                    input_ids=input_ids,
                    positions=positions,
                    intermediate_tensors=intermediate_tensors,
                    inputs_embeds=inputs_embeds,
                    **MultiModalKwargs.as_kwargs(
                        model_mm_kwargs,
                        device=self.device,
                    ),
                    **model_kwargs,
                )

            if self.use_aux_hidden_state_outputs:
                hidden_states, _ = outputs
            else:
                hidden_states = outputs

            if self.speculative_config and self.speculative_config.use_eagle():
                assert isinstance(self.drafter, EagleProposer)
                self.drafter.dummy_run(num_tokens)

        # This is necessary to avoid blocking DP.
        # For dummy runs, we typically skip EPLB since we don't have any real
        # requests to process.
        # However, in DP settings, there may be cases when some DP ranks do
        # not have any requests to process, so they're executing dummy batches.
        # In such cases, we still have to trigger EPLB to make sure
        # ranks execute the rearrangement in synchronization.
        if not skip_eplb:
            self.eplb_step(is_dummy=True, is_profile=is_profile)

        logit_indices = np.cumsum(num_scheduled_tokens) - 1
        return hidden_states, hidden_states[logit_indices]

    @torch.inference_mode()
    def _dummy_sampler_run(
        self,
        hidden_states: torch.Tensor,
    ) -> torch.Tensor:
        # The dummy hidden states may contain special values,
        # like `inf` or `nan`.
        # To avoid breaking the sampler, we use a random tensor here instead.
        hidden_states = torch.rand_like(hidden_states)

        logits = self.model.compute_logits(hidden_states, None)
        num_reqs = logits.size(0)

        dummy_tensors = lambda v: torch.full(
            (num_reqs, ), v, device=self.device)

        dummy_metadata = SamplingMetadata(
            temperature=dummy_tensors(0.5),
            all_greedy=False,
            all_random=False,
            top_p=dummy_tensors(0.9),
            top_k=dummy_tensors(logits.size(1) - 1),
            generators={},
            max_num_logprobs=None,
            no_penalties=True,
            prompt_token_ids=None,
            frequency_penalties=dummy_tensors(0.1),
            presence_penalties=dummy_tensors(0.1),
            repetition_penalties=dummy_tensors(0.1),
            output_token_ids=[[] for _ in range(num_reqs)],
            allowed_token_ids_mask=None,
            bad_words_token_ids={},
            logitsprocs=LogitsProcessorManager(),
        )
        try:
            sampler_output = self.sampler(logits=logits,
                                          sampling_metadata=dummy_metadata)
        except RuntimeError as e:
            if 'out of memory' in str(e):
                raise RuntimeError(
                    "CUDA out of memory occurred when warming up sampler with "
                    f"{num_reqs} dummy requests. Please try lowering "
                    "`max_num_seqs` or `gpu_memory_utilization` when "
                    "initializing the engine.") from e
            else:
                raise e
        if self.speculative_config:
            draft_token_ids = [[0] for _ in range(num_reqs)]
            dummy_spec_decode_metadata = SpecDecodeMetadata.make_dummy(
                draft_token_ids, self.device)

            num_tokens = sum(len(ids) for ids in draft_token_ids)
            # draft_probs = torch.randn(
            #     num_tokens, logits.shape[-1], device=self.device,
            #     dtype=logits.dtype)
            draft_probs = None
            target_logits = torch.randn(num_tokens,
                                        logits.shape[-1],
                                        device=self.device,
                                        dtype=logits.dtype)
            # NOTE(woosuk): Here, we should use int32 because the sampler uses
            # int32 for bonus_token_ids. If the dtype mismatches, re-compilation
            # will occur at runtime.
            bonus_token_ids = torch.zeros(num_reqs,
                                          device=self.device,
                                          dtype=torch.int32)
            self.rejection_sampler(
                dummy_spec_decode_metadata,
                draft_probs,
                target_logits,
                bonus_token_ids,
                dummy_metadata,
            )
        return sampler_output

    def _dummy_pooler_run_task(
        self,
        hidden_states: torch.Tensor,
        task: PoolingTask,
    ) -> PoolerOutput:
        num_tokens = hidden_states.shape[0]
        max_num_reqs = self.scheduler_config.max_num_seqs
        num_reqs = min(num_tokens, max_num_reqs)
        min_tokens_per_req = num_tokens // num_reqs
        num_scheduled_tokens_list = [min_tokens_per_req] * num_reqs
        num_scheduled_tokens_list[-1] += num_tokens % num_reqs
        assert sum(num_scheduled_tokens_list) == num_tokens
        assert len(num_scheduled_tokens_list) == num_reqs

        hidden_states_list = list(
            torch.split(hidden_states, num_scheduled_tokens_list))
        req_num_tokens = num_tokens // num_reqs

        dummy_prompt_lens = torch.tensor(
            [h.shape[0] for h in hidden_states_list],
            device=self.device,
        )
        dummy_token_ids = torch.zeros((num_reqs, req_num_tokens),
                                      dtype=torch.int32,
                                      device=self.device)

        model = cast(VllmModelForPooling, self.model)
        dummy_pooling_params = PoolingParams(task=task)
        to_update = model.pooler.get_pooling_updates(task)
        to_update.apply(dummy_pooling_params)

        dummy_metadata = PoolingMetadata(
            prompt_lens=dummy_prompt_lens,
            prompt_token_ids=dummy_token_ids,
            pooling_params=[dummy_pooling_params] * num_reqs,
        )

        try:
            return model.pooler(hidden_states=hidden_states_list,
                                pooling_metadata=dummy_metadata)
        except RuntimeError as e:
            if 'out of memory' in str(e):
                raise RuntimeError(
                    "CUDA out of memory occurred when warming up pooler "
                    f"({task=}) with {num_reqs} dummy requests. Please try "
                    "lowering `max_num_seqs` or `gpu_memory_utilization` when "
                    "initializing the engine.") from e
            else:
                raise e

    @torch.inference_mode()
    def _dummy_pooler_run(
        self,
        hidden_states: torch.Tensor,
    ) -> PoolerOutput:
        # Find the task that has the largest output for subsequent steps
        output_size = dict[PoolingTask, float]()
        for task in self.get_supported_pooling_tasks():
            # Run a full batch with each task to ensure none of them OOMs
            output = self._dummy_pooler_run_task(hidden_states, task)
            output_size[task] = output.get_data_nbytes()
            del output  # Allow GC

        max_task = max(output_size.items(), key=lambda x: x[1])[0]
        return self._dummy_pooler_run_task(hidden_states, max_task)

    def profile_run(self) -> None:
        # Profile with multimodal encoder & encoder cache.
        if self.supports_mm_inputs:
            mm_budget = self.mm_budget
            assert mm_budget is not None

            # TODO: handle encoder-decoder models once we support them.
            if (encoder_budget := mm_budget.get_encoder_budget()) > 0:
                # NOTE: Currently model is profiled with a single non-text
                # modality with the max possible input tokens even when
                # it supports multiple.
                (
                    dummy_modality,
                    max_tokens,
                ) = mm_budget.get_modality_with_max_tokens()
                (
                    max_mm_items_per_prompt,
                    max_mm_items_per_batch,
                ) = mm_budget.get_max_items(dummy_modality, max_tokens)

                logger.info(
                    "Encoder cache will be initialized with a budget of "
                    "%s tokens, and profiled with %s %s items of the maximum "
                    "feature size.",
                    encoder_budget,
                    max_mm_items_per_batch,
                    dummy_modality,
                )

                # Create dummy batch of multimodal inputs.
                batched_dummy_mm_inputs = self._get_mm_dummy_batch(
                    dummy_modality,
                    max_mm_items_per_batch,
                )

                # Run multimodal encoder.
                dummy_encoder_outputs = self.model.get_multimodal_embeddings(
                    **batched_dummy_mm_inputs)

                sanity_check_mm_encoder_outputs(
                    dummy_encoder_outputs,
                    expected_num_items=max_mm_items_per_batch,
                )

                # Cache the dummy encoder outputs.
                self.encoder_cache["tmp"] = dict(
                    enumerate(dummy_encoder_outputs))

        # Add `is_profile` here to pre-allocate communication buffers
        hidden_states, last_hidden_states \
            = self._dummy_run(self.max_num_tokens, is_profile=True)
        if get_pp_group().is_last_rank:
            if self.is_pooling_model:
                output = self._dummy_pooler_run(hidden_states)
            else:
                output = self._dummy_sampler_run(last_hidden_states)
        else:
            output = None
        self._sync_device()
        del hidden_states, output
        self.encoder_cache.clear()
        gc.collect()

    def capture_model(self) -> None:
        if not self.use_cuda_graph:
            logger.warning(
                "Skipping CUDA graph capture. To turn on CUDA graph capture, "
                "set -O %s and ensure `use_cudagraph` was not manually set to "
                "False", CompilationLevel.PIECEWISE)
            return

        compilation_counter.num_gpu_runner_capture_triggers += 1

        start_time = time.perf_counter()
        start_free_gpu_memory = torch.cuda.mem_get_info()[0]

        @contextmanager
        def freeze_gc():
            # Optimize garbage collection during CUDA graph capture.
            # Clean up, then freeze all remaining objects from being included
            # in future collections.
            gc.collect()
            should_freeze = not envs.VLLM_ENABLE_CUDAGRAPH_GC
            if should_freeze:
                gc.freeze()
            try:
                yield
            finally:
                if should_freeze:
                    gc.unfreeze()

        # Trigger CUDA graph capture for specific shapes.
        # Capture the large shapes first so that the smaller shapes
        # can reuse the memory pool allocated for the large shapes.
        with freeze_gc(), graph_capture(device=self.device):
            full_cg = self.full_cuda_graph
            # Only rank 0 should print progress bar during capture
            compilation_cases = reversed(self.cudagraph_batch_sizes)
            if is_global_first_rank():
                compilation_cases = tqdm(
                    list(compilation_cases),
                    disable=not self.load_config.use_tqdm_on_load,
                    desc="Capturing CUDA graph shapes")
            for num_tokens in compilation_cases:
                # We skip EPLB here since we don't want to record dummy metrics
                for _ in range(
                        self.compilation_config.cudagraph_num_of_warmups):
                    self._dummy_run(num_tokens,
                                    capture_attn_cudagraph=full_cg,
                                    skip_eplb=True)
                self._dummy_run(num_tokens,
                                capture_attn_cudagraph=full_cg,
                                skip_eplb=True)

        end_time = time.perf_counter()
        end_free_gpu_memory = torch.cuda.mem_get_info()[0]
        elapsed_time = end_time - start_time
        cuda_graph_size = start_free_gpu_memory - end_free_gpu_memory
        # This usually takes 5~20 seconds.
        logger.info("Graph capturing finished in %.0f secs, took %.2f GiB",
                    elapsed_time, cuda_graph_size / (1 << 30))

    def initialize_attn_backend(self, kv_cache_config: KVCacheConfig) -> None:
        """
        Initialize the attention backends and attention metadata builders.
        """
        assert len(self.attn_groups) == 0, \
            "Attention backends are already initialized"
        attn_layers = get_layers_from_vllm_config(self.vllm_config, Attention)

        def get_attn_backends_for_layers(
                layer_names: list[str]
        ) -> dict[type[AttentionBackend], list[str]]:
            attn_backends = {}
            attn_backend_layers = defaultdict(list)
            # Dedupe based on full class name; this is a bit safer than using
            # using the class itself as the key because when we create dynamic
            # attention backend subclasses (e.g. ChunkedLocalAttention) unless
            # they are cached correctly, there will be different objects per
            # layer.
            for layer_name in layer_names:
                attn_backend = attn_layers[layer_name].get_attn_backend()
                key = attn_backend.full_cls_name()
                attn_backends[key] = attn_backend
                attn_backend_layers[key].append(layer_name)
            return {
                attn_backends[k]: v
                for k, v in attn_backend_layers.items()
            }

        def create_attn_groups(
            attn_backends_map: dict[AttentionBackend, list[str]],
            kv_cache_spec: KVCacheSpec,
        ) -> list[AttentionGroup]:
            attn_groups: list[AttentionGroup] = []
            for attn_backend, layer_names in attn_backends_map.items():
                attn_metadata_builder_i = attn_backend.get_builder_cls()(
                    kv_cache_spec,
                    layer_names,
                    self.vllm_config,
                    self.device,
                )
                attn_group = AttentionGroup(attn_backend,
                                            attn_metadata_builder_i,
                                            layer_names)
                attn_groups.append(attn_group)

                if self.full_cuda_graph:
                    if attn_metadata_builder_i.attn_cudagraph_support == \
                        AttentionCGSupport.NEVER:
                        raise ValueError(
                            f"Full CUDAGraph not supported for "
                            f"{attn_backend.__name__}. Turn off "
                            f"CompilationConfig.full_cuda_graph or use a "
                            f" different attention backend.")
                    if attn_metadata_builder_i.attn_cudagraph_support == \
                        AttentionCGSupport.PURE_DECODE_ONLY:
                        # Limit the max cudagraph size to the max number of
                        # sequences for pure decode only cudagraph backend,
                        # whose max_query_len is 1.
                        self.cudagraph_batch_sizes = [
                            size for size in self.cudagraph_batch_sizes
                            if size <= self.scheduler_config.max_num_seqs
                        ]

            return attn_groups

        for kv_cache_group_spec in kv_cache_config.kv_cache_groups:
            kv_cache_spec = kv_cache_group_spec.kv_cache_spec
            if isinstance(kv_cache_spec, AttentionSpec):
                attn_backends = get_attn_backends_for_layers(
                    kv_cache_group_spec.layer_names)
            # TODO(lucas): move `get_mamba_attn_backend` into the mamba
            # layers like above
            elif isinstance(kv_cache_spec, MambaSpec):
                attn_backends = {
                    get_mamba_attn_backend(kv_cache_spec.mamba_type):
                    kv_cache_group_spec.layer_names
                }
            else:
                raise ValueError(
                    f"Unknown KV cache spec type: {type(kv_cache_spec)}")

            self.attn_groups.append(
                create_attn_groups(attn_backends, kv_cache_spec))

        # Calculate reorder batch threshold (if neeeded)
        self.calculate_reorder_batch_threshold()

        if len(self.attn_groups) > 0:
            return

        # Check if model is encoder-only
        block_size = self.vllm_config.cache_config.block_size
        use_mla = self.vllm_config.model_config.use_mla
        attn_specs = list[AttentionSpec]()
        for attn_module in attn_layers.values():

            if attn_module.attn_type == AttentionType.ENCODER_ONLY:
                assert attn_module.sliding_window is None, "Sliding "
                "window attention is not supported for encoder-only models"

                attn_specs.append(
                    FullAttentionSpec(block_size=block_size,
                                      num_kv_heads=attn_module.num_kv_heads,
                                      head_size=attn_module.head_size,
                                      dtype=self.kv_cache_dtype,
                                      use_mla=use_mla))
            else:
                raise ValueError("Expected only encoder-only layers")

        if len(attn_specs) > 0:
            assert len(attn_specs) == len(attn_layers), \
                "All or none of the layers are expected to be encoder-only"

            attn_backends = get_attn_backends_for_layers(attn_layers.keys())

            self.attn_groups.append(
                create_attn_groups(attn_backends, attn_specs[0]))
            self.is_encoder_only_model = True

    def calculate_reorder_batch_threshold(self) -> None:
        """
        Check that if any backends reorder batches; that the reordering
        is compatible (e.g., decode threshold is the same)
        """
        for group in self._attn_group_iterator():
            attn_metadata_builder_i = group.metadata_builder

            # check that if any backends reorder batches; that the reordering
            # is compatible (e.g., decode threshold is the same)
            reorder_batch_threshold_i = (
                attn_metadata_builder_i.reorder_batch_threshold)
            if reorder_batch_threshold_i is not None:
                if self.reorder_batch_threshold is not None:
                    if reorder_batch_threshold_i != \
                        self.reorder_batch_threshold:
                        raise ValueError(
                            f"Attention backend reorders decodes with "
                            f"threshold {reorder_batch_threshold_i} but other "
                            f"backend uses threshold "
                            f"{self.reorder_batch_threshold}")
                else:
                    self.reorder_batch_threshold = reorder_batch_threshold_i

    def may_reinitialize_input_batch(self,
                                     kv_cache_config: KVCacheConfig) -> None:
        """
        Re-initialize the input batch if the block sizes are different from
        `[self.cache_config.block_size]`. This usually happens when there
        are multiple KV cache groups.

        Args:
            kv_cache_config: The KV cache configuration.
        """
        block_sizes = [
            kv_cache_group.kv_cache_spec.block_size
            for kv_cache_group in kv_cache_config.kv_cache_groups
        ]
        if block_sizes != [self.cache_config.block_size]:
            assert self.cache_config.cpu_offload_gb == 0, (
                "Cannot re-initialize the input batch when CPU weight "
                "offloading is enabled. See https://github.com/vllm-project/vllm/pull/18298 "  # noqa: E501
                "for more details.")
            self.input_batch = InputBatch(
                max_num_reqs=self.max_num_reqs,
                max_model_len=self.max_model_len,
                max_num_batched_tokens=self.max_num_tokens,
                device=self.device,
                pin_memory=self.pin_memory,
                vocab_size=self.model_config.get_vocab_size(),
                block_sizes=block_sizes,
                is_spec_decode=bool(self.vllm_config.speculative_config),
            )

    def _allocate_kv_cache_tensors(
            self, kv_cache_config: KVCacheConfig) -> dict[str, torch.Tensor]:
        """
        Initializes the KV cache buffer with the correct size. The buffer needs
        to be reshaped to the desired shape before being used by the models.

        Args:
            kv_cache_config: The KV cache config
        Returns:
            dict[str, torch.Tensor]: A map between layer names to their
            corresponding memory buffer for KV cache.
         """
        kv_cache_raw_tensors: dict[str, torch.Tensor] = {}
        for kv_cache_tensor in kv_cache_config.kv_cache_tensors:
            tensor = torch.zeros(kv_cache_tensor.size,
                                 dtype=torch.int8,
                                 device=self.device)
            for layer_name in kv_cache_tensor.shared_by:
                kv_cache_raw_tensors[layer_name] = tensor

        layer_names = set()
        for group in kv_cache_config.kv_cache_groups:
            layer_names.update(group.layer_names)
        assert layer_names == set(kv_cache_raw_tensors.keys(
        )), "Some layers are not correctly initialized"
        return kv_cache_raw_tensors

    def _attn_group_iterator(self) -> Iterator[AttentionGroup]:
        return itertools.chain.from_iterable(self.attn_groups)

    def _kv_cache_spec_attn_group_iterator(
            self) -> Iterator[tuple[KVCacheSpec, AttentionGroup]]:
        if not self.kv_cache_config.kv_cache_groups:
            return
        for kv_cache_spec_id, attn_groups in enumerate(self.attn_groups):
            for attn_group in attn_groups:
                yield self.kv_cache_config.kv_cache_groups[
                    kv_cache_spec_id].kv_cache_spec, attn_group

    def _reshape_kv_cache_tensors(
        self,
        kv_cache_config: KVCacheConfig,
        kv_cache_raw_tensors: dict[str, torch.Tensor],
    ) -> dict[str, torch.Tensor]:
        """
        Reshape the KV cache tensors to the desired shape and dtype.

        Args:
            kv_cache_config: The KV cache config
            kv_cache_raw_tensors: The KV cache buffer of each layer, with
            correct size but uninitialized shape.
        Returns:
            Dict[str, torch.Tensor]: A map between layer names to their
            corresponding memory buffer for KV cache.
        """
        kv_caches: dict[str, torch.Tensor] = {}
        has_attn, has_mamba = False, False
        for kv_cache_spec, group in self._kv_cache_spec_attn_group_iterator():
            attn_backend = group.backend
            for layer_name in group.layer_names:
                raw_tensor = kv_cache_raw_tensors[layer_name]
                assert raw_tensor.numel() % kv_cache_spec.page_size_bytes == 0
                num_blocks = (raw_tensor.numel() //
                              kv_cache_spec.page_size_bytes)
                if isinstance(kv_cache_spec, AttentionSpec):
                    has_attn = True
                    kv_cache_shape = attn_backend.get_kv_cache_shape(
                        num_blocks, kv_cache_spec.block_size,
                        kv_cache_spec.num_kv_heads, kv_cache_spec.head_size)
                    dtype = kv_cache_spec.dtype
                    try:
                        kv_cache_stride_order = \
                            attn_backend.get_kv_cache_stride_order()
                        assert len(kv_cache_stride_order) == len(
                            kv_cache_shape)
                    except (AttributeError, NotImplementedError):
                        kv_cache_stride_order = tuple(
                            range(len(kv_cache_shape)))
                    # The allocation respects the backend-defined stride order
                    # to ensure the semantic remains consistent for each
                    # backend. We first obtain the generic kv cache shape and
                    # then permute it according to the stride order which could
                    # result in a non-contiguous tensor.
                    kv_cache_shape = tuple(kv_cache_shape[i]
                                           for i in kv_cache_stride_order)
                    # Maintain original KV shape view.
                    inv_order = [
                        kv_cache_stride_order.index(i)
                        for i in range(len(kv_cache_stride_order))
                    ]
                    kv_caches[layer_name] = kv_cache_raw_tensors[
                        layer_name].view(dtype).view(kv_cache_shape).permute(
                            *inv_order)
                elif isinstance(kv_cache_spec, MambaSpec):
                    has_mamba = True
                    raw_tensor = kv_cache_raw_tensors[layer_name]
                    dtype = kv_cache_spec.dtype
                    num_element_per_page = (kv_cache_spec.page_size_bytes //
                                            get_dtype_size(dtype))
                    state_tensors = []
                    storage_offset = 0
                    for shape in kv_cache_spec.shapes:
                        target_shape = (num_blocks, *shape)
                        stride = torch.empty(target_shape).stride()
                        target_stride = (num_element_per_page, *stride[1:])
                        tensor = torch.as_strided(
                            raw_tensor.view(dtype),
                            size=target_shape,
                            stride=target_stride,
                            storage_offset=storage_offset,
                        )
                        state_tensors.append(tensor)
                        storage_offset += stride[0]

                    kv_caches[layer_name] = state_tensors
                else:
                    raise NotImplementedError

        if has_attn and has_mamba:
            self._verify_hybrid_attention_mamba_layout(kv_cache_config,
                                                       kv_cache_raw_tensors)

        return kv_caches

    def _verify_hybrid_attention_mamba_layout(
            self, kv_cache_config: KVCacheConfig,
            kv_cache_raw_tensors: dict[str, torch.Tensor]) -> None:
        """
        Verify that the KV cache memory layout is compatible for
        models with both attention and mamba KV cache groups.

        Args:
            kv_cache_config: The KV cache config
            kv_cache_raw_tensors: The KV cache buffer of each layer.
        """

        for kv_cache_spec, group in self._kv_cache_spec_attn_group_iterator():
            for layer_name in group.layer_names:
                raw_tensor = kv_cache_raw_tensors[layer_name]
                num_blocks = (raw_tensor.numel() //
                              kv_cache_spec.page_size_bytes)
                if isinstance(kv_cache_spec, AttentionSpec):

                    kv_cache_shape = group.backend.get_kv_cache_shape(
                        num_blocks, kv_cache_spec.block_size,
                        kv_cache_spec.num_kv_heads, kv_cache_spec.head_size)
                    if kv_cache_shape[0] != num_blocks or kv_cache_shape[
                            1] != 2:
                        raise ValueError(
                            "Hybrid models in V1 require an attention "
                            "backend with kv_cache_shape="
                            "(num_blocks, 2, ...). Please try setting "
                            "VLLM_ATTENTION_BACKEND=FLASHINFER")

    def initialize_kv_cache_tensors(
            self, kv_cache_config: KVCacheConfig) -> dict[str, torch.Tensor]:
        """
        Initialize the memory buffer for KV cache.

        Args:
            kv_cache_config: The KV cache config
        Returns:
            Dict[str, torch.Tensor]: A map between layer names to their
            corresponding memory buffer for KV cache.
        """
        # Initialize the memory buffer for KV cache
        kv_cache_raw_tensors = self._allocate_kv_cache_tensors(kv_cache_config)
        # Change the memory buffer to the desired shape
        kv_caches = self._reshape_kv_cache_tensors(kv_cache_config,
                                                   kv_cache_raw_tensors)

        # Setup `kv_cache_config` and `kv_caches` for models
        # with cross-layer KV sharing
        if self.shared_kv_cache_layers:
            initialize_kv_cache_for_kv_sharing(
                self.shared_kv_cache_layers,
                kv_cache_config.kv_cache_groups,
                kv_caches,
                self.attn_groups,
            )
            attn_layers = get_layers_from_vllm_config(self.vllm_config,
                                                      Attention)
            # Iterate in reversed order and add layers that re-use KV cache
            # e.g. in YOCO-like KV sharing setups (e.g. Gemma3n)
            for layer_name in reversed(attn_layers):
                if layer_name in self.shared_kv_cache_layers:
                    self.kv_sharing_fast_prefill_eligible_layers.add(
                        layer_name)
                else:
                    break

        bind_kv_cache(kv_caches,
                      self.compilation_config.static_forward_context,
                      self.kv_caches)
        return kv_caches

    def initialize_kv_cache(self, kv_cache_config: KVCacheConfig) -> None:
        """
        Initialize KV cache based on `kv_cache_config`.
        Args:
            kv_cache_config: Configuration for the KV cache, including the KV
            cache size of each layer
        """
        self.kv_cache_config = kv_cache_config
        self.may_reinitialize_input_batch(kv_cache_config)
        self.initialize_attn_backend(kv_cache_config)
        kv_caches = self.initialize_kv_cache_tensors(kv_cache_config)

        if self.speculative_config and self.speculative_config.use_eagle():
            assert isinstance(self.drafter, EagleProposer)
            # validate all draft model layers belong to the same kv cache
            # group
            self.drafter.validate_same_kv_cache_group(kv_cache_config)

        if has_kv_transfer_group():
            get_kv_transfer_group().register_kv_caches(kv_caches)

    def get_kv_cache_spec(self) -> dict[str, KVCacheSpec]:
        """
        Generates the KVCacheSpec by parsing the kv cache format from each
        Attention module in the static forward context.
        Returns:
            KVCacheSpec: A dictionary mapping layer names to their KV cache
            format. Layers that do not need KV cache are not included.
        """

        block_size = self.vllm_config.cache_config.block_size
        use_mla = self.vllm_config.model_config.use_mla
        kv_cache_spec: dict[str, KVCacheSpec] = {}
        attn_layers = get_layers_from_vllm_config(self.vllm_config, Attention)
        for layer_name, attn_module in attn_layers.items():
            if (kv_tgt_layer :=
                    attn_module.kv_sharing_target_layer_name) is not None:
                # The layer doesn't need its own KV cache and will use that of
                # the target layer. We skip creating a KVCacheSpec for it, so
                # that KV cache management logic will act as this layer does
                # not exist, and doesn't allocate KV cache for the layer. This
                # enables the memory saving of cross-layer kv sharing, allowing
                # a given amount of memory to accommodate longer context lengths
                # or enable more requests to be processed simultaneously.
                self.shared_kv_cache_layers[layer_name] = kv_tgt_layer
                continue

            # TODO: Support other attention modules, e.g., cross-attention
            # TODO(lucas): move the attention specs into the model layers like
            # the attention backends
            if attn_module.attn_type == AttentionType.DECODER:
                if attn_module.sliding_window is not None:
                    kv_cache_spec[layer_name] = SlidingWindowSpec(
                        block_size=block_size,
                        num_kv_heads=attn_module.num_kv_heads,
                        head_size=attn_module.head_size,
                        dtype=self.kv_cache_dtype,
                        sliding_window=attn_module.sliding_window,
                        use_mla=use_mla)
                elif self.attention_chunk_size is not None \
                        and isinstance(attn_module, ChunkedLocalAttention):
                    kv_cache_spec[layer_name] = ChunkedLocalAttentionSpec(
                        block_size=block_size,
                        num_kv_heads=attn_module.num_kv_heads,
                        head_size=attn_module.head_size,
                        dtype=self.kv_cache_dtype,
                        attention_chunk_size=self.attention_chunk_size,
                        use_mla=use_mla)
                else:
                    kv_cache_spec[layer_name] = FullAttentionSpec(
                        block_size=block_size,
                        num_kv_heads=attn_module.num_kv_heads,
                        head_size=attn_module.head_size,
                        dtype=self.kv_cache_dtype,
                        use_mla=use_mla)
            elif attn_module.attn_type in (AttentionType.ENCODER,
                                           AttentionType.ENCODER_ONLY):
                # encoder-only attention does not need KV cache.
                continue
            elif attn_module.attn_type == AttentionType.ENCODER_DECODER:
                raise NotImplementedError
            else:
                raise ValueError(
                    f"Unknown attention type: {attn_module.attn_type}")

        mamba_layers = get_layers_from_vllm_config(self.vllm_config, MambaBase)
        if len(mamba_layers) > 0:
            if self.vllm_config.speculative_config is not None:
                raise NotImplementedError(
                    "Mamba with speculative decoding is not supported yet.")
            if self.vllm_config.cache_config.enable_prefix_caching:
                raise NotImplementedError(
                    "Prefix caching is not supported for Mamba yet.")
            max_model_len = self.vllm_config.model_config.max_model_len

            page_size_padded = (
                self.vllm_config.cache_config.mamba_page_size_padded)

            # Set block_size to max_model_len, so that mamba model will always
            # have only one block in the KV cache.
            for layer_name, mamba_module in mamba_layers.items():
                kv_cache_spec[layer_name] = MambaSpec(
                    shapes=mamba_module.get_state_shape(),
                    dtype=self.kv_cache_dtype,
                    block_size=max_model_len,
                    page_size_padded=page_size_padded,
                    mamba_type=mamba_module.mamba_type)

        return kv_cache_spec

    def _build_encoder_only_attn_metadata(
            self, scheduler_output: "SchedulerOutput") -> \
                tuple[CommonAttentionMetadata, Any]:
        """Prepare encoder attention metadata for encoder-only models.

        Args:
            scheduler_output: Scheduler output

        Returns:
            dict[str, Any]: Encoder attention metadata
        """
        num_reqs = self.input_batch.num_reqs
        total_num_scheduled_tokens = scheduler_output.total_num_scheduled_tokens

        # Get the number of scheduled tokens for each request.
        req_ids = self.input_batch.req_ids
        tokens = [scheduler_output.num_scheduled_tokens[i] for i in req_ids]
        max_num_scheduled_tokens = max(tokens)

        # Use the first attention metadata builder
        # to create encoder attention metadata
        builder = self.attn_groups[0][0].metadata_builder

        dummy_block_table = torch.zeros((num_reqs, 1),
                                        dtype=torch.int32,
                                        device=self.device)
        dummy_slot_mapping = torch.zeros((total_num_scheduled_tokens, ),
                                         dtype=torch.int32,
                                         device=self.device)

        common_metadata = CommonAttentionMetadata(
            query_start_loc=self.query_start_loc[:num_reqs + 1],
            query_start_loc_cpu=self.query_start_loc_cpu[:num_reqs + 1],
            seq_lens=self.seq_lens[:num_reqs],
            seq_lens_cpu=self.seq_lens_cpu[:num_reqs],
            num_computed_tokens_cpu=self.input_batch.
            num_computed_tokens_cpu_tensor[:num_reqs],
            num_reqs=num_reqs,
            num_actual_tokens=total_num_scheduled_tokens,
            max_query_len=max_num_scheduled_tokens,
            block_table_tensor=dummy_block_table,
            slot_mapping=dummy_slot_mapping,
            causal=False,
        )

        return common_metadata, builder.build(
            common_prefix_len=0,  # No cascade for encoder
            common_attn_metadata=common_metadata,
        )<|MERGE_RESOLUTION|>--- conflicted
+++ resolved
@@ -1,12 +1,9 @@
 # SPDX-License-Identifier: Apache-2.0
 # SPDX-FileCopyrightText: Copyright contributors to the vLLM project
-<<<<<<< HEAD
+
 import os
 import copy
-=======
-
 import dataclasses
->>>>>>> 458e74eb
 import gc
 import itertools
 import time
