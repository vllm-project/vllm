--- conflicted
+++ resolved
@@ -573,12 +573,9 @@
     def _prepare_inputs(
         self,
         scheduler_output: "SchedulerOutput",
-    ) -> tuple[dict[str, Any], bool, torch.Tensor,
-<<<<<<< HEAD
-               Optional[SpecDecodeMetadata], Optional[ALoRAMetadata]]:
-=======
-               Optional[SpecDecodeMetadata], np.ndarray]:
->>>>>>> 6f68c492
+    ) -> tuple[dict[str,
+                    Any], bool, torch.Tensor, Optional[SpecDecodeMetadata],
+               Optional[ALoRAMetadata], np.ndarray]:
         """
         :return: tuple[
             attn_metadata: layer-to-attention_metadata mapping,
@@ -788,11 +785,7 @@
             alora_metadata = None
 
         return (attn_metadata, attention_cuda_graphs, logits_indices,
-<<<<<<< HEAD
-                spec_decode_metadata, alora_metadata)
-=======
-                spec_decode_metadata, num_scheduled_tokens)
->>>>>>> 6f68c492
+                spec_decode_metadata, alora_metadata, num_scheduled_tokens)
 
     def _compute_cascade_attn_prefix_len(
         self,
@@ -1301,13 +1294,8 @@
 
         # Prepare the decoder inputs.
         (attn_metadata, attention_cuda_graphs, logits_indices,
-         spec_decode_metadata,
-<<<<<<< HEAD
-         alora_metadata) = (self._prepare_inputs(scheduler_output))
-
-=======
+         spec_decode_metadata, alora_metadata,
          num_scheduled_tokens_np) = (self._prepare_inputs(scheduler_output))
->>>>>>> 6f68c492
         num_scheduled_tokens = scheduler_output.total_num_scheduled_tokens
         if (self.use_cuda_graph
                 and num_scheduled_tokens <= self.cudagraph_batch_sizes[-1]):
