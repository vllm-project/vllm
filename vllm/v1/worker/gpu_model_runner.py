# SPDX-License-Identifier: Apache-2.0
# SPDX-FileCopyrightText: Copyright contributors to the vLLM project

import gc
import itertools
import time
from collections import defaultdict
from collections.abc import Iterator
from contextlib import contextmanager
from copy import deepcopy
from typing import TYPE_CHECKING, Any, Optional, Union, cast

import numpy as np
import torch
import torch.distributed
import torch.nn as nn
from tqdm import tqdm

import vllm.envs as envs
from vllm.attention import Attention, AttentionType
from vllm.attention.backends.abstract import AttentionBackend
from vllm.attention.layers.chunked_local_attention import ChunkedLocalAttention
from vllm.compilation.counter import compilation_counter
from vllm.compilation.cuda_graph import CUDAGraphWrapper
from vllm.compilation.monitor import set_cudagraph_capturing_enabled
from vllm.config import (CompilationLevel, CUDAGraphMode, VllmConfig,
                         get_layers_from_vllm_config, update_config)
from vllm.distributed.eplb.eplb_state import EplbState
from vllm.distributed.kv_transfer import (get_kv_transfer_group,
                                          has_kv_transfer_group)
from vllm.distributed.kv_transfer.kv_connector.utils import copy_kv_blocks
from vllm.distributed.parallel_state import (
    get_pp_group, get_tp_group, graph_capture, is_global_first_rank,
    prepare_communication_buffer_for_model)
from vllm.forward_context import (BatchDescriptor, DPMetadata,
                                  set_forward_context)
from vllm.logger import init_logger
from vllm.model_executor.layers.attention_layer_base import AttentionLayerBase
from vllm.model_executor.layers.mamba.abstract import MambaBase
from vllm.model_executor.layers.rotary_embedding import MRotaryEmbedding
from vllm.model_executor.model_loader import TensorizerLoader, get_model_loader
from vllm.model_executor.models.interfaces import (is_mixture_of_experts,
                                                   supports_eagle3,
                                                   supports_transcription)
from vllm.model_executor.models.interfaces_base import (
    VllmModelForPooling, is_pooling_model, is_text_generation_model)
from vllm.multimodal import MULTIMODAL_REGISTRY
from vllm.multimodal.inputs import (BatchedTensorInputs, MultiModalKwargsItem,
                                    PlaceholderRange)
from vllm.multimodal.utils import group_mm_kwargs_by_modality
from vllm.pooling_params import PoolingParams
from vllm.sampling_params import SamplingType
from vllm.sequence import IntermediateTensors, PoolerOutput
from vllm.tasks import GenerationTask, PoolingTask, SupportedTask
from vllm.utils import (STR_DTYPE_TO_TORCH_DTYPE, DeviceMemoryProfiler,
                        GiB_bytes, LazyLoader, check_use_alibi, get_dtype_size,
                        is_pin_memory_available, round_up, supports_dynamo)
from vllm.v1.attention.backends.gdn_attn import GDNAttentionMetadataBuilder
from vllm.v1.attention.backends.utils import (
    AttentionCGSupport, AttentionMetadataBuilder, CommonAttentionMetadata,
    create_fast_prefill_custom_backend,
    reorder_batch_to_split_decodes_and_prefills)
from vllm.v1.cudagraph_dispatcher import CudagraphDispatcher
# yapf conflicts with isort for this block
# yapf: disable
from vllm.v1.kv_cache_interface import (AttentionSpec,
                                        ChunkedLocalAttentionSpec,
                                        CrossAttentionSpec,
                                        EncoderOnlyAttentionSpec,
                                        FullAttentionSpec, KVCacheConfig,
                                        KVCacheGroupSpec, KVCacheSpec,
                                        MambaSpec, SlidingWindowSpec)
# yapf: enable
from vllm.v1.outputs import (EMPTY_MODEL_RUNNER_OUTPUT, AsyncModelRunnerOutput,
                             DraftTokenIds, LogprobsLists, LogprobsTensors,
                             ModelRunnerOutput, SamplerOutput)
from vllm.v1.pool.metadata import PoolingMetadata
from vllm.v1.sample.logits_processor import LogitsProcessors, build_logitsprocs
from vllm.v1.sample.metadata import SamplingMetadata
from vllm.v1.sample.rejection_sampler import RejectionSampler
from vllm.v1.sample.sampler import Sampler
from vllm.v1.spec_decode.eagle import EagleProposer
from vllm.v1.spec_decode.medusa import MedusaProposer
from vllm.v1.spec_decode.metadata import SpecDecodeMetadata
from vllm.v1.spec_decode.ngram_proposer import NgramProposer
from vllm.v1.utils import CpuGpuBuffer, record_function_or_nullcontext
from vllm.v1.worker.gpu_input_batch import CachedRequestState, InputBatch
from vllm.v1.worker.kv_connector_model_runner_mixin import (
    KVConnectorModelRunnerMixin, KVConnectorOutput)
from vllm.v1.worker.lora_model_runner_mixin import LoRAModelRunnerMixin

from .utils import (AttentionGroup, MultiModalBudget,
                    add_kv_sharing_layers_to_kv_cache_groups, bind_kv_cache,
                    gather_mm_placeholders, sanity_check_mm_encoder_outputs,
                    scatter_mm_placeholders)

if TYPE_CHECKING:
    import xgrammar as xgr

    from vllm.model_executor.model_loader.tensorizer import TensorizerConfig
    from vllm.v1.core.sched.output import SchedulerOutput
else:
    xgr = LazyLoader("xgr", globals(), "xgrammar")

logger = init_logger(__name__)


# Wrapper for ModelRunnerOutput to support overlapped execution.
class AsyncGPUModelRunnerOutput(AsyncModelRunnerOutput):

    def __init__(
        self,
        model_runner_output: ModelRunnerOutput,
        sampled_token_ids: torch.Tensor,
        invalid_req_indices: list[int],
        async_output_copy_stream: torch.cuda.Stream,
    ):
        self._model_runner_output = model_runner_output
        self._invalid_req_indices = invalid_req_indices

        # Event on the copy stream so we can synchronize the non-blocking copy.
        self._async_copy_ready_event = torch.cuda.Event()

        # Keep a reference to the device tensor to avoid it being
        # deallocated until we finish copying it to the host.
        self._sampled_token_ids = sampled_token_ids

        # Initiate the copy on a separate stream, but do not synchronize it.
        default_stream = torch.cuda.current_stream()
        with torch.cuda.stream(async_output_copy_stream):
            async_output_copy_stream.wait_stream(default_stream)
            self._sampled_token_ids_cpu = self._sampled_token_ids.to(
                'cpu', non_blocking=True)
            self._async_copy_ready_event.record()

    def get_output(self) -> ModelRunnerOutput:
        """Copy the device tensors to the host and return a ModelRunnerOutput.
        
        This function blocks until the copy is finished.
        """
        self._async_copy_ready_event.synchronize()

        # Release the device tensor once the copy has completed
        del self._sampled_token_ids

        valid_sampled_token_ids = self._sampled_token_ids_cpu.tolist()
        for i in self._invalid_req_indices:
            valid_sampled_token_ids[i].clear()

        output = self._model_runner_output
        output.sampled_token_ids = valid_sampled_token_ids
        return output


class GPUModelRunner(LoRAModelRunnerMixin, KVConnectorModelRunnerMixin):

    def __init__(
        self,
        vllm_config: VllmConfig,
        device: torch.device,
    ):
        self.vllm_config = vllm_config
        self.model_config = vllm_config.model_config
        self.cache_config = vllm_config.cache_config
        self.compilation_config = vllm_config.compilation_config
        self.lora_config = vllm_config.lora_config
        self.load_config = vllm_config.load_config
        self.parallel_config = vllm_config.parallel_config
        self.scheduler_config = vllm_config.scheduler_config
        self.speculative_config = vllm_config.speculative_config
        self.observability_config = vllm_config.observability_config

        from vllm.model_executor.models.utils import set_cpu_offload_max_bytes
        set_cpu_offload_max_bytes(
            int(self.cache_config.cpu_offload_gb * 1024**3))

        model_config = self.model_config
        cache_config = self.cache_config
        scheduler_config = self.scheduler_config
        parallel_config = self.parallel_config
        self.device = device
        self.pin_memory = is_pin_memory_available()
        self.dtype = self.model_config.dtype
        if cache_config.cache_dtype == "auto":
            self.kv_cache_dtype = self.dtype
        else:
            self.kv_cache_dtype = STR_DTYPE_TO_TORCH_DTYPE[
                cache_config.cache_dtype]

        self.is_pooling_model = (model_config.runner_type == 'pooling')
        self.is_multimodal_raw_input_only_model = (
            model_config.is_multimodal_raw_input_only_model)

        self.max_model_len = model_config.max_model_len
        self.dcp_world_size = self.parallel_config.decode_context_parallel_size
        self.max_num_tokens = scheduler_config.max_num_batched_tokens
        self.max_num_reqs = scheduler_config.max_num_seqs

        # Model-related.
        self.num_query_heads = model_config.get_num_attention_heads(
            parallel_config)
        self.hidden_size = model_config.get_hidden_size()
        self.attention_chunk_size = model_config.attention_chunk_size
        # Only relevant for models using ALiBi (e.g, MPT)
        self.use_alibi = check_use_alibi(model_config)

        self.cascade_attn_enabled = not self.model_config.disable_cascade_attn

        # Multi-modal data support
        self.mm_registry = MULTIMODAL_REGISTRY
        self.uses_mrope = model_config.uses_mrope
        self.supports_mm_inputs = self.mm_registry.supports_multimodal_inputs(
            model_config)

        if self.model_config.is_encoder_decoder:
            # Maximum length of the encoder input, only for encoder-decoder
            # models.
            self.max_encoder_len = self.mm_registry.\
                get_encdec_max_encoder_len(model_config)
        else:
            self.max_encoder_len = 0

        # Sampler
        self.sampler = Sampler(logprobs_mode=self.model_config.logprobs_mode)

        self.eplb_state: Optional[EplbState] = None
        """
        State of the expert parallelism load balancer.

        Will be lazily initialized when the model is loaded.
        """

        # Lazy initializations
        # self.model: nn.Module  # Set after load_model
        # Initialize in initialize_kv_cache
        self.kv_caches: list[torch.Tensor] = []
        # indexes: [kv_cache_group_id][attn_group]
        self.attn_groups: list[list[AttentionGroup]] = []
        # self.kv_cache_config: KVCacheConfig

        # mm_hash ->  encoder_output
        self.encoder_cache: dict[str, torch.Tensor] = {}

        self.use_aux_hidden_state_outputs = False
        # Set up speculative decoding.
        # NOTE(Jiayi): currently we put the entire draft model on
        # the last PP rank. This is not ideal if there are many
        # layers in the draft model.
        if self.speculative_config and get_pp_group().is_last_rank:
            if self.speculative_config.method == "ngram":
                self.drafter = NgramProposer(self.vllm_config)
            elif self.speculative_config.use_eagle():
                self.drafter = EagleProposer(self.vllm_config, self.device,
                                             self)  # type: ignore
                if self.speculative_config.method == "eagle3":
                    self.use_aux_hidden_state_outputs = True
            elif self.speculative_config.method == "medusa":
                self.drafter = MedusaProposer(
                    vllm_config=self.vllm_config,
                    device=self.device)  # type: ignore
            else:
                raise ValueError("Unknown speculative decoding method: "
                                 f"{self.speculative_config.method}")
            self.rejection_sampler = RejectionSampler()

        # Request states.
        self.requests: dict[str, CachedRequestState] = {}

        # Input Batch
        # NOTE(Chen): Ideally, we should initialize the input batch inside
        # `initialize_kv_cache` based on the kv cache config. However, as in
        # https://github.com/vllm-project/vllm/pull/18298, due to some unknown
        # reasons, we have to initialize the input batch before `load_model`,
        # quantization + weight offloading will fail otherwise. As a temporary
        # solution, we initialize the input batch here, and re-initialize it
        # in `initialize_kv_cache` if the block_sizes here is different from
        # the block_sizes in the kv cache config.
        self.input_batch = InputBatch(
            max_num_reqs=self.max_num_reqs,
            # We need to use the encoder length for encoder-decoer
            # because of KV cache for cross-attention.
            max_model_len=max(self.max_model_len, self.max_encoder_len),
            max_num_batched_tokens=self.max_num_tokens,
            device=self.device,
            pin_memory=self.pin_memory,
            vocab_size=self.model_config.get_vocab_size(),
            block_sizes=[self.cache_config.block_size],
            is_spec_decode=bool(self.vllm_config.speculative_config),
            logitsprocs=build_logitsprocs(
                self.vllm_config, self.device, self.pin_memory,
                self.is_pooling_model,
                self.vllm_config.model_config.logits_processors),
            is_pooling_model=self.is_pooling_model,
        )

        self.use_async_scheduling = self.scheduler_config.async_scheduling
        self.async_output_copy_stream = torch.cuda.Stream() if \
            self.use_async_scheduling else None

        # TODO(woosuk): Provide an option to tune the max cudagraph batch size.
        # The convention is different.
        # self.cudagraph_batch_sizes sorts in ascending order.
        # The batch sizes in the config are in descending order.
        if self.compilation_config.cudagraph_capture_sizes and \
                self.compilation_config.cudagraph_mode != CUDAGraphMode.NONE:
            self.cudagraph_batch_sizes = list(
                reversed(self.compilation_config.cudagraph_capture_sizes))

        # Cache the device properties.
        self._init_device_properties()

        # Persistent buffers for CUDA graphs.
        self.input_ids = self._make_buffer(self.max_num_tokens,
                                           dtype=torch.int32)
        self.positions = self._make_buffer(self.max_num_tokens,
                                           dtype=torch.int64)
        self.query_start_loc = self._make_buffer(self.max_num_reqs + 1,
                                                 dtype=torch.int32)
        self.seq_lens = self._make_buffer(self.max_num_reqs, dtype=torch.int32)
        # Because inputs_embeds may be bfloat16 and we don't need a numpy
        # version of this tensor, avoid a RuntimeError by not creating a
        # numpy buffer.
        self.inputs_embeds = self._make_buffer(self.max_num_tokens,
                                               self.hidden_size,
                                               dtype=self.dtype,
                                               numpy=False)
        self.num_draft_tokens = self._make_buffer(self.max_num_reqs,
                                                  dtype=torch.int32)
        self.num_accepted_tokens = self._make_buffer(self.max_num_reqs,
                                                     dtype=torch.int64)

        # Only relevant for models using M-RoPE (e.g, Qwen2-VL)
        if self.uses_mrope:
            # NOTE: `mrope_positions` is implemented with one additional dummy
            # position on purpose to make it non-contiguous so that it can work
            # with torch compile.
            # See detailed explanation in https://github.com/vllm-project/vllm/pull/12128#discussion_r1926431923

            # NOTE: When M-RoPE is enabled, position ids are 3D regardless of
            # the modality of inputs. For text-only inputs, each dimension has
            # identical position IDs, making M-RoPE functionally equivalent to
            # 1D-RoPE.
            # See page 5 of https://arxiv.org/abs/2409.12191
            self.mrope_positions = self._make_buffer(
                (3, self.max_num_tokens + 1), dtype=torch.int64)

        # CUDA event to synchronize use of reused CPU tensors between steps
        # when async scheduling is enabled.
        self.prepare_inputs_event: Optional[torch.cuda.Event] = None
        if self.use_async_scheduling:
            self.prepare_inputs_event = torch.cuda.Event()
            # Start in a completed state.
            self.prepare_inputs_event.record(torch.cuda.default_stream())

        # None in the first PP rank. The rest are set after load_model.
        self.intermediate_tensors: Optional[IntermediateTensors] = None

        # OPTIMIZATION: Cache the tensors rather than creating them every step.
        # Keep in int64 to avoid overflow with long context
        self.arange_np = np.arange(max(self.max_num_reqs + 1,
                                       self.max_model_len,
                                       self.max_num_tokens),
                                   dtype=np.int64)

        # Layer pairings for cross-layer KV sharing.
        # If an Attention layer `layer_name` is in the keys of this dict, it
        # means this layer will perform attention using the keys and values
        # from the KV cache of `shared_kv_cache_layers[layer_name]`.
        self.shared_kv_cache_layers: dict[str, str] = {}
        self.kv_sharing_fast_prefill_eligible_layers: set[str] = set()

        self.kv_sharing_fast_prefill_logits_indices = None
        if self.cache_config.kv_sharing_fast_prefill:
            self.kv_sharing_fast_prefill_logits_indices = torch.zeros(
                self.max_num_tokens, dtype=torch.int32, device=self.device)

        self.uniform_decode_query_len = 1 if not self.speculative_config else \
            1 + self.speculative_config.num_speculative_tokens

        # Cudagraph dispatcher for runtime cudagraph dispatching.
        self.cudagraph_dispatcher = CudagraphDispatcher(self.vllm_config)

        self.mm_budget = MultiModalBudget(
            self.model_config,
            self.scheduler_config,
            self.mm_registry,
        ) if self.supports_mm_inputs else None

        self.reorder_batch_threshold: Optional[int] = None

        # Attention layers that are only in the KVCacheConfig of the runner
        # (e.g., KV sharing, encoder-only attention), but not in the
        # KVCacheConfig of the scheduler.
        self.runner_only_attn_layers: set[str] = set()

        # Cached outputs.
        self._draft_token_ids: Optional[Union[list[list[int]],
                                              torch.Tensor]] = None
        self.transfer_event = torch.cuda.Event()
        self.sampled_token_ids_pinned_cpu = torch.empty(
            (self.max_model_len, 1),
            dtype=torch.int64,
            device="cpu",
            pin_memory=self.pin_memory)

    def _make_buffer(self,
                     *size: Union[int, torch.SymInt],
                     dtype: torch.dtype,
                     numpy: bool = True) -> CpuGpuBuffer:
        # Bfloat16 torch tensors cannot be directly cast to a numpy array, so
        # if a bfloat16 buffer is needed without a corresponding numpy array,
        # don't bother instantiating the numpy array.
        return CpuGpuBuffer(*size,
                            dtype=dtype,
                            device=self.device,
                            pin_memory=self.pin_memory,
                            with_numpy=numpy)

    def _init_model_kwargs(self, num_tokens: int):
        model_kwargs = dict[str, Any]()

        if not self.is_pooling_model:
            return model_kwargs

        num_reqs = self.input_batch.num_reqs
        pooling_params = self.input_batch.get_pooling_params()

        token_type_id_requests = dict[int, Any]()
        for i, param in enumerate(pooling_params):
            if param.extra_kwargs is not None and \
            (token_types := param.extra_kwargs.get(
                "compressed_token_type_ids")) is not None:
                token_type_id_requests[i] = token_types

        if len(token_type_id_requests) == 0:
            return model_kwargs

        seq_lens = self.seq_lens.gpu[:num_reqs]
        token_type_ids = []

        for i in range(num_reqs):
            pos = token_type_id_requests.get(i, seq_lens[i])
            ids = (torch.arange(seq_lens[i]) >= pos).int()
            token_type_ids.append(ids)

        model_kwargs["token_type_ids"] = torch.concat(token_type_ids).to(
            device=self.device)
        return model_kwargs

    def _may_reorder_batch(self, scheduler_output: "SchedulerOutput") -> None:
        """
        Update the order of requests in the batch based on the attention
        backend's needs. For example, some attention backends (namely MLA) may
        want to separate requests based on if the attention computation will be
        compute-bound or memory-bound.

        Args:
            scheduler_output: The scheduler output.
        """
        # Attention free models have zero kv_cache_goups, however models
        # like Mamba are also attention free but use the kv_cache for
        # keeping its internal state. This is why we check the number
        # of kv_cache groups instead of solely checking
        # for self.model_config.is_attention_free.
        if len(self.kv_cache_config.kv_cache_groups) == 0:
            return

        if self.reorder_batch_threshold is not None:
            # NOTE(lucas): currently no backend supports the custom masking
            #  required for DCP with q_len > 1, so we assert here. Remove this
            #  assert once the custom mask is support is added to FA3.
            if self.dcp_world_size > 1:
                assert self.reorder_batch_threshold == 1, \
                    "DCP not support reorder_batch_threshold > 1 now."
            reorder_batch_to_split_decodes_and_prefills(
                self.input_batch,
                scheduler_output,
                decode_threshold=self.reorder_batch_threshold)

    # Note: used for model runner override.
    def _init_device_properties(self) -> None:
        """Initialize attributes from torch.cuda.get_device_properties
        """
        self.device_properties = torch.cuda.get_device_properties(self.device)
        self.num_sms = self.device_properties.multi_processor_count

    # Note: used for model runner override.
    def _sync_device(self) -> None:
        torch.cuda.synchronize()

    def _update_states(self, scheduler_output: "SchedulerOutput") -> None:
        """Update the cached states and the persistent batch with the scheduler
        output.

        The updated states are used by the `_prepare_inputs` function to create
        the input GPU tensors for the model.

        The SamplingMetadata is updated and copied to the GPU if there is a
        new/resumed/paused/finished request in the batch.
        """
        # Remove finished requests from the cached states.
        for req_id in scheduler_output.finished_req_ids:
            self.requests.pop(req_id, None)
        # Remove the finished requests from the persistent batch.
        # NOTE(woosuk): There could be an edge case where finished_req_ids and
        # scheduled_req_ids overlap. This happens when a request is aborted and
        # then resubmitted with the same ID. In this case, we treat them as two
        # distinct requests - clearing the cached states for the first request
        # and handling the second as a new request.
        for req_id in scheduler_output.finished_req_ids:
            self.input_batch.remove_request(req_id)

        # Free the cached encoder outputs.
        for mm_hash in scheduler_output.free_encoder_mm_hashes:
            self.encoder_cache.pop(mm_hash, None)

        # Remove the unscheduled requests from the persistent batch.
        # NOTE(woosuk): The unscheduled requests are either preempted requests
        # or running requests that are not scheduled in this step. We remove
        # them from the persistent batch but keep their cached states since
        # they will be scheduled again sometime in the future.
        scheduled_req_ids = scheduler_output.num_scheduled_tokens.keys()
        cached_req_ids = self.input_batch.req_id_to_index.keys()
        unscheduled_req_ids = cached_req_ids - scheduled_req_ids
        # NOTE(woosuk): The persistent batch optimization assumes that
        # consecutive batches contain mostly the same requests. If batches
        # have low request overlap (e.g., alternating between two distinct
        # sets of requests), this optimization becomes very inefficient.
        for req_id in unscheduled_req_ids:
            self.input_batch.remove_request(req_id)

        reqs_to_add: list[CachedRequestState] = []
        # Add new requests to the cached states.
        for new_req_data in scheduler_output.scheduled_new_reqs:
            req_id = new_req_data.req_id
            sampling_params = new_req_data.sampling_params
            pooling_params = new_req_data.pooling_params

            if sampling_params and \
                sampling_params.sampling_type == SamplingType.RANDOM_SEED:
                generator = torch.Generator(device=self.device)
                generator.manual_seed(sampling_params.seed)
            else:
                generator = None

            if self.is_pooling_model:
                assert pooling_params is not None
                task = pooling_params.task
                assert task is not None, "You did not set `task` in the API"

                model = cast(VllmModelForPooling, self.get_model())
                to_update = model.pooler.get_pooling_updates(task)
                to_update.apply(pooling_params)

            req_state = CachedRequestState(
                req_id=req_id,
                prompt_token_ids=new_req_data.prompt_token_ids,
                mm_kwargs=new_req_data.mm_kwargs,
                mm_positions=new_req_data.mm_positions,
                mm_hashes=new_req_data.mm_hashes,
                sampling_params=sampling_params,
                pooling_params=pooling_params,
                generator=generator,
                block_ids=new_req_data.block_ids,
                num_computed_tokens=new_req_data.num_computed_tokens,
                output_token_ids=[],
                lora_request=new_req_data.lora_request,
            )
            self.requests[req_id] = req_state

            # Only relevant for models using M-RoPE (e.g, Qwen2-VL)
            if self.uses_mrope:
                self._init_mrope_positions(req_state)

            reqs_to_add.append(req_state)

        # Update the states of the running/resumed requests.
        is_last_rank = get_pp_group().is_last_rank
        req_data = scheduler_output.scheduled_cached_reqs
        for i, req_id in enumerate(req_data.req_ids):
            req_state = self.requests[req_id]
            num_computed_tokens = req_data.num_computed_tokens[i]
            new_block_ids = req_data.new_block_ids[i]
            resumed_from_preemption = req_data.resumed_from_preemption[i]

            # Update the cached states.
            req_state.num_computed_tokens = num_computed_tokens

            if not is_last_rank:
                # When using PP, the scheduler sends the sampled tokens back,
                # because there's no direct communication between the first-
                # stage worker and the last-stage worker.
                new_token_ids = req_data.new_token_ids[i]
                # Add the sampled token(s) from the previous step (if any).
                # This doesn't include "unverified" tokens like spec tokens.
                num_new_tokens = (num_computed_tokens + len(new_token_ids) -
                                  req_state.num_tokens)
                if num_new_tokens == 1:
                    # Avoid slicing list in most common case.
                    req_state.output_token_ids.append(new_token_ids[-1])
                elif num_new_tokens > 0:
                    req_state.output_token_ids.extend(
                        new_token_ids[-num_new_tokens:])

            # Update the block IDs.
            if not resumed_from_preemption:
                if new_block_ids is not None:
                    # Append the new blocks to the existing block IDs.
                    for block_ids, new_ids in zip(req_state.block_ids,
                                                  new_block_ids):
                        block_ids.extend(new_ids)
            else:
                assert new_block_ids is not None
                # The request is resumed from preemption.
                # Replace the existing block IDs with the new ones.
                req_state.block_ids = new_block_ids

            req_index = self.input_batch.req_id_to_index.get(req_id)
            if req_index is None:
                # The request is not in the persistent batch.
                # The request was either preempted and resumed later, or was not
                # scheduled in the previous step and needs to be added again.
                reqs_to_add.append(req_state)
                continue

            # Update the persistent batch.
            self.input_batch.num_computed_tokens_cpu[req_index] = (
                num_computed_tokens)
            if new_block_ids is not None:
                self.input_batch.block_table.append_row(
                    new_block_ids, req_index)

            # For the last rank, we don't need to update the token_ids_cpu
            # because the sampled tokens are already cached.
            if not is_last_rank:
                # Add new_token_ids to token_ids_cpu.
                start_token_index = num_computed_tokens
                end_token_index = num_computed_tokens + len(new_token_ids)
                self.input_batch.token_ids_cpu[
                    req_index,
                    start_token_index:end_token_index] = new_token_ids
                self.input_batch.num_tokens_no_spec[
                    req_index] = end_token_index
                self.input_batch.num_tokens[req_index] = end_token_index

            # Add spec_token_ids to token_ids_cpu.
            spec_token_ids = (
                scheduler_output.scheduled_spec_decode_tokens.get(req_id, ()))
            if spec_token_ids:
                num_spec_tokens = len(spec_token_ids)
                start_index = self.input_batch.num_tokens_no_spec[req_index]
                end_token_index = start_index + num_spec_tokens
                self.input_batch.token_ids_cpu[
                    req_index, start_index:end_token_index] = spec_token_ids
                # NOTE(woosuk): `num_tokens` here may include spec tokens.
                self.input_batch.num_tokens[req_index] += num_spec_tokens

        # Add the new or resumed requests to the persistent batch.
        # The smaller empty indices are filled first.
        for request in reqs_to_add:
            self.input_batch.add_request(request)

        # Condense the batched states if there are gaps left by removed requests
        self.input_batch.condense()
        # Allow attention backend to reorder the batch, potentially
        self._may_reorder_batch(scheduler_output)
        # Refresh batch metadata with any pending updates.
        self.input_batch.refresh_metadata()

    def _update_states_after_model_execute(
            self, output_token_ids: torch.Tensor) -> None:
        """Update the cached states after model execution.

        This is used for MTP/EAGLE for hybrid models, as in linear attention,
        only the last token's state is kept. In MTP/EAGLE, for draft tokens
        the state are kept util we decide how many tokens are accepted for
        each sequence, and a shifting is done during the next iteration
        based on the number of accepted tokens.
        """
        if not self.model_config.is_hybrid or not self.speculative_config:
            return

        # Find the number of accepted tokens for each sequence.
        num_accepted_tokens = (torch.cat(
            [
                output_token_ids,
                torch.full((output_token_ids.size(0), 1),
                           -1,
                           device=output_token_ids.device),
            ],
            dim=1) == -1).int().argmax(-1).cpu().numpy()
        for i, num_tokens in enumerate(num_accepted_tokens):
            self.input_batch.num_accepted_tokens_cpu[i] = num_tokens

    def _init_mrope_positions(self, req_state: CachedRequestState):
        image_grid_thw = []
        video_grid_thw = []
        second_per_grid_ts = []
        audio_feature_lengths = []
        use_audio_in_video = False
        for mm_item in req_state.mm_kwargs:
            mm_input = mm_item.get_data()
            if (t := mm_input.get("image_grid_thw")) is not None:
                image_grid_thw.append(t.tolist())
            if (t := mm_input.get("video_grid_thw")) is not None:
                video_grid_thw.append(t.tolist())
            if (t := mm_input.get("second_per_grid_ts")) is not None:
                second_per_grid_ts.append(t)
            if (t := mm_input.get("audio_feature_lengths")) is not None:
                audio_feature_lengths.append(t)
            if mm_input.get("use_audio_in_video") is True:
                use_audio_in_video = True

        req_state.mrope_positions, req_state.mrope_position_delta = \
            MRotaryEmbedding.get_input_positions_tensor(
                req_state.prompt_token_ids,
                hf_config=self.model_config.hf_config,
                image_grid_thw=image_grid_thw,
                video_grid_thw=video_grid_thw,
                second_per_grid_ts=second_per_grid_ts,
                audio_feature_lengths=audio_feature_lengths,
                use_audio_in_video=use_audio_in_video,
            )

    def _extract_mm_kwargs(
        self,
        scheduler_output: "SchedulerOutput",
    ) -> BatchedTensorInputs:
        if not scheduler_output or not self.is_multimodal_raw_input_only_model:
            return {}

        mm_kwargs = list[MultiModalKwargsItem]()
        for req in scheduler_output.scheduled_new_reqs:
            mm_kwargs.extend(req.mm_kwargs)

        # Input all modalities at once
        mm_kwargs_combined: BatchedTensorInputs = {}
        for _, _, mm_kwargs_group in group_mm_kwargs_by_modality(
                mm_kwargs,
                device=self.device,
                pin_memory=self.pin_memory,
        ):
            mm_kwargs_combined.update(mm_kwargs_group)

        return mm_kwargs_combined

    def _dummy_mm_kwargs(self, num_seqs: int) -> BatchedTensorInputs:
        if not self.is_multimodal_raw_input_only_model:
            return {}

        mm_budget = self.mm_budget
        assert mm_budget is not None

        dummy_modality = mm_budget.get_modality_with_max_tokens()
        return self._get_mm_dummy_batch(dummy_modality, num_seqs)

    def _get_cumsum_and_arange(
        self,
        num_tokens: np.ndarray,
        cumsum_dtype: Optional[np.dtype] = None,
    ) -> tuple[np.ndarray, np.ndarray]:
        """Get the cumulative sum and batched arange of the given array.
        # E.g., [2, 5, 3] -> ([2, 7, 10], [0, 1, 0, 1, 2, 3, 4, 0, 1, 2])
        # Equivalent to but faster than:
        # np.concatenate([np.arange(n) for n in num_tokens])
        """
        # Step 1. [2, 5, 3] -> [2, 7, 10]
        cu_num_tokens = np.cumsum(num_tokens, dtype=cumsum_dtype)
        total_num_tokens = cu_num_tokens[-1]
        # Step 2. [2, 7, 10] -> [0, 0, 2, 2, 2, 2, 2, 7, 7, 7]
        cumsums_offsets = np.repeat(cu_num_tokens - num_tokens, num_tokens)
        # Step 3. [0, 1, 0, 1, 2, 3, 4, 0, 1, 2]
        arange = self.arange_np[:total_num_tokens] - cumsums_offsets

        return cu_num_tokens, arange

    def _prepare_input_ids(self, total_num_scheduled_tokens: int,
                           cu_num_tokens: np.ndarray) -> None:
        """Prepare the input IDs for the current batch.
        
        Carefully handles the `prev_sampled_token_ids` which can be cached
        from the previous engine iteration, in which case those tokens on the
        GPU need to be copied into the corresponding slots into input_ids."""

        if self.input_batch.prev_sampled_token_ids is None:
            # Normal scheduling case
            self.input_ids.copy_to_gpu(total_num_scheduled_tokens)
            return

        # Async scheduling case, where some decode requests from the previous
        # iteration won't have entries in input_ids_cpu and need to be copied
        # on the GPU from prev_sampled_token_ids.
        prev_req_id_to_index = self.input_batch.prev_req_id_to_index
        assert prev_req_id_to_index is not None
        flattened_indices = []
        prev_common_req_indices = []
        indices_match = True
        max_flattened_index = -1
        for req_id, cur_index in self.input_batch.req_id_to_index.items():
            if (prev_index := prev_req_id_to_index.get(req_id)) is not None:
                prev_common_req_indices.append(prev_index)
                # We need to compute the flattened input_ids index of the
                # last token in each common request.
                flattened_index = cu_num_tokens[cur_index].item() - 1
                flattened_indices.append(flattened_index)
                indices_match &= (prev_index == flattened_index)
                max_flattened_index = max(max_flattened_index, flattened_index)
        num_commmon_tokens = len(flattened_indices)
        if num_commmon_tokens < total_num_scheduled_tokens:
            # If not all requests are decodes from the last iteration,
            # We need to copy the input_ids_cpu to the GPU first.
            self.input_ids.copy_to_gpu(total_num_scheduled_tokens)
        if num_commmon_tokens == 0:
            # No requests in common with the previous iteration
            # So input_ids_cpu will have all the input ids.
            return
        if indices_match and max_flattened_index == (num_commmon_tokens - 1):
            # Common-case optimization: the batch is unchanged
            # and no reordering happened.
            # The indices are both the same permutation of 0..N-1 so
            # we can copy directly using a single slice.
            self.input_ids.gpu[:num_commmon_tokens].copy_(
                self.input_batch.prev_sampled_token_ids[:num_commmon_tokens,
                                                        0],
                non_blocking=True)
            return
        # Upload the index tensors asynchronously
        # so the scatter can be non-blocking.
        input_ids_index_tensor = torch.tensor(flattened_indices,
                                              dtype=torch.int64,
                                              pin_memory=self.pin_memory).to(
                                                  self.device,
                                                  non_blocking=True)
        prev_common_req_indices_tensor = torch.tensor(
            prev_common_req_indices,
            dtype=torch.int64,
            pin_memory=self.pin_memory).to(self.device, non_blocking=True)
        self.input_ids.gpu.scatter_(
            dim=0,
            index=input_ids_index_tensor,
            src=self.input_batch.prev_sampled_token_ids[
                prev_common_req_indices_tensor, 0])

    def _get_encoder_seq_lens(
        self,
        scheduler_output: "SchedulerOutput",
        kv_cache_spec: KVCacheSpec,
        num_reqs: int,
    ) -> Optional[np.ndarray]:
        if not isinstance(kv_cache_spec, CrossAttentionSpec):
            return None

        # Build encoder_seq_lens array mapping request indices to
        # encoder lengths for inputs scheduled in this batch
        encoder_seq_lens = np.zeros(num_reqs, dtype=np.int32)
        for req_id in scheduler_output.scheduled_encoder_inputs:
            req_index = self.input_batch.req_id_to_index[req_id]
            encoder_seq_lens[req_index] = self.max_encoder_len

        return encoder_seq_lens

    def _prepare_inputs(
        self,
        scheduler_output: "SchedulerOutput",
    ) -> tuple[dict[str, Any], torch.Tensor, Optional[SpecDecodeMetadata],
               np.ndarray, Optional[CommonAttentionMetadata], int]:
        """
        :return: tuple[
            attn_metadata: layer-to-attention_metadata mapping,
            logits_indices, spec_decode_metadata
        ]
        """
        total_num_scheduled_tokens = scheduler_output.total_num_scheduled_tokens
        assert total_num_scheduled_tokens > 0
        num_reqs = self.input_batch.num_reqs
        assert num_reqs > 0

        # OPTIMIZATION: Start copying the block table first.
        # This way, we can overlap the copy with the following CPU operations.
        self.input_batch.block_table.commit_block_table(num_reqs)

        # Get the number of scheduled tokens for each request.
        req_ids = self.input_batch.req_ids
        tokens = [scheduler_output.num_scheduled_tokens[i] for i in req_ids]
        num_scheduled_tokens = np.array(tokens, dtype=np.int32)
        max_num_scheduled_tokens = max(tokens)

        # Get request indices.
        # E.g., [2, 5, 3] -> [0, 0, 1, 1, 1, 1, 1, 2, 2, 2]
        req_indices = np.repeat(self.arange_np[:num_reqs],
                                num_scheduled_tokens)

        # cu_num_tokens: [2, 5, 3] -> [2, 7, 10]
        # arange: [0, 1, 0, 1, 2, 3, 4, 0, 1, 2]
        cu_num_tokens, arange = self._get_cumsum_and_arange(
            num_scheduled_tokens)

        # Get positions.
        positions_np = self.positions.np[:total_num_scheduled_tokens]
        np.add(self.input_batch.num_computed_tokens_cpu[req_indices],
               arange,
               out=positions_np)

        # Calculate M-RoPE positions.
        # Only relevant for models using M-RoPE (e.g, Qwen2-VL)
        if self.uses_mrope:
            self._calc_mrope_positions(scheduler_output)

        # Get token indices.
        # E.g., [0, 1, 0, 1, 2, 3, 4, 0, 1, 2]
        # -> [0, 1, M, M + 1, M + 2, M + 3, M + 4, 2 * M, 2 * M + 1, 2 * M + 2]
        # where M is the max_model_len.
        token_indices = (positions_np +
                         req_indices * self.input_batch.token_ids_cpu.shape[1])

        # NOTE(woosuk): We use torch.index_select instead of np.take here
        # because torch.index_select is much faster than np.take for large
        # tensors.
        torch.index_select(self.input_batch.token_ids_cpu_tensor.flatten(),
                           0,
                           torch.from_numpy(token_indices),
                           out=self.input_ids.cpu[:total_num_scheduled_tokens])

        self.input_batch.block_table.compute_slot_mapping(
            req_indices, positions_np)
        self.input_batch.block_table.commit_slot_mapping(
            total_num_scheduled_tokens)

        # Prepare the attention metadata.
        self.query_start_loc.np[0] = 0
        self.query_start_loc.np[1:num_reqs + 1] = cu_num_tokens
        # Note: pad query_start_loc to be non-decreasing, as kernels
        # like FlashAttention requires that
        self.query_start_loc.np[num_reqs + 1:].fill(cu_num_tokens[-1])
        self.query_start_loc.copy_to_gpu()
        query_start_loc = self.query_start_loc.gpu[:num_reqs + 1]

        self.seq_lens.np[:num_reqs] = (
            self.input_batch.num_computed_tokens_cpu[:num_reqs] +
            num_scheduled_tokens)
        # Fill unused with 0 for full cuda graph mode.
        self.seq_lens.np[num_reqs:].fill(0)
        self.seq_lens.copy_to_gpu()
        seq_lens = self.seq_lens.gpu[:num_reqs]
        max_seq_len = self.seq_lens.np[:num_reqs].max().item()

        # Copy the tensors to the GPU.
        self._prepare_input_ids(total_num_scheduled_tokens, cu_num_tokens)

        if self.uses_mrope:
            # Only relevant for models using M-RoPE (e.g, Qwen2-VL)
            self.mrope_positions.gpu[:, :total_num_scheduled_tokens].copy_(
                self.mrope_positions.cpu[:, :total_num_scheduled_tokens],
                non_blocking=True)
        else:
            # Common case (1D positions)
            self.positions.copy_to_gpu(total_num_scheduled_tokens)

        use_spec_decode = len(
            scheduler_output.scheduled_spec_decode_tokens) > 0
        if not use_spec_decode:
            # NOTE(woosuk): Due to chunked prefills, the batch may contain
            # partial requests. While we should not sample any token
            # from these partial requests, we do so for simplicity.
            # We will ignore the sampled tokens from the partial requests.
            # TODO: Support prompt logprobs.
            logits_indices = query_start_loc[1:] - 1
            num_draft_tokens = None
            spec_decode_metadata = None
        else:
            # Get the number of draft tokens for each request.
            # Iterate over the dictionary rather than all requests since not all
            # requests have draft tokens.
            num_draft_tokens = np.zeros(num_reqs, dtype=np.int32)
            for req_id, draft_token_ids in (
                    scheduler_output.scheduled_spec_decode_tokens.items()):
                req_idx = self.input_batch.req_id_to_index[req_id]
                num_draft_tokens[req_idx] = len(draft_token_ids)

            spec_decode_metadata = self._calc_spec_decode_metadata(
                num_draft_tokens, cu_num_tokens)
            logits_indices = spec_decode_metadata.logits_indices
            self.num_draft_tokens.np[:num_reqs] = num_draft_tokens
            self.num_draft_tokens.np[num_reqs:].fill(0)
            self.num_draft_tokens.copy_to_gpu()

        logits_indices_padded = None
        if self.cache_config.kv_sharing_fast_prefill:
            logits_indices_padded = self._prepare_kv_sharing_fast_prefill(
                logits_indices)

        attn_metadata: dict[str, Any] = {}

        # Used in the below loop.
        query_start_loc_cpu = self.query_start_loc.cpu[:num_reqs + 1]
        seq_lens_cpu = self.seq_lens.cpu[:num_reqs]
        num_computed_tokens_cpu = (
            self.input_batch.num_computed_tokens_cpu_tensor[:num_reqs])
        spec_decode_common_attn_metadata = None
        if use_spec_decode:
            self.num_accepted_tokens.np[:num_reqs] = (
                self.input_batch.num_accepted_tokens_cpu[:num_reqs])
            self.num_accepted_tokens.np[num_reqs:].fill(1)
            self.num_accepted_tokens.copy_to_gpu()

        # Prepare the attention metadata for each KV cache group and make layers
        # in the same group share the same metadata.
        for kv_cache_group_id, kv_cache_group_spec in enumerate(
                self.kv_cache_config.kv_cache_groups):
            encoder_seq_lens = self._get_encoder_seq_lens(
                scheduler_output, kv_cache_group_spec.kv_cache_spec, num_reqs)

            if isinstance(kv_cache_group_spec.kv_cache_spec,
                          EncoderOnlyAttentionSpec):
                # Encoder-only layers do not have KV cache, so we need to
                # create a dummy block table and slot mapping for them.
                blk_table_tensor = torch.zeros(
                    (num_reqs, 1),
                    dtype=torch.int32,
                    device=self.device,
                )
                slot_mapping = torch.zeros(
                    (total_num_scheduled_tokens, ),
                    dtype=torch.int64,
                    device=self.device,
                )
                num_common_prefix_blocks = 0
            else:
                blk_table = self.input_batch.block_table[kv_cache_group_id]
                blk_table_tensor = blk_table.get_device_tensor()[:num_reqs]
                slot_mapping = blk_table.slot_mapping[:
                                                      total_num_scheduled_tokens]

                # Fill unused with -1. Needed for reshape_and_cache in full cuda
                # graph mode.
                blk_table.slot_mapping[total_num_scheduled_tokens:].fill_(-1)
                num_common_prefix_blocks = (
                    scheduler_output.
                    num_common_prefix_blocks[kv_cache_group_id])

            common_attn_metadata = CommonAttentionMetadata(
                query_start_loc=query_start_loc,
                query_start_loc_cpu=query_start_loc_cpu,
                seq_lens=seq_lens,
                seq_lens_cpu=seq_lens_cpu,
                num_computed_tokens_cpu=num_computed_tokens_cpu,
                num_reqs=num_reqs,
                num_actual_tokens=total_num_scheduled_tokens,
                max_query_len=max_num_scheduled_tokens,
                max_seq_len=max_seq_len,
                block_table_tensor=blk_table_tensor,
                slot_mapping=slot_mapping,
                logits_indices_padded=logits_indices_padded,
                num_logits_indices=logits_indices.size(0),
                causal=True,
                encoder_seq_lens=encoder_seq_lens,
            )

            if self.speculative_config and \
                spec_decode_common_attn_metadata is None:
                spec_decode_common_attn_metadata = common_attn_metadata

            for attn_group in self.attn_groups[kv_cache_group_id]:
                # Prepare for cascade attention if enabled & beneficial.
                common_prefix_len = 0
                builder = attn_group.metadata_builder
                if self.cascade_attn_enabled:
                    common_prefix_len = self._compute_cascade_attn_prefix_len(
                        num_scheduled_tokens,
                        num_common_prefix_blocks,
                        kv_cache_group_spec.kv_cache_spec,
                        builder,
                    )

                extra_attn_metadata_args = {}
                if use_spec_decode and isinstance(builder,
                                                  GDNAttentionMetadataBuilder):
                    extra_attn_metadata_args = dict(
                        num_accepted_tokens=self.num_accepted_tokens.
                        gpu[:num_reqs],
                        num_draft_tokens=self.num_draft_tokens.gpu[:num_reqs],
                    )

                attn_metadata_i = builder.build(
                    common_prefix_len=common_prefix_len,
                    common_attn_metadata=common_attn_metadata,
                    **extra_attn_metadata_args)

                for layer_name in attn_group.layer_names:
                    attn_metadata[layer_name] = attn_metadata_i

        # Hot-Swap lora model
        if self.lora_config:
            self.set_active_loras(self.input_batch, num_scheduled_tokens)

        return (attn_metadata, logits_indices, spec_decode_metadata,
                num_scheduled_tokens, spec_decode_common_attn_metadata,
                max_num_scheduled_tokens)

    def _compute_cascade_attn_prefix_len(
        self,
        num_scheduled_tokens: np.ndarray,
        num_common_prefix_blocks: int,
        kv_cache_spec: KVCacheSpec,
        attn_metadata_builder: AttentionMetadataBuilder,
    ) -> int:
        """Compute the length of the common prefix for cascade attention.

        NOTE(woosuk): The common prefix length returned by this function
        represents the length used specifically for cascade attention, not the
        actual number of tokens shared between requests. When cascade attention
        is disabled (use_cascade=False), this function returns 0 even if
        requests share common tokens. Additionally, the common prefix length is
        truncated to a multiple of the block size and may be further truncated
        due to implementation details explained below.

        Args:
            num_scheduled_tokens: Number of tokens scheduled per request.
            num_common_prefix_blocks: Number of shared KV cache blocks.

        Returns:
            int: Length of common prefix in tokens.
        """
        common_prefix_len = num_common_prefix_blocks * kv_cache_spec.block_size
        if common_prefix_len == 0:
            # Common case.
            return 0

        # NOTE(woosuk): Cascade attention uses two attention kernels: one
        # for the common prefix and the other for the rest. For the first
        # kernel, we concatenate all the query tokens (possibly from
        # different requests) and treat them as if they are from the same
        # request. Then, we use bi-directional attention to process the
        # common prefix in the KV cache. Importantly, this means that the
        # first kernel does not do any masking.

        # Consider the following example:
        # Request 1's input query: [D, E, X]
        # Request 1's kv cache: [A, B, C, D, E, X]
        # Request 1's num_computed_tokens: 3 (i.e., [A, B, C])
        # Request 2's input query: [E, Y]
        # Request 2's kv cache: [A, B, C, D, E, Y]
        # Request 2's num_computed_tokens: 4 (i.e., [A, B, C, D])

        # If we use [A, B, C, D, E] as the common prefix, then the
        # first kernel will compute the bi-directional attention between
        # input query [D, E, X, E, Y] and common prefix [A, B, C, D, E].
        # However, this is wrong because D in Request 1 should not attend to
        # E in the common prefix (i.e., we need masking).
        # To avoid this, [A, B, C, D] should be the common prefix.
        # That is, the common prefix should be capped by the minimum
        # num_computed_tokens among the requests, and plus one to include
        # the first token of the query.

        # In practice, we use [A, B, C] as the common prefix, instead of
        # [A, B, C, D] (i.e., the common prefix is capped by the minimum
        # num_computed_tokens, without plus one).
        # This is because of an implementation detail: We want to always
        # use two kernels for cascade attention. Let's imagine:
        # Request 3's input query: [D]
        # Request 3's kv cache: [A, B, C, D]
        # Request 3's num_computed_tokens: 3 (i.e., [A, B, C])
        # If we use [A, B, C, D] as the common prefix for Request 1-3,
        # then Request 3 will be processed only by the first kernel,
        # and the second kernel will get an empty input. While this is not
        # a fundamental problem, our current implementation does not support
        # this case.
        num_reqs = len(num_scheduled_tokens)
        common_prefix_len = min(
            common_prefix_len,
            self.input_batch.num_computed_tokens_cpu[:num_reqs].min())
        # common_prefix_len should be a multiple of the block size.
        common_prefix_len = (common_prefix_len // kv_cache_spec.block_size *
                             kv_cache_spec.block_size)
        use_sliding_window = (isinstance(kv_cache_spec, SlidingWindowSpec) or
                              (isinstance(kv_cache_spec, FullAttentionSpec)
                               and kv_cache_spec.sliding_window is not None))
        use_local_attention = (
            isinstance(kv_cache_spec, ChunkedLocalAttentionSpec)
            or (isinstance(kv_cache_spec, FullAttentionSpec)
                and kv_cache_spec.attention_chunk_size is not None))
        assert isinstance(kv_cache_spec, AttentionSpec)
        use_cascade = attn_metadata_builder.use_cascade_attention(
            common_prefix_len=common_prefix_len,
            query_lens=num_scheduled_tokens,
            num_query_heads=self.num_query_heads,
            num_kv_heads=kv_cache_spec.num_kv_heads,
            use_alibi=self.use_alibi,
            use_sliding_window=use_sliding_window,
            use_local_attention=use_local_attention,
            num_sms=self.num_sms,
        )
        return common_prefix_len if use_cascade else 0

    def _calc_mrope_positions(self, scheduler_output: "SchedulerOutput"):
        mrope_pos_ptr = 0
        for index, req_id in enumerate(self.input_batch.req_ids):
            req = self.requests[req_id]
            assert req.mrope_positions is not None

            num_computed_tokens = \
                self.input_batch.num_computed_tokens_cpu[index]
            num_scheduled_tokens = \
                scheduler_output.num_scheduled_tokens[req_id]
            num_prompt_tokens = len(req.prompt_token_ids)

            if num_computed_tokens + num_scheduled_tokens > num_prompt_tokens:
                prompt_part_len = max(0,
                                      num_prompt_tokens - num_computed_tokens)
                completion_part_len = max(
                    0, num_scheduled_tokens - prompt_part_len)
            else:
                prompt_part_len = num_scheduled_tokens
                completion_part_len = 0

            assert num_scheduled_tokens == prompt_part_len + completion_part_len

            if prompt_part_len > 0:
                # prompt's mrope_positions are pre-computed
                dst_start = mrope_pos_ptr
                dst_end = mrope_pos_ptr + prompt_part_len
                src_start = num_computed_tokens
                src_end = num_computed_tokens + prompt_part_len

                self.mrope_positions.cpu[:, dst_start:dst_end] = (
                    req.mrope_positions[:, src_start:src_end])
                mrope_pos_ptr += prompt_part_len

            if completion_part_len > 0:
                # compute completion's mrope_positions on-the-fly
                dst_start = mrope_pos_ptr
                dst_end = mrope_pos_ptr + completion_part_len

                MRotaryEmbedding.get_next_input_positions_tensor(
                    out=self.mrope_positions.np,
                    out_offset=dst_start,
                    mrope_position_delta=req.mrope_position_delta,
                    context_len=num_computed_tokens + prompt_part_len,
                    num_new_tokens=completion_part_len,
                )

                mrope_pos_ptr += completion_part_len

    def _calc_spec_decode_metadata(
        self,
        num_draft_tokens: np.ndarray,
        cu_num_scheduled_tokens: np.ndarray,
    ) -> SpecDecodeMetadata:
        # Inputs:
        # cu_num_scheduled_tokens:  [  4, 104, 107, 207, 209]
        # num_draft_tokens:         [  3,   0,   2,   0,   1]
        # Outputs:
        # cu_num_draft_tokens:      [  3,   3,   5,   5,   6]
        # logits_indices:           [  0,   1,   2,   3, 103, 104, 105, 106,
        #                            206, 207, 208]
        # target_logits_indices:    [  0,   1,   2,   5,   6,   9]
        # bonus_logits_indices:     [  3,   4,   7,   8,  10]

        # Compute the logits indices.
        # [4, 1, 3, 1, 2]
        num_sampled_tokens = num_draft_tokens + 1

        # Step 1. cu_num_sampled_tokens: [4, 5, 8, 9, 11]
        # arange: [0, 1, 2, 3, 0, 0, 1, 2, 0, 0, 1]
        cu_num_sampled_tokens, arange = self._get_cumsum_and_arange(
            num_sampled_tokens, cumsum_dtype=np.int32)
        # Step 2. [0, 0, 0, 0, 103, 104, 104, 104, 206, 207, 207]
        logits_indices = np.repeat(
            cu_num_scheduled_tokens - num_sampled_tokens, num_sampled_tokens)
        # Step 3. [0, 1, 2, 3, 103, 104, 105, 106, 206, 207, 208]
        logits_indices += arange

        # Compute the bonus logits indices.
        bonus_logits_indices = cu_num_sampled_tokens - 1

        # Compute the draft logits indices.
        # cu_num_draft_tokens: [3, 3, 5, 5, 6]
        # arange: [0, 1, 2, 0, 1, 0]
        cu_num_draft_tokens, arange = self._get_cumsum_and_arange(
            num_draft_tokens, cumsum_dtype=np.int32)
        # [0, 0, 0, 5, 5, 9]
        target_logits_indices = np.repeat(
            cu_num_sampled_tokens - num_sampled_tokens, num_draft_tokens)
        # [0, 1, 2, 5, 6, 9]
        target_logits_indices += arange

        # TODO: Optimize the CPU -> GPU copy.
        cu_num_draft_tokens = torch.from_numpy(cu_num_draft_tokens).to(
            self.device, non_blocking=True)
        logits_indices = torch.from_numpy(logits_indices).to(self.device,
                                                             non_blocking=True)
        target_logits_indices = torch.from_numpy(target_logits_indices).to(
            self.device, non_blocking=True)
        bonus_logits_indices = torch.from_numpy(bonus_logits_indices).to(
            self.device, non_blocking=True)

        # Compute the draft token ids.
        # draft_token_indices:      [  1,   2,   3, 105, 106, 208]
        draft_token_ids = self.input_ids.gpu[logits_indices]
        draft_token_ids = draft_token_ids[target_logits_indices + 1]

        metadata = SpecDecodeMetadata(
            draft_token_ids=draft_token_ids,
            num_draft_tokens=num_draft_tokens.tolist(),
            cu_num_draft_tokens=cu_num_draft_tokens,
            target_logits_indices=target_logits_indices,
            bonus_logits_indices=bonus_logits_indices,
            logits_indices=logits_indices,
        )
        return metadata

    def _prepare_kv_sharing_fast_prefill(
        self,
        logits_indices: torch.Tensor,
    ) -> torch.Tensor:
        assert self.kv_sharing_fast_prefill_logits_indices is not None
        num_logits = logits_indices.shape[0]
        assert num_logits > 0
        self.kv_sharing_fast_prefill_logits_indices[:num_logits].copy_(
            logits_indices)
        # There might have leftover indices in logits_indices[num_logits:]
        # from previous iterations, whose values may be greater than the
        # batch size in the current iteration. To ensure indices are always
        # valid, we fill the padded indices with the last index.
        self.kv_sharing_fast_prefill_logits_indices[num_logits:].fill_(
            logits_indices[-1].item())
        if (self.compilation_config.cudagraph_mode != CUDAGraphMode.NONE
                and num_logits <= self.cudagraph_batch_sizes[-1]):
            # Use piecewise CUDA graphs.
            # Add padding to the batch size.
            num_logits_padded = self.vllm_config.pad_for_cudagraph(num_logits)
        else:
            num_logits_padded = num_logits
        logits_indices_padded = (
            self.kv_sharing_fast_prefill_logits_indices[:num_logits_padded])
        return logits_indices_padded

    def _batch_mm_kwargs_from_scheduler(
        self,
        scheduler_output: "SchedulerOutput",
    ) -> tuple[list[MultiModalKwargsItem], list[tuple[str, PlaceholderRange]]]:
        """Batch multimodal kwargs from scheduled encoder inputs.

        Args:
            scheduler_output: The scheduler output containing scheduled encoder
              inputs.

        Returns:
            A tuple of (mm_kwargs, req_ids_pos) where:
            - mm_kwargs: List of multimodal kwargs items to be batched
            - mm_hashes_pos: List of (mm_hash, position_info) tuples
        """
        scheduled_encoder_inputs = scheduler_output.scheduled_encoder_inputs
        if not scheduled_encoder_inputs:
            return [], []
        # Batch the multi-modal inputs.
        mm_kwargs = list[MultiModalKwargsItem]()
        # list of tuple (mm_hash, position_info)
        mm_hashes_pos = list[tuple[str, PlaceholderRange]]()
        for req_id, encoder_input_ids in scheduled_encoder_inputs.items():
            req_state = self.requests[req_id]

            for mm_input_id in encoder_input_ids:
                mm_hash = req_state.mm_hashes[mm_input_id]
                mm_kwargs.append(req_state.mm_kwargs[mm_input_id])
                mm_hashes_pos.append(
                    (mm_hash, req_state.mm_positions[mm_input_id]))

        return mm_kwargs, mm_hashes_pos

    def _execute_mm_encoder(self, scheduler_output: "SchedulerOutput"):
        # Batch the multi-modal inputs using the helper method.
        mm_kwargs, mm_hashes_pos = self._batch_mm_kwargs_from_scheduler(
            scheduler_output)

        if not mm_kwargs:
            return

        # Batch mm inputs as much as we can: if a request in the batch has
        # multiple modalities or a different modality than the previous one,
        # we process it separately to preserve item order.
        # FIXME(ywang96): This is a hacky way to deal with multiple modalities
        # in the same batch while still being able to benefit from batching
        # multimodal inputs. The proper solution should be reordering the
        # encoder outputs.
        encoder_outputs = []
        for _, num_items, mm_kwargs_group in group_mm_kwargs_by_modality(
                mm_kwargs,
                device=self.device,
                pin_memory=self.pin_memory,
        ):
            # Run the encoder.
            # `curr_group_outputs` is either of the following:
            # 1. A tensor of shape (num_items, feature_size, hidden_size)
            # in case feature_size is fixed across all multimodal items.
            # 2. A list or tuple (length: num_items) of tensors, each of shape
            # (feature_size, hidden_size) in case the feature size is dynamic
            # depending on the input multimodal items.
            curr_group_outputs = self.model.get_multimodal_embeddings(
                **mm_kwargs_group)

            sanity_check_mm_encoder_outputs(
                curr_group_outputs,
                expected_num_items=num_items,
            )

            for output in curr_group_outputs:
                encoder_outputs.append(output)

        # Cache the encoder outputs by mm_hash
        for (mm_hash, pos_info), output in zip(mm_hashes_pos, encoder_outputs):
            self.encoder_cache[mm_hash] = scatter_mm_placeholders(
                output,
                is_embed=pos_info.is_embed,
            )

    def _gather_mm_embeddings(
        self,
        scheduler_output: "SchedulerOutput",
        shift_computed_tokens: int = 0,
    ) -> list[torch.Tensor]:
        mm_embeds: list[torch.Tensor] = []
        for req_id in self.input_batch.req_ids:
            num_scheduled_tokens = scheduler_output.num_scheduled_tokens[
                req_id]
            req_state = self.requests[req_id]
            num_computed_tokens = \
                req_state.num_computed_tokens + shift_computed_tokens
            mm_positions = req_state.mm_positions
            mm_hashes = req_state.mm_hashes
            for i, pos_info in enumerate(mm_positions):
                start_pos = pos_info.offset
                num_encoder_tokens = pos_info.length

                # The encoder output is needed if the two ranges overlap:
                # [num_computed_tokens,
                #  num_computed_tokens + num_scheduled_tokens) and
                # [start_pos, start_pos + num_encoder_tokens)
                if start_pos >= num_computed_tokens + num_scheduled_tokens:
                    # The encoder output is not needed in this step.
                    break
                if start_pos + num_encoder_tokens <= num_computed_tokens:
                    # The encoder output is already processed and stored
                    # in the decoder's KV cache.
                    continue

                start_idx = max(num_computed_tokens - start_pos, 0)
                end_idx = min(
                    num_computed_tokens - start_pos + num_scheduled_tokens,
                    num_encoder_tokens,
                )
                assert start_idx < end_idx

                mm_hash = mm_hashes[i]
                encoder_output = self.encoder_cache.get(mm_hash, None)
                assert encoder_output is not None,\
                    f"Encoder cache miss for {mm_hash}."

                if (is_embed := pos_info.is_embed) is not None:
                    is_embed = is_embed[start_idx:end_idx]

                mm_embeds_item = gather_mm_placeholders(
                    encoder_output[start_idx:end_idx],
                    is_embed=is_embed,
                )
                mm_embeds.append(mm_embeds_item)
        return mm_embeds

    def _extract_encoder_inputs(
        self,
        scheduler_output: "SchedulerOutput",
    ) -> dict[str, torch.Tensor]:
        """Extract encoder inputs for encoder-decoder models.

        This method extracts multimodal input features from scheduled encoder
        inputs and formats them for the encoder-decoder model forward pass.
        """
        # Batch the multi-modal inputs using the helper method.
        mm_kwargs, _ = self._batch_mm_kwargs_from_scheduler(scheduler_output)

        if not mm_kwargs:
            return {}

        # Group MM kwargs by modality and extract features
        encoder_features = {}
        for _, _, mm_kwargs_group in group_mm_kwargs_by_modality(
                mm_kwargs,
                device=self.device,
                pin_memory=self.pin_memory,
        ):
            # Add the grouped features to encoder_features dict
            # This allows the model to receive them as kwargs (e.g.,
            # input_features=...)
            encoder_features.update(mm_kwargs_group)

        return encoder_features

    def get_model(self) -> nn.Module:
        # get raw model out of the cudagraph wrapper.
        if isinstance(self.model, CUDAGraphWrapper):
            return self.model.unwrap()
        return self.model

    def get_supported_generation_tasks(self) -> list[GenerationTask]:
        model = self.get_model()
        supported_tasks = list[GenerationTask]()

        if is_text_generation_model(model):
            supported_tasks.append("generate")

        if supports_transcription(model):
            if model.supports_transcription_only:
                return ["transcription"]

            supported_tasks.append("transcription")

        return supported_tasks

    def get_supported_pooling_tasks(self) -> list[PoolingTask]:
        model = self.get_model()
        if not is_pooling_model(model):
            return []

        supported_tasks = list(model.pooler.get_supported_tasks())

        if (self.scheduler_config.chunked_prefill_enabled
                and "encode" in supported_tasks):
            supported_tasks.remove("encode")

            logger.debug_once("Chunked prefill is not supported with "
                              "encode task which using ALL pooling. "
                              "Please turn off chunked prefill by "
                              "`--no-enable-chunked-prefill` before using it.")

        if "score" in supported_tasks:
            num_labels = getattr(self.model_config.hf_config, "num_labels", 0)
            if num_labels != 1:
                supported_tasks.remove("score")
                logger.debug_once(
                    "Score API is only enabled for num_labels == 1.")

        return supported_tasks

    def get_supported_tasks(self) -> tuple[SupportedTask, ...]:
        tasks = list[SupportedTask]()

        if self.model_config.runner_type == "generate":
            tasks.extend(self.get_supported_generation_tasks())
        if self.model_config.runner_type == "pooling":
            tasks.extend(self.get_supported_pooling_tasks())

        return tuple(tasks)

    def apply_grammar_bitmask(
        self,
        scheduler_output: "SchedulerOutput",
        logits: torch.Tensor,
    ):
        grammar_bitmask = scheduler_output.grammar_bitmask
        if grammar_bitmask is None:
            return

        # We receive the structured output bitmask from the scheduler,
        # compacted to contain bitmasks only for structured output requests.
        # The order of the requests in the bitmask is not guaranteed to be the
        # same as the order of the requests in the gpu runner's batch. We need
        # to sort the bitmask to match the order of the requests used here.

        # Get the batch indices of the structured output requests.
        # Keep track of the number of speculative tokens scheduled for every
        # request in the batch, as the logit indices are offset by this amount.
        struct_out_req_batch_indices: dict[str, int] = {}
        cumulative_offset = 0
        seq = sorted(self.input_batch.req_id_to_index.items(),
                     key=lambda x: x[1])
        for req_id, batch_index in seq:
            logit_index = batch_index + cumulative_offset
            cumulative_offset += len(
                scheduler_output.scheduled_spec_decode_tokens.get(req_id, []))
            if req_id in scheduler_output.structured_output_request_ids:
                struct_out_req_batch_indices[req_id] = logit_index

        out_indices = []

        # Reorder the bitmask to match the order of the requests in the batch.
        sorted_bitmask = np.full(shape=(logits.shape[0],
                                        grammar_bitmask.shape[1]),
                                 fill_value=-1,
                                 dtype=grammar_bitmask.dtype)
        cumulative_index = 0
        seq = sorted(scheduler_output.structured_output_request_ids.items(),
                     key=lambda x: x[1])
        for req_id, _ in seq:
            logit_index = struct_out_req_batch_indices[req_id]
            num_spec_tokens = len(
                scheduler_output.scheduled_spec_decode_tokens.get(req_id, []))
            for i in range(1 + num_spec_tokens):
                sorted_bitmask[logit_index + i] = \
                    grammar_bitmask[cumulative_index + i]
                out_indices.append(logit_index + i)
            cumulative_index += 1 + num_spec_tokens
        grammar_bitmask = sorted_bitmask

        # If the length of out indices and the logits have the same shape
        # we don't need to pass indices to the kernel,
        # since the bitmask is already aligned with the logits.
        skip_out_indices = len(out_indices) == logits.shape[0]

        # Serialization of np.ndarray is much more efficient than a tensor,
        # so we receive it in that format.
        grammar_bitmask = torch.from_numpy(grammar_bitmask).contiguous()

        xgr.apply_token_bitmask_inplace(
            logits,
            grammar_bitmask.to(self.device, non_blocking=True),
            indices=out_indices if not skip_out_indices else None,
        )

    def sync_and_slice_intermediate_tensors(
            self, num_tokens: int, intermediate_tensors: IntermediateTensors,
            sync_self: bool) -> IntermediateTensors:

        assert self.intermediate_tensors is not None

        tp = self.vllm_config.parallel_config.tensor_parallel_size
        enabled_sp = self.compilation_config.pass_config. \
            enable_sequence_parallelism
        if enabled_sp:
            # When sequence parallelism is enabled, we always pad num_tokens
            # to be a multiple of tensor_parallel_size (tp) earlier
            assert num_tokens % tp == 0
        is_residual_scattered = tp > 1 and enabled_sp \
            and num_tokens % tp == 0

        # When sequence parallelism is enabled, the "residual" tensor is sharded
        # across tensor parallel ranks, so each rank only needs its own slice.
        if sync_self:
            assert intermediate_tensors is not None
            for k, v in intermediate_tensors.items():
                is_scattered = k == "residual" and is_residual_scattered
                copy_len = num_tokens // tp if is_scattered else \
                    num_tokens
                self.intermediate_tensors[k][:copy_len].copy_(
                    v[:copy_len], non_blocking=True)

        return IntermediateTensors({
            k:
            v[:num_tokens // tp]
            if k == "residual" and is_residual_scattered else v[:num_tokens]
            for k, v in self.intermediate_tensors.items()
        })

    def eplb_step(self,
                  is_dummy: bool = False,
                  is_profile: bool = False) -> None:
        """
        Step for the EPLB (Expert Parallelism Load Balancing) state.
        """
        if not self.parallel_config.enable_eplb:
            return

        assert self.eplb_state is not None
        model = self.get_model()
        assert is_mixture_of_experts(model)
        self.eplb_state.step(
            model,
            is_dummy,
            is_profile,
            log_stats=self.parallel_config.eplb_config.log_balancedness,
        )

    def get_dp_padding(self,
                       num_tokens: int) -> tuple[int, Optional[torch.Tensor]]:
        dp_size = self.vllm_config.parallel_config.data_parallel_size
        dp_rank = self.vllm_config.parallel_config.data_parallel_rank

        # For DP: Don't pad when setting enforce_eager.
        # This lets us set enforce_eager on the prefiller in a P/D setup and
        # still use CUDA graphs (enabled by this padding) on the decoder.
        #
        # TODO(tms) : There are many cases where padding is enabled for
        # prefills, causing unnecessary and excessive padding of activations.

        if dp_size == 1 or self.vllm_config.model_config.enforce_eager:
            # Early exit.
            return 0, None

        num_tokens_across_dp = DPMetadata.num_tokens_across_dp(
            num_tokens, dp_size, dp_rank)
        max_tokens_across_dp_cpu = torch.max(num_tokens_across_dp).item()
        num_tokens_after_padding = torch.tensor([max_tokens_across_dp_cpu] *
                                                dp_size,
                                                device="cpu",
                                                dtype=torch.int32)
        return max_tokens_across_dp_cpu - num_tokens, num_tokens_after_padding

    def _pool(
        self,
        hidden_states: torch.Tensor,
        num_scheduled_tokens: int,
        num_scheduled_tokens_np: np.ndarray,
        kv_connector_output: Optional[KVConnectorOutput],
    ) -> ModelRunnerOutput:
        assert self.input_batch.num_reqs ==\
            len(self.input_batch.pooling_params), \
        "Either all or none of the requests in" \
        " a batch must be pooling request"

        hidden_states = hidden_states[:num_scheduled_tokens]
        pooling_metadata = self.input_batch.get_pooling_metadata()
        pooling_metadata.build_pooling_cursor(num_scheduled_tokens_np.tolist(),
                                              device=hidden_states.device)
        seq_lens_cpu = self.seq_lens.cpu[:self.input_batch.num_reqs]

        # Pooling models D2H & synchronize occurs in pooler.py:build_output
        raw_pooler_output = self.model.pooler(
            hidden_states=hidden_states, pooling_metadata=pooling_metadata)

        pooler_output: list[Optional[torch.Tensor]] = []
        for raw_output, seq_len, prompt_len in zip(
                raw_pooler_output, seq_lens_cpu, pooling_metadata.prompt_lens):

            output = raw_output.data if seq_len == prompt_len else None
            pooler_output.append(output)

        return ModelRunnerOutput(
            req_ids=self.input_batch.req_ids,
            req_id_to_index=self.input_batch.req_id_to_index,
            sampled_token_ids=[],
            logprobs=None,
            prompt_logprobs_dict={},
            pooler_output=pooler_output,
            kv_connector_output=kv_connector_output,
        )

    def _preprocess(
        self,
        scheduler_output: "SchedulerOutput",
        intermediate_tensors: Optional[IntermediateTensors] = None,
    ) -> tuple[int, int, Optional[torch.Tensor], Optional[torch.Tensor],
               Optional[torch.Tensor], torch.Tensor,
               Optional[IntermediateTensors], dict[str, Any]]:

        num_scheduled_tokens = scheduler_output.total_num_scheduled_tokens
        if (self.compilation_config.cudagraph_mode != CUDAGraphMode.NONE
                and not envs.VLLM_DISABLE_PAD_FOR_CUDAGRAPH
                and num_scheduled_tokens <= self.cudagraph_batch_sizes[-1]):
            # Use CUDA graphs.
            # Add padding to the batch size.
            num_input_tokens = self.vllm_config.pad_for_cudagraph(
                num_scheduled_tokens)
        else:
            # Eager mode.
            # Pad tokens to multiple of tensor_parallel_size when
            # enabled collective fusion for SP
            tp_size = self.vllm_config.parallel_config.tensor_parallel_size
            if self.compilation_config.pass_config. \
                enable_sequence_parallelism and tp_size > 1:
                num_input_tokens = round_up(num_scheduled_tokens, tp_size)
            else:
                num_input_tokens = num_scheduled_tokens

        # Padding for DP
        num_pad, num_tokens_across_dp = self.get_dp_padding(num_input_tokens)
        num_input_tokens += num_pad

        # _prepare_inputs may reorder the batch, so we must gather multi
        # modal outputs after that to ensure the correct order
        if (self.supports_mm_inputs and get_pp_group().is_first_rank
                and not self.model_config.is_encoder_decoder):
            # Run the multimodal encoder if any.
            self._execute_mm_encoder(scheduler_output)
            mm_embeds = self._gather_mm_embeddings(scheduler_output)

            # NOTE(woosuk): To unify token ids and soft tokens (vision
            # embeddings), we always use embeddings (rather than token ids)
            # as input to the multimodal model, even when the input is text.
            inputs_embeds_scheduled = self.model.get_input_embeddings(
                input_ids=self.input_ids.gpu[:num_scheduled_tokens],
                multimodal_embeddings=mm_embeds or None,
            )

            # TODO(woosuk): Avoid the copy. Optimize.
            self.inputs_embeds.gpu[:num_scheduled_tokens].copy_(
                inputs_embeds_scheduled)

            input_ids = None
            inputs_embeds = self.inputs_embeds.gpu[:num_input_tokens]
            model_kwargs = {
                **self._init_model_kwargs(num_scheduled_tokens),
                **self._extract_mm_kwargs(scheduler_output),
            }
        else:
            # For text-only models, we use token ids as input.
            # While it is possible to use embeddings as input just like the
            # multimodal models, it is not desirable for performance since
            # then the embedding layer is not included in the CUDA graph.
            input_ids = self.input_ids.gpu[:num_input_tokens]
            inputs_embeds = None
            model_kwargs = self._init_model_kwargs(num_input_tokens)
        if self.uses_mrope:
            positions = self.mrope_positions.gpu[:, :num_input_tokens]
        else:
            positions = self.positions.gpu[:num_input_tokens]

        if get_pp_group().is_first_rank:
            intermediate_tensors = None
        else:
            intermediate_tensors = self.sync_and_slice_intermediate_tensors(
                num_input_tokens, intermediate_tensors, True)

        if (self.model_config.is_encoder_decoder
                and scheduler_output.scheduled_encoder_inputs):
            encoder_inputs = self._extract_encoder_inputs(scheduler_output)
            model_kwargs.update(encoder_inputs)

        return (
            num_scheduled_tokens,
            num_input_tokens,
            num_tokens_across_dp,
            input_ids,
            inputs_embeds,
            positions,
            intermediate_tensors,
            model_kwargs,
        )

    def _sample(
            self, logits: Optional[torch.Tensor],
            spec_decode_metadata: Optional[SpecDecodeMetadata]
    ) -> SamplerOutput:
        # Sample the next token and get logprobs if needed.
        sampling_metadata = self.input_batch.sampling_metadata
        if spec_decode_metadata is None:
            sampler_output = self.sampler(
                logits=logits,
                sampling_metadata=sampling_metadata,
            )
        else:
            # When indexing with a tensor (bonus_logits_indices), PyTorch
            # creates a new tensor with separate storage from the original
            # logits tensor. This means any in-place operations on bonus_logits
            # won't affect the original logits tensor.
            assert logits is not None
            bonus_logits = logits[spec_decode_metadata.bonus_logits_indices]
            sampler_output = self.sampler(
                logits=bonus_logits,
                sampling_metadata=sampling_metadata,
            )
            bonus_token_ids = sampler_output.sampled_token_ids

            # Just like `bonus_logits`, `target_logits` is a new tensor with
            # separate storage from the original `logits` tensor. Therefore,
            # it is safe to update `target_logits` in place.
            target_logits = logits[spec_decode_metadata.target_logits_indices]
            output_token_ids = self.rejection_sampler(
                spec_decode_metadata,
                None,  # draft_probs
                target_logits,
                bonus_token_ids,
                sampling_metadata,
            )
            sampler_output.sampled_token_ids = output_token_ids
            self._update_states_after_model_execute(output_token_ids)

        return sampler_output

    def _bookkeeping_sync(
        self, scheduler_output: "SchedulerOutput",
        sampler_output: SamplerOutput, logits: Optional[torch.Tensor],
        hidden_states: torch.Tensor, num_scheduled_tokens: int
    ) -> tuple[
            dict[str, int],
            Optional[LogprobsLists],
            list[list[int]],
            dict[str, Optional[LogprobsTensors]],
            list[str],
            dict[str, int],
            list[int],
    ]:
        num_nans_in_logits = {}
        if envs.VLLM_COMPUTE_NANS_IN_LOGITS:
            num_nans_in_logits = self._get_nans_in_logits(logits)

        # TODO(woosuk): The following loop can be slow since it iterates over
        # the requests one by one. Optimize.
        discard_sampled_tokens_req_indices = []
        for i, req_id in enumerate(self.input_batch.req_ids):
            req_state = self.requests[req_id]
            seq_len = (req_state.num_computed_tokens +
                       scheduler_output.num_scheduled_tokens[req_id])
            if seq_len < req_state.num_tokens:
                # Ignore the sampled token for partial prefills.
                # Rewind the generator state as if the token was not sampled.
                # This relies on cuda-specific torch-internal impl details
                generator = self.input_batch.generators.get(i)
                if generator is not None:
                    generator.set_offset(generator.get_offset() - 4)
                # Record the index of the request that should not be sampled,
                # so that we could clear the sampled tokens before returning.
                discard_sampled_tokens_req_indices.append(i)

        # Copy some objects so they don't get modified after returning.
        # This is important when using async scheduling.
        req_ids_output_copy = self.input_batch.req_ids.copy()
        req_id_to_index_output_copy = \
            self.input_batch.req_id_to_index.copy()

        # NOTE: GPU -> CPU Sync happens here.
        # Move as many CPU operations as possible before this sync point.
        logprobs_tensors = sampler_output.logprobs_tensors
        logprobs_lists = logprobs_tensors.tolists() \
            if logprobs_tensors is not None else None

        # Compute prompt logprobs if needed.
        prompt_logprobs_dict = self._get_prompt_logprobs_dict(
            hidden_states[:num_scheduled_tokens],
            scheduler_output.num_scheduled_tokens,
        )

        num_sampled_tokens = sampler_output.sampled_token_ids.shape[0]
        sampled_token_ids = sampler_output.sampled_token_ids
        invalid_req_indices = []
        if not self.use_async_scheduling:
            # Get the valid generated tokens.
            max_gen_len = sampled_token_ids.shape[-1]
            if max_gen_len == 1:
                # No spec decode tokens.
                valid_sampled_token_ids = self._to_list(sampled_token_ids)
            else:
                # Includes spec decode tokens.
                valid_sampled_token_ids = self.rejection_sampler.parse_output(
                    sampled_token_ids,
                    self.input_batch.vocab_size,
                )
            # Mask out the sampled tokens that should not be sampled.
            for i in discard_sampled_tokens_req_indices:
                valid_sampled_token_ids[i].clear()
        else:
            valid_sampled_token_ids = []
            invalid_req_indices = list(discard_sampled_tokens_req_indices)
            invalid_req_indices_set = set(invalid_req_indices)
            assert sampled_token_ids.shape[-1] == 1

            # Cache the sampled tokens on the GPU and avoid CPU sync.
            # These will be copied into input_ids in the next step
            # when preparing inputs.
            self.input_batch.prev_sampled_token_ids = \
                sampled_token_ids
            self.input_batch.prev_sampled_token_ids_invalid_indices = \
                invalid_req_indices_set
            self.input_batch.prev_req_id_to_index = {
                req_id: i
                for i, req_id in enumerate(self.input_batch.req_ids)
                if i not in invalid_req_indices_set
            }

        # Cache the sampled tokens in the model runner, so that the scheduler
        # doesn't need to send them back.
        # NOTE(woosuk): As an exception, when using PP, the scheduler sends
        # the sampled tokens back, because there's no direct communication
        # between the first-stage worker and the last-stage worker.
        req_ids = self.input_batch.req_ids
        for req_idx in range(num_sampled_tokens):
            if self.use_async_scheduling:
                sampled_ids = [-1] if \
                    req_idx not in invalid_req_indices_set else None
            else:
                sampled_ids = valid_sampled_token_ids[req_idx]
            if not sampled_ids:
                continue

            start_idx = self.input_batch.num_tokens_no_spec[req_idx]
            end_idx = start_idx + len(sampled_ids)
            assert end_idx <= self.max_model_len, (
                "Sampled token IDs exceed the max model length. "
                f"Total number of tokens: {end_idx} > max_model_len: "
                f"{self.max_model_len}")

            self.input_batch.token_ids_cpu[req_idx,
                                           start_idx:end_idx] = sampled_ids
            self.input_batch.num_tokens_no_spec[req_idx] = end_idx
            self.input_batch.num_tokens[req_idx] = end_idx

            req_id = req_ids[req_idx]
            req_state = self.requests[req_id]
            req_state.output_token_ids.extend(sampled_ids)

        return (
            num_nans_in_logits,
            logprobs_lists,
            valid_sampled_token_ids,
            prompt_logprobs_dict,
            req_ids_output_copy,
            req_id_to_index_output_copy,
            invalid_req_indices,
        )

    @torch.inference_mode()
    def execute_model(
        self,
        scheduler_output: "SchedulerOutput",
        intermediate_tensors: Optional[IntermediateTensors] = None,
    ) -> Union[ModelRunnerOutput, AsyncModelRunnerOutput, IntermediateTensors]:
        with record_function_or_nullcontext("Preprocess"):
            self._update_states(scheduler_output)
            if not scheduler_output.total_num_scheduled_tokens:
                if not has_kv_transfer_group():
                    # Return empty ModelRunnerOutput if there's no work to do.
                    return EMPTY_MODEL_RUNNER_OUTPUT
                return self.kv_connector_no_forward(scheduler_output,
                                                    self.vllm_config)
            if self.cache_config.kv_sharing_fast_prefill:
                assert not self.input_batch.num_prompt_logprobs, (
                    "--kv-sharing-fast-prefill produces incorrect logprobs for "
                    "prompt tokens, tokens, please disable it when the requests"
                    " need prompt logprobs")

            if self.prepare_inputs_event is not None:
                # Ensure prior step has finished with reused CPU tensors.
                self.prepare_inputs_event.synchronize()
            try:
                # Prepare the decoder inputs.
                (attn_metadata, logits_indices, spec_decode_metadata,
                 num_scheduled_tokens_np, spec_decode_common_attn_metadata,
                 max_query_len) = self._prepare_inputs(scheduler_output)

            finally:
                if self.prepare_inputs_event is not None:
                    self.prepare_inputs_event.record()

            (
                num_scheduled_tokens,
                num_input_tokens,
                num_tokens_across_dp,
                input_ids,
                inputs_embeds,
                positions,
                intermediate_tensors,
                model_kwargs,
            ) = self._preprocess(scheduler_output, intermediate_tensors)

            uniform_decode = (max_query_len
                              == self.uniform_decode_query_len) and (
                                  num_scheduled_tokens
                                  == self.input_batch.num_reqs * max_query_len)
            batch_descriptor = BatchDescriptor(num_tokens=num_input_tokens,
                                               uniform_decode=uniform_decode)
            cudagraph_runtime_mode, batch_descriptor = \
                self.cudagraph_dispatcher.dispatch(batch_descriptor)

        # Run the model.
        # Use persistent buffers for CUDA graphs.
        with (set_forward_context(
                attn_metadata,
                self.vllm_config,
                num_tokens=num_input_tokens,
                num_tokens_across_dp=num_tokens_across_dp,
                cudagraph_runtime_mode=cudagraph_runtime_mode,
                batch_descriptor=batch_descriptor,
        ), record_function_or_nullcontext("Forward"),
              self.maybe_get_kv_connector_output(scheduler_output) as
              kv_connector_output):
            model_output = self.model(
                input_ids=input_ids,
                positions=positions,
                intermediate_tensors=intermediate_tensors,
                inputs_embeds=inputs_embeds,
                **model_kwargs,
            )

        with record_function_or_nullcontext("Postprocess"):
            if self.use_aux_hidden_state_outputs:
                hidden_states, aux_hidden_states = model_output
            else:
                hidden_states = model_output
                aux_hidden_states = None

            # Broadcast PP output for external_launcher (torchrun)
            # to make sure we are synced across pp ranks
            # TODO: Support overlapping mirco-batches
            # https://github.com/vllm-project/vllm/issues/18019
            broadcast_pp_output = \
                self.parallel_config.distributed_executor_backend \
                == "external_launcher" and len(get_pp_group().ranks) > 0
            if not get_pp_group().is_last_rank:
                # For mid-pipeline stages, return the hidden states.
                assert isinstance(hidden_states, IntermediateTensors)
                if not broadcast_pp_output:
                    hidden_states.kv_connector_output = kv_connector_output
                    return hidden_states
                get_pp_group().send_tensor_dict(
                    hidden_states.tensors, all_gather_group=get_tp_group())
                logits = None
            else:
                if self.is_pooling_model:
                    return self._pool(hidden_states, num_scheduled_tokens,
                                      num_scheduled_tokens_np,
                                      kv_connector_output)

                sample_hidden_states = hidden_states[logits_indices]
                logits = self.model.compute_logits(sample_hidden_states, None)
            if broadcast_pp_output:
                model_output_broadcast_data = {
                    "logits": logits.contiguous(),
                } if logits is not None else {}
                model_output_broadcast_data = get_pp_group(
                ).broadcast_tensor_dict(model_output_broadcast_data,
                                        src=len(get_pp_group().ranks) - 1)
                assert model_output_broadcast_data is not None
                logits = model_output_broadcast_data["logits"]

            # Apply structured output bitmasks if present
            if scheduler_output.grammar_bitmask is not None:
                self.apply_grammar_bitmask(scheduler_output, logits)

        with record_function_or_nullcontext("Sample"):
            sampler_output = self._sample(logits, spec_decode_metadata)

        with record_function_or_nullcontext("Bookkeep"):
            assert isinstance(hidden_states, torch.Tensor)
            (
                num_nans_in_logits,
                logprobs_lists,
                valid_sampled_token_ids,
                prompt_logprobs_dict,
                req_ids_output_copy,
                req_id_to_index_output_copy,
                invalid_req_indices,
            ) = self._bookkeeping_sync(scheduler_output, sampler_output,
                                       logits, hidden_states,
                                       num_scheduled_tokens)

        if self.speculative_config:
            assert spec_decode_common_attn_metadata is not None
            with record_function_or_nullcontext("Draft"):
                self._draft_token_ids = self.propose_draft_token_ids(
                    scheduler_output,
                    valid_sampled_token_ids,
                    self.input_batch.sampling_metadata,
                    hidden_states,
                    sample_hidden_states,
                    aux_hidden_states,
                    spec_decode_metadata,
                    spec_decode_common_attn_metadata,
                )

        with record_function_or_nullcontext("EPLB"):
            self.eplb_step()

        output = ModelRunnerOutput(
            req_ids=req_ids_output_copy,
            req_id_to_index=req_id_to_index_output_copy,
            sampled_token_ids=valid_sampled_token_ids,
            logprobs=logprobs_lists,
            prompt_logprobs_dict=prompt_logprobs_dict,
            pooler_output=[],
            kv_connector_output=kv_connector_output,
            num_nans_in_logits=num_nans_in_logits,
        )

        if not self.use_async_scheduling:
            return output

        return AsyncGPUModelRunnerOutput(
            model_runner_output=output,
            sampled_token_ids=sampler_output.sampled_token_ids,
            invalid_req_indices=invalid_req_indices,
            async_output_copy_stream=self.async_output_copy_stream,
        )

    def take_draft_token_ids(self) -> Optional[DraftTokenIds]:
        if self._draft_token_ids is None:
            return None
        req_ids = self.input_batch.req_ids
        if isinstance(self._draft_token_ids, torch.Tensor):
            draft_token_ids = self._draft_token_ids.tolist()
        else:
            draft_token_ids = self._draft_token_ids
        self._draft_token_ids = None
        return DraftTokenIds(req_ids, draft_token_ids)

    def propose_draft_token_ids(
        self,
        scheduler_output: "SchedulerOutput",
        sampled_token_ids: list[list[int]],
        sampling_metadata: SamplingMetadata,
        hidden_states: torch.Tensor,
        sample_hidden_states: torch.Tensor,
        aux_hidden_states: Optional[torch.Tensor],
        spec_decode_metadata: Optional[SpecDecodeMetadata],
        common_attn_metadata: CommonAttentionMetadata,
    ) -> Union[list[list[int]], torch.Tensor]:
        num_scheduled_tokens = scheduler_output.total_num_scheduled_tokens
        if self.speculative_config.method == "ngram":
            assert isinstance(self.drafter, NgramProposer)
            draft_token_ids = self.propose_ngram_draft_token_ids(
                sampled_token_ids)
        elif self.speculative_config.method == "medusa":
            assert isinstance(self.drafter, MedusaProposer)
            if sample_hidden_states.shape[0] == len(sampled_token_ids):
                # The input to the target model does not include draft tokens.
                hidden_states = sample_hidden_states
            else:
                indices = []
                offset = 0
                for num_draft, tokens in zip(
                        spec_decode_metadata.num_draft_tokens,
                        sampled_token_ids):
                    indices.append(offset + len(tokens) - 1)
                    offset += num_draft + 1
                indices = torch.tensor(indices, device=self.device)
                hidden_states = sample_hidden_states[indices]

            draft_token_ids = self.drafter.propose(
                target_hidden_states=hidden_states,
                sampling_metadata=sampling_metadata,
            )
        elif self.speculative_config.use_eagle():
            assert isinstance(self.drafter, EagleProposer)
            # TODO(woosuk): Refactor the loop.
            req_ids = self.input_batch.req_ids
            next_token_ids: list[int] = []
            for i, token_ids in enumerate(sampled_token_ids):
                if token_ids:
                    # Common case.
                    next_token_id = token_ids[-1]
                else:
                    # Partial prefill (rare case).
                    # Get the next token id from the request state.
                    req_id = req_ids[i]
                    req_state = self.requests[req_id]
                    seq_len = (req_state.num_computed_tokens +
                               scheduler_output.num_scheduled_tokens[req_id])
                    next_token_id = req_state.get_token_id(seq_len)
                next_token_ids.append(next_token_id)
            next_token_ids = torch.tensor(next_token_ids,
                                          dtype=torch.int32,
                                          device=self.device)

            if spec_decode_metadata is None:
                # input_ids can be None for multimodal models.
                target_token_ids = self.input_ids.gpu[:num_scheduled_tokens]
                # TODO(woosuk): Support M-RoPE.
                target_positions = self.positions.gpu[:num_scheduled_tokens]
                if self.use_aux_hidden_state_outputs:
                    target_hidden_states = torch.cat(
                        [h[:num_scheduled_tokens] for h in aux_hidden_states],
                        dim=-1)
                else:
                    target_hidden_states = hidden_states[:num_scheduled_tokens]
            else:
                # TODO(woosuk): Refactor this.
                num_draft_tokens = spec_decode_metadata.num_draft_tokens
                num_rejected_tokens = [
                    n + 1 - len(sampled_token_ids[i]) if n > 0 else 0
                    for i, n in enumerate(num_draft_tokens)
                ]
                num_rejected_tokens_cpu = torch.tensor(num_rejected_tokens,
                                                       dtype=torch.int32)
                common_attn_metadata, token_indices =\
                    self.drafter.prepare_inputs(
                    common_attn_metadata, num_rejected_tokens_cpu)

                target_token_ids = self.input_ids.gpu[token_indices]
                # TODO(woosuk): Support M-RoPE.
                target_positions = self.positions.gpu[token_indices]
                if self.use_aux_hidden_state_outputs:
                    target_hidden_states = torch.cat(
                        [h[token_indices] for h in aux_hidden_states], dim=-1)
                else:
                    target_hidden_states = hidden_states[token_indices]
            mm_embeds = None
            if self.supports_mm_inputs:
                mm_embeds = self._gather_mm_embeddings(scheduler_output,
                                                       shift_computed_tokens=1)

            draft_token_ids = self.drafter.propose(
                target_token_ids=target_token_ids,
                target_positions=target_positions,
                target_hidden_states=target_hidden_states,
                next_token_ids=next_token_ids,
                sampling_metadata=sampling_metadata,
                common_attn_metadata=common_attn_metadata,
                mm_embeds=mm_embeds,
            )
        return draft_token_ids

    def propose_ngram_draft_token_ids(
        self,
        sampled_token_ids: list[list[int]],
    ) -> list[list[int]]:
        # TODO(woosuk): Optimize.
        req_ids = self.input_batch.req_ids
        draft_token_ids: list[list[int]] = []
        for i, sampled_ids in enumerate(sampled_token_ids):
            num_sampled_ids = len(sampled_ids)
            if not num_sampled_ids:
                # Skip speculative decoding.
                draft_token_ids.append([])
                continue

            # Skip requests that require sampling parameters that are not
            # supported with speculative decoding.
            req_id = req_ids[i]
            if req_id in self.input_batch.spec_decode_unsupported_reqs:
                draft_token_ids.append([])
                continue

            num_tokens = self.input_batch.num_tokens_no_spec[i]
            if num_tokens >= self.max_model_len:
                # Skip requests that have already reached the max model length.
                draft_token_ids.append([])
                continue

            drafter_output = self.drafter.propose(
                self.input_batch.token_ids_cpu[i, :num_tokens])
            if drafter_output is None or len(drafter_output) == 0:
                draft_token_ids.append([])
            else:
                draft_token_ids.append(drafter_output.tolist())
        return draft_token_ids

    def update_config(self, overrides: dict[str, Any]) -> None:
        allowed_config_names = {"load_config", "model_config"}
        for config_name, config_overrides in overrides.items():
            assert config_name in allowed_config_names, \
                f"Config `{config_name}` not supported. " \
                f"Allowed configs: {allowed_config_names}"
            config = getattr(self, config_name)
            new_config = update_config(config, config_overrides)
            setattr(self, config_name, new_config)

    def load_model(self, eep_scale_up: bool = False) -> None:
        """
        Args:
            eep_scale_up: the model loading is for elastic EP scale up.
        """
        logger.info("Starting to load model %s...", self.model_config.model)
        if eep_scale_up:
            from vllm.distributed.parallel_state import get_ep_group
            num_local_physical_experts = torch.empty(1,
                                                     dtype=torch.int32,
                                                     device="cpu")
            torch.distributed.broadcast(num_local_physical_experts,
                                        group=get_ep_group().cpu_group,
                                        group_src=0)
            num_local_physical_experts = int(num_local_physical_experts.item())
            new_ep_size = get_ep_group().world_size
            global_expert_load, old_global_expert_indices = (
                EplbState.recv_state())
            num_logical_experts = global_expert_load.shape[1]
            self.parallel_config.eplb_config.num_redundant_experts = (
                num_local_physical_experts * new_ep_size - num_logical_experts)
            assert old_global_expert_indices.shape[
                1] % num_local_physical_experts == 0
            old_ep_size = old_global_expert_indices.shape[
                1] // num_local_physical_experts
            rank_mapping = {
                old_ep_rank: old_ep_rank
                for old_ep_rank in range(old_ep_size)
            }
        else:
            global_expert_load = None
            old_global_expert_indices = None
            rank_mapping = None

        with DeviceMemoryProfiler() as m:
            time_before_load = time.perf_counter()
            model_loader = get_model_loader(self.load_config)
            logger.info("Loading model from scratch...")
            self.model = model_loader.load_model(
                vllm_config=self.vllm_config, model_config=self.model_config)
            if self.lora_config:
                self.model = self.load_lora_model(self.model,
                                                  self.model_config,
                                                  self.scheduler_config,
                                                  self.lora_config,
                                                  self.device)
            if hasattr(self, "drafter"):
                logger.info("Loading drafter model...")
                self.drafter.load_model(self.model)
            if self.use_aux_hidden_state_outputs:
                if supports_eagle3(self.model):
                    self.model.set_aux_hidden_state_layers(
                        self.model.get_eagle3_aux_hidden_state_layers())
                else:
                    raise RuntimeError(
                        "Model does not support EAGLE3 interface but "
                        "aux_hidden_state_outputs was requested")
            time_after_load = time.perf_counter()
        self.model_memory_usage = m.consumed_memory
        logger.info("Model loading took %.4f GiB and %.6f seconds",
                    self.model_memory_usage / GiB_bytes,
                    time_after_load - time_before_load)
        prepare_communication_buffer_for_model(self.model)

        if is_mixture_of_experts(
                self.model) and self.parallel_config.enable_eplb:
            logger.info("EPLB is enabled for model %s.",
                        self.model_config.model)
            self.eplb_state = EplbState.build(
                self.model,
                self.device,
                self.parallel_config,
                global_expert_load,
                old_global_expert_indices,
                rank_mapping,
            )

        if (
            self.vllm_config.compilation_config.level == \
                CompilationLevel.DYNAMO_AS_IS and supports_dynamo()
        ):
            backend = self.vllm_config.compilation_config.init_backend(
                self.vllm_config)
            compilation_counter.dynamo_as_is_count += 1
            self.model.compile(
                fullgraph=envs.VLLM_TEST_DYNAMO_FULLGRAPH_CAPTURE,
                backend=backend)
            return
        # for other compilation levels, cudagraph behavior is controlled by
        # CudagraphWraper and CudagraphDispatcher of vllm.

        # wrap the model with full cudagraph wrapper if needed.
        if self.compilation_config.cudagraph_mode.has_full_cudagraphs():
            self.model = CUDAGraphWrapper(self.model,
                                          self.vllm_config,
                                          runtime_mode=CUDAGraphMode.FULL)

    def reload_weights(self) -> None:
        assert getattr(self, "model", None) is not None, \
            "Cannot reload weights before model is loaded."
        model_loader = get_model_loader(self.load_config)
        logger.info("Reloading weights inplace...")
        model = self.get_model()
        model_loader.load_weights(model, model_config=self.model_config)

    def save_tensorized_model(
        self,
        tensorizer_config: "TensorizerConfig",
    ) -> None:
        model = self.get_model()
        TensorizerLoader.save_model(
            model,
            tensorizer_config=tensorizer_config,
            model_config=self.model_config,
        )

    def _get_prompt_logprobs_dict(
        self,
        hidden_states: torch.Tensor,
        num_scheduled_tokens: dict[str, int],
    ) -> dict[str, Optional[LogprobsTensors]]:
        num_prompt_logprobs_dict = self.input_batch.num_prompt_logprobs
        if not num_prompt_logprobs_dict:
            return {}

        in_progress_dict = self.input_batch.in_progress_prompt_logprobs_cpu
        prompt_logprobs_dict: dict[str, Optional[LogprobsTensors]] = {}

        # Since prompt logprobs are a rare feature, prioritize simple,
        # maintainable loop over optimal performance.
        completed_prefill_reqs = []
        for req_id, num_prompt_logprobs in num_prompt_logprobs_dict.items():
            num_tokens = num_scheduled_tokens[req_id]

            # Get metadata for this request.
            request = self.requests[req_id]
            num_prompt_tokens = len(request.prompt_token_ids)
            prompt_token_ids = torch.tensor(request.prompt_token_ids).to(
                self.device, non_blocking=True)

            # Set up target LogprobsTensors object.
            logprobs_tensors = in_progress_dict.get(req_id)
            if not logprobs_tensors:
                # Create empty logprobs CPU tensors for the entire prompt.
                # If chunked, we'll copy in slice by slice.
                logprobs_tensors = LogprobsTensors.empty_cpu(
                    num_prompt_tokens - 1, num_prompt_logprobs + 1)
                in_progress_dict[req_id] = logprobs_tensors

            # Determine number of logits to retrieve.
            start_idx = request.num_computed_tokens
            start_tok = start_idx + 1
            num_remaining_tokens = num_prompt_tokens - start_tok
            if num_tokens <= num_remaining_tokens:
                # This is a chunk, more tokens remain.
                # In the == case, there are no more prompt logprobs to produce
                # but we want to defer returning them to the next step where we
                # have new generated tokens to return.
                num_logits = num_tokens
            else:
                # This is the last chunk of prompt tokens to return.
                num_logits = num_remaining_tokens
                completed_prefill_reqs.append(req_id)
                prompt_logprobs_dict[req_id] = logprobs_tensors

            if num_logits <= 0:
                # This can happen for the final chunk if we prefilled exactly
                # (num_prompt_tokens - 1) tokens for this request in the prior
                # step. There are no more prompt logprobs to produce.
                continue

            # Get the logits corresponding to this req's prompt tokens.
            # If this is a partial request (i.e. chunked prefill),
            # then there is prompt logprob generated for each index.
            req_idx = self.input_batch.req_id_to_index[req_id]
            offset = self.query_start_loc.np[req_idx].item()
            prompt_hidden_states = hidden_states[offset:offset + num_logits]
            logits = self.model.compute_logits(prompt_hidden_states, None)

            # Get the "target" tokens for each index. For prompt at index i,
            # the token at prompt index i+1 is the "sampled" token we want
            # to gather the logprob for.
            tgt_token_ids = prompt_token_ids[start_tok:start_tok + num_logits]

            # Compute prompt logprobs.
            logprobs = self.sampler.compute_logprobs(logits)
            token_ids, logprobs, ranks = self.sampler.gather_logprobs(
                logprobs, num_prompt_logprobs, tgt_token_ids)

            # Transfer GPU->CPU async.
            chunk_slice = slice(start_idx, start_idx + num_logits)
            logprobs_tensors.logprob_token_ids[chunk_slice].copy_(
                token_ids, non_blocking=True)
            logprobs_tensors.logprobs[chunk_slice].copy_(logprobs,
                                                         non_blocking=True)
            logprobs_tensors.selected_token_ranks[chunk_slice].copy_(
                ranks, non_blocking=True)

        # Remove requests that have completed prefill from the batch
        # num_prompt_logprobs_dict.
        for req_id in completed_prefill_reqs:
            del num_prompt_logprobs_dict[req_id]
            del in_progress_dict[req_id]

        # Must synchronize the non-blocking GPU->CPU transfers.
        if prompt_logprobs_dict:
            self._sync_device()

        return prompt_logprobs_dict

    def _get_nans_in_logits(
        self,
        logits: Optional[torch.Tensor],
    ) -> dict[str, int]:
        try:
            if logits is None:
                return {req_id: 0 for req_id in self.input_batch.req_ids}

            num_nans_in_logits = {}
            num_nans_for_index = logits.isnan().sum(dim=-1).cpu().numpy()
            for req_id in self.input_batch.req_ids:
                req_index = self.input_batch.req_id_to_index[req_id]
                num_nans_in_logits[req_id] = (
                    int(num_nans_for_index[req_index])
                    if num_nans_for_index is not None
                    and req_index < logits.shape[0] else 0)
            return num_nans_in_logits
        except IndexError:
            return {}

    @contextmanager
    def maybe_randomize_inputs(self, input_ids: torch.Tensor):
        """
        Randomize input_ids if VLLM_RANDOMIZE_DP_DUMMY_INPUTS is set.
        This is to help balance expert-selection
         - during profile_run
         - during DP rank dummy run
        """
        dp_size = self.vllm_config.parallel_config.data_parallel_size
        randomize_inputs = envs.VLLM_RANDOMIZE_DP_DUMMY_INPUTS and dp_size > 1
        if not randomize_inputs:
            yield
        else:
            import functools

            @functools.cache
            def rand_input_ids() -> torch.Tensor:
                return torch.randint_like(
                    self.input_ids.gpu,
                    low=0,
                    high=self.model_config.get_vocab_size(),
                    dtype=input_ids.dtype)

            logger.debug_once("Randomizing dummy data for DP Rank")
            input_ids.copy_(rand_input_ids()[:input_ids.size(0)],
                            non_blocking=True)
            yield
            input_ids.fill_(0)

    def _get_mm_dummy_batch(
        self,
        modality: str,
        max_items_per_batch: int,
    ) -> BatchedTensorInputs:
        """Dummy data for profiling and precompiling multimodal models."""
        assert self.mm_budget is not None

        dummy_decoder_data = self.mm_registry.get_decoder_dummy_data(
            model_config=self.model_config,
            seq_len=self.max_num_tokens,
            mm_counts={modality: 1},
            cache=self.mm_budget.cache,
        )
        dummy_mm_data = dummy_decoder_data.multi_modal_data

        # Result in the maximum GPU consumption of the model
        dummy_mm_item = dummy_mm_data[modality][0]
        dummy_mm_items = [dummy_mm_item] * max_items_per_batch

        return next(mm_kwargs_group
                    for _, _, mm_kwargs_group in group_mm_kwargs_by_modality(
                        dummy_mm_items,
                        device=self.device,
                        pin_memory=self.pin_memory,
                    ))

    @torch.inference_mode()
    def _dummy_run(
        self,
        num_tokens: int,
        cudagraph_runtime_mode: CUDAGraphMode = CUDAGraphMode.NONE,
        force_attention: bool = False,
        uniform_decode: bool = False,
        skip_eplb: bool = False,
        is_profile: bool = False,
        create_mixed_batch: bool = False,
        remove_lora: bool = True,
    ) -> tuple[torch.Tensor, torch.Tensor]:
        """
        Run a dummy forward pass to warm up/profile run or capture the
        CUDA graph for the model.

        Args:
            num_tokens: Number of tokens to run the dummy forward pass.
            cudagraph_runtime_mode: used to control the behavior.
                - CUDAGraphMode.NONE: No cudagraph, for warm up and profile run
                - CUDAGraphMode.PIECEWISE: Piecewise cudagraph.
                - CUDAGraphMode.FULL: Full cudagraph, attention metadata is
                    needed.
            force_attention: If True, always create attention metadata. Used to
                warm up attention backend when mode is NONE.
            uniform_decode: If True, the batch is a uniform decode batch.
            skip_eplb: If True, skip EPLB state update.
            is_profile: If True, this is a profile run.
            create_mixed_batch: If True, create a mixed batch with both decode
                (1 token) and prefill (multiple tokens) requests.
            remove_lora: If False, dummy LoRAs are not destroyed after the run
        """
        assert cudagraph_runtime_mode in {
            CUDAGraphMode.NONE, CUDAGraphMode.PIECEWISE, CUDAGraphMode.FULL
        }

        # Padding for DP
        num_pad, num_tokens_across_dp = self.get_dp_padding(num_tokens)
        num_tokens += num_pad

        # If cudagraph_mode.decode_mode() == FULL and
        # cudagraph_mode.seperate_routine(). This means that we are using
        # different graphs and/or modes for mixed prefill-decode batches vs.
        # uniform decode batches. A uniform decode batch means that all
        # requests have identical query length, except a potential virtual
        # request (shorter) in the batch account for padding.
        # Uniform decode batch could either be common pure decode, where
        # max_query_len == 1, or speculative decode, where
        # max_query_len == 1 + num_spec_decode_tokens.

        # When setting max_query_len = 1, we switch to and capture the optimized
        # routine of FA2 for pure decode, i.e., Flashdecode + an optimization
        # for GQA/MQA.
        max_query_len = self.uniform_decode_query_len if uniform_decode else \
                                                                num_tokens

        # Set num_scheduled_tokens based on num_tokens and max_num_seqs
        # for dummy run with LoRA so that the num_reqs collectively
        # has num_tokens in total.
        assert num_tokens <= self.scheduler_config.max_num_batched_tokens
        max_num_reqs = self.scheduler_config.max_num_seqs
<<<<<<< HEAD
        if uniform_decode:
            num_reqs = num_tokens // max_query_len
=======
        if create_mixed_batch:
            assert not uniform_decode
            # Create mixed batch:
            # first half decode tokens, second half one prefill
            num_decode_tokens = num_tokens // 2
            num_prefill_tokens = num_tokens - num_decode_tokens
            num_reqs = num_decode_tokens + 1

            # Create decode requests (1 token each) followed by prefill request
            num_scheduled_tokens_list = [1] * num_decode_tokens + [
                num_prefill_tokens
            ]
            # Note: Overriding max_query_len to be the prefill tokens
            max_query_len = num_prefill_tokens
        elif uniform_decode:
            assert not create_mixed_batch
            num_reqs = cdiv(num_tokens, max_query_len)
>>>>>>> 5931b7e5
            assert num_reqs <= max_num_reqs, \
                "Do not capture num_reqs > max_num_reqs for uniform batch"
            num_scheduled_tokens_list = [max_query_len] * num_reqs
            if num_tokens % max_query_len != 0:
                num_scheduled_tokens_list[-1] += num_tokens % max_query_len
        else:
            num_reqs = min(num_tokens, max_num_reqs)
            min_tokens_per_req = num_tokens // num_reqs
            num_scheduled_tokens_list = [min_tokens_per_req] * num_reqs
            num_scheduled_tokens_list[-1] += num_tokens % num_reqs

        assert sum(num_scheduled_tokens_list) == num_tokens
        assert len(num_scheduled_tokens_list) == num_reqs
        num_scheduled_tokens = np.array(num_scheduled_tokens_list,
                                        dtype=np.int32)

        attn_metadata: Optional[dict[str, Any]] = None

        # If force_attention is True, we always capture attention. Otherwise,
        # it only happens for cudagraph_runtime_mode=FULL.
        if force_attention or cudagraph_runtime_mode == CUDAGraphMode.FULL:
            attn_metadata = {}

            if create_mixed_batch:
                # In the mixed batch mode (used for FI warmup), we use
                # shorter sequence lengths to run faster.
                # TODO(luka) better system for describing dummy batches
                seq_lens = [1] * num_decode_tokens + [num_prefill_tokens + 1]
            else:
                # Make sure max_model_len is used at the graph capture time.
                seq_lens = self.max_model_len
            self.seq_lens.np[:num_reqs] = seq_lens
            self.seq_lens.np[num_reqs:] = 0
            self.seq_lens.copy_to_gpu()

            for kv_cache_group_id, kv_cache_group_spec in enumerate(
                    self.kv_cache_config.kv_cache_groups):
                common_attn_metadata = CommonAttentionMetadata(
                    query_start_loc=self.query_start_loc.gpu[:num_reqs + 1],
                    query_start_loc_cpu=self.query_start_loc.cpu[:num_reqs +
                                                                 1],
                    seq_lens=self.seq_lens.gpu[:num_reqs],
                    seq_lens_cpu=self.seq_lens.cpu[:num_reqs],
                    num_computed_tokens_cpu=self.input_batch.
                    num_computed_tokens_cpu_tensor[:num_reqs],
                    num_reqs=num_reqs,
                    num_actual_tokens=num_tokens,
                    max_query_len=max_query_len,
                    max_seq_len=self.max_model_len,
                    block_table_tensor=self.input_batch.block_table[
                        kv_cache_group_id].get_device_tensor()[:num_reqs],
                    slot_mapping=self.input_batch.
                    block_table[kv_cache_group_id].slot_mapping[:num_tokens],
                    causal=True)

                for attn_group in self.attn_groups[kv_cache_group_id]:
                    attn_metadata_i = attn_group.metadata_builder\
                        .build_for_cudagraph_capture(common_attn_metadata)
                    for layer_name in kv_cache_group_spec.layer_names:
                        attn_metadata[layer_name] = attn_metadata_i

        with self.maybe_dummy_run_with_lora(self.lora_config,
                                            num_scheduled_tokens, remove_lora):
            model_kwargs = self._init_model_kwargs(num_tokens)
            if (self.supports_mm_inputs
                    and not self.model_config.is_encoder_decoder):
                input_ids = None
                inputs_embeds = self.inputs_embeds.gpu[:num_tokens]
                model_kwargs = {
                    **model_kwargs,
                    **self._dummy_mm_kwargs(num_reqs),
                }
            else:
                input_ids = self.input_ids.gpu[:num_tokens]
                inputs_embeds = None

            if self.uses_mrope:
                positions = self.mrope_positions.gpu[:, :num_tokens]
            else:
                positions = self.positions.gpu[:num_tokens]

            if get_pp_group().is_first_rank:
                intermediate_tensors = None
            else:
                if self.intermediate_tensors is None:
                    self.intermediate_tensors = (
                        self.model.make_empty_intermediate_tensors(
                            batch_size=self.max_num_tokens,
                            dtype=self.model_config.dtype,
                            device=self.device))

                intermediate_tensors = self.sync_and_slice_intermediate_tensors(
                    num_tokens, None, False)
            if cudagraph_runtime_mode == CUDAGraphMode.NONE:
                batch_descriptor = None
            else:
                # filter out the valid batch descriptor
                _cg_mode, batch_descriptor = \
                    self.cudagraph_dispatcher.dispatch(
                        BatchDescriptor(num_tokens=num_tokens,
                                        uniform_decode=uniform_decode))
                # sanity check
                assert cudagraph_runtime_mode == _cg_mode, (
                    f"Cudagraph runtime mode mismatch at dummy_run. "
                    f"Expected {_cg_mode}, but got {cudagraph_runtime_mode}.")

            with self.maybe_randomize_inputs(input_ids), set_forward_context(
                    attn_metadata,
                    self.vllm_config,
                    num_tokens=num_tokens,
                    num_tokens_across_dp=num_tokens_across_dp,
                    cudagraph_runtime_mode=cudagraph_runtime_mode,
                    batch_descriptor=batch_descriptor):
                outputs = self.model(
                    input_ids=input_ids,
                    positions=positions,
                    intermediate_tensors=intermediate_tensors,
                    inputs_embeds=inputs_embeds,
                    **model_kwargs,
                )

            if self.use_aux_hidden_state_outputs:
                hidden_states, _ = outputs
            else:
                hidden_states = outputs

            if self.speculative_config and self.speculative_config.use_eagle():
                assert isinstance(self.drafter, EagleProposer)
                self.drafter.dummy_run(num_tokens)

        # This is necessary to avoid blocking DP.
        # For dummy runs, we typically skip EPLB since we don't have any real
        # requests to process.
        # However, in DP settings, there may be cases when some DP ranks do
        # not have any requests to process, so they're executing dummy batches.
        # In such cases, we still have to trigger EPLB to make sure
        # ranks execute the rearrangement in synchronization.
        if not skip_eplb:
            self.eplb_step(is_dummy=True, is_profile=is_profile)

        logit_indices = np.cumsum(num_scheduled_tokens) - 1
        return hidden_states, hidden_states[logit_indices]

    @torch.inference_mode()
    def _dummy_sampler_run(
        self,
        hidden_states: torch.Tensor,
    ) -> torch.Tensor:
        # The dummy hidden states may contain special values,
        # like `inf` or `nan`.
        # To avoid breaking the sampler, we use a random tensor here instead.
        hidden_states = torch.rand_like(hidden_states)

        logits = self.model.compute_logits(hidden_states, None)
        num_reqs = logits.size(0)

        dummy_tensors = lambda v: torch.full(
            (num_reqs, ), v, device=self.device)

        dummy_metadata = SamplingMetadata(
            temperature=dummy_tensors(0.5),
            all_greedy=False,
            all_random=False,
            top_p=dummy_tensors(0.9),
            top_k=dummy_tensors(logits.size(1) - 1),
            generators={},
            max_num_logprobs=None,
            no_penalties=True,
            prompt_token_ids=None,
            frequency_penalties=dummy_tensors(0.1),
            presence_penalties=dummy_tensors(0.1),
            repetition_penalties=dummy_tensors(0.1),
            output_token_ids=[[] for _ in range(num_reqs)],
            allowed_token_ids_mask=None,
            bad_words_token_ids={},
            logitsprocs=LogitsProcessors(),
        )
        try:
            sampler_output = self.sampler(logits=logits,
                                          sampling_metadata=dummy_metadata)
        except RuntimeError as e:
            if 'out of memory' in str(e):
                raise RuntimeError(
                    "CUDA out of memory occurred when warming up sampler with "
                    f"{num_reqs} dummy requests. Please try lowering "
                    "`max_num_seqs` or `gpu_memory_utilization` when "
                    "initializing the engine.") from e
            else:
                raise e
        if self.speculative_config:
            draft_token_ids = [[0] for _ in range(num_reqs)]
            dummy_spec_decode_metadata = SpecDecodeMetadata.make_dummy(
                draft_token_ids, self.device)

            num_tokens = sum(len(ids) for ids in draft_token_ids)
            # draft_probs = torch.randn(
            #     num_tokens, logits.shape[-1], device=self.device,
            #     dtype=logits.dtype)
            draft_probs = None
            target_logits = torch.randn(num_tokens,
                                        logits.shape[-1],
                                        device=self.device,
                                        dtype=logits.dtype)
            # NOTE(woosuk): Here, we should use int32 because the sampler uses
            # int32 for bonus_token_ids. If the dtype mismatches, re-compilation
            # will occur at runtime.
            bonus_token_ids = torch.zeros(num_reqs,
                                          device=self.device,
                                          dtype=torch.int32)
            self.rejection_sampler(
                dummy_spec_decode_metadata,
                draft_probs,
                target_logits,
                bonus_token_ids,
                dummy_metadata,
            )
        return sampler_output

    def _dummy_pooler_run_task(
        self,
        hidden_states: torch.Tensor,
        task: PoolingTask,
    ) -> PoolerOutput:
        num_tokens = hidden_states.shape[0]
        max_num_reqs = self.scheduler_config.max_num_seqs
        num_reqs = min(num_tokens, max_num_reqs)
        min_tokens_per_req = num_tokens // num_reqs
        num_scheduled_tokens_list = [min_tokens_per_req] * num_reqs
        num_scheduled_tokens_list[-1] += num_tokens % num_reqs
        assert sum(num_scheduled_tokens_list) == num_tokens
        assert len(num_scheduled_tokens_list) == num_reqs

        req_num_tokens = num_tokens // num_reqs

        dummy_prompt_lens = torch.tensor(
            num_scheduled_tokens_list,
            device="cpu",
        )
        dummy_token_ids = torch.zeros((num_reqs, req_num_tokens),
                                      dtype=torch.int32,
                                      device=self.device)

        model = cast(VllmModelForPooling, self.get_model())
        dummy_pooling_params = PoolingParams(task=task)
        to_update = model.pooler.get_pooling_updates(task)
        to_update.apply(dummy_pooling_params)

        dummy_metadata = PoolingMetadata(
            prompt_lens=dummy_prompt_lens,
            prompt_token_ids=dummy_token_ids,
            pooling_params=[dummy_pooling_params] * num_reqs,
        )

        dummy_metadata.build_pooling_cursor(num_scheduled_tokens_list,
                                            device=hidden_states.device)

        try:
            return model.pooler(hidden_states=hidden_states,
                                pooling_metadata=dummy_metadata)
        except RuntimeError as e:
            if 'out of memory' in str(e):
                raise RuntimeError(
                    "CUDA out of memory occurred when warming up pooler "
                    f"({task=}) with {num_reqs} dummy requests. Please try "
                    "lowering `max_num_seqs` or `gpu_memory_utilization` when "
                    "initializing the engine.") from e
            else:
                raise e

    @torch.inference_mode()
    def _dummy_pooler_run(
        self,
        hidden_states: torch.Tensor,
    ) -> PoolerOutput:
        # Find the task that has the largest output for subsequent steps
        output_size = dict[PoolingTask, float]()
        for task in self.get_supported_pooling_tasks():
            # Run a full batch with each task to ensure none of them OOMs
            output = self._dummy_pooler_run_task(hidden_states, task)
            output_size[task] = output.get_data_nbytes()
            del output  # Allow GC

        max_task = max(output_size.items(), key=lambda x: x[1])[0]
        return self._dummy_pooler_run_task(hidden_states, max_task)

    def profile_run(self) -> None:
        # Profile with multimodal encoder & encoder cache.
        if self.supports_mm_inputs:
            if self.model_config.multimodal_config.skip_mm_profiling:
                logger.info(
                    "Skipping memory profiling for multimodal encoder and "
                    "encoder cache.")
            else:
                mm_budget = self.mm_budget
                assert mm_budget is not None

                if (encoder_budget := mm_budget.get_encoder_budget()) > 0:
                    # NOTE: Currently model is profiled with a single non-text
                    # modality with the max possible input tokens even when
                    # it supports multiple.
                    dummy_modality = mm_budget.get_modality_with_max_tokens()
                    max_mm_items_per_batch = mm_budget \
                        .max_items_per_batch_by_modality[dummy_modality]

                    logger.info(
                        "Encoder cache will be initialized with a budget of "
                        "%s tokens, and profiled with %s %s items of the "
                        "maximum feature size.",
                        encoder_budget,
                        max_mm_items_per_batch,
                        dummy_modality,
                    )

                    # Create dummy batch of multimodal inputs.
                    batched_dummy_mm_inputs = self._get_mm_dummy_batch(
                        dummy_modality,
                        max_mm_items_per_batch,
                    )

                    # Run multimodal encoder.
                    dummy_encoder_outputs = \
                        self.model.get_multimodal_embeddings(
                        **batched_dummy_mm_inputs)

                    sanity_check_mm_encoder_outputs(
                        dummy_encoder_outputs,
                        expected_num_items=max_mm_items_per_batch,
                    )

                    # Cache the dummy encoder outputs.
                    self.encoder_cache["tmp"] = dict(
                        enumerate(dummy_encoder_outputs))

        # Add `is_profile` here to pre-allocate communication buffers
        hidden_states, last_hidden_states \
            = self._dummy_run(self.max_num_tokens, is_profile=True)
        if get_pp_group().is_last_rank:
            if self.is_pooling_model:
                output = self._dummy_pooler_run(hidden_states)
            else:
                output = self._dummy_sampler_run(last_hidden_states)
        else:
            output = None
        self._sync_device()
        del hidden_states, output
        self.encoder_cache.clear()
        gc.collect()

    def capture_model(self) -> None:
        if self.compilation_config.cudagraph_mode == CUDAGraphMode.NONE:
            logger.warning(
                "Skipping CUDA graph capture. To turn on CUDA graph capture, "
                "ensure `cudagraph_mode` was not manually set to `NONE`")
            return
        else:
            self.initialize_cudagraph_capture()

        compilation_counter.num_gpu_runner_capture_triggers += 1

        start_time = time.perf_counter()
        start_free_gpu_memory = torch.cuda.mem_get_info()[0]

        @contextmanager
        def freeze_gc():
            # Optimize garbage collection during CUDA graph capture.
            # Clean up, then freeze all remaining objects from being included
            # in future collections.
            gc.collect()
            should_freeze = not envs.VLLM_ENABLE_CUDAGRAPH_GC
            if should_freeze:
                gc.freeze()
            try:
                yield
            finally:
                if should_freeze:
                    gc.unfreeze()
                    gc.collect()

        # Trigger CUDA graph capture for specific shapes.
        # Capture the large shapes first so that the smaller shapes
        # can reuse the memory pool allocated for the large shapes.
        set_cudagraph_capturing_enabled(True)
        with freeze_gc(), graph_capture(device=self.device):
            cudagraph_mode = self.compilation_config.cudagraph_mode
            if cudagraph_mode.mixed_mode() != CUDAGraphMode.NONE:
                cudagraph_runtime_mode = cudagraph_mode.mixed_mode()

                compilation_cases = list(reversed(self.cudagraph_batch_sizes))
                self._capture_cudagraphs(
                    compilation_cases,
                    cudagraph_runtime_mode=cudagraph_runtime_mode,
                    uniform_decode=False)

            # Capture full cudagraph for uniform decode batches if we have
            # dont already have full mixed prefill-decode cudagraphs
            if cudagraph_mode.decode_mode() == CUDAGraphMode.FULL and \
                cudagraph_mode.separate_routine():
                max_num_tokens = self.scheduler_config.max_num_seqs * \
                        self.uniform_decode_query_len
                decode_cudagraph_batch_sizes = [
                    x for x in self.cudagraph_batch_sizes if
                    x <= max_num_tokens and x >= self.uniform_decode_query_len
                ]
                compilation_cases_decode = list(
                    reversed(decode_cudagraph_batch_sizes))
                self._capture_cudagraphs(
                    compilation_cases=compilation_cases_decode,
                    cudagraph_runtime_mode=CUDAGraphMode.FULL,
                    uniform_decode=True)

        # Disable cudagraph capturing globally, so any unexpected cudagraph
        # capturing will be detected and raise an error after here.
        # Note: We don't put it into graph_capture context manager because
        # we may do lazy capturing in future that still allows capturing
        # after here.
        set_cudagraph_capturing_enabled(False)

        end_time = time.perf_counter()
        end_free_gpu_memory = torch.cuda.mem_get_info()[0]
        elapsed_time = end_time - start_time
        cuda_graph_size = start_free_gpu_memory - end_free_gpu_memory
        # This usually takes 5~20 seconds.
        logger.info("Graph capturing finished in %.0f secs, took %.2f GiB",
                    elapsed_time, cuda_graph_size / (1 << 30))

    def _capture_cudagraphs(self, compilation_cases: list[int],
                            cudagraph_runtime_mode: CUDAGraphMode,
                            uniform_decode: bool):
        assert cudagraph_runtime_mode != CUDAGraphMode.NONE and \
            cudagraph_runtime_mode in [CUDAGraphMode.FULL,
                                        CUDAGraphMode.PIECEWISE]

        # Only rank 0 should print progress bar during capture
        if is_global_first_rank():
            compilation_cases = tqdm(
                compilation_cases,
                disable=not self.load_config.use_tqdm_on_load,
                desc="Capturing CUDA graphs ({}, {})".format(
                    "decode" if uniform_decode else "mixed prefill-decode",
                    cudagraph_runtime_mode.name))
        # We skip EPLB here since we don't want to record dummy metrics
        for num_tokens in compilation_cases:
            for _ in range(self.compilation_config.cudagraph_num_of_warmups):
                # Use CUDAGraphRuntimeStyle.NONE (default) for warmup.
                # But be careful, warm up with `NONE`is orthogonal to
                # if we want to warm up attention or not. This is
                # different from the case where `FULL` implies capture
                # attention while `PIECEWISE` implies no attention.
                force_attention = (
                    cudagraph_runtime_mode == CUDAGraphMode.FULL)
                self._dummy_run(num_tokens,
                                cudagraph_runtime_mode=CUDAGraphMode.NONE,
                                force_attention=force_attention,
                                uniform_decode=uniform_decode,
                                skip_eplb=True,
                                remove_lora=False)
            self._dummy_run(num_tokens,
                            cudagraph_runtime_mode=cudagraph_runtime_mode,
                            uniform_decode=uniform_decode,
                            skip_eplb=True,
                            remove_lora=False)
        self.maybe_remove_all_loras(self.lora_config)

    def initialize_attn_backend(self, kv_cache_config: KVCacheConfig) -> None:
        """
        Initialize the attention backends and attention metadata builders.
        """
        assert len(self.attn_groups) == 0, \
            "Attention backends are already initialized"

        def get_attn_backends_for_layers(
                layer_names: list[str]
        ) -> dict[type[AttentionBackend], list[str]]:
            layers = get_layers_from_vllm_config(self.vllm_config,
                                                 AttentionLayerBase,
                                                 layer_names)
            attn_backends = {}
            attn_backend_layers = defaultdict(list)
            # Dedupe based on full class name; this is a bit safer than
            # using the class itself as the key because when we create dynamic
            # attention backend subclasses (e.g. ChunkedLocalAttention) unless
            # they are cached correctly, there will be different objects per
            # layer.
            for layer_name in layer_names:
                attn_backend = layers[layer_name].get_attn_backend()

                if layer_name in self.kv_sharing_fast_prefill_eligible_layers:
                    attn_backend = create_fast_prefill_custom_backend(
                        "FastPrefill",
                        attn_backend,
                    )

                key = attn_backend.full_cls_name()
                attn_backends[key] = attn_backend
                attn_backend_layers[key].append(layer_name)
            return {
                attn_backends[k]: v
                for k, v in attn_backend_layers.items()
            }

        def create_attn_groups(
            attn_backends_map: dict[AttentionBackend, list[str]],
            kv_cache_spec: KVCacheSpec,
        ) -> list[AttentionGroup]:
            attn_groups: list[AttentionGroup] = []
            for attn_backend, layer_names in attn_backends_map.items():
                attn_metadata_builder_i = attn_backend.get_builder_cls()(
                    kv_cache_spec,
                    layer_names,
                    self.vllm_config,
                    self.device,
                )
                attn_group = AttentionGroup(attn_backend,
                                            attn_metadata_builder_i,
                                            layer_names)
                attn_groups.append(attn_group)
            return attn_groups

        for kv_cache_group_spec in kv_cache_config.kv_cache_groups:
            kv_cache_spec = kv_cache_group_spec.kv_cache_spec
            attn_backends = get_attn_backends_for_layers(
                kv_cache_group_spec.layer_names)
            self.attn_groups.append(
                create_attn_groups(attn_backends, kv_cache_spec))

        # Calculate reorder batch threshold (if needed)
        self.calculate_reorder_batch_threshold()

    def initialize_cudagraph_capture(self) -> None:
        min_cg_support = AttentionCGSupport.ALWAYS
        min_cg_builder_name = None

        for attn_group in self._attn_group_iterator():
            builder = attn_group.metadata_builder
            if builder.cudagraph_support.value < min_cg_support.value:
                min_cg_support = builder.cudagraph_support
                min_cg_builder_name = builder.__class__.__name__

        # Flexible resolve the cudagraph mode
        cudagraph_mode = self.compilation_config.cudagraph_mode
        # check cudagraph for mixed batch is supported
        if cudagraph_mode.mixed_mode() == CUDAGraphMode.FULL \
            and min_cg_support != AttentionCGSupport.ALWAYS:
            msg = (f"CUDAGraphMode.{cudagraph_mode.name} is not supported "
                   f"with {min_cg_builder_name} backend (support: "
                   f"{min_cg_support})")
            if min_cg_support == AttentionCGSupport.NEVER:
                # if not supported any full cudagraphs, just raise it.
                msg += "; please try cudagraph_mode=PIECEWISE, and "\
                    "make sure compilation level is piecewise"
                raise ValueError(msg)

            # attempt to resolve the full cudagraph related mode
            if self.compilation_config.splitting_ops_contain_attention():
                msg += "; setting cudagraph_mode=FULL_AND_PIECEWISE"
                cudagraph_mode = self.compilation_config.cudagraph_mode = \
                    CUDAGraphMode.FULL_AND_PIECEWISE
            else:
                msg += "; setting cudagraph_mode=FULL_DECODE_ONLY"
                cudagraph_mode = self.compilation_config.cudagraph_mode = \
                    CUDAGraphMode.FULL_DECODE_ONLY
            logger.warning(msg)

        # check that if we are doing spec-decode + decode full-cudagraphs it is
        # supported
        if (cudagraph_mode.decode_mode() == CUDAGraphMode.FULL
                and self.uniform_decode_query_len > 1 and min_cg_support.value
                < AttentionCGSupport.UNIFORM_BATCH.value):
            msg = (f"CUDAGraphMode.{cudagraph_mode.name} is not supported"
                   f" with spec-decode for attention backend "
                   f"{min_cg_builder_name} (support: {min_cg_support})")
            if self.compilation_config.splitting_ops_contain_attention():
                msg += "; setting cudagraph_mode=PIECEWISE"
                cudagraph_mode = self.compilation_config.cudagraph_mode = \
                    CUDAGraphMode.PIECEWISE
            else:
                msg += "; setting cudagraph_mode=NONE"
                cudagraph_mode = self.compilation_config.cudagraph_mode = \
                    CUDAGraphMode.NONE
            logger.warning(msg)

        # double check that we can support full cudagraph if they are requested
        # even after automatic downgrades
        if cudagraph_mode.has_full_cudagraphs() \
            and min_cg_support == AttentionCGSupport.NEVER:
            raise ValueError(f"CUDAGraphMode.{cudagraph_mode.name} is not "
                             f"supported with {min_cg_builder_name} backend ("
                             f"support:{min_cg_support}) "
                             "; please try cudagraph_mode=PIECEWISE, "
                             "and make sure compilation level is piecewise")

        # Trigger cudagraph dispatching keys initialization here (after
        # initializing attn backends).
        self.cudagraph_dispatcher.initialize_cudagraph_keys(
            self.compilation_config.cudagraph_mode,
            self.uniform_decode_query_len)

    def calculate_reorder_batch_threshold(self) -> None:
        """
        Check that if any backends reorder batches; that the reordering
        is compatible (e.g., decode threshold is the same)
        """
        for group in self._attn_group_iterator():
            attn_metadata_builder_i = group.metadata_builder

            # check that if any backends reorder batches; that the reordering
            # is compatible (e.g., decode threshold is the same)
            reorder_batch_threshold_i = (
                attn_metadata_builder_i.reorder_batch_threshold)
            if reorder_batch_threshold_i is not None:
                if self.reorder_batch_threshold is not None:
                    if reorder_batch_threshold_i != \
                        self.reorder_batch_threshold:
                        raise ValueError(
                            f"Attention backend reorders decodes with "
                            f"threshold {reorder_batch_threshold_i} but other "
                            f"backend uses threshold "
                            f"{self.reorder_batch_threshold}")
                else:
                    self.reorder_batch_threshold = reorder_batch_threshold_i

    def may_reinitialize_input_batch(self,
                                     kv_cache_config: KVCacheConfig) -> None:
        """
        Re-initialize the input batch if the block sizes are different from
        `[self.cache_config.block_size]`. This usually happens when there
        are multiple KV cache groups.

        Args:
            kv_cache_config: The KV cache configuration.
        """
        block_sizes = [
            kv_cache_group.kv_cache_spec.block_size
            for kv_cache_group in kv_cache_config.kv_cache_groups
        ]
        if block_sizes != [self.cache_config.block_size]:
            assert self.cache_config.cpu_offload_gb == 0, (
                "Cannot re-initialize the input batch when CPU weight "
                "offloading is enabled. See https://github.com/vllm-project/vllm/pull/18298 "  # noqa: E501
                "for more details.")
            self.input_batch = InputBatch(
                max_num_reqs=self.max_num_reqs,
                max_model_len=max(self.max_model_len, self.max_encoder_len),
                max_num_batched_tokens=self.max_num_tokens,
                device=self.device,
                pin_memory=self.pin_memory,
                vocab_size=self.model_config.get_vocab_size(),
                block_sizes=block_sizes,
                is_spec_decode=bool(self.vllm_config.speculative_config),
                logitsprocs=self.input_batch.logitsprocs,
                is_pooling_model=self.is_pooling_model,
                num_speculative_tokens=(
                    self.vllm_config.speculative_config.num_speculative_tokens
                    if self.vllm_config.speculative_config else 0),
            )

    def _allocate_kv_cache_tensors(
            self, kv_cache_config: KVCacheConfig) -> dict[str, torch.Tensor]:
        """
        Initializes the KV cache buffer with the correct size. The buffer needs
        to be reshaped to the desired shape before being used by the models.

        Args:
            kv_cache_config: The KV cache config
        Returns:
            dict[str, torch.Tensor]: A map between layer names to their
            corresponding memory buffer for KV cache.
         """
        kv_cache_raw_tensors: dict[str, torch.Tensor] = {}
        for kv_cache_tensor in kv_cache_config.kv_cache_tensors:
            tensor = torch.zeros(kv_cache_tensor.size,
                                 dtype=torch.int8,
                                 device=self.device)
            for layer_name in kv_cache_tensor.shared_by:
                kv_cache_raw_tensors[layer_name] = tensor

        layer_names = set()
        for group in kv_cache_config.kv_cache_groups:
            for layer_name in group.layer_names:
                if layer_name in self.runner_only_attn_layers:
                    continue
                layer_names.add(layer_name)
        assert layer_names == set(kv_cache_raw_tensors.keys(
        )), "Some layers are not correctly initialized"
        return kv_cache_raw_tensors

    def _attn_group_iterator(self) -> Iterator[AttentionGroup]:
        return itertools.chain.from_iterable(self.attn_groups)

    def _kv_cache_spec_attn_group_iterator(
            self) -> Iterator[tuple[KVCacheSpec, AttentionGroup]]:
        if not self.kv_cache_config.kv_cache_groups:
            return
        for kv_cache_spec_id, attn_groups in enumerate(self.attn_groups):
            for attn_group in attn_groups:
                yield self.kv_cache_config.kv_cache_groups[
                    kv_cache_spec_id].kv_cache_spec, attn_group

    def _reshape_kv_cache_tensors(
        self,
        kv_cache_config: KVCacheConfig,
        kv_cache_raw_tensors: dict[str, torch.Tensor],
    ) -> dict[str, torch.Tensor]:
        """
        Reshape the KV cache tensors to the desired shape and dtype.

        Args:
            kv_cache_config: The KV cache config
            kv_cache_raw_tensors: The KV cache buffer of each layer, with
                correct size but uninitialized shape.
        Returns:
            Dict[str, torch.Tensor]: A map between layer names to their
            corresponding memory buffer for KV cache.
        """
        kv_caches: dict[str, torch.Tensor] = {}
        has_attn, has_mamba = False, False
        for kv_cache_spec, group in self._kv_cache_spec_attn_group_iterator():
            attn_backend = group.backend
            for layer_name in group.layer_names:
                if layer_name in self.runner_only_attn_layers:
                    continue
                raw_tensor = kv_cache_raw_tensors[layer_name]
                assert raw_tensor.numel() % kv_cache_spec.page_size_bytes == 0
                num_blocks = (raw_tensor.numel() //
                              kv_cache_spec.page_size_bytes)
                if isinstance(kv_cache_spec, AttentionSpec):
                    has_attn = True
                    kv_cache_shape = attn_backend.get_kv_cache_shape(
                        num_blocks, kv_cache_spec.block_size,
                        kv_cache_spec.num_kv_heads, kv_cache_spec.head_size)
                    dtype = kv_cache_spec.dtype
                    try:
                        kv_cache_stride_order = \
                            attn_backend.get_kv_cache_stride_order()
                        assert len(kv_cache_stride_order) == len(
                            kv_cache_shape)
                    except (AttributeError, NotImplementedError):
                        kv_cache_stride_order = tuple(
                            range(len(kv_cache_shape)))
                    # The allocation respects the backend-defined stride order
                    # to ensure the semantic remains consistent for each
                    # backend. We first obtain the generic kv cache shape and
                    # then permute it according to the stride order which could
                    # result in a non-contiguous tensor.
                    kv_cache_shape = tuple(kv_cache_shape[i]
                                           for i in kv_cache_stride_order)
                    # Maintain original KV shape view.
                    inv_order = [
                        kv_cache_stride_order.index(i)
                        for i in range(len(kv_cache_stride_order))
                    ]
                    kv_caches[layer_name] = kv_cache_raw_tensors[
                        layer_name].view(dtype).view(kv_cache_shape).permute(
                            *inv_order)
                elif isinstance(kv_cache_spec, MambaSpec):
                    has_mamba = True
                    raw_tensor = kv_cache_raw_tensors[layer_name]
                    state_tensors = []
                    storage_offset_bytes = 0
                    for (shape, dtype) in zip(kv_cache_spec.shapes,
                                              kv_cache_spec.dtypes):
                        dtype_size = get_dtype_size(dtype)
                        num_element_per_page = (
                            kv_cache_spec.page_size_bytes // dtype_size)
                        target_shape = (num_blocks, *shape)
                        stride = torch.empty(target_shape).stride()
                        target_stride = (num_element_per_page, *stride[1:])
                        assert storage_offset_bytes % dtype_size == 0
                        tensor = torch.as_strided(
                            raw_tensor.view(dtype),
                            size=target_shape,
                            stride=target_stride,
                            storage_offset=storage_offset_bytes // dtype_size,
                        )
                        state_tensors.append(tensor)
                        storage_offset_bytes += stride[0] * dtype_size

                    kv_caches[layer_name] = state_tensors
                else:
                    raise NotImplementedError

        if has_attn and has_mamba:
            self._update_hybrid_attention_mamba_layout(kv_caches)

        return kv_caches

    def _update_hybrid_attention_mamba_layout(
            self, kv_caches: dict[str, torch.Tensor]) -> None:
        """
        Update the layout of attention layers from (2, num_blocks, ...) to
        (num_blocks, 2, ...).

        Args:
            kv_caches: The KV cache buffer of each layer.
        """

        for kv_cache_spec, group in self._kv_cache_spec_attn_group_iterator():
            for layer_name in group.layer_names:
                kv_cache = kv_caches[layer_name]
                if (isinstance(kv_cache_spec, AttentionSpec)
                        and kv_cache.shape[0] == 2):
                    assert kv_cache.shape[1] != 2, \
                        "Fail to determine whether the layout is " \
                        "(2, num_blocks, ...) or (num_blocks, 2, ...) for " \
                        f"a tensor of shape {kv_cache.shape}"
                    hidden_size = kv_cache.shape[2:].numel()
                    kv_cache.as_strided_(size=kv_cache.shape,
                                         stride=(hidden_size, 2 * hidden_size,
                                                 *kv_cache.stride()[2:]))

    def initialize_kv_cache_tensors(
            self, kv_cache_config: KVCacheConfig) -> dict[str, torch.Tensor]:
        """
        Initialize the memory buffer for KV cache.

        Args:
            kv_cache_config: The KV cache config
        Returns:
            Dict[str, torch.Tensor]: A map between layer names to their
            corresponding memory buffer for KV cache.
        """
        # Initialize the memory buffer for KV cache
        kv_cache_raw_tensors = self._allocate_kv_cache_tensors(kv_cache_config)
        # Change the memory buffer to the desired shape
        kv_caches = self._reshape_kv_cache_tensors(kv_cache_config,
                                                   kv_cache_raw_tensors)

        # Set up cross-layer KV cache sharing
        for layer_name, target_layer_name in self.shared_kv_cache_layers.items(
        ):
            logger.debug("%s reuses KV cache of %s", layer_name,
                         target_layer_name)
            kv_caches[layer_name] = kv_caches[target_layer_name]

        bind_kv_cache(kv_caches,
                      self.compilation_config.static_forward_context,
                      self.kv_caches)
        return kv_caches

    def maybe_add_kv_sharing_layers_to_kv_cache_groups(
            self, kv_cache_config: KVCacheConfig) -> None:
        """
        Add layers that re-use KV cache to KV cache group of its target layer.
        Mapping of KV cache tensors happens in `initialize_kv_cache_tensors()`
        """
        if not self.shared_kv_cache_layers:
            # No cross-layer KV sharing, return
            return

        add_kv_sharing_layers_to_kv_cache_groups(
            self.shared_kv_cache_layers,
            kv_cache_config.kv_cache_groups,
            self.runner_only_attn_layers,
        )

        if self.cache_config.kv_sharing_fast_prefill:
            # In You Only Cache Once (https://arxiv.org/abs/2405.05254) or other
            # similar KV sharing setups, only the layers that generate KV caches
            # are involved in the prefill phase, enabling prefill to early exit.
            attn_layers = get_layers_from_vllm_config(self.vllm_config,
                                                      Attention)
            for layer_name in reversed(attn_layers):
                if layer_name in self.shared_kv_cache_layers:
                    self.kv_sharing_fast_prefill_eligible_layers.add(
                        layer_name)
                else:
                    break

    def initialize_kv_cache(self, kv_cache_config: KVCacheConfig) -> None:
        """
        Initialize KV cache based on `kv_cache_config`.
        Args:
            kv_cache_config: Configuration for the KV cache, including the KV
            cache size of each layer
        """
        kv_cache_config = deepcopy(kv_cache_config)
        self.kv_cache_config = kv_cache_config
        self.may_reinitialize_input_batch(kv_cache_config)
        self.may_add_encoder_only_layers_to_kv_cache_config()
        self.maybe_add_kv_sharing_layers_to_kv_cache_groups(kv_cache_config)
        self.initialize_attn_backend(kv_cache_config)
        kv_caches = self.initialize_kv_cache_tensors(kv_cache_config)

        if self.speculative_config and self.speculative_config.use_eagle():
            assert isinstance(self.drafter, EagleProposer)
            # validate all draft model layers belong to the same kv cache
            # group
            self.drafter.validate_same_kv_cache_group(kv_cache_config)

        if has_kv_transfer_group():
            get_kv_transfer_group().register_kv_caches(kv_caches)
            if self.device.type == 'xpu':
                get_kv_transfer_group().set_host_xfer_buffer_ops(
                    copy_kv_blocks)

        if self.dcp_world_size > 1:
            layer_names = self.attn_groups[0][0].layer_names
            layers = get_layers_from_vllm_config(self.vllm_config,
                                                 AttentionLayerBase,
                                                 layer_names)
            for layer in layers.values():
                assert layer.impl.need_to_return_lse_for_decode, (
                    "DCP requires attention impls to return"
                    " the softmax lse for decode, but the impl "
                    f"{layer.impl.__class__.__name__} "
                    "does not return the softmax lse for decode.")

    def may_add_encoder_only_layers_to_kv_cache_config(self) -> None:
        """
        Add encoder-only layers to the KV cache config.
        """
        block_size = self.vllm_config.cache_config.block_size
        use_mla = self.vllm_config.model_config.use_mla
        encoder_only_attn_specs: dict[AttentionSpec,
                                      list[str]] = defaultdict(list)
        attn_layers = get_layers_from_vllm_config(self.vllm_config, Attention)
        for layer_name, attn_module in attn_layers.items():
            if attn_module.attn_type == AttentionType.ENCODER_ONLY:
                attn_spec: AttentionSpec = EncoderOnlyAttentionSpec(
                    block_size=block_size,
                    num_kv_heads=attn_module.num_kv_heads,
                    head_size=attn_module.head_size,
                    dtype=self.kv_cache_dtype,
                    use_mla=use_mla)
                encoder_only_attn_specs[attn_spec].append(layer_name)
                self.runner_only_attn_layers.add(layer_name)
        if len(encoder_only_attn_specs) > 0:
            assert len(
                encoder_only_attn_specs
            ) == 1, "Only support one encoder-only attention spec now"
            spec, layer_names = encoder_only_attn_specs.popitem()
            self.kv_cache_config.kv_cache_groups.append(
                KVCacheGroupSpec(layer_names=layer_names, kv_cache_spec=spec))

    def get_kv_cache_spec(self) -> dict[str, KVCacheSpec]:
        """
        Generates the KVCacheSpec by parsing the kv cache format from each
        Attention module in the static forward context.
        Returns:
            KVCacheSpec: A dictionary mapping layer names to their KV cache
            format. Layers that do not need KV cache are not included.
        """

        block_size = self.vllm_config.cache_config.block_size
        use_mla = self.vllm_config.model_config.use_mla
        kv_cache_spec: dict[str, KVCacheSpec] = {}
        attn_layers = get_layers_from_vllm_config(self.vllm_config, Attention)
        for layer_name, attn_module in attn_layers.items():
            if (kv_tgt_layer :=
                    attn_module.kv_sharing_target_layer_name) is not None:
                # The layer doesn't need its own KV cache and will use that of
                # the target layer. We skip creating a KVCacheSpec for it, so
                # that KV cache management logic will act as this layer does
                # not exist, and doesn't allocate KV cache for the layer. This
                # enables the memory saving of cross-layer kv sharing, allowing
                # a given amount of memory to accommodate longer context lengths
                # or enable more requests to be processed simultaneously.
                self.shared_kv_cache_layers[layer_name] = kv_tgt_layer
                continue

            # TODO(lucas): move the attention specs into the model layers like
            # the attention backends
            if attn_module.attn_type == AttentionType.DECODER:
                if attn_module.sliding_window is not None:
                    kv_cache_spec[layer_name] = SlidingWindowSpec(
                        block_size=block_size,
                        num_kv_heads=attn_module.num_kv_heads,
                        head_size=attn_module.head_size,
                        dtype=self.kv_cache_dtype,
                        sliding_window=attn_module.sliding_window,
                        use_mla=use_mla)
                elif self.attention_chunk_size is not None \
                        and isinstance(attn_module, ChunkedLocalAttention):
                    kv_cache_spec[layer_name] = ChunkedLocalAttentionSpec(
                        block_size=block_size,
                        num_kv_heads=attn_module.num_kv_heads,
                        head_size=attn_module.head_size,
                        dtype=self.kv_cache_dtype,
                        attention_chunk_size=self.attention_chunk_size,
                        use_mla=use_mla)
                else:
                    kv_cache_spec[layer_name] = FullAttentionSpec(
                        block_size=block_size,
                        num_kv_heads=attn_module.num_kv_heads,
                        head_size=attn_module.head_size,
                        dtype=self.kv_cache_dtype,
                        use_mla=use_mla)
            elif attn_module.attn_type == AttentionType.ENCODER_DECODER:
                kv_cache_spec[layer_name] = CrossAttentionSpec(
                    block_size=block_size,
                    num_kv_heads=attn_module.num_kv_heads,
                    head_size=attn_module.head_size,
                    dtype=self.kv_cache_dtype,
                    use_mla=use_mla)
            elif attn_module.attn_type in (AttentionType.ENCODER,
                                           AttentionType.ENCODER_ONLY):
                # encoder-only attention does not need KV cache.
                continue
            else:
                raise ValueError(
                    f"Unknown attention type: {attn_module.attn_type}")

        mamba_layers = get_layers_from_vllm_config(self.vllm_config, MambaBase)
        if len(mamba_layers) > 0:
            if (self.vllm_config.speculative_config is not None
                    and self.vllm_config.model_config.hf_config.model_type
                    not in ["qwen3_next"]):
                raise NotImplementedError(
                    "Mamba with speculative decoding is not supported yet.")
            if self.vllm_config.cache_config.enable_prefix_caching:
                raise NotImplementedError(
                    "Prefix caching is not supported for Mamba yet.")
            max_model_len = self.vllm_config.model_config.max_model_len

            page_size_padded = (
                self.vllm_config.cache_config.mamba_page_size_padded)

            # Set block_size to max_model_len, so that mamba model will always
            # have only one block in the KV cache.
            for layer_name, mamba_module in mamba_layers.items():
                kv_cache_spec[layer_name] = MambaSpec(
                    shapes=mamba_module.get_state_shape(),
                    dtypes=mamba_module.get_state_dtype(),
                    block_size=max_model_len,
                    page_size_padded=page_size_padded,
                    mamba_type=mamba_module.mamba_type,
                    num_speculative_blocks=(
                        self.speculative_config.num_speculative_tokens
                        if self.speculative_config else 0),
                )

        return kv_cache_spec

    def _to_list(self, sampled_token_ids: torch.Tensor) -> list[list[int]]:
        # This is a short term mitigation for issue mentioned in
        # https://github.com/vllm-project/vllm/issues/22754.
        # `tolist` would trigger a cuda wise stream sync, which
        # would block other copy ops from other cuda streams.
        # A cuda event sync would avoid such a situation. Since
        # this is in the critical path of every single model
        # forward loop, this has caused perf issue for a disagg
        # setup.
        pinned = self.sampled_token_ids_pinned_cpu[:sampled_token_ids.shape[0]]
        pinned.copy_(sampled_token_ids, non_blocking=True)
        self.transfer_event.record()
        self.transfer_event.synchronize()
        return pinned.tolist()<|MERGE_RESOLUTION|>--- conflicted
+++ resolved
@@ -2678,10 +2678,6 @@
         # has num_tokens in total.
         assert num_tokens <= self.scheduler_config.max_num_batched_tokens
         max_num_reqs = self.scheduler_config.max_num_seqs
-<<<<<<< HEAD
-        if uniform_decode:
-            num_reqs = num_tokens // max_query_len
-=======
         if create_mixed_batch:
             assert not uniform_decode
             # Create mixed batch:
@@ -2697,9 +2693,7 @@
             # Note: Overriding max_query_len to be the prefill tokens
             max_query_len = num_prefill_tokens
         elif uniform_decode:
-            assert not create_mixed_batch
-            num_reqs = cdiv(num_tokens, max_query_len)
->>>>>>> 5931b7e5
+            num_reqs = num_tokens // max_query_len
             assert num_reqs <= max_num_reqs, \
                 "Do not capture num_reqs > max_num_reqs for uniform batch"
             num_scheduled_tokens_list = [max_query_len] * num_reqs
