# SPDX-License-Identifier: Apache-2.0
# SPDX-FileCopyrightText: Copyright contributors to the vLLM project

import dataclasses
import gc
import itertools
import time
from collections import defaultdict
from collections.abc import Iterator
from contextlib import contextmanager
from typing import TYPE_CHECKING, Any, Optional, Union, cast

import numpy as np
import torch
import torch.distributed
import torch.nn as nn
from tqdm import tqdm

import vllm.envs as envs
from vllm.attention import Attention, AttentionType
from vllm.attention.backends.abstract import AttentionBackend
from vllm.attention.layers.chunked_local_attention import ChunkedLocalAttention
from vllm.compilation.counter import compilation_counter
from vllm.config import (CompilationLevel, VllmConfig,
                         get_layers_from_vllm_config, update_config)
from vllm.distributed.eplb.eplb_state import EplbState
from vllm.distributed.kv_transfer import (get_kv_transfer_group,
                                          has_kv_transfer_group)
from vllm.distributed.parallel_state import (
    get_pp_group, get_tp_group, graph_capture, is_global_first_rank,
    prepare_communication_buffer_for_model)
from vllm.forward_context import DPMetadata, set_forward_context
from vllm.logger import init_logger
from vllm.model_executor.layers.mamba.mamba_mixer2 import MambaBase
from vllm.model_executor.layers.rotary_embedding import MRotaryEmbedding
from vllm.model_executor.model_loader import TensorizerLoader, get_model_loader
from vllm.model_executor.models.interfaces import (is_mixture_of_experts,
                                                   supports_transcription)
from vllm.model_executor.models.interfaces_base import (
    VllmModelForPooling, is_pooling_model, is_text_generation_model)
from vllm.multimodal import MULTIMODAL_REGISTRY
from vllm.multimodal.inputs import (BatchedTensorInputs, MultiModalKwargs,
                                    PlaceholderRange)
from vllm.multimodal.utils import group_mm_inputs_by_modality
from vllm.pooling_params import PoolingParams
from vllm.sampling_params import SamplingType
from vllm.sequence import IntermediateTensors, PoolerOutput
from vllm.tasks import GenerationTask, PoolingTask, SupportedTask
from vllm.utils import (STR_DTYPE_TO_TORCH_DTYPE, DeviceMemoryProfiler,
                        GiB_bytes, LazyLoader, check_use_alibi, get_dtype_size,
                        is_pin_memory_available, round_up, supports_dynamo)
from vllm.v1.attention.backends.mamba_selectors import get_mamba_attn_backend
from vllm.v1.attention.backends.utils import (
    AttentionCGSupport, AttentionMetadataBuilder, CommonAttentionMetadata,
    make_kv_sharing_fast_prefill_attention_metadata,
    reorder_batch_to_split_decodes_and_prefills)
from vllm.v1.kv_cache_interface import (AttentionSpec,
                                        ChunkedLocalAttentionSpec,
                                        FullAttentionSpec, KVCacheConfig,
                                        KVCacheSpec, MambaSpec,
                                        SlidingWindowSpec)
from vllm.v1.outputs import (EMPTY_MODEL_RUNNER_OUTPUT, LogprobsTensors,
                             ModelRunnerOutput)
from vllm.v1.pool.metadata import PoolingMetadata
from vllm.v1.sample.logits_processor import LogitsProcessors, build_logitsprocs
from vllm.v1.sample.metadata import SamplingMetadata
from vllm.v1.sample.rejection_sampler import RejectionSampler
from vllm.v1.sample.sampler import Sampler
from vllm.v1.spec_decode.eagle import EagleProposer
from vllm.v1.spec_decode.medusa import MedusaProposer
from vllm.v1.spec_decode.metadata import SpecDecodeMetadata
from vllm.v1.spec_decode.ngram_proposer import NgramProposer
from vllm.v1.worker.gpu_input_batch import CachedRequestState, InputBatch
from vllm.v1.worker.kv_connector_model_runner_mixin import (
    KVConnectorModelRunnerMixin, KVConnectorOutput)
from vllm.v1.worker.lora_model_runner_mixin import LoRAModelRunnerMixin

<<<<<<< HEAD
from .utils import (MultiModalBudget, bind_kv_cache, gather_mm_placeholders,
                    initialize_kv_cache_for_kv_sharing,
=======
from ..sample.logits_processor import LogitsProcessorManager
from .utils import (AttentionGroup, MultiModalBudget, bind_kv_cache,
                    gather_mm_placeholders, initialize_kv_cache_for_kv_sharing,
>>>>>>> 1891a265
                    sanity_check_mm_encoder_outputs, scatter_mm_placeholders)

if TYPE_CHECKING:
    import xgrammar as xgr
    import xgrammar.kernels.apply_token_bitmask_inplace_torch_compile as xgr_torch_compile  # noqa: E501

    from vllm.model_executor.model_loader.tensorizer import TensorizerConfig
    from vllm.v1.core.sched.output import SchedulerOutput
else:
    xgr = LazyLoader("xgr", globals(), "xgrammar")
    xgr_torch_compile = LazyLoader(
        "xgr_torch_compile", globals(),
        "xgrammar.kernels.apply_token_bitmask_inplace_torch_compile")

logger = init_logger(__name__)


class GPUModelRunner(LoRAModelRunnerMixin, KVConnectorModelRunnerMixin):

    def __init__(
        self,
        vllm_config: VllmConfig,
        device: torch.device,
    ):
        self.vllm_config = vllm_config
        self.model_config = vllm_config.model_config
        self.cache_config = vllm_config.cache_config
        self.compilation_config = vllm_config.compilation_config
        self.lora_config = vllm_config.lora_config
        self.load_config = vllm_config.load_config
        self.parallel_config = vllm_config.parallel_config
        self.scheduler_config = vllm_config.scheduler_config
        self.speculative_config = vllm_config.speculative_config
        self.observability_config = vllm_config.observability_config

        from vllm.model_executor.models.utils import set_cpu_offload_max_bytes
        set_cpu_offload_max_bytes(
            int(self.cache_config.cpu_offload_gb * 1024**3))

        model_config = self.model_config
        cache_config = self.cache_config
        scheduler_config = self.scheduler_config
        parallel_config = self.parallel_config
        self.device = device
        self.pin_memory = is_pin_memory_available()
        self.dtype = self.model_config.dtype
        if cache_config.cache_dtype == "auto":
            self.kv_cache_dtype = self.dtype
        else:
            self.kv_cache_dtype = STR_DTYPE_TO_TORCH_DTYPE[
                cache_config.cache_dtype]

        self.is_pooling_model = model_config.pooler_config is not None
        self.is_encoder_only_model = False
        self.is_multimodal_raw_input_supported = (
            model_config.is_multimodal_raw_input_supported)
        self.max_model_len = model_config.max_model_len
        self.max_num_tokens = scheduler_config.max_num_batched_tokens
        self.max_num_reqs = scheduler_config.max_num_seqs

        # Model-related.
        self.num_query_heads = model_config.get_num_attention_heads(
            parallel_config)
        self.hidden_size = model_config.get_hidden_size()
        self.attention_chunk_size = model_config.attention_chunk_size

        self.cascade_attn_enabled = not self.model_config.disable_cascade_attn

        # Multi-modal data support
        self.mm_registry = MULTIMODAL_REGISTRY
        self.uses_mrope = model_config.uses_mrope
        self.supports_mm_inputs = self.mm_registry.supports_multimodal_inputs(
            model_config)

        # Sampler
        self.sampler = Sampler(logprobs_mode=self.model_config.logprobs_mode)

        self.eplb_state: Optional[EplbState] = None
        """
        State of the expert parallelism load balancer.

        Will be lazily initialized when the model is loaded.
        """

        # Lazy initializations
        # self.model: nn.Module  # Set after load_model
        # Initialize in initialize_kv_cache
        self.kv_caches: list[torch.Tensor] = []
        # indexes: [kv_cache_group_id][attn_group]
        self.attn_groups: list[list[AttentionGroup]] = []
        # self.kv_cache_config: KVCacheConfig

        # req_id -> (input_id -> encoder_output)
        self.encoder_cache: dict[str, dict[int, torch.Tensor]] = {}

        self.use_aux_hidden_state_outputs = False
        # Set up speculative decoding.
        # NOTE(Jiayi): currently we put the entire draft model on
        # the last PP rank. This is not ideal if there are many
        # layers in the draft model.
        if self.speculative_config and get_pp_group().is_last_rank:
            if self.speculative_config.method == "ngram":
                self.drafter = NgramProposer(self.vllm_config)
            elif self.speculative_config.use_eagle():
                self.drafter = EagleProposer(self.vllm_config, self.device,
                                             self)  # type: ignore
                if self.speculative_config.method == "eagle3":
                    self.use_aux_hidden_state_outputs = True
            elif self.speculative_config.method == "medusa":
                self.drafter = MedusaProposer(
                    vllm_config=self.vllm_config,
                    device=self.device)  # type: ignore
            else:
                raise ValueError("Unknown speculative decoding method: "
                                 f"{self.speculative_config.method}")
            self.rejection_sampler = RejectionSampler()

        # Request states.
        self.requests: dict[str, CachedRequestState] = {}

        # Input Batch
        # NOTE(Chen): Ideally, we should initialize the input batch inside
        # `initialize_kv_cache` based on the kv cache config. However, as in
        # https://github.com/vllm-project/vllm/pull/18298, due to some unknown
        # reasons, we have to initialize the input batch before `load_model`,
        # quantization + weight offloading will fail otherwise. As a temporary
        # solution, we initialize the input batch here, and re-initialize it
        # in `initialize_kv_cache` if the block_sizes here is different from
        # the block_sizes in the kv cache config.
        self.input_batch = InputBatch(
            max_num_reqs=self.max_num_reqs,
            max_model_len=self.max_model_len,
            max_num_batched_tokens=self.max_num_tokens,
            device=self.device,
            pin_memory=self.pin_memory,
            vocab_size=self.model_config.get_vocab_size(),
            block_sizes=[self.cache_config.block_size],
            is_spec_decode=bool(self.vllm_config.speculative_config),
            logitsprocs=build_logitsprocs(
                self.vllm_config, self.device, self.pin_memory,
                self.is_pooling_model,
                self.vllm_config.model_config.logits_processors),
            is_pooling_model=self.is_pooling_model,
        )

        self.use_cuda_graph = (
            self.vllm_config.compilation_config.level
            == CompilationLevel.PIECEWISE
            and self.vllm_config.compilation_config.use_cudagraph
            and not self.model_config.enforce_eager)
        # TODO(woosuk): Provide an option to tune the max cudagraph batch size.
        # The convention is different.
        # self.cudagraph_batch_sizes sorts in ascending order.
        # The batch sizes in the config are in descending order.
        self.cudagraph_batch_sizes = list(
            reversed(self.compilation_config.cudagraph_capture_sizes))

        self.full_cuda_graph = self.compilation_config.full_cuda_graph

        # Cache the device properties.
        self._init_device_properties()

        # Persistent buffers for CUDA graphs.
        self.input_ids = torch.zeros(self.max_num_tokens,
                                     dtype=torch.int32,
                                     device=self.device)
        self.positions = torch.zeros(self.max_num_tokens,
                                     dtype=torch.int64,
                                     device=self.device)
        self.query_start_loc = torch.zeros(self.max_num_reqs + 1,
                                           dtype=torch.int32,
                                           device=self.device)
        self.seq_lens = torch.zeros(self.max_num_reqs,
                                    dtype=torch.int32,
                                    device=self.device)
        self.slot_mapping = torch.zeros(self.max_num_tokens,
                                        dtype=torch.int64,
                                        device=self.device)

        # None in the first PP rank. The rest are set after load_model.
        self.intermediate_tensors: Optional[IntermediateTensors] = None

        # Only relevant for models using M-RoPE (e.g, Qwen2-VL)
        if self.uses_mrope:
            # NOTE: `mrope_positions` is implemented with one additional dummy
            # position on purpose to make it non-contiguous so that it can work
            # with torch compile.
            # See detailed explanation in https://github.com/vllm-project/vllm/pull/12128#discussion_r1926431923

            # NOTE: When M-RoPE is enabled, position ids are 3D regardless of
            # the modality of inputs. For text-only inputs, each dimension has
            # identical position IDs, making M-RoPE functionally equivalent to
            # 1D-RoPE.
            # See page 5 of https://arxiv.org/abs/2409.12191
            self.mrope_positions = torch.zeros((3, self.max_num_tokens + 1),
                                               dtype=torch.int64,
                                               device=self.device)
            self.mrope_positions_cpu = torch.zeros(
                (3, self.max_num_tokens + 1),
                dtype=torch.int64,
                device="cpu",
                pin_memory=self.pin_memory)
            self.mrope_positions_np = self.mrope_positions_cpu.numpy()

        # Only relevant for models using ALiBi (e.g, MPT)
        self.use_alibi = check_use_alibi(model_config)

        self.inputs_embeds = torch.zeros(
            (self.max_num_tokens, self.hidden_size),
            dtype=self.dtype,
            device=self.device)

        # OPTIMIZATION: Cache the tensors rather than creating them every step.
        # Keep in int64 to avoid overflow with long context
        self.arange_np = np.arange(max(self.max_num_reqs + 1,
                                       self.max_model_len,
                                       self.max_num_tokens),
                                   dtype=np.int64)
        # NOTE(woosuk): These tensors are "stateless", i.e., they are literally
        # a faster version of creating a new tensor every time. Thus, we should
        # not make any assumptions about the values in these tensors.
        self.input_ids_cpu = torch.zeros(self.max_num_tokens,
                                         dtype=torch.int32,
                                         device="cpu",
                                         pin_memory=self.pin_memory)
        self.positions_cpu = torch.zeros(self.max_num_tokens,
                                         dtype=torch.int64,
                                         device="cpu",
                                         pin_memory=self.pin_memory)
        self.positions_np = self.positions_cpu.numpy()
        self.query_start_loc_cpu = torch.zeros(self.max_num_reqs + 1,
                                               dtype=torch.int32,
                                               device="cpu",
                                               pin_memory=self.pin_memory)
        self.query_start_loc_np = self.query_start_loc_cpu.numpy()
        self.seq_lens_cpu = torch.zeros(self.max_num_reqs,
                                        dtype=torch.int32,
                                        device="cpu",
                                        pin_memory=self.pin_memory)
        self.seq_lens_np = self.seq_lens_cpu.numpy()

        # Layer pairings for cross-layer KV sharing.
        # If an Attention layer `layer_name` is in the keys of this dict, it
        # means this layer will perform attention using the keys and values
        # from the KV cache of `shared_kv_cache_layers[layer_name]`.
        self.shared_kv_cache_layers: dict[str, str] = {}
        self.kv_sharing_fast_prefill_eligible_layers: set[str] = set()

        self.kv_sharing_fast_prefill_logits_indices = None
        if self.cache_config.kv_sharing_fast_prefill:
            self.kv_sharing_fast_prefill_logits_indices = torch.zeros(
                self.max_num_tokens, dtype=torch.int32, device=self.device)

        self.mm_budget = (MultiModalBudget(
            self.model_config,
            self.scheduler_config,
            self.mm_registry,
            max_model_len=self.max_model_len,
            max_num_reqs=self.max_num_reqs,
        ) if self.supports_mm_inputs \
            else None)

        self.reorder_batch_threshold: Optional[int] = None

    def _init_model_kwargs(self, num_tokens: int):
        model_kwargs = dict[str, Any]()
        num_reqs = self.input_batch.num_reqs

        pooling_params = self.input_batch.pooling_metadata.pooling_params

        num_pooling_reqs = len(pooling_params)

        if num_pooling_reqs == 0:
            return model_kwargs

        assert num_pooling_reqs == num_reqs

        token_type_id_requests = dict[int, Any]()
        for i, param in enumerate(pooling_params):
            if param.extra_kwargs is not None and \
            (token_types := param.extra_kwargs.get(
                "compressed_token_type_ids")) is not None:
                token_type_id_requests[i] = token_types

        if len(token_type_id_requests) == 0:
            return model_kwargs

        seq_lens = self.seq_lens[:num_reqs]
        token_type_ids = []

        for i in range(num_reqs):
            pos = token_type_id_requests.get(i, seq_lens[i])
            ids = (torch.arange(seq_lens[i]) >= pos).int()
            token_type_ids.append(ids)

        model_kwargs["token_type_ids"] = torch.concat(token_type_ids).to(
            device=self.device)
        return model_kwargs

    def _may_reorder_batch(self, scheduler_output: "SchedulerOutput") -> None:
        """
        Update the order of requests in the batch based on the attention
        backend's needs. For example, some attention backends (namely MLA) may
        want to separate requests based on if the attention computation will be
        compute-bound or memory-bound.

        Args:
            scheduler_output: The scheduler output.
        """
        # Attention free models have zero kv_cache_goups, however models
        # like Mamba are also attention free but use the kv_cache for
        # keeping its internal state. This is why we check the number
        # of kv_cache groups instead of solely checking
        # for self.model_config.is_attention_free.
        if len(self.kv_cache_config.kv_cache_groups) == 0:
            return

        if self.reorder_batch_threshold is not None:
            reorder_batch_to_split_decodes_and_prefills(
                self.input_batch,
                scheduler_output,
                decode_threshold=self.reorder_batch_threshold)

    # Note: used for model runner override.
    def _init_device_properties(self) -> None:
        """Initialize attributes from torch.cuda.get_device_properties
        """
        self.device_properties = torch.cuda.get_device_properties(self.device)
        self.num_sms = self.device_properties.multi_processor_count

    # Note: used for model runner override.
    def _sync_device(self) -> None:
        torch.cuda.synchronize()

    def _update_states(self, scheduler_output: "SchedulerOutput") -> None:
        """Update the cached states and the persistent batch with the scheduler
        output.

        The updated states are used by the `_prepare_inputs` function to create
        the input GPU tensors for the model.

        The SamplingMetadata is updated and copied to the GPU if there is a
        new/resumed/paused/finished request in the batch.
        """
        # Remove finished requests from the cached states.
        for req_id in scheduler_output.finished_req_ids:
            self.requests.pop(req_id, None)
            self.encoder_cache.pop(req_id, None)
        # Remove the finished requests from the persistent batch.
        # NOTE(woosuk): There could be an edge case where finished_req_ids and
        # scheduled_req_ids overlap. This happens when a request is aborted and
        # then resubmitted with the same ID. In this case, we treat them as two
        # distinct requests - clearing the cached states for the first request
        # and handling the second as a new request.
        for req_id in scheduler_output.finished_req_ids:
            self.input_batch.remove_request(req_id)

        # Free the cached encoder outputs.
        for req_id, input_id in scheduler_output.free_encoder_input_ids:
            encoder_outputs = self.encoder_cache.get(req_id)
            if encoder_outputs is not None:
                encoder_outputs.pop(input_id, None)
                if not encoder_outputs:
                    self.encoder_cache.pop(req_id, None)

        # Remove the unscheduled requests from the persistent batch.
        # NOTE(woosuk): The unscheduled requests are either preempted requests
        # or running requests that are not scheduled in this step. We remove
        # them from the persistent batch but keep their cached states since
        # they will be scheduled again sometime in the future.
        scheduled_req_ids = scheduler_output.num_scheduled_tokens.keys()
        cached_req_ids = self.input_batch.req_id_to_index.keys()
        unscheduled_req_ids = cached_req_ids - scheduled_req_ids
        # NOTE(woosuk): The persistent batch optimization assumes that
        # consecutive batches contain mostly the same requests. If batches
        # have low request overlap (e.g., alternating between two distinct
        # sets of requests), this optimization becomes very inefficient.
        for req_id in unscheduled_req_ids:
            self.input_batch.remove_request(req_id)

        req_ids_to_add: list[str] = []
        # Add new requests to the cached states.
        for new_req_data in scheduler_output.scheduled_new_reqs:
            req_id = new_req_data.req_id
            sampling_params = new_req_data.sampling_params
            pooling_params = new_req_data.pooling_params

            if sampling_params and \
                sampling_params.sampling_type == SamplingType.RANDOM_SEED:
                generator = torch.Generator(device=self.device)
                generator.manual_seed(sampling_params.seed)
            else:
                generator = None

            if pooling_params:
                assert (task := pooling_params.task) is not None, (
                    "You did not set `task` in the API")

                model = cast(VllmModelForPooling, self.model)
                to_update = model.pooler.get_pooling_updates(task)
                to_update.apply(pooling_params)

            self.requests[req_id] = CachedRequestState(
                req_id=req_id,
                prompt_token_ids=new_req_data.prompt_token_ids,
                mm_inputs=new_req_data.mm_inputs,
                mm_positions=new_req_data.mm_positions,
                sampling_params=sampling_params,
                pooling_params=pooling_params,
                generator=generator,
                block_ids=new_req_data.block_ids,
                num_computed_tokens=new_req_data.num_computed_tokens,
                output_token_ids=[],
                lora_request=new_req_data.lora_request,
            )

            # Only relevant for models using M-RoPE (e.g, Qwen2-VL)
            if self.uses_mrope:
                image_grid_thw = []
                video_grid_thw = []
                second_per_grid_ts = []
                audio_feature_lengths = []
                use_audio_in_video = False
                for mm_input in self.requests[req_id].mm_inputs:
                    if mm_input.get("image_grid_thw") is not None:
                        image_grid_thw.extend(
                            mm_input["image_grid_thw"].tolist())
                    if mm_input.get("video_grid_thw") is not None:
                        video_grid_thw.extend(
                            mm_input["video_grid_thw"].tolist())
                    if mm_input.get("second_per_grid_ts") is not None:
                        second_per_grid_ts.extend(
                            mm_input["second_per_grid_ts"])
                    if mm_input.get("audio_feature_lengths") is not None:
                        audio_feature_lengths.extend(
                            mm_input["audio_feature_lengths"])
                    if mm_input.get("use_audio_in_video") is True:
                        use_audio_in_video = True

                hf_config = self.model_config.hf_config

                self.requests[req_id].mrope_positions, \
                    self.requests[req_id].mrope_position_delta = \
                    MRotaryEmbedding.get_input_positions_tensor(
                        self.requests[req_id].prompt_token_ids,
                        hf_config=hf_config,
                        image_grid_thw=image_grid_thw,
                        video_grid_thw=video_grid_thw,
                        second_per_grid_ts=second_per_grid_ts,
                        audio_feature_lengths=audio_feature_lengths,
                        use_audio_in_video=use_audio_in_video,
                    )

            req_ids_to_add.append(req_id)

        # Update the states of the running/resumed requests.
        is_last_rank = get_pp_group().is_last_rank
        req_data = scheduler_output.scheduled_cached_reqs
        for i, req_id in enumerate(req_data.req_ids):
            req_state = self.requests[req_id]
            num_computed_tokens = req_data.num_computed_tokens[i]
            new_block_ids = req_data.new_block_ids[i]
            resumed_from_preemption = req_data.resumed_from_preemption[i]

            # Update the cached states.
            req_state.num_computed_tokens = num_computed_tokens

            if not is_last_rank:
                # When using PP, the scheduler sends the sampled tokens back,
                # because there's no direct communication between the first-
                # stage worker and the last-stage worker.
                new_token_ids = req_data.new_token_ids[i]
                # Add the sampled token(s) from the previous step (if any).
                # This doesn't include "unverified" tokens like spec tokens.
                num_new_tokens = (num_computed_tokens + len(new_token_ids) -
                                  req_state.num_tokens)
                if num_new_tokens == 1:
                    # Avoid slicing list in most common case.
                    req_state.output_token_ids.append(new_token_ids[-1])
                elif num_new_tokens > 0:
                    req_state.output_token_ids.extend(
                        new_token_ids[-num_new_tokens:])

            # Update the block IDs.
            if not resumed_from_preemption:
                # Append the new blocks to the existing block IDs.
                for block_ids, new_ids in zip(req_state.block_ids,
                                              new_block_ids):
                    block_ids.extend(new_ids)
            else:
                # The request is resumed from preemption.
                # Replace the existing block IDs with the new ones.
                req_state.block_ids = new_block_ids

            req_index = self.input_batch.req_id_to_index.get(req_id)
            if req_index is None:
                # The request is not in the persistent batch.
                # The request was either preempted and resumed later, or was not
                # scheduled in the previous step and needs to be added again.
                req_ids_to_add.append(req_id)
                continue

            # Update the persistent batch.
            self.input_batch.num_computed_tokens_cpu[req_index] = (
                num_computed_tokens)
            self.input_batch.block_table.append_row(new_block_ids, req_index)

            # For the last rank, we don't need to update the token_ids_cpu
            # because the sampled tokens are already cached.
            if not is_last_rank:
                # Add new_token_ids to token_ids_cpu.
                start_token_index = num_computed_tokens
                end_token_index = num_computed_tokens + len(new_token_ids)
                self.input_batch.token_ids_cpu[
                    req_index,
                    start_token_index:end_token_index] = new_token_ids
                self.input_batch.num_tokens_no_spec[
                    req_index] = end_token_index
                self.input_batch.num_tokens[req_index] = end_token_index

            # Add spec_token_ids to token_ids_cpu.
            spec_token_ids = (
                scheduler_output.scheduled_spec_decode_tokens.get(req_id, ()))
            if spec_token_ids:
                num_spec_tokens = len(spec_token_ids)
                start_index = self.input_batch.num_tokens_no_spec[req_index]
                end_token_index = start_index + num_spec_tokens
                self.input_batch.token_ids_cpu[
                    req_index, start_index:end_token_index] = spec_token_ids
                # NOTE(woosuk): `num_tokens` here may include spec tokens.
                self.input_batch.num_tokens[req_index] += num_spec_tokens

        if self.is_pooling_model:
            # Pooling models only: place new requests at contiguous indices
            # starting from 0
            for adx, req_id in enumerate(req_ids_to_add):
                req_state = self.requests[req_id]
                self.input_batch.add_request(req_state, req_index=adx)

            # Refresh sampling metadata with added/removed pooling requests
            self.input_batch.refresh_sampling_metadata()
        else:
            # Autoregressive models only: add the new or resumed requests to
            # the persistent batch. The smaller empty indices are filled first.
            for req_id in req_ids_to_add:
                req_state = self.requests[req_id]
                self.input_batch.add_request(req_state)

            # Condense the batched states if there are gaps left by removed
            # requests
            self.input_batch.condense()
            # Allow attention backend to reorder the batch, potentially
            self._may_reorder_batch(scheduler_output)
            # Refresh batch metadata and sampling metadata
            self.input_batch.refresh_metadata()

    def _extract_mm_kwargs(
        self,
        scheduler_output: "SchedulerOutput",
    ) -> BatchedTensorInputs:
        if self.is_multimodal_raw_input_supported:  # noqa: SIM102
            if scheduler_output:
                multi_modal_kwargs_list = list[MultiModalKwargs]()
                for req in scheduler_output.scheduled_new_reqs:
                    req_mm_inputs = req.mm_inputs
                    if not isinstance(req_mm_inputs, list):
                        req_mm_inputs = list(req_mm_inputs)
                    multi_modal_kwargs_list.extend(req_mm_inputs)

                return MultiModalKwargs.batch(multi_modal_kwargs_list)

        return {}

    def _dummy_mm_kwargs(self, num_seqs: int) -> BatchedTensorInputs:
        if self.is_multimodal_raw_input_supported:
            mm_budget = self.mm_budget
            assert mm_budget is not None

            dummy_modality, _ = mm_budget.get_modality_with_max_tokens()

            return self._get_mm_dummy_batch(dummy_modality, num_seqs)

        return {}

    def _get_cumsum_and_arange(
        self,
        num_tokens: np.ndarray,
        cumsum_dtype: Optional[np.dtype] = None,
    ) -> tuple[np.ndarray, np.ndarray]:
        """Get the cumulative sum and batched arange of the given array.
        # E.g., [2, 5, 3] -> ([2, 7, 10], [0, 1, 0, 1, 2, 3, 4, 0, 1, 2])
        # Equivalent to but faster than:
        # np.concatenate([np.arange(n) for n in num_tokens])
        """
        # Step 1. [2, 5, 3] -> [2, 7, 10]
        cu_num_tokens = np.cumsum(num_tokens, dtype=cumsum_dtype)
        total_num_tokens = cu_num_tokens[-1]
        # Step 2. [2, 7, 10] -> [0, 0, 2, 2, 2, 2, 2, 7, 7, 7]
        cumsums_offsets = np.repeat(cu_num_tokens - num_tokens, num_tokens)
        # Step 3. [0, 1, 0, 1, 2, 3, 4, 0, 1, 2]
        arange = self.arange_np[:total_num_tokens] - cumsums_offsets

        return cu_num_tokens, arange

    def _prepare_inputs(
        self,
        scheduler_output: "SchedulerOutput",
    ) -> tuple[dict[str,
                    Any], bool, torch.Tensor, Optional[SpecDecodeMetadata],
               np.ndarray, Optional[CommonAttentionMetadata]]:
        """
        :return: tuple[
            attn_metadata: layer-to-attention_metadata mapping,
            attention_cuda_graphs: whether attention can run in cudagraph
            logits_indices, spec_decode_metadata
        ]
        """
        total_num_scheduled_tokens = scheduler_output.total_num_scheduled_tokens
        assert total_num_scheduled_tokens > 0
        num_reqs = self.input_batch.num_reqs
        assert num_reqs > 0

        # OPTIMIZATION: Start copying the block table first.
        # This way, we can overlap the copy with the following CPU operations.
        self.input_batch.block_table.commit_block_table(num_reqs)

        # Get the number of scheduled tokens for each request.
        req_ids = self.input_batch.req_ids
        tokens = [scheduler_output.num_scheduled_tokens[i] for i in req_ids]
        num_scheduled_tokens = np.array(tokens, dtype=np.int32)
        max_num_scheduled_tokens = max(tokens)

        # Get request indices.
        # E.g., [2, 5, 3] -> [0, 0, 1, 1, 1, 1, 1, 2, 2, 2]
        req_indices = np.repeat(self.arange_np[:num_reqs],
                                num_scheduled_tokens)

        # cu_num_tokens: [2, 5, 3] -> [2, 7, 10]
        # arange: [0, 1, 0, 1, 2, 3, 4, 0, 1, 2]
        cu_num_tokens, arange = self._get_cumsum_and_arange(
            num_scheduled_tokens)

        # Get positions.
        positions_np = self.positions_np[:total_num_scheduled_tokens]
        np.add(self.input_batch.num_computed_tokens_cpu[req_indices],
               arange,
               out=positions_np)

        # Calculate M-RoPE positions.
        # Only relevant for models using M-RoPE (e.g, Qwen2-VL)
        if self.uses_mrope:
            self._calc_mrope_positions(scheduler_output)

        # Get token indices.
        # E.g., [0, 1, 0, 1, 2, 3, 4, 0, 1, 2]
        # -> [0, 1, M, M + 1, M + 2, M + 3, M + 4, 2 * M, 2 * M + 1, 2 * M + 2]
        # where M is the max_model_len.
        token_indices = (positions_np +
                         req_indices * self.input_batch.token_ids_cpu.shape[1])

        # NOTE(woosuk): We use torch.index_select instead of np.take here
        # because torch.index_select is much faster than np.take for large
        # tensors.
        torch.index_select(self.input_batch.token_ids_cpu_tensor.flatten(),
                           0,
                           torch.from_numpy(token_indices),
                           out=self.input_ids_cpu[:total_num_scheduled_tokens])

        self.input_batch.block_table.compute_slot_mapping(
            req_indices, positions_np)
        self.input_batch.block_table.commit_slot_mapping(
            total_num_scheduled_tokens)

        # Prepare the attention metadata.
        self.query_start_loc_np[0] = 0
        self.query_start_loc_np[1:num_reqs + 1] = cu_num_tokens

        self.seq_lens_np[:num_reqs] = (
            self.input_batch.num_computed_tokens_cpu[:num_reqs] +
            num_scheduled_tokens)

        # Copy the tensors to the GPU.
        self.input_ids[:total_num_scheduled_tokens].copy_(
            self.input_ids_cpu[:total_num_scheduled_tokens], non_blocking=True)
        if self.uses_mrope:
            # Only relevant for models using M-RoPE (e.g, Qwen2-VL)
            self.mrope_positions[:, :total_num_scheduled_tokens].copy_(
                self.mrope_positions_cpu[:, :total_num_scheduled_tokens],
                non_blocking=True)
        else:
            # Common case (1D positions)
            self.positions[:total_num_scheduled_tokens].copy_(
                self.positions_cpu[:total_num_scheduled_tokens],
                non_blocking=True)

        self.query_start_loc[:num_reqs + 1].copy_(
            self.query_start_loc_cpu[:num_reqs + 1], non_blocking=True)
        self.seq_lens[:num_reqs].copy_(self.seq_lens_cpu[:num_reqs],
                                       non_blocking=True)

        # Fill unused with 0 for full cuda graph mode.
        self.seq_lens[num_reqs:].fill_(0)
        # Note: pad query_start_loc to be non-decreasing, as kernels
        # like FlashAttention requires that
        self.query_start_loc[num_reqs + 1:].fill_(
            self.query_start_loc_cpu[num_reqs].item())

        query_start_loc = self.query_start_loc[:num_reqs + 1]

        spec_decode_common_attn_metadata = None

        use_spec_decode = len(
            scheduler_output.scheduled_spec_decode_tokens) > 0
        if not use_spec_decode:
            # NOTE(woosuk): Due to chunked prefills, the batch may contain
            # partial requests. While we should not sample any token
            # from these partial requests, we do so for simplicity.
            # We will ignore the sampled tokens from the partial requests.
            # TODO: Support prompt logprobs.
            logits_indices = query_start_loc[1:] - 1
            spec_decode_metadata = None
        else:
            # Get the number of draft tokens for each request.
            # Iterate over the dictionary rather than all requests since not all
            # requests have draft tokens.
            num_draft_tokens = np.zeros(num_reqs, dtype=np.int32)
            for req_id, draft_token_ids in (
                    scheduler_output.scheduled_spec_decode_tokens.items()):
                req_idx = self.input_batch.req_id_to_index[req_id]
                num_draft_tokens[req_idx] = len(draft_token_ids)

            spec_decode_metadata = self._calc_spec_decode_metadata(
                num_draft_tokens, cu_num_tokens)
            logits_indices = spec_decode_metadata.logits_indices

        logits_indices_padded = None
        if self.cache_config.kv_sharing_fast_prefill:
            assert self.kv_sharing_fast_prefill_logits_indices is not None
            num_logits = logits_indices.shape[0]
            assert num_logits > 0
            self.kv_sharing_fast_prefill_logits_indices[:num_logits].copy_(
                logits_indices)
            # There might have leftover indices in logits_indices[num_logits:]
            # from previous iterations, whose values may be greater than the
            # batch size in the current iteration. To ensure indices are always
            # valid, we fill the padded indices with the last index.
            self.kv_sharing_fast_prefill_logits_indices[num_logits:].fill_(
                logits_indices[-1].item())
            if (self.use_cuda_graph
                    and num_logits <= self.cudagraph_batch_sizes[-1]):
                # Use piecewise CUDA graphs.
                # Add padding to the batch size.
                num_logits_padded = self.vllm_config.pad_for_cudagraph(
                    num_logits)
            else:
                num_logits_padded = num_logits
            logits_indices_padded = (
                self.kv_sharing_fast_prefill_logits_indices[:num_logits_padded]
            )

        attn_metadata: dict[str, Any] = {}

        # Prepare encoder attention metadata separately
        # (encoder layers are not in KV cache groups)
        if self.is_encoder_only_model:
            common_attn_metadata, encoder_attn_metadata = \
                self._build_encoder_only_attn_metadata(
                scheduler_output)

            # Add encoder attention metadata for all encoder layers
            attention_layers = get_layers_from_vllm_config(
                self.vllm_config, Attention)
            for layer_name, attn_module in attention_layers.items():
                if attn_module.attn_type == AttentionType.ENCODER_ONLY:
                    attn_metadata[layer_name] = encoder_attn_metadata

        # Prepare the attention metadata for each KV cache group and make layers
        # in the same group share the same metadata.
        for kv_cache_group_id, kv_cache_group_spec in enumerate(
                self.kv_cache_config.kv_cache_groups):

            blk_table = self.input_batch.block_table[kv_cache_group_id]
            blk_table_tensor = blk_table.get_device_tensor()[:num_reqs]
            slot_mapping = blk_table.slot_mapping[:total_num_scheduled_tokens]

            # Fill unused with -1. Needed for reshape_and_cache in full cuda
            # graph mode.
            blk_table.slot_mapping[total_num_scheduled_tokens:].fill_(-1)

            common_attn_metadata = CommonAttentionMetadata(
                query_start_loc=self.query_start_loc[:num_reqs + 1],
                query_start_loc_cpu=self.query_start_loc_cpu[:num_reqs + 1],
                seq_lens=self.seq_lens[:num_reqs],
                seq_lens_cpu=self.seq_lens_cpu[:num_reqs],
                num_computed_tokens_cpu=self.input_batch.
                num_computed_tokens_cpu_tensor[:num_reqs],
                num_reqs=num_reqs,
                num_actual_tokens=total_num_scheduled_tokens,
                max_query_len=max_num_scheduled_tokens,
                block_table_tensor=blk_table_tensor,
                slot_mapping=slot_mapping,
                causal=True,
            )

            if self.speculative_config and \
                spec_decode_common_attn_metadata is None:
                spec_decode_common_attn_metadata = common_attn_metadata

            for attn_group in self.attn_groups[kv_cache_group_id]:
                # Prepare for cascade attention if enabled & beneficial.
                common_prefix_len = 0
                builder = attn_group.metadata_builder
                if self.cascade_attn_enabled:
                    common_prefix_len = self._compute_cascade_attn_prefix_len(
                        num_scheduled_tokens,
                        scheduler_output.
                        num_common_prefix_blocks[kv_cache_group_id],
                        kv_cache_group_spec.kv_cache_spec,
                        builder,
                    )

                attn_metadata_i = (builder.build(
                    common_prefix_len=common_prefix_len,
                    common_attn_metadata=common_attn_metadata,
                ))

                fast_prefill_metadata = attn_metadata_i
                if (self.cache_config.kv_sharing_fast_prefill
                        and self.kv_sharing_fast_prefill_eligible_layers):
                    # Dynamically create a a dataclass type that inherits
                    # from attention metadata type but includes additional
                    # fields logits_indices_padded and num_logits_indices
                    # which are required for prefill truncation
                    fast_prefill_metadata_type = (
                        make_kv_sharing_fast_prefill_attention_metadata(
                            metadata_cls=type(attn_metadata_i), ))
                    fast_prefill_metadata = fast_prefill_metadata_type(
                        **dataclasses.asdict(attn_metadata_i),
                        logits_indices_padded=logits_indices_padded,
                        num_logits_indices=logits_indices.size(0),
                    )

                for layer_name in attn_group.layer_names:
                    if (self.cache_config.kv_sharing_fast_prefill
                            and layer_name
                            in self.kv_sharing_fast_prefill_eligible_layers):
                        attn_metadata[layer_name] = fast_prefill_metadata
                        continue
                    attn_metadata[layer_name] = attn_metadata_i

        attention_cuda_graphs = all(
            g.metadata_builder.can_run_in_cudagraph(common_attn_metadata)
            for g in self._attn_group_iterator())

        # Hot-Swap lora model
        if self.lora_config:
            self.set_active_loras(self.input_batch, num_scheduled_tokens)

        return (attn_metadata, attention_cuda_graphs, logits_indices,
                spec_decode_metadata, num_scheduled_tokens,
                spec_decode_common_attn_metadata)

    def _compute_cascade_attn_prefix_len(
        self,
        num_scheduled_tokens: np.ndarray,
        num_common_prefix_blocks: int,
        kv_cache_spec: KVCacheSpec,
        attn_metadata_builder: AttentionMetadataBuilder,
    ) -> int:
        """Compute the length of the common prefix for cascade attention.

        NOTE(woosuk): The common prefix length returned by this function
        represents the length used specifically for cascade attention, not the
        actual number of tokens shared between requests. When cascade attention
        is disabled (use_cascade=False), this function returns 0 even if
        requests share common tokens. Additionally, the common prefix length is
        truncated to a multiple of the block size and may be further truncated
        due to implementation details explained below.

        Args:
            num_scheduled_tokens: Number of tokens scheduled per request.
            num_common_prefix_blocks: Number of shared KV cache blocks.

        Returns:
            int: Length of common prefix in tokens.
        """
        common_prefix_len = num_common_prefix_blocks * kv_cache_spec.block_size
        if common_prefix_len == 0:
            # Common case.
            return 0

        # NOTE(woosuk): Cascade attention uses two attention kernels: one
        # for the common prefix and the other for the rest. For the first
        # kernel, we concatenate all the query tokens (possibly from
        # different requests) and treat them as if they are from the same
        # request. Then, we use bi-directional attention to process the
        # common prefix in the KV cache. Importantly, this means that the
        # first kernel does not do any masking.

        # Consider the following example:
        # Request 1's input query: [D, E, X]
        # Request 1's kv cache: [A, B, C, D, E, X]
        # Request 1's num_computed_tokens: 3 (i.e., [A, B, C])
        # Request 2's input query: [E, Y]
        # Request 2's kv cache: [A, B, C, D, E, Y]
        # Request 2's num_computed_tokens: 4 (i.e., [A, B, C, D])

        # If we use [A, B, C, D, E] as the common prefix, then the
        # first kernel will compute the bi-directional attention between
        # input query [D, E, X, E, Y] and common prefix [A, B, C, D, E].
        # However, this is wrong because D in Request 1 should not attend to
        # E in the common prefix (i.e., we need masking).
        # To avoid this, [A, B, C, D] should be the common prefix.
        # That is, the common prefix should be capped by the minimum
        # num_computed_tokens among the requests, and plus one to include
        # the first token of the query.

        # In practice, we use [A, B, C] as the common prefix, instead of
        # [A, B, C, D] (i.e., the common prefix is capped by the minimum
        # num_computed_tokens, without plus one).
        # This is because of an implementation detail: We want to always
        # use two kernels for cascade attention. Let's imagine:
        # Request 3's input query: [D]
        # Request 3's kv cache: [A, B, C, D]
        # Request 3's num_computed_tokens: 3 (i.e., [A, B, C])
        # If we use [A, B, C, D] as the common prefix for Request 1-3,
        # then Request 3 will be processed only by the first kernel,
        # and the second kernel will get an empty input. While this is not
        # a fundamental problem, our current implementation does not support
        # this case.
        num_reqs = len(num_scheduled_tokens)
        common_prefix_len = min(
            common_prefix_len,
            self.input_batch.num_computed_tokens_cpu[:num_reqs].min())
        # common_prefix_len should be a multiple of the block size.
        common_prefix_len = (common_prefix_len // kv_cache_spec.block_size *
                             kv_cache_spec.block_size)
        use_sliding_window = (isinstance(kv_cache_spec, SlidingWindowSpec) or
                              (isinstance(kv_cache_spec, FullAttentionSpec)
                               and kv_cache_spec.sliding_window is not None))
        use_local_attention = (
            isinstance(kv_cache_spec, ChunkedLocalAttentionSpec)
            or (isinstance(kv_cache_spec, FullAttentionSpec)
                and kv_cache_spec.attention_chunk_size is not None))
        assert isinstance(kv_cache_spec, AttentionSpec)
        use_cascade = attn_metadata_builder.use_cascade_attention(
            common_prefix_len=common_prefix_len,
            query_lens=num_scheduled_tokens,
            num_query_heads=self.num_query_heads,
            num_kv_heads=kv_cache_spec.num_kv_heads,
            use_alibi=self.use_alibi,
            use_sliding_window=use_sliding_window,
            use_local_attention=use_local_attention,
            num_sms=self.num_sms,
        )
        return common_prefix_len if use_cascade else 0

    def _calc_mrope_positions(self, scheduler_output: "SchedulerOutput"):
        mrope_pos_ptr = 0
        for index, req_id in enumerate(self.input_batch.req_ids):
            req = self.requests[req_id]
            assert req.mrope_positions is not None

            num_computed_tokens = \
                self.input_batch.num_computed_tokens_cpu[index]
            num_scheduled_tokens = \
                scheduler_output.num_scheduled_tokens[req_id]
            num_prompt_tokens = len(req.prompt_token_ids)

            if num_computed_tokens + num_scheduled_tokens > num_prompt_tokens:
                prompt_part_len = max(0,
                                      num_prompt_tokens - num_computed_tokens)
                completion_part_len = max(
                    0, num_scheduled_tokens - prompt_part_len)
            else:
                prompt_part_len = num_scheduled_tokens
                completion_part_len = 0

            assert num_scheduled_tokens == prompt_part_len + completion_part_len

            if prompt_part_len > 0:
                # prompt's mrope_positions are pre-computed
                dst_start = mrope_pos_ptr
                dst_end = mrope_pos_ptr + prompt_part_len
                src_start = num_computed_tokens
                src_end = num_computed_tokens + prompt_part_len

                self.mrope_positions_cpu[:, dst_start:dst_end] = \
                    req.mrope_positions[:,src_start:src_end]

                mrope_pos_ptr += prompt_part_len

            if completion_part_len > 0:
                # compute completion's mrope_positions on-the-fly
                dst_start = mrope_pos_ptr
                dst_end = mrope_pos_ptr + completion_part_len

                MRotaryEmbedding.get_next_input_positions_tensor(
                    out=self.mrope_positions_np,
                    out_offset=dst_start,
                    mrope_position_delta=req.mrope_position_delta,
                    context_len=num_computed_tokens + prompt_part_len,
                    num_new_tokens=completion_part_len,
                )

                mrope_pos_ptr += completion_part_len

    def _calc_spec_decode_metadata(
        self,
        num_draft_tokens: np.ndarray,
        cu_num_scheduled_tokens: np.ndarray,
    ) -> SpecDecodeMetadata:
        # Inputs:
        # cu_num_scheduled_tokens:  [  4, 104, 107, 207, 209]
        # num_draft_tokens:         [  3,   0,   2,   0,   1]
        # Outputs:
        # cu_num_draft_tokens:      [  3,   3,   5,   5,   6]
        # logits_indices:           [  0,   1,   2,   3, 103, 104, 105, 106,
        #                            206, 207, 208]
        # target_logits_indices:    [  0,   1,   2,   5,   6,   9]
        # bonus_logits_indices:     [  3,   4,   7,   8,  10]

        # Compute the logits indices.
        # [4, 1, 3, 1, 2]
        num_sampled_tokens = num_draft_tokens + 1

        # Step 1. cu_num_sampled_tokens: [4, 5, 8, 9, 11]
        # arange: [0, 1, 2, 3, 0, 0, 1, 2, 0, 0, 1]
        cu_num_sampled_tokens, arange = self._get_cumsum_and_arange(
            num_sampled_tokens, cumsum_dtype=np.int32)
        # Step 2. [0, 0, 0, 0, 103, 104, 104, 104, 206, 207, 207]
        logits_indices = np.repeat(
            cu_num_scheduled_tokens - num_sampled_tokens, num_sampled_tokens)
        # Step 3. [0, 1, 2, 3, 103, 104, 105, 106, 206, 207, 208]
        logits_indices += arange

        # Compute the bonus logits indices.
        bonus_logits_indices = cu_num_sampled_tokens - 1

        # Compute the draft logits indices.
        # cu_num_draft_tokens: [3, 3, 5, 5, 6]
        # arange: [0, 1, 2, 0, 1, 0]
        cu_num_draft_tokens, arange = self._get_cumsum_and_arange(
            num_draft_tokens, cumsum_dtype=np.int32)
        # [0, 0, 0, 5, 5, 9]
        target_logits_indices = np.repeat(
            cu_num_sampled_tokens - num_sampled_tokens, num_draft_tokens)
        # [0, 1, 2, 5, 6, 9]
        target_logits_indices += arange

        # TODO: Optimize the CPU -> GPU copy.
        cu_num_draft_tokens = torch.from_numpy(cu_num_draft_tokens).to(
            self.device, non_blocking=True)
        logits_indices = torch.from_numpy(logits_indices).to(self.device,
                                                             non_blocking=True)
        target_logits_indices = torch.from_numpy(target_logits_indices).to(
            self.device, non_blocking=True)
        bonus_logits_indices = torch.from_numpy(bonus_logits_indices).to(
            self.device, non_blocking=True)

        # Compute the draft token ids.
        # draft_token_indices:      [  1,   2,   3, 105, 106, 208]
        draft_token_ids = self.input_ids[logits_indices]
        draft_token_ids = draft_token_ids[target_logits_indices + 1]

        metadata = SpecDecodeMetadata(
            draft_token_ids=draft_token_ids,
            num_draft_tokens=num_draft_tokens.tolist(),
            cu_num_draft_tokens=cu_num_draft_tokens,
            target_logits_indices=target_logits_indices,
            bonus_logits_indices=bonus_logits_indices,
            logits_indices=logits_indices,
        )
        return metadata

    def _execute_mm_encoder(self, scheduler_output: "SchedulerOutput"):
        scheduled_encoder_inputs = scheduler_output.scheduled_encoder_inputs
        if not scheduled_encoder_inputs:
            return

        # Batch the multi-modal inputs.
        mm_inputs = list[MultiModalKwargs]()
        req_ids_pos = list[tuple[str, int, PlaceholderRange]]()
        for req_id, encoder_input_ids in scheduled_encoder_inputs.items():
            req_state = self.requests[req_id]

            for mm_input_id in encoder_input_ids:
                mm_inputs.append(req_state.mm_inputs[mm_input_id])
                req_ids_pos.append(
                    (req_id, mm_input_id, req_state.mm_positions[mm_input_id]))

        # Batch mm inputs as much as we can: if a request in the batch has
        # multiple modalities or a different modality than the previous one,
        # we process it separately to preserve item order.
        # FIXME(ywang96): This is a hacky way to deal with multiple modalities
        # in the same batch while still being able to benefit from batching
        # multimodal inputs. The proper solution should be reordering the
        # encoder outputs.
        grouped_mm_inputs_list = group_mm_inputs_by_modality(mm_inputs)

        encoder_outputs = []
        for grouped_mm_inputs in grouped_mm_inputs_list:
            batched_mm_inputs = MultiModalKwargs.batch(
                grouped_mm_inputs, pin_memory=self.pin_memory)
            batched_mm_inputs = MultiModalKwargs.as_kwargs(
                batched_mm_inputs,
                device=self.device,
            )

            # Run the encoder.
            # `curr_group_outputs` is either of the following:
            # 1. A tensor of shape (num_items, feature_size, hidden_size)
            # in case feature_size is fixed across all multimodal items.
            # 2. A list or tuple (length: num_items) of tensors, each of shape
            # (feature_size, hidden_size) in case the feature size is dynamic
            # depending on the input multimodal items.
            curr_group_outputs = self.model.get_multimodal_embeddings(
                **batched_mm_inputs)

            sanity_check_mm_encoder_outputs(
                curr_group_outputs,
                expected_num_items=len(grouped_mm_inputs),
            )

            for output in curr_group_outputs:
                encoder_outputs.append(output)

        # Cache the encoder outputs.
        for (req_id, input_id, pos_info), output in zip(
                req_ids_pos,
                encoder_outputs,
        ):
            if req_id not in self.encoder_cache:
                self.encoder_cache[req_id] = {}

            self.encoder_cache[req_id][input_id] = scatter_mm_placeholders(
                output,
                is_embed=pos_info.is_embed,
            )

    def _gather_mm_embeddings(
        self,
        scheduler_output: "SchedulerOutput",
        shift_computed_tokens: int = 0,
    ) -> list[torch.Tensor]:
        mm_embeds: list[torch.Tensor] = []
        for req_id in self.input_batch.req_ids:
            num_scheduled_tokens = scheduler_output.num_scheduled_tokens[
                req_id]
            req_state = self.requests[req_id]
            num_computed_tokens = \
                req_state.num_computed_tokens + shift_computed_tokens
            mm_positions = req_state.mm_positions
            for i, pos_info in enumerate(mm_positions):
                start_pos = pos_info.offset
                num_encoder_tokens = pos_info.length

                # The encoder output is needed if the two ranges overlap:
                # [num_computed_tokens,
                #  num_computed_tokens + num_scheduled_tokens) and
                # [start_pos, start_pos + num_encoder_tokens)
                if start_pos >= num_computed_tokens + num_scheduled_tokens:
                    # The encoder output is not needed in this step.
                    break
                if start_pos + num_encoder_tokens <= num_computed_tokens:
                    # The encoder output is already processed and stored
                    # in the decoder's KV cache.
                    continue

                start_idx = max(num_computed_tokens - start_pos, 0)
                end_idx = min(
                    num_computed_tokens - start_pos + num_scheduled_tokens,
                    num_encoder_tokens)
                assert start_idx < end_idx
                assert req_id in self.encoder_cache
                assert i in self.encoder_cache[req_id]
                encoder_output = self.encoder_cache[req_id][i]

                if (is_embed := pos_info.is_embed) is not None:
                    is_embed = is_embed[start_idx:end_idx]

                mm_embeds_item = gather_mm_placeholders(
                    encoder_output[start_idx:end_idx],
                    is_embed=is_embed,
                )
                mm_embeds.append(mm_embeds_item)
        return mm_embeds

    def get_model(self) -> nn.Module:
        return self.model

    def get_supported_generation_tasks(self) -> list[GenerationTask]:
        model = self.get_model()
        supported_tasks = list[GenerationTask]()

        if is_text_generation_model(model):
            supported_tasks.append("generate")

        if supports_transcription(model):
            if model.supports_transcription_only:
                return ["transcription"]

            supported_tasks.append("transcription")

        return supported_tasks

    def get_supported_pooling_tasks(self) -> list[PoolingTask]:
        model = self.get_model()
        if not is_pooling_model(model):
            return []

        supported_tasks = list(model.pooler.get_supported_tasks())

        if (self.scheduler_config.chunked_prefill_enabled
                and "encode" in supported_tasks):
            supported_tasks.remove("encode")

            logger.info_once("Chunked prefill is not supported with "
                             "encode task which using ALL pooling. "
                             "Please turn off chunked prefill by "
                             "`--no-enable-chunked-prefill` before using it.")

        return supported_tasks

    def get_supported_tasks(self) -> tuple[SupportedTask, ...]:
        tasks = list[SupportedTask]()

        if self.model_config.runner_type == "generate":
            tasks.extend(self.get_supported_generation_tasks())
        if self.model_config.runner_type == "pooling":
            tasks.extend(self.get_supported_pooling_tasks())

        return tuple(tasks)

    def apply_grammar_bitmask(
        self,
        scheduler_output: "SchedulerOutput",
        logits: torch.Tensor,
    ):
        grammar_bitmask = scheduler_output.grammar_bitmask
        if grammar_bitmask is None:
            return

        # We receive the structured output bitmask from the scheduler,
        # compacted to contain bitmasks only for structured output requests.
        # The order of the requests in the bitmask is not guaranteed to be the
        # same as the order of the requests in the gpu runner's batch. We need
        # to sort the bitmask to match the order of the requests used here.

        # Get the batch indices of the structured output requests.
        # Keep track of the number of speculative tokens scheduled for every
        # request in the batch, as the logit indices are offset by this amount.
        struct_out_req_batch_indices: dict[str, int] = {}
        cumulative_offset = 0
        seq = sorted(self.input_batch.req_id_to_index.items(),
                     key=lambda x: x[1])
        for req_id, batch_index in seq:
            logit_index = batch_index + cumulative_offset
            cumulative_offset += len(
                scheduler_output.scheduled_spec_decode_tokens.get(req_id, []))
            if req_id in scheduler_output.structured_output_request_ids:
                struct_out_req_batch_indices[req_id] = logit_index

        out_indices = []

        # Reorder the bitmask to match the order of the requests in the batch.
        sorted_bitmask = np.zeros_like(grammar_bitmask,
                                       shape=(logits.shape[0],
                                              grammar_bitmask.shape[1]))
        cumulative_index = 0
        seq = sorted(scheduler_output.structured_output_request_ids.items(),
                     key=lambda x: x[1])
        for req_id, _ in seq:
            logit_index = struct_out_req_batch_indices[req_id]
            num_spec_tokens = len(
                scheduler_output.scheduled_spec_decode_tokens.get(req_id, []))
            for i in range(1 + num_spec_tokens):
                sorted_bitmask[logit_index + i] = \
                    grammar_bitmask[cumulative_index + i]
                out_indices.append(logit_index + i)
            cumulative_index += 1 + num_spec_tokens
        grammar_bitmask = sorted_bitmask

        # If the grammar bitmask and the logits have the same shape
        # we don't need to pass indices to the kernel,
        # since the bitmask is already aligned with the logits.
        skip_out_indices = grammar_bitmask.shape[0] == logits.shape[0]

        # Serialization of np.ndarray is much more efficient than a tensor,
        # so we receive it in that format.
        grammar_bitmask = torch.from_numpy(grammar_bitmask).contiguous()

        # Force use of the torch.compile implementation from xgrammar to work
        # around issues with the Triton kernel in concurrent structured output
        # scenarios. See PR #19565 and issues #19493, #18376 for details.
        xgr_torch_compile.apply_token_bitmask_inplace_torch_compile(
            logits,
            grammar_bitmask.to(self.device, non_blocking=True),
            indices=out_indices if not skip_out_indices else None,
        )

    def sync_and_slice_intermediate_tensors(
            self, num_tokens: int, intermediate_tensors: IntermediateTensors,
            sync_self: bool) -> IntermediateTensors:

        assert self.intermediate_tensors is not None

        tp = self.vllm_config.parallel_config.tensor_parallel_size
        enabled_sp = self.compilation_config.pass_config. \
            enable_sequence_parallelism
        if enabled_sp:
            # When sequence parallelism is enabled, we always pad num_tokens
            # to be a multiple of tensor_parallel_size (tp) earlier
            assert num_tokens % tp == 0
        is_residual_scattered = tp > 1 and enabled_sp \
            and num_tokens % tp == 0

        # When sequence parallelism is enabled, the "residual" tensor is sharded
        # across tensor parallel ranks, so each rank only needs its own slice.
        if sync_self:
            assert intermediate_tensors is not None
            for k, v in intermediate_tensors.items():
                is_scattered = k == "residual" and is_residual_scattered
                copy_len = num_tokens // tp if is_scattered else \
                    num_tokens
                self.intermediate_tensors[k][:copy_len].copy_(
                    v[:copy_len], non_blocking=True)

        return IntermediateTensors({
            k:
            v[:num_tokens // tp]
            if k == "residual" and is_residual_scattered else v[:num_tokens]
            for k, v in self.intermediate_tensors.items()
        })

    def eplb_step(self,
                  is_dummy: bool = False,
                  is_profile: bool = False) -> None:
        """
        Step for the EPLB (Expert Parallelism Load Balancing) state.
        """
        if not self.parallel_config.enable_eplb:
            return

        assert self.eplb_state is not None
        assert is_mixture_of_experts(self.model)
        self.eplb_state.step(
            self.model,
            is_dummy,
            is_profile,
            log_stats=self.parallel_config.eplb_log_balancedness,
        )

    def get_dp_padding(self,
                       num_tokens: int) -> tuple[int, Optional[torch.Tensor]]:
        dp_size = self.vllm_config.parallel_config.data_parallel_size
        dp_rank = self.vllm_config.parallel_config.data_parallel_rank

        # For DP: Don't pad when setting enforce_eager.
        # This lets us set enforce_eager on the prefiller in a P/D setup and
        # still use CUDA graphs (enabled by this padding) on the decoder.
        #
        # TODO(tms) : There are many cases where padding is enabled for
        # prefills, causing unnecessary and excessive padding of activations.

        if dp_size == 1 or self.vllm_config.model_config.enforce_eager:
            # Early exit.
            return 0, None

        num_tokens_across_dp = DPMetadata.num_tokens_across_dp(
            num_tokens, dp_size, dp_rank)
        max_tokens_across_dp_cpu = torch.max(num_tokens_across_dp).item()
        num_tokens_after_padding = torch.tensor([max_tokens_across_dp_cpu] *
                                                dp_size,
                                                device="cpu",
                                                dtype=torch.int32)
        return max_tokens_across_dp_cpu - num_tokens, num_tokens_after_padding

    def _pool(
        self,
        hidden_states: torch.Tensor,
        num_scheduled_tokens: int,
        num_scheduled_tokens_np: np.ndarray,
        kv_connector_output: Optional[KVConnectorOutput],
    ) -> ModelRunnerOutput:
        assert self.input_batch.num_reqs ==\
            len(self.input_batch.pooling_params), \
        "Either all or none of the requests in" \
        " a batch must be pooling request"

        extracted_hidden_states = list(
            torch.split(hidden_states[:num_scheduled_tokens],
                        num_scheduled_tokens_np.tolist()))

        pooling_metadata = self.input_batch.pooling_metadata

        raw_pooler_output = self.model.pooler(
            hidden_states=extracted_hidden_states,
            pooling_metadata=pooling_metadata)

        pooler_output: list[Optional[torch.Tensor]] = []
        seq_lens = self.seq_lens[:self.input_batch.num_reqs]
        for raw_output, seq_len, prompt_len in zip(
                raw_pooler_output, seq_lens, pooling_metadata.prompt_lens):

            if seq_len == prompt_len:
                pooler_output.append(raw_output.data.cpu())
            else:
                pooler_output.append(None)

        return ModelRunnerOutput(
            req_ids=self.input_batch.req_ids,
            req_id_to_index=self.input_batch.req_id_to_index,
            sampled_token_ids=[],
            spec_token_ids=None,
            logprobs=None,
            prompt_logprobs_dict={},
            pooler_output=pooler_output,
            kv_connector_output=kv_connector_output,
        )

    @torch.inference_mode()
    def execute_model(
        self,
        scheduler_output: "SchedulerOutput",
        intermediate_tensors: Optional[IntermediateTensors] = None,
    ) -> Union[ModelRunnerOutput, IntermediateTensors]:
        self._update_states(scheduler_output)
        if not scheduler_output.total_num_scheduled_tokens:
            if not has_kv_transfer_group():
                # Return empty ModelRunnerOutput if there's no work to do.
                return EMPTY_MODEL_RUNNER_OUTPUT

            return self.kv_connector_no_forward(scheduler_output,
                                                self.vllm_config)

        # Prepare the decoder inputs.
        (attn_metadata, attention_cuda_graphs, logits_indices,
         spec_decode_metadata, num_scheduled_tokens_np,
         spec_decode_common_attn_metadata) = (
             self._prepare_inputs(scheduler_output))

        num_scheduled_tokens = scheduler_output.total_num_scheduled_tokens
        if (self.use_cuda_graph
                and num_scheduled_tokens <= self.cudagraph_batch_sizes[-1]):
            # Use piecewise CUDA graphs.
            # Add padding to the batch size.
            num_input_tokens = self.vllm_config.pad_for_cudagraph(
                num_scheduled_tokens)
        else:
            # Eager mode.
            # Pad tokens to multiple of tensor_parallel_size when
            # enabled collective fusion for SP
            tp_size = self.vllm_config.parallel_config.tensor_parallel_size
            if self.compilation_config.pass_config. \
                enable_sequence_parallelism and tp_size > 1:
                num_input_tokens = round_up(num_scheduled_tokens, tp_size)
            else:
                num_input_tokens = num_scheduled_tokens

        # Padding for DP
        num_pad, num_tokens_across_dp = self.get_dp_padding(num_input_tokens)
        num_input_tokens += num_pad

        # _prepare_inputs may reorder the batch, so we must gather multi
        # modal outputs after that to ensure the correct order
        if self.supports_mm_inputs:
            # Run the multimodal encoder if any.
            self._execute_mm_encoder(scheduler_output)
            mm_embeds = self._gather_mm_embeddings(scheduler_output)
        else:
            mm_embeds = []

        if self.supports_mm_inputs and get_pp_group().is_first_rank:
            # NOTE(woosuk): To unify token ids and soft tokens (vision
            # embeddings), we always use embeddings (rather than token ids)
            # as input to the multimodal model, even when the input is text.
            inputs_embeds_scheduled = self.model.get_input_embeddings(
                input_ids=self.input_ids[:num_scheduled_tokens],
                multimodal_embeddings=mm_embeds or None,
            )

            # TODO(woosuk): Avoid the copy. Optimize.
            self.inputs_embeds[:num_scheduled_tokens].copy_(
                inputs_embeds_scheduled)

            input_ids = None
            inputs_embeds = self.inputs_embeds[:num_input_tokens]
            model_mm_kwargs = self._extract_mm_kwargs(scheduler_output)
            model_kwargs = self._init_model_kwargs(num_scheduled_tokens)
        else:
            # For text-only models, we use token ids as input.
            # While it is possible to use embeddings as input just like the
            # multimodal models, it is not desirable for performance since
            # then the embedding layer is not included in the CUDA graph.
            input_ids = self.input_ids[:num_input_tokens]
            model_kwargs = self._init_model_kwargs(num_input_tokens)
            inputs_embeds = None
            model_mm_kwargs = {}
        if self.uses_mrope:
            positions = self.mrope_positions[:, :num_input_tokens]
        else:
            positions = self.positions[:num_input_tokens]

        if get_pp_group().is_first_rank:
            intermediate_tensors = None
        else:
            intermediate_tensors = self.sync_and_slice_intermediate_tensors(
                num_input_tokens, intermediate_tensors, True)

        # Some attention backends only support CUDA Graphs in pure decode.
        # If attention doesn't support CUDA Graphs for this batch, but we
        # compiled with full CUDA graphs, we have to skip them entirely.
        skip_cuda_graphs = self.full_cuda_graph and not attention_cuda_graphs

        # Run the model.
        # Use persistent buffers for CUDA graphs.
        with set_forward_context(
                attn_metadata,
                self.vllm_config,
                num_tokens=num_input_tokens,
                num_tokens_across_dp=num_tokens_across_dp,
                skip_cuda_graphs=skip_cuda_graphs,
        ), self.maybe_get_kv_connector_output(
                scheduler_output) as kv_connector_output:

            model_output = self.model(
                input_ids=input_ids,
                positions=positions,
                intermediate_tensors=intermediate_tensors,
                inputs_embeds=inputs_embeds,
                **MultiModalKwargs.as_kwargs(
                    model_mm_kwargs,
                    device=self.device,
                ),
                **model_kwargs,
            )

        if self.use_aux_hidden_state_outputs:
            hidden_states, aux_hidden_states = model_output
        else:
            hidden_states = model_output
            aux_hidden_states = None

        # Broadcast PP output for external_launcher (torchrun)
        # to make sure we are synced across pp ranks
        # TODO: Support overlapping mirco-batches
        # https://github.com/vllm-project/vllm/issues/18019
        broadcast_pp_output = \
            self.parallel_config.distributed_executor_backend \
            == "external_launcher" and len(get_pp_group().ranks) > 0
        if not get_pp_group().is_last_rank:
            # For mid-pipeline stages, return the hidden states.
            assert isinstance(hidden_states, IntermediateTensors)
            if not broadcast_pp_output:
                hidden_states.kv_connector_output = kv_connector_output
                return hidden_states
            get_pp_group().send_tensor_dict(hidden_states.tensors,
                                            all_gather_group=get_tp_group())
            logits = None
        else:
            if self.input_batch.pooling_params:
                return self._pool(hidden_states, num_scheduled_tokens,
                                  num_scheduled_tokens_np, kv_connector_output)

            sample_hidden_states = hidden_states[logits_indices]
            logits = self.model.compute_logits(sample_hidden_states, None)
        if broadcast_pp_output:
            model_output_broadcast_data = {
                "logits": logits.contiguous(),
            } if logits is not None else {}
            model_output_broadcast_data = get_pp_group().broadcast_tensor_dict(
                model_output_broadcast_data, src=len(get_pp_group().ranks) - 1)
            assert model_output_broadcast_data is not None
            logits = model_output_broadcast_data["logits"]

        # Apply structured output bitmasks if present
        if scheduler_output.grammar_bitmask is not None:
            self.apply_grammar_bitmask(scheduler_output, logits)

        # Sample the next token and get logprobs if needed.
        sampling_metadata = self.input_batch.sampling_metadata
        if spec_decode_metadata is None:
            sampler_output = self.sampler(
                logits=logits,
                sampling_metadata=sampling_metadata,
            )
        else:
            # When indexing with a tensor (bonus_logits_indices), PyTorch
            # creates a new tensor with separate storage from the original
            # logits tensor. This means any in-place operations on bonus_logits
            # won't affect the original logits tensor.
            assert logits is not None
            bonus_logits = logits[spec_decode_metadata.bonus_logits_indices]
            sampler_output = self.sampler(
                logits=bonus_logits,
                sampling_metadata=sampling_metadata,
            )
            bonus_token_ids = sampler_output.sampled_token_ids

            # Just like `bonus_logits`, `target_logits` is a new tensor with
            # separate storage from the original `logits` tensor. Therefore,
            # it is safe to update `target_logits` in place.
            target_logits = logits[spec_decode_metadata.target_logits_indices]
            output_token_ids = self.rejection_sampler(
                spec_decode_metadata,
                None,  # draft_probs
                target_logits,
                bonus_token_ids,
                sampling_metadata,
            )
            sampler_output.sampled_token_ids = output_token_ids

        num_nans_in_logits = {}
        if envs.VLLM_COMPUTE_NANS_IN_LOGITS:
            num_nans_in_logits = self._get_nans_in_logits(logits)

        # TODO(woosuk): The following loop can be slow since it iterates over
        # the requests one by one. Optimize.
        discard_sampled_tokens_req_indices = []
        for i, req_id in enumerate(self.input_batch.req_ids):
            req_state = self.requests[req_id]
            seq_len = (req_state.num_computed_tokens +
                       scheduler_output.num_scheduled_tokens[req_id])
            if seq_len < req_state.num_tokens:
                # Ignore the sampled token for partial prefills.
                # Rewind the generator state as if the token was not sampled.
                # This relies on cuda-specific torch-internal impl details
                generator = self.input_batch.generators.get(i)
                if generator is not None:
                    generator.set_offset(generator.get_offset() - 4)
                # Record the index of the request that should not be sampled,
                # so that we could clear the sampled tokens before returning.
                discard_sampled_tokens_req_indices.append(i)

        # NOTE: GPU -> CPU Sync happens here.
        # Move as many CPU operations as possible before this sync point.
        logprobs_tensors = sampler_output.logprobs_tensors
        logprobs_lists = logprobs_tensors.tolists() \
            if logprobs_tensors is not None else None

        # Compute prompt logprobs if needed.
        prompt_logprobs_dict = self._get_prompt_logprobs_dict(
            hidden_states[:num_scheduled_tokens],
            scheduler_output,
        )

        # Get the valid generated tokens.
        sampled_token_ids = sampler_output.sampled_token_ids
        max_gen_len = sampled_token_ids.shape[-1]
        if max_gen_len == 1:
            # No spec decode tokens.
            valid_sampled_token_ids = sampled_token_ids.tolist()
        else:
            # Includes spec decode tokens.
            valid_sampled_token_ids = self.rejection_sampler.parse_output(
                sampled_token_ids,
                self.input_batch.vocab_size,
            )
        # Mask out the sampled tokens that should not be sampled.
        for i in discard_sampled_tokens_req_indices:
            valid_sampled_token_ids[i].clear()

        # Cache the sampled tokens in the model runner, so that the scheduler
        # doesn't need to send them back.
        # NOTE(woosuk): As an exception, when using PP, the scheduler sends
        # the sampled tokens back, because there's no direct communication
        # between the first-stage worker and the last-stage worker.
        for req_idx, sampled_ids in enumerate(valid_sampled_token_ids):
            if not sampled_ids:
                continue

            start_idx = self.input_batch.num_tokens_no_spec[req_idx]
            end_idx = start_idx + len(sampled_ids)
            assert end_idx <= self.max_model_len, (
                "Sampled token IDs exceed the max model length. "
                f"Total number of tokens: {end_idx} > max_model_len: "
                f"{self.max_model_len}")

            self.input_batch.token_ids_cpu[req_idx,
                                           start_idx:end_idx] = sampled_ids
            self.input_batch.num_tokens_no_spec[req_idx] = end_idx
            self.input_batch.num_tokens[req_idx] = end_idx
            req_id = self.input_batch.req_ids[req_idx]
            req_state = self.requests[req_id]
            req_state.output_token_ids.extend(sampled_ids)

        if not self.speculative_config:
            # Speculative decoding is not enabled.
            spec_token_ids = None
        else:
            assert spec_decode_common_attn_metadata is not None
            spec_token_ids = self.propose_draft_token_ids(
                scheduler_output,
                valid_sampled_token_ids,
                sampling_metadata,
                hidden_states,
                sample_hidden_states,
                aux_hidden_states,
                spec_decode_metadata,
                spec_decode_common_attn_metadata,
            )

        self.eplb_step()

        return ModelRunnerOutput(
            req_ids=self.input_batch.req_ids,
            req_id_to_index=self.input_batch.req_id_to_index,
            sampled_token_ids=valid_sampled_token_ids,
            spec_token_ids=spec_token_ids,
            logprobs=logprobs_lists,
            prompt_logprobs_dict=prompt_logprobs_dict,
            pooler_output=[],
            kv_connector_output=kv_connector_output,
            num_nans_in_logits=num_nans_in_logits,
        )

    def propose_draft_token_ids(
        self,
        scheduler_output: "SchedulerOutput",
        sampled_token_ids: list[list[int]],
        sampling_metadata: SamplingMetadata,
        hidden_states: torch.Tensor,
        sample_hidden_states: torch.Tensor,
        aux_hidden_states: Optional[torch.Tensor],
        spec_decode_metadata: Optional[SpecDecodeMetadata],
        common_attn_metadata: CommonAttentionMetadata,
    ) -> list[list[int]]:
        num_scheduled_tokens = scheduler_output.total_num_scheduled_tokens
        if self.speculative_config.method == "ngram":
            assert isinstance(self.drafter, NgramProposer)
            spec_token_ids = self.propose_ngram_draft_token_ids(
                sampled_token_ids)
        elif self.speculative_config.method == "medusa":
            assert isinstance(self.drafter, MedusaProposer)
            if sample_hidden_states.shape[0] == len(sampled_token_ids):
                # The input to the target model does not include draft tokens.
                hidden_states = sample_hidden_states
            else:
                indices = []
                offset = 0
                for num_draft, tokens in zip(
                        spec_decode_metadata.num_draft_tokens,
                        sampled_token_ids):
                    indices.append(offset + len(tokens) - 1)
                    offset += num_draft + 1
                indices = torch.tensor(indices, device=self.device)
                hidden_states = sample_hidden_states[indices]

            spec_token_ids = self.drafter.propose(
                target_hidden_states=hidden_states,
                sampling_metadata=sampling_metadata,
            )
        elif self.speculative_config.use_eagle():
            assert isinstance(self.drafter, EagleProposer)
            # TODO(woosuk): Refactor the loop.
            next_token_ids: list[int] = []
            for i, token_ids in enumerate(sampled_token_ids):
                if token_ids:
                    # Common case.
                    next_token_id = token_ids[-1]
                else:
                    # Partial prefill (rare case).
                    # Get the next token id from the request state.
                    req_id = self.input_batch.req_ids[i]
                    req_state = self.requests[req_id]
                    seq_len = (req_state.num_computed_tokens +
                               scheduler_output.num_scheduled_tokens[req_id])
                    next_token_id = req_state.get_token_id(seq_len)
                next_token_ids.append(next_token_id)
            next_token_ids = torch.tensor(next_token_ids,
                                          dtype=torch.int32,
                                          device=self.device)

            if spec_decode_metadata is None:
                # input_ids can be None for multimodal models.
                target_token_ids = self.input_ids[:num_scheduled_tokens]
                # TODO(woosuk): Support M-RoPE.
                target_positions = self.positions[:num_scheduled_tokens]
                if self.use_aux_hidden_state_outputs:
                    target_hidden_states = torch.cat(
                        [h[:num_scheduled_tokens] for h in aux_hidden_states],
                        dim=-1)
                else:
                    target_hidden_states = hidden_states[:num_scheduled_tokens]
            else:
                # TODO(woosuk): Refactor this.
                num_draft_tokens = spec_decode_metadata.num_draft_tokens
                num_rejected_tokens = [
                    n + 1 - len(sampled_token_ids[i]) if n > 0 else 0
                    for i, n in enumerate(num_draft_tokens)
                ]
                num_rejected_tokens_cpu = torch.tensor(num_rejected_tokens,
                                                       dtype=torch.int32)
                common_attn_metadata, token_indices =\
                    self.drafter.prepare_inputs(
                    common_attn_metadata, num_rejected_tokens_cpu)

                target_token_ids = self.input_ids[token_indices]
                # TODO(woosuk): Support M-RoPE.
                target_positions = self.positions[token_indices]
                if self.use_aux_hidden_state_outputs:
                    target_hidden_states = torch.cat(
                        [h[token_indices] for h in aux_hidden_states], dim=-1)
                else:
                    target_hidden_states = hidden_states[token_indices]
            mm_embeds = None
            if self.supports_mm_inputs:
                mm_embeds = self._gather_mm_embeddings(scheduler_output,
                                                       shift_computed_tokens=1)

            draft_token_ids = self.drafter.propose(
                target_token_ids=target_token_ids,
                target_positions=target_positions,
                target_hidden_states=target_hidden_states,
                next_token_ids=next_token_ids,
                sampling_metadata=sampling_metadata,
                common_attn_metadata=common_attn_metadata,
                mm_embeds=mm_embeds,
            )
            spec_token_ids = draft_token_ids.tolist()
        return spec_token_ids

    def propose_ngram_draft_token_ids(
        self,
        sampled_token_ids: list[list[int]],
    ) -> list[list[int]]:
        # TODO(woosuk): Optimize.
        draft_token_ids: list[list[int]] = []
        for i, sampled_ids in enumerate(sampled_token_ids):
            num_sampled_ids = len(sampled_ids)
            if not num_sampled_ids:
                # Skip speculative decoding.
                draft_token_ids.append([])
                continue

            # Skip requests that require sampling parameters that are not
            # supported with speculative decoding.
            req_id = self.input_batch.req_ids[i]
            if req_id in self.input_batch.spec_decode_unsupported_reqs:
                draft_token_ids.append([])
                continue

            num_tokens = self.input_batch.num_tokens_no_spec[i]
            if num_tokens >= self.max_model_len:
                # Skip requests that have already reached the max model length.
                draft_token_ids.append([])
                continue

            drafter_output = self.drafter.propose(
                self.input_batch.token_ids_cpu[i, :num_tokens])
            if drafter_output is None or len(drafter_output) == 0:
                draft_token_ids.append([])
            else:
                draft_token_ids.append(drafter_output.tolist())
        return draft_token_ids

    def update_config(self, overrides: dict[str, Any]) -> None:
        allowed_config_names = {"load_config", "model_config"}
        for config_name, config_overrides in overrides.items():
            assert config_name in allowed_config_names, \
                f"Config `{config_name}` not supported. " \
                f"Allowed configs: {allowed_config_names}"
            config = getattr(self, config_name)
            new_config = update_config(config, config_overrides)
            setattr(self, config_name, new_config)

    def load_model(self, eep_scale_up: bool = False) -> None:
        """
        Args:
            eep_scale_up: the model loading is for elastic EP scale up.
        """
        logger.info("Starting to load model %s...", self.model_config.model)
        if eep_scale_up:
            from vllm.distributed.parallel_state import get_ep_group
            num_local_physical_experts = torch.empty(1,
                                                     dtype=torch.int32,
                                                     device="cpu")
            torch.distributed.broadcast(num_local_physical_experts,
                                        group=get_ep_group().cpu_group,
                                        group_src=0)
            num_local_physical_experts = int(num_local_physical_experts.item())
            new_ep_size = get_ep_group().world_size
            global_expert_load, old_global_expert_indices = (
                EplbState.recv_state())
            num_logical_experts = global_expert_load.shape[1]
            self.parallel_config.num_redundant_experts = (
                num_local_physical_experts * new_ep_size - num_logical_experts)
            assert old_global_expert_indices.shape[
                1] % num_local_physical_experts == 0
            old_ep_size = old_global_expert_indices.shape[
                1] // num_local_physical_experts
            rank_mapping = {
                old_ep_rank: old_ep_rank
                for old_ep_rank in range(old_ep_size)
            }
        else:
            global_expert_load = None
            old_global_expert_indices = None
            rank_mapping = None

        with DeviceMemoryProfiler() as m:
            time_before_load = time.perf_counter()
            model_loader = get_model_loader(self.load_config)
            logger.info("Loading model from scratch...")
            self.model = model_loader.load_model(
                vllm_config=self.vllm_config, model_config=self.model_config)
            if self.lora_config:
                self.model = self.load_lora_model(self.model,
                                                  self.model_config,
                                                  self.scheduler_config,
                                                  self.lora_config,
                                                  self.device)
            if hasattr(self, "drafter"):
                logger.info("Loading drafter model...")
                self.drafter.load_model(self.model)
            if self.use_aux_hidden_state_outputs:
                self.model.set_aux_hidden_state_layers(
                    self.model.get_eagle3_aux_hidden_state_layers())
            time_after_load = time.perf_counter()
        self.model_memory_usage = m.consumed_memory
        logger.info("Model loading took %.4f GiB and %.6f seconds",
                    self.model_memory_usage / GiB_bytes,
                    time_after_load - time_before_load)
        prepare_communication_buffer_for_model(self.model)

        if is_mixture_of_experts(
                self.model) and self.parallel_config.enable_eplb:
            logger.info("EPLB is enabled for model %s.",
                        self.model_config.model)
            self.eplb_state = EplbState.build(
                self.model,
                self.device,
                self.parallel_config,
                global_expert_load,
                old_global_expert_indices,
                rank_mapping,
            )

        if (
            self.vllm_config.compilation_config.level == \
                CompilationLevel.DYNAMO_AS_IS and supports_dynamo()
        ):
            backend = self.vllm_config.compilation_config.init_backend(
                self.vllm_config)
            compilation_counter.dynamo_as_is_count += 1
            self.model.compile(
                fullgraph=envs.VLLM_TEST_DYNAMO_FULLGRAPH_CAPTURE,
                backend=backend)

    def reload_weights(self) -> None:
        assert getattr(self, "model", None) is not None, \
            "Cannot reload weights before model is loaded."
        model_loader = get_model_loader(self.load_config)
        logger.info("Reloading weights inplace...")
        model_loader.load_weights(self.model, model_config=self.model_config)

    def save_tensorized_model(
        self,
        tensorizer_config: "TensorizerConfig",
    ) -> None:
        TensorizerLoader.save_model(
            self.model,
            tensorizer_config=tensorizer_config,
            model_config=self.model_config,
        )

    def _get_prompt_logprobs_dict(
        self,
        hidden_states: torch.Tensor,
        scheduler_output: "SchedulerOutput",
    ) -> dict[str, Optional[LogprobsTensors]]:
        num_prompt_logprobs_dict = self.input_batch.num_prompt_logprobs
        if not num_prompt_logprobs_dict:
            return {}

        in_progress_dict = self.input_batch.in_progress_prompt_logprobs_cpu
        prompt_logprobs_dict: dict[str, Optional[LogprobsTensors]] = {}

        # Since prompt logprobs are a rare feature, prioritize simple,
        # maintainable loop over optimal performance.
        completed_prefill_reqs = []
        for req_id, num_prompt_logprobs in num_prompt_logprobs_dict.items():

            num_tokens = scheduler_output.num_scheduled_tokens[req_id]

            # Get metadata for this request.
            request = self.requests[req_id]
            num_prompt_tokens = len(request.prompt_token_ids)
            prompt_token_ids = torch.tensor(request.prompt_token_ids).to(
                self.device, non_blocking=True)

            # Set up target LogprobsTensors object.
            logprobs_tensors = in_progress_dict.get(req_id)
            if not logprobs_tensors:
                # Create empty logprobs CPU tensors for the entire prompt.
                # If chunked, we'll copy in slice by slice.
                logprobs_tensors = LogprobsTensors.empty_cpu(
                    num_prompt_tokens - 1, num_prompt_logprobs + 1)
                in_progress_dict[req_id] = logprobs_tensors

            # Determine number of logits to retrieve.
            start_idx = request.num_computed_tokens
            start_tok = start_idx + 1
            num_remaining_tokens = num_prompt_tokens - start_tok
            if num_tokens <= num_remaining_tokens:
                # This is a chunk, more tokens remain.
                # In the == case, there are no more prompt logprobs to produce
                # but we want to defer returning them to the next step where we
                # have new generated tokens to return.
                num_logits = num_tokens
            else:
                # This is the last chunk of prompt tokens to return.
                num_logits = num_remaining_tokens
                completed_prefill_reqs.append(req_id)
                prompt_logprobs_dict[req_id] = logprobs_tensors

            if num_logits <= 0:
                # This can happen for the final chunk if we prefilled exactly
                # (num_prompt_tokens - 1) tokens for this request in the prior
                # step. There are no more prompt logprobs to produce.
                continue

            # Get the logits corresponding to this req's prompt tokens.
            # If this is a partial request (i.e. chunked prefill),
            # then there is prompt logprob generated for each index.
            req_idx = self.input_batch.req_id_to_index[req_id]
            offset = self.query_start_loc_np[req_idx].item()
            prompt_hidden_states = hidden_states[offset:offset + num_logits]
            logits = self.model.compute_logits(prompt_hidden_states, None)

            # Get the "target" tokens for each index. For prompt at index i,
            # the token at prompt index i+1 is the "sampled" token we want
            # to gather the logprob for.
            tgt_token_ids = prompt_token_ids[start_tok:start_tok + num_logits]

            # Compute prompt logprobs.
            logprobs = self.sampler.compute_logprobs(logits)
            token_ids, logprobs, ranks = self.sampler.gather_logprobs(
                logprobs, num_prompt_logprobs, tgt_token_ids)

            # Transfer GPU->CPU async.
            chunk_slice = slice(start_idx, start_idx + num_logits)
            logprobs_tensors.logprob_token_ids[chunk_slice].copy_(
                token_ids, non_blocking=True)
            logprobs_tensors.logprobs[chunk_slice].copy_(logprobs,
                                                         non_blocking=True)
            logprobs_tensors.selected_token_ranks[chunk_slice].copy_(
                ranks, non_blocking=True)

        # Remove requests that have completed prefill from the batch
        # num_prompt_logprobs_dict.
        for req_id in completed_prefill_reqs:
            del num_prompt_logprobs_dict[req_id]
            del in_progress_dict[req_id]

        # Must synchronize the non-blocking GPU->CPU transfers.
        if prompt_logprobs_dict:
            self._sync_device()

        return prompt_logprobs_dict

    def _get_nans_in_logits(
        self,
        logits: Optional[torch.Tensor],
    ) -> dict[str, int]:
        try:
            if logits is None:
                return {req_id: 0 for req_id in self.input_batch.req_ids}

            num_nans_in_logits = {}
            num_nans_for_index = logits.isnan().sum(dim=-1).cpu().numpy()
            for req_id in self.input_batch.req_ids:
                req_index = self.input_batch.req_id_to_index[req_id]
                num_nans_in_logits[req_id] = (
                    int(num_nans_for_index[req_index])
                    if num_nans_for_index is not None
                    and req_index < logits.shape[0] else 0)
            return num_nans_in_logits
        except IndexError:
            return {}

    @contextmanager
    def maybe_randomize_inputs(self, input_ids: torch.Tensor):
        """
        Randomize input_ids if VLLM_RANDOMIZE_DP_DUMMY_INPUTS is set.
        This is to help balance expert-selection
         - during profile_run
         - during DP rank dummy run
        """
        dp_size = self.vllm_config.parallel_config.data_parallel_size
        randomize_inputs = envs.VLLM_RANDOMIZE_DP_DUMMY_INPUTS and dp_size > 1
        if not randomize_inputs:
            yield
        else:
            import functools

            @functools.cache
            def rand_input_ids() -> torch.Tensor:
                return torch.randint_like(
                    self.input_ids,
                    low=0,
                    high=self.model_config.get_vocab_size(),
                    dtype=input_ids.dtype)

            logger.debug("Randomizing dummy data for DP Rank")
            input_ids.copy_(rand_input_ids()[:input_ids.size(0)],
                            non_blocking=True)
            yield
            input_ids.fill_(0)

    def _get_mm_dummy_batch(
        self,
        modality: str,
        max_items_per_batch: int,
    ) -> BatchedTensorInputs:
        """Dummy data for profiling and precompiling multimodal models."""
        dummy_decoder_data = self.mm_registry.get_decoder_dummy_data(
            model_config=self.model_config,
            seq_len=self.max_num_tokens,
            mm_counts={modality: 1},
        )
        dummy_mm_data = dummy_decoder_data.multi_modal_data

        # Result in the maximum GPU consumption of the model
        dummy_mm_item = dummy_mm_data.get_item(modality=modality, item_index=0)
        dummy_mm_kwargs = MultiModalKwargs.from_items([dummy_mm_item])

        batched_dummy_mm_inputs = MultiModalKwargs.batch([dummy_mm_kwargs] *
                                                         max_items_per_batch)
        return MultiModalKwargs.as_kwargs(
            batched_dummy_mm_inputs,
            device=self.device,
        )

    @torch.inference_mode()
    def _dummy_run(
        self,
        num_tokens: int,
        capture_attn_cudagraph: bool = False,
        skip_eplb: bool = False,
        is_profile: bool = False,
    ) -> tuple[torch.Tensor, torch.Tensor]:

        # Padding for DP
        num_pad, num_tokens_across_dp = self.get_dp_padding(num_tokens)
        num_tokens += num_pad

        # Set num_scheduled_tokens based on num_tokens and max_num_seqs
        # for dummy run with LoRA so that the num_reqs collectively
        # has num_tokens in total.
        assert num_tokens <= self.scheduler_config.max_num_batched_tokens
        max_num_reqs = self.scheduler_config.max_num_seqs
        num_reqs = min(num_tokens, max_num_reqs)
        min_tokens_per_req = num_tokens // num_reqs
        num_scheduled_tokens_list = [min_tokens_per_req] * num_reqs
        num_scheduled_tokens_list[-1] += num_tokens % num_reqs
        assert sum(num_scheduled_tokens_list) == num_tokens
        assert len(num_scheduled_tokens_list) == num_reqs
        num_scheduled_tokens = np.array(num_scheduled_tokens_list,
                                        dtype=np.int32)

        attn_metadata: Optional[dict[str, Any]] = None
        if capture_attn_cudagraph:
            attn_metadata = {}

            # Make sure max_model_len is used at the graph capture time.
            self.seq_lens_np[:num_reqs] = self.max_model_len
            self.seq_lens_np[num_reqs:] = 0
            self.seq_lens[:num_reqs].copy_(self.seq_lens_cpu[:num_reqs],
                                           non_blocking=True)

            for kv_cache_group_id, kv_cache_group_spec in enumerate(
                    self.kv_cache_config.kv_cache_groups):
                common_attn_metadata = CommonAttentionMetadata(
                    query_start_loc=self.query_start_loc[:num_reqs + 1],
                    query_start_loc_cpu=self.query_start_loc_cpu[:num_reqs +
                                                                 1],
                    seq_lens=self.seq_lens[:num_reqs],
                    seq_lens_cpu=self.seq_lens_cpu[:num_reqs],
                    num_computed_tokens_cpu=self.input_batch.
                    num_computed_tokens_cpu_tensor[:num_reqs],
                    num_reqs=num_reqs,
                    num_actual_tokens=num_tokens,
                    max_query_len=num_tokens,
                    block_table_tensor=self.input_batch.block_table[
                        kv_cache_group_id].get_device_tensor()[:num_reqs],
                    slot_mapping=self.input_batch.
                    block_table[kv_cache_group_id].slot_mapping[:num_tokens],
                    causal=True)

                for attn_group in self.attn_groups[kv_cache_group_id]:
                    attn_metadata_i = attn_group.metadata_builder\
                        .build_for_cudagraph_capture(common_attn_metadata)
                    for layer_name in kv_cache_group_spec.layer_names:
                        attn_metadata[layer_name] = attn_metadata_i

        with self.maybe_dummy_run_with_lora(self.lora_config,
                                            num_scheduled_tokens):
            model_kwargs = self._init_model_kwargs(num_tokens)
            if self.supports_mm_inputs:
                input_ids = None
                inputs_embeds = self.inputs_embeds[:num_tokens]
                model_mm_kwargs = self._dummy_mm_kwargs(num_reqs)
            else:
                input_ids = self.input_ids[:num_tokens]
                inputs_embeds = None
                model_mm_kwargs = {}

            if self.uses_mrope:
                positions = self.mrope_positions[:, :num_tokens]
            else:
                positions = self.positions[:num_tokens]

            if get_pp_group().is_first_rank:
                intermediate_tensors = None
            else:
                if self.intermediate_tensors is None:
                    self.intermediate_tensors = (
                        self.model.make_empty_intermediate_tensors(
                            batch_size=self.max_num_tokens,
                            dtype=self.model_config.dtype,
                            device=self.device))

                intermediate_tensors = self.sync_and_slice_intermediate_tensors(
                    num_tokens, None, False)

            with self.maybe_randomize_inputs(input_ids), set_forward_context(
                    attn_metadata,
                    self.vllm_config,
                    num_tokens=num_tokens,
                    num_tokens_across_dp=num_tokens_across_dp):
                outputs = self.model(
                    input_ids=input_ids,
                    positions=positions,
                    intermediate_tensors=intermediate_tensors,
                    inputs_embeds=inputs_embeds,
                    **MultiModalKwargs.as_kwargs(
                        model_mm_kwargs,
                        device=self.device,
                    ),
                    **model_kwargs,
                )

            if self.use_aux_hidden_state_outputs:
                hidden_states, _ = outputs
            else:
                hidden_states = outputs

            if self.speculative_config and self.speculative_config.use_eagle():
                assert isinstance(self.drafter, EagleProposer)
                self.drafter.dummy_run(num_tokens)

        # This is necessary to avoid blocking DP.
        # For dummy runs, we typically skip EPLB since we don't have any real
        # requests to process.
        # However, in DP settings, there may be cases when some DP ranks do
        # not have any requests to process, so they're executing dummy batches.
        # In such cases, we still have to trigger EPLB to make sure
        # ranks execute the rearrangement in synchronization.
        if not skip_eplb:
            self.eplb_step(is_dummy=True, is_profile=is_profile)

        logit_indices = np.cumsum(num_scheduled_tokens) - 1
        return hidden_states, hidden_states[logit_indices]

    @torch.inference_mode()
    def _dummy_sampler_run(
        self,
        hidden_states: torch.Tensor,
    ) -> torch.Tensor:
        # The dummy hidden states may contain special values,
        # like `inf` or `nan`.
        # To avoid breaking the sampler, we use a random tensor here instead.
        hidden_states = torch.rand_like(hidden_states)

        logits = self.model.compute_logits(hidden_states, None)
        num_reqs = logits.size(0)

        dummy_tensors = lambda v: torch.full(
            (num_reqs, ), v, device=self.device)

        dummy_metadata = SamplingMetadata(
            temperature=dummy_tensors(0.5),
            all_greedy=False,
            all_random=False,
            top_p=dummy_tensors(0.9),
            top_k=dummy_tensors(logits.size(1) - 1),
            generators={},
            max_num_logprobs=None,
            no_penalties=True,
            prompt_token_ids=None,
            frequency_penalties=dummy_tensors(0.1),
            presence_penalties=dummy_tensors(0.1),
            repetition_penalties=dummy_tensors(0.1),
            output_token_ids=[[] for _ in range(num_reqs)],
            allowed_token_ids_mask=None,
            bad_words_token_ids={},
            logitsprocs=LogitsProcessors(),
        )
        try:
            sampler_output = self.sampler(logits=logits,
                                          sampling_metadata=dummy_metadata)
        except RuntimeError as e:
            if 'out of memory' in str(e):
                raise RuntimeError(
                    "CUDA out of memory occurred when warming up sampler with "
                    f"{num_reqs} dummy requests. Please try lowering "
                    "`max_num_seqs` or `gpu_memory_utilization` when "
                    "initializing the engine.") from e
            else:
                raise e
        if self.speculative_config:
            draft_token_ids = [[0] for _ in range(num_reqs)]
            dummy_spec_decode_metadata = SpecDecodeMetadata.make_dummy(
                draft_token_ids, self.device)

            num_tokens = sum(len(ids) for ids in draft_token_ids)
            # draft_probs = torch.randn(
            #     num_tokens, logits.shape[-1], device=self.device,
            #     dtype=logits.dtype)
            draft_probs = None
            target_logits = torch.randn(num_tokens,
                                        logits.shape[-1],
                                        device=self.device,
                                        dtype=logits.dtype)
            # NOTE(woosuk): Here, we should use int32 because the sampler uses
            # int32 for bonus_token_ids. If the dtype mismatches, re-compilation
            # will occur at runtime.
            bonus_token_ids = torch.zeros(num_reqs,
                                          device=self.device,
                                          dtype=torch.int32)
            self.rejection_sampler(
                dummy_spec_decode_metadata,
                draft_probs,
                target_logits,
                bonus_token_ids,
                dummy_metadata,
            )
        return sampler_output

    def _dummy_pooler_run_task(
        self,
        hidden_states: torch.Tensor,
        task: PoolingTask,
    ) -> PoolerOutput:
        num_tokens = hidden_states.shape[0]
        max_num_reqs = self.scheduler_config.max_num_seqs
        num_reqs = min(num_tokens, max_num_reqs)
        min_tokens_per_req = num_tokens // num_reqs
        num_scheduled_tokens_list = [min_tokens_per_req] * num_reqs
        num_scheduled_tokens_list[-1] += num_tokens % num_reqs
        assert sum(num_scheduled_tokens_list) == num_tokens
        assert len(num_scheduled_tokens_list) == num_reqs

        hidden_states_list = list(
            torch.split(hidden_states, num_scheduled_tokens_list))
        req_num_tokens = num_tokens // num_reqs

        dummy_prompt_lens = torch.tensor(
            [h.shape[0] for h in hidden_states_list],
            device=self.device,
        )
        dummy_token_ids = torch.zeros((num_reqs, req_num_tokens),
                                      dtype=torch.int32,
                                      device=self.device)

        model = cast(VllmModelForPooling, self.model)
        dummy_pooling_params = PoolingParams(task=task)
        to_update = model.pooler.get_pooling_updates(task)
        to_update.apply(dummy_pooling_params)

        dummy_metadata = PoolingMetadata(
            prompt_lens=dummy_prompt_lens,
            prompt_token_ids=dummy_token_ids,
            pooling_params=[dummy_pooling_params] * num_reqs,
        )

        try:
            return model.pooler(hidden_states=hidden_states_list,
                                pooling_metadata=dummy_metadata)
        except RuntimeError as e:
            if 'out of memory' in str(e):
                raise RuntimeError(
                    "CUDA out of memory occurred when warming up pooler "
                    f"({task=}) with {num_reqs} dummy requests. Please try "
                    "lowering `max_num_seqs` or `gpu_memory_utilization` when "
                    "initializing the engine.") from e
            else:
                raise e

    @torch.inference_mode()
    def _dummy_pooler_run(
        self,
        hidden_states: torch.Tensor,
    ) -> PoolerOutput:
        # Find the task that has the largest output for subsequent steps
        output_size = dict[PoolingTask, float]()
        for task in self.get_supported_pooling_tasks():
            # Run a full batch with each task to ensure none of them OOMs
            output = self._dummy_pooler_run_task(hidden_states, task)
            output_size[task] = output.get_data_nbytes()
            del output  # Allow GC

        max_task = max(output_size.items(), key=lambda x: x[1])[0]
        return self._dummy_pooler_run_task(hidden_states, max_task)

    def profile_run(self) -> None:
        # Profile with multimodal encoder & encoder cache.
        if self.supports_mm_inputs:
            mm_budget = self.mm_budget
            assert mm_budget is not None

            # TODO: handle encoder-decoder models once we support them.
            if (encoder_budget := mm_budget.get_encoder_budget()) > 0:
                # NOTE: Currently model is profiled with a single non-text
                # modality with the max possible input tokens even when
                # it supports multiple.
                (
                    dummy_modality,
                    max_tokens,
                ) = mm_budget.get_modality_with_max_tokens()
                (
                    max_mm_items_per_prompt,
                    max_mm_items_per_batch,
                ) = mm_budget.get_max_items(dummy_modality, max_tokens)

                logger.info(
                    "Encoder cache will be initialized with a budget of "
                    "%s tokens, and profiled with %s %s items of the maximum "
                    "feature size.",
                    encoder_budget,
                    max_mm_items_per_batch,
                    dummy_modality,
                )

                # Create dummy batch of multimodal inputs.
                batched_dummy_mm_inputs = self._get_mm_dummy_batch(
                    dummy_modality,
                    max_mm_items_per_batch,
                )

                # Run multimodal encoder.
                dummy_encoder_outputs = self.model.get_multimodal_embeddings(
                    **batched_dummy_mm_inputs)

                sanity_check_mm_encoder_outputs(
                    dummy_encoder_outputs,
                    expected_num_items=max_mm_items_per_batch,
                )

                # Cache the dummy encoder outputs.
                self.encoder_cache["tmp"] = dict(
                    enumerate(dummy_encoder_outputs))

        # Add `is_profile` here to pre-allocate communication buffers
        hidden_states, last_hidden_states \
            = self._dummy_run(self.max_num_tokens, is_profile=True)
        if get_pp_group().is_last_rank:
            if self.is_pooling_model:
                output = self._dummy_pooler_run(hidden_states)
            else:
                output = self._dummy_sampler_run(last_hidden_states)
        else:
            output = None
        self._sync_device()
        del hidden_states, output
        self.encoder_cache.clear()
        gc.collect()

    def capture_model(self) -> None:
        if not self.use_cuda_graph:
            logger.warning(
                "Skipping CUDA graph capture. To turn on CUDA graph capture, "
                "set -O %s and ensure `use_cudagraph` was not manually set to "
                "False", CompilationLevel.PIECEWISE)
            return

        compilation_counter.num_gpu_runner_capture_triggers += 1

        start_time = time.perf_counter()
        start_free_gpu_memory = torch.cuda.mem_get_info()[0]

        @contextmanager
        def freeze_gc():
            # Optimize garbage collection during CUDA graph capture.
            # Clean up, then freeze all remaining objects from being included
            # in future collections.
            gc.collect()
            should_freeze = not envs.VLLM_ENABLE_CUDAGRAPH_GC
            if should_freeze:
                gc.freeze()
            try:
                yield
            finally:
                if should_freeze:
                    gc.unfreeze()

        # Trigger CUDA graph capture for specific shapes.
        # Capture the large shapes first so that the smaller shapes
        # can reuse the memory pool allocated for the large shapes.
        with freeze_gc(), graph_capture(device=self.device):
            full_cg = self.full_cuda_graph
            # Only rank 0 should print progress bar during capture
            compilation_cases = reversed(self.cudagraph_batch_sizes)
            if is_global_first_rank():
                compilation_cases = tqdm(
                    list(compilation_cases),
                    disable=not self.load_config.use_tqdm_on_load,
                    desc="Capturing CUDA graph shapes")
            for num_tokens in compilation_cases:
                # We skip EPLB here since we don't want to record dummy metrics
                for _ in range(
                        self.compilation_config.cudagraph_num_of_warmups):
                    self._dummy_run(num_tokens,
                                    capture_attn_cudagraph=full_cg,
                                    skip_eplb=True)
                self._dummy_run(num_tokens,
                                capture_attn_cudagraph=full_cg,
                                skip_eplb=True)

        end_time = time.perf_counter()
        end_free_gpu_memory = torch.cuda.mem_get_info()[0]
        elapsed_time = end_time - start_time
        cuda_graph_size = start_free_gpu_memory - end_free_gpu_memory
        # This usually takes 5~20 seconds.
        logger.info("Graph capturing finished in %.0f secs, took %.2f GiB",
                    elapsed_time, cuda_graph_size / (1 << 30))

    def initialize_attn_backend(self, kv_cache_config: KVCacheConfig) -> None:
        """
        Initialize the attention backends and attention metadata builders.
        """
        assert len(self.attn_groups) == 0, \
            "Attention backends are already initialized"
        attn_layers = get_layers_from_vllm_config(self.vllm_config, Attention)

        def get_attn_backends_for_layers(
                layer_names: list[str]
        ) -> dict[type[AttentionBackend], list[str]]:
            attn_backends = {}
            attn_backend_layers = defaultdict(list)
            # Dedupe based on full class name; this is a bit safer than using
            # using the class itself as the key because when we create dynamic
            # attention backend subclasses (e.g. ChunkedLocalAttention) unless
            # they are cached correctly, there will be different objects per
            # layer.
            for layer_name in layer_names:
                attn_backend = attn_layers[layer_name].get_attn_backend()
                key = attn_backend.full_cls_name()
                attn_backends[key] = attn_backend
                attn_backend_layers[key].append(layer_name)
            return {
                attn_backends[k]: v
                for k, v in attn_backend_layers.items()
            }

        def create_attn_groups(
            attn_backends_map: dict[AttentionBackend, list[str]],
            kv_cache_spec: KVCacheSpec,
        ) -> list[AttentionGroup]:
            attn_groups: list[AttentionGroup] = []
            for attn_backend, layer_names in attn_backends_map.items():
                attn_metadata_builder_i = attn_backend.get_builder_cls()(
                    kv_cache_spec,
                    layer_names,
                    self.vllm_config,
                    self.device,
                )
                attn_group = AttentionGroup(attn_backend,
                                            attn_metadata_builder_i,
                                            layer_names)
                attn_groups.append(attn_group)

                if self.full_cuda_graph:
                    if attn_metadata_builder_i.attn_cudagraph_support == \
                        AttentionCGSupport.NEVER:
                        raise ValueError(
                            f"Full CUDAGraph not supported for "
                            f"{attn_backend.__name__}. Turn off "
                            f"CompilationConfig.full_cuda_graph or use a "
                            f" different attention backend.")
                    if attn_metadata_builder_i.attn_cudagraph_support == \
                        AttentionCGSupport.PURE_DECODE_ONLY:
                        # Limit the max cudagraph size to the max number of
                        # sequences for pure decode only cudagraph backend,
                        # whose max_query_len is 1.
                        self.cudagraph_batch_sizes = [
                            size for size in self.cudagraph_batch_sizes
                            if size <= self.scheduler_config.max_num_seqs
                        ]

            return attn_groups

        for kv_cache_group_spec in kv_cache_config.kv_cache_groups:
            kv_cache_spec = kv_cache_group_spec.kv_cache_spec
            if isinstance(kv_cache_spec, AttentionSpec):
                attn_backends = get_attn_backends_for_layers(
                    kv_cache_group_spec.layer_names)
            # TODO(lucas): move `get_mamba_attn_backend` into the mamba
            # layers like above
            elif isinstance(kv_cache_spec, MambaSpec):
                attn_backends = {
                    get_mamba_attn_backend(kv_cache_spec.mamba_type):
                    kv_cache_group_spec.layer_names
                }
            else:
                raise ValueError(
                    f"Unknown KV cache spec type: {type(kv_cache_spec)}")

            self.attn_groups.append(
                create_attn_groups(attn_backends, kv_cache_spec))

        # Calculate reorder batch threshold (if neeeded)
        self.calculate_reorder_batch_threshold()

        if len(self.attn_groups) > 0:
            return

        # Check if model is encoder-only
        block_size = self.vllm_config.cache_config.block_size
        use_mla = self.vllm_config.model_config.use_mla
        attn_specs = list[AttentionSpec]()
        for attn_module in attn_layers.values():

            if attn_module.attn_type == AttentionType.ENCODER_ONLY:
                assert attn_module.sliding_window is None, "Sliding "
                "window attention is not supported for encoder-only models"

                attn_specs.append(
                    FullAttentionSpec(block_size=block_size,
                                      num_kv_heads=attn_module.num_kv_heads,
                                      head_size=attn_module.head_size,
                                      dtype=self.kv_cache_dtype,
                                      use_mla=use_mla))
            else:
                raise ValueError("Expected only encoder-only layers")

        if len(attn_specs) > 0:
            assert len(attn_specs) == len(attn_layers), \
                "All or none of the layers are expected to be encoder-only"

            attn_backends = get_attn_backends_for_layers(attn_layers.keys())

            self.attn_groups.append(
                create_attn_groups(attn_backends, attn_specs[0]))
            self.is_encoder_only_model = True

    def calculate_reorder_batch_threshold(self) -> None:
        """
        Check that if any backends reorder batches; that the reordering
        is compatible (e.g., decode threshold is the same)
        """
        for group in self._attn_group_iterator():
            attn_metadata_builder_i = group.metadata_builder

            # check that if any backends reorder batches; that the reordering
            # is compatible (e.g., decode threshold is the same)
            reorder_batch_threshold_i = (
                attn_metadata_builder_i.reorder_batch_threshold)
            if reorder_batch_threshold_i is not None:
                if self.reorder_batch_threshold is not None:
                    if reorder_batch_threshold_i != \
                        self.reorder_batch_threshold:
                        raise ValueError(
                            f"Attention backend reorders decodes with "
                            f"threshold {reorder_batch_threshold_i} but other "
                            f"backend uses threshold "
                            f"{self.reorder_batch_threshold}")
                else:
                    self.reorder_batch_threshold = reorder_batch_threshold_i

    def may_reinitialize_input_batch(self,
                                     kv_cache_config: KVCacheConfig) -> None:
        """
        Re-initialize the input batch if the block sizes are different from
        `[self.cache_config.block_size]`. This usually happens when there
        are multiple KV cache groups.

        Args:
            kv_cache_config: The KV cache configuration.
        """
        block_sizes = [
            kv_cache_group.kv_cache_spec.block_size
            for kv_cache_group in kv_cache_config.kv_cache_groups
        ]
        if block_sizes != [self.cache_config.block_size]:
            assert self.cache_config.cpu_offload_gb == 0, (
                "Cannot re-initialize the input batch when CPU weight "
                "offloading is enabled. See https://github.com/vllm-project/vllm/pull/18298 "  # noqa: E501
                "for more details.")
            self.input_batch = InputBatch(
                max_num_reqs=self.max_num_reqs,
                max_model_len=self.max_model_len,
                max_num_batched_tokens=self.max_num_tokens,
                device=self.device,
                pin_memory=self.pin_memory,
                vocab_size=self.model_config.get_vocab_size(),
                block_sizes=block_sizes,
                is_spec_decode=bool(self.vllm_config.speculative_config),
                logitsprocs=self.input_batch.logitsprocs,
                is_pooling_model=self.is_pooling_model,
            )

    def _allocate_kv_cache_tensors(
            self, kv_cache_config: KVCacheConfig) -> dict[str, torch.Tensor]:
        """
        Initializes the KV cache buffer with the correct size. The buffer needs
        to be reshaped to the desired shape before being used by the models.

        Args:
            kv_cache_config: The KV cache config
        Returns:
            dict[str, torch.Tensor]: A map between layer names to their
            corresponding memory buffer for KV cache.
         """
        kv_cache_raw_tensors: dict[str, torch.Tensor] = {}
        for kv_cache_tensor in kv_cache_config.kv_cache_tensors:
            tensor = torch.zeros(kv_cache_tensor.size,
                                 dtype=torch.int8,
                                 device=self.device)
            for layer_name in kv_cache_tensor.shared_by:
                kv_cache_raw_tensors[layer_name] = tensor

        layer_names = set()
        for group in kv_cache_config.kv_cache_groups:
            layer_names.update(group.layer_names)
        assert layer_names == set(kv_cache_raw_tensors.keys(
        )), "Some layers are not correctly initialized"
        return kv_cache_raw_tensors

    def _attn_group_iterator(self) -> Iterator[AttentionGroup]:
        return itertools.chain.from_iterable(self.attn_groups)

    def _kv_cache_spec_attn_group_iterator(
            self) -> Iterator[tuple[KVCacheSpec, AttentionGroup]]:
        if not self.kv_cache_config.kv_cache_groups:
            return
        for kv_cache_spec_id, attn_groups in enumerate(self.attn_groups):
            for attn_group in attn_groups:
                yield self.kv_cache_config.kv_cache_groups[
                    kv_cache_spec_id].kv_cache_spec, attn_group

    def _reshape_kv_cache_tensors(
        self,
        kv_cache_config: KVCacheConfig,
        kv_cache_raw_tensors: dict[str, torch.Tensor],
    ) -> dict[str, torch.Tensor]:
        """
        Reshape the KV cache tensors to the desired shape and dtype.

        Args:
            kv_cache_config: The KV cache config
            kv_cache_raw_tensors: The KV cache buffer of each layer, with
            correct size but uninitialized shape.
        Returns:
            Dict[str, torch.Tensor]: A map between layer names to their
            corresponding memory buffer for KV cache.
        """
        kv_caches: dict[str, torch.Tensor] = {}
        has_attn, has_mamba = False, False
        for kv_cache_spec, group in self._kv_cache_spec_attn_group_iterator():
            attn_backend = group.backend
            for layer_name in group.layer_names:
                raw_tensor = kv_cache_raw_tensors[layer_name]
                assert raw_tensor.numel() % kv_cache_spec.page_size_bytes == 0
                num_blocks = (raw_tensor.numel() //
                              kv_cache_spec.page_size_bytes)
                if isinstance(kv_cache_spec, AttentionSpec):
                    has_attn = True
                    kv_cache_shape = attn_backend.get_kv_cache_shape(
                        num_blocks, kv_cache_spec.block_size,
                        kv_cache_spec.num_kv_heads, kv_cache_spec.head_size)
                    dtype = kv_cache_spec.dtype
                    try:
                        kv_cache_stride_order = \
                            attn_backend.get_kv_cache_stride_order()
                        assert len(kv_cache_stride_order) == len(
                            kv_cache_shape)
                    except (AttributeError, NotImplementedError):
                        kv_cache_stride_order = tuple(
                            range(len(kv_cache_shape)))
                    # The allocation respects the backend-defined stride order
                    # to ensure the semantic remains consistent for each
                    # backend. We first obtain the generic kv cache shape and
                    # then permute it according to the stride order which could
                    # result in a non-contiguous tensor.
                    kv_cache_shape = tuple(kv_cache_shape[i]
                                           for i in kv_cache_stride_order)
                    # Maintain original KV shape view.
                    inv_order = [
                        kv_cache_stride_order.index(i)
                        for i in range(len(kv_cache_stride_order))
                    ]
                    kv_caches[layer_name] = kv_cache_raw_tensors[
                        layer_name].view(dtype).view(kv_cache_shape).permute(
                            *inv_order)
                elif isinstance(kv_cache_spec, MambaSpec):
                    has_mamba = True
                    raw_tensor = kv_cache_raw_tensors[layer_name]
                    dtype = kv_cache_spec.dtype
                    num_element_per_page = (kv_cache_spec.page_size_bytes //
                                            get_dtype_size(dtype))
                    state_tensors = []
                    storage_offset = 0
                    for shape in kv_cache_spec.shapes:
                        target_shape = (num_blocks, *shape)
                        stride = torch.empty(target_shape).stride()
                        target_stride = (num_element_per_page, *stride[1:])
                        tensor = torch.as_strided(
                            raw_tensor.view(dtype),
                            size=target_shape,
                            stride=target_stride,
                            storage_offset=storage_offset,
                        )
                        state_tensors.append(tensor)
                        storage_offset += stride[0]

                    kv_caches[layer_name] = state_tensors
                else:
                    raise NotImplementedError

        if has_attn and has_mamba:
            self._verify_hybrid_attention_mamba_layout(kv_cache_config,
                                                       kv_cache_raw_tensors)

        return kv_caches

    def _verify_hybrid_attention_mamba_layout(
            self, kv_cache_config: KVCacheConfig,
            kv_cache_raw_tensors: dict[str, torch.Tensor]) -> None:
        """
        Verify that the KV cache memory layout is compatible for
        models with both attention and mamba KV cache groups.

        Args:
            kv_cache_config: The KV cache config
            kv_cache_raw_tensors: The KV cache buffer of each layer.
        """

        for kv_cache_spec, group in self._kv_cache_spec_attn_group_iterator():
            for layer_name in group.layer_names:
                raw_tensor = kv_cache_raw_tensors[layer_name]
                num_blocks = (raw_tensor.numel() //
                              kv_cache_spec.page_size_bytes)
                if isinstance(kv_cache_spec, AttentionSpec):

                    kv_cache_shape = group.backend.get_kv_cache_shape(
                        num_blocks, kv_cache_spec.block_size,
                        kv_cache_spec.num_kv_heads, kv_cache_spec.head_size)
                    if kv_cache_shape[0] != num_blocks or kv_cache_shape[
                            1] != 2:
                        raise ValueError(
                            "Hybrid models in V1 require an attention "
                            "backend with kv_cache_shape="
                            "(num_blocks, 2, ...). Please try setting "
                            "VLLM_ATTENTION_BACKEND=FLASHINFER")

    def initialize_kv_cache_tensors(
            self, kv_cache_config: KVCacheConfig) -> dict[str, torch.Tensor]:
        """
        Initialize the memory buffer for KV cache.

        Args:
            kv_cache_config: The KV cache config
        Returns:
            Dict[str, torch.Tensor]: A map between layer names to their
            corresponding memory buffer for KV cache.
        """
        # Initialize the memory buffer for KV cache
        kv_cache_raw_tensors = self._allocate_kv_cache_tensors(kv_cache_config)
        # Change the memory buffer to the desired shape
        kv_caches = self._reshape_kv_cache_tensors(kv_cache_config,
                                                   kv_cache_raw_tensors)

        # Setup `kv_cache_config` and `kv_caches` for models
        # with cross-layer KV sharing
        if self.shared_kv_cache_layers:
            initialize_kv_cache_for_kv_sharing(
                self.shared_kv_cache_layers,
                kv_cache_config.kv_cache_groups,
                kv_caches,
                self.attn_groups,
            )
            attn_layers = get_layers_from_vllm_config(self.vllm_config,
                                                      Attention)
            # Iterate in reversed order and add layers that re-use KV cache
            # e.g. in YOCO-like KV sharing setups (e.g. Gemma3n)
            for layer_name in reversed(attn_layers):
                if layer_name in self.shared_kv_cache_layers:
                    self.kv_sharing_fast_prefill_eligible_layers.add(
                        layer_name)
                else:
                    break

        bind_kv_cache(kv_caches,
                      self.compilation_config.static_forward_context,
                      self.kv_caches)
        return kv_caches

    def initialize_kv_cache(self, kv_cache_config: KVCacheConfig) -> None:
        """
        Initialize KV cache based on `kv_cache_config`.
        Args:
            kv_cache_config: Configuration for the KV cache, including the KV
            cache size of each layer
        """
        self.kv_cache_config = kv_cache_config
        self.may_reinitialize_input_batch(kv_cache_config)
        self.initialize_attn_backend(kv_cache_config)
        kv_caches = self.initialize_kv_cache_tensors(kv_cache_config)

        if self.speculative_config and self.speculative_config.use_eagle():
            assert isinstance(self.drafter, EagleProposer)
            # validate all draft model layers belong to the same kv cache
            # group
            self.drafter.validate_same_kv_cache_group(kv_cache_config)

        if has_kv_transfer_group():
            get_kv_transfer_group().register_kv_caches(kv_caches)

    def get_kv_cache_spec(self) -> dict[str, KVCacheSpec]:
        """
        Generates the KVCacheSpec by parsing the kv cache format from each
        Attention module in the static forward context.
        Returns:
            KVCacheSpec: A dictionary mapping layer names to their KV cache
            format. Layers that do not need KV cache are not included.
        """

        block_size = self.vllm_config.cache_config.block_size
        use_mla = self.vllm_config.model_config.use_mla
        kv_cache_spec: dict[str, KVCacheSpec] = {}
        attn_layers = get_layers_from_vllm_config(self.vllm_config, Attention)
        for layer_name, attn_module in attn_layers.items():
            if (kv_tgt_layer :=
                    attn_module.kv_sharing_target_layer_name) is not None:
                # The layer doesn't need its own KV cache and will use that of
                # the target layer. We skip creating a KVCacheSpec for it, so
                # that KV cache management logic will act as this layer does
                # not exist, and doesn't allocate KV cache for the layer. This
                # enables the memory saving of cross-layer kv sharing, allowing
                # a given amount of memory to accommodate longer context lengths
                # or enable more requests to be processed simultaneously.
                self.shared_kv_cache_layers[layer_name] = kv_tgt_layer
                continue

            # TODO: Support other attention modules, e.g., cross-attention
            # TODO(lucas): move the attention specs into the model layers like
            # the attention backends
            if attn_module.attn_type == AttentionType.DECODER:
                if attn_module.sliding_window is not None:
                    kv_cache_spec[layer_name] = SlidingWindowSpec(
                        block_size=block_size,
                        num_kv_heads=attn_module.num_kv_heads,
                        head_size=attn_module.head_size,
                        dtype=self.kv_cache_dtype,
                        sliding_window=attn_module.sliding_window,
                        use_mla=use_mla)
                elif self.attention_chunk_size is not None \
                        and isinstance(attn_module, ChunkedLocalAttention):
                    kv_cache_spec[layer_name] = ChunkedLocalAttentionSpec(
                        block_size=block_size,
                        num_kv_heads=attn_module.num_kv_heads,
                        head_size=attn_module.head_size,
                        dtype=self.kv_cache_dtype,
                        attention_chunk_size=self.attention_chunk_size,
                        use_mla=use_mla)
                else:
                    kv_cache_spec[layer_name] = FullAttentionSpec(
                        block_size=block_size,
                        num_kv_heads=attn_module.num_kv_heads,
                        head_size=attn_module.head_size,
                        dtype=self.kv_cache_dtype,
                        use_mla=use_mla)
            elif attn_module.attn_type in (AttentionType.ENCODER,
                                           AttentionType.ENCODER_ONLY):
                # encoder-only attention does not need KV cache.
                continue
            elif attn_module.attn_type == AttentionType.ENCODER_DECODER:
                raise NotImplementedError
            else:
                raise ValueError(
                    f"Unknown attention type: {attn_module.attn_type}")

        mamba_layers = get_layers_from_vllm_config(self.vllm_config, MambaBase)
        if len(mamba_layers) > 0:
            if self.vllm_config.speculative_config is not None:
                raise NotImplementedError(
                    "Mamba with speculative decoding is not supported yet.")
            if self.vllm_config.cache_config.enable_prefix_caching:
                raise NotImplementedError(
                    "Prefix caching is not supported for Mamba yet.")
            max_model_len = self.vllm_config.model_config.max_model_len

            page_size_padded = (
                self.vllm_config.cache_config.mamba_page_size_padded)

            # Set block_size to max_model_len, so that mamba model will always
            # have only one block in the KV cache.
            for layer_name, mamba_module in mamba_layers.items():
                kv_cache_spec[layer_name] = MambaSpec(
                    shapes=mamba_module.get_state_shape(),
                    dtype=self.kv_cache_dtype,
                    block_size=max_model_len,
                    page_size_padded=page_size_padded,
                    mamba_type=mamba_module.mamba_type)

        return kv_cache_spec

    def _build_encoder_only_attn_metadata(
            self, scheduler_output: "SchedulerOutput") -> \
                tuple[CommonAttentionMetadata, Any]:
        """Prepare encoder attention metadata for encoder-only models.

        Args:
            scheduler_output: Scheduler output

        Returns:
            dict[str, Any]: Encoder attention metadata
        """
        num_reqs = self.input_batch.num_reqs
        total_num_scheduled_tokens = scheduler_output.total_num_scheduled_tokens

        # Get the number of scheduled tokens for each request.
        req_ids = self.input_batch.req_ids
        tokens = [scheduler_output.num_scheduled_tokens[i] for i in req_ids]
        max_num_scheduled_tokens = max(tokens)

        # Use the first attention metadata builder
        # to create encoder attention metadata
        builder = self.attn_groups[0][0].metadata_builder

        dummy_block_table = torch.zeros((num_reqs, 1),
                                        dtype=torch.int32,
                                        device=self.device)
        dummy_slot_mapping = torch.zeros((total_num_scheduled_tokens, ),
                                         dtype=torch.int32,
                                         device=self.device)

        common_metadata = CommonAttentionMetadata(
            query_start_loc=self.query_start_loc[:num_reqs + 1],
            query_start_loc_cpu=self.query_start_loc_cpu[:num_reqs + 1],
            seq_lens=self.seq_lens[:num_reqs],
            seq_lens_cpu=self.seq_lens_cpu[:num_reqs],
            num_computed_tokens_cpu=self.input_batch.
            num_computed_tokens_cpu_tensor[:num_reqs],
            num_reqs=num_reqs,
            num_actual_tokens=total_num_scheduled_tokens,
            max_query_len=max_num_scheduled_tokens,
            block_table_tensor=dummy_block_table,
            slot_mapping=dummy_slot_mapping,
            causal=False,
        )

        return common_metadata, builder.build(
            common_prefix_len=0,  # No cascade for encoder
            common_attn_metadata=common_metadata,
        )<|MERGE_RESOLUTION|>--- conflicted
+++ resolved
@@ -75,14 +75,8 @@
     KVConnectorModelRunnerMixin, KVConnectorOutput)
 from vllm.v1.worker.lora_model_runner_mixin import LoRAModelRunnerMixin
 
-<<<<<<< HEAD
-from .utils import (MultiModalBudget, bind_kv_cache, gather_mm_placeholders,
-                    initialize_kv_cache_for_kv_sharing,
-=======
-from ..sample.logits_processor import LogitsProcessorManager
 from .utils import (AttentionGroup, MultiModalBudget, bind_kv_cache,
                     gather_mm_placeholders, initialize_kv_cache_for_kv_sharing,
->>>>>>> 1891a265
                     sanity_check_mm_encoder_outputs, scatter_mm_placeholders)
 
 if TYPE_CHECKING:
