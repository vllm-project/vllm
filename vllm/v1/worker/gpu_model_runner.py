# SPDX-License-Identifier: Apache-2.0
# SPDX-FileCopyrightText: Copyright contributors to the vLLM project

import gc
import itertools
import time
from collections import defaultdict
from collections.abc import Iterator
from contextlib import contextmanager
from copy import deepcopy
from functools import reduce
from itertools import product
from typing import TYPE_CHECKING, Any, NamedTuple, TypeAlias, cast

import numpy as np
import torch
import torch.distributed
import torch.nn as nn
from tqdm import tqdm

import vllm.envs as envs
from vllm.attention import Attention, AttentionType
from vllm.attention.backends.abstract import (
    AttentionBackend,
    AttentionMetadata,
    MultipleOf,
)
from vllm.compilation.counter import compilation_counter
from vllm.compilation.cuda_graph import CUDAGraphWrapper
from vllm.compilation.monitor import set_cudagraph_capturing_enabled
from vllm.config import (
    CompilationMode,
    CUDAGraphMode,
    VllmConfig,
    get_layers_from_vllm_config,
    update_config,
)
from vllm.distributed.ec_transfer import get_ec_transfer, has_ec_transfer
from vllm.distributed.eplb.eplb_state import EplbState
from vllm.distributed.kv_transfer import get_kv_transfer_group, has_kv_transfer_group
from vllm.distributed.kv_transfer.kv_connector.utils import copy_kv_blocks
from vllm.distributed.parallel_state import (
    get_dcp_group,
    get_pp_group,
    get_tp_group,
    graph_capture,
    is_global_first_rank,
    prepare_communication_buffer_for_model,
)
from vllm.forward_context import BatchDescriptor, set_forward_context
from vllm.logger import init_logger
from vllm.model_executor.layers.attention_layer_base import AttentionLayerBase
from vllm.model_executor.layers.rotary_embedding import MRotaryEmbedding
from vllm.model_executor.model_loader import TensorizerLoader, get_model_loader
from vllm.model_executor.models.interfaces import (
    SupportsMultiModal,
    is_mixture_of_experts,
    supports_eagle3,
    supports_mrope,
    supports_multimodal_pruning,
    supports_transcription,
)
from vllm.model_executor.models.interfaces_base import (
    VllmModelForPooling,
    is_pooling_model,
    is_text_generation_model,
)
from vllm.multimodal import MULTIMODAL_REGISTRY
from vllm.multimodal.inputs import (
    BatchedTensorInputs,
    MultiModalKwargsItem,
    PlaceholderRange,
)
from vllm.multimodal.utils import group_mm_kwargs_by_modality
from vllm.pooling_params import PoolingParams
from vllm.sampling_params import SamplingType
from vllm.sequence import IntermediateTensors
from vllm.tasks import GenerationTask, PoolingTask, SupportedTask
from vllm.utils import length_from_prompt_token_ids_or_embeds
from vllm.utils.jsontree import json_map_leaves
from vllm.utils.math_utils import cdiv, round_up
from vllm.utils.mem_constants import GiB_bytes
from vllm.utils.mem_utils import DeviceMemoryProfiler
from vllm.utils.platform_utils import is_pin_memory_available
from vllm.utils.torch_utils import (
    get_dtype_size,
    kv_cache_dtype_str_to_dtype,
    supports_dynamo,
)
from vllm.v1.attention.backends.gdn_attn import GDNAttentionMetadataBuilder
from vllm.v1.attention.backends.utils import (
    AttentionCGSupport,
    AttentionMetadataBuilder,
    CommonAttentionMetadata,
    create_fast_prefill_custom_backend,
    get_dcp_local_seq_lens,
    reorder_batch_to_split_decodes_and_prefills,
    split_attn_metadata,
)
from vllm.v1.cudagraph_dispatcher import CudagraphDispatcher
from vllm.v1.kv_cache_interface import (
    AttentionSpec,
    ChunkedLocalAttentionSpec,
    CrossAttentionSpec,
    EncoderOnlyAttentionSpec,
    FullAttentionSpec,
    KVCacheConfig,
    KVCacheGroupSpec,
    KVCacheSpec,
    MambaSpec,
    SlidingWindowSpec,
    UniformTypeKVCacheSpecs,
)
from vllm.v1.outputs import (
    EMPTY_MODEL_RUNNER_OUTPUT,
    AsyncModelRunnerOutput,
    DraftTokenIds,
    ECConnectorOutput,
    KVConnectorOutput,
    LogprobsLists,
    LogprobsTensors,
    ModelRunnerOutput,
    PoolerOutput,
    SamplerOutput,
    make_empty_encoder_model_runner_output,
)
from vllm.v1.pool.metadata import PoolingMetadata
from vllm.v1.sample.logits_processor import LogitsProcessors, build_logitsprocs
from vllm.v1.sample.metadata import SamplingMetadata
from vllm.v1.sample.rejection_sampler import RejectionSampler
from vllm.v1.sample.sampler import Sampler
from vllm.v1.spec_decode.eagle import EagleProposer
from vllm.v1.spec_decode.medusa import MedusaProposer
from vllm.v1.spec_decode.metadata import SpecDecodeMetadata
from vllm.v1.spec_decode.ngram_proposer import NgramProposer
from vllm.v1.spec_decode.suffix_decoding import SuffixDecodingProposer
from vllm.v1.structured_output.utils import apply_grammar_bitmask
from vllm.v1.utils import CpuGpuBuffer, record_function_or_nullcontext
from vllm.v1.worker.dp_utils import coordinate_batch_across_dp
from vllm.v1.worker.ec_connector_model_runner_mixin import ECConnectorModelRunnerMixin
from vllm.v1.worker.gpu_input_batch import CachedRequestState, InputBatch
from vllm.v1.worker.gpu_ubatch_wrapper import UBatchWrapper
from vllm.v1.worker.kv_connector_model_runner_mixin import KVConnectorModelRunnerMixin
from vllm.v1.worker.lora_model_runner_mixin import LoRAModelRunnerMixin
from vllm.v1.worker.ubatch_utils import (
    UBatchSlice,
    UBatchSlices,
    check_ubatch_thresholds,
)
from vllm.v1.worker.utils import is_residual_scattered_for_sp

from .utils import (
    AttentionGroup,
    MultiModalBudget,
    add_kv_sharing_layers_to_kv_cache_groups,
    bind_kv_cache,
    gather_mm_placeholders,
    sanity_check_mm_encoder_outputs,
    scatter_mm_placeholders,
)

if TYPE_CHECKING:
    from vllm.model_executor.model_loader.tensorizer import TensorizerConfig
    from vllm.v1.core.sched.output import GrammarOutput, SchedulerOutput

logger = init_logger(__name__)

AttnMetadataDict: TypeAlias = dict[str, AttentionMetadata]
# list when ubatching is enabled
PerLayerAttnMetadata: TypeAlias = list[AttnMetadataDict] | AttnMetadataDict


# Wrapper for ModelRunnerOutput to support overlapped execution.
class AsyncGPUModelRunnerOutput(AsyncModelRunnerOutput):
    def __init__(
        self,
        model_runner_output: ModelRunnerOutput,
        sampled_token_ids: torch.Tensor,
        logprobs_tensors: torch.Tensor | None,
        invalid_req_indices: list[int],
        async_output_copy_stream: torch.cuda.Stream,
    ):
        self._model_runner_output = model_runner_output
        self._invalid_req_indices = invalid_req_indices

        # Event on the copy stream so we can synchronize the non-blocking copy.
        self.async_copy_ready_event = torch.cuda.Event()

        # Keep a reference to the device tensor to avoid it being
        # deallocated until we finish copying it to the host.
        self._sampled_token_ids = sampled_token_ids
        self._logprobs_tensors = logprobs_tensors

        # Initiate the copy on a separate stream, but do not synchronize it.
        default_stream = torch.cuda.current_stream()
        with torch.cuda.stream(async_output_copy_stream):
            async_output_copy_stream.wait_stream(default_stream)
            self.sampled_token_ids_cpu = self._sampled_token_ids.to(
                "cpu", non_blocking=True
            )
            self._logprobs_tensors_cpu = (
                self._logprobs_tensors.to_cpu_nonblocking()
                if self._logprobs_tensors
                else None
            )
            self.async_copy_ready_event.record()

    def get_output(self) -> ModelRunnerOutput:
        """Copy the device tensors to the host and return a ModelRunnerOutput.

        This function blocks until the copy is finished.
        """
        self.async_copy_ready_event.synchronize()

        # Release the device tensors once the copy has completed.
        del self._logprobs_tensors
        del self._sampled_token_ids

        valid_sampled_token_ids: list[np.ndarray] = [
            row for row in self.sampled_token_ids_cpu.numpy()
        ]
        for i in self._invalid_req_indices:
            valid_sampled_token_ids[i] = np.array([])

        output = self._model_runner_output
        output.sampled_token_ids = valid_sampled_token_ids
        if self._logprobs_tensors_cpu:
            # NOTE(nick): this will need to be updated to use cu_num_accepted_tokens
            # for async sched + spec decode + logprobs compatibility.
            output.logprobs = self._logprobs_tensors_cpu.tolists()
        return output


class ExecuteModelState(NamedTuple):
    """Ephemeral cached state transferred between execute_model() and
    sample_tokens(), after execute_model() returns None."""

    scheduler_output: "SchedulerOutput"
    logits: torch.Tensor
    spec_decode_metadata: SpecDecodeMetadata | None
    spec_decode_common_attn_metadata: CommonAttentionMetadata | None
    hidden_states: torch.Tensor
    sample_hidden_states: torch.Tensor
    aux_hidden_states: list[torch.Tensor] | None
    kv_connector_output: KVConnectorOutput | None
    ec_connector_output: ECConnectorOutput | None


class GPUModelRunner(
    LoRAModelRunnerMixin, KVConnectorModelRunnerMixin, ECConnectorModelRunnerMixin
):
    def __init__(
        self,
        vllm_config: VllmConfig,
        device: torch.device,
    ):
        self.vllm_config = vllm_config
        self.model_config = vllm_config.model_config
        self.cache_config = vllm_config.cache_config
        self.compilation_config = vllm_config.compilation_config
        self.lora_config = vllm_config.lora_config
        self.load_config = vllm_config.load_config
        self.parallel_config = vllm_config.parallel_config
        self.scheduler_config = vllm_config.scheduler_config
        self.speculative_config = vllm_config.speculative_config
        self.observability_config = vllm_config.observability_config

        from vllm.model_executor.models.utils import set_cpu_offload_max_bytes

        set_cpu_offload_max_bytes(int(self.cache_config.cpu_offload_gb * 1024**3))

        model_config = self.model_config
        cache_config = self.cache_config
        scheduler_config = self.scheduler_config
        parallel_config = self.parallel_config
        self.device = device
        self.pin_memory = is_pin_memory_available()
        self.dtype = self.model_config.dtype
        self.kv_cache_dtype = kv_cache_dtype_str_to_dtype(
            cache_config.cache_dtype, self.model_config
        )

        self.is_pooling_model = model_config.runner_type == "pooling"
        self.enable_prompt_embeds = model_config.enable_prompt_embeds
        self.is_multimodal_raw_input_only_model = (
            model_config.is_multimodal_raw_input_only_model
        )
        # This will be overridden in load_model()
        self.is_multimodal_pruning_enabled = False
        self.max_model_len = model_config.max_model_len

        # Always set to false after the first forward pass
        self.calculate_kv_scales = self.cache_config.calculate_kv_scales
        self.dcp_world_size = self.parallel_config.decode_context_parallel_size
        self.dcp_rank = 0 if self.dcp_world_size <= 1 else get_dcp_group().rank_in_group
        self.max_num_tokens = scheduler_config.max_num_batched_tokens
        self.max_num_reqs = scheduler_config.max_num_seqs

        # Broadcast PP output for external_launcher (torchrun)
        # to make sure we are synced across pp ranks
        # TODO: Support overlapping mirco-batches
        # https://github.com/vllm-project/vllm/issues/18019
        self.broadcast_pp_output = (
            self.parallel_config.distributed_executor_backend == "external_launcher"
            and len(get_pp_group().ranks) > 0
        )

        # Model-related.
        self.num_query_heads = model_config.get_num_attention_heads(parallel_config)
        self.hidden_size = model_config.get_hidden_size()
        self.attention_chunk_size = model_config.attention_chunk_size
        # Only relevant for models using ALiBi (e.g, MPT)
        self.use_alibi = model_config.uses_alibi

        self.cascade_attn_enabled = not self.model_config.disable_cascade_attn

        # Multi-modal data support
        self.mm_registry = MULTIMODAL_REGISTRY
        self.uses_mrope = model_config.uses_mrope
        self.supports_mm_inputs = self.mm_registry.supports_multimodal_inputs(
            model_config
        )

        if self.model_config.is_encoder_decoder:
            # Maximum length of the encoder input, only for encoder-decoder
            # models.
            self.max_encoder_len = scheduler_config.max_num_encoder_input_tokens
        else:
            self.max_encoder_len = 0

        # Sampler
        self.sampler = Sampler(logprobs_mode=self.model_config.logprobs_mode)

        self.eplb_state: EplbState | None = None
        """
        State of the expert parallelism load balancer.

        Will be lazily initialized when the model is loaded.
        """

        # Lazy initializations
        # self.model: nn.Module  # Set after load_model
        # Initialize in initialize_kv_cache
        self.kv_caches: list[torch.Tensor] = []
        # indexes: [kv_cache_group_id][attn_group]
        self.attn_groups: list[list[AttentionGroup]] = []
        # self.kv_cache_config: KVCacheConfig

        # mm_hash ->  encoder_output
        self.encoder_cache: dict[str, torch.Tensor] = {}

        self.use_aux_hidden_state_outputs = False
        # Set up speculative decoding.
        # NOTE(Jiayi): currently we put the entire draft model on
        # the last PP rank. This is not ideal if there are many
        # layers in the draft model.
        if self.speculative_config and get_pp_group().is_last_rank:
            self.drafter: (
                NgramProposer | SuffixDecodingProposer | EagleProposer | MedusaProposer
            )
            if self.speculative_config.method == "ngram":
                self.drafter = NgramProposer(self.vllm_config)
            elif self.speculative_config.method == "suffix":
                self.drafter = SuffixDecodingProposer(self.vllm_config)
            elif self.speculative_config.use_eagle():
                self.drafter = EagleProposer(self.vllm_config, self.device, self)
                if self.speculative_config.method == "eagle3":
                    self.use_aux_hidden_state_outputs = True
            elif self.speculative_config.method == "medusa":
                self.drafter = MedusaProposer(
                    vllm_config=self.vllm_config, device=self.device
                )
            else:
                raise ValueError(
                    "Unknown speculative decoding method: "
                    f"{self.speculative_config.method}"
                )
            self.rejection_sampler = RejectionSampler(self.sampler)

        # Request states.
        self.requests: dict[str, CachedRequestState] = {}
        self.comm_stream = torch.cuda.Stream()

        # Input Batch
        # NOTE(Chen): Ideally, we should initialize the input batch inside
        # `initialize_kv_cache` based on the kv cache config. However, as in
        # https://github.com/vllm-project/vllm/pull/18298, due to some unknown
        # reasons, we have to initialize the input batch before `load_model`,
        # quantization + weight offloading will fail otherwise. As a temporary
        # solution, we initialize the input batch here, and re-initialize it
        # in `initialize_kv_cache` if the block_sizes here is different from
        # the block_sizes in the kv cache config.
        custom_logitsprocs = model_config.logits_processors
        self.input_batch = InputBatch(
            max_num_reqs=self.max_num_reqs,
            # We need to use the encoder length for encoder-decoer
            # because of KV cache for cross-attention.
            max_model_len=max(self.max_model_len, self.max_encoder_len),
            max_num_batched_tokens=self.max_num_tokens,
            device=self.device,
            pin_memory=self.pin_memory,
            vocab_size=self.model_config.get_vocab_size(),
            block_sizes=[self.cache_config.block_size],
            kernel_block_sizes=[self.cache_config.block_size],
            is_spec_decode=bool(self.vllm_config.speculative_config),
            logitsprocs=build_logitsprocs(
                self.vllm_config,
                self.device,
                self.pin_memory,
                self.is_pooling_model,
                custom_logitsprocs,
            ),
            # We currently don't know whether a particular custom logits processor
            # uses output token ids so we set this conservatively.
            logitsprocs_need_output_token_ids=bool(custom_logitsprocs),
            is_pooling_model=self.is_pooling_model,
            dcp_kv_cache_interleave_size=self.parallel_config.dcp_kv_cache_interleave_size,
        )

        self.use_async_scheduling = self.scheduler_config.async_scheduling
        # Separate cuda stream for overlapping transfer of sampled token ids from
        # GPU to CPU when async scheduling is enabled.
        self.async_output_copy_stream: torch.cuda.Stream | None = None
        # cuda event to synchronize use of reused CPU tensors between steps
        # when async scheduling is enabled.
        self.prepare_inputs_event: torch.cuda.Event | None = None
        if self.use_async_scheduling:
            self.async_output_copy_stream = torch.cuda.Stream()
            self.prepare_inputs_event = torch.cuda.Event()

        # self.cudagraph_batch_sizes sorts in ascending order.
        if (
            self.compilation_config.cudagraph_capture_sizes
            and self.compilation_config.cudagraph_mode != CUDAGraphMode.NONE
        ):
            self.cudagraph_batch_sizes = sorted(
                self.compilation_config.cudagraph_capture_sizes
            )

        # Cache the device properties.
        self._init_device_properties()

        # Persistent buffers for CUDA graphs.
        self.input_ids = self._make_buffer(self.max_num_tokens, dtype=torch.int32)
        self.positions = self._make_buffer(self.max_num_tokens, dtype=torch.int64)
        self.query_start_loc = self._make_buffer(
            self.max_num_reqs + 1, dtype=torch.int32
        )
        self.seq_lens = self._make_buffer(self.max_num_reqs, dtype=torch.int32)
        if self.dcp_world_size > 1:
            self.dcp_local_seq_lens = self._make_buffer(
                self.max_num_reqs, dtype=torch.int32
            )
        # Because inputs_embeds may be bfloat16 and we don't need a numpy
        # version of this tensor, avoid a RuntimeError by not creating a
        # numpy buffer.
        self.inputs_embeds = self._make_buffer(
            self.max_num_tokens, self.hidden_size, dtype=self.dtype, numpy=False
        )
        self.is_token_ids = self._make_buffer(self.max_num_tokens, dtype=torch.bool)
        self.discard_request_indices = self._make_buffer(
            self.max_num_reqs, dtype=torch.int64
        )
        self.num_discarded_requests = 0

        self.num_decode_draft_tokens = self._make_buffer(
            self.max_num_reqs, dtype=torch.int32
        )
        self.num_accepted_tokens = self._make_buffer(
            self.max_num_reqs, dtype=torch.int64
        )

        # Only relevant for multimodal models
        if self.supports_mm_inputs:
            self.is_mm_embed = self._make_buffer(self.max_num_tokens, dtype=torch.bool)

        # Only relevant for models using M-RoPE (e.g, Qwen2-VL)
        if self.uses_mrope:
            # NOTE: `mrope_positions` is implemented with one additional dummy
            # position on purpose to make it non-contiguous so that it can work
            # with torch compile.
            # See detailed explanation in https://github.com/vllm-project/vllm/pull/12128#discussion_r1926431923

            # NOTE: When M-RoPE is enabled, position ids are 3D regardless of
            # the modality of inputs. For text-only inputs, each dimension has
            # identical position IDs, making M-RoPE functionally equivalent to
            # 1D-RoPE.
            # See page 5 of https://arxiv.org/abs/2409.12191
            self.mrope_positions = self._make_buffer(
                (3, self.max_num_tokens + 1), dtype=torch.int64
            )

        # None in the first PP rank. The rest are set after load_model.
        self.intermediate_tensors: IntermediateTensors | None = None

        # OPTIMIZATION: Cache the tensors rather than creating them every step.
        # Keep in int64 to avoid overflow with long context
        self.arange_np = np.arange(
            max(self.max_num_reqs + 1, self.max_model_len, self.max_num_tokens),
            dtype=np.int64,
        )

        # Layer pairings for cross-layer KV sharing.
        # If an Attention layer `layer_name` is in the keys of this dict, it
        # means this layer will perform attention using the keys and values
        # from the KV cache of `shared_kv_cache_layers[layer_name]`.
        self.shared_kv_cache_layers: dict[str, str] = {}
        self.kv_sharing_fast_prefill_eligible_layers: set[str] = set()

        self.kv_sharing_fast_prefill_logits_indices = None
        if self.cache_config.kv_sharing_fast_prefill:
            self.kv_sharing_fast_prefill_logits_indices = torch.zeros(
                self.max_num_tokens, dtype=torch.int32, device=self.device
            )

        self.uniform_decode_query_len = (
            1
            if not self.speculative_config
            else 1 + self.speculative_config.num_speculative_tokens
        )

        # Cudagraph dispatcher for runtime cudagraph dispatching.
        self.cudagraph_dispatcher = CudagraphDispatcher(self.vllm_config)

        self.mm_budget = (
            MultiModalBudget(
                self.model_config,
                self.scheduler_config,
                self.mm_registry,
            )
            if self.supports_mm_inputs
            else None
        )

        self.reorder_batch_threshold: int | None = None

        # Attention layers that are only in the KVCacheConfig of the runner
        # (e.g., KV sharing, encoder-only attention), but not in the
        # KVCacheConfig of the scheduler.
        self.runner_only_attn_layers: set[str] = set()

        # Cached outputs.
        self._draft_token_ids: list[list[int]] | torch.Tensor | None = None
        self.transfer_event = torch.cuda.Event()
        self.sampled_token_ids_pinned_cpu = torch.empty(
            (self.max_num_reqs, 1),
            dtype=torch.int64,
            device="cpu",
            pin_memory=self.pin_memory,
        )

        # Ephemeral state transferred between execute_model() and sample_tokens().
        self.execute_model_state: ExecuteModelState | None = None

    def reset_mm_cache(self) -> None:
        if self.mm_budget:
            self.mm_budget.reset_cache()

    def _get_positions(self, num_tokens: Any):
        if isinstance(num_tokens, int):
            if self.uses_mrope:
                return self.mrope_positions.gpu[:, :num_tokens]
            return self.positions.gpu[:num_tokens]
        else:
            if self.uses_mrope:
                return self.mrope_positions.gpu[:, num_tokens]
            return self.positions.gpu[num_tokens]

    def _make_buffer(
        self, *size: int | torch.SymInt, dtype: torch.dtype, numpy: bool = True
    ) -> CpuGpuBuffer:
        return CpuGpuBuffer(
            *size,
            dtype=dtype,
            device=self.device,
            pin_memory=self.pin_memory,
            with_numpy=numpy,
        )

    def _init_model_kwargs(self, num_tokens: int):
        model_kwargs = dict[str, Any]()

        if not self.is_pooling_model:
            return model_kwargs

        num_reqs = self.input_batch.num_reqs
        pooling_params = self.input_batch.get_pooling_params()

        token_type_id_requests = dict[int, Any]()
        for i, param in enumerate(pooling_params):
            if (
                param.extra_kwargs is not None
                and (token_types := param.extra_kwargs.get("compressed_token_type_ids"))
                is not None
            ):
                token_type_id_requests[i] = token_types

        if len(token_type_id_requests) == 0:
            return model_kwargs

        seq_lens = self.seq_lens.gpu[:num_reqs]
        token_type_ids = []

        for i in range(num_reqs):
            pos = token_type_id_requests.get(i, seq_lens[i])
            ids = (torch.arange(seq_lens[i]) >= pos).int()
            token_type_ids.append(ids)

        model_kwargs["token_type_ids"] = torch.concat(token_type_ids).to(
            device=self.device
        )
        return model_kwargs

    def _may_reorder_batch(self, scheduler_output: "SchedulerOutput") -> None:
        """
        Update the order of requests in the batch based on the attention
        backend's needs. For example, some attention backends (namely MLA) may
        want to separate requests based on if the attention computation will be
        compute-bound or memory-bound.

        Args:
            scheduler_output: The scheduler output.
        """
        # Attention free models have zero kv_cache_goups, however models
        # like Mamba are also attention free but use the kv_cache for
        # keeping its internal state. This is why we check the number
        # of kv_cache groups instead of solely checking
        # for self.model_config.is_attention_free.
        if len(self.kv_cache_config.kv_cache_groups) == 0:
            return

        if self.reorder_batch_threshold is not None:
            reorder_batch_to_split_decodes_and_prefills(
                self.input_batch,
                scheduler_output,
                decode_threshold=self.reorder_batch_threshold,
            )

    # Note: used for model runner override.
    def _init_device_properties(self) -> None:
        """Initialize attributes from torch.cuda.get_device_properties"""
        self.device_properties = torch.cuda.get_device_properties(self.device)
        self.num_sms = self.device_properties.multi_processor_count

    # Note: used for model runner override.
    def _sync_device(self) -> None:
        torch.cuda.synchronize()

    def _update_states(self, scheduler_output: "SchedulerOutput") -> None:
        """Update the cached states and the persistent batch with the scheduler
        output.

        The updated states are used by the `_prepare_inputs` function to create
        the input GPU tensors for the model.

        The SamplingMetadata is updated and copied to the GPU if there is a
        new/resumed/paused/finished request in the batch.
        """
        # Remove finished requests from the cached states.
        for req_id in scheduler_output.finished_req_ids:
            self.requests.pop(req_id, None)
        # Remove the finished requests from the persistent batch.
        # NOTE(woosuk): There could be an edge case where finished_req_ids and
        # scheduled_req_ids overlap. This happens when a request is aborted and
        # then resubmitted with the same ID. In this case, we treat them as two
        # distinct requests - clearing the cached states for the first request
        # and handling the second as a new request.
        for req_id in scheduler_output.finished_req_ids:
            self.input_batch.remove_request(req_id)

        # Free the cached encoder outputs.
        for mm_hash in scheduler_output.free_encoder_mm_hashes:
            self.encoder_cache.pop(mm_hash, None)

        # Remove the unscheduled requests from the persistent batch.
        # NOTE(woosuk): The unscheduled requests are either preempted requests
        # or running requests that are not scheduled in this step. We remove
        # them from the persistent batch but keep their cached states since
        # they will be scheduled again sometime in the future.
        scheduled_req_ids = scheduler_output.num_scheduled_tokens.keys()
        cached_req_ids = self.input_batch.req_id_to_index.keys()
        unscheduled_req_ids = cached_req_ids - scheduled_req_ids
        # NOTE(woosuk): The persistent batch optimization assumes that
        # consecutive batches contain mostly the same requests. If batches
        # have low request overlap (e.g., alternating between two distinct
        # sets of requests), this optimization becomes very inefficient.
        for req_id in unscheduled_req_ids:
            self.input_batch.remove_request(req_id)

        reqs_to_add: list[CachedRequestState] = []
        # Add new requests to the cached states.
        for new_req_data in scheduler_output.scheduled_new_reqs:
            req_id = new_req_data.req_id
            sampling_params = new_req_data.sampling_params
            pooling_params = new_req_data.pooling_params

            if (
                sampling_params
                and sampling_params.sampling_type == SamplingType.RANDOM_SEED
            ):
                generator = torch.Generator(device=self.device)
                generator.manual_seed(sampling_params.seed)
            else:
                generator = None

            if self.is_pooling_model:
                assert pooling_params is not None
                task = pooling_params.task
                assert task is not None, "You did not set `task` in the API"

                model = cast(VllmModelForPooling, self.get_model())
                to_update = model.pooler.get_pooling_updates(task)
                to_update.apply(pooling_params)

            req_state = CachedRequestState(
                req_id=req_id,
                prompt_token_ids=new_req_data.prompt_token_ids,
                prompt_embeds=new_req_data.prompt_embeds,
                mm_features=new_req_data.mm_features,
                sampling_params=sampling_params,
                pooling_params=pooling_params,
                generator=generator,
                block_ids=new_req_data.block_ids,
                num_computed_tokens=new_req_data.num_computed_tokens,
                output_token_ids=[],
                lora_request=new_req_data.lora_request,
            )
            self.requests[req_id] = req_state

            # Only relevant for models using M-RoPE (e.g, Qwen2-VL)
            if self.uses_mrope:
                self._init_mrope_positions(req_state)

            reqs_to_add.append(req_state)

        # Update the states of the running/resumed requests.
        is_last_rank = get_pp_group().is_last_rank
        req_data = scheduler_output.scheduled_cached_reqs
        for i, req_id in enumerate(req_data.req_ids):
            req_state = self.requests[req_id]
            num_computed_tokens = req_data.num_computed_tokens[i]
            new_block_ids = req_data.new_block_ids[i]
            resumed_from_preemption = req_id in req_data.resumed_req_ids
            num_output_tokens = req_data.num_output_tokens[i]

            # Update the cached states.

            req_state.num_computed_tokens = num_computed_tokens
            req_index = self.input_batch.req_id_to_index.get(req_id)

            if not is_last_rank:
                # When using PP, the scheduler sends the sampled tokens back,
                # because there's no direct communication between the first-
                # stage worker and the last-stage worker.
                new_token_ids = req_data.new_token_ids[i]
                # Add the sampled token(s) from the previous step (if any).
                # This doesn't include "unverified" tokens like spec tokens.
                num_new_tokens = (
                    num_computed_tokens + len(new_token_ids) - req_state.num_tokens
                )
                if num_new_tokens == 1:
                    # Avoid slicing list in most common case.
                    req_state.output_token_ids.append(new_token_ids[-1])
                elif num_new_tokens > 0:
                    req_state.output_token_ids.extend(new_token_ids[-num_new_tokens:])
            elif num_output_tokens < len(req_state.output_token_ids):
                # Some output tokens were discarded due to a sync-KV-load
                # failure. Align the cached state.
                del req_state.output_token_ids[num_output_tokens:]
                if req_index is not None:
                    end_idx = (
                        self.input_batch.num_prompt_tokens[req_index]
                        + num_output_tokens
                    )
                    self.input_batch.num_tokens[req_index] = end_idx
                    self.input_batch.num_tokens_no_spec[req_index] = end_idx

            # Update the block IDs.
            if not resumed_from_preemption:
                if new_block_ids is not None:
                    # Append the new blocks to the existing block IDs.
                    for block_ids, new_ids in zip(req_state.block_ids, new_block_ids):
                        block_ids.extend(new_ids)
            else:
                assert req_index is None
                assert new_block_ids is not None
                # The request is resumed from preemption.
                # Replace the existing block IDs with the new ones.
                req_state.block_ids = new_block_ids

            if req_index is None:
                # The request is not in the persistent batch.
                # The request was either preempted and resumed later, or was not
                # scheduled in the previous step and needs to be added again.

                if self.use_async_scheduling and num_output_tokens > 0:
                    # We must recover the output token ids for resumed requests in the
                    # async scheduling case, so that correct input_ids are obtained.
                    resumed_token_ids = req_data.all_token_ids[req_id]
                    req_state.output_token_ids = resumed_token_ids[-num_output_tokens:]

                reqs_to_add.append(req_state)
                continue

            # Update the persistent batch.
            self.input_batch.num_computed_tokens_cpu[req_index] = num_computed_tokens
            if new_block_ids is not None:
                self.input_batch.block_table.append_row(new_block_ids, req_index)

            # For the last rank, we don't need to update the token_ids_cpu
            # because the sampled tokens are already cached.
            if not is_last_rank:
                # Add new_token_ids to token_ids_cpu.
                start_token_index = num_computed_tokens
                end_token_index = num_computed_tokens + len(new_token_ids)
                self.input_batch.token_ids_cpu[
                    req_index, start_token_index:end_token_index
                ] = new_token_ids
                self.input_batch.num_tokens_no_spec[req_index] = end_token_index
                self.input_batch.num_tokens[req_index] = end_token_index

            # Add spec_token_ids to token_ids_cpu.
            spec_token_ids = scheduler_output.scheduled_spec_decode_tokens.get(
                req_id, []
            )
            if spec_token_ids:
                num_spec_tokens = len(spec_token_ids)
                start_index = self.input_batch.num_tokens_no_spec[req_index]
                end_token_index = start_index + num_spec_tokens
                self.input_batch.token_ids_cpu[
                    req_index, start_index:end_token_index
                ] = spec_token_ids
                # NOTE(woosuk): `num_tokens` here may include spec tokens.
                self.input_batch.num_tokens[req_index] += num_spec_tokens

            # When speculative decoding is used with structured output,
            # the scheduler can drop draft tokens that do not
            # conform to the schema. This can result in
            # scheduler_output.scheduled_spec_decode_tokens being empty,
            # even when speculative decoding is enabled.
            self.input_batch.spec_token_ids[req_index] = spec_token_ids

        # Add the new or resumed requests to the persistent batch.
        # The smaller empty indices are filled first.
        for request in reqs_to_add:
            self.input_batch.add_request(request)

        # Condense the batched states if there are gaps left by removed requests
        self.input_batch.condense()
        # Allow attention backend to reorder the batch, potentially
        self._may_reorder_batch(scheduler_output)
        # Refresh batch metadata with any pending updates.
        self.input_batch.refresh_metadata()

    def _update_states_after_model_execute(
        self, output_token_ids: torch.Tensor
    ) -> None:
        """Update the cached states after model execution.

        This is used for MTP/EAGLE for hybrid models, as in linear attention,
        only the last token's state is kept. In MTP/EAGLE, for draft tokens
        the state are kept util we decide how many tokens are accepted for
        each sequence, and a shifting is done during the next iteration
        based on the number of accepted tokens.
        """
        if not self.model_config.is_hybrid or not self.speculative_config:
            return

        # Find the number of accepted tokens for each sequence.
        num_accepted_tokens = (
            (
                torch.cat(
                    [
                        output_token_ids,
                        torch.full(
                            (output_token_ids.size(0), 1),
                            -1,
                            device=output_token_ids.device,
                        ),
                    ],
                    dim=1,
                )
                == -1
            )
            .int()
            .argmax(-1)
            .cpu()
            .numpy()
        )
        for i, num_tokens in enumerate(num_accepted_tokens):
            self.input_batch.num_accepted_tokens_cpu[i] = num_tokens

    def _init_mrope_positions(self, req_state: CachedRequestState):
        model = self.get_model()
        assert supports_mrope(model), "M-RoPE support is not implemented."

        req_state.mrope_positions, req_state.mrope_position_delta = (
            model.get_mrope_input_positions(
                req_state.prompt_token_ids,
                req_state.mm_features,
            )
        )

    def _extract_mm_kwargs(
        self,
        scheduler_output: "SchedulerOutput",
    ) -> BatchedTensorInputs:
        if not scheduler_output or not self.is_multimodal_raw_input_only_model:
            return {}

        mm_kwargs = list[MultiModalKwargsItem]()
        for req in scheduler_output.scheduled_new_reqs:
            for feature in req.mm_features:
                if feature.data is not None:
                    mm_kwargs.append(feature.data)

        # Input all modalities at once
        model = cast(SupportsMultiModal, self.model)
        mm_kwargs_combined: BatchedTensorInputs = {}
        for _, _, mm_kwargs_group in group_mm_kwargs_by_modality(
            mm_kwargs,
            device=self.device,
            pin_memory=self.pin_memory,
            merge_by_field_config=model.merge_by_field_config,
            multimodal_cpu_fields=model.multimodal_cpu_fields,
        ):
            mm_kwargs_combined.update(mm_kwargs_group)

        return mm_kwargs_combined

    def _dummy_mm_kwargs(self, num_seqs: int) -> BatchedTensorInputs:
        if not self.is_multimodal_raw_input_only_model:
            return {}

        mm_budget = self.mm_budget
        assert mm_budget is not None

        dummy_modality = mm_budget.get_modality_with_max_tokens()
        return self._get_mm_dummy_batch(dummy_modality, num_seqs)

    def _get_cumsum_and_arange(
        self,
        num_tokens: np.ndarray,
        cumsum_dtype: np.dtype | None = None,
    ) -> tuple[np.ndarray, np.ndarray]:
        """Get the cumulative sum and batched arange of the given array.
        # E.g., [2, 5, 3] -> ([2, 7, 10], [0, 1, 0, 1, 2, 3, 4, 0, 1, 2])
        # Equivalent to but faster than:
        # np.concatenate([np.arange(n) for n in num_tokens])
        """
        # Step 1. [2, 5, 3] -> [2, 7, 10]
        cu_num_tokens = np.cumsum(num_tokens, dtype=cumsum_dtype)
        total_num_tokens = cu_num_tokens[-1]
        # Step 2. [2, 7, 10] -> [0, 0, 2, 2, 2, 2, 2, 7, 7, 7]
        cumsums_offsets = np.repeat(cu_num_tokens - num_tokens, num_tokens)
        # Step 3. [0, 1, 0, 1, 2, 3, 4, 0, 1, 2]
        arange = self.arange_np[:total_num_tokens] - cumsums_offsets

        return cu_num_tokens, arange

    def _prepare_input_ids(
        self, total_num_scheduled_tokens: int, cu_num_tokens: np.ndarray
    ) -> None:
        """Prepare the input IDs for the current batch.

        Carefully handles the `prev_sampled_token_ids` which can be cached
        from the previous engine iteration, in which case those tokens on the
        GPU need to be copied into the corresponding slots into input_ids."""

        if self.input_batch.prev_sampled_token_ids is None:
            # Normal scheduling case
            self.input_ids.copy_to_gpu(total_num_scheduled_tokens)
            if self.enable_prompt_embeds:
                self.inputs_embeds.copy_to_gpu(total_num_scheduled_tokens)
                self.is_token_ids.copy_to_gpu(total_num_scheduled_tokens)
            return

        # Async scheduling case, where some decode requests from the previous
        # iteration won't have entries in input_ids_cpu and need to be copied
        # on the GPU from prev_sampled_token_ids.
        prev_req_id_to_index = self.input_batch.prev_req_id_to_index
        assert prev_req_id_to_index is not None
        flattened_indices = []
        prev_common_req_indices = []
        indices_match = True
        max_flattened_index = -1
        for req_id, cur_index in self.input_batch.req_id_to_index.items():
            if (prev_index := prev_req_id_to_index.get(req_id)) is not None:
                prev_common_req_indices.append(prev_index)
                # We need to compute the flattened input_ids index of the
                # last token in each common request.
                flattened_index = cu_num_tokens[cur_index].item() - 1
                flattened_indices.append(flattened_index)
                indices_match &= prev_index == flattened_index
                max_flattened_index = max(max_flattened_index, flattened_index)
        num_commmon_tokens = len(flattened_indices)
        if num_commmon_tokens < total_num_scheduled_tokens:
            # If not all requests are decodes from the last iteration,
            # We need to copy the input_ids_cpu to the GPU first.
            self.input_ids.copy_to_gpu(total_num_scheduled_tokens)
            if self.enable_prompt_embeds:
                self.inputs_embeds.copy_to_gpu(total_num_scheduled_tokens)
                self.is_token_ids.copy_to_gpu(total_num_scheduled_tokens)
        if num_commmon_tokens == 0:
            # No requests in common with the previous iteration
            # So input_ids.cpu will have all the input ids.
            return
        if indices_match and max_flattened_index == (num_commmon_tokens - 1):
            # Common-case optimization: the batch is unchanged
            # and no reordering happened.
            # The indices are both the same permutation of 0..N-1 so
            # we can copy directly using a single slice.
            self.input_ids.gpu[:num_commmon_tokens].copy_(
                self.input_batch.prev_sampled_token_ids[:num_commmon_tokens, 0],
                non_blocking=True,
            )
            if self.enable_prompt_embeds:
                self.is_token_ids.gpu[:num_commmon_tokens] = True
            return
        # Upload the index tensors asynchronously so the scatter can be non-blocking.
        input_ids_index_tensor = torch.tensor(
            flattened_indices, dtype=torch.int64, pin_memory=self.pin_memory
        ).to(self.device, non_blocking=True)
        prev_common_req_indices_tensor = torch.tensor(
            prev_common_req_indices, dtype=torch.int64, pin_memory=self.pin_memory
        ).to(self.device, non_blocking=True)
        self.input_ids.gpu.scatter_(
            dim=0,
            index=input_ids_index_tensor,
            src=self.input_batch.prev_sampled_token_ids[
                prev_common_req_indices_tensor, 0
            ],
        )

    def _get_encoder_seq_lens(
        self,
        scheduled_encoder_inputs: dict[str, list[int]],
        kv_cache_spec: KVCacheSpec,
        num_reqs: int,
    ) -> np.ndarray | None:
        if not isinstance(kv_cache_spec, CrossAttentionSpec):
            return None

        # Build encoder_seq_lens array mapping request indices to
        # encoder lengths for inputs scheduled in this batch
        encoder_seq_lens = np.zeros(num_reqs, dtype=np.int32)
        for req_id in scheduled_encoder_inputs:
            req_index = self.input_batch.req_id_to_index[req_id]
            encoder_seq_lens[req_index] = self.max_encoder_len

        return encoder_seq_lens

    def _prepare_inputs(
        self,
        scheduler_output: "SchedulerOutput",
        num_scheduled_tokens: np.ndarray,
        max_num_scheduled_tokens: int,
    ) -> tuple[
        torch.Tensor,
        SpecDecodeMetadata | None,
        UBatchSlices | None,
        torch.Tensor | None,
    ]:
        """
        :return: tuple[
            logits_indices, spec_decode_metadata,
            ubatch_slices, num_tokens_across_dp,
        ]
        """
        total_num_scheduled_tokens = scheduler_output.total_num_scheduled_tokens
        assert total_num_scheduled_tokens > 0
        num_reqs = self.input_batch.num_reqs
        assert num_reqs > 0

        # OPTIMIZATION: Start copying the block table first.
        # This way, we can overlap the copy with the following CPU operations.
        self.input_batch.block_table.commit_block_table(num_reqs)

        # Get request indices.
        # E.g., [2, 5, 3] -> [0, 0, 1, 1, 1, 1, 1, 2, 2, 2]
        req_indices = np.repeat(self.arange_np[:num_reqs], num_scheduled_tokens)

        # cu_num_tokens: [2, 5, 3] -> [2, 7, 10]
        # arange: [0, 1, 0, 1, 2, 3, 4, 0, 1, 2]
        cu_num_tokens, arange = self._get_cumsum_and_arange(num_scheduled_tokens)

        # Get positions.
        positions_np = self.positions.np[:total_num_scheduled_tokens]
        np.add(
            self.input_batch.num_computed_tokens_cpu[req_indices],
            arange,
            out=positions_np,
        )

        # Calculate M-RoPE positions.
        # Only relevant for models using M-RoPE (e.g, Qwen2-VL)
        if self.uses_mrope:
            self._calc_mrope_positions(scheduler_output)

        # Get token indices.
        # E.g., [0, 1, 0, 1, 2, 3, 4, 0, 1, 2]
        # -> [0, 1, M, M + 1, M + 2, M + 3, M + 4, 2 * M, 2 * M + 1, 2 * M + 2]
        # where M is the max_model_len.
        token_indices = (
            positions_np + req_indices * self.input_batch.token_ids_cpu.shape[1]
        )
        token_indices_tensor = torch.from_numpy(token_indices)

        # NOTE(woosuk): We use torch.index_select instead of np.take here
        # because torch.index_select is much faster than np.take for large
        # tensors.
        torch.index_select(
            self.input_batch.token_ids_cpu_tensor.flatten(),
            0,
            token_indices_tensor,
            out=self.input_ids.cpu[:total_num_scheduled_tokens],
        )
        if self.enable_prompt_embeds:
            is_token_ids = self.input_batch.is_token_ids_tensor.flatten()
            torch.index_select(
                is_token_ids,
                0,
                token_indices_tensor,
                out=self.is_token_ids.cpu[:total_num_scheduled_tokens],
            )

        # Because we did not pre-allocate a massive prompt_embeds CPU tensor on
        # the InputBatch, we need to fill in the prompt embeds into the expected
        # spots in the GpuModelRunner's pre-allocated prompt_embeds tensor.
        if self.input_batch.req_prompt_embeds:
            output_idx = 0
            for req_idx in range(num_reqs):
                num_sched = num_scheduled_tokens[req_idx]

                # Skip if this request doesn't have embeddings
                if req_idx not in self.input_batch.req_prompt_embeds:
                    output_idx += num_sched
                    continue

                # Skip if no tokens scheduled
                if num_sched <= 0:
                    output_idx += num_sched
                    continue

                req_embeds = self.input_batch.req_prompt_embeds[req_idx]
                start_pos = self.input_batch.num_computed_tokens_cpu[req_idx]

                # Skip if trying to read beyond available embeddings
                if start_pos >= req_embeds.shape[0]:
                    output_idx += num_sched
                    continue

                # Copy available embeddings
                end_pos = start_pos + num_sched
                actual_end = min(end_pos, req_embeds.shape[0])
                actual_num_sched = actual_end - start_pos

                if actual_num_sched > 0:
                    self.inputs_embeds.cpu[
                        output_idx : output_idx + actual_num_sched
                    ].copy_(req_embeds[start_pos:actual_end])

                output_idx += num_sched

        self.input_batch.block_table.compute_slot_mapping(req_indices, positions_np)
        self.input_batch.block_table.commit_slot_mapping(total_num_scheduled_tokens)

        # Prepare the attention metadata.
        self.query_start_loc.np[0] = 0
        self.query_start_loc.np[1 : num_reqs + 1] = cu_num_tokens
        # Note: pad query_start_loc to be non-decreasing, as kernels
        # like FlashAttention requires that
        self.query_start_loc.np[num_reqs + 1 :].fill(cu_num_tokens[-1])
        self.query_start_loc.copy_to_gpu()
        query_start_loc = self.query_start_loc.gpu[: num_reqs + 1]

        num_tokens_unpadded = scheduler_output.total_num_scheduled_tokens
        num_tokens_padded = self._get_num_input_tokens(num_tokens_unpadded)
        uniform_decode = (
            max_num_scheduled_tokens == self.uniform_decode_query_len
        ) and (total_num_scheduled_tokens == num_reqs * max_num_scheduled_tokens)

        # Disable DP padding when running eager to avoid excessive padding when
        # running prefills. This lets us set enforce_eager on the prefiller in
        # a P/D setup and still use CUDA graphs (enabled by this padding) on the
        # decoder.
        allow_dp_padding = self.compilation_config.cudagraph_mode != CUDAGraphMode.NONE

        ubatch_slices, num_tokens_across_dp = coordinate_batch_across_dp(
            num_tokens_unpadded=num_tokens_unpadded,
            parallel_config=self.parallel_config,
            allow_microbatching=True,
            allow_dp_padding=allow_dp_padding,
            num_tokens_padded=num_tokens_padded,
            uniform_decode=uniform_decode,
            num_scheduled_tokens_per_request=num_scheduled_tokens,
        )

        self.seq_lens.np[:num_reqs] = (
            self.input_batch.num_computed_tokens_cpu[:num_reqs] + num_scheduled_tokens
        )
        # Fill unused with 0 for full cuda graph mode.
        self.seq_lens.np[num_reqs:].fill(0)
        self.seq_lens.copy_to_gpu()

        num_tokens = [self.requests[r].num_tokens for r in self.input_batch.req_ids]
        num_tokens_np = np.array(num_tokens, dtype=np.int32)

        # Record the index of requests that should not be sampled,
        # so that we could clear the sampled tokens before returning
        discard_requests_mask = self.seq_lens.np[:num_reqs] < num_tokens_np
        discard_request_indices = np.nonzero(discard_requests_mask)[0]
        self.num_discarded_requests = len(discard_request_indices)
        self.discard_request_indices.np[: self.num_discarded_requests] = (
            discard_request_indices
        )

        self.discard_request_indices.copy_to_gpu(self.num_discarded_requests)

        # Copy the tensors to the GPU.
        self._prepare_input_ids(total_num_scheduled_tokens, cu_num_tokens)

        if self.uses_mrope:
            # Only relevant for models using M-RoPE (e.g, Qwen2-VL)
            self.mrope_positions.gpu[:, :total_num_scheduled_tokens].copy_(
                self.mrope_positions.cpu[:, :total_num_scheduled_tokens],
                non_blocking=True,
            )
        else:
            # Common case (1D positions)
            self.positions.copy_to_gpu(total_num_scheduled_tokens)

        use_spec_decode = len(scheduler_output.scheduled_spec_decode_tokens) > 0
        if not use_spec_decode:
            # NOTE(woosuk): Due to chunked prefills, the batch may contain
            # partial requests. While we should not sample any token
            # from these partial requests, we do so for simplicity.
            # We will ignore the sampled tokens from the partial requests.
            # TODO: Support prompt logprobs.
            logits_indices = query_start_loc[1:] - 1
            num_draft_tokens = None
            spec_decode_metadata = None
            num_sampled_tokens = np.ones(num_reqs, dtype=np.int32)
        else:
            # Get the number of draft tokens for each request.
            # Iterate over the dictionary rather than all requests since not all
            # requests have draft tokens.
            num_draft_tokens = np.zeros(num_reqs, dtype=np.int32)
            # For chunked prefills, use -1 as mask rather than 0, as guided
            # decoding may rollback speculative tokens.
            num_decode_draft_tokens = np.full(num_reqs, -1, dtype=np.int32)
            for (
                req_id,
                draft_token_ids,
            ) in scheduler_output.scheduled_spec_decode_tokens.items():
                req_idx = self.input_batch.req_id_to_index[req_id]
                num_draft_tokens[req_idx] = len(draft_token_ids)
                num_decode_draft_tokens[req_idx] = (
                    len(draft_token_ids)
                    if (
                        self.input_batch.num_computed_tokens_cpu[req_idx]
                        >= self.input_batch.num_prompt_tokens[req_idx]
                    )
                    else -1
                )
            spec_decode_metadata = self._calc_spec_decode_metadata(
                num_draft_tokens, cu_num_tokens
            )
            logits_indices = spec_decode_metadata.logits_indices
            num_sampled_tokens = num_draft_tokens + 1
            # For DECODE only cuda graph of some attention backends (e.g., GDN).
            self.num_decode_draft_tokens.np[:num_reqs] = num_decode_draft_tokens
            self.num_decode_draft_tokens.np[num_reqs:].fill(-1)
            self.num_decode_draft_tokens.copy_to_gpu()

        # Hot-Swap lora model
        if self.lora_config:
            assert (
                np.sum(num_sampled_tokens)
                <= self.vllm_config.scheduler_config.max_num_batched_tokens
            )
            self.set_active_loras(
                self.input_batch, num_scheduled_tokens, num_sampled_tokens
            )

        return (
            logits_indices,
            spec_decode_metadata,
            ubatch_slices,
            num_tokens_across_dp,
        )

    def _build_attention_metadata(
        self,
        total_num_scheduled_tokens: int,
        max_num_scheduled_tokens: int,
        num_reqs: int,
        ubatch_slices: UBatchSlices | None = None,
        logits_indices: torch.Tensor | None = None,
        use_spec_decode: bool = False,
        for_cudagraph_capture: bool = False,
        scheduled_encoder_inputs: dict[str, list[int]] | None = None,
        cascade_attn_prefix_lens: list[list[int]] | None = None,
    ) -> tuple[PerLayerAttnMetadata, CommonAttentionMetadata | None]:
        """
        :return: tuple[attn_metadata, spec_decode_common_attn_metadata]
        """
        logits_indices_padded = None
        num_logits_indices = None
        if logits_indices is not None:
            num_logits_indices = logits_indices.size(0)
            if self.cache_config.kv_sharing_fast_prefill:
                logits_indices_padded = self._prepare_kv_sharing_fast_prefill(
                    logits_indices
                )

        # update seq_lens of decode reqs under DCP.
        if self.dcp_world_size > 1:
            self.dcp_local_seq_lens.cpu[:num_reqs] = get_dcp_local_seq_lens(
                self.seq_lens.cpu[:num_reqs],
                self.dcp_world_size,
                self.dcp_rank,
                self.parallel_config.dcp_kv_cache_interleave_size,
            )
            self.dcp_local_seq_lens.copy_to_gpu(num_reqs)

        attn_metadata: PerLayerAttnMetadata = {}
        if ubatch_slices is not None:
            attn_metadata = [dict() for _ in range(len(ubatch_slices))]

        # Used in the below loop
        query_start_loc = self.query_start_loc.gpu[: num_reqs + 1]
        query_start_loc_cpu = self.query_start_loc.cpu[: num_reqs + 1]
        seq_lens = self.seq_lens.gpu[:num_reqs]
        seq_lens_cpu = self.seq_lens.cpu[:num_reqs]
        num_computed_tokens_cpu = self.input_batch.num_computed_tokens_cpu_tensor[
            :num_reqs
        ]
        dcp_local_seq_lens = (
            self.dcp_local_seq_lens.gpu[:num_reqs] if self.dcp_world_size > 1 else None
        )
        spec_decode_common_attn_metadata = None

        if for_cudagraph_capture:
            # For some attention backends (e.g. FA) with sliding window models we need
            # to make sure the backend see a max_seq_len that is larger to the sliding
            # window size when capturing to make sure the correct kernel is selected.
            max_seq_len = self.max_model_len
        else:
            max_seq_len = self.seq_lens.np[:num_reqs].max().item()

        if use_spec_decode:
            self.num_accepted_tokens.np[:num_reqs] = (
                self.input_batch.num_accepted_tokens_cpu[:num_reqs]
            )
            self.num_accepted_tokens.np[num_reqs:].fill(1)
            self.num_accepted_tokens.copy_to_gpu()

        # Prepare the attention metadata for each KV cache group and make layers
        # in the same group share the same metadata.
        for kv_cache_gid, kv_cache_group in enumerate(
            self.kv_cache_config.kv_cache_groups
        ):
            encoder_seq_lens = self._get_encoder_seq_lens(
                scheduled_encoder_inputs or {},
                kv_cache_group.kv_cache_spec,
                num_reqs,
            )

            if isinstance(kv_cache_group.kv_cache_spec, EncoderOnlyAttentionSpec):
                # Encoder-only layers do not have KV cache, so we need to
                # create a dummy block table and slot mapping for them.
                blk_table_tensor = torch.zeros(
                    (num_reqs, 1),
                    dtype=torch.int32,
                    device=self.device,
                )
                slot_mapping = torch.zeros(
                    (total_num_scheduled_tokens,),
                    dtype=torch.int64,
                    device=self.device,
                )
            else:
                blk_table = self.input_batch.block_table[kv_cache_gid]
                blk_table_tensor = blk_table.get_device_tensor(num_reqs)
                slot_mapping = blk_table.slot_mapping.gpu[:total_num_scheduled_tokens]

                # Fill unused with -1. Needed for reshape_and_cache in full cuda
                # graph mode.
                blk_table.slot_mapping.gpu[total_num_scheduled_tokens:].fill_(-1)

            common_attn_metadata = CommonAttentionMetadata(
                query_start_loc=query_start_loc,
                query_start_loc_cpu=query_start_loc_cpu,
                seq_lens=seq_lens,
                seq_lens_cpu=seq_lens_cpu,
                num_computed_tokens_cpu=num_computed_tokens_cpu,
                num_reqs=num_reqs,
                num_actual_tokens=total_num_scheduled_tokens,
                max_query_len=max_num_scheduled_tokens,
                max_seq_len=max_seq_len,
                block_table_tensor=blk_table_tensor,
                slot_mapping=slot_mapping,
                logits_indices_padded=logits_indices_padded,
                num_logits_indices=num_logits_indices,
                causal=True,
                encoder_seq_lens=encoder_seq_lens,
                dcp_local_seq_lens=dcp_local_seq_lens,
            )

            if self.speculative_config and spec_decode_common_attn_metadata is None:
                if isinstance(self.drafter, EagleProposer):
                    if self.drafter.attn_layer_names[0] in kv_cache_group.layer_names:
                        spec_decode_common_attn_metadata = common_attn_metadata
                else:
                    spec_decode_common_attn_metadata = common_attn_metadata

            for attn_gid, attn_group in enumerate(self.attn_groups[kv_cache_gid]):
                cascade_attn_prefix_len = (
                    cascade_attn_prefix_lens[kv_cache_gid][attn_gid]
                    if cascade_attn_prefix_lens
                    else 0
                )
                builder = attn_group.get_metadata_builder()

                extra_attn_metadata_args = {}
                if use_spec_decode and isinstance(builder, GDNAttentionMetadataBuilder):
                    extra_attn_metadata_args = dict(
                        num_accepted_tokens=self.num_accepted_tokens.gpu[:num_reqs],
                        num_decode_draft_tokens_cpu=self.num_decode_draft_tokens.cpu[
                            :num_reqs
                        ],
                    )

                if ubatch_slices is not None:
                    common_attn_metadata_list = split_attn_metadata(
                        ubatch_slices, common_attn_metadata
                    )
                    for ubid, common_attn_metadata in enumerate(
                        common_attn_metadata_list
                    ):
                        builder = attn_group.get_metadata_builder(ubatch_id=ubid)
                        if for_cudagraph_capture:
                            attn_metadata_i = builder.build_for_cudagraph_capture(
                                common_attn_metadata
                            )
                        else:
                            attn_metadata_i = builder.build(
                                common_prefix_len=cascade_attn_prefix_len,
                                common_attn_metadata=common_attn_metadata,
                            )
                        for layer_name in kv_cache_group.layer_names:
                            assert type(attn_metadata) is list
                            attn_metadata[ubid][layer_name] = attn_metadata_i
                else:
                    assert isinstance(attn_metadata, dict)
                    if for_cudagraph_capture:
                        attn_metadata_i = builder.build_for_cudagraph_capture(
                            common_attn_metadata
                        )
                    else:
                        attn_metadata_i = builder.build(
                            common_prefix_len=cascade_attn_prefix_len,
                            common_attn_metadata=common_attn_metadata,
                            **extra_attn_metadata_args,
                        )
                    for layer_name in attn_group.layer_names:
                        attn_metadata[layer_name] = attn_metadata_i

        return attn_metadata, spec_decode_common_attn_metadata

    def _compute_cascade_attn_prefix_lens(
        self,
        num_scheduled_tokens: np.ndarray,
        num_common_prefix_blocks: list[int],
    ) -> list[list[int]] | None:
        """
        :return: Optional[cascade_attn_prefix_lens]
            cascade_attn_prefix_lens is 2D: ``[kv_cache_group_id][attn_group_idx]``,
            None if we should not use cascade attention
        """

        use_cascade_attn = False
        num_kv_cache_groups = len(self.kv_cache_config.kv_cache_groups)
        cascade_attn_prefix_lens: list[list[int]] = [
            [] for _ in range(num_kv_cache_groups)
        ]

        for kv_cache_gid in range(num_kv_cache_groups):
            for attn_group in self.attn_groups[kv_cache_gid]:
                if isinstance(attn_group.kv_cache_spec, EncoderOnlyAttentionSpec):
                    cascade_attn_prefix_len = 0
                else:
                    # 0 if cascade attention should not be used
                    cascade_attn_prefix_len = self._compute_cascade_attn_prefix_len(
                        num_scheduled_tokens,
                        num_common_prefix_blocks[kv_cache_gid],
                        attn_group.kv_cache_spec,
                        attn_group.get_metadata_builder(),
                    )
                cascade_attn_prefix_lens[kv_cache_gid].append(cascade_attn_prefix_len)
                use_cascade_attn |= cascade_attn_prefix_len > 0

        return cascade_attn_prefix_lens if use_cascade_attn else None

    def _compute_cascade_attn_prefix_len(
        self,
        num_scheduled_tokens: np.ndarray,
        num_common_prefix_blocks: int,
        kv_cache_spec: KVCacheSpec,
        attn_metadata_builder: AttentionMetadataBuilder,
    ) -> int:
        """Compute the length of the common prefix for cascade attention.

        NOTE(woosuk): The common prefix length returned by this function
        represents the length used specifically for cascade attention, not the
        actual number of tokens shared between requests. When cascade attention
        is disabled (use_cascade=False), this function returns 0 even if
        requests share common tokens. Additionally, the common prefix length is
        truncated to a multiple of the block size and may be further truncated
        due to implementation details explained below.

        Args:
            num_scheduled_tokens: Number of tokens scheduled per request.
            num_common_prefix_blocks: Number of shared KV cache blocks.

        Returns:
            int: Length of common prefix in tokens.
        """

        common_prefix_len = num_common_prefix_blocks * kv_cache_spec.block_size
        if common_prefix_len == 0:
            # Common case.
            return 0

        # NOTE(woosuk): Cascade attention uses two attention kernels: one
        # for the common prefix and the other for the rest. For the first
        # kernel, we concatenate all the query tokens (possibly from
        # different requests) and treat them as if they are from the same
        # request. Then, we use bi-directional attention to process the
        # common prefix in the KV cache. Importantly, this means that the
        # first kernel does not do any masking.

        # Consider the following example:
        # Request 1's input query: [D, E, X]
        # Request 1's kv cache: [A, B, C, D, E, X]
        # Request 1's num_computed_tokens: 3 (i.e., [A, B, C])
        # Request 2's input query: [E, Y]
        # Request 2's kv cache: [A, B, C, D, E, Y]
        # Request 2's num_computed_tokens: 4 (i.e., [A, B, C, D])

        # If we use [A, B, C, D, E] as the common prefix, then the
        # first kernel will compute the bi-directional attention between
        # input query [D, E, X, E, Y] and common prefix [A, B, C, D, E].
        # However, this is wrong because D in Request 1 should not attend to
        # E in the common prefix (i.e., we need masking).
        # To avoid this, [A, B, C, D] should be the common prefix.
        # That is, the common prefix should be capped by the minimum
        # num_computed_tokens among the requests, and plus one to include
        # the first token of the query.

        # In practice, we use [A, B, C] as the common prefix, instead of
        # [A, B, C, D] (i.e., the common prefix is capped by the minimum
        # num_computed_tokens, without plus one).
        # This is because of an implementation detail: We want to always
        # use two kernels for cascade attention. Let's imagine:
        # Request 3's input query: [D]
        # Request 3's kv cache: [A, B, C, D]
        # Request 3's num_computed_tokens: 3 (i.e., [A, B, C])
        # If we use [A, B, C, D] as the common prefix for Request 1-3,
        # then Request 3 will be processed only by the first kernel,
        # and the second kernel will get an empty input. While this is not
        # a fundamental problem, our current implementation does not support
        # this case.
        num_reqs = len(num_scheduled_tokens)
        common_prefix_len = min(
            common_prefix_len, self.input_batch.num_computed_tokens_cpu[:num_reqs].min()
        )
        # common_prefix_len should be a multiple of the block size.
        common_prefix_len = (
            common_prefix_len // kv_cache_spec.block_size * kv_cache_spec.block_size
        )
        use_sliding_window = isinstance(kv_cache_spec, SlidingWindowSpec) or (
            isinstance(kv_cache_spec, FullAttentionSpec)
            and kv_cache_spec.sliding_window is not None
        )
        use_local_attention = isinstance(kv_cache_spec, ChunkedLocalAttentionSpec) or (
            isinstance(kv_cache_spec, FullAttentionSpec)
            and kv_cache_spec.attention_chunk_size is not None
        )
        assert isinstance(kv_cache_spec, AttentionSpec)
        use_cascade = attn_metadata_builder.use_cascade_attention(
            common_prefix_len=common_prefix_len,
            query_lens=num_scheduled_tokens,
            num_query_heads=self.num_query_heads,
            num_kv_heads=kv_cache_spec.num_kv_heads,
            use_alibi=self.use_alibi,
            use_sliding_window=use_sliding_window,
            use_local_attention=use_local_attention,
            num_sms=self.num_sms,
            dcp_world_size=self.dcp_world_size,
        )
        return common_prefix_len if use_cascade else 0

    def _calc_mrope_positions(self, scheduler_output: "SchedulerOutput"):
        mrope_pos_ptr = 0
        for index, req_id in enumerate(self.input_batch.req_ids):
            req = self.requests[req_id]
            assert req.mrope_positions is not None

            num_computed_tokens = self.input_batch.num_computed_tokens_cpu[index]
            num_scheduled_tokens = scheduler_output.num_scheduled_tokens[req_id]
            num_prompt_tokens = length_from_prompt_token_ids_or_embeds(
                req.prompt_token_ids, req.prompt_embeds
            )

            if num_computed_tokens + num_scheduled_tokens > num_prompt_tokens:
                prompt_part_len = max(0, num_prompt_tokens - num_computed_tokens)
                completion_part_len = max(0, num_scheduled_tokens - prompt_part_len)
            else:
                prompt_part_len = num_scheduled_tokens
                completion_part_len = 0

            assert num_scheduled_tokens == prompt_part_len + completion_part_len

            if prompt_part_len > 0:
                # prompt's mrope_positions are pre-computed
                dst_start = mrope_pos_ptr
                dst_end = mrope_pos_ptr + prompt_part_len
                src_start = num_computed_tokens
                src_end = num_computed_tokens + prompt_part_len

                self.mrope_positions.cpu[:, dst_start:dst_end] = req.mrope_positions[
                    :, src_start:src_end
                ]
                mrope_pos_ptr += prompt_part_len

            if completion_part_len > 0:
                # compute completion's mrope_positions on-the-fly
                dst_start = mrope_pos_ptr
                dst_end = mrope_pos_ptr + completion_part_len

                MRotaryEmbedding.get_next_input_positions_tensor(
                    out=self.mrope_positions.np,
                    out_offset=dst_start,
                    mrope_position_delta=req.mrope_position_delta,
                    context_len=num_computed_tokens + prompt_part_len,
                    num_new_tokens=completion_part_len,
                )

                mrope_pos_ptr += completion_part_len

    def _calc_spec_decode_metadata(
        self,
        num_draft_tokens: np.ndarray,
        cu_num_scheduled_tokens: np.ndarray,
    ) -> SpecDecodeMetadata:
        # Inputs:
        # cu_num_scheduled_tokens:  [  4, 104, 107, 207, 209]
        # num_draft_tokens:         [  3,   0,   2,   0,   1]
        # Outputs:
        # cu_num_draft_tokens:      [  3,   3,   5,   5,   6]
        # logits_indices:           [  0,   1,   2,   3, 103, 104, 105, 106,
        #                            206, 207, 208]
        # target_logits_indices:    [  0,   1,   2,   5,   6,   9]
        # bonus_logits_indices:     [  3,   4,   7,   8,  10]

        # Compute the logits indices.
        # [4, 1, 3, 1, 2]
        num_sampled_tokens = num_draft_tokens + 1

        # Step 1. cu_num_sampled_tokens: [4, 5, 8, 9, 11]
        # arange: [0, 1, 2, 3, 0, 0, 1, 2, 0, 0, 1]
        cu_num_sampled_tokens, arange = self._get_cumsum_and_arange(
            num_sampled_tokens, cumsum_dtype=np.int32
        )
        # Step 2. [0, 0, 0, 0, 103, 104, 104, 104, 206, 207, 207]
        logits_indices = np.repeat(
            cu_num_scheduled_tokens - num_sampled_tokens, num_sampled_tokens
        )
        # Step 3. [0, 1, 2, 3, 103, 104, 105, 106, 206, 207, 208]
        logits_indices += arange

        # Compute the bonus logits indices.
        bonus_logits_indices = cu_num_sampled_tokens - 1

        # Compute the draft logits indices.
        # cu_num_draft_tokens: [3, 3, 5, 5, 6]
        # arange: [0, 1, 2, 0, 1, 0]
        cu_num_draft_tokens, arange = self._get_cumsum_and_arange(
            num_draft_tokens, cumsum_dtype=np.int32
        )
        # [0, 0, 0, 5, 5, 9]
        target_logits_indices = np.repeat(
            cu_num_sampled_tokens - num_sampled_tokens, num_draft_tokens
        )
        # [0, 1, 2, 5, 6, 9]
        target_logits_indices += arange

        # TODO: Optimize the CPU -> GPU copy.
        cu_num_draft_tokens = torch.from_numpy(cu_num_draft_tokens).to(
            self.device, non_blocking=True
        )
        cu_num_sampled_tokens = torch.from_numpy(cu_num_sampled_tokens).to(
            self.device, non_blocking=True
        )
        logits_indices = torch.from_numpy(logits_indices).to(
            self.device, non_blocking=True
        )
        target_logits_indices = torch.from_numpy(target_logits_indices).to(
            self.device, non_blocking=True
        )
        bonus_logits_indices = torch.from_numpy(bonus_logits_indices).to(
            self.device, non_blocking=True
        )

        # Compute the draft token ids.
        # draft_token_indices:      [  1,   2,   3, 105, 106, 208]
        draft_token_ids = self.input_ids.gpu[logits_indices]
        draft_token_ids = draft_token_ids[target_logits_indices + 1]

        return SpecDecodeMetadata(
            draft_token_ids=draft_token_ids,
            num_draft_tokens=num_draft_tokens.tolist(),
            cu_num_draft_tokens=cu_num_draft_tokens,
            cu_num_sampled_tokens=cu_num_sampled_tokens,
            target_logits_indices=target_logits_indices,
            bonus_logits_indices=bonus_logits_indices,
            logits_indices=logits_indices,
        )

    def _prepare_kv_sharing_fast_prefill(
        self,
        logits_indices: torch.Tensor,
    ) -> torch.Tensor:
        assert self.kv_sharing_fast_prefill_logits_indices is not None
        num_logits = logits_indices.shape[0]
        assert num_logits > 0
        self.kv_sharing_fast_prefill_logits_indices[:num_logits].copy_(logits_indices)
        # There might have leftover indices in logits_indices[num_logits:]
        # from previous iterations, whose values may be greater than the
        # batch size in the current iteration. To ensure indices are always
        # valid, we fill the padded indices with the last index.
        self.kv_sharing_fast_prefill_logits_indices[num_logits:].fill_(
            logits_indices[-1].item()
        )
        if (
            self.compilation_config.cudagraph_mode != CUDAGraphMode.NONE
            and num_logits <= self.cudagraph_batch_sizes[-1]
        ):
            # Use piecewise CUDA graphs.
            # Add padding to the batch size.
            num_logits_padded = self.vllm_config.pad_for_cudagraph(num_logits)
        else:
            num_logits_padded = num_logits
        logits_indices_padded = self.kv_sharing_fast_prefill_logits_indices[
            :num_logits_padded
        ]
        return logits_indices_padded

    def _batch_mm_kwargs_from_scheduler(
        self,
        scheduler_output: "SchedulerOutput",
    ) -> tuple[list[MultiModalKwargsItem], list[tuple[str, PlaceholderRange]]]:
        """Batch multimodal kwargs from scheduled encoder inputs.

        Args:
            scheduler_output: The scheduler output containing scheduled encoder
                inputs.

        Returns:
            A tuple of (mm_kwargs, req_ids_pos) where:
            - mm_kwargs: List of multimodal kwargs items to be batched
            - mm_hashes_pos: List of (mm_hash, position_info) tuples
        """
        scheduled_encoder_inputs = scheduler_output.scheduled_encoder_inputs
        if not scheduled_encoder_inputs:
            return [], []
        # Batch the multi-modal inputs.
        mm_kwargs = list[MultiModalKwargsItem]()
        # list of tuple (mm_hash, position_info)
        mm_hashes_pos = list[tuple[str, PlaceholderRange]]()
        for req_id, encoder_input_ids in scheduled_encoder_inputs.items():
            req_state = self.requests[req_id]

            for mm_input_id in encoder_input_ids:
                mm_feature = req_state.mm_features[mm_input_id]
                mm_hash = mm_feature.identifier
                mm_kwargs.append(mm_feature.data)
                mm_hashes_pos.append((mm_hash, mm_feature.mm_position))

        return mm_kwargs, mm_hashes_pos

    def _execute_mm_encoder(self, scheduler_output: "SchedulerOutput"):
        # Batch the multi-modal inputs using the helper method.
        mm_kwargs, mm_hashes_pos = self._batch_mm_kwargs_from_scheduler(
            scheduler_output
        )

        if not mm_kwargs:
            return

        # Batch mm inputs as much as we can: if a request in the batch has
        # multiple modalities or a different modality than the previous one,
        # we process it separately to preserve item order.
        # FIXME(ywang96): This is a hacky way to deal with multiple modalities
        # in the same batch while still being able to benefit from batching
        # multimodal inputs. The proper solution should be reordering the
        # encoder outputs.
        model = cast(SupportsMultiModal, self.model)
        encoder_outputs = []
        for modality, num_items, mm_kwargs_group in group_mm_kwargs_by_modality(
            mm_kwargs,
            device=self.device,
            pin_memory=self.pin_memory,
            merge_by_field_config=model.merge_by_field_config,
            multimodal_cpu_fields=model.multimodal_cpu_fields,
        ):
            curr_group_outputs = []

            # EVS-related change.
            # (ekhvedchenia): Temporary hack to limit peak memory usage when
            # processing multimodal data. This solves the issue with scheduler
            # putting too many video samples into a single batch. Scheduler
            # uses pruned vision tokens count to compare it versus compute
            # budget which is incorrect (Either input media size or non-pruned
            # output vision tokens count should be considered)
            # TODO(ywang96): Fix memory profiling to take EVS into account and
            # remove this hack.
            if (
                self.is_multimodal_pruning_enabled
                and modality == "video"
                and num_items > 1
            ):
                for video_mm_kwargs_item in filter(
                    lambda item: item.modality == "video", mm_kwargs
                ):
                    _, _, micro_batch_mm_inputs = next(
                        group_mm_kwargs_by_modality(
                            [video_mm_kwargs_item],
                            device=self.device,
                            pin_memory=self.pin_memory,
                            merge_by_field_config=model.merge_by_field_config,
                            multimodal_cpu_fields=model.multimodal_cpu_fields,
                        )
                    )

                    micro_batch_outputs = model.embed_multimodal(
                        **micro_batch_mm_inputs
                    )

                    curr_group_outputs.extend(micro_batch_outputs)
            else:
                # Run the encoder.
                # `curr_group_outputs` is either of the following:
                # 1. A tensor of shape (num_items, feature_size, hidden_size)
                # in case feature_size is fixed across all multimodal items.
                # 2. A list or tuple (length: num_items) of tensors,
                # each of shape (feature_size, hidden_size) in case the feature
                # size is dynamic depending on the input multimodal items.
                curr_group_outputs = model.embed_multimodal(**mm_kwargs_group)

            sanity_check_mm_encoder_outputs(
                curr_group_outputs,
                expected_num_items=num_items,
            )
            encoder_outputs.extend(curr_group_outputs)

        # Cache the encoder outputs by mm_hash
        for (mm_hash, pos_info), output in zip(mm_hashes_pos, encoder_outputs):
            self.encoder_cache[mm_hash] = scatter_mm_placeholders(
                output,
                is_embed=pos_info.is_embed,
            )
            logger.debug("Finish execute for mm hash %s", mm_hash)
            self.maybe_save_ec_to_connector(self.encoder_cache, mm_hash)

    def _gather_mm_embeddings(
        self,
        scheduler_output: "SchedulerOutput",
        shift_computed_tokens: int = 0,
    ) -> tuple[list[torch.Tensor], torch.Tensor]:
        total_num_scheduled_tokens = scheduler_output.total_num_scheduled_tokens

        mm_embeds = list[torch.Tensor]()
        is_mm_embed = self.is_mm_embed.cpu
        is_mm_embed[:total_num_scheduled_tokens] = False

        req_start_idx = 0
        should_sync_mrope_positions = False

        for req_id in self.input_batch.req_ids:
            mm_embeds_req: list[torch.Tensor] = []

            num_scheduled_tokens = scheduler_output.num_scheduled_tokens[req_id]
            req_state = self.requests[req_id]
            num_computed_tokens = req_state.num_computed_tokens + shift_computed_tokens

            for mm_feature in req_state.mm_features:
                pos_info = mm_feature.mm_position
                start_pos = pos_info.offset
                num_encoder_tokens = pos_info.length

                # The encoder output is needed if the two ranges overlap:
                # [num_computed_tokens,
                #  num_computed_tokens + num_scheduled_tokens) and
                # [start_pos, start_pos + num_encoder_tokens)
                if start_pos >= num_computed_tokens + num_scheduled_tokens:
                    # The encoder output is not needed in this step.
                    break
                if start_pos + num_encoder_tokens <= num_computed_tokens:
                    # The encoder output is already processed and stored
                    # in the decoder's KV cache.
                    continue

                start_idx = max(num_computed_tokens - start_pos, 0)
                end_idx = min(
                    num_computed_tokens - start_pos + num_scheduled_tokens,
                    num_encoder_tokens,
                )
                assert start_idx < end_idx

                mm_hash = mm_feature.identifier
                encoder_output = self.encoder_cache.get(mm_hash, None)
                assert encoder_output is not None, f"Encoder cache miss for {mm_hash}."

                if (is_embed := pos_info.is_embed) is not None:
                    is_embed = is_embed[start_idx:end_idx]

                req_start_pos = req_start_idx + start_pos - num_computed_tokens
                is_mm_embed[req_start_pos + start_idx : req_start_pos + end_idx] = (
                    True if is_embed is None else is_embed
                )

                mm_embeds_item = gather_mm_placeholders(
                    encoder_output[start_idx:end_idx],
                    is_embed=is_embed,
                )
                mm_embeds_req.append(mm_embeds_item)

            if self.is_multimodal_pruning_enabled and self.uses_mrope:
                assert req_state.mrope_positions is not None
                should_sync_mrope_positions = True
                mm_embeds_req, new_mrope_positions, new_delta = (
                    self.model.recompute_mrope_positions(
                        input_ids=req_state.prompt_token_ids,
                        multimodal_embeddings=mm_embeds_req,
                        mrope_positions=req_state.mrope_positions,
                        num_computed_tokens=req_state.num_computed_tokens,
                    )
                )
                req_state.mrope_positions.copy_(new_mrope_positions)
                req_state.mrope_position_delta = new_delta

            mm_embeds.extend(mm_embeds_req)
            req_start_idx += num_scheduled_tokens

        is_mm_embed = self.is_mm_embed.copy_to_gpu(total_num_scheduled_tokens)

        if should_sync_mrope_positions:
            self._calc_mrope_positions(scheduler_output)
            self.mrope_positions.copy_to_gpu(total_num_scheduled_tokens)

        return mm_embeds, is_mm_embed

    def _extract_encoder_inputs(
        self,
        scheduler_output: "SchedulerOutput",
    ) -> dict[str, torch.Tensor]:
        """Extract encoder inputs for encoder-decoder models.

        This method extracts multimodal input features from scheduled encoder
        inputs and formats them for the encoder-decoder model forward pass.
        """
        # Batch the multi-modal inputs using the helper method.
        mm_kwargs, _ = self._batch_mm_kwargs_from_scheduler(scheduler_output)

        if not mm_kwargs:
            return {}

        # Group MM kwargs by modality and extract features
        model = cast(SupportsMultiModal, self.model)
        encoder_features = {}
        for _, _, mm_kwargs_group in group_mm_kwargs_by_modality(
            mm_kwargs,
            device=self.device,
            pin_memory=self.pin_memory,
            merge_by_field_config=model.merge_by_field_config,
            multimodal_cpu_fields=model.multimodal_cpu_fields,
        ):
            # Add the grouped features to encoder_features dict
            # This allows the model to receive them as kwargs (e.g.,
            # input_features=...)
            encoder_features.update(mm_kwargs_group)

        return encoder_features

    def get_model(self) -> nn.Module:
        # get raw model out of the cudagraph wrapper.
        if isinstance(self.model, (CUDAGraphWrapper, UBatchWrapper)):
            return self.model.unwrap()
        return self.model

    def get_supported_generation_tasks(self) -> list[GenerationTask]:
        model = self.get_model()
        supported_tasks = list[GenerationTask]()

        if is_text_generation_model(model):
            supported_tasks.append("generate")

        if supports_transcription(model):
            if model.supports_transcription_only:
                return ["transcription"]

            supported_tasks.append("transcription")

        return supported_tasks

    def get_supported_pooling_tasks(self) -> list[PoolingTask]:
        model = self.get_model()
        if not is_pooling_model(model):
            return []

        supported_tasks = list(model.pooler.get_supported_tasks())

<<<<<<< HEAD
=======
        if self.scheduler_config.enable_chunked_prefill:
            if "token_embed" in supported_tasks:
                supported_tasks.remove("token_embed")
            if "token_classify" in supported_tasks:
                supported_tasks.remove("token_classify")

            logger.debug_once(
                "Chunked prefill is not supported with "
                "token_embed and token_classify tasks "
                "which using ALL pooling. "
                "Please turn off chunked prefill by "
                "`--no-enable-chunked-prefill` before using it."
            )

>>>>>>> 561253b3
        if "score" in supported_tasks:
            num_labels = getattr(self.model_config.hf_config, "num_labels", 0)
            if num_labels != 1:
                supported_tasks.remove("score")
                logger.debug_once("Score API is only enabled for num_labels == 1.")

        return supported_tasks

    def get_supported_tasks(self) -> tuple[SupportedTask, ...]:
        tasks = list[SupportedTask]()

        if self.model_config.runner_type == "generate":
            tasks.extend(self.get_supported_generation_tasks())
        if self.model_config.runner_type == "pooling":
            tasks.extend(self.get_supported_pooling_tasks())

        return tuple(tasks)

    def sync_and_slice_intermediate_tensors(
        self,
        num_tokens: int,
        intermediate_tensors: IntermediateTensors,
        sync_self: bool,
    ) -> IntermediateTensors:
        assert self.intermediate_tensors is not None

        tp = self.vllm_config.parallel_config.tensor_parallel_size
        is_rs = is_residual_scattered_for_sp(self.vllm_config, num_tokens)

        # When sequence parallelism is enabled, the "residual" tensor is sharded
        # across tensor parallel ranks, so each rank only needs its own slice.
        if sync_self:
            assert intermediate_tensors is not None
            for k, v in intermediate_tensors.items():
                is_scattered = k == "residual" and is_rs
                copy_len = num_tokens // tp if is_scattered else num_tokens
                self.intermediate_tensors[k][:copy_len].copy_(
                    v[:copy_len], non_blocking=True
                )

        return IntermediateTensors(
            {
                k: v[: num_tokens // tp]
                if k == "residual" and is_rs
                else v[:num_tokens]
                for k, v in self.intermediate_tensors.items()
            }
        )

    def eplb_step(self, is_dummy: bool = False, is_profile: bool = False) -> None:
        """
        Step for the EPLB (Expert Parallelism Load Balancing) state.
        """
        if not self.parallel_config.enable_eplb:
            return

        assert self.eplb_state is not None
        model = self.get_model()
        assert is_mixture_of_experts(model)
        self.eplb_state.step(
            is_dummy,
            is_profile,
            log_stats=self.parallel_config.eplb_config.log_balancedness,
        )

    # This is where the second ubatch is adjusted to account for the padding.
    # Should be called after attention metadata creation. This just pads
    # the second ubatch slice out to the total number of tokens
    # (num_tokens + padding)
    @staticmethod
    def pad_out_ubatch_slice(ubatch_slices: UBatchSlices, num_total_tokens: int):
        padded_second_ubatch_slice = slice(
            ubatch_slices[1].token_slice.start, num_total_tokens
        )
        ubatch_slices[1] = UBatchSlice(
            padded_second_ubatch_slice, padded_second_ubatch_slice
        )

    def _pool(
        self,
        hidden_states: torch.Tensor,
        num_scheduled_tokens: int,
        num_scheduled_tokens_np: np.ndarray,
    ) -> ModelRunnerOutput:
        assert self.input_batch.num_reqs == len(self.input_batch.pooling_params), (
            "Either all or none of the requests in a batch must be pooling request"
        )

        hidden_states = hidden_states[:num_scheduled_tokens]
        seq_lens_cpu = self.seq_lens.cpu[: self.input_batch.num_reqs]

        pooling_metadata = self.input_batch.get_pooling_metadata()
        pooling_metadata.build_pooling_cursor(
            num_scheduled_tokens_np.tolist(), seq_lens_cpu, device=hidden_states.device
        )

        model = cast(VllmModelForPooling, self.model)
        raw_pooler_output: PoolerOutput = model.pooler(
            hidden_states=hidden_states,
            pooling_metadata=pooling_metadata,
        )
        raw_pooler_output = json_map_leaves(
            lambda x: x.to("cpu", non_blocking=True) if x is not None else x,
            raw_pooler_output,
        )
        self._sync_device()

        pooler_output: list[torch.Tensor | None] = []
        for raw_output, seq_len, prompt_len in zip(
            raw_pooler_output, seq_lens_cpu, pooling_metadata.prompt_lens
        ):
            output = raw_output if seq_len == prompt_len else None
            pooler_output.append(output)

        return ModelRunnerOutput(
            req_ids=self.input_batch.req_ids,
            req_id_to_index=self.input_batch.req_id_to_index,
            sampled_token_ids=[],
            logprobs=None,
            prompt_logprobs_dict={},
            pooler_output=pooler_output,
        )

    def _get_num_input_tokens(self, num_scheduled_tokens: int) -> int:
        if (
            self.compilation_config.cudagraph_mode != CUDAGraphMode.NONE
            and hasattr(self, "cudagraph_batch_sizes")
            and self.cudagraph_batch_sizes
            and num_scheduled_tokens <= self.cudagraph_batch_sizes[-1]
        ):
            # Use CUDA graphs.
            # Add padding to the batch size.
            return self.vllm_config.pad_for_cudagraph(num_scheduled_tokens)

        # Eager mode.
        # Pad tokens to multiple of tensor_parallel_size when
        # enabled collective fusion for SP
        tp_size = self.vllm_config.parallel_config.tensor_parallel_size
        if (
            self.compilation_config.pass_config.enable_sequence_parallelism
            and tp_size > 1
        ):
            return round_up(num_scheduled_tokens, tp_size)
        return num_scheduled_tokens

    def _preprocess(
        self,
        scheduler_output: "SchedulerOutput",
        num_input_tokens: int,  # Padded
        intermediate_tensors: IntermediateTensors | None = None,
    ) -> tuple[
        torch.Tensor | None,
        torch.Tensor | None,
        torch.Tensor,
        IntermediateTensors | None,
        dict[str, Any],
        ECConnectorOutput | None,
    ]:
        num_scheduled_tokens = scheduler_output.total_num_scheduled_tokens
        is_first_rank = get_pp_group().is_first_rank

        # _prepare_inputs may reorder the batch, so we must gather multi
        # modal outputs after that to ensure the correct order
        ec_connector_output = None

        if (
            self.supports_mm_inputs
            and is_first_rank
            and not self.model_config.is_encoder_decoder
        ):
            # Run the multimodal encoder if any.
            with self.maybe_get_ec_connector_output(
                scheduler_output,
                encoder_cache=self.encoder_cache,
            ) as ec_connector_output:
                self._execute_mm_encoder(scheduler_output)
                mm_embeds, is_mm_embed = self._gather_mm_embeddings(scheduler_output)

            # NOTE(woosuk): To unify token ids and soft tokens (vision
            # embeddings), we always use embeddings (rather than token ids)
            # as input to the multimodal model, even when the input is text.
            inputs_embeds_scheduled = self.model.embed_input_ids(
                self.input_ids.gpu[:num_scheduled_tokens],
                multimodal_embeddings=mm_embeds,
                is_multimodal=is_mm_embed,
            )

            # TODO(woosuk): Avoid the copy. Optimize.
            self.inputs_embeds.gpu[:num_scheduled_tokens].copy_(inputs_embeds_scheduled)

            input_ids = None
            inputs_embeds = self.inputs_embeds.gpu[:num_input_tokens]
            model_kwargs = {
                **self._init_model_kwargs(num_scheduled_tokens),
                **self._extract_mm_kwargs(scheduler_output),
            }
        elif self.enable_prompt_embeds and is_first_rank:
            # Get the input embeddings for the tokens that are not input embeds,
            # then put them into the appropriate positions.
            # TODO(qthequartermasterman): Since even when prompt embeds are
            # enabled, (a) not all requests will use prompt embeds, and (b)
            # after the initial prompt is processed, the rest of the generated
            # tokens will be token ids, it is not desirable to have the
            # embedding layer outside of the CUDA graph all the time. The v0
            # engine avoids this by "double compiling" the CUDA graph, once
            # with input_ids and again with inputs_embeds, for all num_tokens.
            # If a batch only has token ids, then including the embedding layer
            # in the CUDA graph will be more performant (like in the else case
            # below).
            token_ids_idx = (
                self.is_token_ids.gpu[:num_scheduled_tokens]
                .nonzero(as_tuple=False)
                .squeeze(1)
            )
            # Some tokens ids may need to become embeds
            if token_ids_idx.numel() > 0:
                token_ids = self.input_ids.gpu[token_ids_idx]
                tokens_to_embeds = self.model.embed_input_ids(input_ids=token_ids)
                self.inputs_embeds.gpu[token_ids_idx] = tokens_to_embeds

            inputs_embeds = self.inputs_embeds.gpu[:num_input_tokens]
            model_kwargs = self._init_model_kwargs(num_input_tokens)
            input_ids = None
        else:
            # For text-only models, we use token ids as input.
            # While it is possible to use embeddings as input just like the
            # multimodal models, it is not desirable for performance since
            # then the embedding layer is not included in the CUDA graph.
            input_ids = self.input_ids.gpu[:num_input_tokens]
            inputs_embeds = None
            model_kwargs = self._init_model_kwargs(num_input_tokens)
        if self.uses_mrope:
            positions = self.mrope_positions.gpu[:, :num_input_tokens]
        else:
            positions = self.positions.gpu[:num_input_tokens]

        if is_first_rank:
            intermediate_tensors = None
        else:
            intermediate_tensors = self.sync_and_slice_intermediate_tensors(
                num_input_tokens, intermediate_tensors, True
            )

        if (
            self.model_config.is_encoder_decoder
            and scheduler_output.scheduled_encoder_inputs
        ):
            encoder_inputs = self._extract_encoder_inputs(scheduler_output)
            model_kwargs.update(encoder_inputs)

        return (
            input_ids,
            inputs_embeds,
            positions,
            intermediate_tensors,
            model_kwargs,
            ec_connector_output,
        )

    def _sample(
        self,
        logits: torch.Tensor | None,
        spec_decode_metadata: SpecDecodeMetadata | None,
    ) -> SamplerOutput:
        # Sample the next token and get logprobs if needed.
        sampling_metadata = self.input_batch.sampling_metadata
        if spec_decode_metadata is None:
            # Update output token ids with tokens sampled in last step
            # if async scheduling and required by current sampling params.
            self.input_batch.update_async_output_token_ids()
            return self.sampler(
                logits=logits,
                sampling_metadata=sampling_metadata,
            )

        sampler_output = self.rejection_sampler(
            spec_decode_metadata,
            None,  # draft_probs
            logits,
            sampling_metadata,
        )
        self._update_states_after_model_execute(sampler_output.sampled_token_ids)
        return sampler_output

    def _bookkeeping_sync(
        self,
        scheduler_output: "SchedulerOutput",
        sampler_output: SamplerOutput,
        logits: torch.Tensor | None,
        hidden_states: torch.Tensor,
        num_scheduled_tokens: int,
        spec_decode_metadata: SpecDecodeMetadata | None,
    ) -> tuple[
        dict[str, int],
        LogprobsLists | None,
        list[np.ndarray],
        dict[str, LogprobsTensors | None],
        list[str],
        dict[str, int],
        list[int],
    ]:
        num_nans_in_logits = {}
        if envs.VLLM_COMPUTE_NANS_IN_LOGITS:
            num_nans_in_logits = self._get_nans_in_logits(logits)

        discard_sampled_tokens_req_indices = self.discard_request_indices.np[
            : self.num_discarded_requests
        ]
        for i in discard_sampled_tokens_req_indices:
            gen = self.input_batch.generators.get(int(i))
            if gen is not None:
                gen.set_offset(gen.get_offset() - 4)

        # Copy some objects so they don't get modified after returning.
        # This is important when using async scheduling.
        req_ids_output_copy = self.input_batch.req_ids.copy()
        req_id_to_index_output_copy = self.input_batch.req_id_to_index.copy()

        num_sampled_tokens = sampler_output.sampled_token_ids.shape[0]
        sampled_token_ids = sampler_output.sampled_token_ids
        invalid_req_indices = []
        valid_sampled_token_ids: list[np.ndarray]
        if not self.use_async_scheduling:
            # Get the valid generated tokens.
            max_gen_len = sampled_token_ids.shape[-1]
            if max_gen_len == 1:
                # No spec decode tokens.
                valid_sampled_token_ids = self._to_list(sampled_token_ids)
            else:
                # Includes spec decode tokens.
                valid_sampled_token_ids = self.rejection_sampler.parse_output(
                    sampled_token_ids,
                    self.input_batch.vocab_size,
                )
            # Mask out the sampled tokens that should not be sampled.
            for i in discard_sampled_tokens_req_indices:
                valid_sampled_token_ids[int(i)] = np.array([])
        else:
            valid_sampled_token_ids = []
            invalid_req_indices = discard_sampled_tokens_req_indices.tolist()
            invalid_req_indices_set = set(invalid_req_indices)
            assert sampled_token_ids.shape[-1] == 1

            # Cache the sampled tokens on the GPU and avoid CPU sync.
            # These will be copied into input_ids in the next step
            # when preparing inputs.
            self.input_batch.prev_sampled_token_ids = sampled_token_ids
            self.input_batch.prev_req_id_to_index = {
                req_id: i
                for i, req_id in enumerate(self.input_batch.req_ids)
                if i not in invalid_req_indices_set
            }

        # Cache the sampled tokens in the model runner, so that the scheduler
        # doesn't need to send them back.
        # NOTE(woosuk): As an exception, when using PP, the scheduler sends
        # the sampled tokens back, because there's no direct communication
        # between the first-stage worker and the last-stage worker.
        req_ids = self.input_batch.req_ids
        logprobs_tensors = sampler_output.logprobs_tensors
        cu_num_accepted_tokens = (
            [0] if spec_decode_metadata and logprobs_tensors else None
        )
        for req_idx in range(num_sampled_tokens):
            sampled_ids: np.ndarray | None
            if self.use_async_scheduling:
                sampled_ids = (
                    np.array([-1]) if req_idx not in invalid_req_indices_set else None
                )
            else:
                sampled_ids = valid_sampled_token_ids[req_idx]

            num_sampled_ids: int = (
                sampled_ids.shape[0] if sampled_ids is not None else 0
            )

            if cu_num_accepted_tokens is not None:
                cu_num_accepted_tokens.append(
                    cu_num_accepted_tokens[-1] + num_sampled_ids
                )

            if sampled_ids is None or num_sampled_ids == 0:
                continue

            start_idx = self.input_batch.num_tokens_no_spec[req_idx]
            end_idx = start_idx + num_sampled_ids
            assert end_idx <= self.max_model_len, (
                "Sampled token IDs exceed the max model length. "
                f"Total number of tokens: {end_idx} > max_model_len: "
                f"{self.max_model_len}"
            )

            self.input_batch.token_ids_cpu[req_idx, start_idx:end_idx] = sampled_ids
            self.input_batch.is_token_ids[req_idx, start_idx:end_idx] = True
            self.input_batch.num_tokens_no_spec[req_idx] = end_idx
            self.input_batch.num_tokens[req_idx] = end_idx

            req_id = req_ids[req_idx]
            req_state = self.requests[req_id]
            req_state.output_token_ids.extend(sampled_ids)

        logprobs_lists = (
            logprobs_tensors.tolists(cu_num_accepted_tokens)
            if not self.use_async_scheduling and logprobs_tensors is not None
            else None
        )

        # Compute prompt logprobs if needed.
        prompt_logprobs_dict = self._get_prompt_logprobs_dict(
            hidden_states[:num_scheduled_tokens],
            scheduler_output.num_scheduled_tokens,
        )

        return (
            num_nans_in_logits,
            logprobs_lists,
            valid_sampled_token_ids,
            prompt_logprobs_dict,
            req_ids_output_copy,
            req_id_to_index_output_copy,
            invalid_req_indices,
        )

    @contextmanager
    def synchronize_input_prep(self):
        if self.prepare_inputs_event is None:
            yield
            return

        # Ensure prior step has finished with reused CPU tensors.
        # This is required in the async scheduling case because
        # the CPU->GPU transfer happens async.
        self.prepare_inputs_event.synchronize()
        try:
            yield
        finally:
            self.prepare_inputs_event.record()

    def _model_forward(
        self,
        input_ids: torch.Tensor | None = None,
        positions: torch.Tensor | None = None,
        intermediate_tensors: IntermediateTensors | None = None,
        inputs_embeds: torch.Tensor | None = None,
        **model_kwargs: dict[str, Any],
    ) -> Any:
        """Helper method to call the model forward pass.

        This method can be overridden by subclasses for model execution.
        Motivation: We can inspect only this method versus
        the whole execute_model, which has additional logic.

        Args:
            input_ids: Input token IDs
            positions: Token positions
            intermediate_tensors: Tensors from previous pipeline stages
            inputs_embeds: Input embeddings (alternative to input_ids)
            **model_kwargs: Additional model arguments

        Returns:
            Model output tensor
        """
        return self.model(
            input_ids=input_ids,
            positions=positions,
            intermediate_tensors=intermediate_tensors,
            inputs_embeds=inputs_embeds,
            **model_kwargs,
        )

    @torch.inference_mode()
    def execute_model(
        self,
        scheduler_output: "SchedulerOutput",
        intermediate_tensors: IntermediateTensors | None = None,
    ) -> ModelRunnerOutput | IntermediateTensors | None:
        if self.execute_model_state is not None:
            raise RuntimeError(
                "State error: sample_tokens() must be called "
                "after execute_model() returns None."
            )
        num_scheduled_tokens = scheduler_output.total_num_scheduled_tokens
        with record_function_or_nullcontext("gpu_model_runner: preprocess"):
            with self.synchronize_input_prep():
                # Update persistent batch states.
                self._update_states(scheduler_output)

                if has_ec_transfer() and get_ec_transfer().is_producer:
                    with self.maybe_get_ec_connector_output(
                        scheduler_output,
                        encoder_cache=self.encoder_cache,
                    ) as ec_connector_output:
                        self._execute_mm_encoder(scheduler_output)
                        return make_empty_encoder_model_runner_output(scheduler_output)

                if not num_scheduled_tokens:
                    if not has_kv_transfer_group():
                        # Return empty ModelRunnerOutput if no work to do.
                        return EMPTY_MODEL_RUNNER_OUTPUT
                    return self.kv_connector_no_forward(
                        scheduler_output, self.vllm_config
                    )
                if self.cache_config.kv_sharing_fast_prefill:
                    assert not self.input_batch.num_prompt_logprobs, (
                        "--kv-sharing-fast-prefill produces incorrect "
                        "logprobs for prompt tokens, tokens, please disable "
                        "it when the requests need prompt logprobs"
                    )

                num_reqs = self.input_batch.num_reqs
                req_ids = self.input_batch.req_ids
                tokens = [scheduler_output.num_scheduled_tokens[i] for i in req_ids]
                num_scheduled_tokens_np = np.array(tokens, dtype=np.int32)
                max_num_scheduled_tokens = int(num_scheduled_tokens_np.max())

                (
                    logits_indices,
                    spec_decode_metadata,
                    ubatch_slices,
                    num_tokens_across_dp,
                ) = self._prepare_inputs(
                    scheduler_output, num_scheduled_tokens_np, max_num_scheduled_tokens
                )

                cascade_attn_prefix_lens = None
                # Disable cascade attention when using microbatching (DBO)
                if self.cascade_attn_enabled and ubatch_slices is None:
                    # Pre-compute cascade attention prefix lengths
                    # NOTE: Must be AFTER _prepare_inputs uses self.input_batch state
                    cascade_attn_prefix_lens = self._compute_cascade_attn_prefix_lens(
                        num_scheduled_tokens_np,
                        scheduler_output.num_common_prefix_blocks,
                    )

                # TODO(lucas): move cudagraph dispatching here:
                #   https://github.com/vllm-project/vllm/issues/23789

                total_num_scheduled_tokens = scheduler_output.total_num_scheduled_tokens
                use_spec_decode = len(scheduler_output.scheduled_spec_decode_tokens) > 0
                attn_metadata, spec_decode_common_attn_metadata = (
                    self._build_attention_metadata(
                        total_num_scheduled_tokens=total_num_scheduled_tokens,
                        max_num_scheduled_tokens=max_num_scheduled_tokens,
                        num_reqs=num_reqs,
                        ubatch_slices=ubatch_slices,
                        logits_indices=logits_indices,
                        use_spec_decode=use_spec_decode,
                        scheduled_encoder_inputs=scheduler_output.scheduled_encoder_inputs,
                        cascade_attn_prefix_lens=cascade_attn_prefix_lens,
                    )
                )

                dp_rank = self.parallel_config.data_parallel_rank
                if ubatch_slices:
                    assert num_tokens_across_dp is not None
                    num_input_tokens = int(num_tokens_across_dp[dp_rank].item())
                    self.pad_out_ubatch_slice(ubatch_slices, num_input_tokens)
                elif num_tokens_across_dp is not None:
                    num_input_tokens = int(num_tokens_across_dp[dp_rank].item())
                else:
                    num_input_tokens = self._get_num_input_tokens(
                        scheduler_output.total_num_scheduled_tokens
                    )

                (
                    input_ids,
                    inputs_embeds,
                    positions,
                    intermediate_tensors,
                    model_kwargs,
                    ec_connector_output,
                ) = self._preprocess(
                    scheduler_output, num_input_tokens, intermediate_tensors
                )

            uniform_decode = (
                max_num_scheduled_tokens == self.uniform_decode_query_len
            ) and (num_scheduled_tokens == num_reqs * max_num_scheduled_tokens)
            batch_descriptor = BatchDescriptor(
                num_tokens=num_input_tokens,
                uniform_decode=uniform_decode,
                has_lora=len(self.input_batch.lora_id_to_lora_request) > 0,
            )
            cudagraph_runtime_mode, batch_descriptor = (
                self.cudagraph_dispatcher.dispatch(
                    batch_descriptor,
                    use_cascade_attn=cascade_attn_prefix_lens is not None,
                )
            )

        # Set cudagraph mode to none if calc_kv_scales is true.
        # KV scales calculation involves dynamic operations that are incompatible
        # with CUDA graph capture.
        if self.calculate_kv_scales:
            cudagraph_runtime_mode = CUDAGraphMode.NONE
            # Mark KV scales as calculated after the first forward pass
            self.calculate_kv_scales = False

        # Run the model.
        # Use persistent buffers for CUDA graphs.
        with (
            set_forward_context(
                attn_metadata,
                self.vllm_config,
                num_tokens=num_input_tokens,
                num_tokens_across_dp=num_tokens_across_dp,
                cudagraph_runtime_mode=cudagraph_runtime_mode,
                batch_descriptor=batch_descriptor,
                ubatch_slices=ubatch_slices,
            ),
            record_function_or_nullcontext("gpu_model_runner: forward"),
            self.maybe_get_kv_connector_output(scheduler_output) as kv_connector_output,
        ):
            model_output = self._model_forward(
                input_ids=input_ids,
                positions=positions,
                intermediate_tensors=intermediate_tensors,
                inputs_embeds=inputs_embeds,
                **model_kwargs,
            )

        with record_function_or_nullcontext("gpu_model_runner: postprocess"):
            if self.use_aux_hidden_state_outputs:
                # True when EAGLE 3 is used.
                hidden_states, aux_hidden_states = model_output
            else:
                # Common case.
                hidden_states = model_output
                aux_hidden_states = None

            if not self.broadcast_pp_output:
                # Common case.
                if not get_pp_group().is_last_rank:
                    # Return the intermediate tensors.
                    assert isinstance(hidden_states, IntermediateTensors)
                    hidden_states.kv_connector_output = kv_connector_output
                    return hidden_states

                if self.is_pooling_model:
                    # Return the pooling output.
                    output = self._pool(
                        hidden_states, num_scheduled_tokens, num_scheduled_tokens_np
                    )
                    output.kv_connector_output = kv_connector_output
                    return output

                sample_hidden_states = hidden_states[logits_indices]
                logits = self.model.compute_logits(sample_hidden_states)
            else:
                # Rare case.
                assert not self.is_pooling_model

                sample_hidden_states = hidden_states[logits_indices]
                if not get_pp_group().is_last_rank:
                    all_gather_tensors = {
                        "residual": not is_residual_scattered_for_sp(
                            self.vllm_config, num_input_tokens
                        )
                    }
                    get_pp_group().send_tensor_dict(
                        hidden_states.tensors,
                        all_gather_group=get_tp_group(),
                        all_gather_tensors=all_gather_tensors,
                    )
                    logits = None
                else:
                    logits = self.model.compute_logits(sample_hidden_states)

                model_output_broadcast_data = {}
                if logits is not None:
                    model_output_broadcast_data["logits"] = logits.contiguous()

                model_output_broadcast_data = get_pp_group().broadcast_tensor_dict(
                    model_output_broadcast_data, src=len(get_pp_group().ranks) - 1
                )
                assert model_output_broadcast_data is not None
                logits = model_output_broadcast_data["logits"]

        self.execute_model_state = ExecuteModelState(
            scheduler_output,
            logits,
            spec_decode_metadata,
            spec_decode_common_attn_metadata,
            hidden_states,
            sample_hidden_states,
            aux_hidden_states,
            kv_connector_output,
            ec_connector_output,
        )
        return None

    @torch.inference_mode
    def sample_tokens(
        self, grammar_output: "GrammarOutput | None"
    ) -> ModelRunnerOutput | AsyncModelRunnerOutput | IntermediateTensors:
        if self.execute_model_state is None:
            # Nothing to do (PP non-final rank case), output isn't used.
            return None  # noqa

        # Unpack ephemeral state.
        (
            scheduler_output,
            logits,
            spec_decode_metadata,
            spec_decode_common_attn_metadata,
            hidden_states,
            sample_hidden_states,
            aux_hidden_states,
            kv_connector_output,
            ec_connector_output,
        ) = self.execute_model_state
        # Clear ephemeral state.
        self.execute_model_state = None

        # Apply structured output bitmasks if present.
        if grammar_output is not None:
            apply_grammar_bitmask(
                scheduler_output, grammar_output, self.input_batch, logits
            )

        with record_function_or_nullcontext("gpu_model_runner: sample"):
            sampler_output = self._sample(logits, spec_decode_metadata)

        def propose_draft_token_ids(
            sampled_token_ids: torch.Tensor | list[np.ndarray],
        ) -> None:
            assert spec_decode_common_attn_metadata is not None
            with record_function_or_nullcontext("gpu_model_runner: draft"):
                self._draft_token_ids = self.propose_draft_token_ids(
                    scheduler_output,
                    sampled_token_ids,
                    self.input_batch.sampling_metadata,
                    hidden_states,
                    sample_hidden_states,
                    aux_hidden_states,
                    spec_decode_metadata,
                    spec_decode_common_attn_metadata,
                )

        use_padded_batch_for_eagle = (
            self.speculative_config
            and self.speculative_config.use_eagle()
            and not self.speculative_config.disable_padded_drafter_batch
        )
        effective_drafter_max_model_len = self.max_model_len
        if effective_drafter_max_model_len is None:
            effective_drafter_max_model_len = self.model_config.max_model_len
        if (
            self.speculative_config
            and self.speculative_config.draft_model_config is not None
            and self.speculative_config.draft_model_config.max_model_len is not None
        ):
            effective_drafter_max_model_len = (
                self.speculative_config.draft_model_config.max_model_len
            )
        input_fits_in_drafter = spec_decode_common_attn_metadata and (
            spec_decode_common_attn_metadata.max_seq_len
            + self.speculative_config.num_speculative_tokens
            <= effective_drafter_max_model_len
        )
        if use_padded_batch_for_eagle and input_fits_in_drafter:
            # EAGLE speculative decoding can use the GPU sampled tokens
            # as inputs, and does not need to wait for bookkeeping to finish.
            propose_draft_token_ids(sampler_output.sampled_token_ids)

        with record_function_or_nullcontext("gpu_model_runner: bookkeep"):
            (
                num_nans_in_logits,
                logprobs_lists,
                valid_sampled_token_ids,
                prompt_logprobs_dict,
                req_ids_output_copy,
                req_id_to_index_output_copy,
                invalid_req_indices,
            ) = self._bookkeeping_sync(
                scheduler_output,
                sampler_output,
                logits,
                hidden_states,
                scheduler_output.total_num_scheduled_tokens,
                spec_decode_metadata,
            )

        if (
            self.speculative_config
            and not use_padded_batch_for_eagle
            and input_fits_in_drafter
        ):
            # ngram and other speculative decoding methods use the sampled
            # tokens on the CPU, so they are run after bookkeeping.
            propose_draft_token_ids(valid_sampled_token_ids)

        with record_function_or_nullcontext("gpu_model_runner: eplb"):
            self.eplb_step()
        with record_function_or_nullcontext("gpu_model_runner: ModelRunnerOutput"):
            output = ModelRunnerOutput(
                req_ids=req_ids_output_copy,
                req_id_to_index=req_id_to_index_output_copy,
                sampled_token_ids=valid_sampled_token_ids,
                logprobs=logprobs_lists,
                prompt_logprobs_dict=prompt_logprobs_dict,
                pooler_output=[],
                kv_connector_output=kv_connector_output,
                ec_connector_output=ec_connector_output
                if self.supports_mm_inputs
                else None,
                num_nans_in_logits=num_nans_in_logits,
            )

        if not self.use_async_scheduling:
            return output
        with record_function_or_nullcontext(
            "gpu_model_runner: AsyncGPUModelRunnerOutput"
        ):
            async_output = AsyncGPUModelRunnerOutput(
                model_runner_output=output,
                sampled_token_ids=sampler_output.sampled_token_ids,
                logprobs_tensors=sampler_output.logprobs_tensors,
                invalid_req_indices=invalid_req_indices,
                async_output_copy_stream=self.async_output_copy_stream,
            )
        with record_function_or_nullcontext(
            "gpu_model_runner: set_async_sampled_token_ids"
        ):
            # Save ref of sampled_token_ids CPU tensor if the batch contains
            # any requests with sampling params that require output ids.
            self.input_batch.set_async_sampled_token_ids(
                async_output.sampled_token_ids_cpu,
                async_output.async_copy_ready_event,
            )

        return async_output

    def take_draft_token_ids(self) -> DraftTokenIds | None:
        if self._draft_token_ids is None:
            return None
        req_ids = self.input_batch.req_ids
        if isinstance(self._draft_token_ids, torch.Tensor):
            draft_token_ids = self._draft_token_ids.tolist()
        else:
            draft_token_ids = self._draft_token_ids
        self._draft_token_ids = None
        return DraftTokenIds(req_ids, draft_token_ids)

    def propose_draft_token_ids(
        self,
        scheduler_output: "SchedulerOutput",
        sampled_token_ids: torch.Tensor | list[np.ndarray],
        sampling_metadata: SamplingMetadata,
        hidden_states: torch.Tensor,
        sample_hidden_states: torch.Tensor,
        aux_hidden_states: list[torch.Tensor] | None,
        spec_decode_metadata: SpecDecodeMetadata | None,
        common_attn_metadata: CommonAttentionMetadata,
    ) -> torch.Tensor | list[list[int]]:
        num_scheduled_tokens = scheduler_output.total_num_scheduled_tokens
        if self.speculative_config.method == "ngram":
            assert isinstance(sampled_token_ids, list)
            assert isinstance(self.drafter, NgramProposer)
            draft_token_ids = self.drafter.propose(
                sampled_token_ids,
                self.input_batch.req_ids,
                self.input_batch.num_tokens_no_spec,
                self.input_batch.token_ids_cpu,
                self.input_batch.spec_decode_unsupported_reqs,
            )
        elif self.speculative_config.method == "suffix":
            assert isinstance(sampled_token_ids, list)
            assert isinstance(self.drafter, SuffixDecodingProposer)
            draft_token_ids = self.drafter.propose(self.input_batch, sampled_token_ids)
        elif self.speculative_config.method == "medusa":
            assert isinstance(sampled_token_ids, list)
            assert isinstance(self.drafter, MedusaProposer)

            if sample_hidden_states.shape[0] == len(sampled_token_ids):
                # The input to the target model does not include draft tokens.
                hidden_states = sample_hidden_states
            else:
                indices = []
                offset = 0
                assert spec_decode_metadata is not None, (
                    "No spec decode metadata for medusa"
                )
                for num_draft, tokens in zip(
                    spec_decode_metadata.num_draft_tokens, sampled_token_ids
                ):
                    indices.append(offset + tokens.shape[0] - 1)
                    offset += num_draft + 1
                indices = torch.tensor(indices, device=self.device)
                hidden_states = sample_hidden_states[indices]

            draft_token_ids = self.drafter.propose(
                target_hidden_states=hidden_states,
                sampling_metadata=sampling_metadata,
            )
        elif self.speculative_config.use_eagle():
            assert isinstance(self.drafter, EagleProposer)

            if self.speculative_config.disable_padded_drafter_batch:
                # When padded-batch is disabled, the sampled_token_ids should be
                # the cpu-side list[list[int]] of valid sampled tokens for each
                # request, with invalid requests having empty lists.
                assert isinstance(sampled_token_ids, list), (
                    "sampled_token_ids should be a python list when"
                    "padded-batch is disabled."
                )
                next_token_ids = self.drafter.prepare_next_token_ids_cpu(
                    sampled_token_ids,
                    self.requests,
                    self.input_batch,
                    scheduler_output.num_scheduled_tokens,
                )
            else:
                # When using padded-batch, the sampled_token_ids should be
                # the gpu tensor of sampled tokens for each request, of shape
                # (num_reqs, num_spec_tokens + 1) with rejected tokens having
                # value -1.
                assert isinstance(sampled_token_ids, torch.Tensor), (
                    "sampled_token_ids should be a torch.Tensor when"
                    "padded-batch is enabled."
                )
                next_token_ids, valid_sampled_tokens_count = (
                    self.drafter.prepare_next_token_ids_padded(
                        common_attn_metadata,
                        sampled_token_ids,
                        self.requests,
                        self.input_batch,
                        self.discard_request_indices.gpu,
                        self.num_discarded_requests,
                    )
                )

            if spec_decode_metadata is None:
                token_indices_to_sample = None
                # input_ids can be None for multimodal models.
                target_token_ids = self.input_ids.gpu[:num_scheduled_tokens]
                target_positions = self._get_positions(num_scheduled_tokens)
                if self.use_aux_hidden_state_outputs:
                    assert aux_hidden_states is not None
                    target_hidden_states = torch.cat(
                        [h[:num_scheduled_tokens] for h in aux_hidden_states], dim=-1
                    )
                else:
                    target_hidden_states = hidden_states[:num_scheduled_tokens]
            else:
                if self.speculative_config.disable_padded_drafter_batch:
                    token_indices_to_sample = None
                    common_attn_metadata, token_indices = self.drafter.prepare_inputs(
                        common_attn_metadata,
                        sampled_token_ids,
                        spec_decode_metadata.num_draft_tokens,
                    )
                else:
                    common_attn_metadata, token_indices, token_indices_to_sample = (
                        self.drafter.prepare_inputs_padded(
                            common_attn_metadata,
                            spec_decode_metadata,
                            valid_sampled_tokens_count,
                        )
                    )

                target_token_ids = self.input_ids.gpu[token_indices]
                target_positions = self._get_positions(token_indices)
                if self.use_aux_hidden_state_outputs:
                    assert aux_hidden_states is not None
                    target_hidden_states = torch.cat(
                        [h[token_indices] for h in aux_hidden_states], dim=-1
                    )
                else:
                    target_hidden_states = hidden_states[token_indices]

            if self.supports_mm_inputs:
                mm_embed_inputs = self._gather_mm_embeddings(
                    scheduler_output,
                    shift_computed_tokens=1,
                )
            else:
                mm_embed_inputs = None

            draft_token_ids = self.drafter.propose(
                target_token_ids=target_token_ids,
                target_positions=target_positions,
                target_hidden_states=target_hidden_states,
                next_token_ids=next_token_ids,
                last_token_indices=token_indices_to_sample,
                sampling_metadata=sampling_metadata,
                common_attn_metadata=common_attn_metadata,
                mm_embed_inputs=mm_embed_inputs,
            )

        return draft_token_ids

    def update_config(self, overrides: dict[str, Any]) -> None:
        allowed_config_names = {"load_config", "model_config"}
        for config_name, config_overrides in overrides.items():
            assert config_name in allowed_config_names, (
                f"Config `{config_name}` not supported. "
                f"Allowed configs: {allowed_config_names}"
            )
            config = getattr(self, config_name)
            new_config = update_config(config, config_overrides)
            setattr(self, config_name, new_config)

    def load_model(self, eep_scale_up: bool = False) -> None:
        """
        Args:
            eep_scale_up: the model loading is for elastic EP scale up.
        """
        logger.info_once(
            "Starting to load model %s...",
            self.model_config.model,
            scope="global",
        )
        global_expert_loads, old_global_expert_indices_per_model, rank_mapping = (
            EplbState.get_eep_state(self.parallel_config)
            if eep_scale_up
            else (None, None, None)
        )

        if self.parallel_config.enable_eplb:
            self.eplb_state = EplbState(self.parallel_config, self.device)
            eplb_models = 0
        with DeviceMemoryProfiler() as m:
            time_before_load = time.perf_counter()
            model_loader = get_model_loader(self.load_config)
            self.model = model_loader.load_model(
                vllm_config=self.vllm_config, model_config=self.model_config
            )
            if self.lora_config:
                self.model = self.load_lora_model(
                    self.model, self.vllm_config, self.device
                )
            if hasattr(self, "drafter"):
                logger.info_once("Loading drafter model...")
                self.drafter.load_model(self.model)
                if (
                    hasattr(self.drafter, "model")
                    and is_mixture_of_experts(self.drafter.model)
                    and self.parallel_config.enable_eplb
                ):
                    logger.info_once(
                        "EPLB is enabled for drafter model %s.",
                        self.vllm_config.speculative_config.draft_model_config.model,
                    )

                    global_expert_load = (
                        global_expert_loads[eplb_models]
                        if global_expert_loads
                        else None
                    )
                    old_global_expert_indices = (
                        old_global_expert_indices_per_model[eplb_models]
                        if old_global_expert_indices_per_model
                        else None
                    )
                    if self.eplb_state is None:
                        self.eplb_state = EplbState(self.parallel_config, self.device)
                    self.eplb_state.add_model(
                        self.drafter.model,
                        self.vllm_config.speculative_config.draft_model_config,
                        global_expert_load,
                        old_global_expert_indices,
                        rank_mapping,
                    )
                    eplb_models += 1

            if self.use_aux_hidden_state_outputs:
                if not supports_eagle3(self.get_model()):
                    raise RuntimeError(
                        "Model does not support EAGLE3 interface but "
                        "aux_hidden_state_outputs was requested"
                    )

                # Try to get auxiliary layers from speculative config,
                # otherwise use model's default layers
                aux_layers = self._get_eagle3_aux_layers_from_config()
                if aux_layers:
                    logger.info(
                        "Using auxiliary layers from speculative config: %s",
                        aux_layers,
                    )
                else:
                    aux_layers = self.model.get_eagle3_aux_hidden_state_layers()

                self.model.set_aux_hidden_state_layers(aux_layers)
            time_after_load = time.perf_counter()
        self.model_memory_usage = m.consumed_memory
        logger.info_once(
            "Model loading took %.4f GiB memory and %.6f seconds",
            self.model_memory_usage / GiB_bytes,
            time_after_load - time_before_load,
            scope="local",
        )
        prepare_communication_buffer_for_model(self.model)
        self.is_multimodal_pruning_enabled = (
            supports_multimodal_pruning(self.get_model())
            and self.model_config.multimodal_config.is_multimodal_pruning_enabled()
        )

        if is_mixture_of_experts(self.model) and self.parallel_config.enable_eplb:
            logger.info_once("EPLB is enabled for model %s.", self.model_config.model)
            global_expert_load = (
                global_expert_loads[eplb_models] if global_expert_loads else None
            )
            old_global_expert_indices = (
                old_global_expert_indices_per_model[eplb_models]
                if old_global_expert_indices_per_model
                else None
            )
            assert self.eplb_state is not None
            self.eplb_state.add_model(
                self.model,
                self.model_config,
                global_expert_load,
                old_global_expert_indices,
                rank_mapping,
            )

        if (
            self.vllm_config.compilation_config.mode
            == CompilationMode.STOCK_TORCH_COMPILE
            and supports_dynamo()
        ):
            backend = self.vllm_config.compilation_config.init_backend(self.vllm_config)
            compilation_counter.stock_torch_compile_count += 1
            self.model.compile(fullgraph=True, backend=backend)
            return
        # for other compilation modes, cudagraph behavior is controlled by
        # CudagraphWraper and CudagraphDispatcher of vllm.

        # wrap the model with full cudagraph wrapper if needed.
        if (
            self.compilation_config.cudagraph_mode.has_full_cudagraphs()
            and not self.parallel_config.enable_dbo
        ):
            self.model = CUDAGraphWrapper(
                self.model, self.vllm_config, runtime_mode=CUDAGraphMode.FULL
            )
        elif self.parallel_config.enable_dbo:
            if self.compilation_config.cudagraph_mode.has_full_cudagraphs():
                self.model = UBatchWrapper(
                    self.model, self.vllm_config, CUDAGraphMode.FULL, self.device
                )
            else:
                self.model = UBatchWrapper(
                    self.model, self.vllm_config, CUDAGraphMode.NONE, self.device
                )

    def _get_eagle3_aux_layers_from_config(self) -> tuple[int, ...] | None:
        """Extract Eagle3 auxiliary layer indices from speculative config.

        These indices specify which hidden states from the base model should
        be used as auxiliary inputs for the Eagle3 drafter model during
        speculative decoding.

        Returns:
            Tuple of layer indices if found in draft model config,
            None otherwise.
        """
        if not (self.speculative_config and self.speculative_config.draft_model_config):
            return None

        hf_config = self.speculative_config.draft_model_config.hf_config
        if not hasattr(hf_config, "eagle_aux_hidden_state_layer_ids"):
            return None

        layer_ids = hf_config.eagle_aux_hidden_state_layer_ids
        if layer_ids and isinstance(layer_ids, (list, tuple)):
            return tuple(layer_ids)

        return None

    def reload_weights(self) -> None:
        assert getattr(self, "model", None) is not None, (
            "Cannot reload weights before model is loaded."
        )
        model_loader = get_model_loader(self.load_config)
        logger.info("Reloading weights inplace...")
        model_loader.load_weights(self.get_model(), model_config=self.model_config)

    def save_tensorized_model(
        self,
        tensorizer_config: "TensorizerConfig",
    ) -> None:
        TensorizerLoader.save_model(
            self.get_model(),
            tensorizer_config=tensorizer_config,
            model_config=self.model_config,
        )

    def _get_prompt_logprobs_dict(
        self,
        hidden_states: torch.Tensor,
        num_scheduled_tokens: dict[str, int],
    ) -> dict[str, LogprobsTensors | None]:
        num_prompt_logprobs_dict = self.input_batch.num_prompt_logprobs
        if not num_prompt_logprobs_dict:
            return {}

        in_progress_dict = self.input_batch.in_progress_prompt_logprobs_cpu
        prompt_logprobs_dict: dict[str, LogprobsTensors | None] = {}

        # Since prompt logprobs are a rare feature, prioritize simple,
        # maintainable loop over optimal performance.
        completed_prefill_reqs = []
        for req_id, num_prompt_logprobs in num_prompt_logprobs_dict.items():
            num_tokens = num_scheduled_tokens[req_id]

            # Get metadata for this request.
            request = self.requests[req_id]
            if request.prompt_token_ids is None:
                # Prompt logprobs is incompatible with prompt embeddings
                continue

            num_prompt_tokens = len(request.prompt_token_ids)
            prompt_token_ids = torch.tensor(request.prompt_token_ids).to(
                self.device, non_blocking=True
            )

            # Set up target LogprobsTensors object.
            logprobs_tensors = in_progress_dict.get(req_id)
            if not logprobs_tensors:
                # Create empty logprobs CPU tensors for the entire prompt.
                # If chunked, we'll copy in slice by slice.
                logprobs_tensors = LogprobsTensors.empty_cpu(
                    num_prompt_tokens - 1, num_prompt_logprobs + 1
                )
                in_progress_dict[req_id] = logprobs_tensors

            # Determine number of logits to retrieve.
            start_idx = request.num_computed_tokens
            start_tok = start_idx + 1
            num_remaining_tokens = num_prompt_tokens - start_tok
            if num_tokens <= num_remaining_tokens:
                # This is a chunk, more tokens remain.
                # In the == case, there are no more prompt logprobs to produce
                # but we want to defer returning them to the next step where we
                # have new generated tokens to return.
                num_logits = num_tokens
            else:
                # This is the last chunk of prompt tokens to return.
                num_logits = num_remaining_tokens
                completed_prefill_reqs.append(req_id)
                prompt_logprobs_dict[req_id] = logprobs_tensors

            if num_logits <= 0:
                # This can happen for the final chunk if we prefilled exactly
                # (num_prompt_tokens - 1) tokens for this request in the prior
                # step. There are no more prompt logprobs to produce.
                continue

            # Get the logits corresponding to this req's prompt tokens.
            # If this is a partial request (i.e. chunked prefill),
            # then there is prompt logprob generated for each index.
            req_idx = self.input_batch.req_id_to_index[req_id]
            offset = self.query_start_loc.np[req_idx].item()
            prompt_hidden_states = hidden_states[offset : offset + num_logits]
            logits = self.model.compute_logits(prompt_hidden_states)

            # Get the "target" tokens for each index. For prompt at index i,
            # the token at prompt index i+1 is the "sampled" token we want
            # to gather the logprob for.
            tgt_token_ids = prompt_token_ids[start_tok : start_tok + num_logits]

            # Compute prompt logprobs.
            logprobs = self.sampler.compute_logprobs(logits)
            token_ids, logprobs, ranks = self.sampler.gather_logprobs(
                logprobs, num_prompt_logprobs, tgt_token_ids
            )

            # Transfer GPU->CPU async.
            chunk_slice = slice(start_idx, start_idx + num_logits)
            logprobs_tensors.logprob_token_ids[chunk_slice].copy_(
                token_ids, non_blocking=True
            )
            logprobs_tensors.logprobs[chunk_slice].copy_(logprobs, non_blocking=True)
            logprobs_tensors.selected_token_ranks[chunk_slice].copy_(
                ranks, non_blocking=True
            )

        # Remove requests that have completed prefill from the batch
        # num_prompt_logprobs_dict.
        for req_id in completed_prefill_reqs:
            del num_prompt_logprobs_dict[req_id]
            del in_progress_dict[req_id]

        # Must synchronize the non-blocking GPU->CPU transfers.
        if prompt_logprobs_dict:
            self._sync_device()

        return prompt_logprobs_dict

    def _get_nans_in_logits(
        self,
        logits: torch.Tensor | None,
    ) -> dict[str, int]:
        try:
            if logits is None:
                return {req_id: 0 for req_id in self.input_batch.req_ids}

            num_nans_in_logits = {}
            num_nans_for_index = logits.isnan().sum(dim=-1).cpu().numpy()
            for req_id in self.input_batch.req_ids:
                req_index = self.input_batch.req_id_to_index[req_id]
                num_nans_in_logits[req_id] = (
                    int(num_nans_for_index[req_index])
                    if num_nans_for_index is not None and req_index < logits.shape[0]
                    else 0
                )
            return num_nans_in_logits
        except IndexError:
            return {}

    @contextmanager
    def maybe_randomize_inputs(self, input_ids: torch.Tensor):
        """
        Randomize input_ids if VLLM_RANDOMIZE_DP_DUMMY_INPUTS is set.
        This is to help balance expert-selection
         - during profile_run
         - during DP rank dummy run
        """
        dp_size = self.vllm_config.parallel_config.data_parallel_size
        randomize_inputs = envs.VLLM_RANDOMIZE_DP_DUMMY_INPUTS and dp_size > 1
        if not randomize_inputs:
            yield
        else:
            import functools

            @functools.cache
            def rand_input_ids() -> torch.Tensor:
                return torch.randint_like(
                    self.input_ids.gpu,
                    low=0,
                    high=self.model_config.get_vocab_size(),
                    dtype=input_ids.dtype,
                )

            logger.debug_once("Randomizing dummy data for DP Rank")
            input_ids.copy_(rand_input_ids()[: input_ids.size(0)], non_blocking=True)
            yield
            input_ids.fill_(0)

    def _get_mm_dummy_batch(
        self,
        modality: str,
        max_items_per_batch: int,
    ) -> BatchedTensorInputs:
        """Dummy data for profiling and precompiling multimodal models."""
        assert self.mm_budget is not None

        dummy_decoder_data = self.mm_registry.get_decoder_dummy_data(
            model_config=self.model_config,
            seq_len=self.max_model_len,
            mm_counts={modality: 1},
            cache=self.mm_budget.cache,
        )
        dummy_mm_data = dummy_decoder_data.multi_modal_data

        # Result in the maximum GPU consumption of the model
        dummy_mm_item = dummy_mm_data[modality][0]
        dummy_mm_items = [dummy_mm_item] * max_items_per_batch

        model = cast(SupportsMultiModal, self.model)
        return next(
            mm_kwargs_group
            for _, _, mm_kwargs_group in group_mm_kwargs_by_modality(
                dummy_mm_items,
                device=self.device,
                pin_memory=self.pin_memory,
                merge_by_field_config=model.merge_by_field_config,
                multimodal_cpu_fields=model.multimodal_cpu_fields,
            )
        )

    @torch.inference_mode()
    def _dummy_run(
        self,
        num_tokens: int,
        cudagraph_runtime_mode: CUDAGraphMode | None = None,
        force_attention: bool = False,
        uniform_decode: bool = False,
        allow_microbatching: bool = True,
        skip_eplb: bool = False,
        is_profile: bool = False,
        create_mixed_batch: bool = False,
        remove_lora: bool = True,
        activate_lora: bool = False,
    ) -> tuple[torch.Tensor, torch.Tensor]:
        """
        Run a dummy forward pass to warm up/profile run or capture the
        CUDA graph for the model.

        Args:
            num_tokens: Number of tokens to run the dummy forward pass.
            cudagraph_runtime_mode: used to control the behavior.
                - if not set will determine the cudagraph mode based on using
                    the self.cudagraph_dispatcher.
                - CUDAGraphMode.NONE: No cudagraph, for warm up and profile run
                - CUDAGraphMode.PIECEWISE: Piecewise cudagraph.
                - CUDAGraphMode.FULL: Full cudagraph, attention metadata is
                    needed.
            force_attention: If True, always create attention metadata. Used to
                warm up attention backend when mode is NONE.
            uniform_decode: If True, the batch is a uniform decode batch.
            skip_eplb: If True, skip EPLB state update.
            is_profile: If True, this is a profile run.
            create_mixed_batch: If True, create a mixed batch with both decode
                (1 token) and prefill (multiple tokens) requests.
            remove_lora: If False, dummy LoRAs are not destroyed after the run
            activate_lora: If False, dummy_run is performed without LoRAs.
        """
        assert (
            cudagraph_runtime_mode is None
            or cudagraph_runtime_mode.valid_runtime_modes()
        )

        # If cudagraph_mode.decode_mode() == FULL and
        # cudagraph_mode.separate_routine(). This means that we are using
        # different graphs and/or modes for mixed prefill-decode batches vs.
        # uniform decode batches. A uniform decode batch means that all
        # requests have identical query length, except a potential virtual
        # request (shorter) in the batch account for padding.
        # Uniform decode batch could either be common pure decode, where
        # max_query_len == 1, or speculative decode, where
        # max_query_len == 1 + num_spec_decode_tokens.

        # When setting max_query_len = 1, we switch to and capture the optimized
        # routine of FA2 for pure decode, i.e., Flashdecode + an optimization
        # for GQA/MQA.
        max_query_len = self.uniform_decode_query_len if uniform_decode else num_tokens

        # Set num_scheduled_tokens based on num_tokens and max_num_seqs
        # for dummy run with LoRA so that the num_reqs collectively
        # has num_tokens in total.
        assert num_tokens <= self.scheduler_config.max_num_batched_tokens
        max_num_reqs = self.scheduler_config.max_num_seqs
        if create_mixed_batch:
            assert not uniform_decode
            # Create mixed batch:
            # first half decode tokens, second half one prefill
            num_decode_tokens = min(max_num_reqs - 1, num_tokens // 2)
            num_prefill_tokens = num_tokens - num_decode_tokens
            num_reqs = num_decode_tokens + 1

            # Create decode requests (1 token each) followed by prefill request
            num_scheduled_tokens_list = [1] * num_decode_tokens + [num_prefill_tokens]
            # Note: Overriding max_query_len to be the prefill tokens
            max_query_len = num_prefill_tokens
        elif uniform_decode:
            assert not create_mixed_batch
            num_reqs = min(max_num_reqs, cdiv(num_tokens, max_query_len))
            num_scheduled_tokens_list = [max_query_len] * num_reqs
            if num_tokens % max_query_len != 0:
                num_scheduled_tokens_list[-1] = num_tokens % max_query_len
        else:
            num_reqs = min(num_tokens, max_num_reqs)
            min_tokens_per_req = num_tokens // num_reqs
            num_scheduled_tokens_list = [min_tokens_per_req] * num_reqs
            num_scheduled_tokens_list[-1] += num_tokens % num_reqs

        assert sum(num_scheduled_tokens_list) == num_tokens
        assert len(num_scheduled_tokens_list) == num_reqs
        num_scheduled_tokens = np.array(num_scheduled_tokens_list, dtype=np.int32)
        total_num_scheduled_tokens = int(num_scheduled_tokens.sum())
        num_sampled_tokens = np.ones(num_reqs, dtype=np.int32)

        # Disable DP padding when running eager
        allow_dp_padding = self.compilation_config.cudagraph_mode != CUDAGraphMode.NONE

        # We currently only microbatch if the number of tokens is
        # over a certain threshold.
        ubatch_slices, num_tokens_across_dp = coordinate_batch_across_dp(
            num_tokens_unpadded=total_num_scheduled_tokens,
            parallel_config=self.vllm_config.parallel_config,
            allow_microbatching=allow_microbatching,
            allow_dp_padding=allow_dp_padding,
            num_tokens_padded=total_num_scheduled_tokens,
            uniform_decode=uniform_decode,
            num_scheduled_tokens_per_request=num_scheduled_tokens,
        )
        num_tokens_after_padding = num_tokens
        if num_tokens_across_dp is not None:
            dp_rank = self.parallel_config.data_parallel_rank
            num_tokens_after_padding = int(num_tokens_across_dp[dp_rank])

        attn_metadata: PerLayerAttnMetadata | None = None

        # If force_attention is True, we always capture attention. Otherwise,
        # it only happens for cudagraph_runtime_mode=FULL.
        if force_attention or cudagraph_runtime_mode == CUDAGraphMode.FULL:
            if create_mixed_batch:
                # In the mixed batch mode (used for FI warmup), we use
                # shorter sequence lengths to run faster.
                # TODO(luka) better system for describing dummy batches
                seq_lens = [1] * num_decode_tokens + [num_prefill_tokens + 1]
            else:
                seq_lens = max_query_len
            self.seq_lens.np[:num_reqs] = seq_lens
            self.seq_lens.np[num_reqs:] = 0
            self.seq_lens.copy_to_gpu()

            cum_num_tokens, _ = self._get_cumsum_and_arange(num_scheduled_tokens)
            self.query_start_loc.np[1 : num_reqs + 1] = cum_num_tokens
            self.query_start_loc.copy_to_gpu()

            attn_metadata, _ = self._build_attention_metadata(
                total_num_scheduled_tokens=num_tokens,
                max_num_scheduled_tokens=max_query_len,
                num_reqs=num_reqs,
                ubatch_slices=ubatch_slices,
                for_cudagraph_capture=True,
            )

        with self.maybe_dummy_run_with_lora(
            self.lora_config,
            num_scheduled_tokens,
            num_sampled_tokens,
            activate_lora,
            remove_lora,
        ):
            # Make sure padding doesn't exceed max_num_tokens
            assert num_tokens_after_padding <= self.max_num_tokens
            model_kwargs = self._init_model_kwargs(num_tokens_after_padding)
            if self.supports_mm_inputs and not self.model_config.is_encoder_decoder:
                input_ids = None
                inputs_embeds = self.inputs_embeds.gpu[:num_tokens_after_padding]
                model_kwargs = {
                    **model_kwargs,
                    **self._dummy_mm_kwargs(num_reqs),
                }
            elif self.enable_prompt_embeds:
                input_ids = None
                inputs_embeds = self.inputs_embeds.gpu[:num_tokens_after_padding]
                model_kwargs = self._init_model_kwargs(num_tokens_after_padding)
            else:
                input_ids = self.input_ids.gpu[:num_tokens_after_padding]
                inputs_embeds = None

            if self.uses_mrope:
                positions = self.mrope_positions.gpu[:, :num_tokens_after_padding]
            else:
                positions = self.positions.gpu[:num_tokens_after_padding]

            if get_pp_group().is_first_rank:
                intermediate_tensors = None
            else:
                if self.intermediate_tensors is None:
                    self.intermediate_tensors = (
                        self.model.make_empty_intermediate_tensors(
                            batch_size=self.max_num_tokens,
                            dtype=self.model_config.dtype,
                            device=self.device,
                        )
                    )

                intermediate_tensors = self.sync_and_slice_intermediate_tensors(
                    num_tokens_after_padding, None, False
                )

            # filter out the valid batch descriptor
            _cg_mode, batch_descriptor = (
                self.cudagraph_dispatcher.dispatch(
                    BatchDescriptor(
                        num_tokens=num_tokens_after_padding,
                        uniform_decode=uniform_decode,
                        has_lora=activate_lora and self.lora_config is not None,
                    )
                )
                if not is_profile
                else (CUDAGraphMode.NONE, None)
            )
            if cudagraph_runtime_mode is not None:
                # we allow forcing NONE when the dispatcher disagrees to support
                # warm ups for cudagraph capture
                assert (
                    cudagraph_runtime_mode == CUDAGraphMode.NONE
                    or cudagraph_runtime_mode == _cg_mode
                ), (
                    f"Cudagraph runtime mode mismatch at dummy_run. "
                    f"Expected {_cg_mode}, but got {cudagraph_runtime_mode}."
                )
            else:
                cudagraph_runtime_mode = _cg_mode

            if ubatch_slices is not None:
                # Adjust values to reflect a single ubatch.
                # TODO(sage,lucas): this is cruft that should be addressed in
                #  the padding refactor.
                num_tokens_after_padding = ubatch_slices[0].num_tokens
                if num_tokens_across_dp is not None:
                    num_tokens_across_dp[:] = num_tokens_after_padding

            with (
                self.maybe_randomize_inputs(input_ids),
                set_forward_context(
                    attn_metadata,
                    self.vllm_config,
                    num_tokens=num_tokens_after_padding,
                    num_tokens_across_dp=num_tokens_across_dp,
                    cudagraph_runtime_mode=cudagraph_runtime_mode,
                    batch_descriptor=batch_descriptor,
                    ubatch_slices=ubatch_slices,
                ),
            ):
                outputs = self.model(
                    input_ids=input_ids,
                    positions=positions,
                    intermediate_tensors=intermediate_tensors,
                    inputs_embeds=inputs_embeds,
                    **model_kwargs,
                )

            if self.use_aux_hidden_state_outputs:
                hidden_states, _ = outputs
            else:
                hidden_states = outputs

            if self.speculative_config and self.speculative_config.use_eagle():
                assert isinstance(self.drafter, EagleProposer)
                use_cudagraphs = (
                    cudagraph_runtime_mode == CUDAGraphMode.PIECEWISE
                    and not self.speculative_config.enforce_eager
                )

                # Note(gnovack) - We need to disable cudagraphs for one of the two
                # lora cases when cudagraph_specialize_lora is enabled. This is a
                # short term mitigation for issue mentioned in
                # https://github.com/vllm-project/vllm/issues/28334
                if self.compilation_config.cudagraph_specialize_lora and activate_lora:
                    use_cudagraphs = False

                self.drafter.dummy_run(
                    num_tokens,
                    use_cudagraphs=use_cudagraphs,
                )

        # This is necessary to avoid blocking DP.
        # For dummy runs, we typically skip EPLB since we don't have any real
        # requests to process.
        # However, in DP settings, there may be cases when some DP ranks do
        # not have any requests to process, so they're executing dummy batches.
        # In such cases, we still have to trigger EPLB to make sure
        # ranks execute the rearrangement in synchronization.
        if not skip_eplb:
            self.eplb_step(is_dummy=True, is_profile=is_profile)

        logit_indices = np.cumsum(num_scheduled_tokens) - 1
        logit_indices_device = torch.from_numpy(logit_indices).to(
            self.device, non_blocking=True
        )
        return hidden_states, hidden_states[logit_indices_device]

    @torch.inference_mode()
    def _dummy_sampler_run(
        self,
        hidden_states: torch.Tensor,
    ) -> torch.Tensor:
        # The dummy hidden states may contain special values,
        # like `inf` or `nan`.
        # To avoid breaking the sampler, we use a random tensor here instead.
        hidden_states = torch.rand_like(hidden_states)

        logits = self.model.compute_logits(hidden_states)
        num_reqs = logits.size(0)

        dummy_tensors = lambda v: torch.full((num_reqs,), v, device=self.device)

        dummy_metadata = SamplingMetadata(
            temperature=dummy_tensors(0.5),
            all_greedy=False,
            all_random=False,
            top_p=dummy_tensors(0.9),
            top_k=dummy_tensors(logits.size(1) - 1),
            generators={},
            max_num_logprobs=None,
            no_penalties=True,
            prompt_token_ids=None,
            frequency_penalties=dummy_tensors(0.1),
            presence_penalties=dummy_tensors(0.1),
            repetition_penalties=dummy_tensors(0.1),
            output_token_ids=[[] for _ in range(num_reqs)],
            spec_token_ids=[[] for _ in range(num_reqs)],
            allowed_token_ids_mask=None,
            bad_words_token_ids={},
            logitsprocs=LogitsProcessors(),
        )
        try:
            sampler_output = self.sampler(
                logits=logits, sampling_metadata=dummy_metadata
            )
        except RuntimeError as e:
            if "out of memory" in str(e):
                raise RuntimeError(
                    "CUDA out of memory occurred when warming up sampler with "
                    f"{num_reqs} dummy requests. Please try lowering "
                    "`max_num_seqs` or `gpu_memory_utilization` when "
                    "initializing the engine."
                ) from e
            else:
                raise e
        if self.speculative_config:
            draft_token_ids = [[0] for _ in range(num_reqs)]
            dummy_spec_decode_metadata = SpecDecodeMetadata.make_dummy(
                draft_token_ids, self.device
            )

            num_tokens = sum(len(ids) for ids in draft_token_ids)
            # draft_probs = torch.randn(
            #     num_tokens, logits.shape[-1], device=self.device,
            #     dtype=logits.dtype)
            draft_probs = None
            logits = torch.randn(
                num_tokens + num_reqs,
                logits.shape[-1],
                device=self.device,
                dtype=logits.dtype,
            )
            self.rejection_sampler(
                dummy_spec_decode_metadata,
                draft_probs,
                logits,
                dummy_metadata,
            )
        return sampler_output

    def _dummy_pooler_run_task(
        self,
        hidden_states: torch.Tensor,
        task: PoolingTask,
    ) -> PoolerOutput:
        num_tokens = hidden_states.shape[0]
        max_num_reqs = self.scheduler_config.max_num_seqs
        num_reqs = min(num_tokens, max_num_reqs)
        min_tokens_per_req = num_tokens // num_reqs
        num_scheduled_tokens_list = [min_tokens_per_req] * num_reqs
        num_scheduled_tokens_list[-1] += num_tokens % num_reqs
        assert sum(num_scheduled_tokens_list) == num_tokens
        assert len(num_scheduled_tokens_list) == num_reqs

        req_num_tokens = num_tokens // num_reqs

        dummy_prompt_lens = torch.tensor(
            num_scheduled_tokens_list,
            device="cpu",
        )
        dummy_token_ids = torch.zeros(
            (num_reqs, req_num_tokens), dtype=torch.int32, device=self.device
        )

        model = cast(VllmModelForPooling, self.get_model())
        dummy_pooling_params = PoolingParams(task=task)
        dummy_pooling_params.verify(task=task, model_config=self.model_config)
        to_update = model.pooler.get_pooling_updates(task)
        to_update.apply(dummy_pooling_params)

        dummy_metadata = PoolingMetadata(
            prompt_lens=dummy_prompt_lens,
            prompt_token_ids=dummy_token_ids,
            pooling_params=[dummy_pooling_params.clone() for i in range(num_reqs)],
        )

        dummy_metadata.build_pooling_cursor(
            num_scheduled_tokens_list,
            seq_lens_cpu=dummy_prompt_lens,
            device=hidden_states.device,
        )

        try:
            return model.pooler(
                hidden_states=hidden_states, pooling_metadata=dummy_metadata
            )
        except RuntimeError as e:
            if "out of memory" in str(e):
                raise RuntimeError(
                    "CUDA out of memory occurred when warming up pooler "
                    f"({task=}) with {num_reqs} dummy requests. Please try "
                    "lowering `max_num_seqs` or `gpu_memory_utilization` when "
                    "initializing the engine."
                ) from e
            else:
                raise e

    @torch.inference_mode()
    def _dummy_pooler_run(
        self,
        hidden_states: torch.Tensor,
    ) -> PoolerOutput:
        # Find the task that has the largest output for subsequent steps
        supported_pooling_tasks = self.get_supported_pooling_tasks()

        if not supported_pooling_tasks:
<<<<<<< HEAD
            raise RuntimeError(
                f"Model {self.model_config.model} does not support "
                "any pooling tasks. See "
                "https://docs.vllm.ai/en/latest/models/pooling_models.html "
                "to learn more."
            )
=======
            if self.scheduler_config.enable_chunked_prefill:
                raise RuntimeError(
                    f"Model {self.model_config.model} does not support "
                    "any pooling tasks with chunked prefill enabled. "
                    "Please add --no-enable-chunked-prefill to your "
                    "config or CLI args. See "
                    "https://docs.vllm.ai/en/latest/models/pooling_models.html "
                    "to learn more."
                )
            else:
                raise RuntimeError(
                    f"Model {self.model_config.model} does not support "
                    "any pooling tasks. See "
                    "https://docs.vllm.ai/en/latest/models/pooling_models.html "
                    "to learn more."
                )
>>>>>>> 561253b3

        output_size = dict[PoolingTask, float]()
        for task in supported_pooling_tasks:
            # Run a full batch with each task to ensure none of them OOMs
            output = self._dummy_pooler_run_task(hidden_states, task)
            output_size[task] = sum(o.nbytes for o in output)
            del output  # Allow GC

        max_task = max(output_size.items(), key=lambda x: x[1])[0]
        return self._dummy_pooler_run_task(hidden_states, max_task)

    def profile_run(self) -> None:
        # Profile with multimodal encoder & encoder cache.
        if self.supports_mm_inputs:
            if self.model_config.multimodal_config.skip_mm_profiling:
                logger.info(
                    "Skipping memory profiling for multimodal encoder and "
                    "encoder cache."
                )
            else:
                mm_budget = self.mm_budget
                assert mm_budget is not None

                if (encoder_budget := mm_budget.get_encoder_budget()) > 0:
                    # NOTE: Currently model is profiled with a single non-text
                    # modality with the max possible input tokens even when
                    # it supports multiple.
                    dummy_modality = mm_budget.get_modality_with_max_tokens()
                    max_mm_items_per_batch = mm_budget.max_items_per_batch_by_modality[
                        dummy_modality
                    ]

                    logger.info(
                        "Encoder cache will be initialized with a budget of "
                        "%s tokens, and profiled with %s %s items of the "
                        "maximum feature size.",
                        encoder_budget,
                        max_mm_items_per_batch,
                        dummy_modality,
                    )

                    # Create dummy batch of multimodal inputs.
                    batched_dummy_mm_inputs = self._get_mm_dummy_batch(
                        dummy_modality,
                        max_mm_items_per_batch,
                    )

                    # Run multimodal encoder.
                    dummy_encoder_outputs = self.model.embed_multimodal(
                        **batched_dummy_mm_inputs
                    )

                    sanity_check_mm_encoder_outputs(
                        dummy_encoder_outputs,
                        expected_num_items=max_mm_items_per_batch,
                    )

                    # NOTE: This happens when encoder cache needs to store
                    # the embeddings that encoder outputs are scattered onto.
                    # In this case we create dummy embeddings of size
                    # (encode_budget, hidden_size) and scatter encoder
                    # output into it.
                    encoder_output_shape = dummy_encoder_outputs[0].shape
                    if encoder_output_shape[0] < encoder_budget:
                        expanded_outputs = []
                        for output in dummy_encoder_outputs:
                            expanded = output.new_zeros(
                                (encoder_budget, encoder_output_shape[-1])
                            )
                            num_tokens = output.shape[0]
                            expanded[:num_tokens].copy_(output)
                            expanded_outputs.append(expanded)

                        dummy_encoder_outputs = expanded_outputs

                    # Cache the dummy encoder outputs.
                    self.encoder_cache["tmp"] = dict(enumerate(dummy_encoder_outputs))

        # Add `is_profile` here to pre-allocate communication buffers
        hidden_states, last_hidden_states = self._dummy_run(
            self.max_num_tokens, is_profile=True
        )
        if get_pp_group().is_last_rank:
            if self.is_pooling_model:
                output = self._dummy_pooler_run(hidden_states)
            else:
                output = self._dummy_sampler_run(last_hidden_states)
        else:
            output = None
        self._sync_device()
        del hidden_states, output
        self.encoder_cache.clear()
        gc.collect()

    def capture_model(self) -> int:
        if self.compilation_config.cudagraph_mode == CUDAGraphMode.NONE:
            logger.warning(
                "Skipping CUDA graph capture. To turn on CUDA graph capture, "
                "ensure `cudagraph_mode` was not manually set to `NONE`"
            )
            return 0

        compilation_counter.num_gpu_runner_capture_triggers += 1

        start_time = time.perf_counter()

        @contextmanager
        def freeze_gc():
            # Optimize garbage collection during CUDA graph capture.
            # Clean up, then freeze all remaining objects from being included
            # in future collections.
            gc.collect()
            should_freeze = not envs.VLLM_ENABLE_CUDAGRAPH_GC
            if should_freeze:
                gc.freeze()
            try:
                yield
            finally:
                if should_freeze:
                    gc.unfreeze()
                    gc.collect()

        # Trigger CUDA graph capture for specific shapes.
        # Capture the large shapes first so that the smaller shapes
        # can reuse the memory pool allocated for the large shapes.
        set_cudagraph_capturing_enabled(True)
        with freeze_gc(), graph_capture(device=self.device):
            start_free_gpu_memory = torch.cuda.mem_get_info()[0]
            cudagraph_mode = self.compilation_config.cudagraph_mode
            assert cudagraph_mode is not None

            if self.lora_config:
                if self.compilation_config.cudagraph_specialize_lora:
                    lora_cases = [True, False]
                else:
                    lora_cases = [True]
            else:
                lora_cases = [False]

            if cudagraph_mode.mixed_mode() != CUDAGraphMode.NONE:
                cudagraph_runtime_mode = cudagraph_mode.mixed_mode()
                # make sure we capture the largest batch size first
                compilation_cases = list(
                    product(reversed(self.cudagraph_batch_sizes), lora_cases)
                )
                self._capture_cudagraphs(
                    compilation_cases,
                    cudagraph_runtime_mode=cudagraph_runtime_mode,
                    uniform_decode=False,
                )

            # Capture full cudagraph for uniform decode batches if we
            # don't already have full mixed prefill-decode cudagraphs.
            if (
                cudagraph_mode.decode_mode() == CUDAGraphMode.FULL
                and cudagraph_mode.separate_routine()
            ):
                max_num_tokens = (
                    self.scheduler_config.max_num_seqs * self.uniform_decode_query_len
                )
                decode_cudagraph_batch_sizes = [
                    x
                    for x in self.cudagraph_batch_sizes
                    if max_num_tokens >= x >= self.uniform_decode_query_len
                ]
                compilation_cases_decode = list(
                    product(reversed(decode_cudagraph_batch_sizes), lora_cases)
                )
                self._capture_cudagraphs(
                    compilation_cases=compilation_cases_decode,
                    cudagraph_runtime_mode=CUDAGraphMode.FULL,
                    uniform_decode=True,
                )

            torch.cuda.synchronize()
            end_free_gpu_memory = torch.cuda.mem_get_info()[0]

        # Disable cudagraph capturing globally, so any unexpected cudagraph
        # capturing will be detected and raise an error after here.
        # Note: We don't put it into graph_capture context manager because
        # we may do lazy capturing in future that still allows capturing
        # after here.
        set_cudagraph_capturing_enabled(False)

        end_time = time.perf_counter()
        elapsed_time = end_time - start_time
        cuda_graph_size = start_free_gpu_memory - end_free_gpu_memory
        # This usually takes 5~20 seconds.
        logger.info_once(
            "Graph capturing finished in %.0f secs, took %.2f GiB",
            elapsed_time,
            cuda_graph_size / (1 << 30),
            scope="local",
        )
        return cuda_graph_size

    def _capture_cudagraphs(
        self,
        compilation_cases: list[tuple[int, bool]],
        cudagraph_runtime_mode: CUDAGraphMode,
        uniform_decode: bool,
    ):
        assert (
            cudagraph_runtime_mode != CUDAGraphMode.NONE
            and cudagraph_runtime_mode.valid_runtime_modes()
        ), f"Invalid cudagraph runtime mode: {cudagraph_runtime_mode}"

        # Only rank 0 should print progress bar during capture
        if is_global_first_rank():
            compilation_cases = tqdm(
                compilation_cases,
                disable=not self.load_config.use_tqdm_on_load,
                desc="Capturing CUDA graphs ({}, {})".format(
                    "decode" if uniform_decode else "mixed prefill-decode",
                    cudagraph_runtime_mode.name,
                ),
            )

        # We skip EPLB here since we don't want to record dummy metrics
        for num_tokens, activate_lora in compilation_cases:
            # We currently only capture ubatched graphs when its a FULL
            # cudagraph, a uniform decode batch, and the number of tokens
            # is above the threshold. Otherwise we just capture a non-ubatched
            # version of the graph
            allow_microbatching = (
                self.parallel_config.enable_dbo
                and cudagraph_runtime_mode == CUDAGraphMode.FULL
                and uniform_decode
                and check_ubatch_thresholds(
                    config=self.vllm_config.parallel_config,
                    num_tokens=num_tokens,
                    uniform_decode=uniform_decode,
                )
            )

            for _ in range(self.compilation_config.cudagraph_num_of_warmups):
                # Use CUDAGraphRuntimeStyle.NONE (default) for warmup.
                # But be careful, warm up with `NONE`is orthogonal to
                # if we want to warm up attention or not. This is
                # different from the case where `FULL` implies capture
                # attention while `PIECEWISE` implies no attention.
                force_attention = cudagraph_runtime_mode == CUDAGraphMode.FULL
                self._dummy_run(
                    num_tokens,
                    cudagraph_runtime_mode=CUDAGraphMode.NONE,
                    force_attention=force_attention,
                    uniform_decode=uniform_decode,
                    allow_microbatching=allow_microbatching,
                    skip_eplb=True,
                    remove_lora=False,
                    activate_lora=activate_lora,
                )
            self._dummy_run(
                num_tokens,
                cudagraph_runtime_mode=cudagraph_runtime_mode,
                uniform_decode=uniform_decode,
                allow_microbatching=allow_microbatching,
                skip_eplb=True,
                remove_lora=False,
                activate_lora=activate_lora,
            )
        self.maybe_remove_all_loras(self.lora_config)

    def initialize_attn_backend(self, kv_cache_config: KVCacheConfig) -> None:
        """
        Initialize the attention backends and attention metadata builders.
        """
        assert len(self.attn_groups) == 0, "Attention backends are already initialized"

        class AttentionGroupKey(NamedTuple):
            attn_backend: type[AttentionBackend]
            kv_cache_spec: KVCacheSpec

        def get_attn_backends_for_group(
            kv_cache_group_spec: KVCacheGroupSpec,
        ) -> tuple[dict[AttentionGroupKey, list[str]], set[type[AttentionBackend]]]:
            layers = get_layers_from_vllm_config(
                self.vllm_config, AttentionLayerBase, kv_cache_group_spec.layer_names
            )
            attn_backends = {}
            attn_backend_layers = defaultdict(list)
            # Dedupe based on full class name; this is a bit safer than
            # using the class itself as the key because when we create dynamic
            # attention backend subclasses (e.g. ChunkedLocalAttention) unless
            # they are cached correctly, there will be different objects per
            # layer.
            for layer_name in kv_cache_group_spec.layer_names:
                attn_backend = layers[layer_name].get_attn_backend()

                if layer_name in self.kv_sharing_fast_prefill_eligible_layers:
                    attn_backend = create_fast_prefill_custom_backend(
                        "FastPrefill",
                        attn_backend,
                    )

                full_cls_name = attn_backend.full_cls_name()
                layer_kv_cache_spec = kv_cache_group_spec.kv_cache_spec
                if isinstance(layer_kv_cache_spec, UniformTypeKVCacheSpecs):
                    layer_kv_cache_spec = layer_kv_cache_spec.kv_cache_specs[layer_name]
                key = (full_cls_name, layer_kv_cache_spec)
                attn_backends[key] = AttentionGroupKey(
                    attn_backend, layer_kv_cache_spec
                )
                attn_backend_layers[key].append(layer_name)
            return (
                {attn_backends[k]: v for k, v in attn_backend_layers.items()},
                set(group_key.attn_backend for group_key in attn_backends.values()),
            )

        def create_attn_groups(
            attn_backends_map: dict[AttentionGroupKey, list[str]],
            kv_cache_group_id: int,
        ) -> list[AttentionGroup]:
            attn_groups: list[AttentionGroup] = []
            for (attn_backend, kv_cache_spec), layer_names in attn_backends_map.items():
                attn_group = AttentionGroup(
                    attn_backend,
                    layer_names,
                    kv_cache_spec,
                    kv_cache_group_id,
                )

                attn_groups.append(attn_group)
            return attn_groups

        attention_backend_maps = []
        attention_backend_list = []
        for kv_cache_group_spec in kv_cache_config.kv_cache_groups:
            attn_backends = get_attn_backends_for_group(kv_cache_group_spec)
            attention_backend_maps.append(attn_backends[0])
            attention_backend_list.append(attn_backends[1])

        # Resolve cudagraph_mode before actually initialize metadata_builders
        self._check_and_update_cudagraph_mode(
            attention_backend_list, kv_cache_config.kv_cache_groups
        )

        for i, attn_backend_map in enumerate(attention_backend_maps):
            self.attn_groups.append(create_attn_groups(attn_backend_map, i))

    def initialize_metadata_builders(
        self, kv_cache_config: KVCacheConfig, kernel_block_sizes: list[int]
    ) -> None:
        """
        Create the metadata builders for all KV cache groups and attn groups.
        """
        for kv_cache_group_id in range(len(kv_cache_config.kv_cache_groups)):
            for attn_group in self.attn_groups[kv_cache_group_id]:
                attn_group.create_metadata_builders(
                    self.vllm_config,
                    self.device,
                    kernel_block_sizes[kv_cache_group_id]
                    if kv_cache_group_id < len(kernel_block_sizes)
                    else None,
                    num_metadata_builders=1
                    if not self.parallel_config.enable_dbo
                    else 2,
                )
        # Calculate reorder batch threshold (if needed)
        # Note (tdoublep): do this *after* constructing builders,
        # because some of them change the threshold at init time.
        self.calculate_reorder_batch_threshold()

    def _check_and_update_cudagraph_mode(
        self,
        attention_backends: list[set[type[AttentionBackend]]],
        kv_cache_groups: list[KVCacheGroupSpec],
    ) -> None:
        """
        Resolve the cudagraph_mode when there are multiple attention
        groups with potential conflicting CUDA graph support.
        Then initialize the cudagraph_dispatcher based on the resolved
        cudagraph_mode.
        """
        min_cg_support = AttentionCGSupport.ALWAYS
        min_cg_backend_name = None

        for attn_backend_set, kv_cache_group in zip(
            attention_backends, kv_cache_groups
        ):
            for attn_backend in attn_backend_set:
                builder_cls = attn_backend.get_builder_cls()

                cg_support = builder_cls.get_cudagraph_support(
                    self.vllm_config, kv_cache_group.kv_cache_spec
                )
                if cg_support.value < min_cg_support.value:
                    min_cg_support = cg_support
                    min_cg_backend_name = attn_backend.__name__
        # Flexible resolve the cudagraph mode
        cudagraph_mode = self.compilation_config.cudagraph_mode
        # check cudagraph for mixed batch is supported
        if (
            cudagraph_mode.mixed_mode() == CUDAGraphMode.FULL
            and min_cg_support != AttentionCGSupport.ALWAYS
        ):
            msg = (
                f"CUDAGraphMode.{cudagraph_mode.name} is not supported "
                f"with {min_cg_backend_name} backend (support: "
                f"{min_cg_support})"
            )
            if min_cg_support == AttentionCGSupport.NEVER:
                # if not supported any full cudagraphs, just raise it.
                msg += (
                    "; please try cudagraph_mode=PIECEWISE, and "
                    "make sure compilation mode is VLLM_COMPILE"
                )
                raise ValueError(msg)

            # attempt to resolve the full cudagraph related mode
            if self.compilation_config.splitting_ops_contain_attention():
                msg += "; setting cudagraph_mode=FULL_AND_PIECEWISE"
                cudagraph_mode = self.compilation_config.cudagraph_mode = (
                    CUDAGraphMode.FULL_AND_PIECEWISE
                )
            else:
                msg += "; setting cudagraph_mode=FULL_DECODE_ONLY"
                cudagraph_mode = self.compilation_config.cudagraph_mode = (
                    CUDAGraphMode.FULL_DECODE_ONLY
                )
            logger.warning(msg)

        # check that if we are doing decode full-cudagraphs it is supported
        if (
            cudagraph_mode.decode_mode() == CUDAGraphMode.FULL
            and min_cg_support == AttentionCGSupport.NEVER
        ):
            msg = (
                f"CUDAGraphMode.{cudagraph_mode.name} is not supported "
                f"with {min_cg_backend_name} backend (support: "
                f"{min_cg_support})"
            )
            if self.compilation_config.mode == CompilationMode.VLLM_COMPILE and (
                self.compilation_config.splitting_ops_contain_attention()
                or self.compilation_config.use_inductor_graph_partition
            ):
                msg += (
                    "; setting cudagraph_mode=PIECEWISE because "
                    "attention is compiled piecewise"
                )
                cudagraph_mode = self.compilation_config.cudagraph_mode = (
                    CUDAGraphMode.PIECEWISE
                )
            else:
                msg += (
                    "; setting cudagraph_mode=NONE because "
                    "attention is not compiled piecewise"
                )
                cudagraph_mode = self.compilation_config.cudagraph_mode = (
                    CUDAGraphMode.NONE
                )
            logger.warning(msg)

        # check that if we are doing spec-decode + decode full-cudagraphs it is
        # supported
        if (
            cudagraph_mode.decode_mode() == CUDAGraphMode.FULL
            and self.uniform_decode_query_len > 1
            and min_cg_support.value < AttentionCGSupport.UNIFORM_BATCH.value
        ):
            msg = (
                f"CUDAGraphMode.{cudagraph_mode.name} is not supported"
                f" with spec-decode for attention backend "
                f"{min_cg_backend_name} (support: {min_cg_support})"
            )
            if self.compilation_config.splitting_ops_contain_attention():
                msg += "; setting cudagraph_mode=PIECEWISE"
                cudagraph_mode = self.compilation_config.cudagraph_mode = (
                    CUDAGraphMode.PIECEWISE
                )
            else:
                msg += "; setting cudagraph_mode=NONE"
                cudagraph_mode = self.compilation_config.cudagraph_mode = (
                    CUDAGraphMode.NONE
                )
            logger.warning(msg)

        # double check that we can support full cudagraph if they are requested
        # even after automatic downgrades
        if (
            cudagraph_mode.has_full_cudagraphs()
            and min_cg_support == AttentionCGSupport.NEVER
        ):
            raise ValueError(
                f"CUDAGraphMode.{cudagraph_mode.name} is not "
                f"supported with {min_cg_backend_name} backend ("
                f"support:{min_cg_support}) "
                "; please try cudagraph_mode=PIECEWISE, "
                "and make sure compilation mode is VLLM_COMPILE"
            )

        # Trigger cudagraph dispatching keys initialization after
        # resolved cudagraph mode.
        self.cudagraph_dispatcher.initialize_cudagraph_keys(
            self.compilation_config.cudagraph_mode, self.uniform_decode_query_len
        )

    def calculate_reorder_batch_threshold(self) -> None:
        """
        Choose the minimum reorder batch threshold from all attention groups.
        Backends should be able to support lower threshold then what they request
        just may have a performance penalty due to that backend treating decodes
        as prefills.
        """
        min_none_high = lambda a, b: a if b is None else b if a is None else min(a, b)

        reorder_batch_thresholds = [
            group.get_metadata_builder().reorder_batch_threshold
            for group in self._attn_group_iterator()
        ]
        # If there are no attention groups (attention-free model) or no backend
        # reports a threshold, leave reordering disabled.
        if len(reorder_batch_thresholds) == 0:
            self.reorder_batch_threshold = None
            return
        self.reorder_batch_threshold = reduce(min_none_high, reorder_batch_thresholds)

    @staticmethod
    def select_common_block_size(
        kv_manager_block_size: int, attn_groups: list[AttentionGroup]
    ) -> int:
        """
        Select a block size that is supported by all backends and is a factor of
        kv_manager_block_size.

        If kv_manager_block_size is supported by all backends, return it directly.
        Otherwise, return the max supported size.

        Args:
            kv_manager_block_size: Block size of KV cache
            attn_groups: List of attention groups

        Returns:
            The selected block size

        Raises:
            ValueError: If no valid block size found
        """

        def block_size_is_supported(
            backends: list[type[AttentionBackend]], block_size: int
        ) -> bool:
            """
            Check if the block size is supported by all backends.
            """
            for backend in backends:
                is_supported = False
                for supported_size in backend.supported_kernel_block_sizes:
                    if isinstance(supported_size, int):
                        if block_size == supported_size:
                            is_supported = True
                    elif isinstance(supported_size, MultipleOf):
                        if block_size % supported_size.base == 0:
                            is_supported = True
                    else:
                        raise ValueError(f"Unknown supported size: {supported_size}")
                if not is_supported:
                    return False
            return True

        backends = [group.backend for group in attn_groups]

        # Case 1: if the block_size of kv cache manager is supported by all backends,
        # return it directly
        if block_size_is_supported(backends, kv_manager_block_size):
            return kv_manager_block_size

        # Case 2: otherwise, the block_size must be an `int`-format supported size of
        # at least one backend. Iterate over all `int`-format supported sizes in
        # descending order and return the first one that is supported by all backends.
        # Simple proof:
        # If the supported size b is in MultipleOf(x_i) format for all attention
        # backends i, and b a factor of kv_manager_block_size, then
        # kv_manager_block_size also satisfies MultipleOf(x_i) for all i. We will
        # return kv_manager_block_size in case 1.
        all_int_supported_sizes = set(
            supported_size
            for backend in backends
            for supported_size in backend.supported_kernel_block_sizes
            if isinstance(supported_size, int)
        )

        for supported_size in sorted(all_int_supported_sizes, reverse=True):
            if kv_manager_block_size % supported_size != 0:
                continue
            if block_size_is_supported(backends, supported_size):
                return supported_size
        raise ValueError(f"No common block size for {kv_manager_block_size}. ")

    def may_reinitialize_input_batch(
        self, kv_cache_config: KVCacheConfig, kernel_block_sizes: list[int]
    ) -> None:
        """
        Re-initialize the input batch if the block sizes are different from
        `[self.cache_config.block_size]`. This usually happens when there
        are multiple KV cache groups.

        Args:
            kv_cache_config: The KV cache configuration.
            kernel_block_sizes: The kernel block sizes for each KV cache group.
        """
        block_sizes = [
            kv_cache_group.kv_cache_spec.block_size
            for kv_cache_group in kv_cache_config.kv_cache_groups
            if not isinstance(kv_cache_group.kv_cache_spec, EncoderOnlyAttentionSpec)
        ]

        if block_sizes != [self.cache_config.block_size] or kernel_block_sizes != [
            self.cache_config.block_size
        ]:
            assert self.cache_config.cpu_offload_gb == 0, (
                "Cannot re-initialize the input batch when CPU weight "
                "offloading is enabled. See https://github.com/vllm-project/vllm/pull/18298 "  # noqa: E501
                "for more details."
            )
            self.input_batch = InputBatch(
                max_num_reqs=self.max_num_reqs,
                max_model_len=max(self.max_model_len, self.max_encoder_len),
                max_num_batched_tokens=self.max_num_tokens,
                device=self.device,
                pin_memory=self.pin_memory,
                vocab_size=self.model_config.get_vocab_size(),
                block_sizes=block_sizes,
                kernel_block_sizes=kernel_block_sizes,
                is_spec_decode=bool(self.vllm_config.speculative_config),
                logitsprocs=self.input_batch.logitsprocs,
                logitsprocs_need_output_token_ids=self.input_batch.logitsprocs_need_output_token_ids,
                is_pooling_model=self.is_pooling_model,
                num_speculative_tokens=(
                    self.vllm_config.speculative_config.num_speculative_tokens
                    if self.vllm_config.speculative_config
                    else 0
                ),
            )

    def _allocate_kv_cache_tensors(
        self, kv_cache_config: KVCacheConfig
    ) -> dict[str, torch.Tensor]:
        """
        Initializes the KV cache buffer with the correct size. The buffer needs
        to be reshaped to the desired shape before being used by the models.

        Args:
            kv_cache_config: The KV cache config
        Returns:
            dict[str, torch.Tensor]: A map between layer names to their
            corresponding memory buffer for KV cache.
        """
        kv_cache_raw_tensors: dict[str, torch.Tensor] = {}
        for kv_cache_tensor in kv_cache_config.kv_cache_tensors:
            tensor = torch.zeros(
                kv_cache_tensor.size, dtype=torch.int8, device=self.device
            )
            for layer_name in kv_cache_tensor.shared_by:
                kv_cache_raw_tensors[layer_name] = tensor

        layer_names = set()
        for group in kv_cache_config.kv_cache_groups:
            for layer_name in group.layer_names:
                if layer_name in self.runner_only_attn_layers:
                    continue
                layer_names.add(layer_name)
        assert layer_names == set(kv_cache_raw_tensors.keys()), (
            "Some layers are not correctly initialized"
        )
        return kv_cache_raw_tensors

    def _attn_group_iterator(self) -> Iterator[AttentionGroup]:
        return itertools.chain.from_iterable(self.attn_groups)

    def _kv_cache_spec_attn_group_iterator(self) -> Iterator[AttentionGroup]:
        if not self.kv_cache_config.kv_cache_groups:
            return
        for attn_groups in self.attn_groups:
            yield from attn_groups

    def _prepare_kernel_block_sizes(self, kv_cache_config: KVCacheConfig) -> list[int]:
        """
        Generate kernel_block_sizes that matches each block_size.

        For attention backends that support virtual block splitting,
        use the supported block sizes from the backend.
        For other backends (like Mamba), use the same block size (no splitting).

        Args:
            kv_cache_config: The KV cache configuration.

        Returns:
            list[int]: List of kernel block sizes for each cache group.
        """
        kernel_block_sizes = []
        for kv_cache_gid, kv_cache_group in enumerate(kv_cache_config.kv_cache_groups):
            kv_cache_spec = kv_cache_group.kv_cache_spec
            if isinstance(kv_cache_spec, UniformTypeKVCacheSpecs):
                # All layers in the UniformTypeKVCacheSpecs have the same type,
                # Pick an arbitrary one to dispatch.
                kv_cache_spec = next(iter(kv_cache_spec.kv_cache_specs.values()))
            if isinstance(kv_cache_spec, EncoderOnlyAttentionSpec):
                continue
            elif isinstance(kv_cache_spec, AttentionSpec):
                # This is an attention backend that supports virtual
                # block splitting. Get the supported block sizes from
                # all backends in the group.
                attn_groups = self.attn_groups[kv_cache_gid]
                kv_manager_block_size = kv_cache_group.kv_cache_spec.block_size
                selected_kernel_size = self.select_common_block_size(
                    kv_manager_block_size, attn_groups
                )
                kernel_block_sizes.append(selected_kernel_size)
            elif isinstance(kv_cache_spec, MambaSpec):
                # This is likely Mamba or other non-attention cache,
                # no splitting.
                kernel_block_sizes.append(kv_cache_spec.block_size)
            else:
                raise NotImplementedError(
                    f"unknown kv cache spec {kv_cache_group.kv_cache_spec}"
                )
        return kernel_block_sizes

    def _reshape_kv_cache_tensors(
        self,
        kv_cache_config: KVCacheConfig,
        kv_cache_raw_tensors: dict[str, torch.Tensor],
        kernel_block_sizes: list[int],
    ) -> dict[str, torch.Tensor]:
        """
        Reshape the KV cache tensors to the desired shape and dtype.

        Args:
            kv_cache_config: The KV cache config
            kv_cache_raw_tensors: The KV cache buffer of each layer, with
                correct size but uninitialized shape.
            kernel_block_sizes: The kernel block sizes for each KV cache group.
        Returns:
            Dict[str, torch.Tensor]: A map between layer names to their
            corresponding memory buffer for KV cache.
        """
        kv_caches: dict[str, torch.Tensor] = {}
        has_attn, has_mamba = False, False
        for group in self._kv_cache_spec_attn_group_iterator():
            kv_cache_spec = group.kv_cache_spec
            attn_backend = group.backend
            if group.kv_cache_group_id == len(kernel_block_sizes):
                # There may be a last group for layers without kv cache.
                continue
            kernel_block_size = kernel_block_sizes[group.kv_cache_group_id]
            for layer_name in group.layer_names:
                if layer_name in self.runner_only_attn_layers:
                    continue
                raw_tensor = kv_cache_raw_tensors[layer_name]
                assert raw_tensor.numel() % kv_cache_spec.page_size_bytes == 0
                num_blocks = raw_tensor.numel() // kv_cache_spec.page_size_bytes
                if isinstance(kv_cache_spec, AttentionSpec):
                    has_attn = True
                    num_blocks_per_kv_block = (
                        kv_cache_spec.block_size // kernel_block_size
                    )
                    kernel_num_blocks = num_blocks * num_blocks_per_kv_block

                    kv_cache_shape = attn_backend.get_kv_cache_shape(
                        kernel_num_blocks,
                        kernel_block_size,
                        kv_cache_spec.num_kv_heads,
                        kv_cache_spec.head_size,
                        cache_dtype_str=self.cache_config.cache_dtype,
                    )
                    dtype = kv_cache_spec.dtype
                    try:
                        kv_cache_stride_order = attn_backend.get_kv_cache_stride_order()
                        assert len(kv_cache_stride_order) == len(kv_cache_shape)
                    except (AttributeError, NotImplementedError):
                        kv_cache_stride_order = tuple(range(len(kv_cache_shape)))
                    # The allocation respects the backend-defined stride order
                    # to ensure the semantic remains consistent for each
                    # backend. We first obtain the generic kv cache shape and
                    # then permute it according to the stride order which could
                    # result in a non-contiguous tensor.
                    kv_cache_shape = tuple(
                        kv_cache_shape[i] for i in kv_cache_stride_order
                    )
                    # Maintain original KV shape view.
                    inv_order = [
                        kv_cache_stride_order.index(i)
                        for i in range(len(kv_cache_stride_order))
                    ]
                    kv_caches[layer_name] = (
                        kv_cache_raw_tensors[layer_name]
                        .view(dtype)
                        .view(kv_cache_shape)
                        .permute(*inv_order)
                    )
                elif isinstance(kv_cache_spec, MambaSpec):
                    has_mamba = True
                    raw_tensor = kv_cache_raw_tensors[layer_name]
                    state_tensors = []
                    storage_offset_bytes = 0
                    for shape, dtype in zip(kv_cache_spec.shapes, kv_cache_spec.dtypes):
                        dtype_size = get_dtype_size(dtype)
                        num_element_per_page = (
                            kv_cache_spec.page_size_bytes // dtype_size
                        )
                        target_shape = (num_blocks, *shape)
                        stride = torch.empty(target_shape).stride()
                        target_stride = (num_element_per_page, *stride[1:])
                        assert storage_offset_bytes % dtype_size == 0
                        tensor = torch.as_strided(
                            raw_tensor.view(dtype),
                            size=target_shape,
                            stride=target_stride,
                            storage_offset=storage_offset_bytes // dtype_size,
                        )
                        state_tensors.append(tensor)
                        storage_offset_bytes += stride[0] * dtype_size

                    kv_caches[layer_name] = state_tensors
                else:
                    raise NotImplementedError

        if has_attn and has_mamba:
            self._update_hybrid_attention_mamba_layout(kv_caches)

        return kv_caches

    def _update_hybrid_attention_mamba_layout(
        self, kv_caches: dict[str, torch.Tensor]
    ) -> None:
        """
        Update the layout of attention layers from (2, num_blocks, ...) to
        (num_blocks, 2, ...).

        Args:
            kv_caches: The KV cache buffer of each layer.
        """

        for group in self._kv_cache_spec_attn_group_iterator():
            kv_cache_spec = group.kv_cache_spec
            for layer_name in group.layer_names:
                kv_cache = kv_caches[layer_name]
                if isinstance(kv_cache_spec, AttentionSpec) and kv_cache.shape[0] == 2:
                    assert kv_cache.shape[1] != 2, (
                        "Fail to determine whether the layout is "
                        "(2, num_blocks, ...) or (num_blocks, 2, ...) for "
                        f"a tensor of shape {kv_cache.shape}"
                    )
                    hidden_size = kv_cache.shape[2:].numel()
                    kv_cache.as_strided_(
                        size=kv_cache.shape,
                        stride=(hidden_size, 2 * hidden_size, *kv_cache.stride()[2:]),
                    )

    def initialize_kv_cache_tensors(
        self, kv_cache_config: KVCacheConfig, kernel_block_sizes: list[int]
    ) -> dict[str, torch.Tensor]:
        """
        Initialize the memory buffer for KV cache.

        Args:
            kv_cache_config: The KV cache config
            kernel_block_sizes: The kernel block sizes for each KV cache group.

        Returns:
            Dict[str, torch.Tensor]: A map between layer names to their
            corresponding memory buffer for KV cache.
        """
        # Initialize the memory buffer for KV cache
        kv_cache_raw_tensors = self._allocate_kv_cache_tensors(kv_cache_config)
        # Change the memory buffer to the desired shape
        kv_caches = self._reshape_kv_cache_tensors(
            kv_cache_config, kv_cache_raw_tensors, kernel_block_sizes
        )

        # Set up cross-layer KV cache sharing
        for layer_name, target_layer_name in self.shared_kv_cache_layers.items():
            logger.debug("%s reuses KV cache of %s", layer_name, target_layer_name)
            kv_caches[layer_name] = kv_caches[target_layer_name]

        num_attn_module = (
            2 if self.model_config.hf_config.model_type == "longcat_flash" else 1
        )
        bind_kv_cache(
            kv_caches,
            self.compilation_config.static_forward_context,
            self.kv_caches,
            num_attn_module,
        )
        return kv_caches

    def maybe_add_kv_sharing_layers_to_kv_cache_groups(
        self, kv_cache_config: KVCacheConfig
    ) -> None:
        """
        Add layers that re-use KV cache to KV cache group of its target layer.
        Mapping of KV cache tensors happens in `initialize_kv_cache_tensors()`
        """
        if not self.shared_kv_cache_layers:
            # No cross-layer KV sharing, return
            return

        add_kv_sharing_layers_to_kv_cache_groups(
            self.shared_kv_cache_layers,
            kv_cache_config.kv_cache_groups,
            self.runner_only_attn_layers,
        )

        if self.cache_config.kv_sharing_fast_prefill:
            # In You Only Cache Once (https://arxiv.org/abs/2405.05254) or other
            # similar KV sharing setups, only the layers that generate KV caches
            # are involved in the prefill phase, enabling prefill to early exit.
            attn_layers = get_layers_from_vllm_config(self.vllm_config, Attention)
            for layer_name in reversed(attn_layers):
                if layer_name in self.shared_kv_cache_layers:
                    self.kv_sharing_fast_prefill_eligible_layers.add(layer_name)
                else:
                    break

    def initialize_kv_cache(self, kv_cache_config: KVCacheConfig) -> None:
        """
        Initialize KV cache based on `kv_cache_config`.
        Args:
            kv_cache_config: Configuration for the KV cache, including the KV
            cache size of each layer
        """
        kv_cache_config = deepcopy(kv_cache_config)
        self.kv_cache_config = kv_cache_config
        self.may_add_encoder_only_layers_to_kv_cache_config()
        self.maybe_add_kv_sharing_layers_to_kv_cache_groups(kv_cache_config)
        self.initialize_attn_backend(kv_cache_config)
        # The kernel block size for all KV cache groups. For example, if
        # kv_cache_manager uses block_size 256 for a given group, but the attention
        # backends for that group only supports block_size 64, we will return
        # kernel_block_size 64 and split the 256-token-block to 4 blocks with 64
        # tokens each.
        kernel_block_sizes = self._prepare_kernel_block_sizes(kv_cache_config)

        # create metadata builders
        self.initialize_metadata_builders(kv_cache_config, kernel_block_sizes)

        # Reinitialize need to after initialize_attn_backend
        self.may_reinitialize_input_batch(kv_cache_config, kernel_block_sizes)
        kv_caches = self.initialize_kv_cache_tensors(
            kv_cache_config, kernel_block_sizes
        )

        if self.speculative_config and self.speculative_config.use_eagle():
            assert isinstance(self.drafter, EagleProposer)
            # validate all draft model layers belong to the same kv cache
            # group
            self.drafter.validate_same_kv_cache_group(kv_cache_config)

        if has_kv_transfer_group():
            kv_transfer_group = get_kv_transfer_group()
            kv_transfer_group.register_kv_caches(kv_caches)
            kv_transfer_group.set_host_xfer_buffer_ops(copy_kv_blocks)

        if self.dcp_world_size > 1:
            layers = get_layers_from_vllm_config(self.vllm_config, AttentionLayerBase)
            for layer in layers.values():
                assert layer.impl.need_to_return_lse_for_decode, (
                    "DCP requires attention impls to return"
                    " the softmax lse for decode, but the impl "
                    f"{layer.impl.__class__.__name__} "
                    "does not return the softmax lse for decode."
                )

    def may_add_encoder_only_layers_to_kv_cache_config(self) -> None:
        """
        Add encoder-only layers to the KV cache config.
        """
        block_size = self.vllm_config.cache_config.block_size
        encoder_only_attn_specs: dict[AttentionSpec, list[str]] = defaultdict(list)
        attn_layers = get_layers_from_vllm_config(self.vllm_config, Attention)
        for layer_name, attn_module in attn_layers.items():
            if attn_module.attn_type == AttentionType.ENCODER_ONLY:
                attn_spec: AttentionSpec = EncoderOnlyAttentionSpec(
                    block_size=block_size,
                    num_kv_heads=attn_module.num_kv_heads,
                    head_size=attn_module.head_size,
                    dtype=self.kv_cache_dtype,
                )
                encoder_only_attn_specs[attn_spec].append(layer_name)
                self.runner_only_attn_layers.add(layer_name)
        if len(encoder_only_attn_specs) > 0:
            assert len(encoder_only_attn_specs) == 1, (
                "Only support one encoder-only attention spec now"
            )
            spec, layer_names = encoder_only_attn_specs.popitem()
            self.kv_cache_config.kv_cache_groups.append(
                KVCacheGroupSpec(layer_names=layer_names, kv_cache_spec=spec)
            )

    def get_kv_cache_spec(self) -> dict[str, KVCacheSpec]:
        """
        Generates the KVCacheSpec by parsing the kv cache format from each
        Attention module in the static forward context.
        Returns:
            KVCacheSpec: A dictionary mapping layer names to their KV cache
            format. Layers that do not need KV cache are not included.
        """
        if has_ec_transfer() and get_ec_transfer().is_producer:
            return {}
        kv_cache_spec: dict[str, KVCacheSpec] = {}
        attn_layers = get_layers_from_vllm_config(self.vllm_config, AttentionLayerBase)
        for layer_name, attn_module in attn_layers.items():
            if isinstance(attn_module, Attention) and (
                kv_tgt_layer := attn_module.kv_sharing_target_layer_name
            ):
                # The layer doesn't need its own KV cache and will use that of
                # the target layer. We skip creating a KVCacheSpec for it, so
                # that KV cache management logic will act as this layer does
                # not exist, and doesn't allocate KV cache for the layer. This
                # enables the memory saving of cross-layer kv sharing, allowing
                # a given amount of memory to accommodate longer context lengths
                # or enable more requests to be processed simultaneously.
                self.shared_kv_cache_layers[layer_name] = kv_tgt_layer
                continue
            # Skip modules that don't need KV cache (eg encoder-only attention)
            if spec := attn_module.get_kv_cache_spec(self.vllm_config):
                kv_cache_spec[layer_name] = spec

        return kv_cache_spec

    def _to_list(self, sampled_token_ids: torch.Tensor) -> list[np.ndarray]:
        # This is a short term mitigation for issue mentioned in
        # https://github.com/vllm-project/vllm/issues/22754.
        # `tolist` would trigger a cuda wise stream sync, which
        # would block other copy ops from other cuda streams.
        # A cuda event sync would avoid such a situation. Since
        # this is in the critical path of every single model
        # forward loop, this has caused perf issue for a disagg
        # setup.
        pinned = self.sampled_token_ids_pinned_cpu[: sampled_token_ids.shape[0]]
        pinned.copy_(sampled_token_ids, non_blocking=True)
        self.transfer_event.record()
        self.transfer_event.synchronize()
        return [row for row in pinned.numpy()]<|MERGE_RESOLUTION|>--- conflicted
+++ resolved
@@ -2023,8 +2023,6 @@
 
         supported_tasks = list(model.pooler.get_supported_tasks())
 
-<<<<<<< HEAD
-=======
         if self.scheduler_config.enable_chunked_prefill:
             if "token_embed" in supported_tasks:
                 supported_tasks.remove("token_embed")
@@ -2039,7 +2037,6 @@
                 "`--no-enable-chunked-prefill` before using it."
             )
 
->>>>>>> 561253b3
         if "score" in supported_tasks:
             num_labels = getattr(self.model_config.hf_config, "num_labels", 0)
             if num_labels != 1:
@@ -3831,14 +3828,12 @@
         supported_pooling_tasks = self.get_supported_pooling_tasks()
 
         if not supported_pooling_tasks:
-<<<<<<< HEAD
             raise RuntimeError(
                 f"Model {self.model_config.model} does not support "
                 "any pooling tasks. See "
                 "https://docs.vllm.ai/en/latest/models/pooling_models.html "
                 "to learn more."
             )
-=======
             if self.scheduler_config.enable_chunked_prefill:
                 raise RuntimeError(
                     f"Model {self.model_config.model} does not support "
@@ -3855,7 +3850,6 @@
                     "https://docs.vllm.ai/en/latest/models/pooling_models.html "
                     "to learn more."
                 )
->>>>>>> 561253b3
 
         output_size = dict[PoolingTask, float]()
         for task in supported_pooling_tasks:
