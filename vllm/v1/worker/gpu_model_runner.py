# SPDX-License-Identifier: Apache-2.0

import gc
import time
from typing import TYPE_CHECKING, Dict, List, Optional, Tuple, cast

import numpy as np
import torch
import torch.distributed
import torch.nn as nn

from vllm.attention.backends.abstract import AttentionType
from vllm.attention.layer import Attention
from vllm.config import CompilationLevel, VllmConfig
from vllm.distributed.parallel_state import graph_capture
from vllm.forward_context import set_forward_context
from vllm.inputs import INPUT_REGISTRY
from vllm.logger import init_logger
from vllm.model_executor.layers.rotary_embedding import MRotaryEmbedding
from vllm.model_executor.model_loader import get_model
from vllm.multimodal import MULTIMODAL_REGISTRY, MultiModalKwargs
from vllm.multimodal.utils import group_mm_inputs_by_modality
from vllm.sampling_params import SamplingType
from vllm.utils import (STR_DTYPE_TO_TORCH_DTYPE, DeviceMemoryProfiler,
                        LayerBlockType, cdiv, is_pin_memory_available)
from vllm.v1.attention.backends.flash_attn import (FlashAttentionBackend,
                                                   FlashAttentionMetadata)
from vllm.v1.core.encoder_cache_manager import compute_encoder_budget
from vllm.v1.engine.mm_input_mapper import MMInputMapperClient
from vllm.v1.kv_cache_interface import (FullAttentionSpec, KVCacheConfig,
                                        KVCacheSpec)
from vllm.v1.outputs import ModelRunnerOutput
from vllm.v1.sample.metadata import SamplingMetadata
from vllm.v1.utils import bind_kv_cache
from vllm.v1.worker.gpu_input_batch import CachedRequestState, InputBatch

if TYPE_CHECKING:
    from vllm.v1.core.scheduler import SchedulerOutput

logger = init_logger(__name__)


class GPUModelRunner:

    def __init__(
        self,
        vllm_config: VllmConfig,
        device: torch.device,
    ):
        self.vllm_config = vllm_config
        self.model_config = vllm_config.model_config
        self.cache_config = vllm_config.cache_config
        self.lora_config = vllm_config.lora_config
        self.load_config = vllm_config.load_config
        self.parallel_config = vllm_config.parallel_config
        self.scheduler_config = vllm_config.scheduler_config
        self.speculative_config = vllm_config.speculative_config
        self.prompt_adapter_config = vllm_config.prompt_adapter_config
        self.observability_config = vllm_config.observability_config

        model_config = self.model_config
        cache_config = self.cache_config
        scheduler_config = self.scheduler_config
        parallel_config = self.parallel_config
        self.device = device
        self.pin_memory = is_pin_memory_available()
        self.dtype = self.model_config.dtype
        if cache_config.cache_dtype == "auto":
            self.kv_cache_dtype = self.dtype
        else:
            self.kv_cache_dtype = STR_DTYPE_TO_TORCH_DTYPE[
                cache_config.cache_dtype]

        self.is_multimodal_model = model_config.is_multimodal_model
        self.sliding_window = model_config.get_sliding_window()
        self.max_model_len = model_config.max_model_len
        self.max_num_tokens = scheduler_config.max_num_batched_tokens
        self.max_num_reqs = scheduler_config.max_num_seqs

        # Model-related.
        self.num_attn_layers = model_config.get_num_layers_by_block_type(
            parallel_config, LayerBlockType.attention)
        self.num_query_heads = model_config.get_num_attention_heads(
            parallel_config)
        self.num_kv_heads = model_config.get_num_kv_heads(parallel_config)
        self.head_size = model_config.get_head_size()
        self.hidden_size = model_config.get_hidden_size()

        # Multi-modal data support
        self.input_registry = INPUT_REGISTRY
        self.mm_registry = MULTIMODAL_REGISTRY

        # NOTE: Initialized input mapper is only used for processing dummy
        # multimodal data into multimodal kwargs for GPU memory profiling.
        self.mm_input_mapper_profiling = MMInputMapperClient(self.model_config)
        self.mm_input_mapper_profiling.use_cache = False

        encoder_compute_budget, encoder_cache_size = compute_encoder_budget(
            model_config=model_config,
            scheduler_config=scheduler_config,
        )
        self.max_num_encoder_input_tokens = encoder_compute_budget
        self.encoder_cache_size = encoder_cache_size

        # Lazy initialization
        # self.model: nn.Module  # Set after load_model
        self.kv_caches: List[torch.Tensor] = []
        # req_id -> (input_id -> encoder_output)
        self.encoder_cache: Dict[str, Dict[int, torch.Tensor]] = {}

        # Request states.
        self.requests: Dict[str, CachedRequestState] = {}

        self.use_cuda_graph = (self.vllm_config.compilation_config.level
                               == CompilationLevel.PIECEWISE
                               and not self.model_config.enforce_eager)
        # TODO(woosuk): Provide an option to tune the max cudagraph batch size.
        # The convention is different.
        # self.cudagraph_batch_sizes sorts in ascending order.
        # The batch sizes in the config are in descending order.
        self.cudagraph_batch_sizes = list(
            reversed(
                self.vllm_config.compilation_config.cudagraph_capture_sizes))

        # Cache the device properties.
        self.device_properties = torch.cuda.get_device_properties(self.device)
        self.num_sms = self.device_properties.multi_processor_count

        # Persistent buffers for CUDA graphs.
        self.input_ids = torch.zeros(self.max_num_tokens,
                                     dtype=torch.int32,
                                     device=self.device)
        self.positions = torch.zeros(self.max_num_tokens,
                                     dtype=torch.int64,
                                     device=self.device)

        # Only relevant for models using M-RoPE (e.g, Qwen2-VL)
        if self.model_config.uses_mrope:
            # NOTE: `mrope_positions` is implemented with one additional dummy
            # position on purpose to make it non-contiguous so that it can work
            # with torch compile.
            # See detailed explanation in https://github.com/vllm-project/vllm/pull/12128#discussion_r1926431923

            # NOTE: When M-RoPE is enabled, position ids are 3D regardless of
            # the modality of inputs. For text-only inputs, each dimension has
            # identical position IDs, making M-RoPE functionally equivalent to
            # 1D-RoPE.
            # See page 5 of https://arxiv.org/abs/2409.12191
            self.mrope_positions = torch.zeros((3, self.max_num_tokens + 1),
                                               dtype=torch.int64,
                                               device=self.device)
            self.mrope_positions_cpu = torch.zeros(
                (3, self.max_num_tokens + 1),
                dtype=torch.int64,
                device="cpu",
                pin_memory=self.pin_memory)

        self.inputs_embeds = torch.zeros(
            (self.max_num_tokens, self.hidden_size),
            dtype=self.dtype,
            device=self.device)

        # OPTIMIZATION: Cache the tensors rather than creating them every step.
        self.arange_np = np.arange(max(self.max_num_reqs + 1,
                                       self.max_model_len,
                                       self.max_num_tokens),
                                   dtype=np.int32)
        # NOTE(woosuk): These tensors are "stateless", i.e., they are literally
        # a faster version of creating a new tensor every time. Thus, we should
        # not make any assumptions about the values in these tensors.
        self.input_ids_cpu = torch.zeros(self.max_num_tokens,
                                         dtype=torch.int32,
                                         device="cpu",
                                         pin_memory=self.pin_memory)
        self.input_ids_np = self.input_ids_cpu.numpy()
        self.positions_cpu = torch.zeros(self.max_num_tokens,
                                         dtype=torch.int64,
                                         device="cpu",
                                         pin_memory=self.pin_memory)
        self.positions_np = self.positions_cpu.numpy()

        self.kv_cache_config = cast(KVCacheConfig,
                                    None)  # Set by initialize_kv_cache

        # The following 3 variables depends on KVCacheConfig, assign a
        # placeholder value here and initialize them in `initialize_kv_cache``.
        self.input_batch = cast(InputBatch, None)  # Persistent batch.
        self.slot_mapping_cpu = torch.zeros(
            (1, ))  # Real shape: (num_kv_cache_groups, self.max_num_tokens)
        self.slot_mapping_np = self.slot_mapping_cpu.numpy()
        self.max_num_blocks_per_req: int = 0

        self.query_start_loc_cpu = torch.zeros(self.max_num_reqs + 1,
                                               dtype=torch.int32,
                                               device="cpu",
                                               pin_memory=self.pin_memory)
        self.query_start_loc_np = self.query_start_loc_cpu.numpy()
        self.seq_lens_cpu = torch.zeros(self.max_num_reqs,
                                        dtype=torch.int32,
                                        device="cpu",
                                        pin_memory=self.pin_memory)
        self.seq_lens_np = self.seq_lens_cpu.numpy()

    def _update_states(self, scheduler_output: "SchedulerOutput") -> bool:
        """Update the cached states and the persistent batch with the scheduler
        output.

        The updated states are used by the `_prepare_inputs` function to create
        the input GPU tensors for the model.

        Returns:
            True if there is a new/resumed/paused/finished request in the batch.
            If False, we can skip copying SamplingMetadata to the GPU.
        """
        # Remove finished requests from the cached states.
        for req_id in scheduler_output.finished_req_ids:
            self.requests.pop(req_id, None)
            self.encoder_cache.pop(req_id, None)
        # Remove the finished requests from the persistent batch.
        # NOTE(woosuk): There could be an edge case where finished_req_ids and
        # scheduled_req_ids overlap. This happens when a request is aborted and
        # then resubmitted with the same ID. In this case, we treat them as two
        # distinct requests - clearing the cached states for the first request
        # and handling the second as a new request.
        removed_req_indices: List[int] = []
        for req_id in scheduler_output.finished_req_ids:
            req_index = self.input_batch.remove_request(req_id)
            if req_index is not None:
                removed_req_indices.append(req_index)

        # Free the cached encoder outputs.
        for req_id, input_id in scheduler_output.free_encoder_input_ids:
            encoder_outputs = self.encoder_cache.get(req_id)
            if encoder_outputs is not None:
                encoder_outputs.pop(input_id, None)
                if not encoder_outputs:
                    self.encoder_cache.pop(req_id, None)

        # Remove the unscheduled requests from the persistent batch.
        # NOTE(woosuk): The unscheduled requests are either preempted requests
        # or running requests that are not scheduled in this step. We remove
        # them from the persistent batch but keep their cached states since
        # they will be scheduled again sometime in the future.
        scheduled_req_ids = scheduler_output.num_scheduled_tokens.keys()
        cached_req_ids = self.input_batch.req_id_to_index.keys()
        unscheduled_req_ids = cached_req_ids - scheduled_req_ids
        # NOTE(woosuk): The persistent batch optimization assumes that
        # consecutive batches contain mostly the same requests. If batches
        # have low request overlap (e.g., alternating between two distinct
        # sets of requests), this optimization becomes very inefficient.
        for req_id in unscheduled_req_ids:
            req_index = self.input_batch.remove_request(req_id)
<<<<<<< HEAD
            if req_index is not None:
                removed_req_indices.append(req_index)

        # Update the states of the running requests.
        for req_data in scheduler_output.scheduled_running_reqs:
            req_id = req_data.req_id
            req_state = self.requests[req_id]
            req_index = self.input_batch.req_id_to_index[req_id]

            # Update the num_computed_tokens.
            req_state.num_computed_tokens = req_data.num_computed_tokens
            self.input_batch.num_computed_tokens_cpu[req_index] = (
                req_data.num_computed_tokens)

            # Update the block table.
            max_num_new_blocks = max(len(b) for b in req_data.new_block_ids)
            if max_num_new_blocks == 0:
                continue
            self.input_batch.block_table.append_row(req_index,
                                                    req_data.new_block_ids)
            for group_id, new_block_ids in enumerate(req_data.new_block_ids):
                req_state.block_ids[group_id].extend(new_block_ids)
=======
            assert req_index is not None
            removed_req_indices.append(req_index)
>>>>>>> 649550f2

        req_ids_to_add: List[str] = []
        # Add new requests to the cached states.
        for new_req_data in scheduler_output.scheduled_new_reqs:
            req_id = new_req_data.req_id
            sampling_params = new_req_data.sampling_params
            if sampling_params.sampling_type == SamplingType.RANDOM_SEED:
                generator = torch.Generator(device=self.device)
                generator.manual_seed(sampling_params.seed)
            else:
                generator = None

            self.requests[req_id] = CachedRequestState(
                req_id=req_id,
                prompt_token_ids=new_req_data.prompt_token_ids,
                prompt=new_req_data.prompt,
                mm_inputs=new_req_data.mm_inputs,
                mm_positions=new_req_data.mm_positions,
                sampling_params=sampling_params,
                generator=generator,
                block_ids=new_req_data.block_ids,
                num_computed_tokens=new_req_data.num_computed_tokens,
                output_token_ids=[],
            )

            # Only relevant for models using M-RoPE (e.g, Qwen2-VL)
            if self.model_config.uses_mrope:
                image_grid_thw = []
                video_grid_thw = []
                for mm_input in self.requests[req_id].mm_inputs:
                    if mm_input.get("image_grid_thw") is not None:
                        image_grid_thw.extend(
                            mm_input["image_grid_thw"].tolist())
                    if mm_input.get("video_grid_thw") is not None:
                        video_grid_thw.extend(
                            mm_input["video_grid_thw"].tolist())

                hf_config = self.model_config.hf_config

                self.requests[req_id].mrope_positions, \
                    self.requests[req_id].mrope_position_delta = \
                    MRotaryEmbedding.get_input_positions_tensor(
                        self.requests[req_id].prompt_token_ids,
                        image_grid_thw=image_grid_thw,
                        video_grid_thw=video_grid_thw,
                        image_token_id=hf_config.image_token_id,
                        video_token_id=hf_config.video_token_id,
                        vision_start_token_id=hf_config.vision_start_token_id,
                        vision_end_token_id=hf_config.vision_end_token_id,
                        spatial_merge_size=hf_config.vision_config.
                        spatial_merge_size,
                    )

            req_ids_to_add.append(req_id)

        # Update the states of the running/resumed requests.
        for req_data in scheduler_output.scheduled_cached_reqs:
            req_id = req_data.req_id
            req_state = self.requests[req_id]

            # Update the cached states.
            req_state.num_computed_tokens = req_data.num_computed_tokens
            if not req_data.resumed_from_preemption:
                # Append the new blocks to the existing block IDs.
                req_state.block_ids.extend(req_data.new_block_ids)
            else:
                # The request is resumed from preemption.
                # Replace the existing block IDs with the new ones.
                req_state.block_ids = req_data.new_block_ids

            req_index = self.input_batch.req_id_to_index.get(req_id)
            if req_index is None:
                # The request is not in the persistent batch.
                # The request was either preempted and resumed later, or was not
                # scheduled in the previous step and needs to be added again.
                req_ids_to_add.append(req_id)
                continue

            # Update the persistent batch.
            self.input_batch.num_computed_tokens_cpu[req_index] = (
                req_data.num_computed_tokens)
            start_index = len(req_state.block_ids) - len(
                req_data.new_block_ids)
            self.input_batch.block_table.append_row(req_index, start_index,
                                                    req_data.new_block_ids)

        # Add the new or resumed requests to the persistent batch.
        # The smaller empty indices are filled first.
        removed_req_indices = sorted(removed_req_indices, reverse=True)
        for req_id in req_ids_to_add:
            req_state = self.requests[req_id]
            if removed_req_indices:
                # Fill the empty index.
                req_index = removed_req_indices.pop()
            else:
                # Append to the end.
                req_index = None
            self.input_batch.add_request(req_state, req_index)

        # Condense the batched states if there are empty indices.
        if removed_req_indices:
            self.input_batch.condense(removed_req_indices)
        return len(unscheduled_req_ids) > 0 or len(req_ids_to_add) > 0

    def _prepare_inputs(self, scheduler_output: "SchedulerOutput"):
        total_num_scheduled_tokens = scheduler_output.total_num_scheduled_tokens
        assert total_num_scheduled_tokens > 0
        num_reqs = self.input_batch.num_reqs
        assert num_reqs > 0

        # OPTIMIZATION: Start copying the block table first.
        # This way, we can overlap the copy with the following CPU operations.
        self.input_batch.block_table.commit(num_reqs)

        # Get the number of scheduled tokens for each request.
        # TODO: The Python loop can be slow. Optimize.
        num_scheduled_tokens = []
        max_num_scheduled_tokens = 0
        for req_id in self.input_batch.req_ids[:num_reqs]:
            assert req_id is not None
            num_tokens = scheduler_output.num_scheduled_tokens[req_id]
            num_scheduled_tokens.append(num_tokens)
            max_num_scheduled_tokens = max(max_num_scheduled_tokens,
                                           num_tokens)
        num_scheduled_tokens = np.array(num_scheduled_tokens, dtype=np.int32)
        assert max_num_scheduled_tokens > 0

        # Get request indices.
        # E.g., [2, 5, 3] -> [0, 0, 1, 1, 1, 1, 1, 2, 2, 2]
        req_indices = np.repeat(self.arange_np[:num_reqs],
                                num_scheduled_tokens)

        # Get batched arange.
        # E.g., [2, 5, 3] -> [0, 1, 0, 1, 2, 3, 4, 0, 1, 2]
        # Equivalent to but faster than:
        # np.concatenate([np.arange(n) for n in num_scheduled_tokens])
        # Step 1. [2, 5, 3] -> [2, 7, 10]
        cu_num_tokens = np.cumsum(num_scheduled_tokens)
        # Step 2. [2, 7, 10] -> [0, 0, 2, 2, 2, 2, 2, 7, 7, 7]
        cumsums_offsets = np.repeat(cu_num_tokens - num_scheduled_tokens,
                                    num_scheduled_tokens)
        # Step 3. [0, 1, 0, 1, 2, 3, 4, 0, 1, 2]
        arange = self.arange_np[:total_num_scheduled_tokens] - cumsums_offsets

        # Get positions.
        positions_np = self.positions_np[:total_num_scheduled_tokens]
        np.add(self.input_batch.num_computed_tokens_cpu[req_indices],
               arange,
               out=positions_np)

        # Calculate M-RoPE positions.
        # Only relevant for models using M-RoPE (e.g, Qwen2-VL)
        if self.model_config.uses_mrope:
            self._calc_mrope_positions(scheduler_output)

        # Get token indices.
        # E.g., [0, 1, 0, 1, 2, 3, 4, 0, 1, 2]
        # -> [0, 1, M, M + 1, M + 2, M + 3, M + 4, 2 * M, 2 * M + 1, 2 * M + 2]
        # where M is the max_model_len.
        token_indices = (positions_np +
                         req_indices * self.input_batch.token_ids_cpu.shape[1])
        # NOTE(woosuk): We use torch.index_select instead of np.take here
        # because torch.index_select is much faster than np.take for large
        # tensors.
        torch.index_select(self.input_batch.token_ids_cpu_tensor.flatten(),
                           0,
                           torch.from_numpy(token_indices),
                           out=self.input_ids_cpu[:total_num_scheduled_tokens])

        # Calculate the slot mapping.
        for i, kv_cache_group in enumerate(self.kv_cache_config.groups):
            block_size = kv_cache_group.kv_cache_spec.block_size
            # E.g., [0, 1, 0, 1, 2, 3, 4, 0, 1, 2]
            # -> [0, 0, K, K, K + 1, K + 1, K + 2, 2 * K, 2 * K, 2 * K + 1]
            # where K is the max_num_blocks_per_req and the block size is 2.
            # NOTE(woosuk): We can't simply use `token_indices // block_size`
            # here because M (max_model_len) is not necessarily divisible by
            # block_size.
            block_table_indices = (req_indices * self.max_num_blocks_per_req +
                                   positions_np // block_size)
            # NOTE(woosuk): We use torch.index_select instead of np.take here
            # because torch.index_select is much faster than np.take for large
            # tensors.
            block_table_cpu = self.input_batch.block_table.get_cpu_tensor()
            block_numbers = block_table_cpu[i].flatten()[block_table_indices]\
                                              .numpy()
            block_offsets = positions_np % block_size
            np.add(block_numbers * block_size,
                   block_offsets,
                   out=self.slot_mapping_np[i, :total_num_scheduled_tokens])

        # Prepare the attention metadata.
        self.query_start_loc_np[0] = 0
        self.query_start_loc_np[1:num_reqs + 1] = cu_num_tokens

        self.seq_lens_np[:num_reqs] = (
            self.input_batch.num_computed_tokens_cpu[:num_reqs] +
            num_scheduled_tokens)
        max_seq_len = self.seq_lens_np[:num_reqs].max()

        # Copy the tensors to the GPU.
        self.input_ids[:total_num_scheduled_tokens].copy_(
            self.input_ids_cpu[:total_num_scheduled_tokens], non_blocking=True)
        if self.model_config.uses_mrope:
            # Only relevant for models using M-RoPE (e.g, Qwen2-VL)
            self.mrope_positions[:, :total_num_scheduled_tokens].copy_(
                self.mrope_positions_cpu[:, :total_num_scheduled_tokens],
                non_blocking=True)
        else:
            # Common case (1D positions)
            self.positions[:total_num_scheduled_tokens].copy_(
                self.positions_cpu[:total_num_scheduled_tokens],
                non_blocking=True)
        query_start_loc = self.query_start_loc_cpu[:num_reqs + 1].to(
            self.device, non_blocking=True)
        seq_lens = self.seq_lens_cpu[:num_reqs].to(self.device,
                                                   non_blocking=True)
        # layer_name -> AttentionMetadata
        attn_metadata: Dict[str, FlashAttentionMetadata] = {}
        for group_id, kv_cache_group in enumerate(self.kv_cache_config.groups):
            block_size = kv_cache_group.kv_cache_spec.block_size
            slot_mapping = self.slot_mapping_cpu[
                group_id, :total_num_scheduled_tokens].to(
                    self.device, non_blocking=True).long()

            # Prepare for cascade attention if needed.
            common_prefix_len = (scheduler_output.num_common_prefix_blocks[i] *
                                 block_size)
            if common_prefix_len == 0:
                # Common case.
                use_cascade = False
            else:
                # NOTE(woosuk): Cascade attention uses two attention kernels:
                # one for the common prefix and the other for the rest. For the
                # first kernel, we concatenate all the query tokens (possibly
                # from different requests) and treat them as if they are from
                # the same request. Then, we use bi-directional attention to
                # process the common prefix in the KV cache. Importantly, this
                # means that the first kernel does not do any masking.

                # Consider the following example:
                # Request 1's input query: [D, E, X]
                # Request 1's kv cache: [A, B, C, D, E, X]
                # Request 1's num_computed_tokens: 3 (i.e., [A, B, C])
                # Request 2's input query: [E, Y]
                # Request 2's kv cache: [A, B, C, D, E, Y]
                # Request 2's num_computed_tokens: 4 (i.e., [A, B, C, D])

                # If we use [A, B, C, D, E] as the common prefix, then the
                # first kernel will compute the bi-directional attention between
                # input query [D, E, X, E, Y] and common prefix [A, B, C, D, E].
                # However, this is wrong because D in Request 1 should not
                # attend to E in the common prefix (i.e., we need masking).
                # To avoid this, [A, B, C, D] should be the common prefix.
                # That is, the common prefix should be capped by the minimum
                # num_computed_tokens among the requests, and plus one to
                # include the first token of the query.

                # In practice, we use [A, B, C] as the common prefix, instead of
                # [A, B, C, D] (i.e., the common prefix is capped by the minimum
                # num_computed_tokens, without plus one).
                # This is because of an implementation detail: We want to always
                # use two kernels for cascade attention. Let's imagine:
                # Request 3's input query: [D]
                # Request 3's kv cache: [A, B, C, D]
                # Request 3's num_computed_tokens: 4 (i.e., [A, B, C, D])
                # If we use [A, B, C, D] as the common prefix for Request 1-3,
                # then Request 3 will be processed only by the first kernel,
                # and the second kernel will get an empty input. While this is
                # not a fundamental problem, our current implementation does not
                # support this case.
                common_prefix_len = min(
                    common_prefix_len,
                    self.input_batch.num_computed_tokens_cpu[:num_reqs].min())
                # common_prefix_len should be a multiple of the block size.
                common_prefix_len = (common_prefix_len // block_size *
                                     block_size)
                use_cascade = FlashAttentionBackend.use_cascade_attention(
                    common_prefix_len=common_prefix_len,
                    query_lens=num_scheduled_tokens,
                    num_query_heads=self.num_query_heads,
                    num_kv_heads=self.num_kv_heads,
                    use_alibi=False,  # FIXME
                    use_sliding_window=self.sliding_window is not None,
                    num_sms=self.num_sms,
                )

            if use_cascade:
                # TODO: Optimize.
                cu_prefix_query_lens = torch.tensor(
                    [0, total_num_scheduled_tokens],
                    dtype=torch.int32,
                    device=self.device)
                prefix_kv_lens = torch.tensor([common_prefix_len],
                                              dtype=torch.int32,
                                              device=self.device)
                suffix_kv_lens = (self.seq_lens_np[:num_reqs] -
                                  common_prefix_len)
                suffix_kv_lens = torch.from_numpy(suffix_kv_lens).to(
                    self.device)
            else:
                cu_prefix_query_lens = None
                prefix_kv_lens = None
                suffix_kv_lens = None

            attn_metadata_of_group = FlashAttentionMetadata(
                num_actual_tokens=total_num_scheduled_tokens,
                max_query_len=max_num_scheduled_tokens,
                query_start_loc=query_start_loc,
                max_seq_len=max_seq_len,
                seq_lens=seq_lens,
                block_table=(self.input_batch.block_table.get_device_tensor()[
                    group_id, :num_reqs]),
                slot_mapping=slot_mapping,
                use_cascade=use_cascade,
                common_prefix_len=common_prefix_len,
                cu_prefix_query_lens=cu_prefix_query_lens,
                prefix_kv_lens=prefix_kv_lens,
                suffix_kv_lens=suffix_kv_lens,
            )

<<<<<<< HEAD
            for layer_name in kv_cache_group.layer_names:
                attn_metadata[layer_name] = attn_metadata_of_group
        # NOTE(woosuk): Due to chunked prefills, there can be at most 1 partial
        # request in the batch. While we should not sample any token from this
        # partial request, we do so for simplicity. We will ignore the sampled
        # token from the partial request.
=======
        if use_cascade:
            # TODO: Optimize.
            cu_prefix_query_lens = torch.tensor(
                [0, total_num_scheduled_tokens],
                dtype=torch.int32,
                device=self.device)
            prefix_kv_lens = torch.tensor([common_prefix_len],
                                          dtype=torch.int32,
                                          device=self.device)
            suffix_kv_lens = (self.seq_lens_np[:num_reqs] - common_prefix_len)
            suffix_kv_lens = torch.from_numpy(suffix_kv_lens).to(self.device)
        else:
            cu_prefix_query_lens = None
            prefix_kv_lens = None
            suffix_kv_lens = None

        attn_metadata = FlashAttentionMetadata(
            num_actual_tokens=total_num_scheduled_tokens,
            max_query_len=max_num_scheduled_tokens,
            query_start_loc=query_start_loc,
            max_seq_len=max_seq_len,
            seq_lens=seq_lens,
            block_table=(
                self.input_batch.block_table.get_device_tensor()[:num_reqs]),
            slot_mapping=slot_mapping,
            use_cascade=use_cascade,
            common_prefix_len=common_prefix_len,
            cu_prefix_query_lens=cu_prefix_query_lens,
            prefix_kv_lens=prefix_kv_lens,
            suffix_kv_lens=suffix_kv_lens,
        )
        # NOTE(woosuk): Due to chunked prefills, the batch may contain partial
        # requests. While we should not sample any token from these partial
        # requests, we do so for simplicity. We will ignore the sampled
        # tokens from the partial requests.
>>>>>>> 649550f2
        # TODO: Support prompt logprobs.
        logits_indices = query_start_loc[1:] - 1
        return attn_metadata, logits_indices

    def _calc_mrope_positions(self, scheduler_output: "SchedulerOutput"):
        mrope_pos_ptr = 0
        num_reqs = self.input_batch.num_reqs
        for index, req_id in enumerate(self.input_batch.req_ids[:num_reqs]):
            assert req_id is not None

            req = self.requests[req_id]
            assert req.mrope_positions is not None

            num_computed_tokens = \
                self.input_batch.num_computed_tokens_cpu[index]
            num_scheduled_tokens = \
                scheduler_output.num_scheduled_tokens[req_id]
            num_prompt_tokens = len(req.prompt_token_ids)

            if num_computed_tokens + num_scheduled_tokens > num_prompt_tokens:
                prompt_part_len = max(0,
                                      num_prompt_tokens - num_computed_tokens)
                completion_part_len = max(
                    0, num_scheduled_tokens - prompt_part_len)
            else:
                prompt_part_len = num_scheduled_tokens
                completion_part_len = 0

            assert num_scheduled_tokens == prompt_part_len + completion_part_len

            if prompt_part_len > 0:
                # prompt's mrope_positions are pre-computed
                dst_start = mrope_pos_ptr
                dst_end = mrope_pos_ptr + prompt_part_len
                src_start = num_computed_tokens
                src_end = num_computed_tokens + prompt_part_len

                self.mrope_positions_cpu[:, dst_start:dst_end] = \
                    req.mrope_positions[:,src_start:src_end]

                mrope_pos_ptr += prompt_part_len

            if completion_part_len > 0:
                # compute completion's mrope_positions on-the-fly
                dst_start = mrope_pos_ptr
                dst_end = mrope_pos_ptr + completion_part_len

                self.mrope_positions_cpu[:, dst_start:dst_end] = \
                    MRotaryEmbedding.get_next_input_positions_tensor(
                        req.mrope_position_delta,
                        context_len=num_computed_tokens +
                        prompt_part_len,
                        seq_len=num_computed_tokens +
                        prompt_part_len +
                        completion_part_len,
                    )

                mrope_pos_ptr += completion_part_len

    def _prepare_sampling(
        self,
        batch_changed: bool,
    ) -> SamplingMetadata:
        # Create the sampling metadata.
        req_id_output_token_ids: Dict[str, List[int]] = \
            {req_id: req.output_token_ids \
                for req_id, req in self.requests.items()}

        sampling_metadata = self.input_batch.make_sampling_metadata(
            req_id_output_token_ids, skip_copy=not batch_changed)
        return sampling_metadata

    def _execute_encoder(self, scheduler_output: "SchedulerOutput"):
        scheduled_encoder_inputs = scheduler_output.scheduled_encoder_inputs
        if not scheduled_encoder_inputs:
            return

        # Batch the multi-modal inputs.
        mm_inputs: List[MultiModalKwargs] = []
        req_input_ids: List[Tuple[str, int]] = []
        for req_id, encoder_input_ids in scheduled_encoder_inputs.items():
            req_state = self.requests[req_id]
            for input_id in encoder_input_ids:
                mm_inputs.append(req_state.mm_inputs[input_id])
                req_input_ids.append((req_id, input_id))

        # Batch mm inputs as much as we can: if a request in the batch has
        # multiple modalities or a different modality than the previous one,
        # we process it separately to preserve item order.
        # FIXME(ywang96): This is a hacky way to deal with multiple modalities
        # in the same batch while still being able to benefit from batching
        # multimodal inputs. The proper solution should be reordering the
        # encoder outputs.
        grouped_mm_inputs_list = group_mm_inputs_by_modality(mm_inputs)

        encoder_outputs = []
        for grouped_mm_inputs in grouped_mm_inputs_list:
            batched_mm_inputs = MultiModalKwargs.batch(grouped_mm_inputs)
            batched_mm_inputs = MultiModalKwargs.as_kwargs(batched_mm_inputs,
                                                           device=self.device)

            # Run the encoder.
            # `curr_group_outputs` is either of the following:
            # 1. A tensor of shape (num_items, feature_size, hidden_size)
            # in case feature_size is fixed across all multimodal items.
            # 2. A list or tuple (length: num_items) of tensors, each of shape
            # (feature_size, hidden_size) in case the feature size is dynamic
            # depending on the input multimodal items.
            curr_group_outputs = self.model.get_multimodal_embeddings(
                **batched_mm_inputs)

            for output in curr_group_outputs:
                encoder_outputs.append(output)

        # Cache the encoder outputs.
        for (req_id, input_id), output in zip(req_input_ids, encoder_outputs):
            if req_id not in self.encoder_cache:
                self.encoder_cache[req_id] = {}
            self.encoder_cache[req_id][input_id] = output

    def _gather_encoder_outputs(
        self,
        scheduler_output: "SchedulerOutput",
    ) -> List[torch.Tensor]:
        encoder_outputs: List[torch.Tensor] = []
        num_reqs = self.input_batch.num_reqs
        for req_id in self.input_batch.req_ids[:num_reqs]:
            assert req_id is not None
            num_scheduled_tokens = scheduler_output.num_scheduled_tokens[
                req_id]
            req_state = self.requests[req_id]
            num_computed_tokens = req_state.num_computed_tokens
            mm_positions = req_state.mm_positions
            for i, pos_info in enumerate(mm_positions):
                start_pos = pos_info["offset"]
                num_encoder_tokens = pos_info["length"]

                # The encoder output is needed if the two ranges overlap:
                # [num_computed_tokens,
                #  num_computed_tokens + num_scheduled_tokens) and
                # [start_pos, start_pos + num_encoder_tokens)
                if start_pos >= num_computed_tokens + num_scheduled_tokens:
                    # The encoder output is not needed in this step.
                    break
                if start_pos + num_encoder_tokens <= num_computed_tokens:
                    # The encoder output is already processed and stored
                    # in the decoder's KV cache.
                    continue

                start_idx = max(num_computed_tokens - start_pos, 0)
                end_idx = min(
                    num_computed_tokens - start_pos + num_scheduled_tokens,
                    num_encoder_tokens)
                assert start_idx < end_idx
                assert req_id in self.encoder_cache
                assert i in self.encoder_cache[req_id]
                encoder_output = self.encoder_cache[req_id][i]
                encoder_outputs.append(encoder_output[start_idx:end_idx])
        return encoder_outputs

    def get_model(self) -> nn.Module:
        return self.model

    @torch.inference_mode()
    def execute_model(
        self,
        scheduler_output: "SchedulerOutput",
    ) -> ModelRunnerOutput:
        batch_changed = self._update_states(scheduler_output)

        if self.is_multimodal_model:
            # Run the multimodal encoder if any.
            self._execute_encoder(scheduler_output)
            encoder_outputs = self._gather_encoder_outputs(scheduler_output)
        else:
            encoder_outputs = []

        # Prepare the decoder inputs.
        attn_metadata, logits_indices = self._prepare_inputs(scheduler_output)
        num_scheduled_tokens = scheduler_output.total_num_scheduled_tokens
        num_input_tokens = self.maybe_pad_for_cudagraph(
            num_scheduled_tokens, attn_metadata)

        if self.is_multimodal_model:
            # NOTE(woosuk): To unify token ids and soft tokens (vision
            # embeddings), we always use embeddings (rather than token ids)
            # as input to the multimodal model, even when the input is text.
            input_ids = self.input_ids[:num_scheduled_tokens]
            if encoder_outputs:
                inputs_embeds = self.model.get_input_embeddings(
                    input_ids, encoder_outputs)
            else:
                inputs_embeds = self.model.get_input_embeddings(input_ids)
            # TODO(woosuk): Avoid the copy. Optimize.
            self.inputs_embeds[:num_scheduled_tokens].copy_(inputs_embeds)
            inputs_embeds = self.inputs_embeds[:num_input_tokens]
            input_ids = None
        else:
            # For text-only models, we use token ids as input.
            # While it is possible to use embeddings as input just like the
            # multimodal models, it is not desirable for performance since
            # then the embedding layer is not included in the CUDA graph.
            input_ids = self.input_ids[:num_input_tokens]
            inputs_embeds = None

        # Run the decoder.
        # Use persistent buffers for CUDA graphs.
        with set_forward_context(attn_metadata, self.vllm_config):
            positions = self.mrope_positions[:, :num_input_tokens] \
                if self.model_config.uses_mrope \
                else self.positions[:num_input_tokens]
            hidden_states = self.model(
                input_ids=input_ids,
                positions=positions,
                kv_caches=self.kv_caches,
                attn_metadata=None,
                inputs_embeds=inputs_embeds,
            )
        hidden_states = hidden_states[:num_scheduled_tokens]
        hidden_states = hidden_states[logits_indices]
        logits = self.model.compute_logits(hidden_states, None)

        # Sample the next token and get logprobs if needed.
        sampling_metadata = self._prepare_sampling(batch_changed)
        sampler_output = self.model.sample(
            logits=logits,
            sampling_metadata=sampling_metadata,
        )

        # TODO(woosuk): The following loop can be slow since it iterates over
        # the requests one by one. Optimize.
        num_reqs = self.input_batch.num_reqs
        request_seq_lens: List[Tuple[int, CachedRequestState, int]] = []
        for i, req_id in enumerate(self.input_batch.req_ids[:num_reqs]):
            assert req_id is not None
            req_state = self.requests[req_id]
            seq_len = (req_state.num_computed_tokens +
                       scheduler_output.num_scheduled_tokens[req_id])
            assert seq_len <= req_state.num_tokens
            if seq_len == req_state.num_tokens:
                # Append the sampled token to the output token ids.
                self.input_batch.num_tokens[i] += 1
                # OPTIMIZATION: Priming the state updates for later updates.
                req_state.output_token_ids.append(0)
                request_seq_lens.append((i, req_state, seq_len))
            else:
                # Ignore the sampled token from the partial request.
                # Rewind the generator state as if the token was not sampled.
                generator = self.input_batch.generators.get(i)
                if generator is not None:
                    # This relies on cuda-specific torch-internal impl details
                    generator.set_offset(generator.get_offset() - 4)

        # num_reqs entries should be non-None
        assert all(
            req_id is not None for req_id in
            self.input_batch.req_ids[:num_reqs]), "req_ids contains None"
        req_ids = cast(List[str], self.input_batch.req_ids[:num_reqs])

        # NOTE: GPU -> CPU Sync happens here.
        # Move as many CPU operations as possible before this sync point.
        sampled_token_ids = sampler_output.sampled_token_ids.tolist()
        # Update with the actual token ids
        for i, req_state, seq_len in request_seq_lens:
            token_id = sampled_token_ids[i]
            self.input_batch.token_ids_cpu[i, seq_len] = token_id
            req_state.output_token_ids[-1] = token_id

        if sampler_output.logprob_token_ids is None:
            logprob_token_ids = None
        else:
            logprob_token_ids = sampler_output.logprob_token_ids.cpu()
        if sampler_output.logprobs is None:
            logprobs = None
        else:
            logprobs = sampler_output.logprobs.cpu()

        model_runner_output = ModelRunnerOutput(
            req_ids=req_ids,
            req_id_to_index=self.input_batch.req_id_to_index,
            sampled_token_ids=sampled_token_ids,
            logprob_token_ids_cpu=logprob_token_ids,
            logprobs_cpu=logprobs,
        )
        return model_runner_output

    def maybe_pad_for_cudagraph(
            self, num_scheduled_tokens: int,
            attn_metadata: Dict[str, FlashAttentionMetadata]) -> int:
        if (self.use_cuda_graph
                and num_scheduled_tokens <= self.cudagraph_batch_sizes[-1]):
            # Use piecewise CUDA graphs.
            # Add padding to the batch size.
            num_input_tokens = self.vllm_config.pad_for_cudagraph(
                num_scheduled_tokens)
        else:
            # Eager mode.
            num_input_tokens = num_scheduled_tokens

        # update num_input_tokens in attn_metadata
        for kv_cache_group in self.kv_cache_config.groups:
            layer_name = kv_cache_group.layer_names[0]
            # All layers in the group share the same attn_metadata object.
            # Only need to update the num_input_tokens once.
            attn_metadata[layer_name].num_input_tokens = num_input_tokens

        return num_input_tokens

    def load_model(self) -> None:
        logger.info("Starting to load model %s...", self.model_config.model)
        with DeviceMemoryProfiler() as m:  # noqa: SIM117
            self.model = get_model(vllm_config=self.vllm_config)

        self.model_memory_usage = m.consumed_memory
        logger.info("Loading model weights took %.4f GB",
                    self.model_memory_usage / float(2**30))

    @torch.inference_mode()
    def _dummy_run(
        self,
        num_tokens: int,
        kv_caches: Optional[List[torch.Tensor]] = None,
    ) -> torch.Tensor:
        model = self.model
        if kv_caches is None:
            kv_caches = self.kv_caches
        if self.is_multimodal_model:
            input_ids = None
            inputs_embeds = self.inputs_embeds[:num_tokens]
        else:
            input_ids = self.input_ids[:num_tokens]
            inputs_embeds = None
        with set_forward_context(None, self.vllm_config):
            positions = self.mrope_positions[:, :num_tokens] \
                if self.model_config.uses_mrope \
                else self.positions[:num_tokens]
            hidden_states = model(
                input_ids=input_ids,
                positions=positions,
                kv_caches=kv_caches,
                attn_metadata=None,
                inputs_embeds=inputs_embeds,
            )
        return hidden_states

    def profile_run(self) -> None:
        # use an empty tensor instead of `None`` to force Dynamo to pass
        # it by reference, rather by specializing on the value `None`.
        # the `dtype` argument does not matter, and we use `float32` as
        # a placeholder (it has wide hardware support).
        # it is important to create tensors inside the loop, rather than
        # multiplying the list, to avoid Dynamo from treating them as
        # tensor aliasing.
        dummy_kv_caches = [
            torch.tensor([], dtype=torch.float32, device=self.device)
            for _ in range(self.num_attn_layers)
        ]

        # Profile with multimodal encoder & encoder cache.
        # TODO: handle encoder-decoder models once we support them.
        if (self.is_multimodal_model and self.max_num_encoder_input_tokens > 0
                and self.encoder_cache_size > 0):

            # NOTE: Currently model is profiled with a single non-text
            # modality with the max possible input tokens even when
            # it supports multiple.
            max_tokens_by_modality_dict = MULTIMODAL_REGISTRY.get_max_tokens_per_item_by_nonzero_modality(  # noqa: E501
                self.model_config)
            dummy_data_modality, max_tokens_per_mm_item = max(
                max_tokens_by_modality_dict.items(), key=lambda item: item[1])

            # Check how many items of this modality can be supported by
            # the encoder budget.
            encoder_budget = min(self.max_num_encoder_input_tokens,
                                 self.encoder_cache_size)

            max_num_mm_items_encoder_budget = cdiv(encoder_budget,
                                                   max_tokens_per_mm_item)

            # Check how many items of this modality can be supported by
            # the decoder budget.
            max_mm_items_per_req = self.mm_registry.get_mm_limits_per_prompt(
                self.model_config)[dummy_data_modality]

            # NOTE: We do not consider max_num_batched_tokens on purpose
            # because the multimodal embeddings can be generated in advance
            # and chunked prefilled.
            max_num_mm_items_decoder_budget = self.max_num_reqs * \
                max_mm_items_per_req

            max_num_mm_items = min(max_num_mm_items_encoder_budget,
                                   max_num_mm_items_decoder_budget)

            logger.info(
                "Encoder cache will be initialized with a budget of %s tokens,"
                " and profiled with %s %s items of the maximum feature size.",
                encoder_budget, max_num_mm_items, dummy_data_modality)

            # Create dummy batch of multimodal inputs.
            dummy_request_data = self.input_registry.dummy_data_for_profiling(
                model_config=self.model_config,
                seq_len=self.max_num_tokens,
                mm_registry=self.mm_registry,
            )
            dummy_mm_data = dummy_request_data.multi_modal_data

            # Dummy data definition in V0 may contain multiple multimodal items
            # (e.g, multiple images) for a single request, therefore here we
            # always replicate first item by max_num_mm_items times since in V1
            # they are scheduled to be processed separately.

            # Case when models have a merged processor, their dummy data is
            # already batched `MultiModalKwargs`, therefore we take the first
            # `MultiModalKwargsItem` from the desired modality to profile on.
            if isinstance(dummy_mm_data, MultiModalKwargs):
                dummy_mm_item = dummy_mm_data.get_item(
                    modality=dummy_data_modality, item_index=0)
                dummy_mm_kwargs = MultiModalKwargs.from_items([dummy_mm_item])

            # Case when models have dummy data explicitly defined as
            # `MultiModalDataDict`, so they need to be processed through input
            # mapper.
            # TODO (ywang96): deprecate this path once merged processor is
            # supported on all models.
            else:
                mm_kwargs_list = self.mm_input_mapper_profiling.process_inputs(
                    mm_data=dummy_mm_data,
                    mm_hashes=None,
                    mm_processor_kwargs=None,
                    precomputed_mm_inputs=None)
                dummy_mm_kwargs = mm_kwargs_list[0]

            batched_dummy_mm_inputs = MultiModalKwargs.batch(
                [dummy_mm_kwargs] * max_num_mm_items)
            batched_dummy_mm_inputs = MultiModalKwargs.as_kwargs(
                batched_dummy_mm_inputs, device=self.device)

            # Run multimodal encoder.
            dummy_encoder_outputs = self.model.get_multimodal_embeddings(
                **batched_dummy_mm_inputs)
            assert len(dummy_encoder_outputs) == max_num_mm_items, (
                "Expected dimension 0 of encoder outputs to match the number "
                f"of multimodal data items: {max_num_mm_items}, got "
                f"{len(dummy_encoder_outputs)=} instead. This is most likely "
                "due to the 'get_multimodal_embeddings' method of the model "
                "not implemented correctly.")

            # Cache the dummy encoder outputs.
            self.encoder_cache["tmp"] = dict(enumerate(dummy_encoder_outputs))

        # Trigger compilation for general shape.
        hidden_states = self._dummy_run(self.max_num_tokens, dummy_kv_caches)
        logits = self.model.compute_logits(hidden_states, None)
        logits = logits[:self.max_num_tokens]
        # TODO(woosuk): Consider the memory usage of the sampler.
        torch.cuda.synchronize()
        del hidden_states, logits
        self.encoder_cache.clear()
        gc.collect()

    def capture_model(self) -> None:
        if not self.use_cuda_graph:
            logger.warning(
                "Skipping CUDA graph capture. Please add "
                "-O %s to use CUDA graphs.", CompilationLevel.PIECEWISE)
            return

        start_time = time.perf_counter()
        start_free_gpu_memory = torch.cuda.mem_get_info()[0]

        # Trigger CUDA graph capture for specific shapes.
        # Capture the large shapes first so that the smaller shapes
        # can reuse the memory pool allocated for the large shapes.
        with graph_capture(device=self.device):
            for num_tokens in reversed(self.cudagraph_batch_sizes):
                for _ in range(self.vllm_config.compilation_config.
                               cudagraph_num_of_warmups):
                    self._dummy_run(num_tokens)
                self._dummy_run(num_tokens)

        end_time = time.perf_counter()
        end_free_gpu_memory = torch.cuda.mem_get_info()[0]
        elapsed_time = end_time - start_time
        cuda_graph_size = start_free_gpu_memory - end_free_gpu_memory
        # This usually takes 5~20 seconds.
        logger.info("Graph capturing finished in %.0f secs, took %.2f GiB",
                    elapsed_time, cuda_graph_size / (1 << 30))

    def initialize_kv_cache(self, kv_cache_config: KVCacheConfig) -> None:
        """
        Initialize KV cache based on `kv_cache_config`.
        Args:
            kv_cache_config: Configuration for the KV cache, including the KV 
            cache size of each layer
        """
        self.kv_cache_config = kv_cache_config

        kv_caches: Dict[str, torch.Tensor] = {}

        for kv_cache_group in kv_cache_config.groups:
            kv_cache_spec = kv_cache_group.kv_cache_spec
            for layer_name in kv_cache_group.layer_names:
                tensor_config = kv_cache_config.tensors[layer_name]
                assert tensor_config.size % kv_cache_spec.page_size_bytes == 0
                num_blocks = tensor_config.size // kv_cache_spec.page_size_bytes
                if isinstance(kv_cache_spec, FullAttentionSpec):
                    kv_cache_shape = FlashAttentionBackend.get_kv_cache_shape(
                        num_blocks, kv_cache_spec.block_size,
                        kv_cache_spec.num_kv_heads, kv_cache_spec.head_size)
                    dtype = kv_cache_spec.dtype
                    kv_caches[layer_name] = torch.zeros(kv_cache_shape,
                                                        dtype=dtype,
                                                        device=self.device)
                else:
                    raise NotImplementedError

        bind_kv_cache(
            kv_caches,
            self.vllm_config.compilation_config.static_forward_context,
            self.kv_caches)

        self._initialize_kv_related_buffers(kv_cache_config)

    def _initialize_kv_related_buffers(self,
                                       kv_cache_config: KVCacheConfig) -> None:
        """
        Initialize data structures (e.g., InputBatch, slot mappings) that 
        depend on the kv cache configuration.

        Args:
            kv_cache_config (KVCacheConfig): Configuration for the KV cache
        """
        num_kv_cache_groups = len(kv_cache_config.groups)

        min_block_size = min(group.kv_cache_spec.block_size
                             for group in kv_cache_config.groups)
        self.max_num_blocks_per_req = cdiv(self.max_model_len, min_block_size)

        self.input_batch = InputBatch(
            max_num_reqs=self.max_num_reqs,
            max_model_len=self.max_model_len,
            max_num_blocks_per_req=self.max_num_blocks_per_req,
            device=self.device,
            pin_memory=self.pin_memory,
            vocab_size=self.vllm_config.model_config.get_vocab_size(),
            num_kv_cache_groups=num_kv_cache_groups,
        )

        self.slot_mapping_cpu = torch.zeros(num_kv_cache_groups,
                                            self.max_num_tokens,
                                            dtype=torch.int32,
                                            device="cpu",
                                            pin_memory=self.pin_memory)
        self.slot_mapping_np = self.slot_mapping_cpu.numpy()

    def get_kv_cache_spec(self) -> Dict[str, KVCacheSpec]:
        """
        Generates the KVCacheSpec by parsing the kv cache format from each 
        Attention module in the static forward context.
        Returns:
            KVCacheSpec: A dictionary mapping layer names to their KV cache 
            format. Layers that do not need KV cache are not included.
        """

        forward_ctx = self.vllm_config.compilation_config.static_forward_context
        block_size = self.vllm_config.cache_config.block_size
        kv_cache_spec: Dict[str, KVCacheSpec] = {}
        for layer_name, attn_module in forward_ctx.items():
            # TODO: Support other attention modules, e.g., sliding window,
            # cross-attention, MLA.
            assert isinstance(attn_module, Attention)
            if attn_module.attn_type == AttentionType.DECODER:
                kv_cache_spec[layer_name] = FullAttentionSpec(
                    block_size=block_size,
                    num_kv_heads=attn_module.num_kv_heads,
                    head_size=attn_module.head_size,
                    dtype=attn_module.dtype,
                )
            elif attn_module.attn_type in (AttentionType.ENCODER,
                                           AttentionType.ENCODER_ONLY):
                # encoder-only attention does not need KV cache.
                continue
            elif attn_module.attn_type == AttentionType.ENCODER_DECODER:
                raise NotImplementedError
            else:
                raise ValueError(
                    f"Unknown attention type: {attn_module.attn_type}")

        return kv_cache_spec<|MERGE_RESOLUTION|>--- conflicted
+++ resolved
@@ -250,33 +250,8 @@
         # sets of requests), this optimization becomes very inefficient.
         for req_id in unscheduled_req_ids:
             req_index = self.input_batch.remove_request(req_id)
-<<<<<<< HEAD
-            if req_index is not None:
-                removed_req_indices.append(req_index)
-
-        # Update the states of the running requests.
-        for req_data in scheduler_output.scheduled_running_reqs:
-            req_id = req_data.req_id
-            req_state = self.requests[req_id]
-            req_index = self.input_batch.req_id_to_index[req_id]
-
-            # Update the num_computed_tokens.
-            req_state.num_computed_tokens = req_data.num_computed_tokens
-            self.input_batch.num_computed_tokens_cpu[req_index] = (
-                req_data.num_computed_tokens)
-
-            # Update the block table.
-            max_num_new_blocks = max(len(b) for b in req_data.new_block_ids)
-            if max_num_new_blocks == 0:
-                continue
-            self.input_batch.block_table.append_row(req_index,
-                                                    req_data.new_block_ids)
-            for group_id, new_block_ids in enumerate(req_data.new_block_ids):
-                req_state.block_ids[group_id].extend(new_block_ids)
-=======
             assert req_index is not None
             removed_req_indices.append(req_index)
->>>>>>> 649550f2
 
         req_ids_to_add: List[str] = []
         # Add new requests to the cached states.
@@ -341,7 +316,9 @@
             req_state.num_computed_tokens = req_data.num_computed_tokens
             if not req_data.resumed_from_preemption:
                 # Append the new blocks to the existing block IDs.
-                req_state.block_ids.extend(req_data.new_block_ids)
+                for group_id, new_block_ids in enumerate(
+                        req_data.new_block_ids):
+                    req_state.block_ids[group_id].extend(new_block_ids)
             else:
                 # The request is resumed from preemption.
                 # Replace the existing block IDs with the new ones.
@@ -358,10 +335,12 @@
             # Update the persistent batch.
             self.input_batch.num_computed_tokens_cpu[req_index] = (
                 req_data.num_computed_tokens)
-            start_index = len(req_state.block_ids) - len(
-                req_data.new_block_ids)
-            self.input_batch.block_table.append_row(req_index, start_index,
+
+            # Update the block table.
+            self.input_batch.block_table.append_row(req_index,
                                                     req_data.new_block_ids)
+            for group_id, new_block_ids in enumerate(req_data.new_block_ids):
+                req_state.block_ids[group_id].extend(new_block_ids)
 
         # Add the new or resumed requests to the persistent batch.
         # The smaller empty indices are filled first.
@@ -598,50 +577,12 @@
                 suffix_kv_lens=suffix_kv_lens,
             )
 
-<<<<<<< HEAD
             for layer_name in kv_cache_group.layer_names:
                 attn_metadata[layer_name] = attn_metadata_of_group
-        # NOTE(woosuk): Due to chunked prefills, there can be at most 1 partial
-        # request in the batch. While we should not sample any token from this
-        # partial request, we do so for simplicity. We will ignore the sampled
-        # token from the partial request.
-=======
-        if use_cascade:
-            # TODO: Optimize.
-            cu_prefix_query_lens = torch.tensor(
-                [0, total_num_scheduled_tokens],
-                dtype=torch.int32,
-                device=self.device)
-            prefix_kv_lens = torch.tensor([common_prefix_len],
-                                          dtype=torch.int32,
-                                          device=self.device)
-            suffix_kv_lens = (self.seq_lens_np[:num_reqs] - common_prefix_len)
-            suffix_kv_lens = torch.from_numpy(suffix_kv_lens).to(self.device)
-        else:
-            cu_prefix_query_lens = None
-            prefix_kv_lens = None
-            suffix_kv_lens = None
-
-        attn_metadata = FlashAttentionMetadata(
-            num_actual_tokens=total_num_scheduled_tokens,
-            max_query_len=max_num_scheduled_tokens,
-            query_start_loc=query_start_loc,
-            max_seq_len=max_seq_len,
-            seq_lens=seq_lens,
-            block_table=(
-                self.input_batch.block_table.get_device_tensor()[:num_reqs]),
-            slot_mapping=slot_mapping,
-            use_cascade=use_cascade,
-            common_prefix_len=common_prefix_len,
-            cu_prefix_query_lens=cu_prefix_query_lens,
-            prefix_kv_lens=prefix_kv_lens,
-            suffix_kv_lens=suffix_kv_lens,
-        )
         # NOTE(woosuk): Due to chunked prefills, the batch may contain partial
         # requests. While we should not sample any token from these partial
         # requests, we do so for simplicity. We will ignore the sampled
         # tokens from the partial requests.
->>>>>>> 649550f2
         # TODO: Support prompt logprobs.
         logits_indices = query_start_loc[1:] - 1
         return attn_metadata, logits_indices
