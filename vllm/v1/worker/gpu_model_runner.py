--- conflicted
+++ resolved
@@ -2868,31 +2868,7 @@
                 (1 token) and prefill (multiple tokens) requests.
             remove_lora: If False, dummy LoRAs are not destroyed after the run
         """
-<<<<<<< HEAD
-        ubatch_enabled = self.parallel_config.enable_dbo
-        num_tokens_across_dp = None
-        num_pad = 0
-        should_ubatch = False
-        if ubatch_enabled:
-            should_ubatch = num_tokens >= \
-                self.parallel_config.dbo_decode_token_threshold and \
-                allow_microbatching
-
-            (should_ubatch, num_tokens_across_dp) = get_dp_padding_ubatch(
-                num_tokens, num_tokens, should_ubatch, self.vllm_config)
-
-            # Currently the dummy run should only be ubatching during
-            # cuda graph capture, meaning all DP ranks should already
-            # have the same batch size
-            if num_tokens_across_dp is not None:
-                assert int(num_tokens_across_dp[0]) == num_tokens // 2
-
         assert cudagraph_runtime_mode.valid_runtime_modes()
-=======
-        assert cudagraph_runtime_mode is None or cudagraph_runtime_mode in {
-            CUDAGraphMode.NONE, CUDAGraphMode.PIECEWISE, CUDAGraphMode.FULL
-        }
->>>>>>> 9df8da54
 
         # If cudagraph_mode.decode_mode() == FULL and
         # cudagraph_mode.separate_routine(). This means that we are using
