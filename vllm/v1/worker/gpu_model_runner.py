# SPDX-License-Identifier: Apache-2.0
# SPDX-FileCopyrightText: Copyright contributors to the vLLM project

import gc
import itertools
import time
from collections import defaultdict
from collections.abc import Iterator
from contextlib import contextmanager
from copy import deepcopy
from typing import TYPE_CHECKING, Any, NamedTuple, Optional, Union, cast

import numpy as np
import torch
import torch.distributed
import torch.nn as nn
from tqdm import tqdm
from typing_extensions import TypeAlias

import vllm.envs as envs
from vllm.attention import Attention, AttentionType
from vllm.attention.backends.abstract import AttentionBackend, MultipleOf
from vllm.attention.layer import MLAAttention
from vllm.attention.layers.chunked_local_attention import ChunkedLocalAttention
from vllm.compilation.counter import compilation_counter
from vllm.compilation.cuda_graph import CUDAGraphWrapper
from vllm.compilation.monitor import set_cudagraph_capturing_enabled
from vllm.config import (
    CompilationLevel,
    CUDAGraphMode,
    VllmConfig,
    get_layers_from_vllm_config,
    update_config,
)
from vllm.distributed.eplb.eplb_state import EplbState
from vllm.distributed.kv_transfer import get_kv_transfer_group, has_kv_transfer_group
from vllm.distributed.kv_transfer.kv_connector.utils import copy_kv_blocks
from vllm.distributed.parallel_state import (
    get_pp_group,
    get_tp_group,
    graph_capture,
    is_global_first_rank,
    prepare_communication_buffer_for_model,
)
from vllm.forward_context import BatchDescriptor, set_forward_context
from vllm.logger import init_logger
from vllm.model_executor.layers.attention_layer_base import AttentionLayerBase
from vllm.model_executor.layers.mamba.abstract import MambaBase
from vllm.model_executor.layers.rotary_embedding import MRotaryEmbedding
from vllm.model_executor.model_loader import TensorizerLoader, get_model_loader
from vllm.model_executor.models.deepseek_v2 import DeepseekV32IndexerCache
from vllm.model_executor.models.interfaces import (
    SupportsMultiModal,
    is_mixture_of_experts,
    supports_eagle3,
    supports_mrope,
    supports_multimodal_pruning,
    supports_transcription,
)
from vllm.model_executor.models.interfaces_base import (
    VllmModelForPooling,
    is_pooling_model,
    is_text_generation_model,
)
from vllm.multimodal import MULTIMODAL_REGISTRY
from vllm.multimodal.inputs import (
    BatchedTensorInputs,
    MultiModalKwargsItem,
    PlaceholderRange,
)
from vllm.multimodal.utils import group_mm_kwargs_by_modality
from vllm.pooling_params import PoolingParams
from vllm.sampling_params import SamplingType
from vllm.sequence import IntermediateTensors
from vllm.tasks import GenerationTask, PoolingTask, SupportedTask
from vllm.utils import (
    STR_DTYPE_TO_TORCH_DTYPE,
    DeviceMemoryProfiler,
    GiB_bytes,
    cdiv,
    check_use_alibi,
    get_dtype_size,
    is_pin_memory_available,
    length_from_prompt_token_ids_or_embeds,
    round_up,
    supports_dynamo,
)
from vllm.utils.jsontree import json_map_leaves
from vllm.v1.attention.backends.flash_attn import AttentionMetadata
from vllm.v1.attention.backends.gdn_attn import GDNAttentionMetadataBuilder
from vllm.v1.attention.backends.utils import (
    AttentionCGSupport,
    AttentionMetadataBuilder,
    CommonAttentionMetadata,
    create_fast_prefill_custom_backend,
    reorder_batch_to_split_decodes_and_prefills,
    split_attn_metadata,
)
from vllm.v1.cudagraph_dispatcher import CudagraphDispatcher
from vllm.v1.kv_cache_interface import (
    AttentionSpec,
    ChunkedLocalAttentionSpec,
    CrossAttentionSpec,
    EncoderOnlyAttentionSpec,
    FullAttentionSpec,
    KVCacheConfig,
    KVCacheGroupSpec,
    KVCacheSpec,
    MambaSpec,
    MLAAttentionSpec,
    SlidingWindowSpec,
    UniformTypeKVCacheSpecs,
)
from vllm.v1.outputs import (
    EMPTY_MODEL_RUNNER_OUTPUT,
    AsyncModelRunnerOutput,
    DraftTokenIds,
    LogprobsLists,
    LogprobsTensors,
    ModelRunnerOutput,
    PoolerOutput,
    SamplerOutput,
)
from vllm.v1.pool.metadata import PoolingMetadata
from vllm.v1.sample.logits_processor import LogitsProcessors, build_logitsprocs
from vllm.v1.sample.metadata import SamplingMetadata
from vllm.v1.sample.rejection_sampler import RejectionSampler
from vllm.v1.sample.sampler import Sampler
from vllm.v1.spec_decode.eagle import EagleProposer
from vllm.v1.spec_decode.medusa import MedusaProposer
from vllm.v1.spec_decode.metadata import SpecDecodeMetadata
from vllm.v1.spec_decode.ngram_proposer import NgramProposer
from vllm.v1.structured_output.utils import apply_grammar_bitmask
from vllm.v1.utils import CpuGpuBuffer, record_function_or_nullcontext
from vllm.v1.worker.dp_utils import coordinate_batch_across_dp
from vllm.v1.worker.gpu_input_batch import CachedRequestState, InputBatch
from vllm.v1.worker.gpu_ubatch_wrapper import UBatchWrapper
from vllm.v1.worker.kv_connector_model_runner_mixin import KVConnectorModelRunnerMixin
from vllm.v1.worker.lora_model_runner_mixin import LoRAModelRunnerMixin
from vllm.v1.worker.ubatch_utils import (
    UBatchSlice,
    UBatchSlices,
    check_ubatch_thresholds,
)
from vllm.v1.worker.utils import is_residual_scattered_for_sp

from .utils import (
    AttentionGroup,
    MultiModalBudget,
    add_kv_sharing_layers_to_kv_cache_groups,
    bind_kv_cache,
    gather_mm_placeholders,
    sanity_check_mm_encoder_outputs,
    scatter_mm_placeholders,
)

if TYPE_CHECKING:
    from vllm.model_executor.model_loader.tensorizer import TensorizerConfig
    from vllm.v1.core.sched.output import SchedulerOutput

logger = init_logger(__name__)

AttnMetadataDict: TypeAlias = dict[str, AttentionMetadata]
# list when ubatching is enabled
PerLayerAttnMetadata: TypeAlias = Union[list[AttnMetadataDict], AttnMetadataDict]


# Wrapper for ModelRunnerOutput to support overlapped execution.
class AsyncGPUModelRunnerOutput(AsyncModelRunnerOutput):
    def __init__(
        self,
        model_runner_output: ModelRunnerOutput,
        sampled_token_ids: torch.Tensor,
        invalid_req_indices: list[int],
        async_output_copy_stream: torch.cuda.Stream,
    ):
        self._model_runner_output = model_runner_output
        self._invalid_req_indices = invalid_req_indices

        # Event on the copy stream so we can synchronize the non-blocking copy.
        self.async_copy_ready_event = torch.cuda.Event()

        # Keep a reference to the device tensor to avoid it being
        # deallocated until we finish copying it to the host.
        self._sampled_token_ids = sampled_token_ids

        # Initiate the copy on a separate stream, but do not synchronize it.
        default_stream = torch.cuda.current_stream()
        with torch.cuda.stream(async_output_copy_stream):
            async_output_copy_stream.wait_stream(default_stream)
            self.sampled_token_ids_cpu = self._sampled_token_ids.to(
                "cpu", non_blocking=True
            )
            self.async_copy_ready_event.record()

    def get_output(self) -> ModelRunnerOutput:
        """Copy the device tensors to the host and return a ModelRunnerOutput.

        This function blocks until the copy is finished.
        """
        self.async_copy_ready_event.synchronize()

        # Release the device tensor once the copy has completed
        del self._sampled_token_ids

        valid_sampled_token_ids = self.sampled_token_ids_cpu.tolist()
        for i in self._invalid_req_indices:
            valid_sampled_token_ids[i].clear()

        output = self._model_runner_output
        output.sampled_token_ids = valid_sampled_token_ids
        return output


class GPUModelRunner(LoRAModelRunnerMixin, KVConnectorModelRunnerMixin):
    def __init__(
        self,
        vllm_config: VllmConfig,
        device: torch.device,
    ):
        self.vllm_config = vllm_config
        self.model_config = vllm_config.model_config
        self.cache_config = vllm_config.cache_config
        self.compilation_config = vllm_config.compilation_config
        self.lora_config = vllm_config.lora_config
        self.load_config = vllm_config.load_config
        self.parallel_config = vllm_config.parallel_config
        self.scheduler_config = vllm_config.scheduler_config
        self.speculative_config = vllm_config.speculative_config
        self.observability_config = vllm_config.observability_config

        from vllm.model_executor.models.utils import set_cpu_offload_max_bytes

        set_cpu_offload_max_bytes(int(self.cache_config.cpu_offload_gb * 1024**3))
        from vllm.model_executor.layers.batch_invariant import init_batch_invariance

        init_batch_invariance()

        model_config = self.model_config
        cache_config = self.cache_config
        scheduler_config = self.scheduler_config
        parallel_config = self.parallel_config
        self.device = device
        self.pin_memory = is_pin_memory_available()
        self.dtype = self.model_config.dtype
        if cache_config.cache_dtype == "auto":
            self.kv_cache_dtype = self.dtype
        else:
            self.kv_cache_dtype = STR_DTYPE_TO_TORCH_DTYPE[cache_config.cache_dtype]

        self.is_pooling_model = model_config.runner_type == "pooling"
        self.enable_prompt_embeds = model_config.enable_prompt_embeds
        self.is_multimodal_raw_input_only_model = (
            model_config.is_multimodal_raw_input_only_model
        )
        # This will be overridden in load_model()
        self.is_multimodal_pruning_enabled = False
        self.max_model_len = model_config.max_model_len
        self.dcp_world_size = self.parallel_config.decode_context_parallel_size
        self.max_num_tokens = scheduler_config.max_num_batched_tokens
        self.max_num_reqs = scheduler_config.max_num_seqs

        # Broadcast PP output for external_launcher (torchrun)
        # to make sure we are synced across pp ranks
        # TODO: Support overlapping mirco-batches
        # https://github.com/vllm-project/vllm/issues/18019
        self.broadcast_pp_output = (
            self.parallel_config.distributed_executor_backend == "external_launcher"
            and len(get_pp_group().ranks) > 0
        )

        # Model-related.
        self.num_query_heads = model_config.get_num_attention_heads(parallel_config)
        self.hidden_size = model_config.get_hidden_size()
        self.attention_chunk_size = model_config.attention_chunk_size
        # Only relevant for models using ALiBi (e.g, MPT)
        self.use_alibi = check_use_alibi(model_config)

        self.cascade_attn_enabled = not self.model_config.disable_cascade_attn

        # Multi-modal data support
        self.mm_registry = MULTIMODAL_REGISTRY
        self.uses_mrope = model_config.uses_mrope
        self.supports_mm_inputs = self.mm_registry.supports_multimodal_inputs(
            model_config
        )

        if self.model_config.is_encoder_decoder:
            # Maximum length of the encoder input, only for encoder-decoder
            # models.
            self.max_encoder_len = scheduler_config.max_num_encoder_input_tokens
        else:
            self.max_encoder_len = 0

        # Sampler
        self.sampler = Sampler(logprobs_mode=self.model_config.logprobs_mode)

        self.eplb_state: Optional[EplbState] = None
        """
        State of the expert parallelism load balancer.

        Will be lazily initialized when the model is loaded.
        """

        # Lazy initializations
        # self.model: nn.Module  # Set after load_model
        # Initialize in initialize_kv_cache
        self.kv_caches: list[torch.Tensor] = []
        # indexes: [kv_cache_group_id][attn_group]
        self.attn_groups: list[list[AttentionGroup]] = []
        # self.kv_cache_config: KVCacheConfig

        # mm_hash ->  encoder_output
        self.encoder_cache: dict[str, torch.Tensor] = {}

        self.use_aux_hidden_state_outputs = False
        # Set up speculative decoding.
        # NOTE(Jiayi): currently we put the entire draft model on
        # the last PP rank. This is not ideal if there are many
        # layers in the draft model.
        if self.speculative_config and get_pp_group().is_last_rank:
            if self.speculative_config.method == "ngram":
                self.drafter = NgramProposer(self.vllm_config)
            elif self.speculative_config.use_eagle():
                self.drafter = EagleProposer(self.vllm_config, self.device, self)  # type: ignore
                if self.speculative_config.method == "eagle3":
                    self.use_aux_hidden_state_outputs = True
            elif self.speculative_config.method == "medusa":
                self.drafter = MedusaProposer(
                    vllm_config=self.vllm_config, device=self.device
                )  # type: ignore
            else:
                raise ValueError(
                    "Unknown speculative decoding method: "
                    f"{self.speculative_config.method}"
                )
            self.rejection_sampler = RejectionSampler()

        # Request states.
        self.requests: dict[str, CachedRequestState] = {}
        self.comm_stream = torch.cuda.Stream()

        # Input Batch
        # NOTE(Chen): Ideally, we should initialize the input batch inside
        # `initialize_kv_cache` based on the kv cache config. However, as in
        # https://github.com/vllm-project/vllm/pull/18298, due to some unknown
        # reasons, we have to initialize the input batch before `load_model`,
        # quantization + weight offloading will fail otherwise. As a temporary
        # solution, we initialize the input batch here, and re-initialize it
        # in `initialize_kv_cache` if the block_sizes here is different from
        # the block_sizes in the kv cache config.
        custom_logitsprocs = model_config.logits_processors
        self.input_batch = InputBatch(
            max_num_reqs=self.max_num_reqs,
            # We need to use the encoder length for encoder-decoer
            # because of KV cache for cross-attention.
            max_model_len=max(self.max_model_len, self.max_encoder_len),
            max_num_batched_tokens=self.max_num_tokens,
            device=self.device,
            pin_memory=self.pin_memory,
            vocab_size=self.model_config.get_vocab_size(),
            block_sizes=[self.cache_config.block_size],
            kernel_block_sizes=[self.cache_config.block_size],
            is_spec_decode=bool(self.vllm_config.speculative_config),
            logitsprocs=build_logitsprocs(
                self.vllm_config,
                self.device,
                self.pin_memory,
                self.is_pooling_model,
                custom_logitsprocs,
            ),
            # We currently don't know whether a particular custom logits processor
            # uses output token ids so we set this conservatively.
            logitsprocs_need_output_token_ids=bool(custom_logitsprocs),
            is_pooling_model=self.is_pooling_model,
        )

        self.use_async_scheduling = self.scheduler_config.async_scheduling
        self.async_output_copy_stream = (
            torch.cuda.Stream() if self.use_async_scheduling else None
        )

        # TODO(woosuk): Provide an option to tune the max cudagraph batch size.
        # The convention is different.
        # self.cudagraph_batch_sizes sorts in ascending order.
        # The batch sizes in the config are in descending order.
        if (
            self.compilation_config.cudagraph_capture_sizes
            and self.compilation_config.cudagraph_mode != CUDAGraphMode.NONE
        ):
            self.cudagraph_batch_sizes = list(
                reversed(self.compilation_config.cudagraph_capture_sizes)
            )

        # Cache the device properties.
        self._init_device_properties()

        # Persistent buffers for CUDA graphs.
        self.input_ids = self._make_buffer(self.max_num_tokens, dtype=torch.int32)
        self.positions = self._make_buffer(self.max_num_tokens, dtype=torch.int64)
        self.query_start_loc = self._make_buffer(
            self.max_num_reqs + 1, dtype=torch.int32
        )
        self.seq_lens = self._make_buffer(self.max_num_reqs, dtype=torch.int32)
        if self.dcp_world_size > 1:
            self.dcp_local_seq_lens = self._make_buffer(
                self.max_num_reqs, dtype=torch.int32
            )
        # Because inputs_embeds may be bfloat16 and we don't need a numpy
        # version of this tensor, avoid a RuntimeError by not creating a
        # numpy buffer.
        self.inputs_embeds = self._make_buffer(
            self.max_num_tokens, self.hidden_size, dtype=self.dtype, numpy=False
        )
        self.is_token_ids = self._make_buffer(self.max_num_tokens, dtype=torch.bool)
        self.discard_request_indices = self._make_buffer(
            self.max_num_reqs, dtype=torch.int64
        )
        self.num_discarded_requests = 0

        self.num_decode_draft_tokens = self._make_buffer(
            self.max_num_reqs, dtype=torch.int32
        )
        self.num_accepted_tokens = self._make_buffer(
            self.max_num_reqs, dtype=torch.int64
        )

        # Only relevant for multimodal models
        if self.supports_mm_inputs:
            self.is_mm_embed = self._make_buffer(self.max_num_tokens, dtype=torch.bool)

        # Only relevant for models using M-RoPE (e.g, Qwen2-VL)
        if self.uses_mrope:
            # NOTE: `mrope_positions` is implemented with one additional dummy
            # position on purpose to make it non-contiguous so that it can work
            # with torch compile.
            # See detailed explanation in https://github.com/vllm-project/vllm/pull/12128#discussion_r1926431923

            # NOTE: When M-RoPE is enabled, position ids are 3D regardless of
            # the modality of inputs. For text-only inputs, each dimension has
            # identical position IDs, making M-RoPE functionally equivalent to
            # 1D-RoPE.
            # See page 5 of https://arxiv.org/abs/2409.12191
            self.mrope_positions = self._make_buffer(
                (3, self.max_num_tokens + 1), dtype=torch.int64
            )

        # CUDA event to synchronize use of reused CPU tensors between steps
        # when async scheduling is enabled.
        self.prepare_inputs_event: Optional[torch.cuda.Event] = None
        if self.use_async_scheduling:
            self.prepare_inputs_event = torch.cuda.Event()
            # Start in a completed state.
            self.prepare_inputs_event.record(torch.cuda.default_stream())

        # None in the first PP rank. The rest are set after load_model.
        self.intermediate_tensors: Optional[IntermediateTensors] = None

        # OPTIMIZATION: Cache the tensors rather than creating them every step.
        # Keep in int64 to avoid overflow with long context
        self.arange_np = np.arange(
            max(self.max_num_reqs + 1, self.max_model_len, self.max_num_tokens),
            dtype=np.int64,
        )

        # Layer pairings for cross-layer KV sharing.
        # If an Attention layer `layer_name` is in the keys of this dict, it
        # means this layer will perform attention using the keys and values
        # from the KV cache of `shared_kv_cache_layers[layer_name]`.
        self.shared_kv_cache_layers: dict[str, str] = {}
        self.kv_sharing_fast_prefill_eligible_layers: set[str] = set()

        self.kv_sharing_fast_prefill_logits_indices = None
        if self.cache_config.kv_sharing_fast_prefill:
            self.kv_sharing_fast_prefill_logits_indices = torch.zeros(
                self.max_num_tokens, dtype=torch.int32, device=self.device
            )

        self.uniform_decode_query_len = (
            1
            if not self.speculative_config
            else 1 + self.speculative_config.num_speculative_tokens
        )

        # Cudagraph dispatcher for runtime cudagraph dispatching.
        self.cudagraph_dispatcher = CudagraphDispatcher(self.vllm_config)

        self.mm_budget = (
            MultiModalBudget(
                self.model_config,
                self.scheduler_config,
                self.mm_registry,
            )
            if self.supports_mm_inputs
            else None
        )

        self.reorder_batch_threshold: Optional[int] = None

        # Attention layers that are only in the KVCacheConfig of the runner
        # (e.g., KV sharing, encoder-only attention), but not in the
        # KVCacheConfig of the scheduler.
        self.runner_only_attn_layers: set[str] = set()

        # Cached outputs.
        self._draft_token_ids: Optional[Union[list[list[int]], torch.Tensor]] = None
        self.transfer_event = torch.cuda.Event()
        self.sampled_token_ids_pinned_cpu = torch.empty(
            (self.max_model_len, 1),
            dtype=torch.int64,
            device="cpu",
            pin_memory=self.pin_memory,
        )

    def reset_mm_cache(self) -> None:
        if self.mm_budget:
            self.mm_budget.reset_cache()

    def _get_positions(self, num_tokens: Any):
        if isinstance(num_tokens, int):
            if self.uses_mrope:
                return self.mrope_positions.gpu[:, :num_tokens]
            return self.positions.gpu[:num_tokens]
        else:
            if self.uses_mrope:
                return self.mrope_positions.gpu[:, num_tokens]
            return self.positions.gpu[num_tokens]

    def _make_buffer(
        self, *size: Union[int, torch.SymInt], dtype: torch.dtype, numpy: bool = True
    ) -> CpuGpuBuffer:
        return CpuGpuBuffer(
            *size,
            dtype=dtype,
            device=self.device,
            pin_memory=self.pin_memory,
            with_numpy=numpy,
        )

    def _init_model_kwargs(self, num_tokens: int):
        model_kwargs = dict[str, Any]()

        if not self.is_pooling_model:
            return model_kwargs

        num_reqs = self.input_batch.num_reqs
        pooling_params = self.input_batch.get_pooling_params()

        token_type_id_requests = dict[int, Any]()
        for i, param in enumerate(pooling_params):
            if (
                param.extra_kwargs is not None
                and (token_types := param.extra_kwargs.get("compressed_token_type_ids"))
                is not None
            ):
                token_type_id_requests[i] = token_types

        if len(token_type_id_requests) == 0:
            return model_kwargs

        seq_lens = self.seq_lens.gpu[:num_reqs]
        token_type_ids = []

        for i in range(num_reqs):
            pos = token_type_id_requests.get(i, seq_lens[i])
            ids = (torch.arange(seq_lens[i]) >= pos).int()
            token_type_ids.append(ids)

        model_kwargs["token_type_ids"] = torch.concat(token_type_ids).to(
            device=self.device
        )
        return model_kwargs

        # Multimodal LoRA support
        if self.is_multimodal_model:
            self.info = self.mm_registry.create_processor(
                self.model_config, disable_cache=True).info
            self.supports_mm_lora = hasattr(self.info,
                                            "get_num_mm_encoder_tokens")
        else:
            self.supports_mm_lora = False

    def _may_reorder_batch(self, scheduler_output: "SchedulerOutput") -> None:
        """
        Update the order of requests in the batch based on the attention
        backend's needs. For example, some attention backends (namely MLA) may
        want to separate requests based on if the attention computation will be
        compute-bound or memory-bound.

        Args:
            scheduler_output: The scheduler output.
        """
        # Attention free models have zero kv_cache_goups, however models
        # like Mamba are also attention free but use the kv_cache for
        # keeping its internal state. This is why we check the number
        # of kv_cache groups instead of solely checking
        # for self.model_config.is_attention_free.
        if len(self.kv_cache_config.kv_cache_groups) == 0:
            return

        if self.reorder_batch_threshold is not None:
            # NOTE(lucas): currently no backend supports the custom masking
            #  required for DCP with q_len > 1, so we assert here. Remove this
            #  assert once the custom mask is support is added to FA3.
            if (
                self.dcp_world_size > 1
                and envs.VLLM_ATTENTION_BACKEND != "FLASH_ATTN_MLA"
            ):
                assert self.reorder_batch_threshold == 1, (
                    "DCP not support reorder_batch_threshold > 1 now."
                )
            reorder_batch_to_split_decodes_and_prefills(
                self.input_batch,
                scheduler_output,
                decode_threshold=self.reorder_batch_threshold,
            )

    # Note: used for model runner override.
    def _init_device_properties(self) -> None:
        """Initialize attributes from torch.cuda.get_device_properties"""
        self.device_properties = torch.cuda.get_device_properties(self.device)
        self.num_sms = self.device_properties.multi_processor_count

    # Note: used for model runner override.
    def _sync_device(self) -> None:
        torch.cuda.synchronize()

    def _update_states(self, scheduler_output: "SchedulerOutput") -> None:
        """Update the cached states and the persistent batch with the scheduler
        output.

        The updated states are used by the `_prepare_inputs` function to create
        the input GPU tensors for the model.

        The SamplingMetadata is updated and copied to the GPU if there is a
        new/resumed/paused/finished request in the batch.
        """
        # Remove finished requests from the cached states.
        for req_id in scheduler_output.finished_req_ids:
            self.requests.pop(req_id, None)
        # Remove the finished requests from the persistent batch.
        # NOTE(woosuk): There could be an edge case where finished_req_ids and
        # scheduled_req_ids overlap. This happens when a request is aborted and
        # then resubmitted with the same ID. In this case, we treat them as two
        # distinct requests - clearing the cached states for the first request
        # and handling the second as a new request.
        for req_id in scheduler_output.finished_req_ids:
            self.input_batch.remove_request(req_id)

        # Free the cached encoder outputs.
        for mm_hash in scheduler_output.free_encoder_mm_hashes:
            self.encoder_cache.pop(mm_hash, None)

        # Remove the unscheduled requests from the persistent batch.
        # NOTE(woosuk): The unscheduled requests are either preempted requests
        # or running requests that are not scheduled in this step. We remove
        # them from the persistent batch but keep their cached states since
        # they will be scheduled again sometime in the future.
        scheduled_req_ids = scheduler_output.num_scheduled_tokens.keys()
        cached_req_ids = self.input_batch.req_id_to_index.keys()
        unscheduled_req_ids = cached_req_ids - scheduled_req_ids
        # NOTE(woosuk): The persistent batch optimization assumes that
        # consecutive batches contain mostly the same requests. If batches
        # have low request overlap (e.g., alternating between two distinct
        # sets of requests), this optimization becomes very inefficient.
        for req_id in unscheduled_req_ids:
            self.input_batch.remove_request(req_id)

        reqs_to_add: list[CachedRequestState] = []
        # Add new requests to the cached states.
        for new_req_data in scheduler_output.scheduled_new_reqs:
            req_id = new_req_data.req_id
            sampling_params = new_req_data.sampling_params
            pooling_params = new_req_data.pooling_params

            if (
                sampling_params
                and sampling_params.sampling_type == SamplingType.RANDOM_SEED
            ):
                generator = torch.Generator(device=self.device)
                generator.manual_seed(sampling_params.seed)
            else:
                generator = None

            if self.is_pooling_model:
                assert pooling_params is not None
                task = pooling_params.task
                assert task is not None, "You did not set `task` in the API"

                model = cast(VllmModelForPooling, self.get_model())
                to_update = model.pooler.get_pooling_updates(task)
                to_update.apply(pooling_params)

            req_state = CachedRequestState(
                req_id=req_id,
                prompt_token_ids=new_req_data.prompt_token_ids,
                prompt_embeds=new_req_data.prompt_embeds,
                mm_features=new_req_data.mm_features,
                sampling_params=sampling_params,
                pooling_params=pooling_params,
                generator=generator,
                block_ids=new_req_data.block_ids,
                num_computed_tokens=new_req_data.num_computed_tokens,
                output_token_ids=[],
                lora_request=new_req_data.lora_request,
            )
            self.requests[req_id] = req_state

            # Only relevant for models using M-RoPE (e.g, Qwen2-VL)
            if self.uses_mrope:
                self._init_mrope_positions(req_state)

            reqs_to_add.append(req_state)

        # Update the states of the running/resumed requests.
        is_last_rank = get_pp_group().is_last_rank
        req_data = scheduler_output.scheduled_cached_reqs
        for i, req_id in enumerate(req_data.req_ids):
            req_state = self.requests[req_id]
            num_computed_tokens = req_data.num_computed_tokens[i]
            new_block_ids = req_data.new_block_ids[i]
            resumed_from_preemption = req_data.resumed_from_preemption[i]
            num_output_tokens = req_data.num_output_tokens[i]

            # Update the cached states.

            req_state.num_computed_tokens = num_computed_tokens
            req_index = self.input_batch.req_id_to_index.get(req_id)

            if not is_last_rank:
                # When using PP, the scheduler sends the sampled tokens back,
                # because there's no direct communication between the first-
                # stage worker and the last-stage worker.
                new_token_ids = req_data.new_token_ids[i]
                # Add the sampled token(s) from the previous step (if any).
                # This doesn't include "unverified" tokens like spec tokens.
                num_new_tokens = (
                    num_computed_tokens + len(new_token_ids) - req_state.num_tokens
                )
                if num_new_tokens == 1:
                    # Avoid slicing list in most common case.
                    req_state.output_token_ids.append(new_token_ids[-1])
                elif num_new_tokens > 0:
                    req_state.output_token_ids.extend(new_token_ids[-num_new_tokens:])
            elif num_output_tokens < len(req_state.output_token_ids):
                # Some output tokens were discarded due to a sync-KV-load
                # failure. Align the cached state.
                del req_state.output_token_ids[num_output_tokens:]
                if req_index is not None:
                    end_idx = (
                        self.input_batch.num_prompt_tokens[req_index]
                        + num_output_tokens
                    )
                    self.input_batch.num_tokens[req_index] = end_idx
                    self.input_batch.num_tokens_no_spec[req_index] = end_idx

            # Update the block IDs.
            if not resumed_from_preemption:
                if new_block_ids is not None:
                    # Append the new blocks to the existing block IDs.
                    for block_ids, new_ids in zip(req_state.block_ids, new_block_ids):
                        block_ids.extend(new_ids)
            else:
                assert req_index is None
                assert new_block_ids is not None
                # The request is resumed from preemption.
                # Replace the existing block IDs with the new ones.
                req_state.block_ids = new_block_ids

                if self.use_async_scheduling and num_output_tokens > 0:
                    # We must recover the output token ids for resumed requests in the
                    # async scheduling case, so that correct input_ids are obtained.
                    resumed_token_ids = req_data.resumed_req_token_ids[i]
                    assert resumed_token_ids is not None
                    req_state.output_token_ids = resumed_token_ids[-num_output_tokens:]
            if req_index is None:
                # The request is not in the persistent batch.
                # The request was either preempted and resumed later, or was not
                # scheduled in the previous step and needs to be added again.
                reqs_to_add.append(req_state)
                continue

            # Update the persistent batch.
            self.input_batch.num_computed_tokens_cpu[req_index] = num_computed_tokens
            if new_block_ids is not None:
                self.input_batch.block_table.append_row(new_block_ids, req_index)

            # For the last rank, we don't need to update the token_ids_cpu
            # because the sampled tokens are already cached.
            if not is_last_rank:
                # Add new_token_ids to token_ids_cpu.
                start_token_index = num_computed_tokens
                end_token_index = num_computed_tokens + len(new_token_ids)
                self.input_batch.token_ids_cpu[
                    req_index, start_token_index:end_token_index
                ] = new_token_ids
                self.input_batch.num_tokens_no_spec[req_index] = end_token_index
                self.input_batch.num_tokens[req_index] = end_token_index

            # Add spec_token_ids to token_ids_cpu.
            spec_token_ids = scheduler_output.scheduled_spec_decode_tokens.get(
                req_id, ()
            )
            if spec_token_ids:
                num_spec_tokens = len(spec_token_ids)
                start_index = self.input_batch.num_tokens_no_spec[req_index]
                end_token_index = start_index + num_spec_tokens
                self.input_batch.token_ids_cpu[
                    req_index, start_index:end_token_index
                ] = spec_token_ids
                # NOTE(woosuk): `num_tokens` here may include spec tokens.
                self.input_batch.num_tokens[req_index] += num_spec_tokens
                self.input_batch.spec_token_ids[req_index] = spec_token_ids

        # Add the new or resumed requests to the persistent batch.
        # The smaller empty indices are filled first.
        for request in reqs_to_add:
            self.input_batch.add_request(request)

        # Condense the batched states if there are gaps left by removed requests
        self.input_batch.condense()
        # Allow attention backend to reorder the batch, potentially
        self._may_reorder_batch(scheduler_output)
        # Refresh batch metadata with any pending updates.
        self.input_batch.refresh_metadata()

    def _update_states_after_model_execute(
        self, output_token_ids: torch.Tensor
    ) -> None:
        """Update the cached states after model execution.

        This is used for MTP/EAGLE for hybrid models, as in linear attention,
        only the last token's state is kept. In MTP/EAGLE, for draft tokens
        the state are kept util we decide how many tokens are accepted for
        each sequence, and a shifting is done during the next iteration
        based on the number of accepted tokens.
        """
        if not self.model_config.is_hybrid or not self.speculative_config:
            return

        # Find the number of accepted tokens for each sequence.
        num_accepted_tokens = (
            (
                torch.cat(
                    [
                        output_token_ids,
                        torch.full(
                            (output_token_ids.size(0), 1),
                            -1,
                            device=output_token_ids.device,
                        ),
                    ],
                    dim=1,
                )
                == -1
            )
            .int()
            .argmax(-1)
            .cpu()
            .numpy()
        )
        for i, num_tokens in enumerate(num_accepted_tokens):
            self.input_batch.num_accepted_tokens_cpu[i] = num_tokens

    def _init_mrope_positions(self, req_state: CachedRequestState):
        image_grid_thw = []
        video_grid_thw = []
        second_per_grid_ts = []
        audio_feature_lengths = []
        use_audio_in_video = False
        for mm_feature in req_state.mm_features:
            mm_item = mm_feature.data
            if mm_item is None:
                continue
            mm_input = mm_item.get_data()
            if (t := mm_input.get("image_grid_thw")) is not None:
                image_grid_thw.append(t.tolist())
            if (t := mm_input.get("video_grid_thw")) is not None:
                video_grid_thw.append(t.tolist())
            if (t := mm_input.get("second_per_grid_ts")) is not None:
                second_per_grid_ts.append(t)
            if (t := mm_input.get("audio_feature_lengths")) is not None:
                audio_feature_lengths.append(t)
            if mm_input.get("use_audio_in_video") is True:
                use_audio_in_video = True

        if supports_mrope(self.model):
            req_state.mrope_positions, req_state.mrope_position_delta = (
                self.model.get_mrope_input_positions(
                    req_state.prompt_token_ids,
                    hf_config=self.model_config.hf_config,
                    image_grid_thw=image_grid_thw,
                    video_grid_thw=video_grid_thw,
                    second_per_grid_ts=second_per_grid_ts,
                    audio_feature_lengths=audio_feature_lengths,
                    use_audio_in_video=use_audio_in_video,
                )
            )
        else:
            req_state.mrope_positions, req_state.mrope_position_delta = (
                MRotaryEmbedding.get_input_positions_tensor(
                    req_state.prompt_token_ids,
                    hf_config=self.model_config.hf_config,
                    image_grid_thw=image_grid_thw,
                    video_grid_thw=video_grid_thw,
                    second_per_grid_ts=second_per_grid_ts,
                    audio_feature_lengths=audio_feature_lengths,
                    use_audio_in_video=use_audio_in_video,
                )
            )

    def _extract_mm_kwargs(
        self,
        scheduler_output: "SchedulerOutput",
    ) -> BatchedTensorInputs:
        if not scheduler_output or not self.is_multimodal_raw_input_only_model:
            return {}

        mm_kwargs = list[MultiModalKwargsItem]()
        for req in scheduler_output.scheduled_new_reqs:
            for feature in req.mm_features:
                if feature.data is not None:
                    mm_kwargs.append(feature.data)

        # Input all modalities at once
        model = cast(SupportsMultiModal, self.model)
        mm_kwargs_combined: BatchedTensorInputs = {}
        for _, _, mm_kwargs_group in group_mm_kwargs_by_modality(
            mm_kwargs,
            device=self.device,
            pin_memory=self.pin_memory,
            merge_by_field_config=model.merge_by_field_config,
        ):
            mm_kwargs_combined.update(mm_kwargs_group)

        return mm_kwargs_combined

    def _dummy_mm_kwargs(self, num_seqs: int) -> BatchedTensorInputs:
        if not self.is_multimodal_raw_input_only_model:
            return {}

        mm_budget = self.mm_budget
        assert mm_budget is not None

        dummy_modality = mm_budget.get_modality_with_max_tokens()
        return self._get_mm_dummy_batch(dummy_modality, num_seqs)

    def _get_cumsum_and_arange(
        self,
        num_tokens: np.ndarray,
        cumsum_dtype: Optional[np.dtype] = None,
    ) -> tuple[np.ndarray, np.ndarray]:
        """Get the cumulative sum and batched arange of the given array.
        # E.g., [2, 5, 3] -> ([2, 7, 10], [0, 1, 0, 1, 2, 3, 4, 0, 1, 2])
        # Equivalent to but faster than:
        # np.concatenate([np.arange(n) for n in num_tokens])
        """
        # Step 1. [2, 5, 3] -> [2, 7, 10]
        cu_num_tokens = np.cumsum(num_tokens, dtype=cumsum_dtype)
        total_num_tokens = cu_num_tokens[-1]
        # Step 2. [2, 7, 10] -> [0, 0, 2, 2, 2, 2, 2, 7, 7, 7]
        cumsums_offsets = np.repeat(cu_num_tokens - num_tokens, num_tokens)
        # Step 3. [0, 1, 0, 1, 2, 3, 4, 0, 1, 2]
        arange = self.arange_np[:total_num_tokens] - cumsums_offsets

        return cu_num_tokens, arange

    def _prepare_input_ids(
        self, total_num_scheduled_tokens: int, cu_num_tokens: np.ndarray
    ) -> None:
        """Prepare the input IDs for the current batch.

        Carefully handles the `prev_sampled_token_ids` which can be cached
        from the previous engine iteration, in which case those tokens on the
        GPU need to be copied into the corresponding slots into input_ids."""

        if self.input_batch.prev_sampled_token_ids is None:
            # Normal scheduling case
            self.input_ids.copy_to_gpu(total_num_scheduled_tokens)
            if self.enable_prompt_embeds:
                self.inputs_embeds.copy_to_gpu(total_num_scheduled_tokens)
                self.is_token_ids.copy_to_gpu(total_num_scheduled_tokens)
            return

        # Async scheduling case, where some decode requests from the previous
        # iteration won't have entries in input_ids_cpu and need to be copied
        # on the GPU from prev_sampled_token_ids.
        prev_req_id_to_index = self.input_batch.prev_req_id_to_index
        assert prev_req_id_to_index is not None
        flattened_indices = []
        prev_common_req_indices = []
        indices_match = True
        max_flattened_index = -1
        for req_id, cur_index in self.input_batch.req_id_to_index.items():
            if (prev_index := prev_req_id_to_index.get(req_id)) is not None:
                prev_common_req_indices.append(prev_index)
                # We need to compute the flattened input_ids index of the
                # last token in each common request.
                flattened_index = cu_num_tokens[cur_index].item() - 1
                flattened_indices.append(flattened_index)
                indices_match &= prev_index == flattened_index
                max_flattened_index = max(max_flattened_index, flattened_index)
        num_commmon_tokens = len(flattened_indices)
        if num_commmon_tokens < total_num_scheduled_tokens:
            # If not all requests are decodes from the last iteration,
            # We need to copy the input_ids_cpu to the GPU first.
            self.input_ids.copy_to_gpu(total_num_scheduled_tokens)
            if self.enable_prompt_embeds:
                self.inputs_embeds.copy_to_gpu(total_num_scheduled_tokens)
                self.is_token_ids.copy_to_gpu(total_num_scheduled_tokens)
        if num_commmon_tokens == 0:
            # No requests in common with the previous iteration
            # So input_ids.cpu will have all the input ids.
            return
        if indices_match and max_flattened_index == (num_commmon_tokens - 1):
            # Common-case optimization: the batch is unchanged
            # and no reordering happened.
            # The indices are both the same permutation of 0..N-1 so
            # we can copy directly using a single slice.
            self.input_ids.gpu[:num_commmon_tokens].copy_(
                self.input_batch.prev_sampled_token_ids[:num_commmon_tokens, 0],
                non_blocking=True,
            )
            if self.enable_prompt_embeds:
                self.is_token_ids.gpu[:num_commmon_tokens] = True
            return
        # Upload the index tensors asynchronously so the scatter can be non-blocking.
        input_ids_index_tensor = torch.tensor(
            flattened_indices, dtype=torch.int64, pin_memory=self.pin_memory
        ).to(self.device, non_blocking=True)
        prev_common_req_indices_tensor = torch.tensor(
            prev_common_req_indices, dtype=torch.int64, pin_memory=self.pin_memory
        ).to(self.device, non_blocking=True)
        self.input_ids.gpu.scatter_(
            dim=0,
            index=input_ids_index_tensor,
            src=self.input_batch.prev_sampled_token_ids[
                prev_common_req_indices_tensor, 0
            ],
        )

    def _get_encoder_seq_lens(
        self,
        scheduler_output: "SchedulerOutput",
        kv_cache_spec: KVCacheSpec,
        num_reqs: int,
    ) -> Optional[np.ndarray]:
        if not isinstance(kv_cache_spec, CrossAttentionSpec):
            return None

        # Build encoder_seq_lens array mapping request indices to
        # encoder lengths for inputs scheduled in this batch
        encoder_seq_lens = np.zeros(num_reqs, dtype=np.int32)
        for req_id in scheduler_output.scheduled_encoder_inputs:
            req_index = self.input_batch.req_id_to_index[req_id]
            encoder_seq_lens[req_index] = self.max_encoder_len

        return encoder_seq_lens

    def _prepare_inputs(
        self, scheduler_output: "SchedulerOutput"
    ) -> tuple[
        PerLayerAttnMetadata,
        torch.Tensor,
        Optional[SpecDecodeMetadata],
        np.ndarray,
        Optional[CommonAttentionMetadata],
        int,
        Optional[UBatchSlices],
        Optional[torch.Tensor],
        bool,
    ]:
        """
        :return: tuple[
            attn_metadata: layer-to-attention_metadata mapping,
            logits_indices, spec_decode_metadata,
            num_scheduled_tokens, spec_decode_common_attn_metadata,
            max_num_scheduled_tokens, use_cascade_attn
        ]
        """
        total_num_scheduled_tokens = scheduler_output.total_num_scheduled_tokens
        assert total_num_scheduled_tokens > 0
        num_reqs = self.input_batch.num_reqs
        assert num_reqs > 0

        # OPTIMIZATION: Start copying the block table first.
        # This way, we can overlap the copy with the following CPU operations.
        self.input_batch.block_table.commit_block_table(num_reqs)

        # Get the number of scheduled tokens for each request.
        req_ids = self.input_batch.req_ids
        tokens = [scheduler_output.num_scheduled_tokens[i] for i in req_ids]
        num_scheduled_tokens = np.array(tokens, dtype=np.int32)
        max_num_scheduled_tokens = max(tokens)

        # Get request indices.
        # E.g., [2, 5, 3] -> [0, 0, 1, 1, 1, 1, 1, 2, 2, 2]
        req_indices = np.repeat(self.arange_np[:num_reqs], num_scheduled_tokens)

        # cu_num_tokens: [2, 5, 3] -> [2, 7, 10]
        # arange: [0, 1, 0, 1, 2, 3, 4, 0, 1, 2]
        cu_num_tokens, arange = self._get_cumsum_and_arange(num_scheduled_tokens)

        # Get positions.
        positions_np = self.positions.np[:total_num_scheduled_tokens]
        np.add(
            self.input_batch.num_computed_tokens_cpu[req_indices],
            arange,
            out=positions_np,
        )

        # Calculate M-RoPE positions.
        # Only relevant for models using M-RoPE (e.g, Qwen2-VL)
        if self.uses_mrope:
            self._calc_mrope_positions(scheduler_output)

        # Get token indices.
        # E.g., [0, 1, 0, 1, 2, 3, 4, 0, 1, 2]
        # -> [0, 1, M, M + 1, M + 2, M + 3, M + 4, 2 * M, 2 * M + 1, 2 * M + 2]
        # where M is the max_model_len.
        token_indices = (
            positions_np + req_indices * self.input_batch.token_ids_cpu.shape[1]
        )
        token_indices_tensor = torch.from_numpy(token_indices)

        # NOTE(woosuk): We use torch.index_select instead of np.take here
        # because torch.index_select is much faster than np.take for large
        # tensors.
        torch.index_select(
            self.input_batch.token_ids_cpu_tensor.flatten(),
            0,
            token_indices_tensor,
            out=self.input_ids.cpu[:total_num_scheduled_tokens],
        )
        if self.enable_prompt_embeds:
            is_token_ids = self.input_batch.is_token_ids.flatten()
            torch.index_select(
                is_token_ids,
                0,
                token_indices_tensor,
                out=self.is_token_ids.cpu[:total_num_scheduled_tokens],
            )

        # Because we did not pre-allocate a massive prompt_embeds CPU tensor on
        # the InputBatch, we need to fill in the prompt embeds into the expected
        # spots in the GpuModelRunner's pre-allocated prompt_embeds tensor.
        if self.input_batch.req_prompt_embeds:
            output_idx = 0
            for req_idx in range(num_reqs):
                num_sched = num_scheduled_tokens[req_idx]

                # Skip if this request doesn't have embeddings
                if req_idx not in self.input_batch.req_prompt_embeds:
                    output_idx += num_sched
                    continue

                # Skip if no tokens scheduled
                if num_sched <= 0:
                    output_idx += num_sched
                    continue

                req_embeds = self.input_batch.req_prompt_embeds[req_idx]
                start_pos = self.input_batch.num_computed_tokens_cpu[req_idx]

                # Skip if trying to read beyond available embeddings
                if start_pos >= req_embeds.shape[0]:
                    output_idx += num_sched
                    continue

                # Copy available embeddings
                end_pos = start_pos + num_sched
                actual_end = min(end_pos, req_embeds.shape[0])
                actual_num_sched = actual_end - start_pos

                if actual_num_sched > 0:
                    self.inputs_embeds.cpu[
                        output_idx : output_idx + actual_num_sched
                    ].copy_(req_embeds[start_pos:actual_end])

                output_idx += num_sched

        self.input_batch.block_table.compute_slot_mapping(req_indices, positions_np)
        self.input_batch.block_table.commit_slot_mapping(total_num_scheduled_tokens)

        # Prepare the attention metadata.
        self.query_start_loc.np[0] = 0
        self.query_start_loc.np[1 : num_reqs + 1] = cu_num_tokens
        # Note: pad query_start_loc to be non-decreasing, as kernels
        # like FlashAttention requires that
        self.query_start_loc.np[num_reqs + 1 :].fill(cu_num_tokens[-1])
        self.query_start_loc.copy_to_gpu()
        query_start_loc = self.query_start_loc.gpu[: num_reqs + 1]

        num_tokens_unpadded = scheduler_output.total_num_scheduled_tokens
        num_tokens_padded = self._get_num_input_tokens(num_tokens_unpadded)
        uniform_decode = (
            max_num_scheduled_tokens == self.uniform_decode_query_len
        ) and (total_num_scheduled_tokens == num_reqs * max_num_scheduled_tokens)

        # Disable DP padding when running eager to avoid excessive padding when
        # running prefills. This lets us set enforce_eager on the prefiller in
        # a P/D setup and still use CUDA graphs (enabled by this padding) on the
        # decoder.
        allow_dp_padding = self.compilation_config.cudagraph_mode != CUDAGraphMode.NONE

        ubatch_slices, num_tokens_across_dp = coordinate_batch_across_dp(
            num_tokens_unpadded=num_tokens_unpadded,
            parallel_config=self.parallel_config,
            allow_microbatching=True,
            allow_dp_padding=allow_dp_padding,
            num_tokens_padded=num_tokens_padded,
            uniform_decode=uniform_decode,
            num_scheduled_tokens_per_request=num_scheduled_tokens,
        )

        self.seq_lens.np[:num_reqs] = (
            self.input_batch.num_computed_tokens_cpu[:num_reqs] + num_scheduled_tokens
        )
        # Fill unused with 0 for full cuda graph mode.
        self.seq_lens.np[num_reqs:].fill(0)
        self.seq_lens.copy_to_gpu()
        seq_lens = self.seq_lens.gpu[:num_reqs]
        max_seq_len = self.seq_lens.np[:num_reqs].max().item()

        num_tokens = [self.requests[r].num_tokens for r in self.input_batch.req_ids]
        num_tokens_np = np.array(num_tokens, dtype=np.int32)

        # Record the index of requests that should not be sampled,
        # so that we could clear the sampled tokens before returning
        discard_requests_mask = self.seq_lens.np[:num_reqs] < num_tokens_np
        discard_request_indices = np.nonzero(discard_requests_mask)[0]
        self.num_discarded_requests = len(discard_request_indices)
        self.discard_request_indices.np[: self.num_discarded_requests] = (
            discard_request_indices
        )

        self.discard_request_indices.copy_to_gpu(self.num_discarded_requests)

        # Copy the tensors to the GPU.
        self._prepare_input_ids(total_num_scheduled_tokens, cu_num_tokens)

        if self.uses_mrope:
            # Only relevant for models using M-RoPE (e.g, Qwen2-VL)
            self.mrope_positions.gpu[:, :total_num_scheduled_tokens].copy_(
                self.mrope_positions.cpu[:, :total_num_scheduled_tokens],
                non_blocking=True,
            )
        else:
            # Common case (1D positions)
            self.positions.copy_to_gpu(total_num_scheduled_tokens)

        use_spec_decode = len(scheduler_output.scheduled_spec_decode_tokens) > 0
        if not use_spec_decode:
            # NOTE(woosuk): Due to chunked prefills, the batch may contain
            # partial requests. While we should not sample any token
            # from these partial requests, we do so for simplicity.
            # We will ignore the sampled tokens from the partial requests.
            # TODO: Support prompt logprobs.
            logits_indices = query_start_loc[1:] - 1
            num_draft_tokens = None
            spec_decode_metadata = None
        else:
            # Get the number of draft tokens for each request.
            # Iterate over the dictionary rather than all requests since not all
            # requests have draft tokens.
            num_draft_tokens = np.zeros(num_reqs, dtype=np.int32)
            # For chunked prefills, use -1 as mask rather than 0, as guided
            # decoding may rollback speculative tokens.
            num_decode_draft_tokens = np.full(num_reqs, -1, dtype=np.int32)
            for (
                req_id,
                draft_token_ids,
            ) in scheduler_output.scheduled_spec_decode_tokens.items():
                req_idx = self.input_batch.req_id_to_index[req_id]
                num_draft_tokens[req_idx] = len(draft_token_ids)
                num_decode_draft_tokens[req_idx] = (
                    len(draft_token_ids)
                    if (
                        self.input_batch.num_computed_tokens_cpu[req_idx]
                        >= self.input_batch.num_prompt_tokens[req_idx]
                    )
                    else -1
                )
            spec_decode_metadata = self._calc_spec_decode_metadata(
                num_draft_tokens, cu_num_tokens
            )
            logits_indices = spec_decode_metadata.logits_indices

            # For DECODE only cuda graph of some attention backends (e.g., GDN).
            self.num_decode_draft_tokens.np[:num_reqs] = num_decode_draft_tokens
            self.num_decode_draft_tokens.np[num_reqs:].fill(-1)
            self.num_decode_draft_tokens.copy_to_gpu()

        logits_indices_padded = None
        if self.cache_config.kv_sharing_fast_prefill:
            logits_indices_padded = self._prepare_kv_sharing_fast_prefill(
                logits_indices
            )

        attn_metadata: PerLayerAttnMetadata = {}
        if ubatch_slices is not None:
            attn_metadata = [dict() for _ in range(len(ubatch_slices))]
        use_cascade_attn = False

        # Used in the below loop.
        query_start_loc_cpu = self.query_start_loc.cpu[: num_reqs + 1]
        seq_lens_cpu = self.seq_lens.cpu[:num_reqs]
        num_computed_tokens_cpu = self.input_batch.num_computed_tokens_cpu_tensor[
            :num_reqs
        ]
        spec_decode_common_attn_metadata = None
        if use_spec_decode:
            self.num_accepted_tokens.np[:num_reqs] = (
                self.input_batch.num_accepted_tokens_cpu[:num_reqs]
            )
            self.num_accepted_tokens.np[num_reqs:].fill(1)
            self.num_accepted_tokens.copy_to_gpu()

        # Prepare the attention metadata for each KV cache group and make layers
        # in the same group share the same metadata.
        for kv_cache_group_id, kv_cache_group_spec in enumerate(
            self.kv_cache_config.kv_cache_groups
        ):
            encoder_seq_lens = self._get_encoder_seq_lens(
                scheduler_output, kv_cache_group_spec.kv_cache_spec, num_reqs
            )

            if isinstance(kv_cache_group_spec.kv_cache_spec, EncoderOnlyAttentionSpec):
                # Encoder-only layers do not have KV cache, so we need to
                # create a dummy block table and slot mapping for them.
                blk_table_tensor = torch.zeros(
                    (num_reqs, 1),
                    dtype=torch.int32,
                    device=self.device,
                )
                slot_mapping = torch.zeros(
                    (total_num_scheduled_tokens,),
                    dtype=torch.int64,
                    device=self.device,
                )
                num_common_prefix_blocks = 0
            else:
                blk_table = self.input_batch.block_table[kv_cache_group_id]
                blk_table_tensor = blk_table.get_device_tensor(num_reqs)
                slot_mapping = blk_table.slot_mapping.gpu[:total_num_scheduled_tokens]

                # Fill unused with -1. Needed for reshape_and_cache in full cuda
                # graph mode.
                blk_table.slot_mapping.gpu[total_num_scheduled_tokens:].fill_(-1)
                num_common_prefix_blocks = scheduler_output.num_common_prefix_blocks[
                    kv_cache_group_id
                ]

            common_attn_metadata = CommonAttentionMetadata(
                query_start_loc=query_start_loc,
                query_start_loc_cpu=query_start_loc_cpu,
                seq_lens=seq_lens,
                seq_lens_cpu=seq_lens_cpu,
                num_computed_tokens_cpu=num_computed_tokens_cpu,
                num_reqs=num_reqs,
                num_actual_tokens=total_num_scheduled_tokens,
                max_query_len=max_num_scheduled_tokens,
                max_seq_len=max_seq_len,
                block_table_tensor=blk_table_tensor,
                slot_mapping=slot_mapping,
                logits_indices_padded=logits_indices_padded,
                num_logits_indices=logits_indices.size(0),
                causal=True,
                encoder_seq_lens=encoder_seq_lens,
                dcp_local_seq_lens=self.dcp_local_seq_lens.gpu[:num_reqs]
                if self.dcp_world_size > 1
                else None,
            )

            if self.speculative_config and spec_decode_common_attn_metadata is None:
                if isinstance(self.drafter, EagleProposer):
                    if (
                        self.drafter.attn_layer_names[0]
                        in kv_cache_group_spec.layer_names
                    ):
                        spec_decode_common_attn_metadata = common_attn_metadata
                else:
                    spec_decode_common_attn_metadata = common_attn_metadata

            for attn_group in self.attn_groups[kv_cache_group_id]:
                # Prepare for cascade attention if enabled & beneficial.
                common_prefix_len = 0
                builder = attn_group.get_metadata_builder()
                if self.cascade_attn_enabled:
                    common_prefix_len = self._compute_cascade_attn_prefix_len(
                        num_scheduled_tokens,
                        num_common_prefix_blocks,
                        attn_group.kv_cache_spec,
                        builder,
                    )

                extra_attn_metadata_args = {}
                if use_spec_decode and isinstance(builder, GDNAttentionMetadataBuilder):
                    extra_attn_metadata_args = dict(
                        num_accepted_tokens=self.num_accepted_tokens.gpu[:num_reqs],
                        num_decode_draft_tokens_cpu=self.num_decode_draft_tokens.cpu[
                            :num_reqs
                        ],
                    )

                if ubatch_slices is not None:
                    common_attn_metadata_list = split_attn_metadata(
                        ubatch_slices, common_attn_metadata
                    )
                    for ubid, common_attn_metadata in enumerate(
                        common_attn_metadata_list
                    ):
                        attn_metadata_i = attn_group.get_metadata_builder(
                            ubatch_id=ubid
                        ).build(
                            common_prefix_len=common_prefix_len,
                            common_attn_metadata=common_attn_metadata,
                        )
                        for layer_name in kv_cache_group_spec.layer_names:
                            assert type(attn_metadata) is list
                            attn_metadata[ubid][layer_name] = attn_metadata_i
                else:
                    assert isinstance(attn_metadata, dict)
                    attn_metadata_i = builder.build(
                        common_prefix_len=common_prefix_len,
                        common_attn_metadata=common_attn_metadata,
                        **extra_attn_metadata_args,
                    )
                    use_cascade_attn |= getattr(attn_metadata_i, "use_cascade", False)
                    for layer_name in attn_group.layer_names:
                        attn_metadata[layer_name] = attn_metadata_i

        # disable cascade attention when DBO
        if ubatch_slices is not None:
            use_cascade_attn = False

        # Hot-Swap lora model
        if self.lora_config:
            self.set_active_loras(self.input_batch, num_scheduled_tokens)

        return (
            attn_metadata,
            logits_indices,
            spec_decode_metadata,
            num_scheduled_tokens,
            spec_decode_common_attn_metadata,
            max_num_scheduled_tokens,
            ubatch_slices,
            num_tokens_across_dp,
            use_cascade_attn,
        )

    def _compute_cascade_attn_prefix_len(
        self,
        num_scheduled_tokens: np.ndarray,
        num_common_prefix_blocks: int,
        kv_cache_spec: KVCacheSpec,
        attn_metadata_builder: AttentionMetadataBuilder,
    ) -> int:
        """Compute the length of the common prefix for cascade attention.

        NOTE(woosuk): The common prefix length returned by this function
        represents the length used specifically for cascade attention, not the
        actual number of tokens shared between requests. When cascade attention
        is disabled (use_cascade=False), this function returns 0 even if
        requests share common tokens. Additionally, the common prefix length is
        truncated to a multiple of the block size and may be further truncated
        due to implementation details explained below.

        Args:
            num_scheduled_tokens: Number of tokens scheduled per request.
            num_common_prefix_blocks: Number of shared KV cache blocks.

        Returns:
            int: Length of common prefix in tokens.
        """
        common_prefix_len = num_common_prefix_blocks * kv_cache_spec.block_size
        if common_prefix_len == 0:
            # Common case.
            return 0

        # NOTE(woosuk): Cascade attention uses two attention kernels: one
        # for the common prefix and the other for the rest. For the first
        # kernel, we concatenate all the query tokens (possibly from
        # different requests) and treat them as if they are from the same
        # request. Then, we use bi-directional attention to process the
        # common prefix in the KV cache. Importantly, this means that the
        # first kernel does not do any masking.

        # Consider the following example:
        # Request 1's input query: [D, E, X]
        # Request 1's kv cache: [A, B, C, D, E, X]
        # Request 1's num_computed_tokens: 3 (i.e., [A, B, C])
        # Request 2's input query: [E, Y]
        # Request 2's kv cache: [A, B, C, D, E, Y]
        # Request 2's num_computed_tokens: 4 (i.e., [A, B, C, D])

        # If we use [A, B, C, D, E] as the common prefix, then the
        # first kernel will compute the bi-directional attention between
        # input query [D, E, X, E, Y] and common prefix [A, B, C, D, E].
        # However, this is wrong because D in Request 1 should not attend to
        # E in the common prefix (i.e., we need masking).
        # To avoid this, [A, B, C, D] should be the common prefix.
        # That is, the common prefix should be capped by the minimum
        # num_computed_tokens among the requests, and plus one to include
        # the first token of the query.

        # In practice, we use [A, B, C] as the common prefix, instead of
        # [A, B, C, D] (i.e., the common prefix is capped by the minimum
        # num_computed_tokens, without plus one).
        # This is because of an implementation detail: We want to always
        # use two kernels for cascade attention. Let's imagine:
        # Request 3's input query: [D]
        # Request 3's kv cache: [A, B, C, D]
        # Request 3's num_computed_tokens: 3 (i.e., [A, B, C])
        # If we use [A, B, C, D] as the common prefix for Request 1-3,
        # then Request 3 will be processed only by the first kernel,
        # and the second kernel will get an empty input. While this is not
        # a fundamental problem, our current implementation does not support
        # this case.
        num_reqs = len(num_scheduled_tokens)
        common_prefix_len = min(
            common_prefix_len, self.input_batch.num_computed_tokens_cpu[:num_reqs].min()
        )
        # common_prefix_len should be a multiple of the block size.
        common_prefix_len = (
            common_prefix_len // kv_cache_spec.block_size * kv_cache_spec.block_size
        )
        use_sliding_window = isinstance(kv_cache_spec, SlidingWindowSpec) or (
            isinstance(kv_cache_spec, FullAttentionSpec)
            and kv_cache_spec.sliding_window is not None
        )
        use_local_attention = isinstance(kv_cache_spec, ChunkedLocalAttentionSpec) or (
            isinstance(kv_cache_spec, FullAttentionSpec)
            and kv_cache_spec.attention_chunk_size is not None
        )
        assert isinstance(kv_cache_spec, AttentionSpec)
        use_cascade = attn_metadata_builder.use_cascade_attention(
            common_prefix_len=common_prefix_len,
            query_lens=num_scheduled_tokens,
            num_query_heads=self.num_query_heads,
            num_kv_heads=kv_cache_spec.num_kv_heads,
            use_alibi=self.use_alibi,
            use_sliding_window=use_sliding_window,
            use_local_attention=use_local_attention,
            num_sms=self.num_sms,
        )
        return common_prefix_len if use_cascade else 0

    def _calc_mrope_positions(self, scheduler_output: "SchedulerOutput"):
        mrope_pos_ptr = 0
        for index, req_id in enumerate(self.input_batch.req_ids):
            req = self.requests[req_id]
            assert req.mrope_positions is not None

            num_computed_tokens = self.input_batch.num_computed_tokens_cpu[index]
            num_scheduled_tokens = scheduler_output.num_scheduled_tokens[req_id]
            num_prompt_tokens = length_from_prompt_token_ids_or_embeds(
                req.prompt_token_ids, req.prompt_embeds
            )

            if num_computed_tokens + num_scheduled_tokens > num_prompt_tokens:
                prompt_part_len = max(0, num_prompt_tokens - num_computed_tokens)
                completion_part_len = max(0, num_scheduled_tokens - prompt_part_len)
            else:
                prompt_part_len = num_scheduled_tokens
                completion_part_len = 0

            assert num_scheduled_tokens == prompt_part_len + completion_part_len

            if prompt_part_len > 0:
                # prompt's mrope_positions are pre-computed
                dst_start = mrope_pos_ptr
                dst_end = mrope_pos_ptr + prompt_part_len
                src_start = num_computed_tokens
                src_end = num_computed_tokens + prompt_part_len

                self.mrope_positions.cpu[:, dst_start:dst_end] = req.mrope_positions[
                    :, src_start:src_end
                ]
                mrope_pos_ptr += prompt_part_len

            if completion_part_len > 0:
                # compute completion's mrope_positions on-the-fly
                dst_start = mrope_pos_ptr
                dst_end = mrope_pos_ptr + completion_part_len

                MRotaryEmbedding.get_next_input_positions_tensor(
                    out=self.mrope_positions.np,
                    out_offset=dst_start,
                    mrope_position_delta=req.mrope_position_delta,
                    context_len=num_computed_tokens + prompt_part_len,
                    num_new_tokens=completion_part_len,
                )

                mrope_pos_ptr += completion_part_len

    def _calc_spec_decode_metadata(
        self,
        num_draft_tokens: np.ndarray,
        cu_num_scheduled_tokens: np.ndarray,
    ) -> SpecDecodeMetadata:
        # Inputs:
        # cu_num_scheduled_tokens:  [  4, 104, 107, 207, 209]
        # num_draft_tokens:         [  3,   0,   2,   0,   1]
        # Outputs:
        # cu_num_draft_tokens:      [  3,   3,   5,   5,   6]
        # logits_indices:           [  0,   1,   2,   3, 103, 104, 105, 106,
        #                            206, 207, 208]
        # target_logits_indices:    [  0,   1,   2,   5,   6,   9]
        # bonus_logits_indices:     [  3,   4,   7,   8,  10]

        # Compute the logits indices.
        # [4, 1, 3, 1, 2]
        num_sampled_tokens = num_draft_tokens + 1

        # Step 1. cu_num_sampled_tokens: [4, 5, 8, 9, 11]
        # arange: [0, 1, 2, 3, 0, 0, 1, 2, 0, 0, 1]
        cu_num_sampled_tokens, arange = self._get_cumsum_and_arange(
            num_sampled_tokens, cumsum_dtype=np.int32
        )
        # Step 2. [0, 0, 0, 0, 103, 104, 104, 104, 206, 207, 207]
        logits_indices = np.repeat(
            cu_num_scheduled_tokens - num_sampled_tokens, num_sampled_tokens
        )
        # Step 3. [0, 1, 2, 3, 103, 104, 105, 106, 206, 207, 208]
        logits_indices += arange

        # Compute the bonus logits indices.
        bonus_logits_indices = cu_num_sampled_tokens - 1

        # Compute the draft logits indices.
        # cu_num_draft_tokens: [3, 3, 5, 5, 6]
        # arange: [0, 1, 2, 0, 1, 0]
        cu_num_draft_tokens, arange = self._get_cumsum_and_arange(
            num_draft_tokens, cumsum_dtype=np.int32
        )
        # [0, 0, 0, 5, 5, 9]
        target_logits_indices = np.repeat(
            cu_num_sampled_tokens - num_sampled_tokens, num_draft_tokens
        )
        # [0, 1, 2, 5, 6, 9]
        target_logits_indices += arange

        # TODO: Optimize the CPU -> GPU copy.
        cu_num_draft_tokens = torch.from_numpy(cu_num_draft_tokens).to(
            self.device, non_blocking=True
        )
        logits_indices = torch.from_numpy(logits_indices).to(
            self.device, non_blocking=True
        )
        target_logits_indices = torch.from_numpy(target_logits_indices).to(
            self.device, non_blocking=True
        )
        bonus_logits_indices = torch.from_numpy(bonus_logits_indices).to(
            self.device, non_blocking=True
        )

        # Compute the draft token ids.
        # draft_token_indices:      [  1,   2,   3, 105, 106, 208]
        draft_token_ids = self.input_ids.gpu[logits_indices]
        draft_token_ids = draft_token_ids[target_logits_indices + 1]

        metadata = SpecDecodeMetadata(
            draft_token_ids=draft_token_ids,
            num_draft_tokens=num_draft_tokens.tolist(),
            cu_num_draft_tokens=cu_num_draft_tokens,
            target_logits_indices=target_logits_indices,
            bonus_logits_indices=bonus_logits_indices,
            logits_indices=logits_indices,
        )
        return metadata

    def _prepare_kv_sharing_fast_prefill(
        self,
        logits_indices: torch.Tensor,
    ) -> torch.Tensor:
        assert self.kv_sharing_fast_prefill_logits_indices is not None
        num_logits = logits_indices.shape[0]
        assert num_logits > 0
        self.kv_sharing_fast_prefill_logits_indices[:num_logits].copy_(logits_indices)
        # There might have leftover indices in logits_indices[num_logits:]
        # from previous iterations, whose values may be greater than the
        # batch size in the current iteration. To ensure indices are always
        # valid, we fill the padded indices with the last index.
        self.kv_sharing_fast_prefill_logits_indices[num_logits:].fill_(
            logits_indices[-1].item()
        )
        if (
            self.compilation_config.cudagraph_mode != CUDAGraphMode.NONE
            and num_logits <= self.cudagraph_batch_sizes[-1]
        ):
            # Use piecewise CUDA graphs.
            # Add padding to the batch size.
            num_logits_padded = self.vllm_config.pad_for_cudagraph(num_logits)
        else:
            num_logits_padded = num_logits
        logits_indices_padded = self.kv_sharing_fast_prefill_logits_indices[
            :num_logits_padded
        ]
        return logits_indices_padded

    def _batch_mm_kwargs_from_scheduler(
        self,
        scheduler_output: "SchedulerOutput",
    ) -> tuple[list[MultiModalKwargsItem], list[tuple[str, PlaceholderRange]]]:
        """Batch multimodal kwargs from scheduled encoder inputs.

        Args:
            scheduler_output: The scheduler output containing scheduled encoder
                inputs.

        Returns:
            A tuple of (mm_kwargs, req_ids_pos) where:
            - mm_kwargs: List of multimodal kwargs items to be batched
            - mm_hashes_pos: List of (mm_hash, position_info) tuples
        """
        scheduled_encoder_inputs = scheduler_output.scheduled_encoder_inputs
        if not scheduled_encoder_inputs:
            return [], []
        # Batch the multi-modal inputs.
<<<<<<< HEAD
        mm_tokens = list[int]()
        mm_inputs = list[MultiModalKwargs]()
        req_ids_pos = list[tuple[str, int, PlaceholderRange]]()
=======
        mm_kwargs = list[MultiModalKwargsItem]()
        # list of tuple (mm_hash, position_info)
        mm_hashes_pos = list[tuple[str, PlaceholderRange]]()
>>>>>>> 5bc26c43
        for req_id, encoder_input_ids in scheduled_encoder_inputs.items():
            req_state = self.requests[req_id]

            for mm_input_id in encoder_input_ids:
<<<<<<< HEAD
                mm_tokens.append(req_state.mm_positions[mm_input_id].length)
                mm_inputs.append(req_state.mm_inputs[mm_input_id])
                req_ids_pos.append(
                    (req_id, mm_input_id, req_state.mm_positions[mm_input_id]))
=======
                mm_feature = req_state.mm_features[mm_input_id]
                mm_hash = mm_feature.identifier
                mm_kwargs.append(mm_feature.data)
                mm_hashes_pos.append((mm_hash, mm_feature.mm_position))

        return mm_kwargs, mm_hashes_pos

    def _execute_mm_encoder(self, scheduler_output: "SchedulerOutput"):
        # Batch the multi-modal inputs using the helper method.
        mm_kwargs, mm_hashes_pos = self._batch_mm_kwargs_from_scheduler(
            scheduler_output
        )

        if not mm_kwargs:
            return
>>>>>>> 5bc26c43

        # Batch mm inputs as much as we can: if a request in the batch has
        # multiple modalities or a different modality than the previous one,
        # we process it separately to preserve item order.
        # FIXME(ywang96): This is a hacky way to deal with multiple modalities
        # in the same batch while still being able to benefit from batching
        # multimodal inputs. The proper solution should be reordering the
        # encoder outputs.
<<<<<<< HEAD
        grouped_mm_inputs_list = group_mm_inputs_by_modality(mm_inputs)

        if self.lora_config and self.supports_mm_lora:
            mm_tokens = [
                self.info.get_num_mm_encoder_tokens(num_token)
                for num_token in mm_tokens
            ]
            num_scheduled_tokens = np.array(mm_tokens, dtype=np.int32)
            self.set_active_loras(self.input_batch,
                                  num_scheduled_tokens,
                                  is_mm_input=True)

=======
        model = cast(SupportsMultiModal, self.model)
>>>>>>> 5bc26c43
        encoder_outputs = []
        for modality, num_items, mm_kwargs_group in group_mm_kwargs_by_modality(
            mm_kwargs,
            device=self.device,
            pin_memory=self.pin_memory,
            merge_by_field_config=model.merge_by_field_config,
        ):
            # (ekhvedchenia): Temporary hack to limit peak memory usage when
            # processing multimodal data.This solves the issue with scheduler
            # putting too many video samples into a single batch. Scheduler
            # uses pruned vision tokens count to compare it versus compute
            # budget which is incorrect (Either input media size or non-pruned
            # output vision tokens count should be considered)
            curr_group_outputs = []

            if self.is_multimodal_pruning_enabled and modality == "video":
                micro_batch_size = 1
                for i in range(0, num_items, micro_batch_size):
                    micro_batch_mm_inputs = dict(
                        (k, v[i : i + micro_batch_size])
                        for k, v in mm_kwargs_group.items()
                    )

                    micro_batch_outputs = model.get_multimodal_embeddings(
                        **micro_batch_mm_inputs
                    )

                    curr_group_outputs.extend(micro_batch_outputs)
            else:
                # Run the encoder.
                # `curr_group_outputs` is either of the following:
                # 1. A tensor of shape (num_items, feature_size, hidden_size)
                # in case feature_size is fixed across all multimodal items.
                # 2. A list or tuple (length: num_items) of tensors,
                # each of shape (feature_size, hidden_size) in case the feature
                # size is dynamic depending on the input multimodal items.
                curr_group_outputs = model.get_multimodal_embeddings(**mm_kwargs_group)

            sanity_check_mm_encoder_outputs(
                curr_group_outputs,
                expected_num_items=num_items,
            )
            encoder_outputs.extend(curr_group_outputs)

        # Cache the encoder outputs by mm_hash
        for (mm_hash, pos_info), output in zip(mm_hashes_pos, encoder_outputs):
            self.encoder_cache[mm_hash] = scatter_mm_placeholders(
                output,
                is_embed=pos_info.is_embed,
            )

    def _gather_mm_embeddings(
        self,
        scheduler_output: "SchedulerOutput",
        shift_computed_tokens: int = 0,
    ) -> tuple[list[torch.Tensor], torch.Tensor]:
        total_num_scheduled_tokens = scheduler_output.total_num_scheduled_tokens

        mm_embeds = list[torch.Tensor]()
        is_mm_embed = self.is_mm_embed.cpu
        is_mm_embed[:total_num_scheduled_tokens] = False

        req_start_idx = 0
        should_sync_mrope_positions = False

        for req_id in self.input_batch.req_ids:
            mm_embeds_req: list[torch.Tensor] = []

            num_scheduled_tokens = scheduler_output.num_scheduled_tokens[req_id]
            req_state = self.requests[req_id]
            num_computed_tokens = req_state.num_computed_tokens + shift_computed_tokens

            for mm_feature in req_state.mm_features:
                pos_info = mm_feature.mm_position
                start_pos = pos_info.offset
                num_encoder_tokens = pos_info.length

                # The encoder output is needed if the two ranges overlap:
                # [num_computed_tokens,
                #  num_computed_tokens + num_scheduled_tokens) and
                # [start_pos, start_pos + num_encoder_tokens)
                if start_pos >= num_computed_tokens + num_scheduled_tokens:
                    # The encoder output is not needed in this step.
                    break
                if start_pos + num_encoder_tokens <= num_computed_tokens:
                    # The encoder output is already processed and stored
                    # in the decoder's KV cache.
                    continue

                start_idx = max(num_computed_tokens - start_pos, 0)
                end_idx = min(
                    num_computed_tokens - start_pos + num_scheduled_tokens,
                    num_encoder_tokens,
                )
                assert start_idx < end_idx

                mm_hash = mm_feature.identifier
                encoder_output = self.encoder_cache.get(mm_hash, None)
                assert encoder_output is not None, f"Encoder cache miss for {mm_hash}."

                if (is_embed := pos_info.is_embed) is not None:
                    is_embed = is_embed[start_idx:end_idx]

                req_start_pos = req_start_idx + start_pos - num_computed_tokens
                is_mm_embed[req_start_pos + start_idx : req_start_pos + end_idx] = (
                    True if is_embed is None else is_embed
                )

                mm_embeds_item = gather_mm_placeholders(
                    encoder_output[start_idx:end_idx],
                    is_embed=is_embed,
                )
                mm_embeds_req.append(mm_embeds_item)

            if self.is_multimodal_pruning_enabled and self.uses_mrope:
                assert req_state.mrope_positions is not None
                should_sync_mrope_positions = True
                mm_embeds_req, new_mrope_positions, new_delta = (
                    self.model.recompute_mrope_positions(
                        input_ids=req_state.prompt_token_ids,
                        multimodal_embeddings=mm_embeds_req,
                        mrope_positions=req_state.mrope_positions,
                        num_computed_tokens=req_state.num_computed_tokens,
                    )
                )
                req_state.mrope_positions.copy_(new_mrope_positions)
                req_state.mrope_position_delta = new_delta

            mm_embeds.extend(mm_embeds_req)
            req_start_idx += num_scheduled_tokens

        is_mm_embed = self.is_mm_embed.copy_to_gpu(total_num_scheduled_tokens)

        if should_sync_mrope_positions:
            self._calc_mrope_positions(scheduler_output)
            self.mrope_positions.copy_to_gpu(total_num_scheduled_tokens)

        return mm_embeds, is_mm_embed

    def _extract_encoder_inputs(
        self,
        scheduler_output: "SchedulerOutput",
    ) -> dict[str, torch.Tensor]:
        """Extract encoder inputs for encoder-decoder models.

        This method extracts multimodal input features from scheduled encoder
        inputs and formats them for the encoder-decoder model forward pass.
        """
        # Batch the multi-modal inputs using the helper method.
        mm_kwargs, _ = self._batch_mm_kwargs_from_scheduler(scheduler_output)

        if not mm_kwargs:
            return {}

        # Group MM kwargs by modality and extract features
        model = cast(SupportsMultiModal, self.model)
        encoder_features = {}
        for _, _, mm_kwargs_group in group_mm_kwargs_by_modality(
            mm_kwargs,
            device=self.device,
            pin_memory=self.pin_memory,
            merge_by_field_config=model.merge_by_field_config,
        ):
            # Add the grouped features to encoder_features dict
            # This allows the model to receive them as kwargs (e.g.,
            # input_features=...)
            encoder_features.update(mm_kwargs_group)

        return encoder_features

    def get_model(self) -> nn.Module:
        # get raw model out of the cudagraph wrapper.
        if isinstance(self.model, (CUDAGraphWrapper, UBatchWrapper)):
            return self.model.unwrap()
        return self.model

    def get_supported_generation_tasks(self) -> list[GenerationTask]:
        model = self.get_model()
        supported_tasks = list[GenerationTask]()

        if is_text_generation_model(model):
            supported_tasks.append("generate")

        if supports_transcription(model):
            if model.supports_transcription_only:
                return ["transcription"]

            supported_tasks.append("transcription")

        return supported_tasks

    def get_supported_pooling_tasks(self) -> list[PoolingTask]:
        model = self.get_model()
        if not is_pooling_model(model):
            return []

        supported_tasks = list(model.pooler.get_supported_tasks())

        if (
            self.scheduler_config.chunked_prefill_enabled
            and "encode" in supported_tasks
        ):
            supported_tasks.remove("encode")

            logger.debug_once(
                "Chunked prefill is not supported with "
                "encode task which using ALL pooling. "
                "Please turn off chunked prefill by "
                "`--no-enable-chunked-prefill` before using it."
            )

        if "score" in supported_tasks:
            num_labels = getattr(self.model_config.hf_config, "num_labels", 0)
            if num_labels != 1:
                supported_tasks.remove("score")
                logger.debug_once("Score API is only enabled for num_labels == 1.")

        return supported_tasks

    def get_supported_tasks(self) -> tuple[SupportedTask, ...]:
        tasks = list[SupportedTask]()

        if self.model_config.runner_type == "generate":
            tasks.extend(self.get_supported_generation_tasks())
        if self.model_config.runner_type == "pooling":
            tasks.extend(self.get_supported_pooling_tasks())

        return tuple(tasks)

    def sync_and_slice_intermediate_tensors(
        self,
        num_tokens: int,
        intermediate_tensors: IntermediateTensors,
        sync_self: bool,
    ) -> IntermediateTensors:
        assert self.intermediate_tensors is not None

        tp = self.vllm_config.parallel_config.tensor_parallel_size
        is_rs = is_residual_scattered_for_sp(self.vllm_config, num_tokens)

        # When sequence parallelism is enabled, the "residual" tensor is sharded
        # across tensor parallel ranks, so each rank only needs its own slice.
        if sync_self:
            assert intermediate_tensors is not None
            for k, v in intermediate_tensors.items():
                is_scattered = k == "residual" and is_rs
                copy_len = num_tokens // tp if is_scattered else num_tokens
                self.intermediate_tensors[k][:copy_len].copy_(
                    v[:copy_len], non_blocking=True
                )

        return IntermediateTensors(
            {
                k: v[: num_tokens // tp]
                if k == "residual" and is_rs
                else v[:num_tokens]
                for k, v in self.intermediate_tensors.items()
            }
        )

    def eplb_step(self, is_dummy: bool = False, is_profile: bool = False) -> None:
        """
        Step for the EPLB (Expert Parallelism Load Balancing) state.
        """
        if not self.parallel_config.enable_eplb:
            return

        assert self.eplb_state is not None
        model = self.get_model()
        assert is_mixture_of_experts(model)
        self.eplb_state.step(
            model,
            is_dummy,
            is_profile,
            log_stats=self.parallel_config.eplb_config.log_balancedness,
        )

    # This is where the second ubatch is adjusted to account for the padding.
    # Should be called after attention metadata creation. This just pads
    # the second ubatch slice out to the total number of tokens
    # (num_tokens + padding)
    @staticmethod
    def pad_out_ubatch_slice(ubatch_slices: UBatchSlices, num_total_tokens: int):
        padded_second_ubatch_slice = slice(
            ubatch_slices[1].token_slice.start, num_total_tokens
        )
        ubatch_slices[1] = UBatchSlice(
            padded_second_ubatch_slice, padded_second_ubatch_slice
        )

    def _pool(
        self,
        hidden_states: torch.Tensor,
        num_scheduled_tokens: int,
        num_scheduled_tokens_np: np.ndarray,
    ) -> ModelRunnerOutput:
        assert self.input_batch.num_reqs == len(self.input_batch.pooling_params), (
            "Either all or none of the requests in a batch must be pooling request"
        )

        hidden_states = hidden_states[:num_scheduled_tokens]
        pooling_metadata = self.input_batch.get_pooling_metadata()
        pooling_metadata.build_pooling_cursor(
            num_scheduled_tokens_np.tolist(), device=hidden_states.device
        )
        seq_lens_cpu = self.seq_lens.cpu[: self.input_batch.num_reqs]

        model = cast(VllmModelForPooling, self.model)
        raw_pooler_output: PoolerOutput = model.pooler(
            hidden_states=hidden_states,
            pooling_metadata=pooling_metadata,
        )
        raw_pooler_output = json_map_leaves(
            lambda x: x.to("cpu", non_blocking=True),
            raw_pooler_output,
        )
        self._sync_device()

        pooler_output: list[Optional[torch.Tensor]] = []
        for raw_output, seq_len, prompt_len in zip(
            raw_pooler_output, seq_lens_cpu, pooling_metadata.prompt_lens
        ):
            output = raw_output if seq_len == prompt_len else None
            pooler_output.append(output)

        return ModelRunnerOutput(
            req_ids=self.input_batch.req_ids,
            req_id_to_index=self.input_batch.req_id_to_index,
            sampled_token_ids=[],
            logprobs=None,
            prompt_logprobs_dict={},
            pooler_output=pooler_output,
        )

    def _get_num_input_tokens(self, num_scheduled_tokens: int) -> int:
        if (
            self.compilation_config.cudagraph_mode != CUDAGraphMode.NONE
            and not envs.VLLM_DISABLE_PAD_FOR_CUDAGRAPH
            and hasattr(self, "cudagraph_batch_sizes")
            and self.cudagraph_batch_sizes
            and num_scheduled_tokens <= self.cudagraph_batch_sizes[-1]
        ):
            # Use CUDA graphs.
            # Add padding to the batch size.
            return self.vllm_config.pad_for_cudagraph(num_scheduled_tokens)

        # Eager mode.
        # Pad tokens to multiple of tensor_parallel_size when
        # enabled collective fusion for SP
        tp_size = self.vllm_config.parallel_config.tensor_parallel_size
        if (
            self.compilation_config.pass_config.enable_sequence_parallelism
            and tp_size > 1
        ):
            return round_up(num_scheduled_tokens, tp_size)
        return num_scheduled_tokens

    def _preprocess(
        self,
        scheduler_output: "SchedulerOutput",
        num_input_tokens: int,  # Padded
        intermediate_tensors: Optional[IntermediateTensors] = None,
    ) -> tuple[
        int,
        Optional[torch.Tensor],
        Optional[torch.Tensor],
        torch.Tensor,
        Optional[IntermediateTensors],
        dict[str, Any],
    ]:
        num_scheduled_tokens = scheduler_output.total_num_scheduled_tokens
        is_first_rank = get_pp_group().is_first_rank

        # _prepare_inputs may reorder the batch, so we must gather multi
        # modal outputs after that to ensure the correct order
        if (
            self.supports_mm_inputs
            and is_first_rank
            and not self.model_config.is_encoder_decoder
        ):
            # Run the multimodal encoder if any.
            self._execute_mm_encoder(scheduler_output)
            mm_embeds, is_mm_embed = self._gather_mm_embeddings(scheduler_output)

            # NOTE(woosuk): To unify token ids and soft tokens (vision
            # embeddings), we always use embeddings (rather than token ids)
            # as input to the multimodal model, even when the input is text.
            inputs_embeds_scheduled = self.model.get_input_embeddings(
                self.input_ids.gpu[:num_scheduled_tokens],
                multimodal_embeddings=mm_embeds,
                is_multimodal=is_mm_embed,
            )

            # TODO(woosuk): Avoid the copy. Optimize.
            self.inputs_embeds.gpu[:num_scheduled_tokens].copy_(inputs_embeds_scheduled)

            input_ids = None
            inputs_embeds = self.inputs_embeds.gpu[:num_input_tokens]
            model_kwargs = {
                **self._init_model_kwargs(num_scheduled_tokens),
                **self._extract_mm_kwargs(scheduler_output),
            }
        elif self.enable_prompt_embeds and is_first_rank:
            # Get the input embeddings for the tokens that are not input embeds,
            # then put them into the appropriate positions.
            # TODO(qthequartermasterman): Since even when prompt embeds are
            # enabled, (a) not all requests will use prompt embeds, and (b)
            # after the initial prompt is processed, the rest of the generated
            # tokens will be token ids, it is not desirable to have the
            # embedding layer outside of the CUDA graph all the time. The v0
            # engine avoids this by "double compiling" the CUDA graph, once
            # with input_ids and again with inputs_embeds, for all num_tokens.
            # If a batch only has token ids, then including the embedding layer
            # in the CUDA graph will be more performant (like in the else case
            # below).
            token_ids_idx = (
                self.is_token_ids.gpu[:num_scheduled_tokens]
                .nonzero(as_tuple=False)
                .squeeze(1)
            )
            # Some tokens ids may need to become embeds
            if token_ids_idx.numel() > 0:
                token_ids = self.input_ids.gpu[token_ids_idx]
                tokens_to_embeds = self.model.get_input_embeddings(input_ids=token_ids)
                self.inputs_embeds.gpu[token_ids_idx] = tokens_to_embeds

            inputs_embeds = self.inputs_embeds.gpu[:num_input_tokens]
            model_kwargs = self._init_model_kwargs(num_input_tokens)
            input_ids = None
        else:
            # For text-only models, we use token ids as input.
            # While it is possible to use embeddings as input just like the
            # multimodal models, it is not desirable for performance since
            # then the embedding layer is not included in the CUDA graph.
            input_ids = self.input_ids.gpu[:num_input_tokens]
            inputs_embeds = None
            model_kwargs = self._init_model_kwargs(num_input_tokens)
        if self.uses_mrope:
            positions = self.mrope_positions.gpu[:, :num_input_tokens]
        else:
            positions = self.positions.gpu[:num_input_tokens]

        if is_first_rank:
            intermediate_tensors = None
        else:
            intermediate_tensors = self.sync_and_slice_intermediate_tensors(
                num_input_tokens, intermediate_tensors, True
            )

        if (
            self.model_config.is_encoder_decoder
            and scheduler_output.scheduled_encoder_inputs
        ):
            encoder_inputs = self._extract_encoder_inputs(scheduler_output)
            model_kwargs.update(encoder_inputs)

        return (
            num_scheduled_tokens,
            input_ids,
            inputs_embeds,
            positions,
            intermediate_tensors,
            model_kwargs,
        )

    def _sample(
        self,
        logits: Optional[torch.Tensor],
        spec_decode_metadata: Optional[SpecDecodeMetadata],
    ) -> SamplerOutput:
        # Sample the next token and get logprobs if needed.
        sampling_metadata = self.input_batch.sampling_metadata
        if spec_decode_metadata is None:
            # Update output token ids with tokens sampled in last step
            # if async scheduling and required by current sampling params.
            self.input_batch.update_async_output_token_ids()
            return self.sampler(
                logits=logits,
                sampling_metadata=sampling_metadata,
            )

        # When indexing with a tensor (bonus_logits_indices), PyTorch
        # creates a new tensor with separate storage from the original
        # logits tensor. This means any in-place operations on bonus_logits
        # won't affect the original logits tensor.
        assert logits is not None
        bonus_logits = logits[spec_decode_metadata.bonus_logits_indices]
        sampler_output = self.sampler(
            logits=bonus_logits,
            sampling_metadata=sampling_metadata,
            predict_bonus_token=True,
        )
        bonus_token_ids = sampler_output.sampled_token_ids

        # Just like `bonus_logits`, `target_logits` is a new tensor with
        # separate storage from the original `logits` tensor. Therefore,
        # it is safe to update `target_logits` in place.
        target_logits = logits[spec_decode_metadata.target_logits_indices]
        output_token_ids = self.rejection_sampler(
            spec_decode_metadata,
            None,  # draft_probs
            target_logits,
            bonus_token_ids,
            sampling_metadata,
        )
        sampler_output.sampled_token_ids = output_token_ids
        self._update_states_after_model_execute(output_token_ids)
        return sampler_output

    def _bookkeeping_sync(
        self,
        scheduler_output: "SchedulerOutput",
        sampler_output: SamplerOutput,
        logits: Optional[torch.Tensor],
        hidden_states: torch.Tensor,
        num_scheduled_tokens: int,
    ) -> tuple[
        dict[str, int],
        Optional[LogprobsLists],
        list[list[int]],
        dict[str, Optional[LogprobsTensors]],
        list[str],
        dict[str, int],
        list[int],
    ]:
        num_nans_in_logits = {}
        if envs.VLLM_COMPUTE_NANS_IN_LOGITS:
            num_nans_in_logits = self._get_nans_in_logits(logits)

        discard_sampled_tokens_req_indices = self.discard_request_indices.np[
            : self.num_discarded_requests
        ]
        for i in discard_sampled_tokens_req_indices:
            gen = self.input_batch.generators.get(int(i))
            if gen is not None:
                gen.set_offset(gen.get_offset() - 4)

        # Copy some objects so they don't get modified after returning.
        # This is important when using async scheduling.
        req_ids_output_copy = self.input_batch.req_ids.copy()
        req_id_to_index_output_copy = self.input_batch.req_id_to_index.copy()

        # NOTE: GPU -> CPU Sync happens here.
        # Move as many CPU operations as possible before this sync point.
        logprobs_tensors = sampler_output.logprobs_tensors
        logprobs_lists = (
            logprobs_tensors.tolists() if logprobs_tensors is not None else None
        )

        # Compute prompt logprobs if needed.
        prompt_logprobs_dict = self._get_prompt_logprobs_dict(
            hidden_states[:num_scheduled_tokens],
            scheduler_output.num_scheduled_tokens,
        )

        num_sampled_tokens = sampler_output.sampled_token_ids.shape[0]
        sampled_token_ids = sampler_output.sampled_token_ids
        invalid_req_indices = []
        if not self.use_async_scheduling:
            # Get the valid generated tokens.
            max_gen_len = sampled_token_ids.shape[-1]
            if max_gen_len == 1:
                # No spec decode tokens.
                valid_sampled_token_ids = self._to_list(sampled_token_ids)
            else:
                # Includes spec decode tokens.
                valid_sampled_token_ids = self.rejection_sampler.parse_output(
                    sampled_token_ids,
                    self.input_batch.vocab_size,
                )
            # Mask out the sampled tokens that should not be sampled.
            for i in discard_sampled_tokens_req_indices:
                valid_sampled_token_ids[int(i)].clear()
        else:
            valid_sampled_token_ids = []
            invalid_req_indices = discard_sampled_tokens_req_indices.tolist()
            invalid_req_indices_set = set(invalid_req_indices)
            assert sampled_token_ids.shape[-1] == 1

            # Cache the sampled tokens on the GPU and avoid CPU sync.
            # These will be copied into input_ids in the next step
            # when preparing inputs.
            self.input_batch.prev_sampled_token_ids = sampled_token_ids
            self.input_batch.prev_req_id_to_index = {
                req_id: i
                for i, req_id in enumerate(self.input_batch.req_ids)
                if i not in invalid_req_indices_set
            }

        # Cache the sampled tokens in the model runner, so that the scheduler
        # doesn't need to send them back.
        # NOTE(woosuk): As an exception, when using PP, the scheduler sends
        # the sampled tokens back, because there's no direct communication
        # between the first-stage worker and the last-stage worker.
        req_ids = self.input_batch.req_ids
        for req_idx in range(num_sampled_tokens):
            if self.use_async_scheduling:
                sampled_ids = [-1] if req_idx not in invalid_req_indices_set else None
            else:
                sampled_ids = valid_sampled_token_ids[req_idx]
            if not sampled_ids:
                continue

            start_idx = self.input_batch.num_tokens_no_spec[req_idx]
            end_idx = start_idx + len(sampled_ids)
            assert end_idx <= self.max_model_len, (
                "Sampled token IDs exceed the max model length. "
                f"Total number of tokens: {end_idx} > max_model_len: "
                f"{self.max_model_len}"
            )

            self.input_batch.token_ids_cpu[req_idx, start_idx:end_idx] = sampled_ids
            self.input_batch.is_token_ids[req_idx, start_idx:end_idx] = True
            self.input_batch.num_tokens_no_spec[req_idx] = end_idx
            self.input_batch.num_tokens[req_idx] = end_idx

            req_id = req_ids[req_idx]
            req_state = self.requests[req_id]
            req_state.output_token_ids.extend(sampled_ids)

        return (
            num_nans_in_logits,
            logprobs_lists,
            valid_sampled_token_ids,
            prompt_logprobs_dict,
            req_ids_output_copy,
            req_id_to_index_output_copy,
            invalid_req_indices,
        )

    @contextmanager
    def synchronize_input_prep(self):
        if self.prepare_inputs_event is None:
            yield
            return

        # Ensure prior step has finished with reused CPU tensors.
        # This is required in the async scheduling case because
        # the CPU->GPU transfer happens async.
        self.prepare_inputs_event.synchronize()
        try:
            yield
        finally:
            self.prepare_inputs_event.record()

    def _model_forward(
        self,
        input_ids: Optional[torch.Tensor] = None,
        positions: Optional[torch.Tensor] = None,
        intermediate_tensors: Optional[IntermediateTensors] = None,
        inputs_embeds: Optional[torch.Tensor] = None,
        **model_kwargs: dict[str, Any],
    ) -> Any:
        """Helper method to call the model forward pass.

        This method can be overridden by subclasses for model execution.
        Motivation: We can inspect only this method versus
        the whole execute_model, which has additional logic.

        Args:
            input_ids: Input token IDs
            positions: Token positions
            intermediate_tensors: Tensors from previous pipeline stages
            inputs_embeds: Input embeddings (alternative to input_ids)
            **model_kwargs: Additional model arguments

        Returns:
            Model output tensor
        """
        return self.model(
            input_ids=input_ids,
            positions=positions,
            intermediate_tensors=intermediate_tensors,
            inputs_embeds=inputs_embeds,
            **model_kwargs,
        )

    @torch.inference_mode()
    def execute_model(
        self,
        scheduler_output: "SchedulerOutput",
        intermediate_tensors: Optional[IntermediateTensors] = None,
    ) -> Union[ModelRunnerOutput, AsyncModelRunnerOutput, IntermediateTensors]:
        with record_function_or_nullcontext("Preprocess"):
            with self.synchronize_input_prep():
                # Update persistent batch states.
                self._update_states(scheduler_output)

                if not scheduler_output.total_num_scheduled_tokens:
                    if not has_kv_transfer_group():
                        # Return empty ModelRunnerOutput if no work to do.
                        return EMPTY_MODEL_RUNNER_OUTPUT
                    return self.kv_connector_no_forward(
                        scheduler_output, self.vllm_config
                    )
                if self.cache_config.kv_sharing_fast_prefill:
                    assert not self.input_batch.num_prompt_logprobs, (
                        "--kv-sharing-fast-prefill produces incorrect "
                        "logprobs for prompt tokens, tokens, please disable "
                        "it when the requests need prompt logprobs"
                    )

                # Prepare the decoder inputs.
                (
                    attn_metadata,
                    logits_indices,
                    spec_decode_metadata,
                    num_scheduled_tokens_np,
                    spec_decode_common_attn_metadata,
                    max_query_len,
                    ubatch_slices,
                    num_tokens_across_dp,
                    use_cascade_attn,
                ) = self._prepare_inputs(scheduler_output)

            dp_rank = self.parallel_config.data_parallel_rank
            if ubatch_slices:
                assert num_tokens_across_dp is not None
                num_input_tokens = int(num_tokens_across_dp[dp_rank].item())
                self.pad_out_ubatch_slice(ubatch_slices, num_input_tokens)
            elif num_tokens_across_dp is not None:
                num_input_tokens = int(num_tokens_across_dp[dp_rank].item())
            else:
                num_input_tokens = self._get_num_input_tokens(
                    scheduler_output.total_num_scheduled_tokens
                )

            (
                num_scheduled_tokens,
                input_ids,
                inputs_embeds,
                positions,
                intermediate_tensors,
                model_kwargs,
            ) = self._preprocess(
                scheduler_output, num_input_tokens, intermediate_tensors
            )

            uniform_decode = (max_query_len == self.uniform_decode_query_len) and (
                num_scheduled_tokens == self.input_batch.num_reqs * max_query_len
            )
            batch_descriptor = BatchDescriptor(
                num_tokens=num_input_tokens, uniform_decode=uniform_decode
            )
            cudagraph_runtime_mode, batch_descriptor = (
                self.cudagraph_dispatcher.dispatch(batch_descriptor, use_cascade_attn)
            )

        # Set cudagraph mode to none if calc_kv_scales is true.
        if attn_metadata is not None:
            metadata_list = (
                attn_metadata.values()
                if isinstance(attn_metadata, dict)
                else [attn_metadata]
            )
            if any(
                getattr(m, "enable_kv_scales_calculation", False) for m in metadata_list
            ):
                cudagraph_runtime_mode = CUDAGraphMode.NONE

        # Run the model.
        # Use persistent buffers for CUDA graphs.
        with (
            set_forward_context(
                attn_metadata,
                self.vllm_config,
                num_tokens=num_input_tokens,
                num_tokens_across_dp=num_tokens_across_dp,
                cudagraph_runtime_mode=cudagraph_runtime_mode,
                batch_descriptor=batch_descriptor,
                ubatch_slices=ubatch_slices,
            ),
            record_function_or_nullcontext("Forward"),
            self.maybe_get_kv_connector_output(scheduler_output) as kv_connector_output,
        ):
            model_output = self._model_forward(
                input_ids=input_ids,
                positions=positions,
                intermediate_tensors=intermediate_tensors,
                inputs_embeds=inputs_embeds,
                **model_kwargs,
            )

        with record_function_or_nullcontext("Postprocess"):
            if self.use_aux_hidden_state_outputs:
                # True when EAGLE 3 is used.
                hidden_states, aux_hidden_states = model_output
            else:
                # Common case.
                hidden_states = model_output
                aux_hidden_states = None

            if not self.broadcast_pp_output:
                # Common case.
                if not get_pp_group().is_last_rank:
                    # Return the intermediate tensors.
                    assert isinstance(hidden_states, IntermediateTensors)
                    hidden_states.kv_connector_output = kv_connector_output
                    return hidden_states

                if self.is_pooling_model:
                    # Return the pooling output.
                    output = self._pool(
                        hidden_states, num_scheduled_tokens, num_scheduled_tokens_np
                    )
                    output.kv_connector_output = kv_connector_output
                    return output

                sample_hidden_states = hidden_states[logits_indices]
                logits = self.model.compute_logits(sample_hidden_states)
            else:
                # Rare case.
                assert not self.is_pooling_model

                if not get_pp_group().is_last_rank:
                    all_gather_tensors = {
                        "residual": not is_residual_scattered_for_sp(
                            self.vllm_config, num_input_tokens
                        )
                    }
                    get_pp_group().send_tensor_dict(
                        hidden_states.tensors,
                        all_gather_group=get_tp_group(),
                        all_gather_tensors=all_gather_tensors,
                    )
                    logits = None
                else:
                    sample_hidden_states = hidden_states[logits_indices]
                    logits = self.model.compute_logits(sample_hidden_states)

                model_output_broadcast_data = {}
                if logits is not None:
                    model_output_broadcast_data["logits"] = logits.contiguous()

                model_output_broadcast_data = get_pp_group().broadcast_tensor_dict(
                    model_output_broadcast_data, src=len(get_pp_group().ranks) - 1
                )
                assert model_output_broadcast_data is not None
                logits = model_output_broadcast_data["logits"]

            # Apply structured output bitmasks if present
            if scheduler_output.grammar_bitmask is not None:
                apply_grammar_bitmask(
                    scheduler_output, self.input_batch, logits, self.device
                )

        with record_function_or_nullcontext("Sample"):
            sampler_output = self._sample(logits, spec_decode_metadata)

        def propose_draft_token_ids(sampled_token_ids):
            assert spec_decode_common_attn_metadata is not None
            with record_function_or_nullcontext("Draft"):
                self._draft_token_ids = self.propose_draft_token_ids(
                    scheduler_output,
                    sampled_token_ids,
                    self.input_batch.sampling_metadata,
                    hidden_states,
                    sample_hidden_states,
                    aux_hidden_states,
                    spec_decode_metadata,
                    spec_decode_common_attn_metadata,
                )

        use_padded_batch_for_eagle = (
            self.speculative_config
            and self.speculative_config.use_eagle()
            and not self.speculative_config.disable_padded_drafter_batch
        )
        effective_drafter_max_model_len = self.max_model_len
        if effective_drafter_max_model_len is None:
            effective_drafter_max_model_len = self.model_config.max_model_len
        if (
            self.speculative_config
            and self.speculative_config.draft_model_config is not None
            and self.speculative_config.draft_model_config.max_model_len is not None
        ):
            effective_drafter_max_model_len = (
                self.speculative_config.draft_model_config.max_model_len
            )
        input_fits_in_drafter = spec_decode_common_attn_metadata and (
            spec_decode_common_attn_metadata.max_seq_len
            + self.speculative_config.num_speculative_tokens
            <= effective_drafter_max_model_len
        )
        if use_padded_batch_for_eagle and input_fits_in_drafter:
            # EAGLE speculative decoding can use the GPU sampled tokens
            # as inputs, and does not need to wait for bookkeeping to finish.
            propose_draft_token_ids(sampler_output.sampled_token_ids)

        with record_function_or_nullcontext("Bookkeep"):
            (
                num_nans_in_logits,
                logprobs_lists,
                valid_sampled_token_ids,
                prompt_logprobs_dict,
                req_ids_output_copy,
                req_id_to_index_output_copy,
                invalid_req_indices,
            ) = self._bookkeeping_sync(
                scheduler_output,
                sampler_output,
                logits,
                hidden_states,
                num_scheduled_tokens,
            )

        if (
            self.speculative_config
            and not use_padded_batch_for_eagle
            and input_fits_in_drafter
        ):
            # ngram and other speculative decoding methods use the sampled
            # tokens on the CPU, so they are run after bookkeeping.
            propose_draft_token_ids(valid_sampled_token_ids)

        with record_function_or_nullcontext("EPLB"):
            self.eplb_step()

        output = ModelRunnerOutput(
            req_ids=req_ids_output_copy,
            req_id_to_index=req_id_to_index_output_copy,
            sampled_token_ids=valid_sampled_token_ids,
            logprobs=logprobs_lists,
            prompt_logprobs_dict=prompt_logprobs_dict,
            pooler_output=[],
            kv_connector_output=kv_connector_output,
            num_nans_in_logits=num_nans_in_logits,
        )

        if not self.use_async_scheduling:
            return output

        async_output = AsyncGPUModelRunnerOutput(
            model_runner_output=output,
            sampled_token_ids=sampler_output.sampled_token_ids,
            invalid_req_indices=invalid_req_indices,
            async_output_copy_stream=self.async_output_copy_stream,
        )

        # Save ref of sampled_token_ids CPU tensor if the batch contains
        # any requests with sampling params that that require output ids.
        self.input_batch.set_async_sampled_token_ids(
            async_output.sampled_token_ids_cpu,
            async_output.async_copy_ready_event,
        )

        return async_output

    def take_draft_token_ids(self) -> Optional[DraftTokenIds]:
        if self._draft_token_ids is None:
            return None
        req_ids = self.input_batch.req_ids
        if isinstance(self._draft_token_ids, torch.Tensor):
            draft_token_ids = self._draft_token_ids.tolist()
        else:
            draft_token_ids = self._draft_token_ids
        self._draft_token_ids = None
        return DraftTokenIds(req_ids, draft_token_ids)

    def propose_draft_token_ids(
        self,
        scheduler_output: "SchedulerOutput",
        sampled_token_ids: Union[torch.Tensor, list[list[int]]],
        sampling_metadata: SamplingMetadata,
        hidden_states: torch.Tensor,
        sample_hidden_states: torch.Tensor,
        aux_hidden_states: Optional[list[torch.Tensor]],
        spec_decode_metadata: Optional[SpecDecodeMetadata],
        common_attn_metadata: CommonAttentionMetadata,
    ) -> Union[list[list[int]], torch.Tensor]:
        num_scheduled_tokens = scheduler_output.total_num_scheduled_tokens
        if self.speculative_config.method == "ngram":
            assert isinstance(sampled_token_ids, list)
            assert isinstance(self.drafter, NgramProposer)
            draft_token_ids = self.drafter.propose(
                sampled_token_ids,
                self.input_batch.req_ids,
                self.input_batch.num_tokens_no_spec,
                self.input_batch.token_ids_cpu,
                self.input_batch.spec_decode_unsupported_reqs,
            )
        elif self.speculative_config.method == "medusa":
            assert isinstance(sampled_token_ids, list)
            assert isinstance(self.drafter, MedusaProposer)

            if sample_hidden_states.shape[0] == len(sampled_token_ids):
                # The input to the target model does not include draft tokens.
                hidden_states = sample_hidden_states
            else:
                indices = []
                offset = 0
                assert spec_decode_metadata is not None
                for num_draft, tokens in zip(
                    spec_decode_metadata.num_draft_tokens, sampled_token_ids
                ):
                    indices.append(offset + len(tokens) - 1)
                    offset += num_draft + 1
                indices = torch.tensor(indices, device=self.device)
                hidden_states = sample_hidden_states[indices]

            draft_token_ids = self.drafter.propose(
                target_hidden_states=hidden_states,
                sampling_metadata=sampling_metadata,
            )
        elif self.speculative_config.use_eagle():
            assert isinstance(self.drafter, EagleProposer)

            if self.speculative_config.disable_padded_drafter_batch:
                # When padded-batch is disabled, the sampled_token_ids should be
                # the cpu-side list[list[int]] of valid sampled tokens for each
                # request, with invalid requests having empty lists.
                assert isinstance(sampled_token_ids, list), (
                    "sampled_token_ids should be a python list when"
                    "padded-batch is disabled."
                )
                next_token_ids = self.drafter.prepare_next_token_ids_cpu(
                    sampled_token_ids,
                    self.requests,
                    self.input_batch,
                    scheduler_output.num_scheduled_tokens,
                )
            else:
                # When using padded-batch, the sampled_token_ids should be
                # the gpu tensor of sampled tokens for each request, of shape
                # (num_reqs, num_spec_tokens + 1) with rejected tokens having
                # value -1.
                assert isinstance(sampled_token_ids, torch.Tensor), (
                    "sampled_token_ids should be a torch.Tensor when"
                    "padded-batch is enabled."
                )
                next_token_ids, valid_sampled_tokens_count = (
                    self.drafter.prepare_next_token_ids_padded(
                        common_attn_metadata,
                        sampled_token_ids,
                        self.requests,
                        self.input_batch,
                        self.discard_request_indices.gpu,
                        self.num_discarded_requests,
                    )
                )

            if spec_decode_metadata is None:
                token_indices_to_sample = None
                # input_ids can be None for multimodal models.
                target_token_ids = self.input_ids.gpu[:num_scheduled_tokens]
                target_positions = self._get_positions(num_scheduled_tokens)
                if self.use_aux_hidden_state_outputs:
                    assert aux_hidden_states is not None
                    target_hidden_states = torch.cat(
                        [h[:num_scheduled_tokens] for h in aux_hidden_states], dim=-1
                    )
                else:
                    target_hidden_states = hidden_states[:num_scheduled_tokens]
            else:
                if self.speculative_config.disable_padded_drafter_batch:
                    token_indices_to_sample = None
                    common_attn_metadata, token_indices = self.drafter.prepare_inputs(
                        common_attn_metadata,
                        sampled_token_ids,
                        spec_decode_metadata.num_draft_tokens,
                    )
                else:
                    common_attn_metadata, token_indices, token_indices_to_sample = (
                        self.drafter.prepare_inputs_padded(
                            common_attn_metadata,
                            spec_decode_metadata,
                            valid_sampled_tokens_count,
                        )
                    )

                target_token_ids = self.input_ids.gpu[token_indices]
                target_positions = self._get_positions(token_indices)
                if self.use_aux_hidden_state_outputs:
                    assert aux_hidden_states is not None
                    target_hidden_states = torch.cat(
                        [h[token_indices] for h in aux_hidden_states], dim=-1
                    )
                else:
                    target_hidden_states = hidden_states[token_indices]

            if self.supports_mm_inputs:
                mm_embed_inputs = self._gather_mm_embeddings(
                    scheduler_output,
                    shift_computed_tokens=1,
                )
            else:
                mm_embed_inputs = None

            draft_token_ids = self.drafter.propose(
                target_token_ids=target_token_ids,
                target_positions=target_positions,
                target_hidden_states=target_hidden_states,
                next_token_ids=next_token_ids,
                last_token_indices=token_indices_to_sample,
                sampling_metadata=sampling_metadata,
                common_attn_metadata=common_attn_metadata,
                mm_embed_inputs=mm_embed_inputs,
            )

        return draft_token_ids

    def update_config(self, overrides: dict[str, Any]) -> None:
        allowed_config_names = {"load_config", "model_config"}
        for config_name, config_overrides in overrides.items():
            assert config_name in allowed_config_names, (
                f"Config `{config_name}` not supported. "
                f"Allowed configs: {allowed_config_names}"
            )
            config = getattr(self, config_name)
            new_config = update_config(config, config_overrides)
            setattr(self, config_name, new_config)

    def load_model(self, eep_scale_up: bool = False) -> None:
        """
        Args:
            eep_scale_up: the model loading is for elastic EP scale up.
        """
        logger.info("Starting to load model %s...", self.model_config.model)
        if eep_scale_up:
            from vllm.distributed.parallel_state import get_ep_group

            num_local_physical_experts = torch.empty(1, dtype=torch.int32, device="cpu")
            torch.distributed.broadcast(
                num_local_physical_experts, group=get_ep_group().cpu_group, group_src=0
            )
            num_local_physical_experts = int(num_local_physical_experts.item())
            new_ep_size = get_ep_group().world_size
            global_expert_load, old_global_expert_indices = EplbState.recv_state()
            num_logical_experts = global_expert_load.shape[1]
            self.parallel_config.eplb_config.num_redundant_experts = (
                num_local_physical_experts * new_ep_size - num_logical_experts
            )
            assert old_global_expert_indices.shape[1] % num_local_physical_experts == 0
            old_ep_size = (
                old_global_expert_indices.shape[1] // num_local_physical_experts
            )
            rank_mapping = {
                old_ep_rank: old_ep_rank for old_ep_rank in range(old_ep_size)
            }
        else:
            global_expert_load = None
            old_global_expert_indices = None
            rank_mapping = None

        with DeviceMemoryProfiler() as m:
            time_before_load = time.perf_counter()
            model_loader = get_model_loader(self.load_config)
            logger.info("Loading model from scratch...")
            self.model = model_loader.load_model(
                vllm_config=self.vllm_config, model_config=self.model_config
            )
            if self.lora_config:
                self.model = self.load_lora_model(
                    self.model, self.vllm_config, self.device
                )
            if hasattr(self, "drafter"):
                logger.info("Loading drafter model...")
                self.drafter.load_model(self.model)
            if self.use_aux_hidden_state_outputs:
                if not supports_eagle3(self.model):
                    raise RuntimeError(
                        "Model does not support EAGLE3 interface but "
                        "aux_hidden_state_outputs was requested"
                    )

                # Try to get auxiliary layers from speculative config,
                # otherwise use model's default layers
                aux_layers = self._get_eagle3_aux_layers_from_config()
                if aux_layers:
                    logger.info(
                        "Using auxiliary layers from speculative config: %s",
                        aux_layers,
                    )
                else:
                    aux_layers = self.model.get_eagle3_aux_hidden_state_layers()

                self.model.set_aux_hidden_state_layers(aux_layers)
            time_after_load = time.perf_counter()
        self.model_memory_usage = m.consumed_memory
        logger.info(
            "Model loading took %.4f GiB and %.6f seconds",
            self.model_memory_usage / GiB_bytes,
            time_after_load - time_before_load,
        )
        prepare_communication_buffer_for_model(self.model)

        self.is_multimodal_pruning_enabled = (
            supports_multimodal_pruning(self.model)
            and self.model_config.multimodal_config.is_multimodal_pruning_enabled()
        )

        if is_mixture_of_experts(self.model) and self.parallel_config.enable_eplb:
            logger.info("EPLB is enabled for model %s.", self.model_config.model)
            self.eplb_state = EplbState.build(
                self.model,
                self.device,
                self.parallel_config,
                global_expert_load,
                old_global_expert_indices,
                rank_mapping,
            )

        if (
            self.vllm_config.compilation_config.level == CompilationLevel.DYNAMO_AS_IS
            and supports_dynamo()
        ):
            backend = self.vllm_config.compilation_config.init_backend(self.vllm_config)
            compilation_counter.dynamo_as_is_count += 1
            self.model.compile(fullgraph=True, backend=backend)
            return
        # for other compilation levels, cudagraph behavior is controlled by
        # CudagraphWraper and CudagraphDispatcher of vllm.

        # wrap the model with full cudagraph wrapper if needed.
        if (
            self.compilation_config.cudagraph_mode.has_full_cudagraphs()
            and not self.parallel_config.enable_dbo
        ):
            self.model = CUDAGraphWrapper(
                self.model, self.vllm_config, runtime_mode=CUDAGraphMode.FULL
            )
        elif self.parallel_config.enable_dbo:
            if self.compilation_config.cudagraph_mode.has_full_cudagraphs():
                self.model = UBatchWrapper(
                    self.model, self.vllm_config, CUDAGraphMode.FULL, self.device
                )
            else:
                self.model = UBatchWrapper(
                    self.model, self.vllm_config, CUDAGraphMode.NONE, self.device
                )

    def _get_eagle3_aux_layers_from_config(self) -> Optional[tuple[int, ...]]:
        """Extract Eagle3 auxiliary layer indices from speculative config.

        These indices specify which hidden states from the base model should
        be used as auxiliary inputs for the Eagle3 drafter model during
        speculative decoding.

        Returns:
            Tuple of layer indices if found in draft model config,
            None otherwise.
        """
        if not (self.speculative_config and self.speculative_config.draft_model_config):
            return None

        hf_config = self.speculative_config.draft_model_config.hf_config
        if not hasattr(hf_config, "eagle_aux_hidden_state_layer_ids"):
            return None

        layer_ids = hf_config.eagle_aux_hidden_state_layer_ids
        if layer_ids and isinstance(layer_ids, (list, tuple)):
            return tuple(layer_ids)

        return None

    def reload_weights(self) -> None:
        assert getattr(self, "model", None) is not None, (
            "Cannot reload weights before model is loaded."
        )
        model_loader = get_model_loader(self.load_config)
        logger.info("Reloading weights inplace...")
        model_loader.load_weights(self.get_model(), model_config=self.model_config)

    def save_tensorized_model(
        self,
        tensorizer_config: "TensorizerConfig",
    ) -> None:
        TensorizerLoader.save_model(
            self.get_model(),
            tensorizer_config=tensorizer_config,
            model_config=self.model_config,
        )

    def _get_prompt_logprobs_dict(
        self,
        hidden_states: torch.Tensor,
        num_scheduled_tokens: dict[str, int],
    ) -> dict[str, Optional[LogprobsTensors]]:
        num_prompt_logprobs_dict = self.input_batch.num_prompt_logprobs
        if not num_prompt_logprobs_dict:
            return {}

        in_progress_dict = self.input_batch.in_progress_prompt_logprobs_cpu
        prompt_logprobs_dict: dict[str, Optional[LogprobsTensors]] = {}

        # Since prompt logprobs are a rare feature, prioritize simple,
        # maintainable loop over optimal performance.
        completed_prefill_reqs = []
        for req_id, num_prompt_logprobs in num_prompt_logprobs_dict.items():
            num_tokens = num_scheduled_tokens[req_id]

            # Get metadata for this request.
            request = self.requests[req_id]
            if request.prompt_token_ids is None:
                # Prompt logprobs is incompatible with prompt embeddings
                continue

            num_prompt_tokens = len(request.prompt_token_ids)
            prompt_token_ids = torch.tensor(request.prompt_token_ids).to(
                self.device, non_blocking=True
            )

            # Set up target LogprobsTensors object.
            logprobs_tensors = in_progress_dict.get(req_id)
            if not logprobs_tensors:
                # Create empty logprobs CPU tensors for the entire prompt.
                # If chunked, we'll copy in slice by slice.
                logprobs_tensors = LogprobsTensors.empty_cpu(
                    num_prompt_tokens - 1, num_prompt_logprobs + 1
                )
                in_progress_dict[req_id] = logprobs_tensors

            # Determine number of logits to retrieve.
            start_idx = request.num_computed_tokens
            start_tok = start_idx + 1
            num_remaining_tokens = num_prompt_tokens - start_tok
            if num_tokens <= num_remaining_tokens:
                # This is a chunk, more tokens remain.
                # In the == case, there are no more prompt logprobs to produce
                # but we want to defer returning them to the next step where we
                # have new generated tokens to return.
                num_logits = num_tokens
            else:
                # This is the last chunk of prompt tokens to return.
                num_logits = num_remaining_tokens
                completed_prefill_reqs.append(req_id)
                prompt_logprobs_dict[req_id] = logprobs_tensors

            if num_logits <= 0:
                # This can happen for the final chunk if we prefilled exactly
                # (num_prompt_tokens - 1) tokens for this request in the prior
                # step. There are no more prompt logprobs to produce.
                continue

            # Get the logits corresponding to this req's prompt tokens.
            # If this is a partial request (i.e. chunked prefill),
            # then there is prompt logprob generated for each index.
            req_idx = self.input_batch.req_id_to_index[req_id]
            offset = self.query_start_loc.np[req_idx].item()
            prompt_hidden_states = hidden_states[offset : offset + num_logits]
            logits = self.model.compute_logits(prompt_hidden_states)

            # Get the "target" tokens for each index. For prompt at index i,
            # the token at prompt index i+1 is the "sampled" token we want
            # to gather the logprob for.
            tgt_token_ids = prompt_token_ids[start_tok : start_tok + num_logits]

            # Compute prompt logprobs.
            logprobs = self.sampler.compute_logprobs(logits)
            token_ids, logprobs, ranks = self.sampler.gather_logprobs(
                logprobs, num_prompt_logprobs, tgt_token_ids
            )

            # Transfer GPU->CPU async.
            chunk_slice = slice(start_idx, start_idx + num_logits)
            logprobs_tensors.logprob_token_ids[chunk_slice].copy_(
                token_ids, non_blocking=True
            )
            logprobs_tensors.logprobs[chunk_slice].copy_(logprobs, non_blocking=True)
            logprobs_tensors.selected_token_ranks[chunk_slice].copy_(
                ranks, non_blocking=True
            )

        # Remove requests that have completed prefill from the batch
        # num_prompt_logprobs_dict.
        for req_id in completed_prefill_reqs:
            del num_prompt_logprobs_dict[req_id]
            del in_progress_dict[req_id]

        # Must synchronize the non-blocking GPU->CPU transfers.
        if prompt_logprobs_dict:
            self._sync_device()

        return prompt_logprobs_dict

    def _get_nans_in_logits(
        self,
        logits: Optional[torch.Tensor],
    ) -> dict[str, int]:
        try:
            if logits is None:
                return {req_id: 0 for req_id in self.input_batch.req_ids}

            num_nans_in_logits = {}
            num_nans_for_index = logits.isnan().sum(dim=-1).cpu().numpy()
            for req_id in self.input_batch.req_ids:
                req_index = self.input_batch.req_id_to_index[req_id]
                num_nans_in_logits[req_id] = (
                    int(num_nans_for_index[req_index])
                    if num_nans_for_index is not None and req_index < logits.shape[0]
                    else 0
                )
            return num_nans_in_logits
        except IndexError:
            return {}

    @contextmanager
    def maybe_randomize_inputs(self, input_ids: torch.Tensor):
        """
        Randomize input_ids if VLLM_RANDOMIZE_DP_DUMMY_INPUTS is set.
        This is to help balance expert-selection
         - during profile_run
         - during DP rank dummy run
        """
        dp_size = self.vllm_config.parallel_config.data_parallel_size
        randomize_inputs = envs.VLLM_RANDOMIZE_DP_DUMMY_INPUTS and dp_size > 1
        if not randomize_inputs:
            yield
        else:
            import functools

            @functools.cache
            def rand_input_ids() -> torch.Tensor:
                return torch.randint_like(
                    self.input_ids.gpu,
                    low=0,
                    high=self.model_config.get_vocab_size(),
                    dtype=input_ids.dtype,
                )

            logger.debug_once("Randomizing dummy data for DP Rank")
            input_ids.copy_(rand_input_ids()[: input_ids.size(0)], non_blocking=True)
            yield
            input_ids.fill_(0)

    def _get_mm_dummy_batch(
        self,
        modality: str,
        max_items_per_batch: int,
    ) -> BatchedTensorInputs:
        """Dummy data for profiling and precompiling multimodal models."""
        assert self.mm_budget is not None

        dummy_decoder_data = self.mm_registry.get_decoder_dummy_data(
            model_config=self.model_config,
            seq_len=self.max_model_len,
            mm_counts={modality: 1},
            cache=self.mm_budget.cache,
        )
        dummy_mm_data = dummy_decoder_data.multi_modal_data

        # Result in the maximum GPU consumption of the model
        dummy_mm_item = dummy_mm_data[modality][0]
        dummy_mm_items = [dummy_mm_item] * max_items_per_batch

        model = cast(SupportsMultiModal, self.model)
        return next(
            mm_kwargs_group
            for _, _, mm_kwargs_group in group_mm_kwargs_by_modality(
                dummy_mm_items,
                device=self.device,
                pin_memory=self.pin_memory,
                merge_by_field_config=model.merge_by_field_config,
            )
        )

    @torch.inference_mode()
    def _dummy_run(
        self,
        num_tokens: int,
        cudagraph_runtime_mode: Optional[CUDAGraphMode] = None,
        force_attention: bool = False,
        uniform_decode: bool = False,
        allow_microbatching: bool = True,
        skip_eplb: bool = False,
        is_profile: bool = False,
        create_mixed_batch: bool = False,
        remove_lora: bool = True,
    ) -> tuple[torch.Tensor, torch.Tensor]:
        """
        Run a dummy forward pass to warm up/profile run or capture the
        CUDA graph for the model.

        Args:
            num_tokens: Number of tokens to run the dummy forward pass.
            cudagraph_runtime_mode: used to control the behavior.
                - if not set will determine the cudagraph mode based on using
                    the self.cudagraph_dispatcher.
                - CUDAGraphMode.NONE: No cudagraph, for warm up and profile run
                - CUDAGraphMode.PIECEWISE: Piecewise cudagraph.
                - CUDAGraphMode.FULL: Full cudagraph, attention metadata is
                    needed.
            force_attention: If True, always create attention metadata. Used to
                warm up attention backend when mode is NONE.
            uniform_decode: If True, the batch is a uniform decode batch.
            skip_eplb: If True, skip EPLB state update.
            is_profile: If True, this is a profile run.
            create_mixed_batch: If True, create a mixed batch with both decode
                (1 token) and prefill (multiple tokens) requests.
            remove_lora: If False, dummy LoRAs are not destroyed after the run
        """
        assert (
            cudagraph_runtime_mode is None
            or cudagraph_runtime_mode.valid_runtime_modes()
        )

        # If cudagraph_mode.decode_mode() == FULL and
        # cudagraph_mode.separate_routine(). This means that we are using
        # different graphs and/or modes for mixed prefill-decode batches vs.
        # uniform decode batches. A uniform decode batch means that all
        # requests have identical query length, except a potential virtual
        # request (shorter) in the batch account for padding.
        # Uniform decode batch could either be common pure decode, where
        # max_query_len == 1, or speculative decode, where
        # max_query_len == 1 + num_spec_decode_tokens.

        # When setting max_query_len = 1, we switch to and capture the optimized
        # routine of FA2 for pure decode, i.e., Flashdecode + an optimization
        # for GQA/MQA.
        max_query_len = self.uniform_decode_query_len if uniform_decode else num_tokens

        # Set num_scheduled_tokens based on num_tokens and max_num_seqs
        # for dummy run with LoRA so that the num_reqs collectively
        # has num_tokens in total.
        assert num_tokens <= self.scheduler_config.max_num_batched_tokens
        max_num_reqs = self.scheduler_config.max_num_seqs
        if create_mixed_batch:
            assert not uniform_decode
            # Create mixed batch:
            # first half decode tokens, second half one prefill
            num_decode_tokens = min(max_num_reqs - 1, num_tokens // 2)
            num_prefill_tokens = num_tokens - num_decode_tokens
            num_reqs = num_decode_tokens + 1

            # Create decode requests (1 token each) followed by prefill request
            num_scheduled_tokens_list = [1] * num_decode_tokens + [num_prefill_tokens]
            # Note: Overriding max_query_len to be the prefill tokens
            max_query_len = num_prefill_tokens
        elif uniform_decode:
            assert not create_mixed_batch
            num_reqs = min(max_num_reqs, cdiv(num_tokens, max_query_len))
            num_scheduled_tokens_list = [max_query_len] * num_reqs
            if num_tokens % max_query_len != 0:
                num_scheduled_tokens_list[-1] = num_tokens % max_query_len
        else:
            num_reqs = min(num_tokens, max_num_reqs)
            min_tokens_per_req = num_tokens // num_reqs
            num_scheduled_tokens_list = [min_tokens_per_req] * num_reqs
            num_scheduled_tokens_list[-1] += num_tokens % num_reqs

        assert sum(num_scheduled_tokens_list) == num_tokens
        assert len(num_scheduled_tokens_list) == num_reqs
        num_scheduled_tokens = np.array(num_scheduled_tokens_list, dtype=np.int32)
        total_num_scheduled_tokens = int(num_scheduled_tokens.sum())

        # Disable DP padding when running eager
        allow_dp_padding = self.compilation_config.cudagraph_mode != CUDAGraphMode.NONE

        # We currently only microbatch if the number of tokens is
        # over a certain threshold.
        ubatch_slices, num_tokens_across_dp = coordinate_batch_across_dp(
            num_tokens_unpadded=total_num_scheduled_tokens,
            parallel_config=self.vllm_config.parallel_config,
            allow_microbatching=allow_microbatching,
            allow_dp_padding=allow_dp_padding,
            num_tokens_padded=total_num_scheduled_tokens,
            uniform_decode=uniform_decode,
            num_scheduled_tokens_per_request=num_scheduled_tokens,
        )
        num_tokens_after_padding = num_tokens
        if num_tokens_across_dp is not None:
            dp_rank = self.parallel_config.data_parallel_rank
            num_tokens_after_padding = int(num_tokens_across_dp[dp_rank])

        attn_metadata: Optional[PerLayerAttnMetadata] = None

        # If force_attention is True, we always capture attention. Otherwise,
        # it only happens for cudagraph_runtime_mode=FULL.
        if force_attention or cudagraph_runtime_mode == CUDAGraphMode.FULL:
            attn_metadata = {}
            if ubatch_slices is not None:
                attn_metadata = [dict() for _ in range(len(ubatch_slices))]

            if create_mixed_batch:
                # In the mixed batch mode (used for FI warmup), we use
                # shorter sequence lengths to run faster.
                # TODO(luka) better system for describing dummy batches
                seq_lens = [1] * num_decode_tokens + [num_prefill_tokens + 1]
            else:
                seq_lens = max_query_len
            self.seq_lens.np[:num_reqs] = seq_lens
            self.seq_lens.np[num_reqs:] = 0
            self.seq_lens.copy_to_gpu()

            cum_num_tokens, _ = self._get_cumsum_and_arange(num_scheduled_tokens)
            self.query_start_loc.np[1 : num_reqs + 1] = cum_num_tokens
            self.query_start_loc.copy_to_gpu()

            for kv_cache_group_id, kv_cache_group_spec in enumerate(
                self.kv_cache_config.kv_cache_groups
            ):
                common_attn_metadata = CommonAttentionMetadata(
                    query_start_loc=self.query_start_loc.gpu[: num_reqs + 1],
                    query_start_loc_cpu=self.query_start_loc.cpu[: num_reqs + 1],
                    seq_lens=self.seq_lens.gpu[:num_reqs],
                    seq_lens_cpu=self.seq_lens.cpu[:num_reqs],
                    num_computed_tokens_cpu=self.input_batch.num_computed_tokens_cpu_tensor[
                        :num_reqs
                    ],
                    num_reqs=num_reqs,
                    num_actual_tokens=num_tokens,
                    max_query_len=max_query_len,
                    max_seq_len=self.max_model_len,
                    block_table_tensor=self.input_batch.block_table[
                        kv_cache_group_id
                    ].get_device_tensor(num_reqs),
                    slot_mapping=self.input_batch.block_table[
                        kv_cache_group_id
                    ].slot_mapping.gpu[:num_tokens],
                    causal=True,
                    dcp_local_seq_lens=self.dcp_local_seq_lens.gpu[:num_reqs]
                    if self.dcp_world_size > 1
                    else None,
                )
                for attn_group in self.attn_groups[kv_cache_group_id]:
                    if ubatch_slices is not None:
                        common_attn_metadata_list = split_attn_metadata(
                            ubatch_slices, common_attn_metadata
                        )
                        for ubid, common_attn_metadata in enumerate(
                            common_attn_metadata_list
                        ):
                            assert common_attn_metadata.max_query_len == 1
                            attn_metadata_i = attn_group.get_metadata_builder(
                                ubatch_id=ubid
                            ).build_for_cudagraph_capture(common_attn_metadata)
                            for layer_name in attn_group.layer_names:
                                assert type(attn_metadata) is list
                                attn_metadata[ubid][layer_name] = attn_metadata_i
                    else:
                        assert type(attn_metadata) is dict
                        metadata_builder = attn_group.get_metadata_builder()
                        attn_metadata_i = metadata_builder.build_for_cudagraph_capture(
                            common_attn_metadata
                        )
                        for layer_name in attn_group.layer_names:
                            attn_metadata[layer_name] = attn_metadata_i

        with self.maybe_dummy_run_with_lora(
            self.lora_config, num_scheduled_tokens, remove_lora
        ):
            # Make sure padding doesn't exceed max_num_tokens
            assert num_tokens_after_padding <= self.max_num_tokens
            model_kwargs = self._init_model_kwargs(num_tokens_after_padding)
            if self.supports_mm_inputs and not self.model_config.is_encoder_decoder:
                input_ids = None
                inputs_embeds = self.inputs_embeds.gpu[:num_tokens_after_padding]
                model_kwargs = {
                    **model_kwargs,
                    **self._dummy_mm_kwargs(num_reqs),
                }
            elif self.enable_prompt_embeds:
                input_ids = None
                inputs_embeds = self.inputs_embeds.gpu[:num_tokens_after_padding]
                model_kwargs = self._init_model_kwargs(num_tokens_after_padding)
            else:
                input_ids = self.input_ids.gpu[:num_tokens_after_padding]
                inputs_embeds = None

            if self.uses_mrope:
                positions = self.mrope_positions.gpu[:, :num_tokens_after_padding]
            else:
                positions = self.positions.gpu[:num_tokens_after_padding]

            if get_pp_group().is_first_rank:
                intermediate_tensors = None
            else:
                if self.intermediate_tensors is None:
                    self.intermediate_tensors = (
                        self.model.make_empty_intermediate_tensors(
                            batch_size=self.max_num_tokens,
                            dtype=self.model_config.dtype,
                            device=self.device,
                        )
                    )

                intermediate_tensors = self.sync_and_slice_intermediate_tensors(
                    num_tokens_after_padding, None, False
                )

            # filter out the valid batch descriptor
            _cg_mode, batch_descriptor = (
                self.cudagraph_dispatcher.dispatch(
                    BatchDescriptor(
                        num_tokens=num_tokens_after_padding,
                        uniform_decode=uniform_decode,
                    )
                )
                if not is_profile
                else (CUDAGraphMode.NONE, None)
            )
            if cudagraph_runtime_mode is not None:
                # we allow forcing NONE when the dispatcher disagrees to support
                # warm ups for cudagraph capture
                assert (
                    cudagraph_runtime_mode == CUDAGraphMode.NONE
                    or cudagraph_runtime_mode == _cg_mode
                ), (
                    f"Cudagraph runtime mode mismatch at dummy_run. "
                    f"Expected {_cg_mode}, but got {cudagraph_runtime_mode}."
                )
            else:
                cudagraph_runtime_mode = _cg_mode

            if ubatch_slices is not None:
                # Adjust values to reflect a single ubatch.
                # TODO(sage,lucas): this is cruft that should be addressed in
                #  the padding refactor.
                num_tokens_after_padding = ubatch_slices[0].num_tokens
                if num_tokens_across_dp is not None:
                    num_tokens_across_dp[:] = num_tokens_after_padding

            with (
                self.maybe_randomize_inputs(input_ids),
                set_forward_context(
                    attn_metadata,
                    self.vllm_config,
                    num_tokens=num_tokens_after_padding,
                    num_tokens_across_dp=num_tokens_across_dp,
                    cudagraph_runtime_mode=cudagraph_runtime_mode,
                    batch_descriptor=batch_descriptor,
                    ubatch_slices=ubatch_slices,
                ),
            ):
                outputs = self.model(
                    input_ids=input_ids,
                    positions=positions,
                    intermediate_tensors=intermediate_tensors,
                    inputs_embeds=inputs_embeds,
                    **model_kwargs,
                )

            if self.use_aux_hidden_state_outputs:
                hidden_states, _ = outputs
            else:
                hidden_states = outputs

            if self.speculative_config and self.speculative_config.use_eagle():
                assert isinstance(self.drafter, EagleProposer)
                use_cudagraphs = cudagraph_runtime_mode == CUDAGraphMode.PIECEWISE
                self.drafter.dummy_run(num_tokens, use_cudagraphs=use_cudagraphs)

        # This is necessary to avoid blocking DP.
        # For dummy runs, we typically skip EPLB since we don't have any real
        # requests to process.
        # However, in DP settings, there may be cases when some DP ranks do
        # not have any requests to process, so they're executing dummy batches.
        # In such cases, we still have to trigger EPLB to make sure
        # ranks execute the rearrangement in synchronization.
        if not skip_eplb:
            self.eplb_step(is_dummy=True, is_profile=is_profile)

        logit_indices = np.cumsum(num_scheduled_tokens) - 1
        return hidden_states, hidden_states[logit_indices]

    @torch.inference_mode()
    def _dummy_sampler_run(
        self,
        hidden_states: torch.Tensor,
    ) -> torch.Tensor:
        # The dummy hidden states may contain special values,
        # like `inf` or `nan`.
        # To avoid breaking the sampler, we use a random tensor here instead.
        hidden_states = torch.rand_like(hidden_states)

        logits = self.model.compute_logits(hidden_states)
        num_reqs = logits.size(0)

        dummy_tensors = lambda v: torch.full((num_reqs,), v, device=self.device)

        dummy_metadata = SamplingMetadata(
            temperature=dummy_tensors(0.5),
            all_greedy=False,
            all_random=False,
            top_p=dummy_tensors(0.9),
            top_k=dummy_tensors(logits.size(1) - 1),
            generators={},
            max_num_logprobs=None,
            no_penalties=True,
            prompt_token_ids=None,
            frequency_penalties=dummy_tensors(0.1),
            presence_penalties=dummy_tensors(0.1),
            repetition_penalties=dummy_tensors(0.1),
            output_token_ids=[[] for _ in range(num_reqs)],
            spec_token_ids=[[] for _ in range(num_reqs)],
            allowed_token_ids_mask=None,
            bad_words_token_ids={},
            logitsprocs=LogitsProcessors(),
        )
        try:
            sampler_output = self.sampler(
                logits=logits, sampling_metadata=dummy_metadata
            )
        except RuntimeError as e:
            if "out of memory" in str(e):
                raise RuntimeError(
                    "CUDA out of memory occurred when warming up sampler with "
                    f"{num_reqs} dummy requests. Please try lowering "
                    "`max_num_seqs` or `gpu_memory_utilization` when "
                    "initializing the engine."
                ) from e
            else:
                raise e
        if self.speculative_config:
            draft_token_ids = [[0] for _ in range(num_reqs)]
            dummy_spec_decode_metadata = SpecDecodeMetadata.make_dummy(
                draft_token_ids, self.device
            )

            num_tokens = sum(len(ids) for ids in draft_token_ids)
            # draft_probs = torch.randn(
            #     num_tokens, logits.shape[-1], device=self.device,
            #     dtype=logits.dtype)
            draft_probs = None
            target_logits = torch.randn(
                num_tokens, logits.shape[-1], device=self.device, dtype=logits.dtype
            )
            # NOTE(woosuk): Here, we should use int32 because the sampler uses
            # int32 for bonus_token_ids. If the dtype mismatches, re-compilation
            # will occur at runtime.
            bonus_token_ids = torch.zeros(
                num_reqs, device=self.device, dtype=torch.int32
            )
            self.rejection_sampler(
                dummy_spec_decode_metadata,
                draft_probs,
                target_logits,
                bonus_token_ids,
                dummy_metadata,
            )
        return sampler_output

    def _dummy_pooler_run_task(
        self,
        hidden_states: torch.Tensor,
        task: PoolingTask,
    ) -> PoolerOutput:
        num_tokens = hidden_states.shape[0]
        max_num_reqs = self.scheduler_config.max_num_seqs
        num_reqs = min(num_tokens, max_num_reqs)
        min_tokens_per_req = num_tokens // num_reqs
        num_scheduled_tokens_list = [min_tokens_per_req] * num_reqs
        num_scheduled_tokens_list[-1] += num_tokens % num_reqs
        assert sum(num_scheduled_tokens_list) == num_tokens
        assert len(num_scheduled_tokens_list) == num_reqs

        req_num_tokens = num_tokens // num_reqs

        dummy_prompt_lens = torch.tensor(
            num_scheduled_tokens_list,
            device="cpu",
        )
        dummy_token_ids = torch.zeros(
            (num_reqs, req_num_tokens), dtype=torch.int32, device=self.device
        )

        model = cast(VllmModelForPooling, self.get_model())
        dummy_pooling_params = PoolingParams(task=task)
        dummy_pooling_params.verify(task=task, model_config=self.model_config)
        to_update = model.pooler.get_pooling_updates(task)
        to_update.apply(dummy_pooling_params)

        dummy_metadata = PoolingMetadata(
            prompt_lens=dummy_prompt_lens,
            prompt_token_ids=dummy_token_ids,
            pooling_params=[dummy_pooling_params] * num_reqs,
        )

        dummy_metadata.build_pooling_cursor(
            num_scheduled_tokens_list, device=hidden_states.device
        )

        try:
            return model.pooler(
                hidden_states=hidden_states, pooling_metadata=dummy_metadata
            )
        except RuntimeError as e:
            if "out of memory" in str(e):
                raise RuntimeError(
                    "CUDA out of memory occurred when warming up pooler "
                    f"({task=}) with {num_reqs} dummy requests. Please try "
                    "lowering `max_num_seqs` or `gpu_memory_utilization` when "
                    "initializing the engine."
                ) from e
            else:
                raise e

    @torch.inference_mode()
    def _dummy_pooler_run(
        self,
        hidden_states: torch.Tensor,
    ) -> PoolerOutput:
        # Find the task that has the largest output for subsequent steps
        output_size = dict[PoolingTask, float]()
        for task in self.get_supported_pooling_tasks():
            # Run a full batch with each task to ensure none of them OOMs
            output = self._dummy_pooler_run_task(hidden_states, task)
            output_size[task] = sum(o.nbytes for o in output)
            del output  # Allow GC

        max_task = max(output_size.items(), key=lambda x: x[1])[0]
        return self._dummy_pooler_run_task(hidden_states, max_task)

    def profile_run(self) -> None:
        # Profile with multimodal encoder & encoder cache.
<<<<<<< HEAD
        # TODO: handle encoder-decoder models once we support them.
        if (self.is_multimodal_model and self.max_num_encoder_input_tokens > 0
                and self.encoder_cache_size > 0):

            # NOTE: Currently model is profiled with a single non-text
            # modality with the max possible input tokens even when
            # it supports multiple.
            max_tokens_by_modality_dict = self.mm_registry \
                .get_max_tokens_per_item_by_nonzero_modality(self.model_config)
            dummy_data_modality, max_tokens_per_mm_item = max(
                max_tokens_by_modality_dict.items(), key=lambda item: item[1])

            # Check how many items of this modality can be supported by
            # the encoder budget.
            encoder_budget = min(self.max_num_encoder_input_tokens,
                                 self.encoder_cache_size)

            max_num_mm_items_encoder_budget = encoder_budget // \
                max_tokens_per_mm_item

            # Check how many items of this modality can be supported by
            # the decoder budget.
            max_mm_items_per_req = self.mm_registry.get_mm_limits_per_prompt(
                self.model_config)[dummy_data_modality]

            # NOTE: We do not consider max_num_batched_tokens on purpose
            # because the multimodal embeddings can be generated in advance
            # and chunked prefilled.
            max_num_mm_items_decoder_budget = self.max_num_reqs * \
                max_mm_items_per_req

            max_num_mm_items = max(
                1,
                min(max_num_mm_items_encoder_budget,
                    max_num_mm_items_decoder_budget))

            logger.info(
                "Encoder cache will be initialized with a budget of %s tokens,"
                " and profiled with %s %s items of the maximum feature size.",
                encoder_budget, max_num_mm_items, dummy_data_modality)

            # Create dummy batch of multimodal inputs.
            dummy_mm_data = self.mm_registry.get_decoder_dummy_data(
                model_config=self.model_config,
                seq_len=max_tokens_per_mm_item,
                mm_counts={
                    dummy_data_modality: 1
                },
            )
            dummy_mm_kwargs = dummy_mm_data.multi_modal_data
            dummy_mm_token_ids = dummy_mm_data.multi_modal_token_ids

            batched_dummy_mm_inputs = MultiModalKwargs.batch(
                [dummy_mm_kwargs] * max_num_mm_items,
                pin_memory=self.pin_memory)
            batched_dummy_mm_inputs = MultiModalKwargs.as_kwargs(
                batched_dummy_mm_inputs,
                device=self.device,
            )

            if self.supports_mm_lora:
                num_scheduled_tokens_list = [
                    self.info.get_num_mm_encoder_tokens(
                        len(dummy_mm_token_ids))
                ] * max_num_mm_items
                num_scheduled_tokens = np.array(num_scheduled_tokens_list,
                                                dtype=np.int32)
                lora_config = self.lora_config
            else:
                num_scheduled_tokens = None
                lora_config = None

            with self.maybe_dummy_run_with_lora(lora_config,
                                                num_scheduled_tokens,
                                                is_mm_input=True):
                # Run multimodal encoder.
                dummy_encoder_outputs = self.model.get_multimodal_embeddings(
                    **batched_dummy_mm_inputs)
=======
        if self.supports_mm_inputs:
            if self.model_config.multimodal_config.skip_mm_profiling:
                logger.info(
                    "Skipping memory profiling for multimodal encoder and "
                    "encoder cache."
                )
            else:
                mm_budget = self.mm_budget
                assert mm_budget is not None

                if (encoder_budget := mm_budget.get_encoder_budget()) > 0:
                    # NOTE: Currently model is profiled with a single non-text
                    # modality with the max possible input tokens even when
                    # it supports multiple.
                    dummy_modality = mm_budget.get_modality_with_max_tokens()
                    max_mm_items_per_batch = mm_budget.max_items_per_batch_by_modality[
                        dummy_modality
                    ]

                    logger.info(
                        "Encoder cache will be initialized with a budget of "
                        "%s tokens, and profiled with %s %s items of the "
                        "maximum feature size.",
                        encoder_budget,
                        max_mm_items_per_batch,
                        dummy_modality,
                    )
>>>>>>> 5bc26c43

                    # Create dummy batch of multimodal inputs.
                    batched_dummy_mm_inputs = self._get_mm_dummy_batch(
                        dummy_modality,
                        max_mm_items_per_batch,
                    )

                    # Run multimodal encoder.
                    dummy_encoder_outputs = self.model.get_multimodal_embeddings(
                        **batched_dummy_mm_inputs
                    )

                    sanity_check_mm_encoder_outputs(
                        dummy_encoder_outputs,
                        expected_num_items=max_mm_items_per_batch,
                    )

                    # NOTE: This happens when encoder cache needs to store
                    # the embeddings that encoder outputs are scattered onto.
                    # In this case we create dummy embeddings of size
                    # (encode_budget, hidden_size) and scatter encoder
                    # output into it.
                    encoder_output_shape = dummy_encoder_outputs[0].shape
                    if encoder_output_shape[0] < encoder_budget:
                        expanded_outputs = []
                        for output in dummy_encoder_outputs:
                            expanded = output.new_zeros(
                                (encoder_budget, encoder_output_shape[-1])
                            )
                            num_tokens = output.shape[0]
                            expanded[:num_tokens].copy_(output)
                            expanded_outputs.append(expanded)

                        dummy_encoder_outputs = expanded_outputs

                    # Cache the dummy encoder outputs.
                    self.encoder_cache["tmp"] = dict(enumerate(dummy_encoder_outputs))

        # Add `is_profile` here to pre-allocate communication buffers
        hidden_states, last_hidden_states = self._dummy_run(
            self.max_num_tokens, is_profile=True
        )
        if get_pp_group().is_last_rank:
            if self.is_pooling_model:
                output = self._dummy_pooler_run(hidden_states)
            else:
                output = self._dummy_sampler_run(last_hidden_states)
        else:
            output = None
        self._sync_device()
        del hidden_states, output
        self.encoder_cache.clear()
        gc.collect()

    def capture_model(self) -> int:
        if self.compilation_config.cudagraph_mode == CUDAGraphMode.NONE:
            logger.warning(
                "Skipping CUDA graph capture. To turn on CUDA graph capture, "
                "ensure `cudagraph_mode` was not manually set to `NONE`"
            )
            return 0
        else:
            self.initialize_cudagraph_capture()

        compilation_counter.num_gpu_runner_capture_triggers += 1

        start_time = time.perf_counter()

        @contextmanager
        def freeze_gc():
            # Optimize garbage collection during CUDA graph capture.
            # Clean up, then freeze all remaining objects from being included
            # in future collections.
            gc.collect()
            should_freeze = not envs.VLLM_ENABLE_CUDAGRAPH_GC
            if should_freeze:
                gc.freeze()
            try:
                yield
            finally:
                if should_freeze:
                    gc.unfreeze()
                    gc.collect()

        # Trigger CUDA graph capture for specific shapes.
        # Capture the large shapes first so that the smaller shapes
        # can reuse the memory pool allocated for the large shapes.
        set_cudagraph_capturing_enabled(True)
        with freeze_gc(), graph_capture(device=self.device):
            start_free_gpu_memory = torch.cuda.mem_get_info()[0]
            cudagraph_mode = self.compilation_config.cudagraph_mode
            assert cudagraph_mode is not None
            if cudagraph_mode.mixed_mode() != CUDAGraphMode.NONE:
                cudagraph_runtime_mode = cudagraph_mode.mixed_mode()

                compilation_cases = list(reversed(self.cudagraph_batch_sizes))
                self._capture_cudagraphs(
                    compilation_cases,
                    cudagraph_runtime_mode=cudagraph_runtime_mode,
                    uniform_decode=False,
                )

            # Capture full cudagraph for uniform decode batches if we
            # don't already have full mixed prefill-decode cudagraphs.
            if (
                cudagraph_mode.decode_mode() == CUDAGraphMode.FULL
                and cudagraph_mode.separate_routine()
            ):
                max_num_tokens = (
                    self.scheduler_config.max_num_seqs * self.uniform_decode_query_len
                )
                decode_cudagraph_batch_sizes = [
                    x
                    for x in self.cudagraph_batch_sizes
                    if max_num_tokens >= x >= self.uniform_decode_query_len
                ]
                compilation_cases_decode = list(reversed(decode_cudagraph_batch_sizes))
                self._capture_cudagraphs(
                    compilation_cases=compilation_cases_decode,
                    cudagraph_runtime_mode=CUDAGraphMode.FULL,
                    uniform_decode=True,
                )

            torch.cuda.synchronize()
            end_free_gpu_memory = torch.cuda.mem_get_info()[0]

        # Disable cudagraph capturing globally, so any unexpected cudagraph
        # capturing will be detected and raise an error after here.
        # Note: We don't put it into graph_capture context manager because
        # we may do lazy capturing in future that still allows capturing
        # after here.
        set_cudagraph_capturing_enabled(False)

        end_time = time.perf_counter()
        elapsed_time = end_time - start_time
        cuda_graph_size = start_free_gpu_memory - end_free_gpu_memory
        # This usually takes 5~20 seconds.
        logger.info(
            "Graph capturing finished in %.0f secs, took %.2f GiB",
            elapsed_time,
            cuda_graph_size / (1 << 30),
        )
        return cuda_graph_size

    def _capture_cudagraphs(
        self,
        compilation_cases: list[int],
        cudagraph_runtime_mode: CUDAGraphMode,
        uniform_decode: bool,
    ):
        assert (
            cudagraph_runtime_mode != CUDAGraphMode.NONE
            and cudagraph_runtime_mode.valid_runtime_modes()
        ), f"Invalid cudagraph runtime mode: {cudagraph_runtime_mode}"

        # Only rank 0 should print progress bar during capture
        if is_global_first_rank():
            compilation_cases = tqdm(
                compilation_cases,
                disable=not self.load_config.use_tqdm_on_load,
                desc="Capturing CUDA graphs ({}, {})".format(
                    "decode" if uniform_decode else "mixed prefill-decode",
                    cudagraph_runtime_mode.name,
                ),
            )

        # We skip EPLB here since we don't want to record dummy metrics
        for num_tokens in compilation_cases:
            # We currently only capture ubatched graphs when its a FULL
            # cudagraph, a uniform decode batch, and the number of tokens
            # is above the threshold. Otherwise we just capture a non-ubatched
            # version of the graph
            allow_microbatching = (
                self.parallel_config.enable_dbo
                and cudagraph_runtime_mode == CUDAGraphMode.FULL
                and uniform_decode
                and check_ubatch_thresholds(
                    config=self.vllm_config.parallel_config,
                    num_tokens=num_tokens,
                    uniform_decode=uniform_decode,
                )
            )

            for _ in range(self.compilation_config.cudagraph_num_of_warmups):
                # Use CUDAGraphRuntimeStyle.NONE (default) for warmup.
                # But be careful, warm up with `NONE`is orthogonal to
                # if we want to warm up attention or not. This is
                # different from the case where `FULL` implies capture
                # attention while `PIECEWISE` implies no attention.
                force_attention = cudagraph_runtime_mode == CUDAGraphMode.FULL
                self._dummy_run(
                    num_tokens,
                    cudagraph_runtime_mode=CUDAGraphMode.NONE,
                    force_attention=force_attention,
                    uniform_decode=uniform_decode,
                    allow_microbatching=allow_microbatching,
                    skip_eplb=True,
                    remove_lora=False,
                )
            self._dummy_run(
                num_tokens,
                cudagraph_runtime_mode=cudagraph_runtime_mode,
                uniform_decode=uniform_decode,
                allow_microbatching=allow_microbatching,
                skip_eplb=True,
                remove_lora=False,
            )
        self.maybe_remove_all_loras(self.lora_config)

    def initialize_attn_backend(self, kv_cache_config: KVCacheConfig) -> None:
        """
        Initialize the attention backends and attention metadata builders.
        """
        assert len(self.attn_groups) == 0, "Attention backends are already initialized"

        class AttentionGroupKey(NamedTuple):
            attn_backend: type[AttentionBackend]
            kv_cache_spec: KVCacheSpec

        def get_attn_backends_for_group(
            kv_cache_group_spec: KVCacheGroupSpec,
        ) -> dict[AttentionGroupKey, list[str]]:
            layers = get_layers_from_vllm_config(
                self.vllm_config, AttentionLayerBase, kv_cache_group_spec.layer_names
            )
            attn_backends = {}
            attn_backend_layers = defaultdict(list)
            # Dedupe based on full class name; this is a bit safer than
            # using the class itself as the key because when we create dynamic
            # attention backend subclasses (e.g. ChunkedLocalAttention) unless
            # they are cached correctly, there will be different objects per
            # layer.
            for layer_name in kv_cache_group_spec.layer_names:
                attn_backend = layers[layer_name].get_attn_backend()

                if layer_name in self.kv_sharing_fast_prefill_eligible_layers:
                    attn_backend = create_fast_prefill_custom_backend(
                        "FastPrefill",
                        attn_backend,
                    )

                full_cls_name = attn_backend.full_cls_name()
                layer_kv_cache_spec = kv_cache_group_spec.kv_cache_spec
                if isinstance(layer_kv_cache_spec, UniformTypeKVCacheSpecs):
                    layer_kv_cache_spec = layer_kv_cache_spec.kv_cache_specs[layer_name]
                key = (full_cls_name, layer_kv_cache_spec)
                attn_backends[key] = AttentionGroupKey(
                    attn_backend, layer_kv_cache_spec
                )
                attn_backend_layers[key].append(layer_name)
            return {attn_backends[k]: v for k, v in attn_backend_layers.items()}

        def create_attn_groups(
            attn_backends_map: dict[AttentionGroupKey, list[str]],
        ) -> list[AttentionGroup]:
            attn_groups: list[AttentionGroup] = []
            for (attn_backend, kv_cache_spec), layer_names in attn_backends_map.items():
                attn_group = AttentionGroup.create_with_metadata_builders(
                    attn_backend,
                    layer_names,
                    kv_cache_spec,
                    self.vllm_config,
                    self.device,
                    num_metadata_builders=1
                    if not self.parallel_config.enable_dbo
                    else 2,
                )

                attn_groups.append(attn_group)
            return attn_groups

        for kv_cache_group_spec in kv_cache_config.kv_cache_groups:
            attn_backends = get_attn_backends_for_group(kv_cache_group_spec)
            self.attn_groups.append(create_attn_groups(attn_backends))

        # Calculate reorder batch threshold (if needed)
        self.calculate_reorder_batch_threshold()

    def initialize_cudagraph_capture(self) -> None:
        """
        Resolve the cudagraph_mode when there are multiple attention
        backends with potential conflicting CUDA graph support.
        Then initialize the cudagraph_dispatcher based on the resolved
        cudagraph_mode.
        """
        min_cg_support = AttentionCGSupport.ALWAYS
        min_cg_builder_name = None

        for attn_group in self._attn_group_iterator():
            builder = attn_group.get_metadata_builder()
            if builder.cudagraph_support.value < min_cg_support.value:
                min_cg_support = builder.cudagraph_support
                min_cg_builder_name = builder.__class__.__name__
        # Flexible resolve the cudagraph mode
        cudagraph_mode = self.compilation_config.cudagraph_mode
        # check cudagraph for mixed batch is supported
        if (
            cudagraph_mode.mixed_mode() == CUDAGraphMode.FULL
            and min_cg_support != AttentionCGSupport.ALWAYS
        ):
            msg = (
                f"CUDAGraphMode.{cudagraph_mode.name} is not supported "
                f"with {min_cg_builder_name} backend (support: "
                f"{min_cg_support})"
            )
            if min_cg_support == AttentionCGSupport.NEVER:
                # if not supported any full cudagraphs, just raise it.
                msg += (
                    "; please try cudagraph_mode=PIECEWISE, and "
                    "make sure compilation level is piecewise"
                )
                raise ValueError(msg)

            # attempt to resolve the full cudagraph related mode
            if self.compilation_config.splitting_ops_contain_attention():
                msg += "; setting cudagraph_mode=FULL_AND_PIECEWISE"
                cudagraph_mode = self.compilation_config.cudagraph_mode = (
                    CUDAGraphMode.FULL_AND_PIECEWISE
                )
            else:
                msg += "; setting cudagraph_mode=FULL_DECODE_ONLY"
                cudagraph_mode = self.compilation_config.cudagraph_mode = (
                    CUDAGraphMode.FULL_DECODE_ONLY
                )
            logger.warning(msg)

        # check that if we are doing decode full-cudagraphs it is supported
        if (
            cudagraph_mode.decode_mode() == CUDAGraphMode.FULL
            and min_cg_support == AttentionCGSupport.NEVER
        ):
            msg = (
                f"CUDAGraphMode.{cudagraph_mode.name} is not supported "
                f"with {min_cg_builder_name} backend (support: "
                f"{min_cg_support})"
            )
            if self.compilation_config.level == CompilationLevel.PIECEWISE and (
                self.compilation_config.splitting_ops_contain_attention()
                or self.compilation_config.use_inductor_graph_partition
            ):
                msg += (
                    "; setting cudagraph_mode=PIECEWISE because "
                    "attention is compiled piecewise"
                )
                cudagraph_mode = self.compilation_config.cudagraph_mode = (
                    CUDAGraphMode.PIECEWISE
                )
            else:
                msg += (
                    "; setting cudagraph_mode=NONE because "
                    "attention is not compiled piecewise"
                )
                cudagraph_mode = self.compilation_config.cudagraph_mode = (
                    CUDAGraphMode.NONE
                )
            logger.warning(msg)

        # check that if we are doing spec-decode + decode full-cudagraphs it is
        # supported
        if (
            cudagraph_mode.decode_mode() == CUDAGraphMode.FULL
            and self.uniform_decode_query_len > 1
            and min_cg_support.value < AttentionCGSupport.UNIFORM_BATCH.value
        ):
            msg = (
                f"CUDAGraphMode.{cudagraph_mode.name} is not supported"
                f" with spec-decode for attention backend "
                f"{min_cg_builder_name} (support: {min_cg_support})"
            )
            if self.compilation_config.splitting_ops_contain_attention():
                msg += "; setting cudagraph_mode=PIECEWISE"
                cudagraph_mode = self.compilation_config.cudagraph_mode = (
                    CUDAGraphMode.PIECEWISE
                )
            else:
                msg += "; setting cudagraph_mode=NONE"
                cudagraph_mode = self.compilation_config.cudagraph_mode = (
                    CUDAGraphMode.NONE
                )
            logger.warning(msg)

        # double check that we can support full cudagraph if they are requested
        # even after automatic downgrades
        if (
            cudagraph_mode.has_full_cudagraphs()
            and min_cg_support == AttentionCGSupport.NEVER
        ):
            raise ValueError(
                f"CUDAGraphMode.{cudagraph_mode.name} is not "
                f"supported with {min_cg_builder_name} backend ("
                f"support:{min_cg_support}) "
                "; please try cudagraph_mode=PIECEWISE, "
                "and make sure compilation level is piecewise"
            )

        # Trigger cudagraph dispatching keys initialization here (after
        # initializing attn backends).
        self.cudagraph_dispatcher.initialize_cudagraph_keys(
            self.compilation_config.cudagraph_mode, self.uniform_decode_query_len
        )

    def calculate_reorder_batch_threshold(self) -> None:
        """
        Check that if any backends reorder batches; that the reordering
        is compatible (e.g., decode threshold is the same)
        """
        for group in self._attn_group_iterator():
            attn_metadata_builder_i = group.get_metadata_builder()

            # check that if any backends reorder batches; that the reordering
            # is compatible (e.g., decode threshold is the same)
            reorder_batch_threshold_i = attn_metadata_builder_i.reorder_batch_threshold
            if reorder_batch_threshold_i is not None:
                if self.reorder_batch_threshold is not None:
                    if reorder_batch_threshold_i != self.reorder_batch_threshold:
                        raise ValueError(
                            f"Attention backend reorders decodes with "
                            f"threshold {reorder_batch_threshold_i} but other "
                            f"backend uses threshold "
                            f"{self.reorder_batch_threshold}"
                        )
                else:
                    self.reorder_batch_threshold = reorder_batch_threshold_i

    def _find_compatible_block_sizes(
        self,
        kv_manager_block_size: int,
        backend_cls: type[AttentionBackend],
        return_all: bool = False,
    ) -> list[int]:
        """
        Find compatible block sizes for a backend.

        Args:
            kv_manager_block_size: Physical block size of KV cache
            backend_cls: Attention backend class
            return_all: Return all compatible sizes if True, max size if False

        Returns:
            Compatible block size(s) based on return_all parameter

        Raises:
            ValueError: If no compatible block size found
        """
        supported_block_size = backend_cls.get_supported_kernel_block_size()
        compatible_sizes = []

        for block_size in supported_block_size:
            if isinstance(block_size, int):
                if kv_manager_block_size % block_size == 0:
                    compatible_sizes.append(block_size)
            elif (
                isinstance(block_size, MultipleOf)
                and kv_manager_block_size % block_size.base == 0
            ):
                compatible_sizes.append(kv_manager_block_size)

        if not compatible_sizes:
            raise ValueError(f"No compatible block size for {kv_manager_block_size}")

        return compatible_sizes if return_all else [max(compatible_sizes)]

    def _select_common_block_size(
        self, kv_manager_block_size: int, attn_groups: list[AttentionGroup]
    ) -> int:
        """
        Select common block size for all backends.

        Args:
            kv_manager_block_size: Block size of KV cache
            attn_groups: List of attention groups

        Returns:
            Block size supported by all backends,
            prioritizing cache_config.block_size

        Raises:
            ValueError: If no common block size found
        """
        all_backend_supports = []

        for attn_group in attn_groups:
            compatible_sizes = self._find_compatible_block_sizes(
                kv_manager_block_size, attn_group.backend, return_all=True
            )
            supported_sizes = sorted(list(set(compatible_sizes)), reverse=True)
            all_backend_supports.append(set(supported_sizes))

        common_supported_sizes = set.intersection(*all_backend_supports)

        if not common_supported_sizes:
            error_msg = f"No common block size for {kv_manager_block_size}. "
            for i, attn_group in enumerate(attn_groups):
                supported = all_backend_supports[i]
                error_msg += (
                    f"Backend {attn_group.backend} supports: {sorted(supported)}. "
                )
            raise ValueError(error_msg)

        if self.cache_config.block_size in common_supported_sizes:
            return self.cache_config.block_size

        return max(common_supported_sizes)

    def may_reinitialize_input_batch(self, kv_cache_config: KVCacheConfig) -> None:
        """
        Re-initialize the input batch if the block sizes are different from
        `[self.cache_config.block_size]`. This usually happens when there
        are multiple KV cache groups.

        Args:
            kv_cache_config: The KV cache configuration.
        """
        block_sizes = [
            kv_cache_group.kv_cache_spec.block_size
            for kv_cache_group in kv_cache_config.kv_cache_groups
            if not isinstance(kv_cache_group.kv_cache_spec, EncoderOnlyAttentionSpec)
        ]

        # Generate kernel_block_sizes that matches each block_size
        kernel_block_sizes = self._prepare_kernel_block_sizes(kv_cache_config)

        if block_sizes != [self.cache_config.block_size] or kernel_block_sizes != [
            self.cache_config.block_size
        ]:
            assert self.cache_config.cpu_offload_gb == 0, (
                "Cannot re-initialize the input batch when CPU weight "
                "offloading is enabled. See https://github.com/vllm-project/vllm/pull/18298 "  # noqa: E501
                "for more details."
            )
            self.input_batch = InputBatch(
                max_num_reqs=self.max_num_reqs,
                max_model_len=max(self.max_model_len, self.max_encoder_len),
                max_num_batched_tokens=self.max_num_tokens,
                device=self.device,
                pin_memory=self.pin_memory,
                vocab_size=self.model_config.get_vocab_size(),
                block_sizes=block_sizes,
                kernel_block_sizes=kernel_block_sizes,
                is_spec_decode=bool(self.vllm_config.speculative_config),
                logitsprocs=self.input_batch.logitsprocs,
                logitsprocs_need_output_token_ids=self.input_batch.logitsprocs_need_output_token_ids,
                is_pooling_model=self.is_pooling_model,
                num_speculative_tokens=(
                    self.vllm_config.speculative_config.num_speculative_tokens
                    if self.vllm_config.speculative_config
                    else 0
                ),
            )

    def _allocate_kv_cache_tensors(
        self, kv_cache_config: KVCacheConfig
    ) -> dict[str, torch.Tensor]:
        """
        Initializes the KV cache buffer with the correct size. The buffer needs
        to be reshaped to the desired shape before being used by the models.

        Args:
            kv_cache_config: The KV cache config
        Returns:
            dict[str, torch.Tensor]: A map between layer names to their
            corresponding memory buffer for KV cache.
        """
        kv_cache_raw_tensors: dict[str, torch.Tensor] = {}
        for kv_cache_tensor in kv_cache_config.kv_cache_tensors:
            tensor = torch.zeros(
                kv_cache_tensor.size, dtype=torch.int8, device=self.device
            )
            for layer_name in kv_cache_tensor.shared_by:
                kv_cache_raw_tensors[layer_name] = tensor

        layer_names = set()
        for group in kv_cache_config.kv_cache_groups:
            for layer_name in group.layer_names:
                if layer_name in self.runner_only_attn_layers:
                    continue
                layer_names.add(layer_name)
        assert layer_names == set(kv_cache_raw_tensors.keys()), (
            "Some layers are not correctly initialized"
        )
        return kv_cache_raw_tensors

    def _attn_group_iterator(self) -> Iterator[AttentionGroup]:
        return itertools.chain.from_iterable(self.attn_groups)

    def _kv_cache_spec_attn_group_iterator(self) -> Iterator[AttentionGroup]:
        if not self.kv_cache_config.kv_cache_groups:
            return
        for attn_groups in self.attn_groups:
            yield from attn_groups

    def _prepare_kernel_block_sizes(self, kv_cache_config: KVCacheConfig) -> list[int]:
        """
        Generate kernel_block_sizes that matches each block_size.

        For attention backends that support virtual block splitting,
        use the supported block sizes from the backend.
        For other backends (like Mamba), use the same block size (no splitting).

        Args:
            kv_cache_config: The KV cache configuration.

        Returns:
            list[int]: List of kernel block sizes for each cache group.
        """
        kernel_block_sizes = []
        for kv_cache_group_id, kv_cache_group in enumerate(
            kv_cache_config.kv_cache_groups
        ):
            kv_cache_spec = kv_cache_group.kv_cache_spec
            if isinstance(kv_cache_spec, UniformTypeKVCacheSpecs):
                # All layers in the UniformTypeKVCacheSpecs have the same type,
                # Pick an arbitrary one to dispatch.
                kv_cache_spec = next(iter(kv_cache_spec.kv_cache_specs.values()))
            if isinstance(kv_cache_spec, EncoderOnlyAttentionSpec):
                continue
            elif isinstance(kv_cache_spec, AttentionSpec):
                # This is an attention backend that supports virtual
                # block splitting. Get the supported block sizes from
                # all backends in the group.
                attn_groups = self.attn_groups[kv_cache_group_id]
                kv_manager_block_size = kv_cache_group.kv_cache_spec.block_size
                selected_kernel_size = self._select_common_block_size(
                    kv_manager_block_size, attn_groups
                )
                kernel_block_sizes.append(selected_kernel_size)
            elif isinstance(kv_cache_spec, MambaSpec):
                # This is likely Mamba or other non-attention cache,
                # no splitting.
                kernel_block_sizes.append(kv_cache_spec.block_size)
            else:
                raise NotImplementedError(
                    f"unknown kv cache spec {kv_cache_group.kv_cache_spec}"
                )
        return kernel_block_sizes

    def _reshape_kv_cache_tensors(
        self,
        kv_cache_config: KVCacheConfig,
        kv_cache_raw_tensors: dict[str, torch.Tensor],
    ) -> dict[str, torch.Tensor]:
        """
        Reshape the KV cache tensors to the desired shape and dtype.

        Args:
            kv_cache_config: The KV cache config
            kv_cache_raw_tensors: The KV cache buffer of each layer, with
                correct size but uninitialized shape.
        Returns:
            Dict[str, torch.Tensor]: A map between layer names to their
            corresponding memory buffer for KV cache.
        """
        kv_caches: dict[str, torch.Tensor] = {}
        has_attn, has_mamba = False, False
        for group in self._kv_cache_spec_attn_group_iterator():
            kv_cache_spec = group.kv_cache_spec
            attn_backend = group.backend
            for layer_name in group.layer_names:
                if layer_name in self.runner_only_attn_layers:
                    continue
                raw_tensor = kv_cache_raw_tensors[layer_name]
                assert raw_tensor.numel() % kv_cache_spec.page_size_bytes == 0
                num_blocks = raw_tensor.numel() // kv_cache_spec.page_size_bytes
                if isinstance(kv_cache_spec, AttentionSpec):
                    has_attn = True
                    kv_manager_block_size = kv_cache_spec.block_size
                    kernel_size_list = self._find_compatible_block_sizes(
                        kv_manager_block_size, attn_backend, return_all=False
                    )
                    kernel_size = kernel_size_list[0]
                    num_blocks_per_kv_block = kv_manager_block_size // kernel_size
                    kernel_num_blocks = num_blocks * num_blocks_per_kv_block

                    kv_cache_shape = attn_backend.get_kv_cache_shape(
                        kernel_num_blocks,
                        kernel_size,
                        kv_cache_spec.num_kv_heads,
                        kv_cache_spec.head_size,
                        cache_dtype_str=self.cache_config.cache_dtype,
                    )
                    dtype = kv_cache_spec.dtype
                    try:
                        kv_cache_stride_order = attn_backend.get_kv_cache_stride_order()  # noqa: E501
                        assert len(kv_cache_stride_order) == len(kv_cache_shape)
                    except (AttributeError, NotImplementedError):
                        kv_cache_stride_order = tuple(range(len(kv_cache_shape)))
                    # The allocation respects the backend-defined stride order
                    # to ensure the semantic remains consistent for each
                    # backend. We first obtain the generic kv cache shape and
                    # then permute it according to the stride order which could
                    # result in a non-contiguous tensor.
                    kv_cache_shape = tuple(
                        kv_cache_shape[i] for i in kv_cache_stride_order
                    )
                    # Maintain original KV shape view.
                    inv_order = [
                        kv_cache_stride_order.index(i)
                        for i in range(len(kv_cache_stride_order))
                    ]
                    kv_caches[layer_name] = (
                        kv_cache_raw_tensors[layer_name]
                        .view(dtype)
                        .view(kv_cache_shape)
                        .permute(*inv_order)
                    )
                elif isinstance(kv_cache_spec, MambaSpec):
                    has_mamba = True
                    raw_tensor = kv_cache_raw_tensors[layer_name]
                    state_tensors = []
                    storage_offset_bytes = 0
                    for shape, dtype in zip(kv_cache_spec.shapes, kv_cache_spec.dtypes):
                        dtype_size = get_dtype_size(dtype)
                        num_element_per_page = (
                            kv_cache_spec.page_size_bytes // dtype_size
                        )
                        target_shape = (num_blocks, *shape)
                        stride = torch.empty(target_shape).stride()
                        target_stride = (num_element_per_page, *stride[1:])
                        assert storage_offset_bytes % dtype_size == 0
                        tensor = torch.as_strided(
                            raw_tensor.view(dtype),
                            size=target_shape,
                            stride=target_stride,
                            storage_offset=storage_offset_bytes // dtype_size,
                        )
                        state_tensors.append(tensor)
                        storage_offset_bytes += stride[0] * dtype_size

                    kv_caches[layer_name] = state_tensors
                else:
                    raise NotImplementedError

        if has_attn and has_mamba:
            self._update_hybrid_attention_mamba_layout(kv_caches)

        return kv_caches

    def _update_hybrid_attention_mamba_layout(
        self, kv_caches: dict[str, torch.Tensor]
    ) -> None:
        """
        Update the layout of attention layers from (2, num_blocks, ...) to
        (num_blocks, 2, ...).

        Args:
            kv_caches: The KV cache buffer of each layer.
        """

        for group in self._kv_cache_spec_attn_group_iterator():
            kv_cache_spec = group.kv_cache_spec
            for layer_name in group.layer_names:
                kv_cache = kv_caches[layer_name]
                if isinstance(kv_cache_spec, AttentionSpec) and kv_cache.shape[0] == 2:
                    assert kv_cache.shape[1] != 2, (
                        "Fail to determine whether the layout is "
                        "(2, num_blocks, ...) or (num_blocks, 2, ...) for "
                        f"a tensor of shape {kv_cache.shape}"
                    )
                    hidden_size = kv_cache.shape[2:].numel()
                    kv_cache.as_strided_(
                        size=kv_cache.shape,
                        stride=(hidden_size, 2 * hidden_size, *kv_cache.stride()[2:]),
                    )

    def initialize_kv_cache_tensors(
        self, kv_cache_config: KVCacheConfig
    ) -> dict[str, torch.Tensor]:
        """
        Initialize the memory buffer for KV cache.

        Args:
            kv_cache_config: The KV cache config
        Returns:
            Dict[str, torch.Tensor]: A map between layer names to their
            corresponding memory buffer for KV cache.
        """
        # Initialize the memory buffer for KV cache
        kv_cache_raw_tensors = self._allocate_kv_cache_tensors(kv_cache_config)
        # Change the memory buffer to the desired shape
        kv_caches = self._reshape_kv_cache_tensors(
            kv_cache_config, kv_cache_raw_tensors
        )

        # Set up cross-layer KV cache sharing
        for layer_name, target_layer_name in self.shared_kv_cache_layers.items():
            logger.debug("%s reuses KV cache of %s", layer_name, target_layer_name)
            kv_caches[layer_name] = kv_caches[target_layer_name]

        num_attn_module = (
            2 if self.model_config.hf_config.model_type == "longcat_flash" else 1
        )
        bind_kv_cache(
            kv_caches,
            self.compilation_config.static_forward_context,
            self.kv_caches,
            num_attn_module,
        )
        return kv_caches

    def maybe_add_kv_sharing_layers_to_kv_cache_groups(
        self, kv_cache_config: KVCacheConfig
    ) -> None:
        """
        Add layers that re-use KV cache to KV cache group of its target layer.
        Mapping of KV cache tensors happens in `initialize_kv_cache_tensors()`
        """
        if not self.shared_kv_cache_layers:
            # No cross-layer KV sharing, return
            return

        add_kv_sharing_layers_to_kv_cache_groups(
            self.shared_kv_cache_layers,
            kv_cache_config.kv_cache_groups,
            self.runner_only_attn_layers,
        )

        if self.cache_config.kv_sharing_fast_prefill:
            # In You Only Cache Once (https://arxiv.org/abs/2405.05254) or other
            # similar KV sharing setups, only the layers that generate KV caches
            # are involved in the prefill phase, enabling prefill to early exit.
            attn_layers = get_layers_from_vllm_config(self.vllm_config, Attention)
            for layer_name in reversed(attn_layers):
                if layer_name in self.shared_kv_cache_layers:
                    self.kv_sharing_fast_prefill_eligible_layers.add(layer_name)
                else:
                    break

    def initialize_kv_cache(self, kv_cache_config: KVCacheConfig) -> None:
        """
        Initialize KV cache based on `kv_cache_config`.
        Args:
            kv_cache_config: Configuration for the KV cache, including the KV
            cache size of each layer
        """
        kv_cache_config = deepcopy(kv_cache_config)
        self.kv_cache_config = kv_cache_config
        self.may_add_encoder_only_layers_to_kv_cache_config()
        self.maybe_add_kv_sharing_layers_to_kv_cache_groups(kv_cache_config)
        self.initialize_attn_backend(kv_cache_config)
        # Reinitialize need to after initialize_attn_backend
        self.may_reinitialize_input_batch(kv_cache_config)
        kv_caches = self.initialize_kv_cache_tensors(kv_cache_config)

        if self.speculative_config and self.speculative_config.use_eagle():
            assert isinstance(self.drafter, EagleProposer)
            # validate all draft model layers belong to the same kv cache
            # group
            self.drafter.validate_same_kv_cache_group(kv_cache_config)

        if has_kv_transfer_group():
            kv_transfer_group = get_kv_transfer_group()
            kv_transfer_group.register_kv_caches(kv_caches)
            kv_transfer_group.set_host_xfer_buffer_ops(copy_kv_blocks)

        if self.dcp_world_size > 1:
            layer_names = self.attn_groups[0][0].layer_names
            layers = get_layers_from_vllm_config(
                self.vllm_config, AttentionLayerBase, layer_names
            )
            for layer in layers.values():
                assert layer.impl.need_to_return_lse_for_decode, (
                    "DCP requires attention impls to return"
                    " the softmax lse for decode, but the impl "
                    f"{layer.impl.__class__.__name__} "
                    "does not return the softmax lse for decode."
                )

    def may_add_encoder_only_layers_to_kv_cache_config(self) -> None:
        """
        Add encoder-only layers to the KV cache config.
        """
        block_size = self.vllm_config.cache_config.block_size
        encoder_only_attn_specs: dict[AttentionSpec, list[str]] = defaultdict(list)
        attn_layers = get_layers_from_vllm_config(self.vllm_config, Attention)
        for layer_name, attn_module in attn_layers.items():
            if attn_module.attn_type == AttentionType.ENCODER_ONLY:
                attn_spec: AttentionSpec = EncoderOnlyAttentionSpec(
                    block_size=block_size,
                    num_kv_heads=attn_module.num_kv_heads,
                    head_size=attn_module.head_size,
                    dtype=self.kv_cache_dtype,
                )
                encoder_only_attn_specs[attn_spec].append(layer_name)
                self.runner_only_attn_layers.add(layer_name)
        if len(encoder_only_attn_specs) > 0:
            assert len(encoder_only_attn_specs) == 1, (
                "Only support one encoder-only attention spec now"
            )
            spec, layer_names = encoder_only_attn_specs.popitem()
            self.kv_cache_config.kv_cache_groups.append(
                KVCacheGroupSpec(layer_names=layer_names, kv_cache_spec=spec)
            )

    def get_kv_cache_spec(self) -> dict[str, KVCacheSpec]:
        """
        Generates the KVCacheSpec by parsing the kv cache format from each
        Attention module in the static forward context.
        Returns:
            KVCacheSpec: A dictionary mapping layer names to their KV cache
            format. Layers that do not need KV cache are not included.
        """

        block_size = self.vllm_config.cache_config.block_size
        use_mla = self.vllm_config.model_config.use_mla
        cache_dtype_str = self.vllm_config.cache_config.cache_dtype
        kv_cache_spec: dict[str, KVCacheSpec] = {}
        attn_layers = get_layers_from_vllm_config(self.vllm_config, AttentionLayerBase)
        for layer_name, attn_module in attn_layers.items():
            if isinstance(attn_module, Attention):
                if (
                    kv_tgt_layer := attn_module.kv_sharing_target_layer_name
                ) is not None:
                    # The layer doesn't need its own KV cache and will use that of
                    # the target layer. We skip creating a KVCacheSpec for it, so
                    # that KV cache management logic will act as this layer does
                    # not exist, and doesn't allocate KV cache for the layer. This
                    # enables the memory saving of cross-layer kv sharing, allowing
                    # a given amount of memory to accommodate longer context lengths
                    # or enable more requests to be processed simultaneously.
                    self.shared_kv_cache_layers[layer_name] = kv_tgt_layer
                    continue

                # TODO(lucas): move the attention specs into the model layers like
                # the attention backends
                if attn_module.attn_type == AttentionType.DECODER:
                    if attn_module.sliding_window is not None:
                        assert not use_mla, "MLA is not supported for slidingwindow"
                        kv_cache_spec[layer_name] = SlidingWindowSpec(
                            block_size=block_size,
                            num_kv_heads=attn_module.num_kv_heads,
                            head_size=attn_module.head_size,
                            dtype=self.kv_cache_dtype,
                            sliding_window=attn_module.sliding_window,
                        )
                    elif self.attention_chunk_size is not None and isinstance(
                        attn_module, ChunkedLocalAttention
                    ):
                        kv_cache_spec[layer_name] = ChunkedLocalAttentionSpec(
                            block_size=block_size,
                            num_kv_heads=attn_module.num_kv_heads,
                            head_size=attn_module.head_size,
                            dtype=self.kv_cache_dtype,
                            attention_chunk_size=self.attention_chunk_size,
                        )
                    else:
                        kv_cache_spec[layer_name] = FullAttentionSpec(
                            block_size=block_size,
                            num_kv_heads=attn_module.num_kv_heads,
                            head_size=attn_module.head_size,
                            dtype=self.kv_cache_dtype,
                        )
                elif attn_module.attn_type == AttentionType.ENCODER_DECODER:
                    kv_cache_spec[layer_name] = CrossAttentionSpec(
                        block_size=block_size,
                        num_kv_heads=attn_module.num_kv_heads,
                        head_size=attn_module.head_size,
                        dtype=self.kv_cache_dtype,
                    )
                elif attn_module.attn_type in (
                    AttentionType.ENCODER,
                    AttentionType.ENCODER_ONLY,
                ):
                    # encoder-only attention does not need KV cache.
                    continue
                else:
                    raise ValueError(f"Unknown attention type: {attn_module.attn_type}")

            elif isinstance(attn_module, MLAAttention):
                kv_cache_spec[layer_name] = MLAAttentionSpec(
                    block_size=block_size,
                    num_kv_heads=1,
                    head_size=attn_module.head_size,
                    dtype=self.kv_cache_dtype,
                    cache_dtype_str=cache_dtype_str,
                )

            elif isinstance(attn_module, MambaBase):
                if (
                    self.vllm_config.speculative_config is not None
                    and self.vllm_config.model_config.hf_config.model_type
                    not in ["qwen3_next"]
                ):
                    raise NotImplementedError(
                        "Mamba with speculative decoding is not supported yet."
                    )
                mamba_block_size = self.vllm_config.cache_config.mamba_block_size
                page_size_padded = self.vllm_config.cache_config.mamba_page_size_padded
                kv_cache_spec[layer_name] = MambaSpec(
                    shapes=attn_module.get_state_shape(),
                    dtypes=attn_module.get_state_dtype(),
                    block_size=mamba_block_size,
                    page_size_padded=page_size_padded,
                    mamba_type=attn_module.mamba_type,
                    num_speculative_blocks=(
                        self.speculative_config.num_speculative_tokens
                        if self.speculative_config
                        else 0
                    ),
                )

        ds_indexer_layers = get_layers_from_vllm_config(
            self.vllm_config, DeepseekV32IndexerCache
        )
        for layer_name, ds_indexer_module in ds_indexer_layers.items():
            kv_cache_spec[layer_name] = ds_indexer_module.get_kv_cache_spec()

        return kv_cache_spec

    def _to_list(self, sampled_token_ids: torch.Tensor) -> list[list[int]]:
        # This is a short term mitigation for issue mentioned in
        # https://github.com/vllm-project/vllm/issues/22754.
        # `tolist` would trigger a cuda wise stream sync, which
        # would block other copy ops from other cuda streams.
        # A cuda event sync would avoid such a situation. Since
        # this is in the critical path of every single model
        # forward loop, this has caused perf issue for a disagg
        # setup.
        pinned = self.sampled_token_ids_pinned_cpu[: sampled_token_ids.shape[0]]
        pinned.copy_(sampled_token_ids, non_blocking=True)
        self.transfer_event.record()
        self.transfer_event.synchronize()
        return pinned.tolist()<|MERGE_RESOLUTION|>--- conflicted
+++ resolved
@@ -1719,25 +1719,13 @@
         if not scheduled_encoder_inputs:
             return [], []
         # Batch the multi-modal inputs.
-<<<<<<< HEAD
-        mm_tokens = list[int]()
-        mm_inputs = list[MultiModalKwargs]()
-        req_ids_pos = list[tuple[str, int, PlaceholderRange]]()
-=======
         mm_kwargs = list[MultiModalKwargsItem]()
         # list of tuple (mm_hash, position_info)
         mm_hashes_pos = list[tuple[str, PlaceholderRange]]()
->>>>>>> 5bc26c43
         for req_id, encoder_input_ids in scheduled_encoder_inputs.items():
             req_state = self.requests[req_id]
 
             for mm_input_id in encoder_input_ids:
-<<<<<<< HEAD
-                mm_tokens.append(req_state.mm_positions[mm_input_id].length)
-                mm_inputs.append(req_state.mm_inputs[mm_input_id])
-                req_ids_pos.append(
-                    (req_id, mm_input_id, req_state.mm_positions[mm_input_id]))
-=======
                 mm_feature = req_state.mm_features[mm_input_id]
                 mm_hash = mm_feature.identifier
                 mm_kwargs.append(mm_feature.data)
@@ -1753,7 +1741,6 @@
 
         if not mm_kwargs:
             return
->>>>>>> 5bc26c43
 
         # Batch mm inputs as much as we can: if a request in the batch has
         # multiple modalities or a different modality than the previous one,
@@ -1762,22 +1749,7 @@
         # in the same batch while still being able to benefit from batching
         # multimodal inputs. The proper solution should be reordering the
         # encoder outputs.
-<<<<<<< HEAD
-        grouped_mm_inputs_list = group_mm_inputs_by_modality(mm_inputs)
-
-        if self.lora_config and self.supports_mm_lora:
-            mm_tokens = [
-                self.info.get_num_mm_encoder_tokens(num_token)
-                for num_token in mm_tokens
-            ]
-            num_scheduled_tokens = np.array(mm_tokens, dtype=np.int32)
-            self.set_active_loras(self.input_batch,
-                                  num_scheduled_tokens,
-                                  is_mm_input=True)
-
-=======
         model = cast(SupportsMultiModal, self.model)
->>>>>>> 5bc26c43
         encoder_outputs = []
         for modality, num_items, mm_kwargs_group in group_mm_kwargs_by_modality(
             mm_kwargs,
@@ -3683,86 +3655,6 @@
 
     def profile_run(self) -> None:
         # Profile with multimodal encoder & encoder cache.
-<<<<<<< HEAD
-        # TODO: handle encoder-decoder models once we support them.
-        if (self.is_multimodal_model and self.max_num_encoder_input_tokens > 0
-                and self.encoder_cache_size > 0):
-
-            # NOTE: Currently model is profiled with a single non-text
-            # modality with the max possible input tokens even when
-            # it supports multiple.
-            max_tokens_by_modality_dict = self.mm_registry \
-                .get_max_tokens_per_item_by_nonzero_modality(self.model_config)
-            dummy_data_modality, max_tokens_per_mm_item = max(
-                max_tokens_by_modality_dict.items(), key=lambda item: item[1])
-
-            # Check how many items of this modality can be supported by
-            # the encoder budget.
-            encoder_budget = min(self.max_num_encoder_input_tokens,
-                                 self.encoder_cache_size)
-
-            max_num_mm_items_encoder_budget = encoder_budget // \
-                max_tokens_per_mm_item
-
-            # Check how many items of this modality can be supported by
-            # the decoder budget.
-            max_mm_items_per_req = self.mm_registry.get_mm_limits_per_prompt(
-                self.model_config)[dummy_data_modality]
-
-            # NOTE: We do not consider max_num_batched_tokens on purpose
-            # because the multimodal embeddings can be generated in advance
-            # and chunked prefilled.
-            max_num_mm_items_decoder_budget = self.max_num_reqs * \
-                max_mm_items_per_req
-
-            max_num_mm_items = max(
-                1,
-                min(max_num_mm_items_encoder_budget,
-                    max_num_mm_items_decoder_budget))
-
-            logger.info(
-                "Encoder cache will be initialized with a budget of %s tokens,"
-                " and profiled with %s %s items of the maximum feature size.",
-                encoder_budget, max_num_mm_items, dummy_data_modality)
-
-            # Create dummy batch of multimodal inputs.
-            dummy_mm_data = self.mm_registry.get_decoder_dummy_data(
-                model_config=self.model_config,
-                seq_len=max_tokens_per_mm_item,
-                mm_counts={
-                    dummy_data_modality: 1
-                },
-            )
-            dummy_mm_kwargs = dummy_mm_data.multi_modal_data
-            dummy_mm_token_ids = dummy_mm_data.multi_modal_token_ids
-
-            batched_dummy_mm_inputs = MultiModalKwargs.batch(
-                [dummy_mm_kwargs] * max_num_mm_items,
-                pin_memory=self.pin_memory)
-            batched_dummy_mm_inputs = MultiModalKwargs.as_kwargs(
-                batched_dummy_mm_inputs,
-                device=self.device,
-            )
-
-            if self.supports_mm_lora:
-                num_scheduled_tokens_list = [
-                    self.info.get_num_mm_encoder_tokens(
-                        len(dummy_mm_token_ids))
-                ] * max_num_mm_items
-                num_scheduled_tokens = np.array(num_scheduled_tokens_list,
-                                                dtype=np.int32)
-                lora_config = self.lora_config
-            else:
-                num_scheduled_tokens = None
-                lora_config = None
-
-            with self.maybe_dummy_run_with_lora(lora_config,
-                                                num_scheduled_tokens,
-                                                is_mm_input=True):
-                # Run multimodal encoder.
-                dummy_encoder_outputs = self.model.get_multimodal_embeddings(
-                    **batched_dummy_mm_inputs)
-=======
         if self.supports_mm_inputs:
             if self.model_config.multimodal_config.skip_mm_profiling:
                 logger.info(
@@ -3790,7 +3682,6 @@
                         max_mm_items_per_batch,
                         dummy_modality,
                     )
->>>>>>> 5bc26c43
 
                     # Create dummy batch of multimodal inputs.
                     batched_dummy_mm_inputs = self._get_mm_dummy_batch(
