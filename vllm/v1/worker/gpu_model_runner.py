--- conflicted
+++ resolved
@@ -65,17 +65,10 @@
                                         ChunkedLocalAttentionSpec,
                                         EncoderOnlyAttentionSpec,
                                         FullAttentionSpec, KVCacheConfig,
-<<<<<<< HEAD
                                         KVCacheGroupSpec, KVCacheSpec,
                                         MambaSpec, SlidingWindowSpec)
-from vllm.v1.outputs import (EMPTY_MODEL_RUNNER_OUTPUT, LogprobsTensors,
-                             ModelRunnerOutput)
-=======
-                                        KVCacheSpec, MambaSpec,
-                                        SlidingWindowSpec)
 from vllm.v1.outputs import (EMPTY_MODEL_RUNNER_OUTPUT, DraftTokenIds,
                              LogprobsTensors, ModelRunnerOutput)
->>>>>>> 21dce80e
 from vllm.v1.pool.metadata import PoolingMetadata
 from vllm.v1.sample.logits_processor import LogitsProcessors, build_logitsprocs
 from vllm.v1.sample.metadata import SamplingMetadata
@@ -356,16 +349,14 @@
 
         self.reorder_batch_threshold: Optional[int] = None
 
-<<<<<<< HEAD
         # Attention layers that are only in the KVCacheConfig of the runner
         # (e.g., KV sharing, encoder-only attention), but not in the
         # KVCacheConfig of the scheduler.
         self.runner_only_kv_layers: set[str] = set()
-=======
+
         # Cached outputs.
         self._draft_token_ids: Optional[Union[list[list[int]],
                                               torch.Tensor]] = None
->>>>>>> 21dce80e
 
     def _init_model_kwargs(self, num_tokens: int):
         model_kwargs = dict[str, Any]()
@@ -855,25 +846,6 @@
 
         attn_metadata: dict[str, Any] = {}
 
-<<<<<<< HEAD
-=======
-        # Prepare encoder attention metadata separately
-        # (encoder layers are not in KV cache groups)
-        if self.is_encoder_only_model:
-
-            per_layer_metadata = \
-                self._build_encoder_only_attn_metadata(
-                scheduler_output)
-
-            # Add encoder attention metadata for all encoder layers
-            attention_layers = get_layers_from_vllm_config(
-                self.vllm_config, Attention)
-            for layer_name, attn_module in attention_layers.items():
-                if attn_module.attn_type == AttentionType.ENCODER_ONLY:
-                    common_attn_metadata, encoder_attn_metadata =\
-                        per_layer_metadata[layer_name]
-                    attn_metadata[layer_name] = encoder_attn_metadata
-
         # Used in the below loop.
         query_start_loc_cpu = self.query_start_loc_cpu[:num_reqs + 1]
         seq_lens_cpu = self.seq_lens_cpu[:num_reqs]
@@ -881,7 +853,6 @@
             self.input_batch.num_computed_tokens_cpu_tensor[:num_reqs])
         spec_decode_common_attn_metadata = None
 
->>>>>>> 21dce80e
         # Prepare the attention metadata for each KV cache group and make layers
         # in the same group share the same metadata.
         for kv_cache_group_id, kv_cache_group_spec in enumerate(
