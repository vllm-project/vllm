# SPDX-License-Identifier: Apache-2.0
# SPDX-FileCopyrightText: Copyright contributors to the vLLM project

import gc
import itertools
import time
from collections import defaultdict
from collections.abc import Iterator
from contextlib import contextmanager
from typing import TYPE_CHECKING, Any, Optional, TypeAlias, Union, cast

import numpy as np
import torch
import torch.distributed
import torch.nn as nn
from tqdm import tqdm
from copy import deepcopy

import vllm.envs as envs
from vllm.attention import Attention, AttentionType
from vllm.attention.backends.abstract import AttentionBackend
from vllm.attention.layers.chunked_local_attention import ChunkedLocalAttention
from vllm.compilation.counter import compilation_counter
from vllm.compilation.cuda_graph import CUDAGraphWrapper
from vllm.compilation.ubatch_wrapper import UBatchWrapper
from vllm.compilation.monitor import set_cudagraph_capturing_enabled
from vllm.config import (CompilationLevel, CUDAGraphMode, VllmConfig,
                         get_layers_from_vllm_config, update_config)
from vllm.distributed.eplb.eplb_state import EplbState
from vllm.distributed.kv_transfer import (get_kv_transfer_group,
                                          has_kv_transfer_group)
from vllm.distributed.parallel_state import (
    get_pp_group, get_tp_group, graph_capture, is_global_first_rank,
    prepare_communication_buffer_for_model)
from vllm.forward_context import (BatchDescriptor, DPMetadata, set_forward_context)
from vllm.logger import init_logger
from vllm.model_executor.layers.attention_layer_base import AttentionLayerBase
from vllm.model_executor.layers.mamba.abstract import MambaBase
from vllm.model_executor.layers.rotary_embedding import MRotaryEmbedding
from vllm.model_executor.model_loader import TensorizerLoader, get_model_loader
from vllm.model_executor.models.interfaces import (is_mixture_of_experts,
                                                   supports_eagle3,
                                                   supports_transcription)
from vllm.model_executor.models.interfaces_base import (
    VllmModelForPooling, is_pooling_model, is_text_generation_model)
from vllm.multimodal import MULTIMODAL_REGISTRY
from vllm.multimodal.inputs import (BatchedTensorInputs, MultiModalKwargsItem,
                                    PlaceholderRange)
from vllm.multimodal.utils import group_mm_kwargs_by_modality
from vllm.pooling_params import PoolingParams
from vllm.sampling_params import SamplingType
from vllm.sequence import IntermediateTensors, PoolerOutput
from vllm.tasks import GenerationTask, PoolingTask, SupportedTask
from vllm.utils import (STR_DTYPE_TO_TORCH_DTYPE, DeviceMemoryProfiler,
                        GiB_bytes, LazyLoader, cdiv, check_use_alibi,
                        get_dtype_size, is_pin_memory_available, round_up,
                        supports_dynamo)
from vllm.v1.attention.backends.flash_attn import FlashAttentionMetadata
from vllm.v1.attention.backends.utils import (
    AttentionCGSupport, AttentionMetadataBuilder, CommonAttentionMetadata,
<<<<<<< HEAD
    UbatchSlice, make_kv_sharing_fast_prefill_attention_metadata,
    make_local_attention_virtual_batches, split_attn_metadata, 
=======
    create_fast_prefill_custom_backend,
>>>>>>> b7adf94c
    reorder_batch_to_split_decodes_and_prefills)
from vllm.v1.cudagraph_dispatcher import CudagraphDispatcher
from vllm.v1.kv_cache_interface import (AttentionSpec,
                                        ChunkedLocalAttentionSpec,
                                        EncoderOnlyAttentionSpec,
                                        FullAttentionSpec, KVCacheConfig,
                                        KVCacheGroupSpec, KVCacheSpec,
                                        MambaSpec, SlidingWindowSpec)
from vllm.v1.outputs import (EMPTY_MODEL_RUNNER_OUTPUT, DraftTokenIds,
                             LogprobsTensors, ModelRunnerOutput)
from vllm.v1.pool.metadata import PoolingMetadata
from vllm.v1.sample.logits_processor import LogitsProcessors, build_logitsprocs
from vllm.v1.sample.metadata import SamplingMetadata
from vllm.v1.sample.rejection_sampler import RejectionSampler
from vllm.v1.sample.sampler import Sampler
from vllm.v1.spec_decode.eagle import EagleProposer
from vllm.v1.spec_decode.medusa import MedusaProposer
from vllm.v1.spec_decode.metadata import SpecDecodeMetadata
from vllm.v1.spec_decode.ngram_proposer import NgramProposer
from vllm.v1.utils import CpuGpuBuffer
from vllm.v1.worker.gpu_input_batch import CachedRequestState, InputBatch
from vllm.v1.worker.kv_connector_model_runner_mixin import (
    KVConnectorModelRunnerMixin, KVConnectorOutput)
from vllm.v1.worker.lora_model_runner_mixin import LoRAModelRunnerMixin
from vllm.v1.worker.ubatching import UBatchContext, make_ubatch_contexts

from .utils import (AttentionGroup, MultiModalBudget,
                    add_kv_sharing_layers_to_kv_cache_groups, bind_kv_cache,
                    gather_mm_placeholders, sanity_check_mm_encoder_outputs,
                    scatter_mm_placeholders)

if TYPE_CHECKING:
    import xgrammar as xgr
    import xgrammar.kernels.apply_token_bitmask_inplace_torch_compile as xgr_torch_compile  # noqa: E501

    from vllm.model_executor.model_loader.tensorizer import TensorizerConfig
    from vllm.v1.core.sched.output import SchedulerOutput
else:
    xgr = LazyLoader("xgr", globals(), "xgrammar")
    xgr_torch_compile = LazyLoader(
        "xgr_torch_compile", globals(),
        "xgrammar.kernels.apply_token_bitmask_inplace_torch_compile")

logger = init_logger(__name__)

AttnMetadataDict: TypeAlias = dict[str, FlashAttentionMetadata]
# list when ubatching is enabled
PerLayerAttnMetadata: TypeAlias = Union[list[AttnMetadataDict],
                                        AttnMetadataDict]

UBatchSlices: TypeAlias = list[UbatchSlice]

class GPUModelRunner(LoRAModelRunnerMixin, KVConnectorModelRunnerMixin):

    def __init__(
        self,
        vllm_config: VllmConfig,
        device: torch.device,
    ):
        self.vllm_config = vllm_config
        self.model_config = vllm_config.model_config
        self.cache_config = vllm_config.cache_config
        self.compilation_config = vllm_config.compilation_config
        self.lora_config = vllm_config.lora_config
        self.load_config = vllm_config.load_config
        self.parallel_config = vllm_config.parallel_config
        self.scheduler_config = vllm_config.scheduler_config
        self.speculative_config = vllm_config.speculative_config
        self.observability_config = vllm_config.observability_config

        from vllm.model_executor.models.utils import set_cpu_offload_max_bytes
        set_cpu_offload_max_bytes(
            int(self.cache_config.cpu_offload_gb * 1024**3))

        model_config = self.model_config
        cache_config = self.cache_config
        scheduler_config = self.scheduler_config
        parallel_config = self.parallel_config
        self.device = device
        self.pin_memory = is_pin_memory_available()
        self.dtype = self.model_config.dtype
        if cache_config.cache_dtype == "auto":
            self.kv_cache_dtype = self.dtype
        else:
            self.kv_cache_dtype = STR_DTYPE_TO_TORCH_DTYPE[
                cache_config.cache_dtype]

        self.is_pooling_model = model_config.pooler_config is not None
        self.is_multimodal_raw_input_only_model = (
            model_config.is_multimodal_raw_input_only_model)

        self.max_model_len = model_config.max_model_len
        self.max_num_tokens = scheduler_config.max_num_batched_tokens
        self.max_num_reqs = scheduler_config.max_num_seqs

        # Model-related.
        self.num_query_heads = model_config.get_num_attention_heads(
            parallel_config)
        self.hidden_size = model_config.get_hidden_size()
        self.attention_chunk_size = model_config.attention_chunk_size
        # Only relevant for models using ALiBi (e.g, MPT)
        self.use_alibi = check_use_alibi(model_config)

        self.cascade_attn_enabled = not self.model_config.disable_cascade_attn

        # Multi-modal data support
        self.mm_registry = MULTIMODAL_REGISTRY
        self.uses_mrope = model_config.uses_mrope
        self.supports_mm_inputs = self.mm_registry.supports_multimodal_inputs(
            model_config)

        # Sampler
        self.sampler = Sampler(logprobs_mode=self.model_config.logprobs_mode)

        self.eplb_state: Optional[EplbState] = None
        """
        State of the expert parallelism load balancer.

        Will be lazily initialized when the model is loaded.
        """

        # Lazy initializations
        # self.model: nn.Module  # Set after load_model
        # Initialize in initialize_kv_cache
        self.kv_caches: list[torch.Tensor] = []
        # indexes: [kv_cache_group_id][attn_group]
        self.attn_groups: list[list[AttentionGroup]] = []
        # self.kv_cache_config: KVCacheConfig

        # mm_hash ->  encoder_output
        self.encoder_cache: dict[str, torch.Tensor] = {}

        self.use_aux_hidden_state_outputs = False
        # Set up speculative decoding.
        # NOTE(Jiayi): currently we put the entire draft model on
        # the last PP rank. This is not ideal if there are many
        # layers in the draft model.
        if self.speculative_config and get_pp_group().is_last_rank:
            if self.speculative_config.method == "ngram":
                self.drafter = NgramProposer(self.vllm_config)
            elif self.speculative_config.use_eagle():
                self.drafter = EagleProposer(self.vllm_config, self.device,
                                             self)  # type: ignore
                if self.speculative_config.method == "eagle3":
                    self.use_aux_hidden_state_outputs = True
            elif self.speculative_config.method == "medusa":
                self.drafter = MedusaProposer(
                    vllm_config=self.vllm_config,
                    device=self.device)  # type: ignore
            else:
                raise ValueError("Unknown speculative decoding method: "
                                 f"{self.speculative_config.method}")
            self.rejection_sampler = RejectionSampler()

        # Request states.
        self.requests: dict[str, CachedRequestState] = {}
        self.comm_stream = torch.cuda.Stream()

        # Input Batch
        # NOTE(Chen): Ideally, we should initialize the input batch inside
        # `initialize_kv_cache` based on the kv cache config. However, as in
        # https://github.com/vllm-project/vllm/pull/18298, due to some unknown
        # reasons, we have to initialize the input batch before `load_model`,
        # quantization + weight offloading will fail otherwise. As a temporary
        # solution, we initialize the input batch here, and re-initialize it
        # in `initialize_kv_cache` if the block_sizes here is different from
        # the block_sizes in the kv cache config.
        self.input_batch = InputBatch(
            max_num_reqs=self.max_num_reqs,
            max_model_len=self.max_model_len,
            max_num_batched_tokens=self.max_num_tokens,
            device=self.device,
            pin_memory=self.pin_memory,
            vocab_size=self.model_config.get_vocab_size(),
            block_sizes=[self.cache_config.block_size],
            is_spec_decode=bool(self.vllm_config.speculative_config),
            logitsprocs=build_logitsprocs(
                self.vllm_config, self.device, self.pin_memory,
                self.is_pooling_model,
                self.vllm_config.model_config.logits_processors),
            is_pooling_model=self.is_pooling_model,
        )

        # TODO(woosuk): Provide an option to tune the max cudagraph batch size.
        # The convention is different.
        # self.cudagraph_batch_sizes sorts in ascending order.
        # The batch sizes in the config are in descending order.
        if self.compilation_config.cudagraph_capture_sizes and \
                self.compilation_config.cudagraph_mode != CUDAGraphMode.NONE:
            self.cudagraph_batch_sizes = list(
                reversed(self.compilation_config.cudagraph_capture_sizes))

        # Cache the device properties.
        self._init_device_properties()

        # Persistent buffers for CUDA graphs.
        self.input_ids = self._make_buffer(self.max_num_tokens,
                                           dtype=torch.int32)
        self.positions = self._make_buffer(self.max_num_tokens,
                                           dtype=torch.int64)
        self.query_start_loc = self._make_buffer(self.max_num_reqs + 1,
                                                 dtype=torch.int32)
        self.seq_lens = self._make_buffer(self.max_num_reqs, dtype=torch.int32)
        self.inputs_embeds = torch.zeros(
            (self.max_num_tokens, self.hidden_size),
            dtype=self.dtype,
            device=self.device)

        # Only relevant for models using M-RoPE (e.g, Qwen2-VL)
        if self.uses_mrope:
            # NOTE: `mrope_positions` is implemented with one additional dummy
            # position on purpose to make it non-contiguous so that it can work
            # with torch compile.
            # See detailed explanation in https://github.com/vllm-project/vllm/pull/12128#discussion_r1926431923

            # NOTE: When M-RoPE is enabled, position ids are 3D regardless of
            # the modality of inputs. For text-only inputs, each dimension has
            # identical position IDs, making M-RoPE functionally equivalent to
            # 1D-RoPE.
            # See page 5 of https://arxiv.org/abs/2409.12191
            self.mrope_positions = self._make_buffer(
                (3, self.max_num_tokens + 1), dtype=torch.int64)

        # None in the first PP rank. The rest are set after load_model.
        self.intermediate_tensors: Optional[IntermediateTensors] = None

        # OPTIMIZATION: Cache the tensors rather than creating them every step.
        # Keep in int64 to avoid overflow with long context
        self.arange_np = np.arange(max(self.max_num_reqs + 1,
                                       self.max_model_len,
                                       self.max_num_tokens),
                                   dtype=np.int64)

        # Layer pairings for cross-layer KV sharing.
        # If an Attention layer `layer_name` is in the keys of this dict, it
        # means this layer will perform attention using the keys and values
        # from the KV cache of `shared_kv_cache_layers[layer_name]`.
        self.shared_kv_cache_layers: dict[str, str] = {}
        self.kv_sharing_fast_prefill_eligible_layers: set[str] = set()

        self.kv_sharing_fast_prefill_logits_indices = None
        if self.cache_config.kv_sharing_fast_prefill:
            self.kv_sharing_fast_prefill_logits_indices = torch.zeros(
                self.max_num_tokens, dtype=torch.int32, device=self.device)

        self.uniform_decode_query_len = 1 if not self.speculative_config else \
            1 + self.speculative_config.num_speculative_tokens

        # Cudagraph dispatcher for runtime cudagraph dispatching.
        self.cudagraph_dispatcher = CudagraphDispatcher(self.vllm_config)

        self.mm_budget = (MultiModalBudget(
            self.model_config,
            self.scheduler_config,
            self.mm_registry,
        ) if self.supports_mm_inputs else None)

        self.reorder_batch_threshold: Optional[int] = None

        # Attention layers that are only in the KVCacheConfig of the runner
        # (e.g., KV sharing, encoder-only attention), but not in the
        # KVCacheConfig of the scheduler.
        self.runner_only_attn_layers: set[str] = set()

        # Cached outputs.
        self._draft_token_ids: Optional[Union[list[list[int]],
                                              torch.Tensor]] = None
        self.transfer_event = torch.cuda.Event()
        self.sampled_token_ids_pinned_cpu = torch.empty(
            (self.max_model_len, 1),
            dtype=torch.int64,
            device="cpu",
            pin_memory=self.pin_memory)

    def _make_buffer(self, *args, dtype: torch.dtype) -> CpuGpuBuffer:
        return CpuGpuBuffer(*args,
                            dtype=dtype,
                            device=self.device,
                            pin_memory=self.pin_memory)

    def _init_model_kwargs(self, num_tokens: int):
        model_kwargs = dict[str, Any]()
        num_reqs = self.input_batch.num_reqs

        num_pooling_reqs = len(self.input_batch.pooling_params)

        if num_pooling_reqs == 0:
            return model_kwargs

        # This does nontrivial work.
        pooling_params = self.input_batch.pooling_metadata.pooling_params

        assert num_pooling_reqs == num_reqs

        token_type_id_requests = dict[int, Any]()
        for i, param in enumerate(pooling_params):
            if param.extra_kwargs is not None and \
            (token_types := param.extra_kwargs.get(
                "compressed_token_type_ids")) is not None:
                token_type_id_requests[i] = token_types

        if len(token_type_id_requests) == 0:
            return model_kwargs

        seq_lens = self.seq_lens.gpu[:num_reqs]
        token_type_ids = []

        for i in range(num_reqs):
            pos = token_type_id_requests.get(i, seq_lens[i])
            ids = (torch.arange(seq_lens[i]) >= pos).int()
            token_type_ids.append(ids)

        model_kwargs["token_type_ids"] = torch.concat(token_type_ids).to(
            device=self.device)
        return model_kwargs

    def _may_reorder_batch(self, scheduler_output: "SchedulerOutput") -> None:
        """
        Update the order of requests in the batch based on the attention
        backend's needs. For example, some attention backends (namely MLA) may
        want to separate requests based on if the attention computation will be
        compute-bound or memory-bound.

        Args:
            scheduler_output: The scheduler output.
        """
        # Attention free models have zero kv_cache_goups, however models
        # like Mamba are also attention free but use the kv_cache for
        # keeping its internal state. This is why we check the number
        # of kv_cache groups instead of solely checking
        # for self.model_config.is_attention_free.
        if len(self.kv_cache_config.kv_cache_groups) == 0:
            return

        if self.reorder_batch_threshold is not None:
            reorder_batch_to_split_decodes_and_prefills(
                self.input_batch,
                scheduler_output,
                decode_threshold=self.reorder_batch_threshold)

    # Note: used for model runner override.
    def _init_device_properties(self) -> None:
        """Initialize attributes from torch.cuda.get_device_properties
        """
        self.device_properties = torch.cuda.get_device_properties(self.device)
        self.num_sms = self.device_properties.multi_processor_count

    # Note: used for model runner override.
    def _sync_device(self) -> None:
        torch.cuda.synchronize()

    def _update_states(self, scheduler_output: "SchedulerOutput") -> None:
        """Update the cached states and the persistent batch with the scheduler
        output.

        The updated states are used by the `_prepare_inputs` function to create
        the input GPU tensors for the model.

        The SamplingMetadata is updated and copied to the GPU if there is a
        new/resumed/paused/finished request in the batch.
        """
        # Remove finished requests from the cached states.
        for req_id in scheduler_output.finished_req_ids:
            self.requests.pop(req_id, None)
        # Remove the finished requests from the persistent batch.
        # NOTE(woosuk): There could be an edge case where finished_req_ids and
        # scheduled_req_ids overlap. This happens when a request is aborted and
        # then resubmitted with the same ID. In this case, we treat them as two
        # distinct requests - clearing the cached states for the first request
        # and handling the second as a new request.
        for req_id in scheduler_output.finished_req_ids:
            self.input_batch.remove_request(req_id)

        # Free the cached encoder outputs.
        for mm_hash in scheduler_output.free_encoder_mm_hashes:
            self.encoder_cache.pop(mm_hash, None)

        # Remove the unscheduled requests from the persistent batch.
        # NOTE(woosuk): The unscheduled requests are either preempted requests
        # or running requests that are not scheduled in this step. We remove
        # them from the persistent batch but keep their cached states since
        # they will be scheduled again sometime in the future.
        scheduled_req_ids = scheduler_output.num_scheduled_tokens.keys()
        cached_req_ids = self.input_batch.req_id_to_index.keys()
        unscheduled_req_ids = cached_req_ids - scheduled_req_ids
        # NOTE(woosuk): The persistent batch optimization assumes that
        # consecutive batches contain mostly the same requests. If batches
        # have low request overlap (e.g., alternating between two distinct
        # sets of requests), this optimization becomes very inefficient.
        for req_id in unscheduled_req_ids:
            self.input_batch.remove_request(req_id)

        reqs_to_add: list[CachedRequestState] = []
        # Add new requests to the cached states.
        for new_req_data in scheduler_output.scheduled_new_reqs:
            req_id = new_req_data.req_id
            sampling_params = new_req_data.sampling_params
            pooling_params = new_req_data.pooling_params

            if sampling_params and \
                sampling_params.sampling_type == SamplingType.RANDOM_SEED:
                generator = torch.Generator(device=self.device)
                generator.manual_seed(sampling_params.seed)
            else:
                generator = None

            if pooling_params:
                task = pooling_params.task
                assert task is not None, "You did not set `task` in the API"

                model = cast(VllmModelForPooling, self.get_model())
                to_update = model.pooler.get_pooling_updates(task)
                to_update.apply(pooling_params)

            req_state = CachedRequestState(
                req_id=req_id,
                prompt_token_ids=new_req_data.prompt_token_ids,
                mm_kwargs=new_req_data.mm_kwargs,
                mm_positions=new_req_data.mm_positions,
                mm_hashes=new_req_data.mm_hashes,
                sampling_params=sampling_params,
                pooling_params=pooling_params,
                generator=generator,
                block_ids=new_req_data.block_ids,
                num_computed_tokens=new_req_data.num_computed_tokens,
                output_token_ids=[],
                lora_request=new_req_data.lora_request,
            )
            self.requests[req_id] = req_state

            # Only relevant for models using M-RoPE (e.g, Qwen2-VL)
            if self.uses_mrope:
                self._init_mrope_positions(req_state)

            reqs_to_add.append(req_state)

        # Update the states of the running/resumed requests.
        is_last_rank = get_pp_group().is_last_rank
        req_data = scheduler_output.scheduled_cached_reqs
        for i, req_id in enumerate(req_data.req_ids):
            req_state = self.requests[req_id]
            num_computed_tokens = req_data.num_computed_tokens[i]
            new_block_ids = req_data.new_block_ids[i]
            resumed_from_preemption = req_data.resumed_from_preemption[i]

            # Update the cached states.
            req_state.num_computed_tokens = num_computed_tokens

            if not is_last_rank:
                # When using PP, the scheduler sends the sampled tokens back,
                # because there's no direct communication between the first-
                # stage worker and the last-stage worker.
                new_token_ids = req_data.new_token_ids[i]
                # Add the sampled token(s) from the previous step (if any).
                # This doesn't include "unverified" tokens like spec tokens.
                num_new_tokens = (num_computed_tokens + len(new_token_ids) -
                                  req_state.num_tokens)
                if num_new_tokens == 1:
                    # Avoid slicing list in most common case.
                    req_state.output_token_ids.append(new_token_ids[-1])
                elif num_new_tokens > 0:
                    req_state.output_token_ids.extend(
                        new_token_ids[-num_new_tokens:])

            # Update the block IDs.
            if not resumed_from_preemption:
                if new_block_ids is not None:
                    # Append the new blocks to the existing block IDs.
                    for block_ids, new_ids in zip(req_state.block_ids,
                                                  new_block_ids):
                        block_ids.extend(new_ids)
            else:
                assert new_block_ids is not None
                # The request is resumed from preemption.
                # Replace the existing block IDs with the new ones.
                req_state.block_ids = new_block_ids

            req_index = self.input_batch.req_id_to_index.get(req_id)
            if req_index is None:
                # The request is not in the persistent batch.
                # The request was either preempted and resumed later, or was not
                # scheduled in the previous step and needs to be added again.
                reqs_to_add.append(req_state)
                continue

            # Update the persistent batch.
            self.input_batch.num_computed_tokens_cpu[req_index] = (
                num_computed_tokens)
            if new_block_ids is not None:
                self.input_batch.block_table.append_row(
                    new_block_ids, req_index)

            # For the last rank, we don't need to update the token_ids_cpu
            # because the sampled tokens are already cached.
            if not is_last_rank:
                # Add new_token_ids to token_ids_cpu.
                start_token_index = num_computed_tokens
                end_token_index = num_computed_tokens + len(new_token_ids)
                self.input_batch.token_ids_cpu[
                    req_index,
                    start_token_index:end_token_index] = new_token_ids
                self.input_batch.num_tokens_no_spec[
                    req_index] = end_token_index
                self.input_batch.num_tokens[req_index] = end_token_index

            # Add spec_token_ids to token_ids_cpu.
            spec_token_ids = (
                scheduler_output.scheduled_spec_decode_tokens.get(req_id, ()))
            if spec_token_ids:
                num_spec_tokens = len(spec_token_ids)
                start_index = self.input_batch.num_tokens_no_spec[req_index]
                end_token_index = start_index + num_spec_tokens
                self.input_batch.token_ids_cpu[
                    req_index, start_index:end_token_index] = spec_token_ids
                # NOTE(woosuk): `num_tokens` here may include spec tokens.
                self.input_batch.num_tokens[req_index] += num_spec_tokens

        # Add the new or resumed requests to the persistent batch.
        # The smaller empty indices are filled first.
        for request in reqs_to_add:
            self.input_batch.add_request(request)

        # Condense the batched states if there are gaps left by removed requests
        self.input_batch.condense()
        # Allow attention backend to reorder the batch, potentially
        self._may_reorder_batch(scheduler_output)
        # Refresh batch metadata with any pending updates.
        self.input_batch.refresh_metadata()

    def _ubatch_split(
        self, max_num_scheduled_tokens: int,
        scheduler_output: "SchedulerOutput"
    ) -> tuple[Optional[UBatchSlices], int, Optional[torch.Tensor]]:
        # Don't bother with the should_ubatch handshaking unless microbatching
        # is enabled
        if not self.parallel_config.enable_microbatching:
            return (None, 0, None)

        total_num_scheduled_tokens = scheduler_output.total_num_scheduled_tokens
        num_reqs = self.input_batch.num_reqs
        should_attempt_ubatching = \
            self.parallel_config.enable_microbatching and \
            total_num_scheduled_tokens >= \
            self.parallel_config.microbatching_token_threshold \
            and max_num_scheduled_tokens == 1

        # For pure decode we can just create ubatches by cutting the request
        # in half
        ubatch_slices = None
        if should_attempt_ubatching:
            b0_reqs_end = num_reqs // 2
            b0_tokens_end = total_num_scheduled_tokens // 2
            assert b0_reqs_end < num_reqs and \
                b0_tokens_end < total_num_scheduled_tokens
            ubatch_slices = [
                UbatchSlice(slice(0, b0_reqs_end), slice(0, b0_tokens_end)),
                UbatchSlice(slice(b0_reqs_end, num_reqs),
                            slice(b0_tokens_end, total_num_scheduled_tokens)),
            ]

        # Don't microbatch unless every other DP worker is also microbatching
        num_pad_tokens = 0
        num_tokens_after_padding = None
        should_ubatch, num_pad_tokens, num_tokens_after_padding = self.get_dp_padding_ubatch(
            ubatch_slices)
        if not should_ubatch:
            return (None, 0, None)
        assert ubatch_slices


        # Compute ubatch padding. This currently only accounts for DP padding
        if num_pad_tokens > 0:
            self.pad_out_ubatch_first_stage(ubatch_slices, num_pad_tokens)

        return (ubatch_slices, num_pad_tokens, num_tokens_after_padding)
    
    def _init_mrope_positions(self, req_state: CachedRequestState):
        image_grid_thw = []
        video_grid_thw = []
        second_per_grid_ts = []
        audio_feature_lengths = []
        use_audio_in_video = False
        for mm_item in req_state.mm_kwargs:
            mm_input = mm_item.get_data()
            if (t := mm_input.get("image_grid_thw")) is not None:
                image_grid_thw.append(t.tolist())
            if (t := mm_input.get("video_grid_thw")) is not None:
                video_grid_thw.append(t.tolist())
            if (t := mm_input.get("second_per_grid_ts")) is not None:
                second_per_grid_ts.append(t)
            if (t := mm_input.get("audio_feature_lengths")) is not None:
                audio_feature_lengths.append(t)
            if mm_input.get("use_audio_in_video") is True:
                use_audio_in_video = True

        req_state.mrope_positions, req_state.mrope_position_delta = \
            MRotaryEmbedding.get_input_positions_tensor(
                req_state.prompt_token_ids,
                hf_config=self.model_config.hf_config,
                image_grid_thw=image_grid_thw,
                video_grid_thw=video_grid_thw,
                second_per_grid_ts=second_per_grid_ts,
                audio_feature_lengths=audio_feature_lengths,
                use_audio_in_video=use_audio_in_video,
            )

    def _extract_mm_kwargs(
        self,
        scheduler_output: "SchedulerOutput",
    ) -> BatchedTensorInputs:
        if not scheduler_output or not self.is_multimodal_raw_input_only_model:
            return {}

        mm_kwargs = list[MultiModalKwargsItem]()
        for req in scheduler_output.scheduled_new_reqs:
            mm_kwargs.extend(req.mm_kwargs)

        # Input all modalities at once
        mm_kwargs_combined: BatchedTensorInputs = {}
        for _, _, mm_kwargs_group in group_mm_kwargs_by_modality(
                mm_kwargs,
                device=self.device,
                pin_memory=self.pin_memory,
        ):
            mm_kwargs_combined.update(mm_kwargs_group)

        return mm_kwargs_combined

    def _dummy_mm_kwargs(self, num_seqs: int) -> BatchedTensorInputs:
        if not self.is_multimodal_raw_input_only_model:
            return {}

        mm_budget = self.mm_budget
        assert mm_budget is not None

        dummy_modality = mm_budget.get_modality_with_max_tokens()
        return self._get_mm_dummy_batch(dummy_modality, num_seqs)

    def _get_cumsum_and_arange(
        self,
        num_tokens: np.ndarray,
        cumsum_dtype: Optional[np.dtype] = None,
    ) -> tuple[np.ndarray, np.ndarray]:
        """Get the cumulative sum and batched arange of the given array.
        # E.g., [2, 5, 3] -> ([2, 7, 10], [0, 1, 0, 1, 2, 3, 4, 0, 1, 2])
        # Equivalent to but faster than:
        # np.concatenate([np.arange(n) for n in num_tokens])
        """
        # Step 1. [2, 5, 3] -> [2, 7, 10]
        cu_num_tokens = np.cumsum(num_tokens, dtype=cumsum_dtype)
        total_num_tokens = cu_num_tokens[-1]
        # Step 2. [2, 7, 10] -> [0, 0, 2, 2, 2, 2, 2, 7, 7, 7]
        cumsums_offsets = np.repeat(cu_num_tokens - num_tokens, num_tokens)
        # Step 3. [0, 1, 0, 1, 2, 3, 4, 0, 1, 2]
        arange = self.arange_np[:total_num_tokens] - cumsums_offsets

        return cu_num_tokens, arange

    def _prepare_inputs(
        self, scheduler_output: "SchedulerOutput"
    ) -> tuple[PerLayerAttnMetadata, torch.Tensor,
               Optional[SpecDecodeMetadata], np.ndarray,
               Optional[CommonAttentionMetadata], int, Optional[UBatchSlices], int,
               Optional[torch.Tensor]]:
        """
        :return: tuple[
            attn_metadata: layer-to-attention_metadata mapping,
            logits_indices, spec_decode_metadata
        ]
        """
        total_num_scheduled_tokens = scheduler_output.total_num_scheduled_tokens
        assert total_num_scheduled_tokens > 0
        num_reqs = self.input_batch.num_reqs
        assert num_reqs > 0

        # OPTIMIZATION: Start copying the block table first.
        # This way, we can overlap the copy with the following CPU operations.
        self.input_batch.block_table.commit_block_table(num_reqs)

        # Get the number of scheduled tokens for each request.
        req_ids = self.input_batch.req_ids
        tokens = [scheduler_output.num_scheduled_tokens[i] for i in req_ids]
        num_scheduled_tokens = np.array(tokens, dtype=np.int32)
        max_num_scheduled_tokens = max(tokens)

        # Get request indices.
        # E.g., [2, 5, 3] -> [0, 0, 1, 1, 1, 1, 1, 2, 2, 2]
        req_indices = np.repeat(self.arange_np[:num_reqs],
                                num_scheduled_tokens)

        # cu_num_tokens: [2, 5, 3] -> [2, 7, 10]
        # arange: [0, 1, 0, 1, 2, 3, 4, 0, 1, 2]
        cu_num_tokens, arange = self._get_cumsum_and_arange(
            num_scheduled_tokens)

        # Get positions.
        positions_np = self.positions.np[:total_num_scheduled_tokens]
        np.add(self.input_batch.num_computed_tokens_cpu[req_indices],
               arange,
               out=positions_np)

        # Calculate M-RoPE positions.
        # Only relevant for models using M-RoPE (e.g, Qwen2-VL)
        if self.uses_mrope:
            self._calc_mrope_positions(scheduler_output)

        # Get token indices.
        # E.g., [0, 1, 0, 1, 2, 3, 4, 0, 1, 2]
        # -> [0, 1, M, M + 1, M + 2, M + 3, M + 4, 2 * M, 2 * M + 1, 2 * M + 2]
        # where M is the max_model_len.
        token_indices = (positions_np +
                         req_indices * self.input_batch.token_ids_cpu.shape[1])

        # NOTE(woosuk): We use torch.index_select instead of np.take here
        # because torch.index_select is much faster than np.take for large
        # tensors.
        torch.index_select(self.input_batch.token_ids_cpu_tensor.flatten(),
                           0,
                           torch.from_numpy(token_indices),
                           out=self.input_ids.cpu[:total_num_scheduled_tokens])

        self.input_batch.block_table.compute_slot_mapping(
            req_indices, positions_np)
        self.input_batch.block_table.commit_slot_mapping(
            total_num_scheduled_tokens)

        # Prepare the attention metadata.
        self.query_start_loc.np[0] = 0
        self.query_start_loc.np[1:num_reqs + 1] = cu_num_tokens
        # Note: pad query_start_loc to be non-decreasing, as kernels
        # like FlashAttention requires that
        self.query_start_loc.np[num_reqs + 1:].fill(cu_num_tokens[-1])
        self.query_start_loc.copy_to_gpu()
        query_start_loc = self.query_start_loc.gpu[:num_reqs + 1]

        ubatch_slices, num_pad_tokens, num_tokens_after_padding = \
            self._ubatch_split(max_num_scheduled_tokens,
                               scheduler_output)

        self.seq_lens.np[:num_reqs] = (
            self.input_batch.num_computed_tokens_cpu[:num_reqs] +
            num_scheduled_tokens)
        # Fill unused with 0 for full cuda graph mode.
        self.seq_lens.np[num_reqs:].fill(0)
        self.seq_lens.copy_to_gpu()
        seq_lens = self.seq_lens.gpu[:num_reqs]
        max_seq_len = self.seq_lens.np[:num_reqs].max().item()

        # Copy the tensors to the GPU.
        self.input_ids.copy_to_gpu(total_num_scheduled_tokens)
        if self.uses_mrope:
            # Only relevant for models using M-RoPE (e.g, Qwen2-VL)
            self.mrope_positions.gpu[:, :total_num_scheduled_tokens].copy_(
                self.mrope_positions.cpu[:, :total_num_scheduled_tokens],
                non_blocking=True)
        else:
            # Common case (1D positions)
            self.positions.copy_to_gpu(total_num_scheduled_tokens)

        use_spec_decode = len(
            scheduler_output.scheduled_spec_decode_tokens) > 0
        if not use_spec_decode:
            # NOTE(woosuk): Due to chunked prefills, the batch may contain
            # partial requests. While we should not sample any token
            # from these partial requests, we do so for simplicity.
            # We will ignore the sampled tokens from the partial requests.
            # TODO: Support prompt logprobs.
            logits_indices = query_start_loc[1:] - 1
            spec_decode_metadata = None
        else:
            # Get the number of draft tokens for each request.
            # Iterate over the dictionary rather than all requests since not all
            # requests have draft tokens.
            num_draft_tokens = np.zeros(num_reqs, dtype=np.int32)
            for req_id, draft_token_ids in (
                    scheduler_output.scheduled_spec_decode_tokens.items()):
                req_idx = self.input_batch.req_id_to_index[req_id]
                num_draft_tokens[req_idx] = len(draft_token_ids)

            spec_decode_metadata = self._calc_spec_decode_metadata(
                num_draft_tokens, cu_num_tokens)
            logits_indices = spec_decode_metadata.logits_indices

        logits_indices_padded = None
        if self.cache_config.kv_sharing_fast_prefill:
            assert self.kv_sharing_fast_prefill_logits_indices is not None
            num_logits = logits_indices.shape[0]
            assert num_logits > 0
            self.kv_sharing_fast_prefill_logits_indices[:num_logits].copy_(
                logits_indices)
            # There might have leftover indices in logits_indices[num_logits:]
            # from previous iterations, whose values may be greater than the
            # batch size in the current iteration. To ensure indices are always
            # valid, we fill the padded indices with the last index.
            self.kv_sharing_fast_prefill_logits_indices[num_logits:].fill_(
                logits_indices[-1].item())
            if (self.compilation_config.cudagraph_mode != CUDAGraphMode.NONE
                    and num_logits <= self.cudagraph_batch_sizes[-1]):
                # Use piecewise CUDA graphs.
                # Add padding to the batch size.
                num_logits_padded = self.vllm_config.pad_for_cudagraph(
                    num_logits)
            else:
                num_logits_padded = num_logits
            logits_indices_padded = (
                self.kv_sharing_fast_prefill_logits_indices[:num_logits_padded]
            )

        attn_metadata: PerLayerAttnMetadata = {}
        if ubatch_slices is not None:
            attn_metadata = [dict() for _ in range(len(ubatch_slices))]

        # Used in the below loop.
        query_start_loc_cpu = self.query_start_loc.cpu[:num_reqs + 1]
        seq_lens_cpu = self.seq_lens.cpu[:num_reqs]
        num_computed_tokens_cpu = (
            self.input_batch.num_computed_tokens_cpu_tensor[:num_reqs])
        spec_decode_common_attn_metadata = None

        # Prepare the attention metadata for each KV cache group and make layers
        # in the same group share the same metadata.
        for kv_cache_group_id, kv_cache_group_spec in enumerate(
                self.kv_cache_config.kv_cache_groups):

            if isinstance(kv_cache_group_spec.kv_cache_spec,
                          EncoderOnlyAttentionSpec):
                # Encoder-only layers do not have KV cache, so we need to
                # create a dummy block table and slot mapping for them.
                blk_table_tensor = torch.zeros(
                    (num_reqs, 1),
                    dtype=torch.int32,
                    pin_memory=self.pin_memory,
                    device="cpu").to(self.device, non_blocking=True)
                slot_mapping = torch.zeros((total_num_scheduled_tokens, ),
                                           dtype=torch.int32,
                                           pin_memory=self.pin_memory,
                                           device="cpu").to(self.device,
                                                            non_blocking=True)
                num_common_prefix_blocks = 0
            else:
                blk_table = self.input_batch.block_table[kv_cache_group_id]
                blk_table_tensor = blk_table.get_device_tensor()[:num_reqs]
                slot_mapping = blk_table.slot_mapping[:
                                                      total_num_scheduled_tokens]

                # Fill unused with -1. Needed for reshape_and_cache in full cuda
                # graph mode.
                blk_table.slot_mapping[total_num_scheduled_tokens:].fill_(-1)
                num_common_prefix_blocks = (
                    scheduler_output.
                    num_common_prefix_blocks[kv_cache_group_id])

            common_attn_metadata = CommonAttentionMetadata(
                query_start_loc=query_start_loc,
                query_start_loc_cpu=query_start_loc_cpu,
                seq_lens=seq_lens,
                seq_lens_cpu=seq_lens_cpu,
                num_computed_tokens_cpu=num_computed_tokens_cpu,
                num_reqs=num_reqs,
                num_actual_tokens=total_num_scheduled_tokens,
                max_query_len=max_num_scheduled_tokens,
                max_seq_len=max_seq_len,
                block_table_tensor=blk_table_tensor,
                slot_mapping=slot_mapping,
                logits_indices_padded=logits_indices_padded,
                num_logits_indices=logits_indices.size(0),
                causal=True,
            )

            if self.speculative_config and \
                spec_decode_common_attn_metadata is None:
                spec_decode_common_attn_metadata = common_attn_metadata

            for attn_group in self.attn_groups[kv_cache_group_id]:
                # Prepare for cascade attention if enabled & beneficial.
                common_prefix_len = 0
                builder = attn_group.get_metadata_builder()
                if self.cascade_attn_enabled:
                    common_prefix_len = self._compute_cascade_attn_prefix_len(
                        num_scheduled_tokens,
                        num_common_prefix_blocks,
                        kv_cache_group_spec.kv_cache_spec,
                        builder,
                    )


<<<<<<< HEAD
                if ubatch_slices is not None:
                    common_attn_metadata_list = split_attn_metadata(
                        ubatch_slices, common_attn_metadata)
                    for ubid, common_attn_metadata in enumerate(
                            common_attn_metadata_list):
                        assert common_attn_metadata.max_query_len == 1
                        attn_metadata_i = (attn_group.get_metadata_builder(ubatch_id=ubid).build(
                                common_prefix_len=common_prefix_len,
                                common_attn_metadata=common_attn_metadata))
                        for layer_name in kv_cache_group_spec.layer_names:
                            assert type(attn_metadata) is list
                            attn_metadata[ubid][layer_name] = attn_metadata_i
                else:
                    assert isinstance(attn_metadata, dict)
                    attn_metadata_i = (builder.build(
                        common_prefix_len=common_prefix_len,
                        common_attn_metadata=common_attn_metadata,
                    ))

                    fast_prefill_metadata = attn_metadata_i
                    if (self.cache_config.kv_sharing_fast_prefill
                            and self.kv_sharing_fast_prefill_eligible_layers):
                        # Dynamically create a a dataclass type that inherits
                        # from attention metadata type but includes additional
                        # fields logits_indices_padded and num_logits_indices
                        # which are required for prefill truncation
                        fast_prefill_metadata_type = (
                            make_kv_sharing_fast_prefill_attention_metadata(
                                metadata_cls=type(attn_metadata_i), ))
                        fast_prefill_metadata = fast_prefill_metadata_type(
                            **dataclasses.asdict(attn_metadata_i),
                            logits_indices_padded=logits_indices_padded,
                            num_logits_indices=logits_indices.size(0),
                        )

                    for layer_name in attn_group.layer_names:
                        if (self.cache_config.kv_sharing_fast_prefill
                                and layer_name
                                in self.kv_sharing_fast_prefill_eligible_layers):
                            attn_metadata[layer_name] = fast_prefill_metadata
                            continue
                        attn_metadata[layer_name] = attn_metadata_i
=======
                for layer_name in attn_group.layer_names:
                    attn_metadata[layer_name] = attn_metadata_i
>>>>>>> b7adf94c

        # Hot-Swap lora model
        if self.lora_config:
            self.set_active_loras(self.input_batch, num_scheduled_tokens)

        return (attn_metadata, logits_indices, spec_decode_metadata,
                num_scheduled_tokens, spec_decode_common_attn_metadata,
                max_num_scheduled_tokens, ubatch_slices,
                num_pad_tokens, num_tokens_after_padding)

    def _compute_cascade_attn_prefix_len(
        self,
        num_scheduled_tokens: np.ndarray,
        num_common_prefix_blocks: int,
        kv_cache_spec: KVCacheSpec,
        attn_metadata_builder: AttentionMetadataBuilder,
    ) -> int:
        """Compute the length of the common prefix for cascade attention.

        NOTE(woosuk): The common prefix length returned by this function
        represents the length used specifically for cascade attention, not the
        actual number of tokens shared between requests. When cascade attention
        is disabled (use_cascade=False), this function returns 0 even if
        requests share common tokens. Additionally, the common prefix length is
        truncated to a multiple of the block size and may be further truncated
        due to implementation details explained below.

        Args:
            num_scheduled_tokens: Number of tokens scheduled per request.
            num_common_prefix_blocks: Number of shared KV cache blocks.

        Returns:
            int: Length of common prefix in tokens.
        """
        common_prefix_len = num_common_prefix_blocks * kv_cache_spec.block_size
        if common_prefix_len == 0:
            # Common case.
            return 0

        # NOTE(woosuk): Cascade attention uses two attention kernels: one
        # for the common prefix and the other for the rest. For the first
        # kernel, we concatenate all the query tokens (possibly from
        # different requests) and treat them as if they are from the same
        # request. Then, we use bi-directional attention to process the
        # common prefix in the KV cache. Importantly, this means that the
        # first kernel does not do any masking.

        # Consider the following example:
        # Request 1's input query: [D, E, X]
        # Request 1's kv cache: [A, B, C, D, E, X]
        # Request 1's num_computed_tokens: 3 (i.e., [A, B, C])
        # Request 2's input query: [E, Y]
        # Request 2's kv cache: [A, B, C, D, E, Y]
        # Request 2's num_computed_tokens: 4 (i.e., [A, B, C, D])

        # If we use [A, B, C, D, E] as the common prefix, then the
        # first kernel will compute the bi-directional attention between
        # input query [D, E, X, E, Y] and common prefix [A, B, C, D, E].
        # However, this is wrong because D in Request 1 should not attend to
        # E in the common prefix (i.e., we need masking).
        # To avoid this, [A, B, C, D] should be the common prefix.
        # That is, the common prefix should be capped by the minimum
        # num_computed_tokens among the requests, and plus one to include
        # the first token of the query.

        # In practice, we use [A, B, C] as the common prefix, instead of
        # [A, B, C, D] (i.e., the common prefix is capped by the minimum
        # num_computed_tokens, without plus one).
        # This is because of an implementation detail: We want to always
        # use two kernels for cascade attention. Let's imagine:
        # Request 3's input query: [D]
        # Request 3's kv cache: [A, B, C, D]
        # Request 3's num_computed_tokens: 3 (i.e., [A, B, C])
        # If we use [A, B, C, D] as the common prefix for Request 1-3,
        # then Request 3 will be processed only by the first kernel,
        # and the second kernel will get an empty input. While this is not
        # a fundamental problem, our current implementation does not support
        # this case.
        num_reqs = len(num_scheduled_tokens)
        common_prefix_len = min(
            common_prefix_len,
            self.input_batch.num_computed_tokens_cpu[:num_reqs].min())
        # common_prefix_len should be a multiple of the block size.
        common_prefix_len = (common_prefix_len // kv_cache_spec.block_size *
                             kv_cache_spec.block_size)
        use_sliding_window = (isinstance(kv_cache_spec, SlidingWindowSpec) or
                              (isinstance(kv_cache_spec, FullAttentionSpec)
                               and kv_cache_spec.sliding_window is not None))
        use_local_attention = (
            isinstance(kv_cache_spec, ChunkedLocalAttentionSpec)
            or (isinstance(kv_cache_spec, FullAttentionSpec)
                and kv_cache_spec.attention_chunk_size is not None))
        assert isinstance(kv_cache_spec, AttentionSpec)
        use_cascade = attn_metadata_builder.use_cascade_attention(
            common_prefix_len=common_prefix_len,
            query_lens=num_scheduled_tokens,
            num_query_heads=self.num_query_heads,
            num_kv_heads=kv_cache_spec.num_kv_heads,
            use_alibi=self.use_alibi,
            use_sliding_window=use_sliding_window,
            use_local_attention=use_local_attention,
            num_sms=self.num_sms,
        )
        return common_prefix_len if use_cascade else 0

    def _calc_mrope_positions(self, scheduler_output: "SchedulerOutput"):
        mrope_pos_ptr = 0
        for index, req_id in enumerate(self.input_batch.req_ids):
            req = self.requests[req_id]
            assert req.mrope_positions is not None

            num_computed_tokens = \
                self.input_batch.num_computed_tokens_cpu[index]
            num_scheduled_tokens = \
                scheduler_output.num_scheduled_tokens[req_id]
            num_prompt_tokens = len(req.prompt_token_ids)

            if num_computed_tokens + num_scheduled_tokens > num_prompt_tokens:
                prompt_part_len = max(0,
                                      num_prompt_tokens - num_computed_tokens)
                completion_part_len = max(
                    0, num_scheduled_tokens - prompt_part_len)
            else:
                prompt_part_len = num_scheduled_tokens
                completion_part_len = 0

            assert num_scheduled_tokens == prompt_part_len + completion_part_len

            if prompt_part_len > 0:
                # prompt's mrope_positions are pre-computed
                dst_start = mrope_pos_ptr
                dst_end = mrope_pos_ptr + prompt_part_len
                src_start = num_computed_tokens
                src_end = num_computed_tokens + prompt_part_len

                self.mrope_positions.cpu[:, dst_start:dst_end] = (
                    req.mrope_positions[:, src_start:src_end])
                mrope_pos_ptr += prompt_part_len

            if completion_part_len > 0:
                # compute completion's mrope_positions on-the-fly
                dst_start = mrope_pos_ptr
                dst_end = mrope_pos_ptr + completion_part_len

                MRotaryEmbedding.get_next_input_positions_tensor(
                    out=self.mrope_positions.np,
                    out_offset=dst_start,
                    mrope_position_delta=req.mrope_position_delta,
                    context_len=num_computed_tokens + prompt_part_len,
                    num_new_tokens=completion_part_len,
                )

                mrope_pos_ptr += completion_part_len

    def _calc_spec_decode_metadata(
        self,
        num_draft_tokens: np.ndarray,
        cu_num_scheduled_tokens: np.ndarray,
    ) -> SpecDecodeMetadata:
        # Inputs:
        # cu_num_scheduled_tokens:  [  4, 104, 107, 207, 209]
        # num_draft_tokens:         [  3,   0,   2,   0,   1]
        # Outputs:
        # cu_num_draft_tokens:      [  3,   3,   5,   5,   6]
        # logits_indices:           [  0,   1,   2,   3, 103, 104, 105, 106,
        #                            206, 207, 208]
        # target_logits_indices:    [  0,   1,   2,   5,   6,   9]
        # bonus_logits_indices:     [  3,   4,   7,   8,  10]

        # Compute the logits indices.
        # [4, 1, 3, 1, 2]
        num_sampled_tokens = num_draft_tokens + 1

        # Step 1. cu_num_sampled_tokens: [4, 5, 8, 9, 11]
        # arange: [0, 1, 2, 3, 0, 0, 1, 2, 0, 0, 1]
        cu_num_sampled_tokens, arange = self._get_cumsum_and_arange(
            num_sampled_tokens, cumsum_dtype=np.int32)
        # Step 2. [0, 0, 0, 0, 103, 104, 104, 104, 206, 207, 207]
        logits_indices = np.repeat(
            cu_num_scheduled_tokens - num_sampled_tokens, num_sampled_tokens)
        # Step 3. [0, 1, 2, 3, 103, 104, 105, 106, 206, 207, 208]
        logits_indices += arange

        # Compute the bonus logits indices.
        bonus_logits_indices = cu_num_sampled_tokens - 1

        # Compute the draft logits indices.
        # cu_num_draft_tokens: [3, 3, 5, 5, 6]
        # arange: [0, 1, 2, 0, 1, 0]
        cu_num_draft_tokens, arange = self._get_cumsum_and_arange(
            num_draft_tokens, cumsum_dtype=np.int32)
        # [0, 0, 0, 5, 5, 9]
        target_logits_indices = np.repeat(
            cu_num_sampled_tokens - num_sampled_tokens, num_draft_tokens)
        # [0, 1, 2, 5, 6, 9]
        target_logits_indices += arange

        # TODO: Optimize the CPU -> GPU copy.
        cu_num_draft_tokens = torch.from_numpy(cu_num_draft_tokens).to(
            self.device, non_blocking=True)
        logits_indices = torch.from_numpy(logits_indices).to(self.device,
                                                             non_blocking=True)
        target_logits_indices = torch.from_numpy(target_logits_indices).to(
            self.device, non_blocking=True)
        bonus_logits_indices = torch.from_numpy(bonus_logits_indices).to(
            self.device, non_blocking=True)

        # Compute the draft token ids.
        # draft_token_indices:      [  1,   2,   3, 105, 106, 208]
        draft_token_ids = self.input_ids.gpu[logits_indices]
        draft_token_ids = draft_token_ids[target_logits_indices + 1]

        metadata = SpecDecodeMetadata(
            draft_token_ids=draft_token_ids,
            num_draft_tokens=num_draft_tokens.tolist(),
            cu_num_draft_tokens=cu_num_draft_tokens,
            target_logits_indices=target_logits_indices,
            bonus_logits_indices=bonus_logits_indices,
            logits_indices=logits_indices,
        )
        return metadata

    def _execute_mm_encoder(self, scheduler_output: "SchedulerOutput"):
        scheduled_encoder_inputs = scheduler_output.scheduled_encoder_inputs
        if not scheduled_encoder_inputs:
            return
        # Batch the multi-modal inputs.
        mm_kwargs = list[MultiModalKwargsItem]()
        # list of tuple (mm_hash, position_info)
        mm_hashes_pos = list[tuple[str, PlaceholderRange]]()
        for req_id, encoder_input_ids in scheduled_encoder_inputs.items():
            req_state = self.requests[req_id]

            for mm_input_id in encoder_input_ids:
                mm_hash = req_state.mm_hashes[mm_input_id]
                mm_kwargs.append(req_state.mm_kwargs[mm_input_id])
                mm_hashes_pos.append(
                    (mm_hash, req_state.mm_positions[mm_input_id]))

        # Batch mm inputs as much as we can: if a request in the batch has
        # multiple modalities or a different modality than the previous one,
        # we process it separately to preserve item order.
        # FIXME(ywang96): This is a hacky way to deal with multiple modalities
        # in the same batch while still being able to benefit from batching
        # multimodal inputs. The proper solution should be reordering the
        # encoder outputs.
        encoder_outputs = []
        for _, num_items, mm_kwargs_group in group_mm_kwargs_by_modality(
                mm_kwargs,
                device=self.device,
                pin_memory=self.pin_memory,
        ):
            # Run the encoder.
            # `curr_group_outputs` is either of the following:
            # 1. A tensor of shape (num_items, feature_size, hidden_size)
            # in case feature_size is fixed across all multimodal items.
            # 2. A list or tuple (length: num_items) of tensors, each of shape
            # (feature_size, hidden_size) in case the feature size is dynamic
            # depending on the input multimodal items.
            curr_group_outputs = self.model.get_multimodal_embeddings(
                **mm_kwargs_group)

            sanity_check_mm_encoder_outputs(
                curr_group_outputs,
                expected_num_items=num_items,
            )

            for output in curr_group_outputs:
                encoder_outputs.append(output)

        # Cache the encoder outputs by mm_hash
        for (mm_hash, pos_info), output in zip(mm_hashes_pos, encoder_outputs):
            self.encoder_cache[mm_hash] = scatter_mm_placeholders(
                output,
                is_embed=pos_info.is_embed,
            )

    def _gather_mm_embeddings(
        self,
        scheduler_output: "SchedulerOutput",
        shift_computed_tokens: int = 0,
    ) -> list[torch.Tensor]:
        mm_embeds: list[torch.Tensor] = []
        for req_id in self.input_batch.req_ids:
            num_scheduled_tokens = scheduler_output.num_scheduled_tokens[
                req_id]
            req_state = self.requests[req_id]
            num_computed_tokens = \
                req_state.num_computed_tokens + shift_computed_tokens
            mm_positions = req_state.mm_positions
            mm_hashes = req_state.mm_hashes
            for i, pos_info in enumerate(mm_positions):
                start_pos = pos_info.offset
                num_encoder_tokens = pos_info.length

                # The encoder output is needed if the two ranges overlap:
                # [num_computed_tokens,
                #  num_computed_tokens + num_scheduled_tokens) and
                # [start_pos, start_pos + num_encoder_tokens)
                if start_pos >= num_computed_tokens + num_scheduled_tokens:
                    # The encoder output is not needed in this step.
                    break
                if start_pos + num_encoder_tokens <= num_computed_tokens:
                    # The encoder output is already processed and stored
                    # in the decoder's KV cache.
                    continue

                start_idx = max(num_computed_tokens - start_pos, 0)
                end_idx = min(
                    num_computed_tokens - start_pos + num_scheduled_tokens,
                    num_encoder_tokens,
                )
                assert start_idx < end_idx

                mm_hash = mm_hashes[i]
                encoder_output = self.encoder_cache.get(mm_hash, None)
                assert encoder_output is not None,\
                    f"Encoder cache miss for {mm_hash}."

                if (is_embed := pos_info.is_embed) is not None:
                    is_embed = is_embed[start_idx:end_idx]

                mm_embeds_item = gather_mm_placeholders(
                    encoder_output[start_idx:end_idx],
                    is_embed=is_embed,
                )
                mm_embeds.append(mm_embeds_item)
        return mm_embeds

    def get_model(self) -> nn.Module:
        # get raw model out of the cudagraph wrapper.
        if isinstance(self.model, CUDAGraphWrapper):
            return self.model.unwrap()
        elif isinstance(self.model, UBatchWrapper):
            return self.model.unwrap()
        return self.model

    def get_supported_generation_tasks(self) -> list[GenerationTask]:
        model = self.get_model()
        supported_tasks = list[GenerationTask]()

        if is_text_generation_model(model):
            supported_tasks.append("generate")

        if supports_transcription(model):
            if model.supports_transcription_only:
                return ["transcription"]

            supported_tasks.append("transcription")

        return supported_tasks

    def get_supported_pooling_tasks(self) -> list[PoolingTask]:
        model = self.get_model()
        if not is_pooling_model(model):
            return []

        supported_tasks = list(model.pooler.get_supported_tasks())

        if (self.scheduler_config.chunked_prefill_enabled
                and "encode" in supported_tasks):
            supported_tasks.remove("encode")

            logger.debug_once("Chunked prefill is not supported with "
                              "encode task which using ALL pooling. "
                              "Please turn off chunked prefill by "
                              "`--no-enable-chunked-prefill` before using it.")

        if "score" in supported_tasks:
            num_labels = getattr(self.model_config.hf_config, "num_labels", 0)
            if num_labels != 1:
                supported_tasks.remove("score")
                logger.debug_once(
                    "Score API is only enabled for num_labels == 1.")

        return supported_tasks

    def get_supported_tasks(self) -> tuple[SupportedTask, ...]:
        tasks = list[SupportedTask]()

        if self.model_config.runner_type == "generate":
            tasks.extend(self.get_supported_generation_tasks())
        if self.model_config.runner_type == "pooling":
            tasks.extend(self.get_supported_pooling_tasks())

        return tuple(tasks)

    def apply_grammar_bitmask(
        self,
        scheduler_output: "SchedulerOutput",
        logits: torch.Tensor,
    ):
        grammar_bitmask = scheduler_output.grammar_bitmask
        if grammar_bitmask is None:
            return

        # We receive the structured output bitmask from the scheduler,
        # compacted to contain bitmasks only for structured output requests.
        # The order of the requests in the bitmask is not guaranteed to be the
        # same as the order of the requests in the gpu runner's batch. We need
        # to sort the bitmask to match the order of the requests used here.

        # Get the batch indices of the structured output requests.
        # Keep track of the number of speculative tokens scheduled for every
        # request in the batch, as the logit indices are offset by this amount.
        struct_out_req_batch_indices: dict[str, int] = {}
        cumulative_offset = 0
        seq = sorted(self.input_batch.req_id_to_index.items(),
                     key=lambda x: x[1])
        for req_id, batch_index in seq:
            logit_index = batch_index + cumulative_offset
            cumulative_offset += len(
                scheduler_output.scheduled_spec_decode_tokens.get(req_id, []))
            if req_id in scheduler_output.structured_output_request_ids:
                struct_out_req_batch_indices[req_id] = logit_index

        out_indices = []

        # Reorder the bitmask to match the order of the requests in the batch.
        sorted_bitmask = np.full(shape=(logits.shape[0],
                                        grammar_bitmask.shape[1]),
                                 fill_value=-1,
                                 dtype=grammar_bitmask.dtype)
        cumulative_index = 0
        seq = sorted(scheduler_output.structured_output_request_ids.items(),
                     key=lambda x: x[1])
        for req_id, _ in seq:
            logit_index = struct_out_req_batch_indices[req_id]
            num_spec_tokens = len(
                scheduler_output.scheduled_spec_decode_tokens.get(req_id, []))
            for i in range(1 + num_spec_tokens):
                sorted_bitmask[logit_index + i] = \
                    grammar_bitmask[cumulative_index + i]
                out_indices.append(logit_index + i)
            cumulative_index += 1 + num_spec_tokens
        grammar_bitmask = sorted_bitmask

        # If the length of out indices and the logits have the same shape
        # we don't need to pass indices to the kernel,
        # since the bitmask is already aligned with the logits.
        skip_out_indices = len(out_indices) == logits.shape[0]

        # Serialization of np.ndarray is much more efficient than a tensor,
        # so we receive it in that format.
        grammar_bitmask = torch.from_numpy(grammar_bitmask).contiguous()

        # Force use of the torch.compile implementation from xgrammar to work
        # around issues with the Triton kernel in concurrent structured output
        # scenarios. See PR #19565 and issues #19493, #18376 for details.
        xgr_torch_compile.apply_token_bitmask_inplace_torch_compile(
            logits,
            grammar_bitmask.to(self.device, non_blocking=True),
            indices=out_indices if not skip_out_indices else None,
        )

    def sync_and_slice_intermediate_tensors(
            self, num_tokens: int, intermediate_tensors: IntermediateTensors,
            sync_self: bool) -> IntermediateTensors:

        assert self.intermediate_tensors is not None

        tp = self.vllm_config.parallel_config.tensor_parallel_size
        enabled_sp = self.compilation_config.pass_config. \
            enable_sequence_parallelism
        if enabled_sp:
            # When sequence parallelism is enabled, we always pad num_tokens
            # to be a multiple of tensor_parallel_size (tp) earlier
            assert num_tokens % tp == 0
        is_residual_scattered = tp > 1 and enabled_sp \
            and num_tokens % tp == 0

        # When sequence parallelism is enabled, the "residual" tensor is sharded
        # across tensor parallel ranks, so each rank only needs its own slice.
        if sync_self:
            assert intermediate_tensors is not None
            for k, v in intermediate_tensors.items():
                is_scattered = k == "residual" and is_residual_scattered
                copy_len = num_tokens // tp if is_scattered else \
                    num_tokens
                self.intermediate_tensors[k][:copy_len].copy_(
                    v[:copy_len], non_blocking=True)

        return IntermediateTensors({
            k:
            v[:num_tokens // tp]
            if k == "residual" and is_residual_scattered else v[:num_tokens]
            for k, v in self.intermediate_tensors.items()
        })

    def eplb_step(self,
                  is_dummy: bool = False,
                  is_profile: bool = False) -> None:
        """
        Step for the EPLB (Expert Parallelism Load Balancing) state.
        """
        if not self.parallel_config.enable_eplb:
            return

        assert self.eplb_state is not None
        model = self.get_model()
        assert is_mixture_of_experts(model)
        self.eplb_state.step(
            model,
            is_dummy,
            is_profile,
            log_stats=self.parallel_config.eplb_config.log_balancedness,
        )

    def get_dp_padding(self,
                       num_tokens: int) -> tuple[int, Optional[torch.Tensor]]:
        dp_size = self.vllm_config.parallel_config.data_parallel_size
        dp_rank = self.vllm_config.parallel_config.data_parallel_rank

        # For DP: Don't pad when setting enforce_eager.
        # This lets us set enforce_eager on the prefiller in a P/D setup and
        # still use CUDA graphs (enabled by this padding) on the decoder.
        #
        # TODO(tms) : There are many cases where padding is enabled for
        # prefills, causing unnecessary and excessive padding of activations.

        if dp_size == 1:
            # Early exit.
            return 0, None

        num_tokens_across_dp = DPMetadata.num_tokens_across_dp(
            num_tokens, dp_size, dp_rank)
        max_tokens_across_dp_cpu = torch.max(num_tokens_across_dp).item()
        num_tokens_after_padding = torch.tensor([max_tokens_across_dp_cpu] *
                                                dp_size,
                                                device="cpu",
                                                dtype=torch.int32)
        return max_tokens_across_dp_cpu - num_tokens, num_tokens_after_padding

    def get_padding(
            self,
            num_tokens_unpadded: int) -> tuple[int, Optional[torch.Tensor]]:

        num_tokens_padded = num_tokens_unpadded

        if (self.compilation_config.cudagraph_mode != CUDAGraphMode.NONE
                and not self.parallel_config.enable_microbatching
                and num_tokens_unpadded <= self.cudagraph_batch_sizes[-1]):
            # Use piecewise CUDA graphs.
            # Add padding to the batch size.
            num_tokens_padded = self.vllm_config.pad_for_cudagraph(
                num_tokens_unpadded)
        else:
            # Eager mode.
            # Pad tokens to multiple of tensor_parallel_size when
            # enabled collective fusion for SP
            tp_size = self.vllm_config.parallel_config.tensor_parallel_size
            if self.vllm_config.compilation_config.pass_config. \
                enable_sequence_parallelism and tp_size > 1:
                from vllm.utils import round_up
                num_tokens_padded = round_up(num_tokens_unpadded, tp_size)

        num_pad_tokens = num_tokens_padded - num_tokens_unpadded
        num_dp_pad_tokens, num_tokens_after_padding = self.get_dp_padding(
            num_tokens_padded)

        return num_dp_pad_tokens + num_pad_tokens, num_tokens_after_padding

    def get_dp_padding_ubatch(
            self,
            ubatch_slices: Optional[UBatchSlices]) -> tuple[bool, int, Optional[torch.Tensor]]:
        dp_size = self.vllm_config.parallel_config.data_parallel_size

        if dp_size == 1:
            # Early exit.
            return False, 0, None

        if ubatch_slices is None:
            (should_ubatch, num_tokens_across_dp) = self.should_ubatch_with_num_tokens(False, 0)
            assert should_ubatch is False
            assert num_tokens_across_dp is None
            return should_ubatch, 0, num_tokens_across_dp

        first_ubatch_slice = ubatch_slices[0]
        second_ubatch_slice = ubatch_slices[1]

        first_ubatch_num_tokens = first_ubatch_slice.token_slice.stop - \
             first_ubatch_slice.token_slice.start
        second_ubatch_num_tokens = second_ubatch_slice.token_slice.stop - \
            second_ubatch_slice.token_slice.start
        # We don't support prefills yet so the two ubatches should only differ
        # by at most one token
        assert abs(first_ubatch_num_tokens - second_ubatch_num_tokens) <= 1

        num_tokens_unpadded = first_ubatch_num_tokens + second_ubatch_num_tokens
        num_tokens_padded = round_up(num_tokens_unpadded, 2)
        if (self.compilation_config.cudagraph_mode != CUDAGraphMode.NONE
                and num_tokens_unpadded <= self.cudagraph_batch_sizes[-1]):
            # Add padding to the batch size.
            num_tokens_padded = self.vllm_config.pad_for_cudagraph(
                num_tokens_unpadded)
        else:
            # Eager mode.
            # Pad tokens to multiple of tensor_parallel_size when
            # enabled collective fusion for SP
            tp_size = self.vllm_config.parallel_config.tensor_parallel_size
            if self.vllm_config.compilation_config.pass_config. \
                enable_sequence_parallelism and tp_size > 1:
                num_tokens_padded = round_up(num_tokens_unpadded, tp_size)

        num_tokens_per_ubatch = num_tokens_padded // 2

        should_ubatch = True

        # Sanity Check that cudagraph padding isn't giving us an empty second ubatch
        if num_tokens_unpadded <= num_tokens_padded // 2:
            logger.debug(f"Aborting Ubatching: {num_tokens_unpadded} {num_tokens_padded}")
            should_ubatch = False

        # Note that we compute the number of padded tokens per ubatch
        should_ubatch, num_tokens_across_dp= self.should_ubatch_with_num_tokens(should_ubatch,
            num_tokens_per_ubatch)
        if not should_ubatch:
            assert num_tokens_across_dp is None
            return should_ubatch, 0, num_tokens_across_dp

        assert num_tokens_across_dp is not None

        max_tokens_across_dp_cpu = torch.max(num_tokens_across_dp).item()
        num_tokens_after_padding = torch.tensor([max_tokens_across_dp_cpu] *
                                                dp_size,
                                                device="cpu",
                                                dtype=torch.int32)
        num_pad_tokens = max_tokens_across_dp_cpu - num_tokens_per_ubatch
        num_pad_tokens = ((num_pad_tokens + num_tokens_per_ubatch) * 2) - \
            num_tokens_unpadded
        return should_ubatch, num_pad_tokens, num_tokens_after_padding

    # This doesn't actually pad the ubatch slices. It just shifts the
    # split point to the correct value so that padding can be applied
    # to the second ubatch in pad_out_ubatch_second_stage. Should be 
    # called after ubatch slicing but before attention meta data creation
    def pad_out_ubatch_first_stage(self, ubatch_slices: UBatchSlices,
                                   num_pad_tokens: int):
        original_num_tokens = ubatch_slices[1].token_slice.stop
        assert num_pad_tokens < original_num_tokens
        total_num_tokens_per_ubatch = (original_num_tokens +
                                       num_pad_tokens) // 2
        padded_first_ubatch_slice = slice(0, total_num_tokens_per_ubatch)
        padded_second_ubatch_slice = slice(total_num_tokens_per_ubatch,
                                           original_num_tokens)

        ubatch_slices[0] = UbatchSlice(padded_first_ubatch_slice,
                                       padded_first_ubatch_slice)
        ubatch_slices[1] = UbatchSlice(padded_second_ubatch_slice,
                                       padded_second_ubatch_slice)

    # This is where the second ubatch is adjusted to account for the padding.
    # Should be called after attention metadata creation. This just pads
    # the second ubatch slice out to the total number of tokens
    # (num_tokens + padding)
    def pad_out_ubatch_second_stage(self, ubatch_slices: UBatchSlices,
                                    num_total_tokens: int):
        # TODO Add asserts to make sure stage one ran
        padded_second_ubatch_slice = slice(ubatch_slices[1].token_slice.start,
                                           num_total_tokens)
        ubatch_slices[1] = UbatchSlice(padded_second_ubatch_slice,
                                       padded_second_ubatch_slice)

    def should_ubatch_with_num_tokens(self, should_ubatch: bool, num_tokens_per_ubatch: int,
                      ) -> tuple[bool, Optional[torch.Tensor]]:
        dp_size = self.vllm_config.parallel_config.data_parallel_size
        dp_rank = self.vllm_config.parallel_config.data_parallel_rank
        return DPMetadata.should_ubatch_across_dp(should_ubatch, num_tokens_per_ubatch, dp_size, dp_rank)

    def _pool(
        self,
        hidden_states: torch.Tensor,
        num_scheduled_tokens: int,
        num_scheduled_tokens_np: np.ndarray,
        kv_connector_output: Optional[KVConnectorOutput],
    ) -> ModelRunnerOutput:
        assert self.input_batch.num_reqs ==\
            len(self.input_batch.pooling_params), \
        "Either all or none of the requests in" \
        " a batch must be pooling request"

        hidden_states = hidden_states[:num_scheduled_tokens]
        pooling_metadata = self.input_batch.pooling_metadata
        pooling_metadata.build_pooling_cursor(num_scheduled_tokens_np.tolist(),
                                              device=hidden_states.device)
        seq_lens_cpu = self.seq_lens.cpu[:self.input_batch.num_reqs]

        # Pooling models D2H & synchronize occurs in pooler.py:build_output
        raw_pooler_output = self.model.pooler(
            hidden_states=hidden_states, pooling_metadata=pooling_metadata)

        pooler_output: list[Optional[torch.Tensor]] = []
        for raw_output, seq_len, prompt_len in zip(
                raw_pooler_output, seq_lens_cpu, pooling_metadata.prompt_lens):

            output = raw_output.data if seq_len == prompt_len else None
            pooler_output.append(output)

        return ModelRunnerOutput(
            req_ids=self.input_batch.req_ids,
            req_id_to_index=self.input_batch.req_id_to_index,
            sampled_token_ids=[],
            logprobs=None,
            prompt_logprobs_dict={},
            pooler_output=pooler_output,
            kv_connector_output=kv_connector_output,
        )

    @torch.inference_mode()
    def execute_model(
        self,
        scheduler_output: "SchedulerOutput",
        intermediate_tensors: Optional[IntermediateTensors] = None,
    ) -> Union[ModelRunnerOutput, IntermediateTensors]:
        self._update_states(scheduler_output)
        if not scheduler_output.total_num_scheduled_tokens:
            if not has_kv_transfer_group():
                # Return empty ModelRunnerOutput if there's no work to do.
                return EMPTY_MODEL_RUNNER_OUTPUT

            return self.kv_connector_no_forward(scheduler_output,
                                                self.vllm_config)

        if self.cache_config.kv_sharing_fast_prefill:
            assert not self.input_batch.num_prompt_logprobs, (
                "--kv-sharing-fast-prefill produces incorrect logprobs for "
                "prompt tokens, tokens, please disable it when the requests "
                "need prompt logprobs")

        # Prepare the decoder inputs.
        (attn_metadata, logits_indices, spec_decode_metadata, 
         num_scheduled_tokens_np, spec_decode_common_attn_metadata, 
         max_query_len, ubatch_slices, num_pad_tokens,
         num_tokens_after_padding) = self._prepare_inputs(scheduler_output)

        num_scheduled_tokens = scheduler_output.total_num_scheduled_tokens
<<<<<<< HEAD
        num_input_tokens = num_scheduled_tokens
        if ubatch_slices and num_pad_tokens > 0:
            num_input_tokens += num_pad_tokens
            self.pad_out_ubatch_second_stage(ubatch_slices, num_input_tokens)
        elif ubatch_slices is None:
            num_pad, num_tokens_after_padding = self.get_padding(
                num_input_tokens)
            num_input_tokens += num_pad
=======
        if (self.compilation_config.cudagraph_mode != CUDAGraphMode.NONE
                and not envs.VLLM_DISABLE_PAD_FOR_CUDAGRAPH
                and num_scheduled_tokens <= self.cudagraph_batch_sizes[-1]):
            # Use CUDA graphs.
            # Add padding to the batch size.
            num_input_tokens = self.vllm_config.pad_for_cudagraph(
                num_scheduled_tokens)
        else:
            # Eager mode.
            # Pad tokens to multiple of tensor_parallel_size when
            # enabled collective fusion for SP
            tp_size = self.vllm_config.parallel_config.tensor_parallel_size
            if self.compilation_config.pass_config. \
                enable_sequence_parallelism and tp_size > 1:
                num_input_tokens = round_up(num_scheduled_tokens, tp_size)
            else:
                num_input_tokens = num_scheduled_tokens
>>>>>>> b7adf94c

        uniform_decode = (max_query_len == self.uniform_decode_query_len) and (
            num_scheduled_tokens == self.input_batch.num_reqs * max_query_len)
        batch_descriptor = BatchDescriptor(num_tokens=num_input_tokens,
                                           uniform_decode=uniform_decode)
        cudagraph_runtime_mode, batch_descriptor = \
            self.cudagraph_dispatcher.dispatch(batch_descriptor)

        if self.supports_mm_inputs:
            # Run the multimodal encoder if any.
            self._execute_mm_encoder(scheduler_output)
            mm_embeds = self._gather_mm_embeddings(scheduler_output)
        else:
            mm_embeds = []

        if self.supports_mm_inputs and get_pp_group().is_first_rank:
            # NOTE(woosuk): To unify token ids and soft tokens (vision
            # embeddings), we always use embeddings (rather than token ids)
            # as input to the multimodal model, even when the input is text.
            inputs_embeds_scheduled = self.model.get_input_embeddings(
                input_ids=self.input_ids.gpu[:num_scheduled_tokens],
                multimodal_embeddings=mm_embeds or None,
            )

            # TODO(woosuk): Avoid the copy. Optimize.
            self.inputs_embeds[:num_scheduled_tokens].copy_(
                inputs_embeds_scheduled)

            input_ids = None
            inputs_embeds = self.inputs_embeds[:num_input_tokens]
            model_kwargs = {
                **self._init_model_kwargs(num_scheduled_tokens),
                **self._extract_mm_kwargs(scheduler_output),
            }
        else:
            # For text-only models, we use token ids as input.
            # While it is possible to use embeddings as input just like the
            # multimodal models, it is not desirable for performance since
            # then the embedding layer is not included in the CUDA graph.
            input_ids = self.input_ids.gpu[:num_input_tokens]
            inputs_embeds = None
            model_kwargs = self._init_model_kwargs(num_input_tokens)
        if self.uses_mrope:
            positions = self.mrope_positions.gpu[:, :num_input_tokens]
        else:
            positions = self.positions.gpu[:num_input_tokens]

        if get_pp_group().is_first_rank:
            intermediate_tensors = None
        else:
            intermediate_tensors = self.sync_and_slice_intermediate_tensors(
                num_input_tokens, intermediate_tensors, True)

        if ubatch_slices is not None:
            num_input_tokens = num_input_tokens // 2

        uniform_decode = (max_query_len == self.uniform_decode_query_len) and (
            num_scheduled_tokens == self.input_batch.num_reqs * max_query_len)
        batch_descriptor = BatchDescriptor(num_tokens=num_input_tokens,
                                           uniform_decode=uniform_decode)
        cudagraph_runtime_mode, batch_descriptor = \
            self.cudagraph_dispatcher.dispatch(batch_descriptor)

        # Run the model.
        # Use persistent buffers for CUDA graphs.
        with set_forward_context(
                attn_metadata,
                self.vllm_config,
                num_tokens=num_input_tokens or 1,
                num_tokens_across_dp=num_tokens_after_padding,
                cudagraph_runtime_mode=cudagraph_runtime_mode,
                batch_descriptor=batch_descriptor,
                ubatch_slices=ubatch_slices
        ), self.maybe_get_kv_connector_output(
                scheduler_output) as kv_connector_output:

            model_output = self.model(
                input_ids=input_ids,
                positions=positions,
                intermediate_tensors=intermediate_tensors,
                inputs_embeds=inputs_embeds,
                **model_kwargs
            )

        if self.use_aux_hidden_state_outputs:
            hidden_states, aux_hidden_states = model_output
        else:
            hidden_states = model_output
            aux_hidden_states = None

        # Broadcast PP output for external_launcher (torchrun)
        # to make sure we are synced across pp ranks
        # TODO: Support overlapping mirco-batches
        # https://github.com/vllm-project/vllm/issues/18019
        broadcast_pp_output = \
            self.parallel_config.distributed_executor_backend \
            == "external_launcher" and len(get_pp_group().ranks) > 0
        if not get_pp_group().is_last_rank:
            # For mid-pipeline stages, return the hidden states.
            assert isinstance(hidden_states, IntermediateTensors)
            if not broadcast_pp_output:
                hidden_states.kv_connector_output = kv_connector_output
                return hidden_states
            get_pp_group().send_tensor_dict(hidden_states.tensors,
                                            all_gather_group=get_tp_group())
            logits = None
        else:
            if self.input_batch.pooling_params:
                return self._pool(hidden_states, num_scheduled_tokens,
                                  num_scheduled_tokens_np, kv_connector_output)

            sample_hidden_states = hidden_states[logits_indices]
            logits = self.model.compute_logits(sample_hidden_states, None)
        if broadcast_pp_output:
            model_output_broadcast_data = {
                "logits": logits.contiguous(),
            } if logits is not None else {}
            model_output_broadcast_data = get_pp_group().broadcast_tensor_dict(
                model_output_broadcast_data, src=len(get_pp_group().ranks) - 1)
            assert model_output_broadcast_data is not None
            logits = model_output_broadcast_data["logits"]

        # Apply structured output bitmasks if present
        if scheduler_output.grammar_bitmask is not None:
            self.apply_grammar_bitmask(scheduler_output, logits)

        # Sample the next token and get logprobs if needed.
        sampling_metadata = self.input_batch.sampling_metadata
        if spec_decode_metadata is None:
            sampler_output = self.sampler(
                logits=logits,
                sampling_metadata=sampling_metadata,
            )
        else:
            # When indexing with a tensor (bonus_logits_indices), PyTorch
            # creates a new tensor with separate storage from the original
            # logits tensor. This means any in-place operations on bonus_logits
            # won't affect the original logits tensor.
            assert logits is not None
            bonus_logits = logits[spec_decode_metadata.bonus_logits_indices]
            sampler_output = self.sampler(
                logits=bonus_logits,
                sampling_metadata=sampling_metadata,
            )
            bonus_token_ids = sampler_output.sampled_token_ids

            # Just like `bonus_logits`, `target_logits` is a new tensor with
            # separate storage from the original `logits` tensor. Therefore,
            # it is safe to update `target_logits` in place.
            target_logits = logits[spec_decode_metadata.target_logits_indices]
            output_token_ids = self.rejection_sampler(
                spec_decode_metadata,
                None,  # draft_probs
                target_logits,
                bonus_token_ids,
                sampling_metadata,
            )
            sampler_output.sampled_token_ids = output_token_ids

        num_nans_in_logits = {}
        if envs.VLLM_COMPUTE_NANS_IN_LOGITS:
            num_nans_in_logits = self._get_nans_in_logits(logits)

        # TODO(woosuk): The following loop can be slow since it iterates over
        # the requests one by one. Optimize.
        discard_sampled_tokens_req_indices = []
        for i, req_id in enumerate(self.input_batch.req_ids):
            req_state = self.requests[req_id]
            seq_len = (req_state.num_computed_tokens +
                       scheduler_output.num_scheduled_tokens[req_id])
            if seq_len < req_state.num_tokens:
                # Ignore the sampled token for partial prefills.
                # Rewind the generator state as if the token was not sampled.
                # This relies on cuda-specific torch-internal impl details
                generator = self.input_batch.generators.get(i)
                if generator is not None:
                    generator.set_offset(generator.get_offset() - 4)
                # Record the index of the request that should not be sampled,
                # so that we could clear the sampled tokens before returning.
                discard_sampled_tokens_req_indices.append(i)

        # NOTE: GPU -> CPU Sync happens here.
        # Move as many CPU operations as possible before this sync point.
        logprobs_tensors = sampler_output.logprobs_tensors
        logprobs_lists = logprobs_tensors.tolists() \
            if logprobs_tensors is not None else None

        # Compute prompt logprobs if needed.
        prompt_logprobs_dict = self._get_prompt_logprobs_dict(
            hidden_states[:num_scheduled_tokens],
            scheduler_output.num_scheduled_tokens,
        )

        # Get the valid generated tokens.
        sampled_token_ids = sampler_output.sampled_token_ids
        max_gen_len = sampled_token_ids.shape[-1]
        if max_gen_len == 1:
            # No spec decode tokens.
            valid_sampled_token_ids = self._to_list(sampled_token_ids)
        else:
            # Includes spec decode tokens.
            valid_sampled_token_ids = self.rejection_sampler.parse_output(
                sampled_token_ids,
                self.input_batch.vocab_size,
            )
        # Mask out the sampled tokens that should not be sampled.
        for i in discard_sampled_tokens_req_indices:
            valid_sampled_token_ids[i].clear()

        # Cache the sampled tokens in the model runner, so that the scheduler
        # doesn't need to send them back.
        # NOTE(woosuk): As an exception, when using PP, the scheduler sends
        # the sampled tokens back, because there's no direct communication
        # between the first-stage worker and the last-stage worker.
        req_ids = self.input_batch.req_ids
        for req_idx, sampled_ids in enumerate(valid_sampled_token_ids):
            if not sampled_ids:
                continue

            start_idx = self.input_batch.num_tokens_no_spec[req_idx]
            end_idx = start_idx + len(sampled_ids)
            assert end_idx <= self.max_model_len, (
                "Sampled token IDs exceed the max model length. "
                f"Total number of tokens: {end_idx} > max_model_len: "
                f"{self.max_model_len}")

            self.input_batch.token_ids_cpu[req_idx,
                                           start_idx:end_idx] = sampled_ids
            self.input_batch.num_tokens_no_spec[req_idx] = end_idx
            self.input_batch.num_tokens[req_idx] = end_idx
            req_id = req_ids[req_idx]
            req_state = self.requests[req_id]
            req_state.output_token_ids.extend(sampled_ids)

        if self.speculative_config:
            assert not ubatch_slices
            assert isinstance(attn_metadata, dict)
            assert spec_decode_common_attn_metadata is not None
            self._draft_token_ids = self.propose_draft_token_ids(
                scheduler_output,
                valid_sampled_token_ids,
                sampling_metadata,
                hidden_states,
                sample_hidden_states,
                aux_hidden_states,
                spec_decode_metadata,
                spec_decode_common_attn_metadata,
            )

        self.eplb_step()

        return ModelRunnerOutput(
            req_ids=self.input_batch.req_ids,
            req_id_to_index=self.input_batch.req_id_to_index,
            sampled_token_ids=valid_sampled_token_ids,
            logprobs=logprobs_lists,
            prompt_logprobs_dict=prompt_logprobs_dict,
            pooler_output=[],
            kv_connector_output=kv_connector_output,
            num_nans_in_logits=num_nans_in_logits,
        )

    def take_draft_token_ids(self) -> Optional[DraftTokenIds]:
        if self._draft_token_ids is None:
            return None
        req_ids = self.input_batch.req_ids
        if isinstance(self._draft_token_ids, torch.Tensor):
            draft_token_ids = self._draft_token_ids.tolist()
        else:
            draft_token_ids = self._draft_token_ids
        self._draft_token_ids = None
        return DraftTokenIds(req_ids, draft_token_ids)

    def propose_draft_token_ids(
        self,
        scheduler_output: "SchedulerOutput",
        sampled_token_ids: list[list[int]],
        sampling_metadata: SamplingMetadata,
        hidden_states: torch.Tensor,
        sample_hidden_states: torch.Tensor,
        aux_hidden_states: Optional[torch.Tensor],
        spec_decode_metadata: Optional[SpecDecodeMetadata],
        common_attn_metadata: CommonAttentionMetadata,
    ) -> Union[list[list[int]], torch.Tensor]:
        num_scheduled_tokens = scheduler_output.total_num_scheduled_tokens
        if self.speculative_config.method == "ngram":
            assert isinstance(self.drafter, NgramProposer)
            draft_token_ids = self.propose_ngram_draft_token_ids(
                sampled_token_ids)
        elif self.speculative_config.method == "medusa":
            assert isinstance(self.drafter, MedusaProposer)
            if sample_hidden_states.shape[0] == len(sampled_token_ids):
                # The input to the target model does not include draft tokens.
                hidden_states = sample_hidden_states
            else:
                indices = []
                offset = 0
                for num_draft, tokens in zip(
                        spec_decode_metadata.num_draft_tokens,
                        sampled_token_ids):
                    indices.append(offset + len(tokens) - 1)
                    offset += num_draft + 1
                indices = torch.tensor(indices, device=self.device)
                hidden_states = sample_hidden_states[indices]

            draft_token_ids = self.drafter.propose(
                target_hidden_states=hidden_states,
                sampling_metadata=sampling_metadata,
            )
        elif self.speculative_config.use_eagle():
            assert isinstance(self.drafter, EagleProposer)
            # TODO(woosuk): Refactor the loop.
            req_ids = self.input_batch.req_ids
            next_token_ids: list[int] = []
            for i, token_ids in enumerate(sampled_token_ids):
                if token_ids:
                    # Common case.
                    next_token_id = token_ids[-1]
                else:
                    # Partial prefill (rare case).
                    # Get the next token id from the request state.
                    req_id = req_ids[i]
                    req_state = self.requests[req_id]
                    seq_len = (req_state.num_computed_tokens +
                               scheduler_output.num_scheduled_tokens[req_id])
                    next_token_id = req_state.get_token_id(seq_len)
                next_token_ids.append(next_token_id)
            next_token_ids = torch.tensor(next_token_ids,
                                          dtype=torch.int32,
                                          device=self.device)

            if spec_decode_metadata is None:
                # input_ids can be None for multimodal models.
                target_token_ids = self.input_ids.gpu[:num_scheduled_tokens]
                # TODO(woosuk): Support M-RoPE.
                target_positions = self.positions.gpu[:num_scheduled_tokens]
                if self.use_aux_hidden_state_outputs:
                    target_hidden_states = torch.cat(
                        [h[:num_scheduled_tokens] for h in aux_hidden_states],
                        dim=-1)
                else:
                    target_hidden_states = hidden_states[:num_scheduled_tokens]
            else:
                # TODO(woosuk): Refactor this.
                num_draft_tokens = spec_decode_metadata.num_draft_tokens
                num_rejected_tokens = [
                    n + 1 - len(sampled_token_ids[i]) if n > 0 else 0
                    for i, n in enumerate(num_draft_tokens)
                ]
                num_rejected_tokens_cpu = torch.tensor(num_rejected_tokens,
                                                       dtype=torch.int32)
                common_attn_metadata, token_indices =\
                    self.drafter.prepare_inputs(
                    common_attn_metadata, num_rejected_tokens_cpu)

                target_token_ids = self.input_ids.gpu[token_indices]
                # TODO(woosuk): Support M-RoPE.
                target_positions = self.positions.gpu[token_indices]
                if self.use_aux_hidden_state_outputs:
                    target_hidden_states = torch.cat(
                        [h[token_indices] for h in aux_hidden_states], dim=-1)
                else:
                    target_hidden_states = hidden_states[token_indices]
            mm_embeds = None
            if self.supports_mm_inputs:
                mm_embeds = self._gather_mm_embeddings(scheduler_output,
                                                       shift_computed_tokens=1)

            draft_token_ids = self.drafter.propose(
                target_token_ids=target_token_ids,
                target_positions=target_positions,
                target_hidden_states=target_hidden_states,
                next_token_ids=next_token_ids,
                sampling_metadata=sampling_metadata,
                common_attn_metadata=common_attn_metadata,
                mm_embeds=mm_embeds,
            )
        return draft_token_ids

    def propose_ngram_draft_token_ids(
        self,
        sampled_token_ids: list[list[int]],
    ) -> list[list[int]]:
        # TODO(woosuk): Optimize.
        req_ids = self.input_batch.req_ids
        draft_token_ids: list[list[int]] = []
        for i, sampled_ids in enumerate(sampled_token_ids):
            num_sampled_ids = len(sampled_ids)
            if not num_sampled_ids:
                # Skip speculative decoding.
                draft_token_ids.append([])
                continue

            # Skip requests that require sampling parameters that are not
            # supported with speculative decoding.
            req_id = req_ids[i]
            if req_id in self.input_batch.spec_decode_unsupported_reqs:
                draft_token_ids.append([])
                continue

            num_tokens = self.input_batch.num_tokens_no_spec[i]
            if num_tokens >= self.max_model_len:
                # Skip requests that have already reached the max model length.
                draft_token_ids.append([])
                continue

            drafter_output = self.drafter.propose(
                self.input_batch.token_ids_cpu[i, :num_tokens])
            if drafter_output is None or len(drafter_output) == 0:
                draft_token_ids.append([])
            else:
                draft_token_ids.append(drafter_output.tolist())
        return draft_token_ids

    def update_config(self, overrides: dict[str, Any]) -> None:
        allowed_config_names = {"load_config", "model_config"}
        for config_name, config_overrides in overrides.items():
            assert config_name in allowed_config_names, \
                f"Config `{config_name}` not supported. " \
                f"Allowed configs: {allowed_config_names}"
            config = getattr(self, config_name)
            new_config = update_config(config, config_overrides)
            setattr(self, config_name, new_config)

    def load_model(self, eep_scale_up: bool = False) -> None:
        """
        Args:
            eep_scale_up: the model loading is for elastic EP scale up.
        """
        logger.info("Starting to load model %s...", self.model_config.model)
        if eep_scale_up:
            from vllm.distributed.parallel_state import get_ep_group
            num_local_physical_experts = torch.empty(1,
                                                     dtype=torch.int32,
                                                     device="cpu")
            torch.distributed.broadcast(num_local_physical_experts,
                                        group=get_ep_group().cpu_group,
                                        group_src=0)
            num_local_physical_experts = int(num_local_physical_experts.item())
            new_ep_size = get_ep_group().world_size
            global_expert_load, old_global_expert_indices = (
                EplbState.recv_state())
            num_logical_experts = global_expert_load.shape[1]
            self.parallel_config.eplb_config.num_redundant_experts = (
                num_local_physical_experts * new_ep_size - num_logical_experts)
            assert old_global_expert_indices.shape[
                1] % num_local_physical_experts == 0
            old_ep_size = old_global_expert_indices.shape[
                1] // num_local_physical_experts
            rank_mapping = {
                old_ep_rank: old_ep_rank
                for old_ep_rank in range(old_ep_size)
            }
        else:
            global_expert_load = None
            old_global_expert_indices = None
            rank_mapping = None

        with DeviceMemoryProfiler() as m:
            time_before_load = time.perf_counter()
            model_loader = get_model_loader(self.load_config)
            logger.info("Loading model from scratch...")
            self.model = model_loader.load_model(
                vllm_config=self.vllm_config, model_config=self.model_config)
            if self.lora_config:
                self.model = self.load_lora_model(self.model,
                                                  self.model_config,
                                                  self.scheduler_config,
                                                  self.lora_config,
                                                  self.device)
            if hasattr(self, "drafter"):
                logger.info("Loading drafter model...")
                self.drafter.load_model(self.model)
            if self.use_aux_hidden_state_outputs:
                if supports_eagle3(self.model):
                    self.model.set_aux_hidden_state_layers(
                        self.model.get_eagle3_aux_hidden_state_layers())
                else:
                    raise RuntimeError(
                        "Model does not support EAGLE3 interface but "
                        "aux_hidden_state_outputs was requested")
            time_after_load = time.perf_counter()
        self.model_memory_usage = m.consumed_memory
        logger.info("Model loading took %.4f GiB and %.6f seconds",
                    self.model_memory_usage / GiB_bytes,
                    time_after_load - time_before_load)
        prepare_communication_buffer_for_model(self.model)

        if is_mixture_of_experts(
                self.model) and self.parallel_config.enable_eplb:
            logger.info("EPLB is enabled for model %s.",
                        self.model_config.model)
            self.eplb_state = EplbState.build(
                self.model,
                self.device,
                self.parallel_config,
                global_expert_load,
                old_global_expert_indices,
                rank_mapping,
            )

        if (
            self.vllm_config.compilation_config.level == \
                CompilationLevel.DYNAMO_AS_IS and supports_dynamo()
        ):
            backend = self.vllm_config.compilation_config.init_backend(
                self.vllm_config)
            compilation_counter.dynamo_as_is_count += 1
            self.model.compile(
                fullgraph=envs.VLLM_TEST_DYNAMO_FULLGRAPH_CAPTURE,
                backend=backend)
            return
        # for other compilation levels, cudagraph behavior is controlled by
        # CudagraphWraper and CudagraphDispatcher of vllm.

        # wrap the model with full cudagraph wrapper if needed.
        if self.compilation_config.cudagraph_mode.has_full_cudagraphs() \
            and not self.parallel_config.enable_microbatching:
            self.model = CUDAGraphWrapper(self.model,
                                          self.vllm_config,
                                          runtime_mode=CUDAGraphMode.FULL)
        elif self.parallel_config.enable_microbatching:
            if self.compilation_config.cudagraph_mode.has_full_cudagraphs():
                self.model = UBatchWrapper(self.model, self.vllm_config, CUDAGraphMode.FULL, self.device)
            else:
                self.model = UBatchWrapper(self.model, self.vllm_config, CUDAGraphMode.NONE, self.device)


    def reload_weights(self) -> None:
        assert getattr(self, "model", None) is not None, \
            "Cannot reload weights before model is loaded."
        model_loader = get_model_loader(self.load_config)
        logger.info("Reloading weights inplace...")
        model = self.get_model()
        model_loader.load_weights(model, model_config=self.model_config)

    def save_tensorized_model(
        self,
        tensorizer_config: "TensorizerConfig",
    ) -> None:
        model = self.get_model()
        TensorizerLoader.save_model(
            model,
            tensorizer_config=tensorizer_config,
            model_config=self.model_config,
        )

    def _get_prompt_logprobs_dict(
        self,
        hidden_states: torch.Tensor,
        num_scheduled_tokens: dict[str, int],
    ) -> dict[str, Optional[LogprobsTensors]]:
        num_prompt_logprobs_dict = self.input_batch.num_prompt_logprobs
        if not num_prompt_logprobs_dict:
            return {}

        in_progress_dict = self.input_batch.in_progress_prompt_logprobs_cpu
        prompt_logprobs_dict: dict[str, Optional[LogprobsTensors]] = {}

        # Since prompt logprobs are a rare feature, prioritize simple,
        # maintainable loop over optimal performance.
        completed_prefill_reqs = []
        for req_id, num_prompt_logprobs in num_prompt_logprobs_dict.items():
            num_tokens = num_scheduled_tokens[req_id]

            # Get metadata for this request.
            request = self.requests[req_id]
            num_prompt_tokens = len(request.prompt_token_ids)
            prompt_token_ids = torch.tensor(request.prompt_token_ids).to(
                self.device, non_blocking=True)

            # Set up target LogprobsTensors object.
            logprobs_tensors = in_progress_dict.get(req_id)
            if not logprobs_tensors:
                # Create empty logprobs CPU tensors for the entire prompt.
                # If chunked, we'll copy in slice by slice.
                logprobs_tensors = LogprobsTensors.empty_cpu(
                    num_prompt_tokens - 1, num_prompt_logprobs + 1)
                in_progress_dict[req_id] = logprobs_tensors

            # Determine number of logits to retrieve.
            start_idx = request.num_computed_tokens
            start_tok = start_idx + 1
            num_remaining_tokens = num_prompt_tokens - start_tok
            if num_tokens <= num_remaining_tokens:
                # This is a chunk, more tokens remain.
                # In the == case, there are no more prompt logprobs to produce
                # but we want to defer returning them to the next step where we
                # have new generated tokens to return.
                num_logits = num_tokens
            else:
                # This is the last chunk of prompt tokens to return.
                num_logits = num_remaining_tokens
                completed_prefill_reqs.append(req_id)
                prompt_logprobs_dict[req_id] = logprobs_tensors

            if num_logits <= 0:
                # This can happen for the final chunk if we prefilled exactly
                # (num_prompt_tokens - 1) tokens for this request in the prior
                # step. There are no more prompt logprobs to produce.
                continue

            # Get the logits corresponding to this req's prompt tokens.
            # If this is a partial request (i.e. chunked prefill),
            # then there is prompt logprob generated for each index.
            req_idx = self.input_batch.req_id_to_index[req_id]
            offset = self.query_start_loc.np[req_idx].item()
            prompt_hidden_states = hidden_states[offset:offset + num_logits]
            logits = self.model.compute_logits(prompt_hidden_states, None)

            # Get the "target" tokens for each index. For prompt at index i,
            # the token at prompt index i+1 is the "sampled" token we want
            # to gather the logprob for.
            tgt_token_ids = prompt_token_ids[start_tok:start_tok + num_logits]

            # Compute prompt logprobs.
            logprobs = self.sampler.compute_logprobs(logits)
            token_ids, logprobs, ranks = self.sampler.gather_logprobs(
                logprobs, num_prompt_logprobs, tgt_token_ids)

            # Transfer GPU->CPU async.
            chunk_slice = slice(start_idx, start_idx + num_logits)
            logprobs_tensors.logprob_token_ids[chunk_slice].copy_(
                token_ids, non_blocking=True)
            logprobs_tensors.logprobs[chunk_slice].copy_(logprobs,
                                                         non_blocking=True)
            logprobs_tensors.selected_token_ranks[chunk_slice].copy_(
                ranks, non_blocking=True)

        # Remove requests that have completed prefill from the batch
        # num_prompt_logprobs_dict.
        for req_id in completed_prefill_reqs:
            del num_prompt_logprobs_dict[req_id]
            del in_progress_dict[req_id]

        # Must synchronize the non-blocking GPU->CPU transfers.
        if prompt_logprobs_dict:
            self._sync_device()

        return prompt_logprobs_dict

    def _get_nans_in_logits(
        self,
        logits: Optional[torch.Tensor],
    ) -> dict[str, int]:
        try:
            if logits is None:
                return {req_id: 0 for req_id in self.input_batch.req_ids}

            num_nans_in_logits = {}
            num_nans_for_index = logits.isnan().sum(dim=-1).cpu().numpy()
            for req_id in self.input_batch.req_ids:
                req_index = self.input_batch.req_id_to_index[req_id]
                num_nans_in_logits[req_id] = (
                    int(num_nans_for_index[req_index])
                    if num_nans_for_index is not None
                    and req_index < logits.shape[0] else 0)
            return num_nans_in_logits
        except IndexError:
            return {}

    @contextmanager
    def maybe_randomize_inputs(self, input_ids: torch.Tensor):
        """
        Randomize input_ids if VLLM_RANDOMIZE_DP_DUMMY_INPUTS is set.
        This is to help balance expert-selection
         - during profile_run
         - during DP rank dummy run
        """
        dp_size = self.vllm_config.parallel_config.data_parallel_size
        randomize_inputs = envs.VLLM_RANDOMIZE_DP_DUMMY_INPUTS and dp_size > 1
        if not randomize_inputs:
            yield
        else:
            import functools

            @functools.cache
            def rand_input_ids() -> torch.Tensor:
                return torch.randint_like(
                    self.input_ids.gpu,
                    low=0,
                    high=self.model_config.get_vocab_size(),
                    dtype=input_ids.dtype)

            logger.debug_once("Randomizing dummy data for DP Rank")
            input_ids.copy_(rand_input_ids()[:input_ids.size(0)],
                            non_blocking=True)
            yield
            input_ids.fill_(0)

    def _get_mm_dummy_batch(
        self,
        modality: str,
        max_items_per_batch: int,
    ) -> BatchedTensorInputs:
        """Dummy data for profiling and precompiling multimodal models."""
        assert self.mm_budget is not None

        dummy_decoder_data = self.mm_registry.get_decoder_dummy_data(
            model_config=self.model_config,
            seq_len=self.max_num_tokens,
            mm_counts={modality: 1},
            cache=self.mm_budget.cache,
        )
        dummy_mm_data = dummy_decoder_data.multi_modal_data

        # Result in the maximum GPU consumption of the model
        dummy_mm_item = dummy_mm_data[modality][0]
        dummy_mm_items = [dummy_mm_item] * max_items_per_batch

        return next(mm_kwargs_group
                    for _, _, mm_kwargs_group in group_mm_kwargs_by_modality(
                        dummy_mm_items,
                        device=self.device,
                        pin_memory=self.pin_memory,
                    ))

    @torch.inference_mode()
    def _dummy_run(
        self,
        num_tokens: int,
        cudagraph_runtime_mode: CUDAGraphMode = CUDAGraphMode.NONE,
        force_attention: bool = False,
        uniform_decode: bool = False,
        allow_microbatching: bool = False,
        skip_eplb: bool = False,
        is_profile: bool = False,
    ) -> tuple[torch.Tensor, torch.Tensor]:
        """
        Run a dummy forward pass to warm up/profile run or capture the
        CUDA graph for the model.

        Args:
            num_tokens: Number of tokens to run the dummy forward pass.
            cudagraph_runtime_mode: used to control the behavior.
                - CUDAGraphMode.NONE: No cudagraph, for warm up and profile run
                - CUDAGraphMode.PIECEWISE: Piecewise cudagraph.
                - CUDAGraphMode.FULL: Full cudagraph, attention metadata is
                    needed.
            force_attention: If True, always create attention metadata. Used to
                warm up attention backend when mode is NONE.
            uniform_decode: If True, the batch is a uniform decode batch.
            skip_eplb: If True, skip EPLB state update.
            is_profile: If True, this is a profile run.
        """        
        ubatch_enabled = self.parallel_config.enable_microbatching
        should_ubatch = False
        if ubatch_enabled:
            should_ubatch = num_tokens >= \
                self.parallel_config.microbatching_token_threshold and \
                allow_microbatching
            should_ubatch, _ = self.should_ubatch_with_num_tokens(should_ubatch, num_tokens // 2,)
        assert cudagraph_runtime_mode in {
            CUDAGraphMode.NONE, CUDAGraphMode.PIECEWISE, CUDAGraphMode.FULL
        }

        # Padding for DP
        num_tokens_across_dp = None
        num_pad = 0
        if not should_ubatch:
            num_pad, num_tokens_across_dp = self.get_dp_padding(num_tokens)
        num_tokens += num_pad

        # If cudagraph_mode.decode_mode() == FULL and
        # cudagraph_mode.seperate_routine(). This means that we are using
        # different graphs and/or modes for mixed prefill-decode batches vs.
        # uniform decode batches. A uniform decode batch means that all
        # requests have identical query length, except a potential virtual
        # request (shorter) in the batch account for padding.
        # Uniform decode batch could either be common pure decode, where
        # max_query_len == 1, or speculative decode, where
        # max_query_len == 1 + num_spec_decode_tokens.

        # When setting max_query_len = 1, we switch to and capture the optimized
        # routine of FA2 for pure decode, i.e., Flashdecode + an optimization
        # for GQA/MQA.
        max_query_len = self.uniform_decode_query_len if uniform_decode else \
                                                                num_tokens
        if allow_microbatching:
            assert self.uniform_decode_query_len == 1
            assert uniform_decode is True
            assert max_query_len == 1

        # Set num_scheduled_tokens based on num_tokens and max_num_seqs
        # for dummy run with LoRA so that the num_reqs collectively
        # has num_tokens in total.
        assert num_tokens <= self.scheduler_config.max_num_batched_tokens
        max_num_reqs = self.scheduler_config.max_num_seqs
        if uniform_decode:
            num_reqs = cdiv(num_tokens, max_query_len)
            assert num_reqs <= max_num_reqs, \
                "Do not capture num_reqs > max_num_reqs for uniform batch"
            num_scheduled_tokens_list = [max_query_len] * num_reqs
            if num_tokens % max_query_len != 0:
                num_scheduled_tokens_list[-1] = num_tokens % max_query_len
        else:
            num_reqs = min(num_tokens, max_num_reqs)
            min_tokens_per_req = num_tokens // num_reqs
            num_scheduled_tokens_list = [min_tokens_per_req] * num_reqs
            num_scheduled_tokens_list[-1] += num_tokens % num_reqs

        assert sum(num_scheduled_tokens_list) == num_tokens
        assert len(num_scheduled_tokens_list) == num_reqs
        num_scheduled_tokens = np.array(num_scheduled_tokens_list,
                                        dtype=np.int32)

        ubatch_slices = None
        # We currently only microbatch if the number of tokens is
        # over a certain threshold.
        if should_ubatch:
            # We only support decode-only cudagraphs
            assert num_reqs == num_tokens
            assert num_tokens % 2 == 0
            num_tokens_per_ubatch = num_tokens // 2
            dp_size = self.vllm_config.parallel_config.data_parallel_size
            num_tokens_across_dp = torch.tensor([num_tokens_per_ubatch] *
                                                dp_size,
                                                device="cpu",
                                                dtype=torch.int32)
            ubatch_slices = [
                UbatchSlice(slice(0, num_reqs // 2), slice(0,
                                                           num_tokens // 2)),
                UbatchSlice(slice(num_reqs // 2, num_reqs),
                            slice(num_tokens // 2, num_tokens))
            ]

        attn_metadata: Optional[PerLayerAttnMetadata] = None

        # If force_attention is True, we always capture attention. Otherwise,
        # it only happens for cudagraph_runtime_mode=FULL.
        if force_attention or cudagraph_runtime_mode == CUDAGraphMode.FULL:
            attn_metadata = {}
            if ubatch_slices is not None:
                attn_metadata = [dict() for _ in range(len(ubatch_slices))]

            # Make sure max_model_len is used at the graph capture time.
            self.seq_lens.np[:num_reqs] = self.max_model_len
            self.seq_lens.np[num_reqs:] = 0
            self.seq_lens.copy_to_gpu()

            for kv_cache_group_id, kv_cache_group_spec in enumerate(
                    self.kv_cache_config.kv_cache_groups):
                common_attn_metadata = CommonAttentionMetadata(
                    query_start_loc=self.query_start_loc.gpu[:num_reqs + 1],
                    query_start_loc_cpu=self.query_start_loc.cpu[:num_reqs +
                                                                 1],
                    seq_lens=self.seq_lens.gpu[:num_reqs],
                    seq_lens_cpu=self.seq_lens.cpu[:num_reqs],
                    num_computed_tokens_cpu=self.input_batch.
                    num_computed_tokens_cpu_tensor[:num_reqs],
                    num_reqs=num_reqs,
                    num_actual_tokens=num_tokens,
                    max_query_len=max_query_len,
                    max_seq_len=self.max_model_len,
                    block_table_tensor=self.input_batch.block_table[
                        kv_cache_group_id].get_device_tensor()[:num_reqs],
                    slot_mapping=self.input_batch.
                    block_table[kv_cache_group_id].slot_mapping[:num_tokens],
                    causal=True)
                assert common_attn_metadata.max_query_len == 1
                for attn_group in self.attn_groups[kv_cache_group_id]:
                    if ubatch_slices is not None:
                        common_attn_metadata_list = split_attn_metadata(
                            ubatch_slices, common_attn_metadata)
                        for ubid, common_attn_metadata in enumerate(
                                common_attn_metadata_list):
                            # Force query len to be 1 here.
                            common_attn_metadata.max_query_len = 1
                            attn_metadata_i = (attn_group\
                                               .get_metadata_builder(ubatch_id=ubid)\
                                               .build_for_cudagraph_capture(common_attn_metadata))
                            for layer_name in kv_cache_group_spec.layer_names:
                                assert type(attn_metadata) is list
                                attn_metadata[ubid][layer_name] = attn_metadata_i
                    else:
                        attn_metadata_i = attn_group.get_metadata_builder()\
                            .build_for_cudagraph_capture(common_attn_metadata)
                        for layer_name in kv_cache_group_spec.layer_names:
                            attn_metadata[layer_name] = attn_metadata_i

        with self.maybe_dummy_run_with_lora(self.lora_config,
                                            num_scheduled_tokens):
            if self.supports_mm_inputs:
                input_ids = None
                inputs_embeds = self.inputs_embeds[:num_tokens]
                model_kwargs = {
                    **self._init_model_kwargs(num_tokens),
                    **self._dummy_mm_kwargs(num_reqs),
                }
            else:
                input_ids = self.input_ids.gpu[:num_tokens]
                inputs_embeds = None
                model_kwargs = self._init_model_kwargs(num_tokens)

            if self.uses_mrope:
                positions = self.mrope_positions.gpu[:, :num_tokens]
            else:
                positions = self.positions.gpu[:num_tokens]

            if get_pp_group().is_first_rank:
                intermediate_tensors = None
            else:
                if self.intermediate_tensors is None:
                    self.intermediate_tensors = (
                        self.model.make_empty_intermediate_tensors(
                            batch_size=self.max_num_tokens,
                            dtype=self.model_config.dtype,
                            device=self.device))

                intermediate_tensors = self.sync_and_slice_intermediate_tensors(
                    num_tokens, None, False)
            if cudagraph_runtime_mode == CUDAGraphMode.NONE:
                batch_descriptor = None
            else:
                # filter out the valid batch descriptor
                _cg_mode, batch_descriptor = \
                    self.cudagraph_dispatcher.dispatch(
                        BatchDescriptor(num_tokens=num_tokens,
                                        uniform_decode=uniform_decode))
                # sanity check
                assert cudagraph_runtime_mode == _cg_mode, (
                    f"Cudagraph runtime mode mismatch at dummy_run. "
                    f"Expected {_cg_mode}, but got {cudagraph_runtime_mode}.")

            if ubatch_slices is not None:
                num_tokens = num_tokens // 2
            with self.maybe_randomize_inputs(input_ids), set_forward_context(
                    attn_metadata,
                    self.vllm_config,
                    num_tokens=num_tokens,
                    num_tokens_across_dp=num_tokens_across_dp,
                    cudagraph_runtime_mode=cudagraph_runtime_mode,
                    batch_descriptor=batch_descriptor,
                    ubatch_slices=ubatch_slices):
                outputs = self.model(
                    input_ids=input_ids,
                    positions=positions,
                    intermediate_tensors=intermediate_tensors,
                    inputs_embeds=inputs_embeds,
                    **model_kwargs,
                )

            if self.use_aux_hidden_state_outputs:
                hidden_states, _ = outputs
            else:
                hidden_states = outputs

            if self.speculative_config and self.speculative_config.use_eagle():
                assert isinstance(self.drafter, EagleProposer)
                self.drafter.dummy_run(num_tokens)

        # This is necessary to avoid blocking DP.
        # For dummy runs, we typically skip EPLB since we don't have any real
        # requests to process.
        # However, in DP settings, there may be cases when some DP ranks do
        # not have any requests to process, so they're executing dummy batches.
        # In such cases, we still have to trigger EPLB to make sure
        # ranks execute the rearrangement in synchronization.
        if not skip_eplb:
            self.eplb_step(is_dummy=True, is_profile=is_profile)

        logit_indices = np.cumsum(num_scheduled_tokens) - 1
        return hidden_states, hidden_states[logit_indices]

    @torch.inference_mode()
    def _dummy_sampler_run(
        self,
        hidden_states: torch.Tensor,
    ) -> torch.Tensor:
        # The dummy hidden states may contain special values,
        # like `inf` or `nan`.
        # To avoid breaking the sampler, we use a random tensor here instead.
        hidden_states = torch.rand_like(hidden_states)

        logits = self.model.compute_logits(hidden_states, None)
        num_reqs = logits.size(0)

        dummy_tensors = lambda v: torch.full(
            (num_reqs, ), v, device=self.device)

        dummy_metadata = SamplingMetadata(
            temperature=dummy_tensors(0.5),
            all_greedy=False,
            all_random=False,
            top_p=dummy_tensors(0.9),
            top_k=dummy_tensors(logits.size(1) - 1),
            generators={},
            max_num_logprobs=None,
            no_penalties=True,
            prompt_token_ids=None,
            frequency_penalties=dummy_tensors(0.1),
            presence_penalties=dummy_tensors(0.1),
            repetition_penalties=dummy_tensors(0.1),
            output_token_ids=[[] for _ in range(num_reqs)],
            allowed_token_ids_mask=None,
            bad_words_token_ids={},
            logitsprocs=LogitsProcessors(),
        )
        try:
            sampler_output = self.sampler(logits=logits,
                                          sampling_metadata=dummy_metadata)
        except RuntimeError as e:
            if 'out of memory' in str(e):
                raise RuntimeError(
                    "CUDA out of memory occurred when warming up sampler with "
                    f"{num_reqs} dummy requests. Please try lowering "
                    "`max_num_seqs` or `gpu_memory_utilization` when "
                    "initializing the engine.") from e
            else:
                raise e
        if self.speculative_config:
            draft_token_ids = [[0] for _ in range(num_reqs)]
            dummy_spec_decode_metadata = SpecDecodeMetadata.make_dummy(
                draft_token_ids, self.device)

            num_tokens = sum(len(ids) for ids in draft_token_ids)
            # draft_probs = torch.randn(
            #     num_tokens, logits.shape[-1], device=self.device,
            #     dtype=logits.dtype)
            draft_probs = None
            target_logits = torch.randn(num_tokens,
                                        logits.shape[-1],
                                        device=self.device,
                                        dtype=logits.dtype)
            # NOTE(woosuk): Here, we should use int32 because the sampler uses
            # int32 for bonus_token_ids. If the dtype mismatches, re-compilation
            # will occur at runtime.
            bonus_token_ids = torch.zeros(num_reqs,
                                          device=self.device,
                                          dtype=torch.int32)
            self.rejection_sampler(
                dummy_spec_decode_metadata,
                draft_probs,
                target_logits,
                bonus_token_ids,
                dummy_metadata,
            )
        return sampler_output

    def _dummy_pooler_run_task(
        self,
        hidden_states: torch.Tensor,
        task: PoolingTask,
    ) -> PoolerOutput:
        num_tokens = hidden_states.shape[0]
        max_num_reqs = self.scheduler_config.max_num_seqs
        num_reqs = min(num_tokens, max_num_reqs)
        min_tokens_per_req = num_tokens // num_reqs
        num_scheduled_tokens_list = [min_tokens_per_req] * num_reqs
        num_scheduled_tokens_list[-1] += num_tokens % num_reqs
        assert sum(num_scheduled_tokens_list) == num_tokens
        assert len(num_scheduled_tokens_list) == num_reqs

        req_num_tokens = num_tokens // num_reqs

        dummy_prompt_lens = torch.tensor(
            num_scheduled_tokens_list,
            device="cpu",
        )
        dummy_token_ids = torch.zeros((num_reqs, req_num_tokens),
                                      dtype=torch.int32,
                                      device=self.device)

        model = cast(VllmModelForPooling, self.get_model())
        dummy_pooling_params = PoolingParams(task=task)
        to_update = model.pooler.get_pooling_updates(task)
        to_update.apply(dummy_pooling_params)

        dummy_metadata = PoolingMetadata(
            prompt_lens=dummy_prompt_lens,
            prompt_token_ids=dummy_token_ids,
            pooling_params=[dummy_pooling_params] * num_reqs,
        )

        dummy_metadata.build_pooling_cursor(num_scheduled_tokens_list,
                                            device=hidden_states.device)

        try:
            return model.pooler(hidden_states=hidden_states,
                                pooling_metadata=dummy_metadata)
        except RuntimeError as e:
            if 'out of memory' in str(e):
                raise RuntimeError(
                    "CUDA out of memory occurred when warming up pooler "
                    f"({task=}) with {num_reqs} dummy requests. Please try "
                    "lowering `max_num_seqs` or `gpu_memory_utilization` when "
                    "initializing the engine.") from e
            else:
                raise e

    @torch.inference_mode()
    def _dummy_pooler_run(
        self,
        hidden_states: torch.Tensor,
    ) -> PoolerOutput:
        # Find the task that has the largest output for subsequent steps
        output_size = dict[PoolingTask, float]()
        for task in self.get_supported_pooling_tasks():
            # Run a full batch with each task to ensure none of them OOMs
            output = self._dummy_pooler_run_task(hidden_states, task)
            output_size[task] = output.get_data_nbytes()
            del output  # Allow GC

        max_task = max(output_size.items(), key=lambda x: x[1])[0]
        return self._dummy_pooler_run_task(hidden_states, max_task)

    def profile_run(self) -> None:
        # Profile with multimodal encoder & encoder cache.
        if self.supports_mm_inputs:
            if self.model_config.multimodal_config.skip_mm_profiling:
                logger.info(
                    "Skipping memory profiling for multimodal encoder and "
                    "encoder cache.")
            else:
                mm_budget = self.mm_budget
                assert mm_budget is not None

                # TODO: handle encoder-decoder models once we support them.
                if (encoder_budget := mm_budget.get_encoder_budget()) > 0:
                    # NOTE: Currently model is profiled with a single non-text
                    # modality with the max possible input tokens even when
                    # it supports multiple.
                    dummy_modality = mm_budget.get_modality_with_max_tokens()
                    max_mm_items_per_batch = mm_budget \
                        .max_items_per_batch_by_modality[dummy_modality]

                    logger.info(
                        "Encoder cache will be initialized with a budget of "
                        "%s tokens, and profiled with %s %s items of the "
                        "maximum feature size.",
                        encoder_budget,
                        max_mm_items_per_batch,
                        dummy_modality,
                    )

                    # Create dummy batch of multimodal inputs.
                    batched_dummy_mm_inputs = self._get_mm_dummy_batch(
                        dummy_modality,
                        max_mm_items_per_batch,
                    )

                    # Run multimodal encoder.
                    dummy_encoder_outputs = \
                        self.model.get_multimodal_embeddings(
                        **batched_dummy_mm_inputs)

                    sanity_check_mm_encoder_outputs(
                        dummy_encoder_outputs,
                        expected_num_items=max_mm_items_per_batch,
                    )

                    # Cache the dummy encoder outputs.
                    self.encoder_cache["tmp"] = dict(
                        enumerate(dummy_encoder_outputs))

        # Add `is_profile` here to pre-allocate communication buffers
        hidden_states, last_hidden_states \
            = self._dummy_run(self.max_num_tokens, is_profile=True)
        if get_pp_group().is_last_rank:
            if self.is_pooling_model:
                output = self._dummy_pooler_run(hidden_states)
            else:
                output = self._dummy_sampler_run(last_hidden_states)
        else:
            output = None
        self._sync_device()
        del hidden_states, output
        self.encoder_cache.clear()
        gc.collect()

    def capture_model(self) -> None:
        if self.compilation_config.cudagraph_mode == CUDAGraphMode.NONE:
            logger.warning(
                "Skipping CUDA graph capture. To turn on CUDA graph capture, "
                "ensure `cudagraph_mode` was not manually set to `NONE`")
            return
        else:
            self.initialize_cudagraph_capture()

        compilation_counter.num_gpu_runner_capture_triggers += 1

        start_time = time.perf_counter()
        start_free_gpu_memory = torch.cuda.mem_get_info()[0]

        @contextmanager
        def freeze_gc():
            # Optimize garbage collection during CUDA graph capture.
            # Clean up, then freeze all remaining objects from being included
            # in future collections.
            gc.collect()
            should_freeze = not envs.VLLM_ENABLE_CUDAGRAPH_GC
            if should_freeze:
                gc.freeze()
            try:
                yield
            finally:
                if should_freeze:
                    gc.unfreeze()

        # Trigger CUDA graph capture for specific shapes.
        # Capture the large shapes first so that the smaller shapes
        # can reuse the memory pool allocated for the large shapes.
        set_cudagraph_capturing_enabled(True)
        with freeze_gc(), graph_capture(device=self.device):
            cudagraph_mode = self.compilation_config.cudagraph_mode
            assert cudagraph_mode is not None
            if cudagraph_mode.mixed_mode() != CUDAGraphMode.NONE:
                cudagraph_runtime_mode = cudagraph_mode.mixed_mode()

                compilation_cases = list(reversed(self.cudagraph_batch_sizes))
                self._capture_cudagraphs(
                    compilation_cases,
                    cudagraph_runtime_mode=cudagraph_runtime_mode,
                    uniform_decode=False)

            # Capture full cudagraph for uniform decode batches if we have
            # dont already have full mixed prefill-decode cudagraphs
            if cudagraph_mode.decode_mode() == CUDAGraphMode.FULL and \
                cudagraph_mode.separate_routine():
                max_num_tokens = self.scheduler_config.max_num_seqs * \
                        self.uniform_decode_query_len
                decode_cudagraph_batch_sizes = [
                    x for x in self.cudagraph_batch_sizes if
                    x <= max_num_tokens and x >= self.uniform_decode_query_len
                ]
                compilation_cases_decode = list(
                    reversed(decode_cudagraph_batch_sizes))
                self._capture_cudagraphs(
                    compilation_cases=compilation_cases_decode,
                    cudagraph_runtime_mode=CUDAGraphMode.FULL,
                    uniform_decode=True)

        # Disable cudagraph capturing globally, so any unexpected cudagraph
        # capturing will be detected and raise an error after here.
        # Note: We don't put it into graph_capture context manager because
        # we may doing lazy capturing in future that still allows capturing
        # after here.
        set_cudagraph_capturing_enabled(False)

        end_time = time.perf_counter()
        end_free_gpu_memory = torch.cuda.mem_get_info()[0]
        elapsed_time = end_time - start_time
        cuda_graph_size = start_free_gpu_memory - end_free_gpu_memory
        # This usually takes 5~20 seconds.
        logger.info("Graph capturing finished in %.0f secs, took %.2f GiB",
                    elapsed_time, cuda_graph_size / (1 << 30))

    def _capture_cudagraphs(self, compilation_cases: list[int],
                            cudagraph_runtime_mode: CUDAGraphMode,
                            uniform_decode: bool):
        assert cudagraph_runtime_mode != CUDAGraphMode.NONE and \
            cudagraph_runtime_mode in [CUDAGraphMode.FULL,
                                        CUDAGraphMode.PIECEWISE]

        # Only rank 0 should print progress bar during capture
        if is_global_first_rank():
            compilation_cases = tqdm(
                compilation_cases,
                disable=not self.load_config.use_tqdm_on_load,
                desc="Capturing CUDA graphs ({}, {})".format(
                    "decode" if uniform_decode else "mixed prefill-decode",
                    cudagraph_runtime_mode.name))
        enable_microbatching = self.parallel_config.enable_microbatching
        # We skip EPLB here since we don't want to record dummy metrics
        if enable_microbatching and uniform_decode:
            for num_tokens in compilation_cases:
                # If the number of tokens is greater than the microbatching threshold,
                # don't generate a microbatched cudagraph
                if num_tokens < self.parallel_config.microbatching_token_threshold:
                    continue
                for _ in range(self.compilation_config.cudagraph_num_of_warmups):
                    force_attention = (
                        cudagraph_runtime_mode == CUDAGraphMode.FULL)
                    self._dummy_run(num_tokens,
                                    cudagraph_runtime_mode=CUDAGraphMode.NONE,
                                    force_attention=force_attention,
                                    uniform_decode=True,
                                    allow_microbatching=True,
                                    skip_eplb=True)
                # DBO Only supports running with Full cudagraphs with uniform decode lengths
                self._dummy_run(num_tokens,
                                cudagraph_runtime_mode=CUDAGraphMode.FULL,
                                uniform_decode=True,
                                allow_microbatching=True,
                                skip_eplb=True)
        for num_tokens in compilation_cases:
            for _ in range(self.compilation_config.cudagraph_num_of_warmups):
                # Use CUDAGraphRuntimeStyle.NONE (default) for warmup.
                # But be careful, warm up with `NONE`is orthogonal to
                # if we want to warm up attention or not. This is
                # different from the case where `FULL` implies capture
                # attention while `PIECEWISE` implies no attention.
                force_attention = (
                    cudagraph_runtime_mode == CUDAGraphMode.FULL)
                self._dummy_run(num_tokens,
                                cudagraph_runtime_mode=CUDAGraphMode.NONE,
                                force_attention=force_attention,
                                uniform_decode=uniform_decode,
                                skip_eplb=True)
            self._dummy_run(num_tokens,
                            cudagraph_runtime_mode=cudagraph_runtime_mode,
                            uniform_decode=uniform_decode,
                            skip_eplb=True)

    def initialize_attn_backend(self, kv_cache_config: KVCacheConfig) -> None:
        """
        Initialize the attention backends and attention metadata builders.
        """
        assert len(self.attn_groups) == 0, \
            "Attention backends are already initialized"

        def get_attn_backends_for_layers(
                layer_names: list[str]
        ) -> dict[type[AttentionBackend], list[str]]:
            layers = get_layers_from_vllm_config(self.vllm_config,
                                                 AttentionLayerBase,
                                                 layer_names)
            attn_backends = {}
            attn_backend_layers = defaultdict(list)
            # Dedupe based on full class name; this is a bit safer than using
            # using the class itself as the key because when we create dynamic
            # attention backend subclasses (e.g. ChunkedLocalAttention) unless
            # they are cached correctly, there will be different objects per
            # layer.
            for layer_name in layer_names:
                attn_backend = layers[layer_name].get_attn_backend()

                if layer_name in self.kv_sharing_fast_prefill_eligible_layers:
                    attn_backend = create_fast_prefill_custom_backend(
                        "FastPrefill",
                        attn_backend,
                    )

                key = attn_backend.full_cls_name()
                attn_backends[key] = attn_backend
                attn_backend_layers[key].append(layer_name)
            return {
                attn_backends[k]: v
                for k, v in attn_backend_layers.items()
            }

        def create_attn_groups(
            attn_backends_map: dict[AttentionBackend, list[str]],
            kv_cache_spec: KVCacheSpec,
        ) -> list[AttentionGroup]:
            attn_groups: list[AttentionGroup] = []
            for attn_backend, layer_names in attn_backends_map.items():
                attn_metadata_builders = []
                attn_metadata_builders.append(attn_backend.get_builder_cls()(
                    kv_cache_spec,
                    layer_names,
                    self.vllm_config,
                    self.device,
                ))
                if self.parallel_config.enable_microbatching:
                    attn_metadata_builders.append(attn_backend.get_builder_cls()(
                        kv_cache_spec,
                        layer_names,
                        self.vllm_config,
                        self.device,
                    ))
                attn_group = AttentionGroup(attn_backend,
                                            attn_metadata_builders,
                                            layer_names)
                attn_groups.append(attn_group)
            return attn_groups

        for kv_cache_group_spec in kv_cache_config.kv_cache_groups:
            kv_cache_spec = kv_cache_group_spec.kv_cache_spec
            attn_backends = get_attn_backends_for_layers(
                kv_cache_group_spec.layer_names)
            self.attn_groups.append(
                create_attn_groups(attn_backends, kv_cache_spec))

        # Calculate reorder batch threshold (if neeeded)
        self.calculate_reorder_batch_threshold()

    def initialize_cudagraph_capture(self) -> None:
        min_cg_support = AttentionCGSupport.ALWAYS
        min_cg_builder_name = None

        for attn_group in self._attn_group_iterator():
            builder = attn_group.get_metadata_builder()
            if builder.cudagraph_support.value < min_cg_support.value:
                min_cg_support = builder.cudagraph_support
                min_cg_builder_name = builder.__class__.__name__
        # Flexible resolve the cudagraph mode
        cudagraph_mode = self.compilation_config.cudagraph_mode
        # check cudagraph for mixed batch is supported
        if cudagraph_mode.mixed_mode() == CUDAGraphMode.FULL \
            and min_cg_support != AttentionCGSupport.ALWAYS:
            msg = (f"CUDAGraphMode.{cudagraph_mode.name} is not supported "
                   f"with {min_cg_builder_name} backend (support: "
                   f"{min_cg_support})")
            if min_cg_support == AttentionCGSupport.NEVER:
                # if not supported any full cudagraphs, just raise it.
                msg += "; please try cudagraph_mode=PIECEWISE, and "\
                    "make sure compilation level is piecewise"
                raise ValueError(msg)

            # attempt to resolve the full cudagraph related mode
            if self.compilation_config.splitting_ops_contain_attention():
                msg += "; setting cudagraph_mode=FULL_AND_PIECEWISE"
                cudagraph_mode = self.compilation_config.cudagraph_mode = \
                    CUDAGraphMode.FULL_AND_PIECEWISE
            else:
                msg += "; setting cudagraph_mode=FULL_DECODE_ONLY"
                cudagraph_mode = self.compilation_config.cudagraph_mode = \
                    CUDAGraphMode.FULL_DECODE_ONLY
            logger.warning(msg)

        # check that if we are doing spec-decode + decode full-cudagraphs it is
        # supported
        if (cudagraph_mode.decode_mode() == CUDAGraphMode.FULL
                and self.uniform_decode_query_len > 1 and min_cg_support.value
                < AttentionCGSupport.UNIFORM_BATCH.value):
            msg = (f"CUDAGraphMode.{cudagraph_mode.name} is not supported"
                   f" with spec-decode for attention backend "
                   f"{min_cg_builder_name} (support: {min_cg_support})")
            if self.compilation_config.splitting_ops_contain_attention():
                msg += "; setting cudagraph_mode=PIECEWISE"
                cudagraph_mode = self.compilation_config.cudagraph_mode = \
                    CUDAGraphMode.PIECEWISE
            else:
                msg += "; setting cudagraph_mode=NONE"
                cudagraph_mode = self.compilation_config.cudagraph_mode = \
                    CUDAGraphMode.NONE
            logger.warning(msg)

        # double check that we can support full cudagraph if they are requested
        # even after automatic downgrades
        if cudagraph_mode.has_full_cudagraphs() \
            and min_cg_support == AttentionCGSupport.NEVER:
            raise ValueError(f"CUDAGraphMode.{cudagraph_mode.name} is not "
                             f"supported with {min_cg_builder_name} backend ("
                             f"support:{min_cg_support}) "
                             "; please try cudagraph_mode=PIECEWISE, "
                             "and make sure compilation level is piecewise")

        # Trigger cudagraph dispatching keys initialization here (after
        # initializing attn backends).
        self.cudagraph_dispatcher.initialize_cudagraph_keys(
            self.compilation_config.cudagraph_mode,
            self.uniform_decode_query_len)

    def calculate_reorder_batch_threshold(self) -> None:
        """
        Check that if any backends reorder batches; that the reordering
        is compatible (e.g., decode threshold is the same)
        """
        for group in self._attn_group_iterator():
            attn_metadata_builder_i = group.get_metadata_builder()

            # check that if any backends reorder batches; that the reordering
            # is compatible (e.g., decode threshold is the same)
            reorder_batch_threshold_i = (
                attn_metadata_builder_i.reorder_batch_threshold)
            if reorder_batch_threshold_i is not None:
                if self.reorder_batch_threshold is not None:
                    if reorder_batch_threshold_i != \
                        self.reorder_batch_threshold:
                        raise ValueError(
                            f"Attention backend reorders decodes with "
                            f"threshold {reorder_batch_threshold_i} but other "
                            f"backend uses threshold "
                            f"{self.reorder_batch_threshold}")
                else:
                    self.reorder_batch_threshold = reorder_batch_threshold_i

    def may_reinitialize_input_batch(self,
                                     kv_cache_config: KVCacheConfig) -> None:
        """
        Re-initialize the input batch if the block sizes are different from
        `[self.cache_config.block_size]`. This usually happens when there
        are multiple KV cache groups.

        Args:
            kv_cache_config: The KV cache configuration.
        """
        block_sizes = [
            kv_cache_group.kv_cache_spec.block_size
            for kv_cache_group in kv_cache_config.kv_cache_groups
        ]
        if block_sizes != [self.cache_config.block_size]:
            assert self.cache_config.cpu_offload_gb == 0, (
                "Cannot re-initialize the input batch when CPU weight "
                "offloading is enabled. See https://github.com/vllm-project/vllm/pull/18298 "  # noqa: E501
                "for more details.")
            self.input_batch = InputBatch(
                max_num_reqs=self.max_num_reqs,
                max_model_len=self.max_model_len,
                max_num_batched_tokens=self.max_num_tokens,
                device=self.device,
                pin_memory=self.pin_memory,
                vocab_size=self.model_config.get_vocab_size(),
                block_sizes=block_sizes,
                is_spec_decode=bool(self.vllm_config.speculative_config),
                logitsprocs=self.input_batch.logitsprocs,
                is_pooling_model=self.is_pooling_model,
            )

    def _allocate_kv_cache_tensors(
            self, kv_cache_config: KVCacheConfig) -> dict[str, torch.Tensor]:
        """
        Initializes the KV cache buffer with the correct size. The buffer needs
        to be reshaped to the desired shape before being used by the models.

        Args:
            kv_cache_config: The KV cache config
        Returns:
            dict[str, torch.Tensor]: A map between layer names to their
            corresponding memory buffer for KV cache.
         """
        kv_cache_raw_tensors: dict[str, torch.Tensor] = {}
        for kv_cache_tensor in kv_cache_config.kv_cache_tensors:
            tensor = torch.zeros(kv_cache_tensor.size,
                                 dtype=torch.int8,
                                 device=self.device)
            for layer_name in kv_cache_tensor.shared_by:
                kv_cache_raw_tensors[layer_name] = tensor

        layer_names = set()
        for group in kv_cache_config.kv_cache_groups:
            for layer_name in group.layer_names:
                if layer_name in self.runner_only_attn_layers:
                    continue
                layer_names.add(layer_name)
        assert layer_names == set(kv_cache_raw_tensors.keys(
        )), "Some layers are not correctly initialized"
        return kv_cache_raw_tensors

    def _attn_group_iterator(self) -> Iterator[AttentionGroup]:
        return itertools.chain.from_iterable(self.attn_groups)

    def _kv_cache_spec_attn_group_iterator(
            self) -> Iterator[tuple[KVCacheSpec, AttentionGroup]]:
        if not self.kv_cache_config.kv_cache_groups:
            return
        for kv_cache_spec_id, attn_groups in enumerate(self.attn_groups):
            for attn_group in attn_groups:
                yield self.kv_cache_config.kv_cache_groups[
                    kv_cache_spec_id].kv_cache_spec, attn_group

    def _reshape_kv_cache_tensors(
        self,
        kv_cache_config: KVCacheConfig,
        kv_cache_raw_tensors: dict[str, torch.Tensor],
    ) -> dict[str, torch.Tensor]:
        """
        Reshape the KV cache tensors to the desired shape and dtype.

        Args:
            kv_cache_config: The KV cache config
            kv_cache_raw_tensors: The KV cache buffer of each layer, with
                correct size but uninitialized shape.
        Returns:
            Dict[str, torch.Tensor]: A map between layer names to their
            corresponding memory buffer for KV cache.
        """
        kv_caches: dict[str, torch.Tensor] = {}
        has_attn, has_mamba = False, False
        for kv_cache_spec, group in self._kv_cache_spec_attn_group_iterator():
            attn_backend = group.backend
            for layer_name in group.layer_names:
                if layer_name in self.runner_only_attn_layers:
                    continue
                raw_tensor = kv_cache_raw_tensors[layer_name]
                assert raw_tensor.numel() % kv_cache_spec.page_size_bytes == 0
                num_blocks = (raw_tensor.numel() //
                              kv_cache_spec.page_size_bytes)
                if isinstance(kv_cache_spec, AttentionSpec):
                    has_attn = True
                    kv_cache_shape = attn_backend.get_kv_cache_shape(
                        num_blocks, kv_cache_spec.block_size,
                        kv_cache_spec.num_kv_heads, kv_cache_spec.head_size)
                    dtype = kv_cache_spec.dtype
                    try:
                        kv_cache_stride_order = \
                            attn_backend.get_kv_cache_stride_order()
                        assert len(kv_cache_stride_order) == len(
                            kv_cache_shape)
                    except (AttributeError, NotImplementedError):
                        kv_cache_stride_order = tuple(
                            range(len(kv_cache_shape)))
                    # The allocation respects the backend-defined stride order
                    # to ensure the semantic remains consistent for each
                    # backend. We first obtain the generic kv cache shape and
                    # then permute it according to the stride order which could
                    # result in a non-contiguous tensor.
                    kv_cache_shape = tuple(kv_cache_shape[i]
                                           for i in kv_cache_stride_order)
                    # Maintain original KV shape view.
                    inv_order = [
                        kv_cache_stride_order.index(i)
                        for i in range(len(kv_cache_stride_order))
                    ]
                    kv_caches[layer_name] = kv_cache_raw_tensors[
                        layer_name].view(dtype).view(kv_cache_shape).permute(
                            *inv_order)
                elif isinstance(kv_cache_spec, MambaSpec):
                    has_mamba = True
                    raw_tensor = kv_cache_raw_tensors[layer_name]
                    state_tensors = []
                    storage_offset_bytes = 0
                    for (shape, dtype) in zip(kv_cache_spec.shapes,
                                              kv_cache_spec.dtypes):
                        dtype_size = get_dtype_size(dtype)
                        num_element_per_page = (
                            kv_cache_spec.page_size_bytes // dtype_size)
                        target_shape = (num_blocks, *shape)
                        stride = torch.empty(target_shape).stride()
                        target_stride = (num_element_per_page, *stride[1:])
                        assert storage_offset_bytes % dtype_size == 0
                        tensor = torch.as_strided(
                            raw_tensor.view(dtype),
                            size=target_shape,
                            stride=target_stride,
                            storage_offset=storage_offset_bytes // dtype_size,
                        )
                        state_tensors.append(tensor)
                        storage_offset_bytes += stride[0] * dtype_size

                    kv_caches[layer_name] = state_tensors
                else:
                    raise NotImplementedError

        if has_attn and has_mamba:
            self._update_hybrid_attention_mamba_layout(kv_caches)

        return kv_caches

    def _update_hybrid_attention_mamba_layout(
            self, kv_caches: dict[str, torch.Tensor]) -> None:
        """
        Update the layout of attention layers from (2, num_blocks, ...) to
        (num_blocks, 2, ...).

        Args:
            kv_caches: The KV cache buffer of each layer.
        """

        for kv_cache_spec, group in self._kv_cache_spec_attn_group_iterator():
            for layer_name in group.layer_names:
                kv_cache = kv_caches[layer_name]
                if (isinstance(kv_cache_spec, AttentionSpec)
                        and kv_cache.shape[0] == 2):
                    assert kv_cache.shape[1] != 2, \
                        "Fail to determine whether the layout is " \
                        "(2, num_blocks, ...) or (num_blocks, 2, ...) for " \
                        f"a tensor of shape {kv_cache.shape}"
                    hidden_size = kv_cache.shape[2:].numel()
                    kv_cache.as_strided_(size=kv_cache.shape,
                                         stride=(hidden_size, 2 * hidden_size,
                                                 *kv_cache.stride()[2:]))

    def initialize_kv_cache_tensors(
            self, kv_cache_config: KVCacheConfig) -> dict[str, torch.Tensor]:
        """
        Initialize the memory buffer for KV cache.

        Args:
            kv_cache_config: The KV cache config
        Returns:
            Dict[str, torch.Tensor]: A map between layer names to their
            corresponding memory buffer for KV cache.
        """
        # Initialize the memory buffer for KV cache
        kv_cache_raw_tensors = self._allocate_kv_cache_tensors(kv_cache_config)
        # Change the memory buffer to the desired shape
        kv_caches = self._reshape_kv_cache_tensors(kv_cache_config,
                                                   kv_cache_raw_tensors)

        # Set up cross-layer KV cache sharing
        for layer_name, target_layer_name in self.shared_kv_cache_layers.items(
        ):
            logger.debug("%s reuses KV cache of %s", layer_name,
                         target_layer_name)
            kv_caches[layer_name] = kv_caches[target_layer_name]

        bind_kv_cache(kv_caches,
                      self.compilation_config.static_forward_context,
                      self.kv_caches)
        return kv_caches

    def maybe_add_kv_sharing_layers_to_kv_cache_groups(
            self, kv_cache_config: KVCacheConfig) -> None:
        """
        Add layers that re-use KV cache to KV cache group of its target layer.
        Mapping of KV cache tensors happens in `initialize_kv_cache_tensors()`
        """
        if not self.shared_kv_cache_layers:
            # No cross-layer KV sharing, return
            return

        add_kv_sharing_layers_to_kv_cache_groups(
            self.shared_kv_cache_layers,
            kv_cache_config.kv_cache_groups,
            self.runner_only_attn_layers,
        )

        if self.cache_config.kv_sharing_fast_prefill:
            # In You Only Cache Once (https://arxiv.org/abs/2405.05254) or other
            # similar KV sharing setups, only the layers that generate KV caches
            # are involved in the prefill phase, enabling prefill to early exit.
            attn_layers = get_layers_from_vllm_config(self.vllm_config,
                                                      Attention)
            for layer_name in reversed(attn_layers):
                if layer_name in self.shared_kv_cache_layers:
                    self.kv_sharing_fast_prefill_eligible_layers.add(
                        layer_name)
                else:
                    break

    def initialize_kv_cache(self, kv_cache_config: KVCacheConfig) -> None:
        """
        Initialize KV cache based on `kv_cache_config`.
        Args:
            kv_cache_config: Configuration for the KV cache, including the KV
            cache size of each layer
        """
        kv_cache_config = deepcopy(kv_cache_config)
        self.kv_cache_config = kv_cache_config
        self.may_reinitialize_input_batch(kv_cache_config)
        self.may_add_encoder_only_layers_to_kv_cache_config()
        self.maybe_add_kv_sharing_layers_to_kv_cache_groups(kv_cache_config)
        self.initialize_attn_backend(kv_cache_config)
        kv_caches = self.initialize_kv_cache_tensors(kv_cache_config)

        if self.speculative_config and self.speculative_config.use_eagle():
            assert isinstance(self.drafter, EagleProposer)
            # validate all draft model layers belong to the same kv cache
            # group
            self.drafter.validate_same_kv_cache_group(kv_cache_config)

        if has_kv_transfer_group():
            get_kv_transfer_group().register_kv_caches(kv_caches)

    def may_add_encoder_only_layers_to_kv_cache_config(self) -> None:
        """
        Add encoder-only layers to the KV cache config.
        """
        block_size = self.vllm_config.cache_config.block_size
        use_mla = self.vllm_config.model_config.use_mla
        encoder_only_attn_specs: dict[AttentionSpec,
                                      list[str]] = defaultdict(list)
        attn_layers = get_layers_from_vllm_config(self.vllm_config, Attention)
        for layer_name, attn_module in attn_layers.items():
            if attn_module.attn_type == AttentionType.ENCODER_ONLY:
                attn_spec = EncoderOnlyAttentionSpec(
                    block_size=block_size,
                    num_kv_heads=attn_module.num_kv_heads,
                    head_size=attn_module.head_size,
                    dtype=self.kv_cache_dtype,
                    use_mla=use_mla)
                encoder_only_attn_specs[attn_spec].append(layer_name)
                self.runner_only_attn_layers.add(layer_name)
        if len(encoder_only_attn_specs) > 0:
            assert len(
                encoder_only_attn_specs
            ) == 1, "Only support one encoder-only attention spec now"
            spec, layer_names = encoder_only_attn_specs.popitem()
            self.kv_cache_config.kv_cache_groups.append(
                KVCacheGroupSpec(layer_names=layer_names, kv_cache_spec=spec))

    def get_kv_cache_spec(self) -> dict[str, KVCacheSpec]:
        """
        Generates the KVCacheSpec by parsing the kv cache format from each
        Attention module in the static forward context.
        Returns:
            KVCacheSpec: A dictionary mapping layer names to their KV cache
            format. Layers that do not need KV cache are not included.
        """

        block_size = self.vllm_config.cache_config.block_size
        use_mla = self.vllm_config.model_config.use_mla
        kv_cache_spec: dict[str, KVCacheSpec] = {}
        attn_layers = get_layers_from_vllm_config(self.vllm_config, Attention)
        for layer_name, attn_module in attn_layers.items():
            if (kv_tgt_layer :=
                    attn_module.kv_sharing_target_layer_name) is not None:
                # The layer doesn't need its own KV cache and will use that of
                # the target layer. We skip creating a KVCacheSpec for it, so
                # that KV cache management logic will act as this layer does
                # not exist, and doesn't allocate KV cache for the layer. This
                # enables the memory saving of cross-layer kv sharing, allowing
                # a given amount of memory to accommodate longer context lengths
                # or enable more requests to be processed simultaneously.
                self.shared_kv_cache_layers[layer_name] = kv_tgt_layer
                continue

            # TODO: Support other attention modules, e.g., cross-attention
            # TODO(lucas): move the attention specs into the model layers like
            # the attention backends
            if attn_module.attn_type == AttentionType.DECODER:
                if attn_module.sliding_window is not None:
                    kv_cache_spec[layer_name] = SlidingWindowSpec(
                        block_size=block_size,
                        num_kv_heads=attn_module.num_kv_heads,
                        head_size=attn_module.head_size,
                        dtype=self.kv_cache_dtype,
                        sliding_window=attn_module.sliding_window,
                        use_mla=use_mla)
                elif self.attention_chunk_size is not None \
                        and isinstance(attn_module, ChunkedLocalAttention):
                    kv_cache_spec[layer_name] = ChunkedLocalAttentionSpec(
                        block_size=block_size,
                        num_kv_heads=attn_module.num_kv_heads,
                        head_size=attn_module.head_size,
                        dtype=self.kv_cache_dtype,
                        attention_chunk_size=self.attention_chunk_size,
                        use_mla=use_mla)
                else:
                    kv_cache_spec[layer_name] = FullAttentionSpec(
                        block_size=block_size,
                        num_kv_heads=attn_module.num_kv_heads,
                        head_size=attn_module.head_size,
                        dtype=self.kv_cache_dtype,
                        use_mla=use_mla)
            elif attn_module.attn_type in (AttentionType.ENCODER,
                                           AttentionType.ENCODER_ONLY):
                # encoder-only attention does not need KV cache.
                continue
            elif attn_module.attn_type == AttentionType.ENCODER_DECODER:
                raise NotImplementedError
            else:
                raise ValueError(
                    f"Unknown attention type: {attn_module.attn_type}")

        mamba_layers = get_layers_from_vllm_config(self.vllm_config, MambaBase)
        if len(mamba_layers) > 0:
            if self.vllm_config.speculative_config is not None:
                raise NotImplementedError(
                    "Mamba with speculative decoding is not supported yet.")
            if self.vllm_config.cache_config.enable_prefix_caching:
                raise NotImplementedError(
                    "Prefix caching is not supported for Mamba yet.")
            max_model_len = self.vllm_config.model_config.max_model_len

            page_size_padded = (
                self.vllm_config.cache_config.mamba_page_size_padded)

            # Set block_size to max_model_len, so that mamba model will always
            # have only one block in the KV cache.
            for layer_name, mamba_module in mamba_layers.items():
                kv_cache_spec[layer_name] = MambaSpec(
                    shapes=mamba_module.get_state_shape(),
                    dtypes=mamba_module.get_state_dtype(),
                    block_size=max_model_len,
                    page_size_padded=page_size_padded,
                    mamba_type=mamba_module.mamba_type)

        return kv_cache_spec

    def _to_list(self, sampled_token_ids: torch.Tensor) -> list[list[int]]:
        # This is a short term mitigation for issue mentioned in
        # https://github.com/vllm-project/vllm/issues/22754.
        # `tolist` would trigger a cuda wise stream sync, which
        # would block other copy ops from other cuda streams.
        # A cuda event sync would avoid such a situation. Since
        # this is in the critical path of every single model
        # forward loop, this has caused perf issue for a disagg
        # setup.
        pinned = self.sampled_token_ids_pinned_cpu[:sampled_token_ids.shape[0]]
        pinned.copy_(sampled_token_ids, non_blocking=True)
        self.transfer_event.record()
        self.transfer_event.synchronize()
        return pinned.tolist()<|MERGE_RESOLUTION|>--- conflicted
+++ resolved
@@ -58,12 +58,8 @@
 from vllm.v1.attention.backends.flash_attn import FlashAttentionMetadata
 from vllm.v1.attention.backends.utils import (
     AttentionCGSupport, AttentionMetadataBuilder, CommonAttentionMetadata,
-<<<<<<< HEAD
-    UbatchSlice, make_kv_sharing_fast_prefill_attention_metadata,
-    make_local_attention_virtual_batches, split_attn_metadata, 
-=======
+    UbatchSlice, split_attn_metadata, 
     create_fast_prefill_custom_backend,
->>>>>>> b7adf94c
     reorder_batch_to_split_decodes_and_prefills)
 from vllm.v1.cudagraph_dispatcher import CudagraphDispatcher
 from vllm.v1.kv_cache_interface import (AttentionSpec,
@@ -950,7 +946,6 @@
                     )
 
 
-<<<<<<< HEAD
                 if ubatch_slices is not None:
                     common_attn_metadata_list = split_attn_metadata(
                         ubatch_slices, common_attn_metadata)
@@ -969,34 +964,8 @@
                         common_prefix_len=common_prefix_len,
                         common_attn_metadata=common_attn_metadata,
                     ))
-
-                    fast_prefill_metadata = attn_metadata_i
-                    if (self.cache_config.kv_sharing_fast_prefill
-                            and self.kv_sharing_fast_prefill_eligible_layers):
-                        # Dynamically create a a dataclass type that inherits
-                        # from attention metadata type but includes additional
-                        # fields logits_indices_padded and num_logits_indices
-                        # which are required for prefill truncation
-                        fast_prefill_metadata_type = (
-                            make_kv_sharing_fast_prefill_attention_metadata(
-                                metadata_cls=type(attn_metadata_i), ))
-                        fast_prefill_metadata = fast_prefill_metadata_type(
-                            **dataclasses.asdict(attn_metadata_i),
-                            logits_indices_padded=logits_indices_padded,
-                            num_logits_indices=logits_indices.size(0),
-                        )
-
                     for layer_name in attn_group.layer_names:
-                        if (self.cache_config.kv_sharing_fast_prefill
-                                and layer_name
-                                in self.kv_sharing_fast_prefill_eligible_layers):
-                            attn_metadata[layer_name] = fast_prefill_metadata
-                            continue
                         attn_metadata[layer_name] = attn_metadata_i
-=======
-                for layer_name in attn_group.layer_names:
-                    attn_metadata[layer_name] = attn_metadata_i
->>>>>>> b7adf94c
 
         # Hot-Swap lora model
         if self.lora_config:
@@ -1733,7 +1702,6 @@
          num_tokens_after_padding) = self._prepare_inputs(scheduler_output)
 
         num_scheduled_tokens = scheduler_output.total_num_scheduled_tokens
-<<<<<<< HEAD
         num_input_tokens = num_scheduled_tokens
         if ubatch_slices and num_pad_tokens > 0:
             num_input_tokens += num_pad_tokens
@@ -1742,25 +1710,6 @@
             num_pad, num_tokens_after_padding = self.get_padding(
                 num_input_tokens)
             num_input_tokens += num_pad
-=======
-        if (self.compilation_config.cudagraph_mode != CUDAGraphMode.NONE
-                and not envs.VLLM_DISABLE_PAD_FOR_CUDAGRAPH
-                and num_scheduled_tokens <= self.cudagraph_batch_sizes[-1]):
-            # Use CUDA graphs.
-            # Add padding to the batch size.
-            num_input_tokens = self.vllm_config.pad_for_cudagraph(
-                num_scheduled_tokens)
-        else:
-            # Eager mode.
-            # Pad tokens to multiple of tensor_parallel_size when
-            # enabled collective fusion for SP
-            tp_size = self.vllm_config.parallel_config.tensor_parallel_size
-            if self.compilation_config.pass_config. \
-                enable_sequence_parallelism and tp_size > 1:
-                num_input_tokens = round_up(num_scheduled_tokens, tp_size)
-            else:
-                num_input_tokens = num_scheduled_tokens
->>>>>>> b7adf94c
 
         uniform_decode = (max_query_len == self.uniform_decode_query_len) and (
             num_scheduled_tokens == self.input_batch.num_reqs * max_query_len)
