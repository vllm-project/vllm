--- conflicted
+++ resolved
@@ -595,7 +595,6 @@
             suffix_kv_lens=suffix_kv_lens,
         )
 
-<<<<<<< HEAD
         if scheduler_output.use_spec_decode:
             logits_indices = torch.tensor(spec_decode_logits_indices,
                                           device=self.device)
@@ -606,18 +605,11 @@
             # We will ignore the sampled tokens from the partial requests.
             # TODO: Support prompt logprobs.
             logits_indices = query_start_loc[1:] - 1
-=======
+
         # Hot-Swap lora model
         if self.lora_config:
             self.set_active_loras(self.input_batch, num_scheduled_tokens)
 
-        # NOTE(woosuk): Due to chunked prefills, the batch may contain partial
-        # requests. While we should not sample any token from these partial
-        # requests, we do so for simplicity. We will ignore the sampled
-        # tokens from the partial requests.
-        # TODO: Support prompt logprobs.
-        logits_indices = query_start_loc[1:] - 1
->>>>>>> d01f66b0
         return attn_metadata, logits_indices
 
     def _calc_mrope_positions(self, scheduler_output: "SchedulerOutput"):
@@ -859,16 +851,8 @@
         # TODO(woosuk): The following loop can be slow since it iterates over
         # the requests one by one. Optimize.
         num_reqs = self.input_batch.num_reqs
-<<<<<<< HEAD
         request_seq_lens: List[Tuple[int, CachedRequestState, int, int]] = []
-        for i, req_id in enumerate(self.input_batch.req_ids):
-            if i == num_reqs:
-                break
-=======
-        request_seq_lens: List[Tuple[int, CachedRequestState, int]] = []
-        for i, req_id in enumerate(  # type: ignore[assignment]
-                self.input_batch.req_ids[:num_reqs]):
->>>>>>> d01f66b0
+        for i, req_id in zip(range(num_reqs), self.input_batch.req_ids):
             assert req_id is not None
             req_state = self.requests[req_id]
             seq_len = (req_state.num_computed_tokens +
@@ -897,9 +881,6 @@
 
         # NOTE: GPU -> CPU Sync happens here.
         # Move as many CPU operations as possible before this sync point.
-<<<<<<< HEAD
-=======
-        sampled_token_ids = sampler_output.sampled_token_ids.tolist()
         logprobs_tensors = sampler_output.logprobs_tensors
         logprobs_lists = logprobs_tensors.tolists() \
             if logprobs_tensors is not None else None
@@ -910,7 +891,6 @@
             scheduler_output,
         )
 
->>>>>>> d01f66b0
         # Update with the actual token ids
         sampled_token_ids = sampled_token_ids.tolist()
         for i, req_state, seq_len, gen_len in request_seq_lens:
