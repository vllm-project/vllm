--- conflicted
+++ resolved
@@ -376,10 +376,7 @@
             self.input_batch.token_ids_cpu[
                 req_index,
                 start_token_index:end_token_index] = req_data.new_token_ids
-<<<<<<< HEAD
             self.input_batch.num_tokens_no_spec[req_index] = end_token_index
-=======
->>>>>>> 4c21ce9e
             # Add spec_token_ids to token_ids_cpu.
             spec_token_ids = scheduler_output.scheduled_spec_decode_tokens.get(
                 req_id, [])
@@ -429,16 +426,6 @@
 
         # Get the number of scheduled tokens for each request.
         # TODO: The Python loop can be slow. Optimize.
-<<<<<<< HEAD
-        num_scheduled_tokens_list: List[int] = []
-        for i, req_id in zip(range(num_reqs), self.input_batch.req_ids):
-            assert req_id is not None
-            num_tokens = scheduler_output.num_scheduled_tokens[req_id]
-            num_scheduled_tokens_list.append(num_tokens)
-        num_scheduled_tokens = np.array(num_scheduled_tokens_list,
-                                        dtype=np.int32)
-        max_num_scheduled_tokens = num_scheduled_tokens.max()
-=======
         num_scheduled_tokens = np.empty(num_reqs, dtype=np.int32)
         max_num_scheduled_tokens = 0
         for i, req_id in zip(range(num_reqs), self.input_batch.req_ids):
@@ -447,7 +434,6 @@
             num_scheduled_tokens[i] = num_tokens
             max_num_scheduled_tokens = max(max_num_scheduled_tokens,
                                            num_tokens)
->>>>>>> 4c21ce9e
 
         # Get request indices.
         # E.g., [2, 5, 3] -> [0, 0, 1, 1, 1, 1, 1, 2, 2, 2]
@@ -742,22 +728,11 @@
     ) -> Tuple[torch.Tensor, torch.Tensor]:
         # Get the number of spec decode tokens for each request.
         num_reqs = self.input_batch.num_reqs
-<<<<<<< HEAD
-        num_spec_decode_tokens_list: List[int] = []
-        for req_id in self.input_batch.req_ids[:num_reqs]:
-            assert req_id is not None
-            spec_token_ids = scheduler_output.scheduled_spec_decode_tokens.get(
-                req_id, [])
-            num_spec_decode_tokens_list.append(len(spec_token_ids))
-        num_spec_decode_tokens = np.array(num_spec_decode_tokens_list,
-                                          dtype=np.int32)
-=======
         num_spec_decode_tokens = np.empty(num_reqs, dtype=np.int32)
         for i, req_id in zip(range(num_reqs), self.input_batch.req_ids):
             assert req_id is not None
             num_spec_decode_tokens[i] = len(
                 scheduler_output.scheduled_spec_decode_tokens.get(req_id, ()))
->>>>>>> 4c21ce9e
 
         # Get spec decode logits indices.
         # E.g.,   num_scheduled_tokens: [4, 100, 3,   100, 2]
@@ -1038,15 +1013,12 @@
                 seq.tolist()
                 for seq in sampled_token_ids[valid_mask].split(gen_lens)
             ]
-<<<<<<< HEAD
 
         if not self.use_spec_decode:
             spec_token_ids = None
         else:
             spec_token_ids = self.generate_draft_token_ids(
                 valid_sampled_token_ids)
-=======
->>>>>>> 4c21ce9e
 
         model_runner_output = ModelRunnerOutput(
             req_ids=req_ids,
