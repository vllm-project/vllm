# SPDX-License-Identifier: Apache-2.0
# SPDX-FileCopyrightText: Copyright contributors to the vLLM project

import functools
import gc
import itertools
import time
from collections import defaultdict
from collections.abc import Iterator, Sequence
from contextlib import contextmanager
from copy import copy, deepcopy
from functools import reduce
from itertools import product
from typing import TYPE_CHECKING, Any, NamedTuple, TypeAlias, cast

import numpy as np
import torch
import torch.distributed
import torch.nn as nn
from tqdm import tqdm

import vllm.envs as envs
from vllm.attention.backends.abstract import (
    AttentionBackend,
    AttentionMetadata,
    AttentionType,
    MultipleOf,
)
from vllm.attention.layer import Attention, MLAAttention
from vllm.compilation.counter import compilation_counter
from vllm.compilation.cuda_graph import CUDAGraphStat, CUDAGraphWrapper
from vllm.compilation.monitor import set_cudagraph_capturing_enabled
from vllm.config import (
    CompilationMode,
    CUDAGraphMode,
    VllmConfig,
    get_layers_from_vllm_config,
    update_config,
)
from vllm.distributed.ec_transfer import get_ec_transfer, has_ec_transfer
from vllm.distributed.eplb.eplb_state import EplbState
from vllm.distributed.kv_transfer import get_kv_transfer_group, has_kv_transfer_group
from vllm.distributed.kv_transfer.kv_connector.utils import copy_kv_blocks
from vllm.distributed.parallel_state import (
    get_dcp_group,
    get_pp_group,
    get_tp_group,
    graph_capture,
    is_global_first_rank,
    prepare_communication_buffer_for_model,
)
from vllm.forward_context import (
    BatchDescriptor,
    set_forward_context,
)
from vllm.logger import init_logger
from vllm.model_executor.layers.attention_layer_base import AttentionLayerBase
from vllm.model_executor.layers.rotary_embedding import (
    MRotaryEmbedding,
    XDRotaryEmbedding,
)
from vllm.model_executor.model_loader import TensorizerLoader, get_model_loader
from vllm.model_executor.models.interfaces import (
    SupportsMRoPE,
    SupportsMultiModal,
    SupportsXDRoPE,
    is_mixture_of_experts,
    supports_eagle3,
    supports_mrope,
    supports_multimodal_pruning,
    supports_transcription,
    supports_xdrope,
)
from vllm.model_executor.models.interfaces_base import (
    VllmModelForPooling,
    is_pooling_model,
    is_text_generation_model,
)
from vllm.multimodal import MULTIMODAL_REGISTRY
from vllm.multimodal.inputs import (
    BatchedTensorInputs,
    MultiModalKwargsItem,
    PlaceholderRange,
)
from vllm.multimodal.utils import group_mm_kwargs_by_modality
from vllm.pooling_params import PoolingParams
from vllm.sampling_params import SamplingType
from vllm.sequence import IntermediateTensors
from vllm.tasks import GenerationTask, PoolingTask, SupportedTask
from vllm.utils import length_from_prompt_token_ids_or_embeds
from vllm.utils.jsontree import json_map_leaves
from vllm.utils.math_utils import cdiv, round_up
from vllm.utils.mem_constants import GiB_bytes
from vllm.utils.mem_utils import DeviceMemoryProfiler
from vllm.utils.nvtx_pytorch_hooks import PytHooks
from vllm.utils.platform_utils import is_pin_memory_available
from vllm.utils.torch_utils import (
    get_dtype_size,
    kv_cache_dtype_str_to_dtype,
    supports_dynamo,
)
from vllm.v1.attention.backends.gdn_attn import GDNAttentionMetadataBuilder
from vllm.v1.attention.backends.utils import (
    AttentionCGSupport,
    AttentionMetadataBuilder,
    CommonAttentionMetadata,
    create_fast_prefill_custom_backend,
    get_dcp_local_seq_lens,
    reorder_batch_to_split_decodes_and_prefills,
    split_attn_metadata,
)
from vllm.v1.cudagraph_dispatcher import CudagraphDispatcher
from vllm.v1.kv_cache_interface import (
    AttentionSpec,
    ChunkedLocalAttentionSpec,
    CrossAttentionSpec,
    EncoderOnlyAttentionSpec,
    FullAttentionSpec,
    KVCacheConfig,
    KVCacheGroupSpec,
    KVCacheSpec,
    MambaSpec,
    SlidingWindowSpec,
    UniformTypeKVCacheSpecs,
)
from vllm.v1.outputs import (
    EMPTY_MODEL_RUNNER_OUTPUT,
    AsyncModelRunnerOutput,
    DraftTokenIds,
    ECConnectorOutput,
    KVConnectorOutput,
    LogprobsLists,
    LogprobsTensors,
    ModelRunnerOutput,
    PoolerOutput,
    SamplerOutput,
    make_empty_encoder_model_runner_output,
)
from vllm.v1.pool.metadata import PoolingMetadata, PoolingStates
from vllm.v1.sample.logits_processor import LogitsProcessors, build_logitsprocs
from vllm.v1.sample.logits_processor.interface import LogitsProcessor
from vllm.v1.sample.metadata import SamplingMetadata
from vllm.v1.sample.rejection_sampler import RejectionSampler
from vllm.v1.sample.sampler import Sampler
from vllm.v1.spec_decode.eagle import EagleProposer
from vllm.v1.spec_decode.medusa import MedusaProposer
from vllm.v1.spec_decode.metadata import SpecDecodeMetadata
from vllm.v1.spec_decode.ngram_proposer import NgramProposer
from vllm.v1.spec_decode.suffix_decoding import SuffixDecodingProposer
from vllm.v1.structured_output.utils import apply_grammar_bitmask
from vllm.v1.utils import CpuGpuBuffer, record_function_or_nullcontext
from vllm.v1.worker.cp_utils import check_attention_cp_compatibility
from vllm.v1.worker.dp_utils import coordinate_batch_across_dp
from vllm.v1.worker.ec_connector_model_runner_mixin import ECConnectorModelRunnerMixin
from vllm.v1.worker.gpu_input_batch import CachedRequestState, InputBatch
from vllm.v1.worker.gpu_ubatch_wrapper import UBatchWrapper
from vllm.v1.worker.kv_connector_model_runner_mixin import KVConnectorModelRunnerMixin
from vllm.v1.worker.lora_model_runner_mixin import LoRAModelRunnerMixin
from vllm.v1.worker.ubatch_utils import (
    UBatchSlices,
    check_ubatch_thresholds,
    maybe_create_ubatch_slices,
)
from vllm.v1.worker.utils import is_residual_scattered_for_sp

from .utils import (
    AttentionGroup,
    MultiModalBudget,
    add_kv_sharing_layers_to_kv_cache_groups,
    bind_kv_cache,
    gather_mm_placeholders,
    get_mamba_groups,
    sanity_check_mm_encoder_outputs,
    scatter_mm_placeholders,
)

if TYPE_CHECKING:
    from vllm.model_executor.model_loader.tensorizer import TensorizerConfig
    from vllm.v1.core.sched.output import GrammarOutput, SchedulerOutput

logger = init_logger(__name__)

AttnMetadataDict: TypeAlias = dict[str, AttentionMetadata]
# list when ubatching is enabled
PerLayerAttnMetadata: TypeAlias = list[AttnMetadataDict] | AttnMetadataDict


# Wrapper for ModelRunnerOutput to support overlapped execution.
class AsyncGPUModelRunnerOutput(AsyncModelRunnerOutput):
    def __init__(
        self,
        model_runner_output: ModelRunnerOutput,
        sampled_token_ids: torch.Tensor,
        logprobs_tensors: LogprobsTensors | None,
        invalid_req_indices: list[int],
        async_output_copy_stream: torch.cuda.Stream,
        vocab_size: int,
    ):
        self._model_runner_output = model_runner_output
        self._invalid_req_indices = invalid_req_indices

        # Event on the copy stream so we can synchronize the non-blocking copy.
        self.async_copy_ready_event = torch.Event()

        # Keep a reference to the device tensor to avoid it being
        # deallocated until we finish copying it to the host.
        self._sampled_token_ids = sampled_token_ids
        self.vocab_size = vocab_size
        self._logprobs_tensors = logprobs_tensors

        # Initiate the copy on a separate stream, but do not synchronize it.
        default_stream = torch.cuda.current_stream()
        with torch.cuda.stream(async_output_copy_stream):
            async_output_copy_stream.wait_stream(default_stream)
            self.sampled_token_ids_cpu = self._sampled_token_ids.to(
                "cpu", non_blocking=True
            )
            self._logprobs_tensors_cpu = (
                self._logprobs_tensors.to_cpu_nonblocking()
                if self._logprobs_tensors
                else None
            )
            self.async_copy_ready_event.record()

    def get_output(self) -> ModelRunnerOutput:
        """Copy the device tensors to the host and return a ModelRunnerOutput.

        This function blocks until the copy is finished.
        """
        max_gen_len = self.sampled_token_ids_cpu.shape[-1]
        self.async_copy_ready_event.synchronize()

        # Release the device tensors once the copy has completed.
        del self._logprobs_tensors
        del self._sampled_token_ids
        if max_gen_len == 1:
            valid_sampled_token_ids = self.sampled_token_ids_cpu.tolist()
            for i in self._invalid_req_indices:
                valid_sampled_token_ids[i].clear()
            cu_num_tokens = None
        else:
            valid_sampled_token_ids, cu_num_tokens = RejectionSampler.parse_output(
                self.sampled_token_ids_cpu,
                self.vocab_size,
                self._invalid_req_indices,
                return_cu_num_tokens=self._logprobs_tensors_cpu is not None,
            )

        output = self._model_runner_output
        output.sampled_token_ids = valid_sampled_token_ids
        if self._logprobs_tensors_cpu:
            output.logprobs = self._logprobs_tensors_cpu.tolists(cu_num_tokens)
        return output


class ExecuteModelState(NamedTuple):
    """Ephemeral cached state transferred between execute_model() and
    sample_tokens(), after execute_model() returns None."""

    scheduler_output: "SchedulerOutput"
    logits: torch.Tensor
    spec_decode_metadata: SpecDecodeMetadata | None
    spec_decode_common_attn_metadata: CommonAttentionMetadata | None
    hidden_states: torch.Tensor
    sample_hidden_states: torch.Tensor
    aux_hidden_states: list[torch.Tensor] | None
    ec_connector_output: ECConnectorOutput | None
    cudagraph_stats: CUDAGraphStat | None


class GPUModelRunner(
    LoRAModelRunnerMixin, KVConnectorModelRunnerMixin, ECConnectorModelRunnerMixin
):
    def __init__(
        self,
        vllm_config: VllmConfig,
        device: torch.device,
    ):
        self.vllm_config = vllm_config
        self.model_config = vllm_config.model_config
        self.cache_config = vllm_config.cache_config
        self.compilation_config = vllm_config.compilation_config
        self.lora_config = vllm_config.lora_config
        self.load_config = vllm_config.load_config
        self.parallel_config = vllm_config.parallel_config
        self.scheduler_config = vllm_config.scheduler_config
        self.speculative_config = vllm_config.speculative_config
        self.observability_config = vllm_config.observability_config

        from vllm.model_executor.models.utils import set_cpu_offload_max_bytes

        set_cpu_offload_max_bytes(int(self.cache_config.cpu_offload_gb * 1024**3))

        model_config = self.model_config
        cache_config = self.cache_config
        scheduler_config = self.scheduler_config
        parallel_config = self.parallel_config
        self.device = device
        self.pin_memory = is_pin_memory_available()
        self.dtype = self.model_config.dtype
        self.kv_cache_dtype = kv_cache_dtype_str_to_dtype(
            cache_config.cache_dtype, self.model_config
        )

        self.is_pooling_model = model_config.runner_type == "pooling"
        self.enable_prompt_embeds = model_config.enable_prompt_embeds
        self.is_multimodal_raw_input_only_model = (
            model_config.is_multimodal_raw_input_only_model
        )
        # This will be overridden in load_model()
        self.is_multimodal_pruning_enabled = False
        self.max_model_len = model_config.max_model_len

        # Always set to false after the first forward pass
        self.calculate_kv_scales = self.cache_config.calculate_kv_scales
        self.dcp_world_size = self.parallel_config.decode_context_parallel_size
        self.dcp_rank = 0 if self.dcp_world_size <= 1 else get_dcp_group().rank_in_group
        self.max_num_tokens = scheduler_config.max_num_batched_tokens
        self.max_num_reqs = scheduler_config.max_num_seqs

        # Broadcast PP output for external_launcher (torchrun)
        # to make sure we are synced across pp ranks
        # TODO: Support overlapping mirco-batches
        # https://github.com/vllm-project/vllm/issues/18019
        self.broadcast_pp_output = (
            self.parallel_config.distributed_executor_backend == "external_launcher"
            and len(get_pp_group().ranks) > 0
        )

        # Model-related.
        self.num_query_heads = model_config.get_num_attention_heads(parallel_config)
        self.inputs_embeds_size = model_config.get_inputs_embeds_size()
        self.attention_chunk_size = model_config.attention_chunk_size
        # Only relevant for models using ALiBi (e.g, MPT)
        self.use_alibi = model_config.uses_alibi

        self.cascade_attn_enabled = not self.model_config.disable_cascade_attn
        self.is_mm_prefix_lm = self.model_config.is_mm_prefix_lm

        # Multi-modal data support
        self.mm_registry = MULTIMODAL_REGISTRY
        self.uses_mrope = model_config.uses_mrope
        self.uses_xdrope_dim = model_config.uses_xdrope_dim
        self.supports_mm_inputs = self.mm_registry.supports_multimodal_inputs(
            model_config
        )

        if self.model_config.is_encoder_decoder:
            # Maximum length of the encoder input, only for encoder-decoder
            # models.
            self.max_encoder_len = scheduler_config.max_num_encoder_input_tokens
        else:
            self.max_encoder_len = 0

        # Sampler
        self.sampler = Sampler(logprobs_mode=self.model_config.logprobs_mode)

        self.eplb_state: EplbState | None = None
        """
        State of the expert parallelism load balancer.

        Will be lazily initialized when the model is loaded.
        """

        # Lazy initializations
        # self.model: nn.Module  # Set after load_model
        # Initialize in initialize_kv_cache
        self.kv_caches: list[torch.Tensor] = []
        # Initialize in initialize_kv_cache_tensors
        self.cross_layers_kv_cache: torch.Tensor | None = None
        self.cross_layers_attn_backend: type[AttentionBackend] | None = None
        # indexes: [kv_cache_group_id][attn_group]
        self.attn_groups: list[list[AttentionGroup]] = []
        # self.kv_cache_config: KVCacheConfig

        # mm_hash ->  encoder_output
        self.encoder_cache: dict[str, torch.Tensor] = {}

        self.use_aux_hidden_state_outputs = False
        # Set up speculative decoding.
        # NOTE(Jiayi): currently we put the entire draft model on
        # the last PP rank. This is not ideal if there are many
        # layers in the draft model.
        if self.speculative_config and get_pp_group().is_last_rank:
            self.drafter: (
                NgramProposer | SuffixDecodingProposer | EagleProposer | MedusaProposer
            )
            if self.speculative_config.method == "ngram":
                self.drafter = NgramProposer(self.vllm_config)
            elif self.speculative_config.method == "suffix":
                self.drafter = SuffixDecodingProposer(self.vllm_config)
            elif self.speculative_config.use_eagle():
                self.drafter = EagleProposer(self.vllm_config, self.device, self)
                if self.speculative_config.method == "eagle3":
                    self.use_aux_hidden_state_outputs = (
                        self.drafter.eagle3_use_aux_hidden_state
                    )
            elif self.speculative_config.method == "medusa":
                self.drafter = MedusaProposer(
                    vllm_config=self.vllm_config, device=self.device
                )
            else:
                raise ValueError(
                    "Unknown speculative decoding method: "
                    f"{self.speculative_config.method}"
                )
            self.rejection_sampler = RejectionSampler(self.sampler)

        self.num_spec_tokens = 0
        if self.speculative_config:
            self.num_spec_tokens = self.speculative_config.num_speculative_tokens

        # Request states.
        self.requests: dict[str, CachedRequestState] = {}
        # NOTE(rob): num_prompt_logprobs only includes reqs
        # that are currently in the prefill phase.
        self.num_prompt_logprobs: dict[str, int] = {}
        self.comm_stream = torch.cuda.Stream()

        # Input Batch
        # NOTE(Chen): Ideally, we should initialize the input batch inside
        # `initialize_kv_cache` based on the kv cache config. However, as in
        # https://github.com/vllm-project/vllm/pull/18298, due to some unknown
        # reasons, we have to initialize the input batch before `load_model`,
        # quantization + weight offloading will fail otherwise. As a temporary
        # solution, we initialize the input batch here, and re-initialize it
        # in `initialize_kv_cache` if the block_sizes here is different from
        # the block_sizes in the kv cache config.
        logits_processors = model_config.logits_processors
        custom_logitsprocs: Sequence[str | type[LogitsProcessor]] = (
            tuple(logits_processors) if logits_processors is not None else ()
        )
        self.input_batch = InputBatch(
            max_num_reqs=self.max_num_reqs,
            # We need to use the encoder length for encoder-decoer
            # because of KV cache for cross-attention.
            max_model_len=max(self.max_model_len, self.max_encoder_len),
            max_num_batched_tokens=self.max_num_tokens,
            device=self.device,
            pin_memory=self.pin_memory,
            vocab_size=self.model_config.get_vocab_size(),
            block_sizes=[self.cache_config.block_size],
            kernel_block_sizes=[self.cache_config.block_size],
            is_spec_decode=bool(self.vllm_config.speculative_config),
            logitsprocs=build_logitsprocs(
                self.vllm_config,
                self.device,
                self.pin_memory,
                self.is_pooling_model,
                custom_logitsprocs,
            ),
            # We currently don't know whether a particular custom logits processor
            # uses output token ids so we set this conservatively.
            logitsprocs_need_output_token_ids=bool(custom_logitsprocs),
            is_pooling_model=self.is_pooling_model,
            cp_kv_cache_interleave_size=self.parallel_config.cp_kv_cache_interleave_size,
        )

        self.use_async_scheduling = self.scheduler_config.async_scheduling
        # Separate cuda stream for overlapping transfer of sampled token ids from
        # GPU to CPU when async scheduling is enabled.
        self.async_output_copy_stream: torch.cuda.Stream | None = None
        # cuda event to synchronize use of reused CPU tensors between steps
        # when async scheduling is enabled.
        self.prepare_inputs_event: torch.Event | None = None
        if self.use_async_scheduling:
            self.async_output_copy_stream = torch.cuda.Stream()
            self.prepare_inputs_event = torch.Event()

        # self.cudagraph_batch_sizes sorts in ascending order.
        if (
            self.compilation_config.cudagraph_capture_sizes
            and self.compilation_config.cudagraph_mode != CUDAGraphMode.NONE
        ):
            self.cudagraph_batch_sizes = sorted(
                self.compilation_config.cudagraph_capture_sizes
            )

        # Cache the device properties.
        self._init_device_properties()

        # Persistent buffers for CUDA graphs.
        self.input_ids = self._make_buffer(self.max_num_tokens, dtype=torch.int32)
        self.positions = self._make_buffer(self.max_num_tokens, dtype=torch.int64)
        self.query_start_loc = self._make_buffer(
            self.max_num_reqs + 1, dtype=torch.int32
        )
        self.seq_lens = self._make_buffer(self.max_num_reqs, dtype=torch.int32)
        self.encoder_seq_lens = self._make_buffer(self.max_num_reqs, dtype=torch.int32)
        if self.dcp_world_size > 1:
            self.dcp_local_seq_lens = self._make_buffer(
                self.max_num_reqs, dtype=torch.int32
            )
        # Because inputs_embeds may be bfloat16 and we don't need a numpy
        # version of this tensor, avoid a RuntimeError by not creating a
        # numpy buffer.
        self.inputs_embeds = self._make_buffer(
            self.max_num_tokens, self.inputs_embeds_size, dtype=self.dtype, numpy=False
        )
        self.is_token_ids = self._make_buffer(self.max_num_tokens, dtype=torch.bool)
        self.discard_request_mask = self._make_buffer(
            self.max_num_reqs, dtype=torch.bool
        )
        self.num_decode_draft_tokens = self._make_buffer(
            self.max_num_reqs, dtype=torch.int32
        )
        self.num_accepted_tokens = self._make_buffer(
            self.max_num_reqs, dtype=torch.int64
        )

        # Only relevant for multimodal models
        if self.supports_mm_inputs:
            self.is_mm_embed = self._make_buffer(self.max_num_tokens, dtype=torch.bool)

        # Only relevant for models using M-RoPE (e.g, Qwen2-VL)
        if self.uses_mrope:
            # NOTE: `mrope_positions` is implemented with one additional dummy
            # position on purpose to make it non-contiguous so that it can work
            # with torch compile.
            # See detailed explanation in https://github.com/vllm-project/vllm/pull/12128#discussion_r1926431923

            # NOTE: When M-RoPE is enabled, position ids are 3D regardless of
            # the modality of inputs. For text-only inputs, each dimension has
            # identical position IDs, making M-RoPE functionally equivalent to
            # 1D-RoPE.
            # See page 5 of https://arxiv.org/abs/2409.12191
            self.mrope_positions = self._make_buffer(
                (3, self.max_num_tokens + 1), dtype=torch.int64
            )

        # Only relevant for models using XD-RoPE (e.g, HunYuan-VL)
        if self.uses_xdrope_dim > 0:
            # Similar to mrope but use assigned dimension number for RoPE, 4 as default.
            self.xdrope_positions = self._make_buffer(
                (self.uses_xdrope_dim, self.max_num_tokens + 1), dtype=torch.int64
            )

        # None in the first PP rank. The rest are set after load_model.
        self.intermediate_tensors: IntermediateTensors | None = None

        # OPTIMIZATION: Cache the tensors rather than creating them every step.
        # Keep in int64 to avoid overflow with long context
        self.arange_np = np.arange(
            max(self.max_num_reqs + 1, self.max_model_len, self.max_num_tokens),
            dtype=np.int64,
        )

        # Layer pairings for cross-layer KV sharing.
        # If an Attention layer `layer_name` is in the keys of this dict, it
        # means this layer will perform attention using the keys and values
        # from the KV cache of `shared_kv_cache_layers[layer_name]`.
        self.shared_kv_cache_layers: dict[str, str] = {}
        self.kv_sharing_fast_prefill_eligible_layers: set[str] = set()

        self.kv_sharing_fast_prefill_logits_indices = None
        if self.cache_config.kv_sharing_fast_prefill:
            self.kv_sharing_fast_prefill_logits_indices = torch.zeros(
                self.max_num_tokens, dtype=torch.int32, device=self.device
            )

        self.uniform_decode_query_len = 1 + self.num_spec_tokens

        # Cudagraph dispatcher for runtime cudagraph dispatching.
        self.cudagraph_dispatcher = CudagraphDispatcher(self.vllm_config)

        self.mm_budget = (
            MultiModalBudget(
                self.model_config,
                self.scheduler_config,
                self.mm_registry,
            )
            if self.supports_mm_inputs
            else None
        )

        self.reorder_batch_threshold: int | None = None

        # Attention layers that are only in the KVCacheConfig of the runner
        # (e.g., KV sharing, encoder-only attention), but not in the
        # KVCacheConfig of the scheduler.
        self.runner_only_attn_layers: set[str] = set()

        # Cached outputs.
        self._draft_token_ids: list[list[int]] | torch.Tensor | None = None
        self.transfer_event = torch.Event()
        self.sampled_token_ids_pinned_cpu = torch.empty(
            (self.max_num_reqs, 1),
            dtype=torch.int64,
            device="cpu",
            pin_memory=self.pin_memory,
        )

        # Pre-allocated tensor for copying valid sampled token counts to CPU,
        # with dedicated stream for overlapping and event for coordination.
        self.valid_sampled_token_count_event: torch.Event | None = None
        self.valid_sampled_token_count_copy_stream: torch.cuda.Stream | None = None
        if self.use_async_scheduling and self.num_spec_tokens:
            self.valid_sampled_token_count_event = torch.Event()
            self.valid_sampled_token_count_copy_stream = torch.cuda.Stream()
        self.valid_sampled_token_count_cpu = torch.empty(
            self.max_num_reqs,
            dtype=torch.int64,
            device="cpu",
            pin_memory=self.pin_memory,
        )

        # Ephemeral state transferred between execute_model() and sample_tokens().
        self.execute_model_state: ExecuteModelState | None = None
        self.kv_connector_output: KVConnectorOutput | None = None
<<<<<<< HEAD
        self.mamba_state_idx: dict[str, list[int]] = {}
=======
        self.layerwise_nvtx_hooks_registered = False
>>>>>>> 0ab23c2b

    def reset_mm_cache(self) -> None:
        if self.mm_budget:
            self.mm_budget.reset_cache()

    @torch.inference_mode()
    def init_fp8_kv_scales(self) -> None:
        """
        Re-initialize the KV cache and FP8 scales after waking from sleep.
        1. Zero out the KV cache tensors to remove garbage data from re-allocation.
        2. Reset Attention layer scaling factors (_k_scale, _v_scale) to 1.0.
          If these are left at 0.0 (default after wake_up), all KV cache values
          become effectively zero, causing gibberish output.
        """
        if not self.cache_config.cache_dtype.startswith("fp8"):
            return

        kv_caches = getattr(self, "kv_caches", [])
        for cache_tensor in kv_caches:
            if cache_tensor is not None:
                cache_tensor.zero_()

        k_attr_names = ("_k_scale", "k_scale")
        v_attr_names = ("_v_scale", "v_scale")

        attn_layers = self.compilation_config.static_forward_context
        for name, module in attn_layers.items():
            if isinstance(module, (Attention, MLAAttention)):
                # TODO: Generally, scale is 1.0 if user uses on-the-fly fp8
                # kvcache quant. However, to get better accuracy, compression
                # frameworks like llm-compressors allow users to tune the
                # scale. We may need to restore the specific calibrated scales
                # here in the future.
                k_scale_val, v_scale_val = 1.0, 1.0

                # Processing K Scale
                for attr in k_attr_names:
                    if hasattr(module, attr):
                        param = getattr(module, attr)
                        if isinstance(param, torch.Tensor):
                            param.fill_(k_scale_val)

                # Processing V Scale
                for attr in v_attr_names:
                    if hasattr(module, attr):
                        param = getattr(module, attr)
                        if isinstance(param, torch.Tensor):
                            param.fill_(v_scale_val)

    def _get_positions(self, num_tokens: Any):
        if isinstance(num_tokens, int):
            if self.uses_mrope:
                return self.mrope_positions.gpu[:, :num_tokens]
            if self.uses_xdrope_dim > 0:
                return self.xdrope_positions.gpu[:, :num_tokens]
            return self.positions.gpu[:num_tokens]
        else:
            if self.uses_mrope:
                return self.mrope_positions.gpu[:, num_tokens]
            if self.uses_xdrope_dim > 0:
                return self.xdrope_positions.gpu[:, num_tokens]
            return self.positions.gpu[num_tokens]

    def _make_buffer(
        self, *size: int | torch.SymInt, dtype: torch.dtype, numpy: bool = True
    ) -> CpuGpuBuffer:
        return CpuGpuBuffer(
            *size,
            dtype=dtype,
            device=self.device,
            pin_memory=self.pin_memory,
            with_numpy=numpy,
        )

    def _init_model_kwargs(self, num_tokens: int):
        model_kwargs = dict[str, Any]()

        if not self.is_pooling_model:
            return model_kwargs

        num_reqs = self.input_batch.num_reqs
        pooling_params = self.input_batch.get_pooling_params()

        token_type_id_requests = dict[int, Any]()
        for i, param in enumerate(pooling_params):
            if (
                param.extra_kwargs is not None
                and (token_types := param.extra_kwargs.get("compressed_token_type_ids"))
                is not None
            ):
                token_type_id_requests[i] = token_types

        if len(token_type_id_requests) == 0:
            return model_kwargs

        seq_lens = self.seq_lens.gpu[:num_reqs]
        token_type_ids = []

        for i in range(num_reqs):
            pos = token_type_id_requests.get(i, seq_lens[i])
            ids = (torch.arange(seq_lens[i]) >= pos).int()
            token_type_ids.append(ids)

        model_kwargs["token_type_ids"] = torch.concat(token_type_ids).to(
            device=self.device
        )
        return model_kwargs

    def _may_reorder_batch(self, scheduler_output: "SchedulerOutput") -> None:
        """
        Update the order of requests in the batch based on the attention
        backend's needs. For example, some attention backends (namely MLA) may
        want to separate requests based on if the attention computation will be
        compute-bound or memory-bound.

        Args:
            scheduler_output: The scheduler output.
        """
        # Attention free models have zero kv_cache_goups, however models
        # like Mamba are also attention free but use the kv_cache for
        # keeping its internal state. This is why we check the number
        # of kv_cache groups instead of solely checking
        # for self.model_config.is_attention_free.
        if len(self.kv_cache_config.kv_cache_groups) == 0:
            return

        if self.reorder_batch_threshold is not None:
            reorder_batch_to_split_decodes_and_prefills(
                self.input_batch,
                scheduler_output,
                decode_threshold=self.reorder_batch_threshold,
            )

    # Note: used for model runner override.
    def _init_device_properties(self) -> None:
        """Initialize attributes from torch.cuda.get_device_properties"""
        self.device_properties = torch.cuda.get_device_properties(self.device)
        self.num_sms = self.device_properties.multi_processor_count

    # Note: used for model runner override.
    def _sync_device(self) -> None:
        torch.cuda.synchronize()

    def _update_states(self, scheduler_output: "SchedulerOutput") -> None:
        """Update the cached states and the persistent batch with the scheduler
        output.

        The updated states are used by the `_prepare_inputs` function to create
        the input GPU tensors for the model.

        The SamplingMetadata is updated and copied to the GPU if there is a
        new/resumed/paused/finished request in the batch.
        """
        # Remove finished requests from the cached states.
        for req_id in scheduler_output.finished_req_ids:
            self.requests.pop(req_id, None)
            self.num_prompt_logprobs.pop(req_id, None)
        # Remove the finished requests from the persistent batch.
        # NOTE(woosuk): There could be an edge case where finished_req_ids and
        # scheduled_req_ids overlap. This happens when a request is aborted and
        # then resubmitted with the same ID. In this case, we treat them as two
        # distinct requests - clearing the cached states for the first request
        # and handling the second as a new request.
        for req_id in scheduler_output.finished_req_ids:
            self.input_batch.remove_request(req_id)

        # Free the cached encoder outputs.
        for mm_hash in scheduler_output.free_encoder_mm_hashes:
            self.encoder_cache.pop(mm_hash, None)

        # Remove the unscheduled requests from the persistent batch.
        # NOTE(woosuk): The unscheduled requests are either preempted requests
        # or running requests that are not scheduled in this step. We remove
        # them from the persistent batch but keep their cached states since
        # they will be scheduled again sometime in the future.
        scheduled_req_ids = scheduler_output.num_scheduled_tokens.keys()
        cached_req_ids = self.input_batch.req_id_to_index.keys()
        resumed_req_ids = scheduler_output.scheduled_cached_reqs.resumed_req_ids
        # NOTE(zhuohan): cached_req_ids and resumed_req_ids are usually disjoint,
        # so `(scheduled_req_ids - resumed_req_ids) == scheduled_req_ids` holds
        # apart from the forced-preemption case in reset_prefix_cache. And in
        # that case we include the resumed_req_ids in the unscheduled set so
        # that they get cleared from the persistent batch before being re-scheduled
        # in the normal resumed request path.
        unscheduled_req_ids = cached_req_ids - (scheduled_req_ids - resumed_req_ids)
        # NOTE(woosuk): The persistent batch optimization assumes that
        # consecutive batches contain mostly the same requests. If batches
        # have low request overlap (e.g., alternating between two distinct
        # sets of requests), this optimization becomes very inefficient.
        for req_id in unscheduled_req_ids:
            self.input_batch.remove_request(req_id)

        reqs_to_add: list[CachedRequestState] = []
        # Add new requests to the cached states.
        for new_req_data in scheduler_output.scheduled_new_reqs:
            req_id = new_req_data.req_id
            sampling_params = new_req_data.sampling_params
            pooling_params = new_req_data.pooling_params

            if (
                sampling_params
                and sampling_params.sampling_type == SamplingType.RANDOM_SEED
            ):
                generator = torch.Generator(device=self.device)
                generator.manual_seed(sampling_params.seed)
            else:
                generator = None

            if self.is_pooling_model:
                assert pooling_params is not None
                task = pooling_params.task
                assert task is not None, "You did not set `task` in the API"

                model = cast(VllmModelForPooling, self.get_model())
                to_update = model.pooler.get_pooling_updates(task)
                to_update.apply(pooling_params)

            req_state = CachedRequestState(
                req_id=req_id,
                prompt_token_ids=new_req_data.prompt_token_ids,
                prompt_embeds=new_req_data.prompt_embeds,
                mm_features=new_req_data.mm_features,
                sampling_params=sampling_params,
                pooling_params=pooling_params,
                generator=generator,
                block_ids=new_req_data.block_ids,
                num_computed_tokens=new_req_data.num_computed_tokens,
                output_token_ids=[],
                lora_request=new_req_data.lora_request,
            )
            self.requests[req_id] = req_state

            if sampling_params and sampling_params.prompt_logprobs is not None:
                self.num_prompt_logprobs[req_id] = (
                    self.input_batch.vocab_size
                    if sampling_params.prompt_logprobs == -1
                    else sampling_params.prompt_logprobs
                )

            # Only relevant for models using M-RoPE (e.g, Qwen2-VL)
            if self.uses_mrope:
                self._init_mrope_positions(req_state)

            # Only relevant for models using XD-RoPE (e.g, HunYuan-VL)
            if self.uses_xdrope_dim > 0:
                self._init_xdrope_positions(req_state)

            reqs_to_add.append(req_state)

        # Update the states of the running/resumed requests.
        is_last_rank = get_pp_group().is_last_rank
        req_data = scheduler_output.scheduled_cached_reqs

        # Wait until valid_sampled_tokens_count is copied to cpu,
        # then use it to update actual num_computed_tokens of each request.
        valid_sampled_token_count = self._get_valid_sampled_token_count()

        for i, req_id in enumerate(req_data.req_ids):
            req_state = self.requests[req_id]
            num_computed_tokens = req_data.num_computed_tokens[i]
            new_block_ids = req_data.new_block_ids[i]
            resumed_from_preemption = req_id in req_data.resumed_req_ids
            num_output_tokens = req_data.num_output_tokens[i]
            req_index = self.input_batch.req_id_to_index.get(req_id)

            # prev_num_draft_len is used in async scheduling mode with
            # spec decode. it indicates if need to update num_computed_tokens
            # of the request. for example:
            # fist step: num_computed_tokens = 0, spec_tokens = [],
            # prev_num_draft_len = 0.
            # second step: num_computed_tokens = 100(prompt lenth),
            # spec_tokens = [a,b], prev_num_draft_len = 0.
            # third step: num_computed_tokens = 100 + 2, spec_tokens = [c,d],
            # prev_num_draft_len = 2.
            # num_computed_tokens in first step and second step does't contain
            # the spec tokens length, but in third step it contains the
            # spec tokens length. we only need to update num_computed_tokens
            # when prev_num_draft_len > 0.
            if req_state.prev_num_draft_len:
                if req_index is None:
                    req_state.prev_num_draft_len = 0
                else:
                    assert self.input_batch.prev_req_id_to_index is not None
                    prev_req_index = self.input_batch.prev_req_id_to_index[req_id]
                    num_accepted = valid_sampled_token_count[prev_req_index] - 1
                    num_rejected = req_state.prev_num_draft_len - num_accepted
                    num_computed_tokens -= num_rejected
                    req_state.output_token_ids.extend([-1] * num_accepted)

            # Update the cached states.
            req_state.num_computed_tokens = num_computed_tokens

            if not is_last_rank:
                # When using PP, the scheduler sends the sampled tokens back,
                # because there's no direct communication between the first-
                # stage worker and the last-stage worker.
                new_token_ids = req_data.new_token_ids[i]
                # Add the sampled token(s) from the previous step (if any).
                # This doesn't include "unverified" tokens like spec tokens.
                num_new_tokens = (
                    num_computed_tokens + len(new_token_ids) - req_state.num_tokens
                )
                if num_new_tokens == 1:
                    # Avoid slicing list in most common case.
                    req_state.output_token_ids.append(new_token_ids[-1])
                elif num_new_tokens > 0:
                    req_state.output_token_ids.extend(new_token_ids[-num_new_tokens:])
            elif num_output_tokens < len(req_state.output_token_ids):
                # Some output tokens were discarded due to a sync-KV-load
                # failure. Align the cached state.
                del req_state.output_token_ids[num_output_tokens:]
                if req_index is not None:
                    end_idx = (
                        self.input_batch.num_prompt_tokens[req_index]
                        + num_output_tokens
                    )
                    self.input_batch.num_tokens[req_index] = end_idx
                    self.input_batch.num_tokens_no_spec[req_index] = end_idx

            # Update the block IDs.
            if not resumed_from_preemption:
                if new_block_ids is not None:
                    # Append the new blocks to the existing block IDs.
                    for block_ids, new_ids in zip(req_state.block_ids, new_block_ids):
                        block_ids.extend(new_ids)
            else:
                assert req_index is None
                assert new_block_ids is not None
                # The request is resumed from preemption.
                # Replace the existing block IDs with the new ones.
                req_state.block_ids = new_block_ids

            if req_index is None:
                # The request is not in the persistent batch.
                # The request was either preempted and resumed later, or was not
                # scheduled in the previous step and needs to be added again.

                if self.use_async_scheduling and num_output_tokens > 0:
                    # We must recover the output token ids for resumed requests in the
                    # async scheduling case, so that correct input_ids are obtained.
                    resumed_token_ids = req_data.all_token_ids[req_id]
                    req_state.output_token_ids = resumed_token_ids[-num_output_tokens:]

                reqs_to_add.append(req_state)
                continue

            # Update the persistent batch.
            self.input_batch.num_computed_tokens_cpu[req_index] = num_computed_tokens
            if new_block_ids is not None:
                self.input_batch.block_table.append_row(new_block_ids, req_index)

            # For the last rank, we don't need to update the token_ids_cpu
            # because the sampled tokens are already cached.
            if not is_last_rank:
                # Add new_token_ids to token_ids_cpu.
                start_token_index = num_computed_tokens
                end_token_index = num_computed_tokens + len(new_token_ids)
                self.input_batch.token_ids_cpu[
                    req_index, start_token_index:end_token_index
                ] = new_token_ids
                self.input_batch.num_tokens_no_spec[req_index] = end_token_index
                self.input_batch.num_tokens[req_index] = end_token_index

            # Add spec_token_ids to token_ids_cpu.
            spec_token_ids = scheduler_output.scheduled_spec_decode_tokens.get(
                req_id, []
            )
            num_spec_tokens = len(spec_token_ids)
            # For async scheduling, token_ids_cpu assigned from
            # spec_token_ids are placeholders and will be overwritten in
            # _prepare_input_ids.
            if num_spec_tokens:
                start_index = self.input_batch.num_tokens_no_spec[req_index]
                end_token_index = start_index + num_spec_tokens
                self.input_batch.token_ids_cpu[
                    req_index, start_index:end_token_index
                ] = spec_token_ids
                # NOTE(woosuk): `num_tokens` here may include spec tokens.
                self.input_batch.num_tokens[req_index] += num_spec_tokens

            # When speculative decoding is used with structured output,
            # the scheduler can drop draft tokens that do not
            # conform to the schema. This can result in
            # scheduler_output.scheduled_spec_decode_tokens being empty,
            # even when speculative decoding is enabled.
            self.input_batch.spec_token_ids[req_index].clear()
            self.input_batch.spec_token_ids[req_index].extend(spec_token_ids)

            # there are no draft tokens with async scheduling,
            # we clear the spec_decoding info in scheduler_output and
            # use normal sampling but rejection_sampling.
            if self.use_async_scheduling:
                req_state.prev_num_draft_len = num_spec_tokens
                if num_spec_tokens and self._draft_token_ids is None:
                    scheduler_output.total_num_scheduled_tokens -= num_spec_tokens
                    scheduler_output.num_scheduled_tokens[req_id] -= num_spec_tokens
                    scheduler_output.scheduled_spec_decode_tokens.pop(req_id, None)
        # Add the new or resumed requests to the persistent batch.
        # The smaller empty indices are filled first.
        for request in reqs_to_add:
            self.input_batch.add_request(request)

        # Condense the batched states if there are gaps left by removed requests
        self.input_batch.condense()
        # Allow attention backend to reorder the batch, potentially
        self._may_reorder_batch(scheduler_output)
        # Refresh batch metadata with any pending updates.
        self.input_batch.refresh_metadata()

    def _update_states_after_model_execute(
        self, output_token_ids: torch.Tensor, scheduler_output: "SchedulerOutput"
    ) -> None:
        """Update the cached states after model execution.

        This is used for MTP/EAGLE for hybrid models, as in linear attention,
        only the last token's state is kept. In MTP/EAGLE, for draft tokens
        the state are kept util we decide how many tokens are accepted for
        each sequence, and a shifting is done during the next iteration
        based on the number of accepted tokens.
        """
        if not self.model_config.is_hybrid or not self.speculative_config:
            return

        # Find the number of accepted tokens for each sequence.
        num_accepted_tokens = (
            (
                torch.cat(
                    [
                        output_token_ids,
                        torch.full(
                            (output_token_ids.size(0), 1),
                            -1,
                            device=output_token_ids.device,
                        ),
                    ],
                    dim=1,
                )
                == -1
            )
            .int()
            .argmax(-1)
            .cpu()
            .numpy()
        )
        for i, num_tokens in enumerate(num_accepted_tokens):
            self.input_batch.num_accepted_tokens_cpu[i] = num_tokens
        if is_global_first_rank():
            logger.info(f">>> [DEBUG] Worker: _update_states: {output_token_ids=}")
            logger.info(
                f">>> [DEBUG] Worker: _update_states: "
                f"{self.input_batch.num_accepted_tokens_cpu[:len(num_accepted_tokens)]=}"
            )
        if (
            envs.VLLM_USE_LIGHTER_MAMBA_CACHE
            and self.cache_config.enable_prefix_caching
        ):
            self._postprocess_mamba(scheduler_output)

    def _init_mrope_positions(self, req_state: CachedRequestState):
        model = self.get_model()
        assert supports_mrope(model), "M-RoPE support is not implemented."
        assert req_state.prompt_token_ids is not None, (
            "M-RoPE requires prompt_token_ids to be available."
        )
        mrope_model = cast(SupportsMRoPE, model)

        req_state.mrope_positions, req_state.mrope_position_delta = (
            mrope_model.get_mrope_input_positions(
                req_state.prompt_token_ids,
                req_state.mm_features,
            )
        )

    def _init_xdrope_positions(self, req_state: CachedRequestState):
        model = self.get_model()
        xdrope_model = cast(SupportsXDRoPE, model)
        assert req_state.prompt_token_ids is not None, (
            "XD-RoPE requires prompt_token_ids to be available."
        )
        assert supports_xdrope(model), "XD-RoPE support is not implemented."

        req_state.xdrope_positions = xdrope_model.get_xdrope_input_positions(
            req_state.prompt_token_ids,
            req_state.mm_features,
        )

    def _extract_mm_kwargs(
        self,
        scheduler_output: "SchedulerOutput",
    ) -> BatchedTensorInputs:
        if not scheduler_output or not self.is_multimodal_raw_input_only_model:
            return {}

        mm_kwargs = list[MultiModalKwargsItem]()
        for req in scheduler_output.scheduled_new_reqs:
            for feature in req.mm_features:
                if feature.data is not None:
                    mm_kwargs.append(feature.data)

        # Input all modalities at once
        model = cast(SupportsMultiModal, self.model)
        mm_kwargs_combined: BatchedTensorInputs = {}
        for _, _, mm_kwargs_group in group_mm_kwargs_by_modality(
            mm_kwargs,
            device=self.device,
            pin_memory=self.pin_memory,
            merge_by_field_config=model.merge_by_field_config,
        ):
            mm_kwargs_combined.update(mm_kwargs_group)

        return mm_kwargs_combined

    def _dummy_mm_kwargs(self, num_seqs: int) -> BatchedTensorInputs:
        if not self.is_multimodal_raw_input_only_model:
            return {}

        mm_budget = self.mm_budget
        assert mm_budget is not None

        dummy_modality = mm_budget.get_modality_with_max_tokens()
        return self._get_mm_dummy_batch(dummy_modality, num_seqs)

    def _get_cumsum_and_arange(
        self,
        num_tokens: np.ndarray,
        cumsum_dtype: np.dtype | None = None,
    ) -> tuple[np.ndarray, np.ndarray]:
        """Get the cumulative sum and batched arange of the given array.
        # E.g., [2, 5, 3] -> ([2, 7, 10], [0, 1, 0, 1, 2, 3, 4, 0, 1, 2])
        # Equivalent to but faster than:
        # np.concatenate([np.arange(n) for n in num_tokens])
        """
        # Step 1. [2, 5, 3] -> [2, 7, 10]
        cu_num_tokens = np.cumsum(num_tokens, dtype=cumsum_dtype)
        total_num_tokens = cu_num_tokens[-1]
        # Step 2. [2, 7, 10] -> [0, 0, 2, 2, 2, 2, 2, 7, 7, 7]
        cumsums_offsets = np.repeat(cu_num_tokens - num_tokens, num_tokens)
        # Step 3. [0, 1, 0, 1, 2, 3, 4, 0, 1, 2]
        arange = self.arange_np[:total_num_tokens] - cumsums_offsets

        return cu_num_tokens, arange

    def _prepare_input_ids(
        self,
        scheduler_output: "SchedulerOutput",
        total_num_scheduled_tokens: int,
        cu_num_tokens: np.ndarray,
    ) -> None:
        """Prepare the input IDs for the current batch.

        Carefully handles the `prev_sampled_token_ids` which can be cached
        from the previous engine iteration, in which case those tokens on the
        GPU need to be copied into the corresponding slots into input_ids."""

        if self.input_batch.prev_sampled_token_ids is None:
            # Normal scheduling case
            self.input_ids.copy_to_gpu(total_num_scheduled_tokens)
            if self.enable_prompt_embeds:
                self.inputs_embeds.copy_to_gpu(total_num_scheduled_tokens)
                self.is_token_ids.copy_to_gpu(total_num_scheduled_tokens)
            return

        # Async scheduling case, where some decode requests from the previous
        # iteration won't have entries in input_ids_cpu and need to be copied
        # on the GPU from prev_sampled_token_ids.
        prev_req_id_to_index = self.input_batch.prev_req_id_to_index
        assert prev_req_id_to_index is not None
        sample_flattened_indices: list[int] = []
        spec_flattened_indices: list[int] = []
        prev_common_req_indices: list[int] = []
        prev_draft_token_indices: list[int] = []
        indices_match = True
        max_flattened_index = -1
        total_num_spec_tokens = 0
        scheduled_spec_tokens = scheduler_output.scheduled_spec_decode_tokens

        for req_id, cur_index in self.input_batch.req_id_to_index.items():
            if (prev_index := prev_req_id_to_index.get(req_id)) is not None:
                prev_common_req_indices.append(prev_index)
                # We need to compute the flattened input_ids index of the
                # last token in each common request.
                draft_len = len(scheduled_spec_tokens.get(req_id, ()))
                total_num_spec_tokens += draft_len
                flattened_index = cu_num_tokens[cur_index].item() - 1
                # example: cu_num_tokens = [2, 5, 8], draft_tokens = [1, 2, 2]
                # sample_flattened_indices = [0, 2, 5]
                # spec_flattened_indices = [1,   3, 4,    6, 7]
                sample_flattened_indices.append(flattened_index - draft_len)
                spec_flattened_indices.extend(
                    range(flattened_index - draft_len + 1, flattened_index + 1)
                )
                start = prev_index * self.num_spec_tokens
                # prev_draft_token_indices is used to find which draft_tokens_id
                # should be copied to input_ids
                # example: prev draft_tokens_id [[1,2], [3,4], [5, 6]]
                # flatten draft_tokens_id [1,2,3,4,5,6]
                # draft_len of each request [1, 2, 1]
                # then prev_draft_token_indices is [0,   2, 3,   4]
                prev_draft_token_indices.extend(range(start, start + draft_len))
                indices_match &= prev_index == flattened_index
                max_flattened_index = max(max_flattened_index, flattened_index)
        num_commmon_tokens = len(sample_flattened_indices)
        total_without_spec = total_num_scheduled_tokens - total_num_spec_tokens
        if num_commmon_tokens < total_without_spec:
            # If not all requests are decodes from the last iteration,
            # We need to copy the input_ids_cpu to the GPU first.
            self.input_ids.copy_to_gpu(total_num_scheduled_tokens)
            if self.enable_prompt_embeds:
                self.inputs_embeds.copy_to_gpu(total_num_scheduled_tokens)
                self.is_token_ids.copy_to_gpu(total_num_scheduled_tokens)
        if num_commmon_tokens == 0:
            # No requests in common with the previous iteration
            # So input_ids.cpu will have all the input ids.
            return
        if indices_match and max_flattened_index == (num_commmon_tokens - 1):
            # Common-case optimization: the batch is unchanged
            # and no reordering happened.
            # The indices are both the same permutation of 0..N-1 so
            # we can copy directly using a single slice.
            self.input_ids.gpu[:num_commmon_tokens].copy_(
                self.input_batch.prev_sampled_token_ids[:num_commmon_tokens, 0],
                non_blocking=True,
            )
            if self.enable_prompt_embeds:
                self.is_token_ids.gpu[:num_commmon_tokens] = True
            return
        # Upload the index tensors asynchronously so the scatter can be non-blocking.
        sampled_tokens_index_tensor = torch.tensor(
            sample_flattened_indices, dtype=torch.int64, pin_memory=self.pin_memory
        ).to(self.device, non_blocking=True)
        prev_common_req_indices_tensor = torch.tensor(
            prev_common_req_indices, dtype=torch.int64, pin_memory=self.pin_memory
        ).to(self.device, non_blocking=True)
        self.input_ids.gpu.scatter_(
            dim=0,
            index=sampled_tokens_index_tensor,
            src=self.input_batch.prev_sampled_token_ids[
                prev_common_req_indices_tensor, 0
            ],
        )

        # Scatter the draft tokens after the sampled tokens are scattered.
        if self._draft_token_ids is None or not spec_flattened_indices:
            return

        assert isinstance(self._draft_token_ids, torch.Tensor)
        draft_tokens_index_tensor = torch.tensor(
            spec_flattened_indices, dtype=torch.int64, pin_memory=self.pin_memory
        ).to(self.device, non_blocking=True)
        prev_draft_token_indices_tensor = torch.tensor(
            prev_draft_token_indices, dtype=torch.int64, pin_memory=self.pin_memory
        ).to(self.device, non_blocking=True)

        # because input_ids dtype is torch.int32,
        # so convert draft_token_ids to torch.int32 here.
        draft_token_ids = self._draft_token_ids.to(dtype=torch.int32)
        self._draft_token_ids = None

        self.input_ids.gpu.scatter_(
            dim=0,
            index=draft_tokens_index_tensor,
            src=draft_token_ids.flatten()[prev_draft_token_indices_tensor],
        )

    def _get_encoder_seq_lens(
        self,
        num_scheduled_tokens: dict[str, int],
        kv_cache_spec: KVCacheSpec,
        num_reqs: int,
    ) -> tuple[torch.Tensor | None, np.ndarray | None]:
        if not isinstance(kv_cache_spec, CrossAttentionSpec):
            return None, None

        # Zero out buffer for padding requests that are not actually scheduled (CGs)
        self.encoder_seq_lens.np[:num_reqs] = 0
        # Build encoder_seq_lens array mapping request indices to
        # encoder lengths for inputs scheduled in this batch
        for req_id in num_scheduled_tokens:
            req_index = self.input_batch.req_id_to_index[req_id]
            req_state = self.requests[req_id]
            if req_state.mm_features is None:
                self.encoder_seq_lens.np[req_index] = 0
                continue

            # Get the total number of encoder input tokens for running encoder requests
            # whether encoding is finished or not so that cross-attention knows how
            # many encoder tokens to attend to.
            encoder_input_tokens = sum(
                feature.mm_position.length for feature in req_state.mm_features
            )
            self.encoder_seq_lens.np[req_index] = encoder_input_tokens

        self.encoder_seq_lens.copy_to_gpu(num_reqs)
        encoder_seq_lens = self.encoder_seq_lens.gpu[:num_reqs]
        encoder_seq_lens_cpu = self.encoder_seq_lens.np[:num_reqs]

        return encoder_seq_lens, encoder_seq_lens_cpu

    def _prepare_inputs(
        self,
        scheduler_output: "SchedulerOutput",
        num_scheduled_tokens: np.ndarray,
    ) -> tuple[
        torch.Tensor,
        SpecDecodeMetadata | None,
    ]:
        """
        :return: tuple[
            logits_indices, spec_decode_metadata,
        ]
        """
        total_num_scheduled_tokens = scheduler_output.total_num_scheduled_tokens
        assert total_num_scheduled_tokens > 0
        num_reqs = self.input_batch.num_reqs
        assert num_reqs > 0

        # OPTIMIZATION: Start copying the block table first.
        # This way, we can overlap the copy with the following CPU operations.
        self.input_batch.block_table.commit_block_table(num_reqs)

        # Get request indices.
        # E.g., [2, 5, 3] -> [0, 0, 1, 1, 1, 1, 1, 2, 2, 2]
        req_indices = np.repeat(self.arange_np[:num_reqs], num_scheduled_tokens)

        # cu_num_tokens: [2, 5, 3] -> [2, 7, 10]
        # arange: [0, 1, 0, 1, 2, 3, 4, 0, 1, 2]
        cu_num_tokens, arange = self._get_cumsum_and_arange(num_scheduled_tokens)

        # Get positions.
        positions_np = self.positions.np[:total_num_scheduled_tokens]
        np.add(
            self.input_batch.num_computed_tokens_cpu[req_indices],
            arange,
            out=positions_np,
        )

        # Calculate M-RoPE positions.
        # Only relevant for models using M-RoPE (e.g, Qwen2-VL)
        if self.uses_mrope:
            self._calc_mrope_positions(scheduler_output)

        # Calculate XD-RoPE positions.
        # Only relevant for models using XD-RoPE (e.g, HunYuan-VL)
        if self.uses_xdrope_dim > 0:
            self._calc_xdrope_positions(scheduler_output)

        # Get token indices.
        # E.g., [0, 1, 0, 1, 2, 3, 4, 0, 1, 2]
        # -> [0, 1, M, M + 1, M + 2, M + 3, M + 4, 2 * M, 2 * M + 1, 2 * M + 2]
        # where M is the max_model_len.
        token_indices = (
            positions_np + req_indices * self.input_batch.token_ids_cpu.shape[1]
        )
        token_indices_tensor = torch.from_numpy(token_indices)

        # NOTE(woosuk): We use torch.index_select instead of np.take here
        # because torch.index_select is much faster than np.take for large
        # tensors.
        torch.index_select(
            self.input_batch.token_ids_cpu_tensor.flatten(),
            0,
            token_indices_tensor,
            out=self.input_ids.cpu[:total_num_scheduled_tokens],
        )
        if self.enable_prompt_embeds:
            is_token_ids = self.input_batch.is_token_ids_tensor.flatten()
            torch.index_select(
                is_token_ids,
                0,
                token_indices_tensor,
                out=self.is_token_ids.cpu[:total_num_scheduled_tokens],
            )

        # Because we did not pre-allocate a massive prompt_embeds CPU tensor on
        # the InputBatch, we need to fill in the prompt embeds into the expected
        # spots in the GpuModelRunner's pre-allocated prompt_embeds tensor.
        if self.input_batch.req_prompt_embeds:
            output_idx = 0
            for req_idx in range(num_reqs):
                num_sched = num_scheduled_tokens[req_idx]

                # Skip if this request doesn't have embeddings
                if req_idx not in self.input_batch.req_prompt_embeds:
                    output_idx += num_sched
                    continue

                # Skip if no tokens scheduled
                if num_sched <= 0:
                    output_idx += num_sched
                    continue

                req_embeds = self.input_batch.req_prompt_embeds[req_idx]
                start_pos = self.input_batch.num_computed_tokens_cpu[req_idx]

                # Skip if trying to read beyond available embeddings
                if start_pos >= req_embeds.shape[0]:
                    output_idx += num_sched
                    continue

                # Copy available embeddings
                end_pos = start_pos + num_sched
                actual_end = min(end_pos, req_embeds.shape[0])
                actual_num_sched = actual_end - start_pos

                if actual_num_sched > 0:
                    self.inputs_embeds.cpu[
                        output_idx : output_idx + actual_num_sched
                    ].copy_(req_embeds[start_pos:actual_end])

                output_idx += num_sched

        self.input_batch.block_table.compute_slot_mapping(req_indices, positions_np)
        self.input_batch.block_table.commit_slot_mapping(total_num_scheduled_tokens)

        # Prepare the attention metadata.
        self.query_start_loc.np[0] = 0
        self.query_start_loc.np[1 : num_reqs + 1] = cu_num_tokens
        # Note: pad query_start_loc to be non-decreasing, as kernels
        # like FlashAttention requires that
        self.query_start_loc.np[num_reqs + 1 :].fill(cu_num_tokens[-1])
        self.query_start_loc.copy_to_gpu()
        query_start_loc = self.query_start_loc.gpu[: num_reqs + 1]

        self.seq_lens.np[:num_reqs] = (
            self.input_batch.num_computed_tokens_cpu[:num_reqs] + num_scheduled_tokens
        )
        # Fill unused with 0 for full cuda graph mode.
        self.seq_lens.np[num_reqs:].fill(0)
        self.seq_lens.copy_to_gpu()

        num_tokens = [self.requests[r].num_tokens for r in self.input_batch.req_ids]
        num_tokens_np = np.array(num_tokens, dtype=np.int32)

        # Record which requests should not be sampled,
        # so that we could clear the sampled tokens before returning
        self.discard_request_mask.np[:num_reqs] = (
            self.seq_lens.np[:num_reqs] < num_tokens_np
        )
        self.discard_request_mask.copy_to_gpu(num_reqs)

        # Copy the tensors to the GPU.
        self._prepare_input_ids(
            scheduler_output,
            total_num_scheduled_tokens,
            cu_num_tokens,
        )

        if self.uses_mrope:
            # Only relevant for models using M-RoPE (e.g, Qwen2-VL)
            self.mrope_positions.gpu[:, :total_num_scheduled_tokens].copy_(
                self.mrope_positions.cpu[:, :total_num_scheduled_tokens],
                non_blocking=True,
            )
        elif self.uses_xdrope_dim > 0:
            # Only relevant for models using XD-RoPE (e.g, HunYuan-VL)
            self.xdrope_positions.gpu[:, :total_num_scheduled_tokens].copy_(
                self.xdrope_positions.cpu[:, :total_num_scheduled_tokens],
                non_blocking=True,
            )
        else:
            # Common case (1D positions)
            self.positions.copy_to_gpu(total_num_scheduled_tokens)

        use_spec_decode = len(scheduler_output.scheduled_spec_decode_tokens) > 0
        if not use_spec_decode:
            # NOTE(woosuk): Due to chunked prefills, the batch may contain
            # partial requests. While we should not sample any token
            # from these partial requests, we do so for simplicity.
            # We will ignore the sampled tokens from the partial requests.
            # TODO: Support prompt logprobs.
            logits_indices = query_start_loc[1:] - 1
            num_draft_tokens = None
            spec_decode_metadata = None
            num_sampled_tokens = np.ones(num_reqs, dtype=np.int32)
        else:
            # Get the number of draft tokens for each request.
            # Iterate over the dictionary rather than all requests since not all
            # requests have draft tokens.
            num_draft_tokens = np.zeros(num_reqs, dtype=np.int32)
            # For chunked prefills, use -1 as mask rather than 0, as guided
            # decoding may rollback speculative tokens.
            num_decode_draft_tokens = np.full(num_reqs, -1, dtype=np.int32)
            for (
                req_id,
                draft_token_ids,
            ) in scheduler_output.scheduled_spec_decode_tokens.items():
                req_idx = self.input_batch.req_id_to_index[req_id]
                num_draft_tokens[req_idx] = len(draft_token_ids)
                num_decode_draft_tokens[req_idx] = (
                    len(draft_token_ids)
                    if (
                        self.input_batch.num_computed_tokens_cpu[req_idx]
                        >= self.input_batch.num_prompt_tokens[req_idx]
                    )
                    else -1
                )
            spec_decode_metadata = self._calc_spec_decode_metadata(
                num_draft_tokens, cu_num_tokens
            )
            logits_indices = spec_decode_metadata.logits_indices
            num_sampled_tokens = num_draft_tokens + 1
            # For DECODE only cuda graph of some attention backends (e.g., GDN).
            self.num_decode_draft_tokens.np[:num_reqs] = num_decode_draft_tokens
            self.num_decode_draft_tokens.np[num_reqs:].fill(-1)
            self.num_decode_draft_tokens.copy_to_gpu()

        # Hot-Swap lora model
        if self.lora_config:
            assert (
                np.sum(num_sampled_tokens)
                <= self.vllm_config.scheduler_config.max_num_batched_tokens
            )
            self.set_active_loras(
                self.input_batch, num_scheduled_tokens, num_sampled_tokens
            )

        return (
            logits_indices,
            spec_decode_metadata,
        )

    def _build_attention_metadata(
        self,
        num_tokens: int,
        num_reqs: int,
        max_query_len: int,
        num_tokens_padded: int | None = None,
        num_reqs_padded: int | None = None,
        ubatch_slices: UBatchSlices | None = None,
        logits_indices: torch.Tensor | None = None,
        use_spec_decode: bool = False,
        for_cudagraph_capture: bool = False,
        num_scheduled_tokens: dict[str, int] | None = None,
        cascade_attn_prefix_lens: list[list[int]] | None = None,
    ) -> tuple[PerLayerAttnMetadata, CommonAttentionMetadata | None]:
        """
        :return: tuple[attn_metadata, spec_decode_common_attn_metadata]
        """
        num_tokens_padded = num_tokens_padded or num_tokens
        num_reqs_padded = num_reqs_padded or num_reqs

        logits_indices_padded = None
        num_logits_indices = None
        if logits_indices is not None:
            num_logits_indices = logits_indices.size(0)
            if self.cache_config.kv_sharing_fast_prefill:
                logits_indices_padded = self._prepare_kv_sharing_fast_prefill(
                    logits_indices
                )

        # update seq_lens of decode reqs under DCP.
        if self.dcp_world_size > 1:
            self.dcp_local_seq_lens.cpu[:num_reqs] = get_dcp_local_seq_lens(
                self.seq_lens.cpu[:num_reqs],
                self.dcp_world_size,
                self.dcp_rank,
                self.parallel_config.cp_kv_cache_interleave_size,
            )
            self.dcp_local_seq_lens.cpu[num_reqs:].fill_(0)
            self.dcp_local_seq_lens.copy_to_gpu(num_reqs_padded)

        attn_metadata: PerLayerAttnMetadata = {}
        if ubatch_slices is not None:
            attn_metadata = [dict() for _ in range(len(ubatch_slices))]

        if for_cudagraph_capture:
            # For some attention backends (e.g. FA) with sliding window models we need
            # to make sure the backend see a max_seq_len that is larger to the sliding
            # window size when capturing to make sure the correct kernel is selected.
            max_seq_len = self.max_model_len
        else:
            max_seq_len = self.seq_lens.np[:num_reqs].max().item()

        if use_spec_decode:
            self.num_accepted_tokens.np[:num_reqs] = (
                self.input_batch.num_accepted_tokens_cpu[:num_reqs]
            )
            self.num_accepted_tokens.np[num_reqs:].fill(1)
            self.num_accepted_tokens.copy_to_gpu()

        # Used in the below loop, uses padded shapes
        query_start_loc = self.query_start_loc.gpu[: num_reqs_padded + 1]
        query_start_loc_cpu = self.query_start_loc.cpu[: num_reqs_padded + 1]
        seq_lens = self.seq_lens.gpu[:num_reqs_padded]
        seq_lens_cpu = self.seq_lens.cpu[:num_reqs_padded]
        num_computed_tokens_cpu = self.input_batch.num_computed_tokens_cpu_tensor[
            :num_reqs_padded
        ]

        dcp_local_seq_lens, dcp_local_seq_lens_cpu = None, None
        if self.dcp_world_size > 1:
            dcp_local_seq_lens = self.dcp_local_seq_lens.gpu[:num_reqs_padded]
            dcp_local_seq_lens_cpu = self.dcp_local_seq_lens.cpu[:num_reqs_padded]

        spec_decode_common_attn_metadata = None

        # Prepare the attention metadata for each KV cache group and make layers
        # in the same group share the same metadata.
        for kv_cache_gid, kv_cache_group in enumerate(
            self.kv_cache_config.kv_cache_groups
        ):
            encoder_seq_lens, encoder_seq_lens_cpu = self._get_encoder_seq_lens(
                num_scheduled_tokens or {},
                kv_cache_group.kv_cache_spec,
                num_reqs_padded,
            )

            if isinstance(kv_cache_group.kv_cache_spec, EncoderOnlyAttentionSpec):
                # Encoder-only layers do not have KV cache, so we need to
                # create a dummy block table and slot mapping for them.
                blk_table_tensor = torch.zeros(
                    (num_reqs_padded, 1),
                    dtype=torch.int32,
                    device=self.device,
                )
                slot_mapping = torch.zeros(
                    (num_tokens_padded,),
                    dtype=torch.int64,
                    device=self.device,
                )
            else:
                blk_table = self.input_batch.block_table[kv_cache_gid]
                blk_table_tensor = blk_table.get_device_tensor(num_reqs_padded)
                slot_mapping = blk_table.slot_mapping.gpu[:num_tokens_padded]

                # Fill unused with -1. Needed for reshape_and_cache in full cuda
                # graph mode. `blk_table_tensor` -1 to match mamba PAD_SLOT_ID
                slot_mapping[num_tokens:num_tokens_padded].fill_(-1)
                blk_table_tensor[num_reqs:num_reqs_padded].fill_(-1)

                # if (envs.VLLM_USE_LIGHTER_MAMBA_CACHE
                #     and self.cache_config.enable_prefix_caching
                #     and isinstance(kv_cache_group.kv_cache_spec, MambaSpec)
                # ):
                #     # NOTE(Chen): where should we put this?
                #     self._preprocess_mamba(kv_cache_gid, kv_cache_group)

            common_attn_metadata = CommonAttentionMetadata(
                query_start_loc=query_start_loc,
                query_start_loc_cpu=query_start_loc_cpu,
                seq_lens=seq_lens,
                _seq_lens_cpu=seq_lens_cpu,
                _num_computed_tokens_cpu=num_computed_tokens_cpu,
                num_actual_tokens=num_tokens_padded,
                num_reqs=num_reqs_padded,
                max_query_len=max_query_len,
                max_seq_len=max_seq_len,
                block_table_tensor=blk_table_tensor,
                slot_mapping=slot_mapping,
                logits_indices_padded=logits_indices_padded,
                num_logits_indices=num_logits_indices,
                causal=True,
                encoder_seq_lens=encoder_seq_lens,
                encoder_seq_lens_cpu=encoder_seq_lens_cpu,
                dcp_local_seq_lens=dcp_local_seq_lens,
                dcp_local_seq_lens_cpu=dcp_local_seq_lens_cpu,
            )

            if self.speculative_config and spec_decode_common_attn_metadata is None:
                if isinstance(self.drafter, EagleProposer):
                    if self.drafter.attn_layer_names[0] in kv_cache_group.layer_names:
                        spec_decode_common_attn_metadata = common_attn_metadata
                else:
                    spec_decode_common_attn_metadata = common_attn_metadata

            for attn_gid, attn_group in enumerate(self.attn_groups[kv_cache_gid]):
                cascade_attn_prefix_len = (
                    cascade_attn_prefix_lens[kv_cache_gid][attn_gid]
                    if cascade_attn_prefix_lens
                    else 0
                )
                builder = attn_group.get_metadata_builder()

                extra_attn_metadata_args = {}
                if use_spec_decode and isinstance(builder, GDNAttentionMetadataBuilder):
                    extra_attn_metadata_args = dict(
                        num_accepted_tokens=self.num_accepted_tokens.gpu[
                            :num_reqs_padded
                        ],
                        num_decode_draft_tokens_cpu=self.num_decode_draft_tokens.cpu[
                            :num_reqs_padded
                        ],
                    )

                if ubatch_slices is not None:
                    common_attn_metadata_list = split_attn_metadata(
                        ubatch_slices, common_attn_metadata
                    )
                    for ubid, common_attn_metadata in enumerate(
                        common_attn_metadata_list
                    ):
                        builder = attn_group.get_metadata_builder(ubatch_id=ubid)
                        if for_cudagraph_capture:
                            attn_metadata_i = builder.build_for_cudagraph_capture(
                                common_attn_metadata
                            )
                        else:
                            attn_metadata_i = builder.build(
                                common_prefix_len=cascade_attn_prefix_len,
                                common_attn_metadata=common_attn_metadata,
                            )
                        for layer_name in kv_cache_group.layer_names:
                            assert type(attn_metadata) is list
                            attn_metadata[ubid][layer_name] = attn_metadata_i
                else:
                    assert isinstance(attn_metadata, dict)
                    if for_cudagraph_capture:
                        attn_metadata_i = builder.build_for_cudagraph_capture(
                            common_attn_metadata
                        )
                    else:
                        attn_metadata_i = builder.build(
                            common_prefix_len=cascade_attn_prefix_len,
                            common_attn_metadata=common_attn_metadata,
                            **extra_attn_metadata_args,
                        )
                    for layer_name in attn_group.layer_names:
                        attn_metadata[layer_name] = attn_metadata_i

        if self.is_mm_prefix_lm:
            req_doc_ranges = {}
            for req_id in self.input_batch.req_ids:
                image_doc_ranges = []
                req_state = self.requests[req_id]
                for mm_feature in req_state.mm_features:
                    pos_info = mm_feature.mm_position
                    img_doc_range = pos_info.extract_embeds_range()
                    image_doc_ranges.extend(img_doc_range)
                req_idx = self.input_batch.req_id_to_index[req_id]
                req_doc_ranges[req_idx] = image_doc_ranges

            if isinstance(attn_metadata, list):
                for ub_metadata in attn_metadata:
                    for _metadata in ub_metadata.values():
                        _metadata.mm_prefix_range = req_doc_ranges  # type: ignore[attr-defined]
            else:
                for _metadata in attn_metadata.values():
                    _metadata.mm_prefix_range = req_doc_ranges  # type: ignore[attr-defined]

        if spec_decode_common_attn_metadata is not None and (
            num_reqs != num_reqs_padded or num_tokens != num_tokens_padded
        ):
            # Currently the drafter still only uses piecewise cudagraphs (and modifies
            # the attention metadata in directly), and therefore does not want to use
            # padded attention metadata.
            spec_decode_common_attn_metadata = (
                spec_decode_common_attn_metadata.unpadded(num_tokens, num_reqs)
            )

        return attn_metadata, spec_decode_common_attn_metadata

    def _compute_cascade_attn_prefix_lens(
        self,
        num_scheduled_tokens: np.ndarray,
        num_computed_tokens: np.ndarray,
        num_common_prefix_blocks: list[int],
    ) -> list[list[int]] | None:
        """
        :return: Optional[cascade_attn_prefix_lens]
            cascade_attn_prefix_lens is 2D: ``[kv_cache_group_id][attn_group_idx]``,
            None if we should not use cascade attention
        """

        use_cascade_attn = False
        num_kv_cache_groups = len(self.kv_cache_config.kv_cache_groups)
        cascade_attn_prefix_lens: list[list[int]] = [
            [] for _ in range(num_kv_cache_groups)
        ]

        for kv_cache_gid in range(num_kv_cache_groups):
            for attn_group in self.attn_groups[kv_cache_gid]:
                if isinstance(attn_group.kv_cache_spec, EncoderOnlyAttentionSpec):
                    cascade_attn_prefix_len = 0
                else:
                    # 0 if cascade attention should not be used
                    cascade_attn_prefix_len = self._compute_cascade_attn_prefix_len(
                        num_scheduled_tokens,
                        num_computed_tokens,
                        num_common_prefix_blocks[kv_cache_gid],
                        attn_group.kv_cache_spec,
                        attn_group.get_metadata_builder(),
                    )
                cascade_attn_prefix_lens[kv_cache_gid].append(cascade_attn_prefix_len)
                use_cascade_attn |= cascade_attn_prefix_len > 0

        return cascade_attn_prefix_lens if use_cascade_attn else None

    def _compute_cascade_attn_prefix_len(
        self,
        num_scheduled_tokens: np.ndarray,
        num_computed_tokens: np.ndarray,
        num_common_prefix_blocks: int,
        kv_cache_spec: KVCacheSpec,
        attn_metadata_builder: AttentionMetadataBuilder,
    ) -> int:
        """Compute the length of the common prefix for cascade attention.

        NOTE(woosuk): The common prefix length returned by this function
        represents the length used specifically for cascade attention, not the
        actual number of tokens shared between requests. When cascade attention
        is disabled (use_cascade=False), this function returns 0 even if
        requests share common tokens. Additionally, the common prefix length is
        truncated to a multiple of the block size and may be further truncated
        due to implementation details explained below.

        Args:
            num_scheduled_tokens: Number of tokens scheduled per request.
            num_common_prefix_blocks: Number of shared KV cache blocks.

        Returns:
            int: Length of common prefix in tokens.
        """

        common_prefix_len = num_common_prefix_blocks * kv_cache_spec.block_size
        if common_prefix_len == 0:
            # Common case.
            return 0

        # NOTE(woosuk): Cascade attention uses two attention kernels: one
        # for the common prefix and the other for the rest. For the first
        # kernel, we concatenate all the query tokens (possibly from
        # different requests) and treat them as if they are from the same
        # request. Then, we use bi-directional attention to process the
        # common prefix in the KV cache. Importantly, this means that the
        # first kernel does not do any masking.

        # Consider the following example:
        # Request 1's input query: [D, E, X]
        # Request 1's kv cache: [A, B, C, D, E, X]
        # Request 1's num_computed_tokens: 3 (i.e., [A, B, C])
        # Request 2's input query: [E, Y]
        # Request 2's kv cache: [A, B, C, D, E, Y]
        # Request 2's num_computed_tokens: 4 (i.e., [A, B, C, D])

        # If we use [A, B, C, D, E] as the common prefix, then the
        # first kernel will compute the bi-directional attention between
        # input query [D, E, X, E, Y] and common prefix [A, B, C, D, E].
        # However, this is wrong because D in Request 1 should not attend to
        # E in the common prefix (i.e., we need masking).
        # To avoid this, [A, B, C, D] should be the common prefix.
        # That is, the common prefix should be capped by the minimum
        # num_computed_tokens among the requests, and plus one to include
        # the first token of the query.

        # In practice, we use [A, B, C] as the common prefix, instead of
        # [A, B, C, D] (i.e., the common prefix is capped by the minimum
        # num_computed_tokens, without plus one).
        # This is because of an implementation detail: We want to always
        # use two kernels for cascade attention. Let's imagine:
        # Request 3's input query: [D]
        # Request 3's kv cache: [A, B, C, D]
        # Request 3's num_computed_tokens: 3 (i.e., [A, B, C])
        # If we use [A, B, C, D] as the common prefix for Request 1-3,
        # then Request 3 will be processed only by the first kernel,
        # and the second kernel will get an empty input. While this is not
        # a fundamental problem, our current implementation does not support
        # this case.
        common_prefix_len = min(common_prefix_len, num_computed_tokens.min())
        # common_prefix_len should be a multiple of the block size.
        common_prefix_len = (
            common_prefix_len // kv_cache_spec.block_size * kv_cache_spec.block_size
        )
        use_sliding_window = isinstance(kv_cache_spec, SlidingWindowSpec) or (
            isinstance(kv_cache_spec, FullAttentionSpec)
            and kv_cache_spec.sliding_window is not None
        )
        use_local_attention = isinstance(kv_cache_spec, ChunkedLocalAttentionSpec) or (
            isinstance(kv_cache_spec, FullAttentionSpec)
            and kv_cache_spec.attention_chunk_size is not None
        )
        assert isinstance(kv_cache_spec, AttentionSpec)
        use_cascade = attn_metadata_builder.use_cascade_attention(
            common_prefix_len=common_prefix_len,
            query_lens=num_scheduled_tokens,
            num_query_heads=self.num_query_heads,
            num_kv_heads=kv_cache_spec.num_kv_heads,
            use_alibi=self.use_alibi,
            use_sliding_window=use_sliding_window,
            use_local_attention=use_local_attention,
            num_sms=self.num_sms,
            dcp_world_size=self.dcp_world_size,
        )
        return common_prefix_len if use_cascade else 0

    def _calc_mrope_positions(self, scheduler_output: "SchedulerOutput"):
        mrope_pos_ptr = 0
        for index, req_id in enumerate(self.input_batch.req_ids):
            req = self.requests[req_id]
            assert req.mrope_positions is not None

            num_computed_tokens = self.input_batch.num_computed_tokens_cpu[index]
            num_scheduled_tokens = scheduler_output.num_scheduled_tokens[req_id]
            num_prompt_tokens = length_from_prompt_token_ids_or_embeds(
                req.prompt_token_ids, req.prompt_embeds
            )

            if num_computed_tokens + num_scheduled_tokens > num_prompt_tokens:
                prompt_part_len = max(0, num_prompt_tokens - num_computed_tokens)
                completion_part_len = max(0, num_scheduled_tokens - prompt_part_len)
            else:
                prompt_part_len = num_scheduled_tokens
                completion_part_len = 0

            assert num_scheduled_tokens == prompt_part_len + completion_part_len

            if prompt_part_len > 0:
                # prompt's mrope_positions are pre-computed
                dst_start = mrope_pos_ptr
                dst_end = mrope_pos_ptr + prompt_part_len
                src_start = num_computed_tokens
                src_end = num_computed_tokens + prompt_part_len

                self.mrope_positions.cpu[:, dst_start:dst_end] = req.mrope_positions[
                    :, src_start:src_end
                ]
                mrope_pos_ptr += prompt_part_len

            if completion_part_len > 0:
                # compute completion's mrope_positions on-the-fly
                dst_start = mrope_pos_ptr
                dst_end = mrope_pos_ptr + completion_part_len

                assert req.mrope_position_delta is not None
                MRotaryEmbedding.get_next_input_positions_tensor(
                    out=self.mrope_positions.np,
                    out_offset=dst_start,
                    mrope_position_delta=req.mrope_position_delta,
                    context_len=num_computed_tokens + prompt_part_len,
                    num_new_tokens=completion_part_len,
                )

                mrope_pos_ptr += completion_part_len

    def _calc_xdrope_positions(self, scheduler_output: "SchedulerOutput"):
        xdrope_pos_ptr = 0
        for index, req_id in enumerate(self.input_batch.req_ids):
            req = self.requests[req_id]
            assert req.xdrope_positions is not None

            num_computed_tokens = self.input_batch.num_computed_tokens_cpu[index]
            num_scheduled_tokens = scheduler_output.num_scheduled_tokens[req_id]
            num_prompt_tokens = length_from_prompt_token_ids_or_embeds(
                req.prompt_token_ids, req.prompt_embeds
            )

            if num_computed_tokens + num_scheduled_tokens > num_prompt_tokens:
                prompt_part_len = max(0, num_prompt_tokens - num_computed_tokens)
                completion_part_len = max(0, num_scheduled_tokens - prompt_part_len)
            else:
                prompt_part_len = num_scheduled_tokens
                completion_part_len = 0

            assert num_scheduled_tokens == prompt_part_len + completion_part_len

            if prompt_part_len > 0:
                # prompt's xdrope_positions are pre-computed
                dst_start = xdrope_pos_ptr
                dst_end = xdrope_pos_ptr + prompt_part_len
                src_start = num_computed_tokens
                src_end = num_computed_tokens + prompt_part_len

                self.xdrope_positions.cpu[:, dst_start:dst_end] = req.xdrope_positions[
                    :, src_start:src_end
                ]
                xdrope_pos_ptr += prompt_part_len

            if completion_part_len > 0:
                # compute completion's xdrope_positions on-the-fly
                dst_start = xdrope_pos_ptr
                dst_end = xdrope_pos_ptr + completion_part_len

                XDRotaryEmbedding.get_next_input_positions_tensor(
                    out=self.xdrope_positions.np,
                    out_offset=dst_start,
                    context_len=num_computed_tokens + prompt_part_len,
                    num_new_tokens=completion_part_len,
                )

                xdrope_pos_ptr += completion_part_len

    def _calc_spec_decode_metadata(
        self,
        num_draft_tokens: np.ndarray,
        cu_num_scheduled_tokens: np.ndarray,
    ) -> SpecDecodeMetadata:
        # Inputs:
        # cu_num_scheduled_tokens:  [  4, 104, 107, 207, 209]
        # num_draft_tokens:         [  3,   0,   2,   0,   1]
        # Outputs:
        # cu_num_draft_tokens:      [  3,   3,   5,   5,   6]
        # logits_indices:           [  0,   1,   2,   3, 103, 104, 105, 106,
        #                            206, 207, 208]
        # target_logits_indices:    [  0,   1,   2,   5,   6,   9]
        # bonus_logits_indices:     [  3,   4,   7,   8,  10]

        # Compute the logits indices.
        # [4, 1, 3, 1, 2]
        num_sampled_tokens = num_draft_tokens + 1

        # Step 1. cu_num_sampled_tokens: [4, 5, 8, 9, 11]
        # arange: [0, 1, 2, 3, 0, 0, 1, 2, 0, 0, 1]
        cu_num_sampled_tokens, arange = self._get_cumsum_and_arange(
            num_sampled_tokens, cumsum_dtype=np.int32
        )
        # Step 2. [0, 0, 0, 0, 103, 104, 104, 104, 206, 207, 207]
        logits_indices = np.repeat(
            cu_num_scheduled_tokens - num_sampled_tokens, num_sampled_tokens
        )
        # Step 3. [0, 1, 2, 3, 103, 104, 105, 106, 206, 207, 208]
        logits_indices += arange

        # Compute the bonus logits indices.
        bonus_logits_indices = cu_num_sampled_tokens - 1

        # Compute the draft logits indices.
        # cu_num_draft_tokens: [3, 3, 5, 5, 6]
        # arange: [0, 1, 2, 0, 1, 0]
        cu_num_draft_tokens, arange = self._get_cumsum_and_arange(
            num_draft_tokens, cumsum_dtype=np.int32
        )
        # [0, 0, 0, 5, 5, 9]
        target_logits_indices = np.repeat(
            cu_num_sampled_tokens - num_sampled_tokens, num_draft_tokens
        )
        # [0, 1, 2, 5, 6, 9]
        target_logits_indices += arange

        # TODO: Optimize the CPU -> GPU copy.
        cu_num_draft_tokens = torch.from_numpy(cu_num_draft_tokens).to(
            self.device, non_blocking=True
        )
        cu_num_sampled_tokens = torch.from_numpy(cu_num_sampled_tokens).to(
            self.device, non_blocking=True
        )
        logits_indices = torch.from_numpy(logits_indices).to(
            self.device, non_blocking=True
        )
        target_logits_indices = torch.from_numpy(target_logits_indices).to(
            self.device, non_blocking=True
        )
        bonus_logits_indices = torch.from_numpy(bonus_logits_indices).to(
            self.device, non_blocking=True
        )

        # Compute the draft token ids.
        # draft_token_indices:      [  1,   2,   3, 105, 106, 208]
        draft_token_ids = self.input_ids.gpu[logits_indices]
        draft_token_ids = draft_token_ids[target_logits_indices + 1]

        return SpecDecodeMetadata(
            draft_token_ids=draft_token_ids,
            num_draft_tokens=num_draft_tokens.tolist(),
            cu_num_draft_tokens=cu_num_draft_tokens,
            cu_num_sampled_tokens=cu_num_sampled_tokens,
            target_logits_indices=target_logits_indices,
            bonus_logits_indices=bonus_logits_indices,
            logits_indices=logits_indices,
        )

    def _prepare_kv_sharing_fast_prefill(
        self,
        logits_indices: torch.Tensor,
    ) -> torch.Tensor:
        assert self.kv_sharing_fast_prefill_logits_indices is not None
        num_logits = logits_indices.shape[0]
        assert num_logits > 0
        self.kv_sharing_fast_prefill_logits_indices[:num_logits].copy_(logits_indices)
        # There might have leftover indices in logits_indices[num_logits:]
        # from previous iterations, whose values may be greater than the
        # batch size in the current iteration. To ensure indices are always
        # valid, we fill the padded indices with the last index.
        self.kv_sharing_fast_prefill_logits_indices[num_logits:].fill_(
            logits_indices[-1].item()
        )
        if (
            self.compilation_config.cudagraph_mode != CUDAGraphMode.NONE
            and num_logits <= self.cudagraph_batch_sizes[-1]
        ):
            # Use piecewise CUDA graphs.
            # Add padding to the batch size.
            num_logits_padded = self.vllm_config.pad_for_cudagraph(num_logits)
        else:
            num_logits_padded = num_logits
        logits_indices_padded = self.kv_sharing_fast_prefill_logits_indices[
            :num_logits_padded
        ]
        return logits_indices_padded

    def _batch_mm_kwargs_from_scheduler(
        self,
        scheduler_output: "SchedulerOutput",
    ) -> tuple[list[MultiModalKwargsItem], list[tuple[str, PlaceholderRange]]]:
        """Batch multimodal kwargs from scheduled encoder inputs.

        Args:
            scheduler_output: The scheduler output containing scheduled encoder
                inputs.

        Returns:
            A tuple of (mm_kwargs, req_ids_pos) where:
            - mm_kwargs: List of multimodal kwargs items to be batched
            - mm_hashes_pos: List of (mm_hash, position_info) tuples
        """
        scheduled_encoder_inputs = scheduler_output.scheduled_encoder_inputs
        if not scheduled_encoder_inputs:
            return [], []
        # Batch the multi-modal inputs.
        mm_kwargs = list[MultiModalKwargsItem]()
        # list of tuple (mm_hash, position_info)
        mm_hashes_pos = list[tuple[str, PlaceholderRange]]()
        for req_id, encoder_input_ids in scheduled_encoder_inputs.items():
            req_state = self.requests[req_id]

            for mm_input_id in encoder_input_ids:
                mm_feature = req_state.mm_features[mm_input_id]
                if mm_feature.data is None:
                    continue
                mm_hash = mm_feature.identifier
                mm_kwargs.append(mm_feature.data)
                mm_hashes_pos.append((mm_hash, mm_feature.mm_position))

        return mm_kwargs, mm_hashes_pos

    def _execute_mm_encoder(
        self, scheduler_output: "SchedulerOutput"
    ) -> list[torch.Tensor]:
        # Batch the multi-modal inputs using the helper method.
        mm_kwargs, mm_hashes_pos = self._batch_mm_kwargs_from_scheduler(
            scheduler_output
        )

        if not mm_kwargs:
            return []

        # Batch mm inputs as much as we can: if a request in the batch has
        # multiple modalities or a different modality than the previous one,
        # we process it separately to preserve item order.
        # FIXME(ywang96): This is a hacky way to deal with multiple modalities
        # in the same batch while still being able to benefit from batching
        # multimodal inputs. The proper solution should be reordering the
        # encoder outputs.
        model = cast(SupportsMultiModal, self.model)
        encoder_outputs: list[torch.Tensor] = []
        for modality, num_items, mm_kwargs_group in group_mm_kwargs_by_modality(
            mm_kwargs,
            device=self.device,
            pin_memory=self.pin_memory,
        ):
            curr_group_outputs: list[torch.Tensor] = []

            # EVS-related change.
            # (ekhvedchenia): Temporary hack to limit peak memory usage when
            # processing multimodal data. This solves the issue with scheduler
            # putting too many video samples into a single batch. Scheduler
            # uses pruned vision tokens count to compare it versus compute
            # budget which is incorrect (Either input media size or non-pruned
            # output vision tokens count should be considered)
            # TODO(ywang96): Fix memory profiling to take EVS into account and
            # remove this hack.
            if (
                self.is_multimodal_pruning_enabled
                and modality == "video"
                and num_items > 1
            ):
                for video_mm_kwargs_item in filter(
                    lambda item: item.modality == "video", mm_kwargs
                ):
                    _, _, micro_batch_mm_inputs = next(
                        group_mm_kwargs_by_modality(
                            [video_mm_kwargs_item],
                            device=self.device,
                            pin_memory=self.pin_memory,
                        )
                    )

                    micro_batch_outputs = model.embed_multimodal(
                        **micro_batch_mm_inputs
                    )

                    curr_group_outputs.extend(micro_batch_outputs)
            else:
                # Run the encoder.
                # `curr_group_outputs` is either of the following:
                # 1. A tensor of shape (num_items, feature_size, hidden_size)
                # in case feature_size is fixed across all multimodal items.
                # 2. A list or tuple (length: num_items) of tensors,
                # each of shape (feature_size, hidden_size) in case the feature
                # size is dynamic depending on the input multimodal items.
                curr_group_outputs = model.embed_multimodal(**mm_kwargs_group)  # type: ignore[assignment]

            sanity_check_mm_encoder_outputs(
                curr_group_outputs,
                expected_num_items=num_items,
            )
            encoder_outputs.extend(curr_group_outputs)

        # Cache the encoder outputs by mm_hash
        for (mm_hash, pos_info), output in zip(mm_hashes_pos, encoder_outputs):
            self.encoder_cache[mm_hash] = scatter_mm_placeholders(
                output,
                is_embed=pos_info.is_embed,
            )
            logger.debug("Finish execute for mm hash %s", mm_hash)
            self.maybe_save_ec_to_connector(self.encoder_cache, mm_hash)

        return encoder_outputs

    def _gather_mm_embeddings(
        self,
        scheduler_output: "SchedulerOutput",
        shift_computed_tokens: int = 0,
    ) -> tuple[list[torch.Tensor], torch.Tensor]:
        total_num_scheduled_tokens = scheduler_output.total_num_scheduled_tokens

        mm_embeds = list[torch.Tensor]()
        is_mm_embed = self.is_mm_embed.cpu
        is_mm_embed[:total_num_scheduled_tokens] = False

        req_start_idx = 0
        should_sync_mrope_positions = False
        should_sync_xdrope_positions = False

        for req_id in self.input_batch.req_ids:
            mm_embeds_req: list[torch.Tensor] = []

            num_scheduled_tokens = scheduler_output.num_scheduled_tokens[req_id]
            req_state = self.requests[req_id]
            num_computed_tokens = req_state.num_computed_tokens + shift_computed_tokens

            for mm_feature in req_state.mm_features:
                pos_info = mm_feature.mm_position
                start_pos = pos_info.offset
                num_encoder_tokens = pos_info.length

                # The encoder output is needed if the two ranges overlap:
                # [num_computed_tokens,
                #  num_computed_tokens + num_scheduled_tokens) and
                # [start_pos, start_pos + num_encoder_tokens)
                if start_pos >= num_computed_tokens + num_scheduled_tokens:
                    # The encoder output is not needed in this step.
                    break
                if start_pos + num_encoder_tokens <= num_computed_tokens:
                    # The encoder output is already processed and stored
                    # in the decoder's KV cache.
                    continue

                start_idx = max(num_computed_tokens - start_pos, 0)
                end_idx = min(
                    num_computed_tokens - start_pos + num_scheduled_tokens,
                    num_encoder_tokens,
                )
                assert start_idx < end_idx

                mm_hash = mm_feature.identifier
                encoder_output = self.encoder_cache.get(mm_hash, None)
                assert encoder_output is not None, f"Encoder cache miss for {mm_hash}."

                if (is_embed := pos_info.is_embed) is not None:
                    is_embed = is_embed[start_idx:end_idx]

                req_start_pos = req_start_idx + start_pos - num_computed_tokens
                is_mm_embed[req_start_pos + start_idx : req_start_pos + end_idx] = (
                    True if is_embed is None else is_embed
                )

                mm_embeds_item = gather_mm_placeholders(
                    encoder_output[start_idx:end_idx],
                    is_embed=is_embed,
                )
                mm_embeds_req.append(mm_embeds_item)

            if self.is_multimodal_pruning_enabled and self.uses_mrope:
                assert req_state.mrope_positions is not None
                should_sync_mrope_positions = True
                mm_embeds_req, new_mrope_positions, new_delta = (
                    self.model.recompute_mrope_positions(
                        input_ids=req_state.prompt_token_ids,
                        multimodal_embeddings=mm_embeds_req,
                        mrope_positions=req_state.mrope_positions,
                        num_computed_tokens=req_state.num_computed_tokens,
                    )
                )
                req_state.mrope_positions.copy_(new_mrope_positions)
                req_state.mrope_position_delta = new_delta

            mm_embeds.extend(mm_embeds_req)
            req_start_idx += num_scheduled_tokens

        is_mm_embed = self.is_mm_embed.copy_to_gpu(total_num_scheduled_tokens)

        if should_sync_mrope_positions:
            self._calc_mrope_positions(scheduler_output)
            self.mrope_positions.copy_to_gpu(total_num_scheduled_tokens)

        if should_sync_xdrope_positions:
            self._calc_xdrope_positions(scheduler_output)
            self.xdrope_positions.copy_to_gpu(total_num_scheduled_tokens)

        return mm_embeds, is_mm_embed

    def get_model(self) -> nn.Module:
        # get raw model out of the cudagraph wrapper.
        if isinstance(self.model, (CUDAGraphWrapper, UBatchWrapper)):
            return self.model.unwrap()
        return self.model

    def get_supported_generation_tasks(self) -> list[GenerationTask]:
        model = self.get_model()
        supported_tasks = list[GenerationTask]()

        if is_text_generation_model(model):
            supported_tasks.append("generate")

        if supports_transcription(model):
            if model.supports_transcription_only:
                return ["transcription"]

            supported_tasks.append("transcription")

        return supported_tasks

    def get_supported_pooling_tasks(self) -> list[PoolingTask]:
        model = self.get_model()
        if not is_pooling_model(model):
            return []

        supported_tasks = list(model.pooler.get_supported_tasks())

        if "score" in supported_tasks:
            num_labels = getattr(self.model_config.hf_config, "num_labels", 0)
            if num_labels != 1:
                supported_tasks.remove("score")
                logger.debug_once("Score API is only enabled for num_labels == 1.")

        return supported_tasks

    def get_supported_tasks(self) -> tuple[SupportedTask, ...]:
        tasks = list[SupportedTask]()

        if self.model_config.runner_type == "generate":
            tasks.extend(self.get_supported_generation_tasks())
        if self.model_config.runner_type == "pooling":
            tasks.extend(self.get_supported_pooling_tasks())

        return tuple(tasks)

    def sync_and_slice_intermediate_tensors(
        self,
        num_tokens: int,
        intermediate_tensors: IntermediateTensors | None,
        sync_self: bool,
    ) -> IntermediateTensors:
        assert self.intermediate_tensors is not None

        tp = self.vllm_config.parallel_config.tensor_parallel_size
        is_rs = is_residual_scattered_for_sp(self.vllm_config, num_tokens)

        # When sequence parallelism is enabled, the "residual" tensor is sharded
        # across tensor parallel ranks, so each rank only needs its own slice.
        if sync_self:
            assert intermediate_tensors is not None
            for k, v in intermediate_tensors.items():
                is_scattered = k == "residual" and is_rs
                copy_len = num_tokens // tp if is_scattered else num_tokens
                self.intermediate_tensors[k][:copy_len].copy_(
                    v[:copy_len], non_blocking=True
                )

        return IntermediateTensors(
            {
                k: v[: num_tokens // tp]
                if k == "residual" and is_rs
                else v[:num_tokens]
                for k, v in self.intermediate_tensors.items()
            }
        )

    def eplb_step(self, is_dummy: bool = False, is_profile: bool = False) -> None:
        """
        Step for the EPLB (Expert Parallelism Load Balancing) state.
        """
        if not self.parallel_config.enable_eplb:
            return

        assert self.eplb_state is not None
        model = self.get_model()
        assert is_mixture_of_experts(model)
        self.eplb_state.step(
            is_dummy,
            is_profile,
            log_stats=self.parallel_config.eplb_config.log_balancedness,
        )

    def _pool(
        self,
        hidden_states: torch.Tensor,
        num_scheduled_tokens: int,
        num_scheduled_tokens_np: np.ndarray,
    ) -> ModelRunnerOutput:
        assert self.input_batch.num_reqs == len(self.input_batch.pooling_params), (
            "Either all or none of the requests in a batch must be pooling request"
        )

        hidden_states = hidden_states[:num_scheduled_tokens]
        seq_lens_cpu = self.seq_lens.cpu[: self.input_batch.num_reqs]

        pooling_metadata = self.input_batch.get_pooling_metadata()
        pooling_metadata.build_pooling_cursor(
            num_scheduled_tokens_np.tolist(), seq_lens_cpu, device=hidden_states.device
        )

        model = cast(VllmModelForPooling, self.model)
        raw_pooler_output: PoolerOutput = model.pooler(
            hidden_states=hidden_states,
            pooling_metadata=pooling_metadata,
        )
        raw_pooler_output = json_map_leaves(
            lambda x: x.to("cpu", non_blocking=True) if x is not None else x,
            raw_pooler_output,
        )
        self._sync_device()

        pooler_output: list[torch.Tensor | None] = []
        for raw_output, seq_len, prompt_len in zip(
            raw_pooler_output, seq_lens_cpu, pooling_metadata.prompt_lens
        ):
            output = raw_output if seq_len == prompt_len else None
            pooler_output.append(output)

        return ModelRunnerOutput(
            req_ids=self.input_batch.req_ids,
            req_id_to_index=self.input_batch.req_id_to_index,
            sampled_token_ids=[],
            logprobs=None,
            prompt_logprobs_dict={},
            pooler_output=pooler_output,
        )

    def _pad_for_sequence_parallelism(self, num_scheduled_tokens: int) -> int:
        # Pad tokens to multiple of tensor_parallel_size when
        # enabled collective fusion for SP
        tp_size = self.vllm_config.parallel_config.tensor_parallel_size
        if self.compilation_config.pass_config.enable_sp and tp_size > 1:
            return round_up(num_scheduled_tokens, tp_size)
        return num_scheduled_tokens

    def _preprocess(
        self,
        scheduler_output: "SchedulerOutput",
        num_input_tokens: int,  # Padded
        intermediate_tensors: IntermediateTensors | None = None,
    ) -> tuple[
        torch.Tensor | None,
        torch.Tensor | None,
        torch.Tensor,
        IntermediateTensors | None,
        dict[str, Any],
        ECConnectorOutput | None,
    ]:
        num_scheduled_tokens = scheduler_output.total_num_scheduled_tokens
        is_first_rank = get_pp_group().is_first_rank
        is_encoder_decoder = self.model_config.is_encoder_decoder

        # _prepare_inputs may reorder the batch, so we must gather multi
        # modal outputs after that to ensure the correct order
        ec_connector_output = None

        if self.supports_mm_inputs and is_first_rank and not is_encoder_decoder:
            # Run the multimodal encoder if any.
            with self.maybe_get_ec_connector_output(
                scheduler_output,
                encoder_cache=self.encoder_cache,
            ) as ec_connector_output:
                self._execute_mm_encoder(scheduler_output)
                mm_embeds, is_mm_embed = self._gather_mm_embeddings(scheduler_output)

            # NOTE(woosuk): To unify token ids and soft tokens (vision
            # embeddings), we always use embeddings (rather than token ids)
            # as input to the multimodal model, even when the input is text.
            inputs_embeds_scheduled = self.model.embed_input_ids(
                self.input_ids.gpu[:num_scheduled_tokens],
                multimodal_embeddings=mm_embeds,
                is_multimodal=is_mm_embed,
            )

            # TODO(woosuk): Avoid the copy. Optimize.
            self.inputs_embeds.gpu[:num_scheduled_tokens].copy_(inputs_embeds_scheduled)

            input_ids = None
            inputs_embeds = self.inputs_embeds.gpu[:num_input_tokens]
            model_kwargs = {
                **self._init_model_kwargs(num_scheduled_tokens),
                **self._extract_mm_kwargs(scheduler_output),
            }
        elif self.enable_prompt_embeds and is_first_rank:
            # Get the input embeddings for the tokens that are not input embeds,
            # then put them into the appropriate positions.
            # TODO(qthequartermasterman): Since even when prompt embeds are
            # enabled, (a) not all requests will use prompt embeds, and (b)
            # after the initial prompt is processed, the rest of the generated
            # tokens will be token ids, it is not desirable to have the
            # embedding layer outside of the CUDA graph all the time. The v0
            # engine avoids this by "double compiling" the CUDA graph, once
            # with input_ids and again with inputs_embeds, for all num_tokens.
            # If a batch only has token ids, then including the embedding layer
            # in the CUDA graph will be more performant (like in the else case
            # below).
            token_ids_idx = (
                self.is_token_ids.gpu[:num_scheduled_tokens]
                .nonzero(as_tuple=False)
                .squeeze(1)
            )
            # Some tokens ids may need to become embeds
            if token_ids_idx.numel() > 0:
                token_ids = self.input_ids.gpu[token_ids_idx]
                tokens_to_embeds = self.model.embed_input_ids(input_ids=token_ids)
                self.inputs_embeds.gpu[token_ids_idx] = tokens_to_embeds

            inputs_embeds = self.inputs_embeds.gpu[:num_input_tokens]
            model_kwargs = self._init_model_kwargs(num_input_tokens)
            input_ids = None
        else:
            # For text-only models, we use token ids as input.
            # While it is possible to use embeddings as input just like the
            # multimodal models, it is not desirable for performance since
            # then the embedding layer is not included in the CUDA graph.
            input_ids = self.input_ids.gpu[:num_input_tokens]
            inputs_embeds = None
            model_kwargs = self._init_model_kwargs(num_input_tokens)

        if self.uses_mrope:
            positions = self.mrope_positions.gpu[:, :num_input_tokens]
        elif self.uses_xdrope_dim > 0:
            positions = self.xdrope_positions.gpu[:, :num_input_tokens]
        else:
            positions = self.positions.gpu[:num_input_tokens]

        if is_first_rank:
            intermediate_tensors = None
        else:
            assert intermediate_tensors is not None
            intermediate_tensors = self.sync_and_slice_intermediate_tensors(
                num_input_tokens, intermediate_tensors, True
            )

        if is_encoder_decoder and scheduler_output.scheduled_encoder_inputs:
            # Run the encoder, just like we do with other multimodal inputs.
            # For an encoder-decoder model, our processing here is a bit
            # simpler, because the outputs are just passed to the decoder.
            # We are not doing any prompt replacement. We also will only
            # ever have a single encoder input.
            encoder_outputs = self._execute_mm_encoder(scheduler_output)
            model_kwargs.update({"encoder_outputs": encoder_outputs})

        return (
            input_ids,
            inputs_embeds,
            positions,
            intermediate_tensors,
            model_kwargs,
            ec_connector_output,
        )

    def _sample(
        self,
        logits: torch.Tensor | None,
        spec_decode_metadata: SpecDecodeMetadata | None,
    ) -> SamplerOutput:
        # Sample the next token and get logprobs if needed.
        sampling_metadata = self.input_batch.sampling_metadata
        if spec_decode_metadata is None:
            # Update output token ids with tokens sampled in last step
            # if async scheduling and required by current sampling params.
            self.input_batch.update_async_output_token_ids()
            return self.sampler(
                logits=logits,
                sampling_metadata=sampling_metadata,
            )

        sampler_output = self.rejection_sampler(
            spec_decode_metadata,
            None,  # draft_probs
            logits,
            sampling_metadata,
        )
        if is_global_first_rank():
            logger.info(
                f">>> [DEBUG] Worker: sampler_output: {sampler_output.sampled_token_ids.shape} {sampler_output.sampled_token_ids}"
            )
        return sampler_output

    def _bookkeeping_sync(
        self,
        scheduler_output: "SchedulerOutput",
        sampler_output: SamplerOutput,
        logits: torch.Tensor | None,
        hidden_states: torch.Tensor,
        num_scheduled_tokens: int,
        spec_decode_metadata: SpecDecodeMetadata | None,
    ) -> tuple[
        dict[str, int],
        LogprobsLists | None,
        list[list[int]],
        dict[str, LogprobsTensors | None],
        list[str],
        dict[str, int],
        list[int],
    ]:
        num_nans_in_logits = {}
        if envs.VLLM_COMPUTE_NANS_IN_LOGITS:
            num_nans_in_logits = self._get_nans_in_logits(logits)

        num_reqs = self.input_batch.num_reqs
        discard_sampled_tokens_req_indices = np.nonzero(
            self.discard_request_mask.np[:num_reqs]
        )[0]
        for i in discard_sampled_tokens_req_indices:
            gen = self.input_batch.generators.get(int(i))
            if gen is not None:
                gen.set_offset(gen.get_offset() - 4)

        # Copy some objects so they don't get modified after returning.
        # This is important when using async scheduling.
        req_ids_output_copy = self.input_batch.req_ids.copy()
        req_id_to_index_output_copy = self.input_batch.req_id_to_index.copy()

        num_sampled_tokens = sampler_output.sampled_token_ids.shape[0]
        sampled_token_ids = sampler_output.sampled_token_ids
        logprobs_tensors = sampler_output.logprobs_tensors
        invalid_req_indices = []
        cu_num_tokens: list[int] | None = None
        if not self.use_async_scheduling:
            # Get the valid generated tokens.
            max_gen_len = sampled_token_ids.shape[-1]
            if max_gen_len == 1:
                # No spec decode tokens.
                valid_sampled_token_ids = self._to_list(sampled_token_ids)
                # Mask out the sampled tokens that should not be sampled.
                for i in discard_sampled_tokens_req_indices:
                    valid_sampled_token_ids[int(i)].clear()
            else:
                # Includes spec decode tokens.
                valid_sampled_token_ids, cu_num_tokens = RejectionSampler.parse_output(
                    sampled_token_ids,
                    self.input_batch.vocab_size,
                    discard_sampled_tokens_req_indices,
                    return_cu_num_tokens=logprobs_tensors is not None,
                )
        else:
            valid_sampled_token_ids = []
            invalid_req_indices = discard_sampled_tokens_req_indices.tolist()
            invalid_req_indices_set = set(invalid_req_indices)

            # Cache the sampled tokens on the GPU and avoid CPU sync.
            # These will be copied into input_ids in the next step
            # when preparing inputs.
            # With spec decoding, this is done in propose_draft_token_ids().
            if self.input_batch.prev_sampled_token_ids is None:
                assert sampled_token_ids.shape[-1] == 1
                self.input_batch.prev_sampled_token_ids = sampled_token_ids
            self.input_batch.prev_req_id_to_index = {
                req_id: i
                for i, req_id in enumerate(self.input_batch.req_ids)
                if i not in invalid_req_indices_set
            }

        # Cache the sampled tokens in the model runner, so that the scheduler
        # doesn't need to send them back.
        # NOTE(woosuk): As an exception, when using PP, the scheduler sends
        # the sampled tokens back, because there's no direct communication
        # between the first-stage worker and the last-stage worker.
        req_ids = self.input_batch.req_ids
        for req_idx in range(num_sampled_tokens):
            if self.use_async_scheduling:
                sampled_ids = [-1] if req_idx not in invalid_req_indices_set else None
            else:
                sampled_ids = valid_sampled_token_ids[req_idx]

            num_sampled_ids: int = len(sampled_ids) if sampled_ids else 0

            if not sampled_ids:
                continue

            start_idx = self.input_batch.num_tokens_no_spec[req_idx]
            end_idx = start_idx + num_sampled_ids
            assert end_idx <= self.max_model_len, (
                "Sampled token IDs exceed the max model length. "
                f"Total number of tokens: {end_idx} > max_model_len: "
                f"{self.max_model_len}"
            )

            self.input_batch.token_ids_cpu[req_idx, start_idx:end_idx] = sampled_ids
            self.input_batch.is_token_ids[req_idx, start_idx:end_idx] = True
            self.input_batch.num_tokens_no_spec[req_idx] = end_idx
            self.input_batch.num_tokens[req_idx] = end_idx

            req_id = req_ids[req_idx]
            req_state = self.requests[req_id]
            req_state.output_token_ids.extend(sampled_ids)

        logprobs_lists = (
            logprobs_tensors.tolists(cu_num_tokens)
            if not self.use_async_scheduling and logprobs_tensors is not None
            else None
        )

        # Compute prompt logprobs if needed.
        prompt_logprobs_dict = self._get_prompt_logprobs_dict(
            hidden_states[:num_scheduled_tokens],
            scheduler_output.num_scheduled_tokens,
        )

        return (
            num_nans_in_logits,
            logprobs_lists,
            valid_sampled_token_ids,
            prompt_logprobs_dict,
            req_ids_output_copy,
            req_id_to_index_output_copy,
            invalid_req_indices,
        )

    @contextmanager
    def synchronize_input_prep(self):
        if self.prepare_inputs_event is None:
            yield
            return

        # Ensure prior step has finished with reused CPU tensors.
        # This is required in the async scheduling case because
        # the CPU->GPU transfer happens async.
        self.prepare_inputs_event.synchronize()
        try:
            yield
        finally:
            self.prepare_inputs_event.record()

    def _model_forward(
        self,
        input_ids: torch.Tensor | None = None,
        positions: torch.Tensor | None = None,
        intermediate_tensors: IntermediateTensors | None = None,
        inputs_embeds: torch.Tensor | None = None,
        **model_kwargs: dict[str, Any],
    ) -> Any:
        """Helper method to call the model forward pass.

        This method can be overridden by subclasses for model execution.
        Motivation: We can inspect only this method versus
        the whole execute_model, which has additional logic.

        Args:
            input_ids: Input token IDs
            positions: Token positions
            intermediate_tensors: Tensors from previous pipeline stages
            inputs_embeds: Input embeddings (alternative to input_ids)
            **model_kwargs: Additional model arguments

        Returns:
            Model output tensor
        """
        return self.model(
            input_ids=input_ids,
            positions=positions,
            intermediate_tensors=intermediate_tensors,
            inputs_embeds=inputs_embeds,
            **model_kwargs,
        )

<<<<<<< HEAD
    def _mamba_copy_block(
        self,
        kv_cache_group_spec: KVCacheGroupSpec,
        src_block_id: int,
        dest_block_id: int,
    ):
        if src_block_id == dest_block_id:
            return
        forward_context = self.compilation_config.static_forward_context
        for layer_name in kv_cache_group_spec.layer_names:
            kv_caches: list[list[torch.Tensor]] = forward_context[layer_name].kv_cache
            for kv_cache in kv_caches:
                if isinstance(kv_cache, torch.Tensor):
                    kv_cache[dest_block_id].copy_(kv_cache[src_block_id])
                elif isinstance(kv_cache, list):
                    for kv_cache_part in kv_cache:
                        kv_cache_part[dest_block_id].copy_(kv_cache_part[src_block_id])

    def _preprocess_mamba(self, scheduler_output: "SchedulerOutput"):
        """
        Copies the mamba state of previous step to the last (1 + num_speculative_blocks) block
        """
        mamba_group_ids, mamba_spec = get_mamba_groups(self.kv_cache_config)
        num_speculative_blocks = mamba_spec.num_speculative_blocks
        # TODO(Chen): we need to optimize this function a lot
        assert self.cache_config.enable_prefix_caching
        block_size = mamba_spec.block_size
        for req_id in itertools.chain(
            scheduler_output.finished_req_ids, scheduler_output.preempted_req_ids
        ):
            self.mamba_state_idx.pop(req_id, None)
        for i, req_id in enumerate(self.input_batch.req_ids):
            if is_global_first_rank():
                logger.info(f">>> [DEBUG] Worker: preprocess mamba for RUN: {req_id=}")
            req_state = self.requests[req_id]
            prev_state_idx = self.mamba_state_idx.get(req_id)
            if prev_state_idx is None:
                # new / resumed request, no previous state
                # if num_computed_tokens is 0, prev_state_idx will be -1
                prev_state_idx = (req_state.num_computed_tokens - 1) // block_size

            num_blocks = len(req_state.block_ids[mamba_group_ids[0]])
            # We always save the current running state at the last (1 + num_speculative_blocks) block
            curr_state_idx = num_blocks - 1 - num_speculative_blocks
            if is_global_first_rank():
                logger.info(
                    f">>> [DEBUG] Worker: preprocess mamba: {req_id=}, idx {prev_state_idx=} -> {curr_state_idx=}"
                )
            self.mamba_state_idx[req_id] = curr_state_idx
            if prev_state_idx != -1 and prev_state_idx != curr_state_idx:
                # TODO: merge all these lines to copy_block
                self._mamba_copy_block_for_qwen_next(
                    mamba_group_ids,
                    prev_state_idx,
                    curr_state_idx,
                    self.input_batch.num_accepted_tokens_cpu[i] - 1,
                    req_state,
                )
                self.input_batch.num_accepted_tokens_cpu[i] = 1

    def _mamba_copy_block_for_qwen_next(
        self,
        kv_cache_group_ids: list[int],
        src_block_idx: int,
        dest_block_idx: int,
        accept_token_bias: int,
        req_state: CachedRequestState,
    ):
        # TODO: general impl for all models
        if src_block_idx == dest_block_idx and accept_token_bias == 0:
            return
        forward_context = self.compilation_config.static_forward_context
        for kv_cache_group_id in kv_cache_group_ids:
            block_ids = req_state.block_ids[kv_cache_group_id]
            dest_block_id = block_ids[dest_block_idx]
            layer_names = self.kv_cache_config.kv_cache_groups[
                kv_cache_group_id
            ].layer_names
            for layer_name in layer_names:
                kv_caches: list[list[torch.Tensor]] = forward_context[
                    layer_name
                ].kv_cache[0]
                conv_state, gdn_state = kv_caches
                # conv state
                conv_state_block_id = block_ids[src_block_idx]
                src_conv_state = conv_state[conv_state_block_id][accept_token_bias:]
                dest_conv_state = conv_state[dest_block_id]
                dest_conv_state[: len(src_conv_state)].copy_(src_conv_state.clone())
                # gdn state
                gdn_state_block_id = block_ids[src_block_idx + accept_token_bias]
                src_gdn_state = gdn_state[gdn_state_block_id]
                dest_gdn_state = gdn_state[dest_block_id]
                dest_gdn_state.copy_(src_gdn_state)
                if is_global_first_rank() and layer_name == layer_names[0]:
                    logger.info(
                        f">>> [DEBUG] Worker: mamba_copy_block_for_qwen_next: {layer_name=}, idx {src_block_idx=} -> {dest_block_idx=} conv {conv_state_block_id=} -> {dest_block_id=} with bias {accept_token_bias}, {gdn_state_block_id=} -> {dest_block_id=}"
                    )

    def _postprocess_mamba(self, scheduler_output: "SchedulerOutput"):
        """
        1. If a blocks is converted from partial block to full block in this step, copy
        2. Unify the state after token acceptance
           the state from mamba_state_idx to that block
        """
        num_scheduled_tokens_dict = scheduler_output.num_scheduled_tokens
        scheduled_spec_decode_tokens_dict = (
            scheduler_output.scheduled_spec_decode_tokens
        )
        num_accepted_tokens_cpu = self.input_batch.num_accepted_tokens_cpu
        if is_global_first_rank():
            logger.info(
                f">>> [DEBUG] Worker: postprocess mamba {num_scheduled_tokens_dict=} {scheduled_spec_decode_tokens_dict=} {num_accepted_tokens_cpu=}"
            )
        # NOTE: can be optimized as this function always returns the same result
        mamba_group_ids, mamba_spec = get_mamba_groups(self.kv_cache_config)
        # TODO: vectorize this loop
        for i, req_id in enumerate(self.input_batch.req_ids):
            req_state = self.requests[req_id]
            num_computed_tokens = req_state.num_computed_tokens
            num_draft_tokens = len(scheduled_spec_decode_tokens_dict.get(req_id, []))
            num_scheduled_tokens = num_scheduled_tokens_dict[req_id]
            num_accepted_tokens = num_accepted_tokens_cpu[i]
            num_tokens_running_state = (
                num_computed_tokens + num_scheduled_tokens - num_draft_tokens
            )
            new_num_computed_tokens = num_tokens_running_state + num_accepted_tokens - 1
            aligned_new_computed_tokens = (
                new_num_computed_tokens // mamba_spec.block_size * mamba_spec.block_size
            )
            if is_global_first_rank():
                logger.info(
                    f">>> [DEBUG] Worker: postprocess mamba: {req_id=}, {num_computed_tokens=}, {num_scheduled_tokens=} {num_draft_tokens=} {num_accepted_tokens=} {num_tokens_running_state=} {new_num_computed_tokens=} {aligned_new_computed_tokens=}"
                )
            # TODO: how to ensure all blocks that cache_blocks called are cached here?
            if aligned_new_computed_tokens >= num_tokens_running_state:
                accept_token_bias = (
                    aligned_new_computed_tokens - num_tokens_running_state
                )
                src_block_idx = self.mamba_state_idx[req_id]
                dest_block_idx = (
                    aligned_new_computed_tokens // mamba_spec.block_size - 1
                )
                if is_global_first_rank():
                    logger.info(
                        f">>> [DEBUG] Worker: postprocess mamba copy: {req_id=}, {src_block_idx=} -> {dest_block_idx=} with bias {accept_token_bias}"
                    )
                self._mamba_copy_block_for_qwen_next(
                    mamba_group_ids,
                    src_block_idx,
                    dest_block_idx,
                    accept_token_bias,
                    req_state,
                )
                if src_block_idx == dest_block_idx:
                    num_accepted_tokens_cpu[i] = 1
=======
    def _determine_batch_execution_and_padding(
        self,
        num_tokens: int,
        num_reqs: int,
        num_scheduled_tokens_np: np.ndarray,
        max_num_scheduled_tokens: int,
        use_cascade_attn: bool,
        allow_microbatching: bool = True,
        force_eager: bool = False,
        # For cudagraph capture TODO(lucas): Refactor how we capture cudagraphs (will
        # be improved in model runner v2)
        force_uniform_decode: bool | None = None,
        force_has_lora: bool | None = None,
        num_encoder_reqs: int = 0,
    ) -> tuple[
        CUDAGraphMode,
        BatchDescriptor,
        bool,
        torch.Tensor | None,
        CUDAGraphStat | None,
    ]:
        num_tokens_padded = self._pad_for_sequence_parallelism(num_tokens)
        uniform_decode = (
            (
                (max_num_scheduled_tokens == self.uniform_decode_query_len)
                and (num_tokens_padded == max_num_scheduled_tokens * num_reqs)
            )
            if force_uniform_decode is None
            else force_uniform_decode
        )
        # Encoder-decoder models only support CG for decoder_step > 0 (no enc_output
        # is present). Also, chunked-prefill is disabled, so batch are uniform.
        has_encoder_output = (
            self.model_config.is_encoder_decoder and num_encoder_reqs > 0
        )

        has_lora = (
            len(self.input_batch.lora_id_to_lora_request) > 0
            if force_has_lora is None
            else force_has_lora
        )

        dispatch_cudagraph = (
            lambda num_tokens, disable_full: self.cudagraph_dispatcher.dispatch(
                num_tokens=num_tokens,
                has_lora=has_lora,
                uniform_decode=uniform_decode,
                disable_full=disable_full,
            )
            if not force_eager
            else (CUDAGraphMode.NONE, BatchDescriptor(num_tokens_padded))
        )

        cudagraph_mode, batch_descriptor = dispatch_cudagraph(
            num_tokens_padded, use_cascade_attn or has_encoder_output
        )
        num_tokens_padded = batch_descriptor.num_tokens

        # Extra coordination when running data-parallel since we need to coordinate
        # across ranks
        should_ubatch, num_tokens_across_dp = False, None
        if self.vllm_config.parallel_config.data_parallel_size > 1:
            # Disable DP padding when running eager to avoid excessive padding when
            # running prefills. This lets us set cudagraph_mode="NONE" on the prefiller
            # in a P/D setup and still use CUDA graphs (enabled by this padding) on the
            # decoder.
            allow_dp_padding = (
                self.compilation_config.cudagraph_mode != CUDAGraphMode.NONE
            )

            should_ubatch, num_tokens_across_dp, synced_cudagraph_mode = (
                coordinate_batch_across_dp(
                    num_tokens_unpadded=num_tokens,
                    parallel_config=self.parallel_config,
                    allow_microbatching=allow_microbatching,
                    allow_dp_padding=allow_dp_padding,
                    num_tokens_padded=num_tokens_padded,
                    uniform_decode=uniform_decode,
                    num_scheduled_tokens_per_request=num_scheduled_tokens_np,
                    cudagraph_mode=cudagraph_mode.value,
                )
            )

            # Extract DP-synced values
            if num_tokens_across_dp is not None:
                dp_rank = self.parallel_config.data_parallel_rank
                num_tokens_padded = int(num_tokens_across_dp[dp_rank].item())
                # Re-dispatch with DP padding so we have the correct batch_descriptor
                cudagraph_mode, batch_descriptor = dispatch_cudagraph(
                    num_tokens_padded,
                    disable_full=synced_cudagraph_mode <= CUDAGraphMode.PIECEWISE.value,
                )
                # Assert to make sure the agreed upon token count is correct otherwise
                # num_tokens_across_dp will no-longer be valid
                assert batch_descriptor.num_tokens == num_tokens_padded

        cudagraph_stats = None
        if self.vllm_config.observability_config.cudagraph_metrics:
            cudagraph_stats = CUDAGraphStat(
                num_unpadded_tokens=num_tokens,
                num_padded_tokens=batch_descriptor.num_tokens,
                num_paddings=batch_descriptor.num_tokens - num_tokens,
                runtime_mode=str(cudagraph_mode),
            )

        return (
            cudagraph_mode,
            batch_descriptor,
            should_ubatch,
            num_tokens_across_dp,
            cudagraph_stats,
        )

    def _register_layerwise_nvtx_hooks(self) -> None:
        """
        Register layerwise NVTX hooks if --enable-layerwise-nvtx-tracing is enabled
        to trace detailed information of each layer or module in the model.
        """

        if (
            self.vllm_config.observability_config.enable_layerwise_nvtx_tracing
            and not self.layerwise_nvtx_hooks_registered
        ):
            if self.compilation_config.cudagraph_mode != CUDAGraphMode.NONE:
                logger.debug_once(
                    "layerwise NVTX tracing is not supported when CUDA graph is "
                    "turned off; you may observe part or all of the model "
                    "missing NVTX markers"
                )

            # In STOCK_TORCH_COMPILE mode, after registering hooks here,
            # the __call__ function of nn.module will be recompiled with
            # fullgraph=True. Since nvtx.range_push/pop are not traceable
            # by torch dynamo, we can't register hook functions here
            # because hook functions will also be traced by torch dynamo.
            if (
                self.vllm_config.compilation_config.mode
                == CompilationMode.STOCK_TORCH_COMPILE
            ):
                logger.debug_once(
                    "layerwise NVTX tracing is not supported when "
                    "CompilationMode is STOCK_TORCH_COMPILE, skipping "
                    "function hooks registration"
                )
            else:
                pyt_hooks = PytHooks()
                pyt_hooks.register_hooks(self.model, self.model.__class__.__name__)
                self.layerwise_nvtx_hooks_registered = True
>>>>>>> 0ab23c2b

    @torch.inference_mode()
    def execute_model(
        self,
        scheduler_output: "SchedulerOutput",
        intermediate_tensors: IntermediateTensors | None = None,
    ) -> ModelRunnerOutput | IntermediateTensors | None:
        if self.execute_model_state is not None:
            raise RuntimeError(
                "State error: sample_tokens() must be called "
                "after execute_model() returns None."
            )

        # self._draft_token_ids is None when `input_fits_in_drafter=False`
        # and there is no draft tokens scheduled. so it need to update the
        # spec_decoding info in scheduler_output with async_scheduling.
        # use deepcopy to avoid the modification has influence on the
        # scheduler_output in engine core process.
        # TODO(Ronald1995): deepcopy is expensive when there is a large
        # number of requests, optimize it later.
        if (
            self.use_async_scheduling
            and self.num_spec_tokens
            and self._draft_token_ids is None
        ):
            scheduler_output = deepcopy(scheduler_output)

        num_scheduled_tokens = scheduler_output.total_num_scheduled_tokens
        with record_function_or_nullcontext("gpu_model_runner: preprocess"):
            with self.synchronize_input_prep():
                # Update persistent batch states.
                self._update_states(scheduler_output)

                if has_ec_transfer() and get_ec_transfer().is_producer:
                    with self.maybe_get_ec_connector_output(
                        scheduler_output,
                        encoder_cache=self.encoder_cache,
                    ) as ec_connector_output:
                        self._execute_mm_encoder(scheduler_output)
                        return make_empty_encoder_model_runner_output(scheduler_output)

                if not num_scheduled_tokens:
                    if (
                        self.parallel_config.distributed_executor_backend
                        == "external_launcher"
                        and self.parallel_config.data_parallel_size > 1
                    ):
                        # this is a corner case when both external launcher
                        # and DP are enabled, num_scheduled_tokens could be
                        # 0, and has_unfinished_requests in the outer loop
                        # returns True. before returning early here we call
                        # dummy run to ensure coordinate_batch_across_dp
                        # is called into to avoid out of sync issues.
                        self._dummy_run(1)
                    if not has_kv_transfer_group():
                        # Return empty ModelRunnerOutput if no work to do.
                        return EMPTY_MODEL_RUNNER_OUTPUT
                    return self.kv_connector_no_forward(
                        scheduler_output, self.vllm_config
                    )
                if self.cache_config.kv_sharing_fast_prefill:
                    assert not self.num_prompt_logprobs, (
                        "--kv-sharing-fast-prefill produces incorrect "
                        "logprobs for prompt tokens, tokens, please disable "
                        "it when the requests need prompt logprobs"
                    )

                num_reqs = self.input_batch.num_reqs
                req_ids = self.input_batch.req_ids
                tokens = [scheduler_output.num_scheduled_tokens[i] for i in req_ids]
                num_scheduled_tokens_np = np.array(tokens, dtype=np.int32)
                max_num_scheduled_tokens = int(num_scheduled_tokens_np.max())
                num_tokens_unpadded = scheduler_output.total_num_scheduled_tokens

                (
                    logits_indices,
                    spec_decode_metadata,
                ) = self._prepare_inputs(
                    scheduler_output,
                    num_scheduled_tokens_np,
                )

                cascade_attn_prefix_lens = None
                # Disable cascade attention when using microbatching (DBO)
                if self.cascade_attn_enabled and not self.parallel_config.enable_dbo:
                    # Pre-compute cascade attention prefix lengths
                    cascade_attn_prefix_lens = self._compute_cascade_attn_prefix_lens(
                        num_scheduled_tokens_np,
                        self.input_batch.num_computed_tokens_cpu[:num_reqs],
                        scheduler_output.num_common_prefix_blocks,
                    )

                (
                    cudagraph_mode,
                    batch_desc,
                    should_ubatch,
                    num_tokens_across_dp,
                    cudagraph_stats,
                ) = self._determine_batch_execution_and_padding(
                    num_tokens=num_tokens_unpadded,
                    num_reqs=num_reqs,
                    num_scheduled_tokens_np=num_scheduled_tokens_np,
                    max_num_scheduled_tokens=max_num_scheduled_tokens,
                    use_cascade_attn=cascade_attn_prefix_lens is not None,
                    num_encoder_reqs=len(scheduler_output.scheduled_encoder_inputs),
                )

                logger.debug(
                    "Running batch with cudagraph_mode: %s, batch_descriptor: %s, "
                    "should_ubatch: %s, num_tokens_across_dp: %s",
                    cudagraph_mode,
                    batch_desc,
                    should_ubatch,
                    num_tokens_across_dp,
                )

                num_tokens_padded = batch_desc.num_tokens
                num_reqs_padded = (
                    batch_desc.num_reqs if batch_desc.num_reqs is not None else num_reqs
                )
                ubatch_slices, ubatch_slices_padded = maybe_create_ubatch_slices(
                    should_ubatch,
                    num_scheduled_tokens_np,
                    num_tokens_padded,
                    num_reqs_padded,
                )

                pad_attn = cudagraph_mode == CUDAGraphMode.FULL

<<<<<<< HEAD
                if (
                    envs.VLLM_USE_LIGHTER_MAMBA_CACHE
                    and self.cache_config.enable_prefix_caching
                ):
                    # TODO: add limition: preprocess only have new blocks
                    self._preprocess_mamba(scheduler_output)

                total_num_scheduled_tokens = scheduler_output.total_num_scheduled_tokens
=======
>>>>>>> 0ab23c2b
                use_spec_decode = len(scheduler_output.scheduled_spec_decode_tokens) > 0
                ubatch_slices_attn = ubatch_slices_padded if pad_attn else ubatch_slices

                (attn_metadata, spec_decode_common_attn_metadata) = (
                    self._build_attention_metadata(
                        num_tokens=num_tokens_unpadded,
                        num_tokens_padded=num_tokens_padded if pad_attn else None,
                        num_reqs=num_reqs,
                        num_reqs_padded=num_reqs_padded if pad_attn else None,
                        max_query_len=max_num_scheduled_tokens,
                        ubatch_slices=ubatch_slices_attn,
                        logits_indices=logits_indices,
                        use_spec_decode=use_spec_decode,
                        num_scheduled_tokens=scheduler_output.num_scheduled_tokens,
                        cascade_attn_prefix_lens=cascade_attn_prefix_lens,
                    )
                )

            (
                input_ids,
                inputs_embeds,
                positions,
                intermediate_tensors,
                model_kwargs,
                ec_connector_output,
            ) = self._preprocess(
                scheduler_output, num_tokens_padded, intermediate_tensors
            )

        # Set cudagraph mode to none if calc_kv_scales is true.
        # KV scales calculation involves dynamic operations that are incompatible
        # with CUDA graph capture.
        if self.calculate_kv_scales:
            cudagraph_mode = CUDAGraphMode.NONE
            # Mark KV scales as calculated after the first forward pass
            self.calculate_kv_scales = False

        # Run the model.
        # Use persistent buffers for CUDA graphs.
        with (
            set_forward_context(
                attn_metadata,
                self.vllm_config,
                num_tokens=num_tokens_padded,
                num_tokens_across_dp=num_tokens_across_dp,
                cudagraph_runtime_mode=cudagraph_mode,
                batch_descriptor=batch_desc,
                ubatch_slices=ubatch_slices_padded,
            ),
            record_function_or_nullcontext("gpu_model_runner: forward"),
            self.maybe_get_kv_connector_output(scheduler_output) as kv_connector_output,
        ):
            model_output = self._model_forward(
                input_ids=input_ids,
                positions=positions,
                intermediate_tensors=intermediate_tensors,
                inputs_embeds=inputs_embeds,
                **model_kwargs,
            )

        with record_function_or_nullcontext("gpu_model_runner: postprocess"):
            if self.use_aux_hidden_state_outputs:
                # True when EAGLE 3 is used.
                hidden_states, aux_hidden_states = model_output
            else:
                # Common case.
                hidden_states = model_output
                aux_hidden_states = None

            if not self.broadcast_pp_output:
                # Common case.
                if not get_pp_group().is_last_rank:
                    # Return the intermediate tensors.
                    assert isinstance(hidden_states, IntermediateTensors)
                    hidden_states.kv_connector_output = kv_connector_output
                    self.kv_connector_output = kv_connector_output
                    return hidden_states

                if self.is_pooling_model:
                    # Return the pooling output.
                    output = self._pool(
                        hidden_states, num_scheduled_tokens, num_scheduled_tokens_np
                    )
                    output.kv_connector_output = kv_connector_output
                    return output

                sample_hidden_states = hidden_states[logits_indices]
                logits = self.model.compute_logits(sample_hidden_states)
            else:
                # Rare case.
                assert not self.is_pooling_model

                sample_hidden_states = hidden_states[logits_indices]
                if not get_pp_group().is_last_rank:
                    all_gather_tensors = {
                        "residual": not is_residual_scattered_for_sp(
                            self.vllm_config, num_tokens_padded
                        )
                    }
                    get_pp_group().send_tensor_dict(
                        hidden_states.tensors,
                        all_gather_group=get_tp_group(),
                        all_gather_tensors=all_gather_tensors,
                    )
                    logits = None
                else:
                    logits = self.model.compute_logits(sample_hidden_states)

                model_output_broadcast_data: dict[str, Any] = {}
                if logits is not None:
                    model_output_broadcast_data["logits"] = logits.contiguous()

                broadcasted = get_pp_group().broadcast_tensor_dict(
                    model_output_broadcast_data, src=len(get_pp_group().ranks) - 1
                )
                assert broadcasted is not None
                logits = broadcasted["logits"]

        self.execute_model_state = ExecuteModelState(
            scheduler_output,
            logits,
            spec_decode_metadata,
            spec_decode_common_attn_metadata,
            hidden_states,
            sample_hidden_states,
            aux_hidden_states,
            ec_connector_output,
            cudagraph_stats,
        )
        self.kv_connector_output = kv_connector_output
        return None

    @torch.inference_mode
    def sample_tokens(
        self, grammar_output: "GrammarOutput | None"
    ) -> ModelRunnerOutput | AsyncModelRunnerOutput | IntermediateTensors:
        kv_connector_output = self.kv_connector_output
        self.kv_connector_output = None

        if self.execute_model_state is None:
            # Nothing to do (PP non-final rank case), output isn't used.
            if not kv_connector_output:
                return None  # type: ignore[return-value]

            # In case of PP with kv transfer, we need to pass through the
            # kv_connector_output
            if kv_connector_output.is_empty():
                return EMPTY_MODEL_RUNNER_OUTPUT

            output = copy(EMPTY_MODEL_RUNNER_OUTPUT)
            output.kv_connector_output = kv_connector_output
            return output

        # Unpack ephemeral state.
        (
            scheduler_output,
            logits,
            spec_decode_metadata,
            spec_decode_common_attn_metadata,
            hidden_states,
            sample_hidden_states,
            aux_hidden_states,
            ec_connector_output,
            cudagraph_stats,
        ) = self.execute_model_state
        # Clear ephemeral state.
        self.execute_model_state = None

        # Apply structured output bitmasks if present.
        if grammar_output is not None:
            apply_grammar_bitmask(
                scheduler_output, grammar_output, self.input_batch, logits
            )

            # if (envs.VLLM_USE_LIGHTER_MAMBA_CACHE
            #     and self.cache_config.enable_prefix_caching
            # ):
            #     self._postprocess_mamba_cache(scheduler_output)

        with record_function_or_nullcontext("gpu_model_runner: sample"):
            sampler_output = self._sample(logits, spec_decode_metadata)

        self._update_states_after_model_execute(
            sampler_output.sampled_token_ids, scheduler_output
        )
        self.input_batch.prev_sampled_token_ids = None

        def propose_draft_token_ids(sampled_token_ids):
            assert spec_decode_common_attn_metadata is not None
            with record_function_or_nullcontext("gpu_model_runner: draft"):
                self._draft_token_ids = self.propose_draft_token_ids(
                    scheduler_output,
                    sampled_token_ids,
                    self.input_batch.sampling_metadata,
                    hidden_states,
                    sample_hidden_states,
                    aux_hidden_states,
                    spec_decode_metadata,
                    spec_decode_common_attn_metadata,
                )

        spec_config = self.speculative_config
        use_padded_batch_for_eagle = (
            spec_config is not None
            and spec_config.use_eagle()
            and not spec_config.disable_padded_drafter_batch
        )
        effective_drafter_max_model_len = self.max_model_len
        if effective_drafter_max_model_len is None:
            effective_drafter_max_model_len = self.model_config.max_model_len
        if (
            spec_config is not None
            and spec_config.draft_model_config is not None
            and spec_config.draft_model_config.max_model_len is not None
        ):
            effective_drafter_max_model_len = (
                spec_config.draft_model_config.max_model_len
            )
        input_fits_in_drafter = spec_decode_common_attn_metadata and (
            spec_decode_common_attn_metadata.max_seq_len + self.num_spec_tokens
            <= effective_drafter_max_model_len
        )
        if use_padded_batch_for_eagle:
            assert self.speculative_config is not None
            assert isinstance(self.drafter, EagleProposer)
            sampled_token_ids = sampler_output.sampled_token_ids
            if input_fits_in_drafter:
                # EAGLE speculative decoding can use the GPU sampled tokens
                # as inputs, and does not need to wait for bookkeeping to finish.
                propose_draft_token_ids(sampled_token_ids)
            elif self.valid_sampled_token_count_event is not None:
                assert spec_decode_common_attn_metadata is not None
                next_token_ids, valid_sampled_tokens_count = (
                    self.drafter.prepare_next_token_ids_padded(
                        spec_decode_common_attn_metadata,
                        sampled_token_ids,
                        self.requests,
                        self.input_batch,
                        self.discard_request_mask.gpu,
                    )
                )
                self._copy_valid_sampled_token_count(
                    next_token_ids, valid_sampled_tokens_count
                )

        with record_function_or_nullcontext("gpu_model_runner: bookkeep"):
            (
                num_nans_in_logits,
                logprobs_lists,
                valid_sampled_token_ids,
                prompt_logprobs_dict,
                req_ids_output_copy,
                req_id_to_index_output_copy,
                invalid_req_indices,
            ) = self._bookkeeping_sync(
                scheduler_output,
                sampler_output,
                logits,
                hidden_states,
                scheduler_output.total_num_scheduled_tokens,
                spec_decode_metadata,
            )

        if (
            self.speculative_config
            and not use_padded_batch_for_eagle
            and input_fits_in_drafter
        ):
            # ngram and other speculative decoding methods use the sampled
            # tokens on the CPU, so they are run after bookkeeping.
            propose_draft_token_ids(valid_sampled_token_ids)

        with record_function_or_nullcontext("gpu_model_runner: eplb"):
            self.eplb_step()
        with record_function_or_nullcontext("gpu_model_runner: ModelRunnerOutput"):
            output = ModelRunnerOutput(
                req_ids=req_ids_output_copy,
                req_id_to_index=req_id_to_index_output_copy,
                sampled_token_ids=valid_sampled_token_ids,
                logprobs=logprobs_lists,
                prompt_logprobs_dict=prompt_logprobs_dict,
                pooler_output=[],
                kv_connector_output=kv_connector_output,
                ec_connector_output=ec_connector_output
                if self.supports_mm_inputs
                else None,
                num_nans_in_logits=num_nans_in_logits,
                cudagraph_stats=cudagraph_stats,
            )

        if not self.use_async_scheduling:
            return output
        with record_function_or_nullcontext(
            "gpu_model_runner: AsyncGPUModelRunnerOutput"
        ):
            async_output = AsyncGPUModelRunnerOutput(
                model_runner_output=output,
                sampled_token_ids=sampler_output.sampled_token_ids,
                logprobs_tensors=sampler_output.logprobs_tensors,
                invalid_req_indices=invalid_req_indices,
                async_output_copy_stream=self.async_output_copy_stream,
                vocab_size=self.input_batch.vocab_size,
            )
        with record_function_or_nullcontext(
            "gpu_model_runner: set_async_sampled_token_ids"
        ):
            # Save ref of sampled_token_ids CPU tensor if the batch contains
            # any requests with sampling params that require output ids.
            self.input_batch.set_async_sampled_token_ids(
                async_output.sampled_token_ids_cpu,
                async_output.async_copy_ready_event,
            )

        return async_output

    def take_draft_token_ids(self) -> DraftTokenIds | None:
        if self._draft_token_ids is None:
            return None
        req_ids = self.input_batch.req_ids
        if isinstance(self._draft_token_ids, torch.Tensor):
            draft_token_ids = self._draft_token_ids.tolist()
        else:
            draft_token_ids = self._draft_token_ids
        self._draft_token_ids = None
        return DraftTokenIds(req_ids, draft_token_ids)

    def _copy_valid_sampled_token_count(
        self, next_token_ids: torch.Tensor, valid_sampled_tokens_count: torch.Tensor
    ) -> None:
        if self.valid_sampled_token_count_event is None:
            return

        default_stream = torch.cuda.current_stream()
        # Initialize a new stream to overlap the copy operation with
        # prepare_input of draft model.
        with torch.cuda.stream(self.valid_sampled_token_count_copy_stream):
            self.valid_sampled_token_count_copy_stream.wait_stream(default_stream)  # type: ignore
            counts = valid_sampled_tokens_count
            counts_cpu = self.valid_sampled_token_count_cpu
            counts_cpu[: counts.shape[0]].copy_(counts, non_blocking=True)
            self.valid_sampled_token_count_event.record()

        self.input_batch.prev_sampled_token_ids = next_token_ids.unsqueeze(1)

    def _get_valid_sampled_token_count(self) -> list[int]:
        # Wait until valid_sampled_tokens_count is copied to cpu,
        prev_sampled_token_ids = self.input_batch.prev_sampled_token_ids
        if (
            self.valid_sampled_token_count_event is None
            or prev_sampled_token_ids is None
        ):
            return []

        counts_cpu = self.valid_sampled_token_count_cpu
        self.valid_sampled_token_count_event.synchronize()
        return counts_cpu[: prev_sampled_token_ids.shape[0]].tolist()

    def propose_draft_token_ids(
        self,
        scheduler_output: "SchedulerOutput",
        sampled_token_ids: torch.Tensor | list[list[int]],
        sampling_metadata: SamplingMetadata,
        hidden_states: torch.Tensor,
        sample_hidden_states: torch.Tensor,
        aux_hidden_states: list[torch.Tensor] | None,
        spec_decode_metadata: SpecDecodeMetadata | None,
        common_attn_metadata: CommonAttentionMetadata,
    ) -> list[list[int]] | torch.Tensor:
        num_scheduled_tokens = scheduler_output.total_num_scheduled_tokens
        spec_config = self.speculative_config
        assert spec_config is not None
        if spec_config.method == "ngram":
            assert isinstance(sampled_token_ids, list)
            assert isinstance(self.drafter, NgramProposer)
            draft_token_ids = self.drafter.propose(
                sampled_token_ids,
                self.input_batch.req_ids,
                self.input_batch.num_tokens_no_spec,
                self.input_batch.token_ids_cpu,
                self.input_batch.spec_decode_unsupported_reqs,
            )
        elif spec_config.method == "suffix":
            assert isinstance(sampled_token_ids, list)
            assert isinstance(self.drafter, SuffixDecodingProposer)
            draft_token_ids = self.drafter.propose(self.input_batch, sampled_token_ids)
        elif spec_config.method == "medusa":
            assert isinstance(sampled_token_ids, list)
            assert isinstance(self.drafter, MedusaProposer)

            if sample_hidden_states.shape[0] == len(sampled_token_ids):
                # The input to the target model does not include draft tokens.
                hidden_states = sample_hidden_states
            else:
                indices = []
                offset = 0
                assert spec_decode_metadata is not None, (
                    "No spec decode metadata for medusa"
                )
                for num_draft, tokens in zip(
                    spec_decode_metadata.num_draft_tokens, sampled_token_ids
                ):
                    indices.append(offset + len(tokens) - 1)
                    offset += num_draft + 1
                indices = torch.tensor(indices, device=self.device)
                hidden_states = sample_hidden_states[indices]

            draft_token_ids = self.drafter.propose(
                target_hidden_states=hidden_states,
                sampling_metadata=sampling_metadata,
            )
        elif spec_config.use_eagle():
            assert isinstance(self.drafter, EagleProposer)

            if spec_config.disable_padded_drafter_batch:
                # When padded-batch is disabled, the sampled_token_ids should be
                # the cpu-side list[list[int]] of valid sampled tokens for each
                # request, with invalid requests having empty lists.
                assert isinstance(sampled_token_ids, list), (
                    "sampled_token_ids should be a python list when"
                    "padded-batch is disabled."
                )
                next_token_ids = self.drafter.prepare_next_token_ids_cpu(
                    sampled_token_ids,
                    self.requests,
                    self.input_batch,
                    scheduler_output.num_scheduled_tokens,
                )
            else:
                # When using padded-batch, the sampled_token_ids should be
                # the gpu tensor of sampled tokens for each request, of shape
                # (num_reqs, num_spec_tokens + 1) with rejected tokens having
                # value -1.
                assert isinstance(sampled_token_ids, torch.Tensor), (
                    "sampled_token_ids should be a torch.Tensor when"
                    "padded-batch is enabled."
                )
                next_token_ids, valid_sampled_tokens_count = (
                    self.drafter.prepare_next_token_ids_padded(
                        common_attn_metadata,
                        sampled_token_ids,
                        self.requests,
                        self.input_batch,
                        self.discard_request_mask.gpu,
                    )
                )
                self._copy_valid_sampled_token_count(
                    next_token_ids, valid_sampled_tokens_count
                )

            if spec_decode_metadata is None:
                token_indices_to_sample = None
                # input_ids can be None for multimodal models.
                target_token_ids = self.input_ids.gpu[:num_scheduled_tokens]
                target_positions = self._get_positions(num_scheduled_tokens)
                if self.use_aux_hidden_state_outputs:
                    assert aux_hidden_states is not None
                    target_hidden_states = torch.cat(
                        [h[:num_scheduled_tokens] for h in aux_hidden_states], dim=-1
                    )
                else:
                    target_hidden_states = hidden_states[:num_scheduled_tokens]
            else:
                if spec_config.disable_padded_drafter_batch:
                    token_indices_to_sample = None
                    common_attn_metadata, token_indices = self.drafter.prepare_inputs(
                        common_attn_metadata,
                        sampled_token_ids,
                        spec_decode_metadata.num_draft_tokens,
                    )
                    target_token_ids = self.input_ids.gpu[token_indices]
                    target_positions = self._get_positions(token_indices)
                    if self.use_aux_hidden_state_outputs:
                        assert aux_hidden_states is not None
                        target_hidden_states = torch.cat(
                            [h[token_indices] for h in aux_hidden_states], dim=-1
                        )
                    else:
                        target_hidden_states = hidden_states[token_indices]
                else:
                    common_attn_metadata, token_indices_to_sample = (
                        self.drafter.prepare_inputs_padded(
                            common_attn_metadata,
                            spec_decode_metadata,
                            valid_sampled_tokens_count,
                        )
                    )
                    total_num_tokens = common_attn_metadata.num_actual_tokens
                    # When padding the batch, token_indices is just a range
                    target_token_ids = self.input_ids.gpu[:total_num_tokens]
                    target_positions = self._get_positions(total_num_tokens)
                    if self.use_aux_hidden_state_outputs:
                        assert aux_hidden_states is not None
                        target_hidden_states = torch.cat(
                            [h[:total_num_tokens] for h in aux_hidden_states], dim=-1
                        )
                    else:
                        target_hidden_states = hidden_states[:total_num_tokens]

            if self.supports_mm_inputs:
                mm_embed_inputs = self._gather_mm_embeddings(
                    scheduler_output,
                    shift_computed_tokens=1,
                )
            else:
                mm_embed_inputs = None

            draft_token_ids = self.drafter.propose(
                target_token_ids=target_token_ids,
                target_positions=target_positions,
                target_hidden_states=target_hidden_states,
                next_token_ids=next_token_ids,
                last_token_indices=token_indices_to_sample,
                sampling_metadata=sampling_metadata,
                common_attn_metadata=common_attn_metadata,
                mm_embed_inputs=mm_embed_inputs,
            )

        return draft_token_ids

    def update_config(self, overrides: dict[str, Any]) -> None:
        allowed_config_names = {"load_config", "model_config"}
        for config_name, config_overrides in overrides.items():
            assert config_name in allowed_config_names, (
                f"Config `{config_name}` not supported. "
                f"Allowed configs: {allowed_config_names}"
            )
            config = getattr(self, config_name)
            new_config = update_config(config, config_overrides)
            setattr(self, config_name, new_config)

    def load_model(self, eep_scale_up: bool = False) -> None:
        """
        Args:
            eep_scale_up: the model loading is for elastic EP scale up.
        """
        logger.info_once(
            "Starting to load model %s...",
            self.model_config.model,
            scope="global",
        )
        global_expert_loads, old_global_expert_indices_per_model, rank_mapping = (
            EplbState.get_eep_state(self.parallel_config)
            if eep_scale_up
            else (None, None, None)
        )

        if self.parallel_config.enable_eplb:
            self.eplb_state = EplbState(self.parallel_config, self.device)
            eplb_models = 0

        try:
            with DeviceMemoryProfiler() as m:
                time_before_load = time.perf_counter()
                model_loader = get_model_loader(self.load_config)
                self.model = model_loader.load_model(
                    vllm_config=self.vllm_config, model_config=self.model_config
                )
                if self.lora_config:
                    self.model = self.load_lora_model(
                        self.model, self.vllm_config, self.device
                    )
                if hasattr(self, "drafter"):
                    logger.info_once("Loading drafter model...")
                    self.drafter.load_model(self.model)
                    if (
                        hasattr(self.drafter, "model")
                        and is_mixture_of_experts(self.drafter.model)
                        and self.parallel_config.enable_eplb
                    ):
                        spec_config = self.vllm_config.speculative_config
                        assert spec_config is not None
                        assert spec_config.draft_model_config is not None
                        logger.info_once(
                            "EPLB is enabled for drafter model %s.",
                            spec_config.draft_model_config.model,
                        )

                        global_expert_load = (
                            global_expert_loads[eplb_models]
                            if global_expert_loads
                            else None
                        )
                        old_global_expert_indices = (
                            old_global_expert_indices_per_model[eplb_models]
                            if old_global_expert_indices_per_model
                            else None
                        )
                        if self.eplb_state is None:
                            self.eplb_state = EplbState(
                                self.parallel_config, self.device
                            )
                        self.eplb_state.add_model(
                            self.drafter.model,
                            spec_config.draft_model_config,
                            global_expert_load,
                            old_global_expert_indices,
                            rank_mapping,
                        )
                        eplb_models += 1

                if self.use_aux_hidden_state_outputs:
                    if not supports_eagle3(self.get_model()):
                        raise RuntimeError(
                            "Model does not support EAGLE3 interface but "
                            "aux_hidden_state_outputs was requested"
                        )

                    # Try to get auxiliary layers from speculative config,
                    # otherwise use model's default layers
                    aux_layers = self._get_eagle3_aux_layers_from_config()
                    if aux_layers:
                        logger.info(
                            "Using auxiliary layers from speculative config: %s",
                            aux_layers,
                        )
                    else:
                        aux_layers = self.model.get_eagle3_aux_hidden_state_layers()

                    self.model.set_aux_hidden_state_layers(aux_layers)
                time_after_load = time.perf_counter()
            self.model_memory_usage = m.consumed_memory
        except torch.cuda.OutOfMemoryError as e:
            msg = (
                "Failed to load model - not enough GPU memory. "
                "Try lowering --gpu-memory-utilization to free memory for weights, "
                "increasing --tensor-parallel-size, or using --quantization. "
                "See https://docs.vllm.ai/en/latest/configuration/conserving_memory/ "
                "for more tips."
            )
            combined_msg = f"{msg} (original error: {e})"
            logger.error(combined_msg)
            raise e
        logger.info_once(
            "Model loading took %.4f GiB memory and %.6f seconds",
            self.model_memory_usage / GiB_bytes,
            time_after_load - time_before_load,
            scope="local",
        )
        prepare_communication_buffer_for_model(self.model)
        if (drafter := getattr(self, "drafter", None)) and (
            drafter_model := getattr(drafter, "model", None)
        ):
            prepare_communication_buffer_for_model(drafter_model)
        mm_config = self.model_config.multimodal_config
        self.is_multimodal_pruning_enabled = (
            supports_multimodal_pruning(self.get_model())
            and mm_config is not None
            and mm_config.is_multimodal_pruning_enabled()
        )

        if is_mixture_of_experts(self.model) and self.parallel_config.enable_eplb:
            logger.info_once("EPLB is enabled for model %s.", self.model_config.model)
            global_expert_load = (
                global_expert_loads[eplb_models] if global_expert_loads else None
            )
            old_global_expert_indices = (
                old_global_expert_indices_per_model[eplb_models]
                if old_global_expert_indices_per_model
                else None
            )
            assert self.eplb_state is not None
            self.eplb_state.add_model(
                self.model,
                self.model_config,
                global_expert_load,
                old_global_expert_indices,
                rank_mapping,
            )
            if self.eplb_state.is_async:
                self.eplb_state.start_async_loop(rank_mapping=rank_mapping)

        if (
            self.vllm_config.compilation_config.mode
            == CompilationMode.STOCK_TORCH_COMPILE
            and supports_dynamo()
        ):
            backend = self.vllm_config.compilation_config.init_backend(self.vllm_config)
            compilation_counter.stock_torch_compile_count += 1
            self.model.compile(fullgraph=True, backend=backend)
            return
        # for other compilation modes, cudagraph behavior is controlled by
        # CudagraphWraper and CudagraphDispatcher of vllm.

        # wrap the model with full cudagraph wrapper if needed.
        cudagraph_mode = self.compilation_config.cudagraph_mode
        assert cudagraph_mode is not None
        if cudagraph_mode.has_full_cudagraphs() and not self.parallel_config.enable_dbo:
            self.model = CUDAGraphWrapper(
                self.model, self.vllm_config, runtime_mode=CUDAGraphMode.FULL
            )
        elif self.parallel_config.enable_dbo:
            if cudagraph_mode.has_full_cudagraphs():
                self.model = UBatchWrapper(
                    self.model, self.vllm_config, CUDAGraphMode.FULL, self.device
                )
            else:
                self.model = UBatchWrapper(
                    self.model, self.vllm_config, CUDAGraphMode.NONE, self.device
                )

    def _get_eagle3_aux_layers_from_config(self) -> tuple[int, ...] | None:
        """Extract Eagle3 auxiliary layer indices from speculative config.

        These indices specify which hidden states from the base model should
        be used as auxiliary inputs for the Eagle3 drafter model during
        speculative decoding.

        Returns:
            Tuple of layer indices if found in draft model config,
            None otherwise.
        """
        if not (self.speculative_config and self.speculative_config.draft_model_config):
            return None

        hf_config = self.speculative_config.draft_model_config.hf_config
        if not hasattr(hf_config, "eagle_aux_hidden_state_layer_ids"):
            return None

        layer_ids = hf_config.eagle_aux_hidden_state_layer_ids
        if layer_ids and isinstance(layer_ids, (list, tuple)):
            return tuple(layer_ids)

        return None

    def reload_weights(self) -> None:
        assert getattr(self, "model", None) is not None, (
            "Cannot reload weights before model is loaded."
        )
        model_loader = get_model_loader(self.load_config)
        logger.info("Reloading weights inplace...")
        model_loader.load_weights(self.get_model(), model_config=self.model_config)

    def save_tensorized_model(
        self,
        tensorizer_config: "TensorizerConfig",
    ) -> None:
        TensorizerLoader.save_model(
            self.get_model(),
            tensorizer_config=tensorizer_config,
            model_config=self.model_config,
        )

    def _get_prompt_logprobs_dict(
        self,
        hidden_states: torch.Tensor,
        num_scheduled_tokens: dict[str, int],
    ) -> dict[str, LogprobsTensors | None]:
        num_prompt_logprobs_dict = self.num_prompt_logprobs
        if not num_prompt_logprobs_dict:
            return {}

        in_progress_dict = self.input_batch.in_progress_prompt_logprobs_cpu
        prompt_logprobs_dict: dict[str, LogprobsTensors | None] = {}

        # Since prompt logprobs are a rare feature, prioritize simple,
        # maintainable loop over optimal performance.
        completed_prefill_reqs = []
        for req_id, num_prompt_logprobs in num_prompt_logprobs_dict.items():
            num_tokens = num_scheduled_tokens.get(req_id)
            if num_tokens is None:
                # This can happen if the request was preempted in prefill stage.
                continue

            # Get metadata for this request.
            request = self.requests[req_id]
            if request.prompt_token_ids is None:
                # Prompt logprobs is incompatible with prompt embeddings
                continue

            num_prompt_tokens = len(request.prompt_token_ids)
            prompt_token_ids = torch.tensor(request.prompt_token_ids).to(
                self.device, non_blocking=True
            )

            # Set up target LogprobsTensors object.
            logprobs_tensors = in_progress_dict.get(req_id)
            if not logprobs_tensors:
                # Create empty logprobs CPU tensors for the entire prompt.
                # If chunked, we'll copy in slice by slice.
                logprobs_tensors = LogprobsTensors.empty_cpu(
                    num_prompt_tokens - 1, num_prompt_logprobs + 1
                )
                in_progress_dict[req_id] = logprobs_tensors

            # Determine number of logits to retrieve.
            start_idx = request.num_computed_tokens
            start_tok = start_idx + 1
            num_remaining_tokens = num_prompt_tokens - start_tok
            if num_tokens <= num_remaining_tokens:
                # This is a chunk, more tokens remain.
                # In the == case, there are no more prompt logprobs to produce
                # but we want to defer returning them to the next step where we
                # have new generated tokens to return.
                num_logits = num_tokens
            else:
                # This is the last chunk of prompt tokens to return.
                num_logits = num_remaining_tokens
                completed_prefill_reqs.append(req_id)
                prompt_logprobs_dict[req_id] = logprobs_tensors

            if num_logits <= 0:
                # This can happen for the final chunk if we prefilled exactly
                # (num_prompt_tokens - 1) tokens for this request in the prior
                # step. There are no more prompt logprobs to produce.
                continue

            # Get the logits corresponding to this req's prompt tokens.
            # If this is a partial request (i.e. chunked prefill),
            # then there is prompt logprob generated for each index.
            req_idx = self.input_batch.req_id_to_index[req_id]
            offset = self.query_start_loc.np[req_idx].item()
            prompt_hidden_states = hidden_states[offset : offset + num_logits]
            logits = self.model.compute_logits(prompt_hidden_states)

            # Get the "target" tokens for each index. For prompt at index i,
            # the token at prompt index i+1 is the "sampled" token we want
            # to gather the logprob for.
            tgt_token_ids = prompt_token_ids[start_tok : start_tok + num_logits]

            # Compute prompt logprobs.
            logprobs = self.sampler.compute_logprobs(logits)
            token_ids, logprobs, ranks = self.sampler.gather_logprobs(
                logprobs, num_prompt_logprobs, tgt_token_ids
            )

            # Transfer GPU->CPU async.
            chunk_slice = slice(start_idx, start_idx + num_logits)
            logprobs_tensors.logprob_token_ids[chunk_slice].copy_(
                token_ids, non_blocking=True
            )
            logprobs_tensors.logprobs[chunk_slice].copy_(logprobs, non_blocking=True)
            logprobs_tensors.selected_token_ranks[chunk_slice].copy_(
                ranks, non_blocking=True
            )

        # Remove requests that have completed prefill from the batch
        # num_prompt_logprobs_dict.
        for req_id in completed_prefill_reqs:
            del num_prompt_logprobs_dict[req_id]
            del in_progress_dict[req_id]

        # Must synchronize the non-blocking GPU->CPU transfers.
        if prompt_logprobs_dict:
            self._sync_device()

        return prompt_logprobs_dict

    def _get_nans_in_logits(
        self,
        logits: torch.Tensor | None,
    ) -> dict[str, int]:
        try:
            if logits is None:
                return {req_id: 0 for req_id in self.input_batch.req_ids}

            num_nans_in_logits = {}
            num_nans_for_index = logits.isnan().sum(dim=-1).cpu().numpy()
            for req_id in self.input_batch.req_ids:
                req_index = self.input_batch.req_id_to_index[req_id]
                num_nans_in_logits[req_id] = (
                    int(num_nans_for_index[req_index])
                    if num_nans_for_index is not None and req_index < logits.shape[0]
                    else 0
                )
            return num_nans_in_logits
        except IndexError:
            return {}

    @contextmanager
    def maybe_randomize_inputs(
        self, input_ids: torch.Tensor | None, inputs_embeds: torch.Tensor | None
    ):
        """
        Randomize input_ids if VLLM_RANDOMIZE_DP_DUMMY_INPUTS is set.
        This is to help balance expert-selection
         - during profile_run
         - during DP rank dummy run
        """

        dp_size = self.vllm_config.parallel_config.data_parallel_size
        randomize_inputs = envs.VLLM_RANDOMIZE_DP_DUMMY_INPUTS and dp_size > 1
        if not randomize_inputs:
            yield
        elif input_ids is not None:

            @functools.cache
            def rand_input_ids() -> torch.Tensor:
                return torch.randint_like(
                    self.input_ids.gpu,
                    low=0,
                    high=self.model_config.get_vocab_size(),
                )

            logger.debug_once("Randomizing dummy input_ids for DP Rank")
            input_ids.copy_(rand_input_ids()[: input_ids.size(0)], non_blocking=True)
            yield
            input_ids.fill_(0)
        else:

            @functools.cache
            def rand_inputs_embeds() -> torch.Tensor:
                return torch.randn_like(
                    self.inputs_embeds.gpu,
                )

            assert inputs_embeds is not None
            logger.debug_once("Randomizing dummy inputs_embeds for DP Rank")
            inputs_embeds.copy_(
                rand_inputs_embeds()[: inputs_embeds.size(0)], non_blocking=True
            )
            yield
            inputs_embeds.fill_(0)

    def _get_mm_dummy_batch(
        self,
        modality: str,
        max_items_per_batch: int,
    ) -> BatchedTensorInputs:
        """Dummy data for profiling and precompiling multimodal models."""
        assert self.mm_budget is not None

        dummy_decoder_data = self.mm_registry.get_decoder_dummy_data(
            model_config=self.model_config,
            seq_len=self.max_model_len,
            mm_counts={modality: 1},
            cache=self.mm_budget.cache,
        )
        dummy_mm_data = dummy_decoder_data.multi_modal_data

        # Result in the maximum GPU consumption of the model
        dummy_mm_item = dummy_mm_data[modality][0]
        dummy_mm_items = [dummy_mm_item] * max_items_per_batch

        return next(
            mm_kwargs_group
            for _, _, mm_kwargs_group in group_mm_kwargs_by_modality(
                dummy_mm_items,
                device=self.device,
                pin_memory=self.pin_memory,
            )
        )

    @torch.inference_mode()
    def _dummy_run(
        self,
        num_tokens: int,
        cudagraph_runtime_mode: CUDAGraphMode | None = None,
        force_attention: bool = False,
        uniform_decode: bool = False,
        allow_microbatching: bool = True,
        skip_eplb: bool = False,
        is_profile: bool = False,
        create_mixed_batch: bool = False,
        remove_lora: bool = True,
        activate_lora: bool = False,
        is_graph_capturing: bool = False,
    ) -> tuple[torch.Tensor, torch.Tensor]:
        """
        Run a dummy forward pass to warm up/profile run or capture the
        CUDA graph for the model.

        Args:
            num_tokens: Number of tokens to run the dummy forward pass.
            cudagraph_runtime_mode: used to control the behavior.
                - if not set will determine the cudagraph mode based on using
                    the self.cudagraph_dispatcher.
                - CUDAGraphMode.NONE: No cudagraph, for warm up and profile run
                - CUDAGraphMode.PIECEWISE: Piecewise cudagraph.
                - CUDAGraphMode.FULL: Full cudagraph, attention metadata is
                    needed.
            force_attention: If True, always create attention metadata. Used to
                warm up attention backend when mode is NONE.
            uniform_decode: If True, the batch is a uniform decode batch.
            skip_eplb: If True, skip EPLB state update.
            is_profile: If True, this is a profile run.
            create_mixed_batch: If True, create a mixed batch with both decode
                (1 token) and prefill (multiple tokens) requests.
            remove_lora: If False, dummy LoRAs are not destroyed after the run
            activate_lora: If False, dummy_run is performed without LoRAs.
        """
        assert (
            cudagraph_runtime_mode is None
            or cudagraph_runtime_mode.valid_runtime_modes()
        )

        # If cudagraph_mode.decode_mode() == FULL and
        # cudagraph_mode.separate_routine(). This means that we are using
        # different graphs and/or modes for mixed prefill-decode batches vs.
        # uniform decode batches. A uniform decode batch means that all
        # requests have identical query length, except a potential virtual
        # request (shorter) in the batch account for padding.
        # Uniform decode batch could either be common pure decode, where
        # max_query_len == 1, or speculative decode, where
        # max_query_len == 1 + num_spec_decode_tokens.

        # When setting max_query_len = 1, we switch to and capture the optimized
        # routine of FA2 for pure decode, i.e., Flashdecode + an optimization
        # for GQA/MQA.
        max_query_len = self.uniform_decode_query_len if uniform_decode else num_tokens

        # Set num_scheduled_tokens based on num_tokens and max_num_seqs
        # for dummy run with LoRA so that the num_reqs collectively
        # has num_tokens in total.
        assert num_tokens <= self.scheduler_config.max_num_batched_tokens
        max_num_reqs = self.scheduler_config.max_num_seqs
        if create_mixed_batch:
            assert not uniform_decode
            # Create mixed batch:
            # first half decode tokens, second half one prefill
            num_decode_tokens = min(max_num_reqs - 1, num_tokens // 2)
            num_prefill_tokens = num_tokens - num_decode_tokens
            num_reqs = num_decode_tokens + 1

            # Create decode requests (1 token each) followed by prefill request
            num_scheduled_tokens_list = [1] * num_decode_tokens + [num_prefill_tokens]
            # Note: Overriding max_query_len to be the prefill tokens
            max_query_len = num_prefill_tokens
        elif uniform_decode:
            assert not create_mixed_batch
            num_reqs = min(max_num_reqs, cdiv(num_tokens, max_query_len))
            num_scheduled_tokens_list = [max_query_len] * num_reqs
            if num_tokens % max_query_len != 0:
                num_scheduled_tokens_list[-1] = num_tokens % max_query_len
        else:
            num_reqs = min(num_tokens, max_num_reqs)
            min_tokens_per_req = num_tokens // num_reqs
            num_scheduled_tokens_list = [min_tokens_per_req] * num_reqs
            num_scheduled_tokens_list[-1] += num_tokens % num_reqs

        assert sum(num_scheduled_tokens_list) == num_tokens
        assert len(num_scheduled_tokens_list) == num_reqs
        num_scheduled_tokens = np.array(num_scheduled_tokens_list, dtype=np.int32)
        num_tokens_unpadded = int(num_scheduled_tokens.sum())

        num_sampled_tokens = np.ones(num_reqs, dtype=np.int32)

        _cudagraph_mode, batch_desc, should_ubatch, num_tokens_across_dp, _ = (
            self._determine_batch_execution_and_padding(
                num_tokens=num_tokens_unpadded,
                num_reqs=num_reqs,
                num_scheduled_tokens_np=num_scheduled_tokens,
                max_num_scheduled_tokens=max_query_len,
                use_cascade_attn=False,
                allow_microbatching=allow_microbatching,
                force_eager=is_profile
                or (cudagraph_runtime_mode == CUDAGraphMode.NONE),
                # `force_uniform_decode` is used for cudagraph capture; because for
                # capturing mixed prefill-decode batches, we sometimes use
                # num_tokens == num_reqs which looks like a uniform decode batch to the
                # dispatcher; but we actually want to capture a piecewise cudagraph
                force_uniform_decode=uniform_decode,
                # `force_has_lora` is used for cudagraph capture; because LoRA is
                # activated later in the context manager, but we need to know the
                # LoRA state when determining the batch descriptor for capture
                force_has_lora=activate_lora,
            )
        )

        if cudagraph_runtime_mode is None:
            cudagraph_runtime_mode = _cudagraph_mode
        else:
            assert cudagraph_runtime_mode == _cudagraph_mode, (
                f"Cudagraph runtime mode mismatch in dummy_run. "
                f"Expected {_cudagraph_mode}, but got {cudagraph_runtime_mode}."
            )

        num_tokens_padded = batch_desc.num_tokens
        num_reqs_padded = (
            batch_desc.num_reqs if batch_desc.num_reqs is not None else num_reqs
        )
        ubatch_slices, ubatch_slices_padded = maybe_create_ubatch_slices(
            should_ubatch, num_scheduled_tokens, num_tokens_padded, num_reqs_padded
        )

        attn_metadata: PerLayerAttnMetadata | None = None

        # If force_attention is True, we always capture attention. Otherwise,
        # it only happens for cudagraph_runtime_mode=FULL.
        if force_attention or cudagraph_runtime_mode == CUDAGraphMode.FULL:
            if create_mixed_batch:
                # In the mixed batch mode (used for FI warmup), we use
                # shorter sequence lengths to run faster.
                # TODO(luka) better system for describing dummy batches
                seq_lens = [1] * num_decode_tokens + [num_prefill_tokens + 1]
            else:
                seq_lens = max_query_len  # type: ignore[assignment]
            self.seq_lens.np[:num_reqs] = seq_lens
            self.seq_lens.np[num_reqs:] = 0
            self.seq_lens.copy_to_gpu()

            cum_num_tokens, _ = self._get_cumsum_and_arange(num_scheduled_tokens)
            self.query_start_loc.np[1 : num_reqs + 1] = cum_num_tokens
            self.query_start_loc.copy_to_gpu()

            pad_attn = cudagraph_runtime_mode == CUDAGraphMode.FULL
            attn_metadata, _ = self._build_attention_metadata(
                num_tokens=num_tokens_unpadded,
                num_reqs=num_reqs_padded,
                max_query_len=max_query_len,
                ubatch_slices=ubatch_slices_padded if pad_attn else ubatch_slices,
                for_cudagraph_capture=is_graph_capturing,
            )

        with self.maybe_dummy_run_with_lora(
            self.lora_config,
            num_scheduled_tokens,
            num_sampled_tokens,
            activate_lora,
            remove_lora,
        ):
            # Make sure padding doesn't exceed max_num_tokens
            assert num_tokens_padded <= self.max_num_tokens
            model_kwargs = self._init_model_kwargs(num_tokens_padded)
            if self.supports_mm_inputs and not self.model_config.is_encoder_decoder:
                input_ids = None
                inputs_embeds = self.inputs_embeds.gpu[:num_tokens_padded]
                model_kwargs = {
                    **model_kwargs,
                    **self._dummy_mm_kwargs(num_reqs),
                }
            elif self.enable_prompt_embeds:
                input_ids = None
                inputs_embeds = self.inputs_embeds.gpu[:num_tokens_padded]
                model_kwargs = self._init_model_kwargs(num_tokens_padded)
            else:
                input_ids = self.input_ids.gpu[:num_tokens_padded]
                inputs_embeds = None

            if self.uses_mrope:
                positions = self.mrope_positions.gpu[:, :num_tokens_padded]
            elif self.uses_xdrope_dim > 0:
                positions = self.xdrope_positions.gpu[:, :num_tokens_padded]
            else:
                positions = self.positions.gpu[:num_tokens_padded]

            if get_pp_group().is_first_rank:
                intermediate_tensors = None
            else:
                if self.intermediate_tensors is None:
                    self.intermediate_tensors = (
                        self.model.make_empty_intermediate_tensors(
                            batch_size=self.max_num_tokens,
                            dtype=self.model_config.dtype,
                            device=self.device,
                        )
                    )

                intermediate_tensors = self.sync_and_slice_intermediate_tensors(
                    num_tokens_padded, None, False
                )

            if ubatch_slices_padded is not None:
                # Adjust values to reflect a single ubatch.
                # TODO(sage,lucas): this is cruft that should be addressed in
                #  the padding refactor.
                num_tokens_padded = ubatch_slices_padded[0].num_tokens
                if num_tokens_across_dp is not None:
                    num_tokens_across_dp[:] = num_tokens_padded

            with (
                self.maybe_randomize_inputs(input_ids, inputs_embeds),
                set_forward_context(
                    attn_metadata,
                    self.vllm_config,
                    num_tokens=num_tokens_padded,
                    num_tokens_across_dp=num_tokens_across_dp,
                    cudagraph_runtime_mode=cudagraph_runtime_mode,
                    batch_descriptor=batch_desc,
                    ubatch_slices=ubatch_slices_padded,
                ),
            ):
                outputs = self.model(
                    input_ids=input_ids,
                    positions=positions,
                    intermediate_tensors=intermediate_tensors,
                    inputs_embeds=inputs_embeds,
                    **model_kwargs,
                )

            if self.use_aux_hidden_state_outputs:
                hidden_states, _ = outputs
            else:
                hidden_states = outputs

            if self.speculative_config and self.speculative_config.use_eagle():
                assert isinstance(self.drafter, EagleProposer)
                # Eagle currently only supports PIECEWISE cudagraphs.
                # Therefore only use cudagraphs if the main model uses PIECEWISE
                # NOTE(lucas): this is a hack, need to clean up.
                use_cudagraphs = (
                    (
                        is_graph_capturing
                        and cudagraph_runtime_mode == CUDAGraphMode.PIECEWISE
                    )
                    or (
                        not is_graph_capturing
                        and cudagraph_runtime_mode != CUDAGraphMode.NONE
                    )
                ) and not self.speculative_config.enforce_eager

                # Note(gnovack) - We need to disable cudagraphs for one of the two
                # lora cases when cudagraph_specialize_lora is enabled. This is a
                # short term mitigation for issue mentioned in
                # https://github.com/vllm-project/vllm/issues/28334
                if self.compilation_config.cudagraph_specialize_lora and activate_lora:
                    use_cudagraphs = False

                self.drafter.dummy_run(
                    num_tokens,
                    use_cudagraphs=use_cudagraphs,
                    is_graph_capturing=is_graph_capturing,
                )

        # We register layerwise NVTX hooks here after the first dynamo tracing is
        # done to avoid nvtx operations in hook functions being traced by
        # torch dynamo and causing graph breaks.
        # Note that for DYNAMO_ONCE and VLLM_COMPILE mode,
        # compiled model's dynamo tracing is only done once and the compiled model's
        # __call__ function is replaced by calling the compiled function.
        # So it's safe to register hooks here. Hooks will be registered to
        # both compiled and uncompiled models but they will never
        # be called on the compiled model execution path.
        self._register_layerwise_nvtx_hooks()

        # This is necessary to avoid blocking DP.
        # For dummy runs, we typically skip EPLB since we don't have any real
        # requests to process.
        # However, in DP settings, there may be cases when some DP ranks do
        # not have any requests to process, so they're executing dummy batches.
        # In such cases, we still have to trigger EPLB to make sure
        # ranks execute the rearrangement in synchronization.
        if not skip_eplb:
            self.eplb_step(is_dummy=True, is_profile=is_profile)

        logit_indices = np.cumsum(num_scheduled_tokens) - 1
        logit_indices_device = torch.from_numpy(logit_indices).to(
            self.device, non_blocking=True
        )
        return hidden_states, hidden_states[logit_indices_device]

    @torch.inference_mode()
    def _dummy_sampler_run(
        self,
        hidden_states: torch.Tensor,
    ) -> torch.Tensor:
        # The dummy hidden states may contain special values,
        # like `inf` or `nan`.
        # To avoid breaking the sampler, we use a random tensor here instead.
        hidden_states = torch.rand_like(hidden_states)

        logits = self.model.compute_logits(hidden_states)
        num_reqs = logits.size(0)

        dummy_tensors = lambda v: torch.full((num_reqs,), v, device=self.device)

        dummy_metadata = SamplingMetadata(
            temperature=dummy_tensors(0.5),
            all_greedy=False,
            all_random=False,
            top_p=dummy_tensors(0.9),
            top_k=dummy_tensors(logits.size(1) - 1),
            generators={},
            max_num_logprobs=None,
            no_penalties=True,
            prompt_token_ids=None,
            frequency_penalties=dummy_tensors(0.1),
            presence_penalties=dummy_tensors(0.1),
            repetition_penalties=dummy_tensors(0.1),
            output_token_ids=[[] for _ in range(num_reqs)],
            spec_token_ids=[[] for _ in range(num_reqs)],
            allowed_token_ids_mask=None,
            bad_words_token_ids={},
            logitsprocs=LogitsProcessors(),
        )
        try:
            sampler_output = self.sampler(
                logits=logits, sampling_metadata=dummy_metadata
            )
        except RuntimeError as e:
            if "out of memory" in str(e):
                raise RuntimeError(
                    "CUDA out of memory occurred when warming up sampler with "
                    f"{num_reqs} dummy requests. Please try lowering "
                    "`max_num_seqs` or `gpu_memory_utilization` when "
                    "initializing the engine."
                ) from e
            else:
                raise e
        if self.speculative_config:
            draft_token_ids = [[0] for _ in range(num_reqs)]
            dummy_spec_decode_metadata = SpecDecodeMetadata.make_dummy(
                draft_token_ids, self.device
            )

            num_tokens = sum(len(ids) for ids in draft_token_ids)
            # draft_probs = torch.randn(
            #     num_tokens, logits.shape[-1], device=self.device,
            #     dtype=logits.dtype)
            draft_probs = None
            logits = torch.randn(
                num_tokens + num_reqs,
                logits.shape[-1],
                device=self.device,
                dtype=logits.dtype,
            )
            self.rejection_sampler(
                dummy_spec_decode_metadata,
                draft_probs,
                logits,
                dummy_metadata,
            )
        return sampler_output

    def _dummy_pooler_run_task(
        self,
        hidden_states: torch.Tensor,
        task: PoolingTask,
    ) -> PoolerOutput:
        num_tokens = hidden_states.shape[0]
        max_num_reqs = self.scheduler_config.max_num_seqs
        num_reqs = min(num_tokens, max_num_reqs)
        min_tokens_per_req = num_tokens // num_reqs
        num_scheduled_tokens_list = [min_tokens_per_req] * num_reqs
        num_scheduled_tokens_list[-1] += num_tokens % num_reqs
        assert sum(num_scheduled_tokens_list) == num_tokens
        assert len(num_scheduled_tokens_list) == num_reqs

        req_num_tokens = num_tokens // num_reqs

        dummy_prompt_lens = torch.tensor(
            num_scheduled_tokens_list,
            device="cpu",
        )
        dummy_token_ids = torch.zeros(
            (num_reqs, req_num_tokens), dtype=torch.int32, device=self.device
        )

        model = cast(VllmModelForPooling, self.get_model())
        dummy_pooling_params = PoolingParams(task=task)
        dummy_pooling_params.verify(task=task, model_config=self.model_config)
        to_update = model.pooler.get_pooling_updates(task)
        to_update.apply(dummy_pooling_params)

        dummy_metadata = PoolingMetadata(
            prompt_lens=dummy_prompt_lens,
            prompt_token_ids=dummy_token_ids,
            pooling_params=[dummy_pooling_params] * num_reqs,
            pooling_states=[PoolingStates() for i in range(num_reqs)],
        )

        dummy_metadata.build_pooling_cursor(
            num_scheduled_tokens_list,
            seq_lens_cpu=dummy_prompt_lens,
            device=hidden_states.device,
        )

        try:
            return model.pooler(
                hidden_states=hidden_states, pooling_metadata=dummy_metadata
            )
        except RuntimeError as e:
            if "out of memory" in str(e):
                raise RuntimeError(
                    "CUDA out of memory occurred when warming up pooler "
                    f"({task=}) with {num_reqs} dummy requests. Please try "
                    "lowering `max_num_seqs` or `gpu_memory_utilization` when "
                    "initializing the engine."
                ) from e
            else:
                raise e

    @torch.inference_mode()
    def _dummy_pooler_run(
        self,
        hidden_states: torch.Tensor,
    ) -> PoolerOutput:
        # Find the task that has the largest output for subsequent steps
        supported_pooling_tasks = self.get_supported_pooling_tasks()

        if not supported_pooling_tasks:
            raise RuntimeError(
                f"Model {self.model_config.model} does not support "
                "any pooling tasks. See "
                "https://docs.vllm.ai/en/latest/models/pooling_models.html "
                "to learn more."
            )

        output_size = dict[PoolingTask, float]()
        for task in supported_pooling_tasks:
            # Run a full batch with each task to ensure none of them OOMs
            output = self._dummy_pooler_run_task(hidden_states, task)
            output_size[task] = sum(o.nbytes for o in output)
            del output  # Allow GC

        max_task = max(output_size.items(), key=lambda x: x[1])[0]
        return self._dummy_pooler_run_task(hidden_states, max_task)

    def profile_run(self) -> None:
        # Profile with multimodal encoder & encoder cache.
        if self.supports_mm_inputs:
            mm_config = self.model_config.multimodal_config
            if mm_config is not None and mm_config.skip_mm_profiling:
                logger.info(
                    "Skipping memory profiling for multimodal encoder and "
                    "encoder cache."
                )
            else:
                mm_budget = self.mm_budget
                assert mm_budget is not None

                if (encoder_budget := mm_budget.get_encoder_budget()) > 0:
                    # NOTE: Currently model is profiled with a single non-text
                    # modality with the max possible input tokens even when
                    # it supports multiple.
                    dummy_modality = mm_budget.get_modality_with_max_tokens()
                    max_mm_items_per_batch = mm_budget.max_items_per_batch_by_modality[
                        dummy_modality
                    ]

                    logger.info(
                        "Encoder cache will be initialized with a budget of "
                        "%s tokens, and profiled with %s %s items of the "
                        "maximum feature size.",
                        encoder_budget,
                        max_mm_items_per_batch,
                        dummy_modality,
                    )

                    # Create dummy batch of multimodal inputs.
                    batched_dummy_mm_inputs = self._get_mm_dummy_batch(
                        dummy_modality,
                        max_mm_items_per_batch,
                    )

                    # Run multimodal encoder.
                    dummy_encoder_outputs = self.model.embed_multimodal(
                        **batched_dummy_mm_inputs
                    )

                    sanity_check_mm_encoder_outputs(
                        dummy_encoder_outputs,
                        expected_num_items=max_mm_items_per_batch,
                    )

                    # NOTE: This happens when encoder cache needs to store
                    # the embeddings that encoder outputs are scattered onto.
                    # In this case we create dummy embeddings of size
                    # (max_tokens_for_modality, hidden_size) and scatter
                    # encoder output into it.
                    encoder_output_shape = dummy_encoder_outputs[0].shape
                    max_mm_tokens_per_item = mm_budget.max_tokens_by_modality[
                        dummy_modality
                    ]
                    if encoder_output_shape[0] < max_mm_tokens_per_item:
                        encoder_hidden_size = encoder_output_shape[-1]
                        expanded_outputs = []
                        for output in dummy_encoder_outputs:
                            expanded = output.new_zeros(
                                (max_mm_tokens_per_item, encoder_hidden_size)
                            )
                            num_tokens = output.shape[0]
                            expanded[:num_tokens].copy_(output)
                            expanded_outputs.append(expanded)

                        dummy_encoder_outputs = expanded_outputs

                    # Cache the dummy encoder outputs.
                    self.encoder_cache["tmp"] = dict(enumerate(dummy_encoder_outputs))

        # Add `is_profile` here to pre-allocate communication buffers
        hidden_states, last_hidden_states = self._dummy_run(
            self.max_num_tokens, is_profile=True
        )
        if get_pp_group().is_last_rank:
            if self.is_pooling_model:
                output = self._dummy_pooler_run(hidden_states)
            else:
                output = self._dummy_sampler_run(last_hidden_states)
        else:
            output = None
        self._sync_device()
        del hidden_states, output
        self.encoder_cache.clear()
        gc.collect()

    def capture_model(self) -> int:
        if self.compilation_config.cudagraph_mode == CUDAGraphMode.NONE:
            logger.warning(
                "Skipping CUDA graph capture. To turn on CUDA graph capture, "
                "ensure `cudagraph_mode` was not manually set to `NONE`"
            )
            return 0

        compilation_counter.num_gpu_runner_capture_triggers += 1

        start_time = time.perf_counter()

        @contextmanager
        def freeze_gc():
            # Optimize garbage collection during CUDA graph capture.
            # Clean up, then freeze all remaining objects from being included
            # in future collections.
            gc.collect()
            should_freeze = not envs.VLLM_ENABLE_CUDAGRAPH_GC
            if should_freeze:
                gc.freeze()
            try:
                yield
            finally:
                if should_freeze:
                    gc.unfreeze()
                    gc.collect()

        # Trigger CUDA graph capture for specific shapes.
        # Capture the large shapes first so that the smaller shapes
        # can reuse the memory pool allocated for the large shapes.
        set_cudagraph_capturing_enabled(True)
        with freeze_gc(), graph_capture(device=self.device):
            start_free_gpu_memory = torch.cuda.mem_get_info()[0]
            cudagraph_mode = self.compilation_config.cudagraph_mode
            assert cudagraph_mode is not None

            if self.lora_config:
                if self.compilation_config.cudagraph_specialize_lora:
                    lora_cases = [True, False]
                else:
                    lora_cases = [True]
            else:
                lora_cases = [False]

            if cudagraph_mode.mixed_mode() != CUDAGraphMode.NONE:
                cudagraph_runtime_mode = cudagraph_mode.mixed_mode()
                # make sure we capture the largest batch size first
                compilation_cases = list(
                    product(reversed(self.cudagraph_batch_sizes), lora_cases)
                )
                self._capture_cudagraphs(
                    compilation_cases,
                    cudagraph_runtime_mode=cudagraph_runtime_mode,
                    uniform_decode=False,
                )

            # Capture full cudagraph for uniform decode batches if we
            # don't already have full mixed prefill-decode cudagraphs.
            if (
                cudagraph_mode.decode_mode() == CUDAGraphMode.FULL
                and cudagraph_mode.separate_routine()
            ):
                max_num_tokens = (
                    self.scheduler_config.max_num_seqs * self.uniform_decode_query_len
                )
                decode_cudagraph_batch_sizes = [
                    x
                    for x in self.cudagraph_batch_sizes
                    if max_num_tokens >= x >= self.uniform_decode_query_len
                ]
                compilation_cases_decode = list(
                    product(reversed(decode_cudagraph_batch_sizes), lora_cases)
                )
                self._capture_cudagraphs(
                    compilation_cases=compilation_cases_decode,
                    cudagraph_runtime_mode=CUDAGraphMode.FULL,
                    uniform_decode=True,
                )

            torch.cuda.synchronize()
            end_free_gpu_memory = torch.cuda.mem_get_info()[0]

        # Disable cudagraph capturing globally, so any unexpected cudagraph
        # capturing will be detected and raise an error after here.
        # Note: We don't put it into graph_capture context manager because
        # we may do lazy capturing in future that still allows capturing
        # after here.
        set_cudagraph_capturing_enabled(False)

        end_time = time.perf_counter()
        elapsed_time = end_time - start_time
        cuda_graph_size = start_free_gpu_memory - end_free_gpu_memory
        # This usually takes 5~20 seconds.
        logger.info_once(
            "Graph capturing finished in %.0f secs, took %.2f GiB",
            elapsed_time,
            cuda_graph_size / (1 << 30),
            scope="local",
        )
        return cuda_graph_size

    def _capture_cudagraphs(
        self,
        compilation_cases: list[tuple[int, bool]],
        cudagraph_runtime_mode: CUDAGraphMode,
        uniform_decode: bool,
    ):
        assert (
            cudagraph_runtime_mode != CUDAGraphMode.NONE
            and cudagraph_runtime_mode.valid_runtime_modes()
        ), f"Invalid cudagraph runtime mode: {cudagraph_runtime_mode}"

        # Only rank 0 should print progress bar during capture
        if is_global_first_rank():
            compilation_cases = tqdm(
                compilation_cases,
                disable=not self.load_config.use_tqdm_on_load,
                desc="Capturing CUDA graphs ({}, {})".format(
                    "decode" if uniform_decode else "mixed prefill-decode",
                    cudagraph_runtime_mode.name,
                ),
            )

        # We skip EPLB here since we don't want to record dummy metrics
        for num_tokens, activate_lora in compilation_cases:
            # We currently only capture ubatched graphs when its a FULL
            # cudagraph, a uniform decode batch, and the number of tokens
            # is above the threshold. Otherwise we just capture a non-ubatched
            # version of the graph
            allow_microbatching = (
                self.parallel_config.enable_dbo
                and cudagraph_runtime_mode == CUDAGraphMode.FULL
                and uniform_decode
                and check_ubatch_thresholds(
                    config=self.vllm_config.parallel_config,
                    num_tokens=num_tokens,
                    uniform_decode=uniform_decode,
                )
            )

            for _ in range(self.compilation_config.cudagraph_num_of_warmups):
                # Use CUDAGraphRuntimeStyle.NONE (default) for warmup.
                # But be careful, warm up with `NONE`is orthogonal to
                # if we want to warm up attention or not. This is
                # different from the case where `FULL` implies capture
                # attention while `PIECEWISE` implies no attention.
                force_attention = cudagraph_runtime_mode == CUDAGraphMode.FULL
                self._dummy_run(
                    num_tokens,
                    cudagraph_runtime_mode=CUDAGraphMode.NONE,
                    force_attention=force_attention,
                    uniform_decode=uniform_decode,
                    allow_microbatching=allow_microbatching,
                    skip_eplb=True,
                    remove_lora=False,
                    activate_lora=activate_lora,
                )
            self._dummy_run(
                num_tokens,
                cudagraph_runtime_mode=cudagraph_runtime_mode,
                uniform_decode=uniform_decode,
                allow_microbatching=allow_microbatching,
                skip_eplb=True,
                remove_lora=False,
                activate_lora=activate_lora,
                is_graph_capturing=True,
            )
        self.maybe_remove_all_loras(self.lora_config)

    def initialize_attn_backend(self, kv_cache_config: KVCacheConfig) -> None:
        """
        Initialize the attention backends and attention metadata builders.
        """
        assert len(self.attn_groups) == 0, "Attention backends are already initialized"

        class AttentionGroupKey(NamedTuple):
            attn_backend: type[AttentionBackend]
            kv_cache_spec: KVCacheSpec

        def get_attn_backends_for_group(
            kv_cache_group_spec: KVCacheGroupSpec,
        ) -> tuple[dict[AttentionGroupKey, list[str]], set[type[AttentionBackend]]]:
            layer_type = cast(type[Any], AttentionLayerBase)
            layers = get_layers_from_vllm_config(
                self.vllm_config, layer_type, kv_cache_group_spec.layer_names
            )
            attn_backends = {}
            attn_backend_layers = defaultdict(list)
            # Dedupe based on full class name; this is a bit safer than
            # using the class itself as the key because when we create dynamic
            # attention backend subclasses (e.g. ChunkedLocalAttention) unless
            # they are cached correctly, there will be different objects per
            # layer.
            for layer_name in kv_cache_group_spec.layer_names:
                attn_backend = layers[layer_name].get_attn_backend()

                if layer_name in self.kv_sharing_fast_prefill_eligible_layers:
                    attn_backend = create_fast_prefill_custom_backend(
                        "FastPrefill",
                        attn_backend,  # type: ignore[arg-type]
                    )

                full_cls_name = attn_backend.full_cls_name()
                layer_kv_cache_spec = kv_cache_group_spec.kv_cache_spec
                if isinstance(layer_kv_cache_spec, UniformTypeKVCacheSpecs):
                    layer_kv_cache_spec = layer_kv_cache_spec.kv_cache_specs[layer_name]
                key = (full_cls_name, layer_kv_cache_spec)
                attn_backends[key] = AttentionGroupKey(
                    attn_backend, layer_kv_cache_spec
                )
                attn_backend_layers[key].append(layer_name)
            return (
                {attn_backends[k]: v for k, v in attn_backend_layers.items()},
                set(group_key.attn_backend for group_key in attn_backends.values()),
            )

        def create_attn_groups(
            attn_backends_map: dict[AttentionGroupKey, list[str]],
            kv_cache_group_id: int,
        ) -> list[AttentionGroup]:
            attn_groups: list[AttentionGroup] = []
            for (attn_backend, kv_cache_spec), layer_names in attn_backends_map.items():
                attn_group = AttentionGroup(
                    attn_backend,
                    layer_names,
                    kv_cache_spec,
                    kv_cache_group_id,
                )

                attn_groups.append(attn_group)
            return attn_groups

        attention_backend_maps = []
        attention_backend_list = []
        for kv_cache_group_spec in kv_cache_config.kv_cache_groups:
            attn_backends = get_attn_backends_for_group(kv_cache_group_spec)
            attention_backend_maps.append(attn_backends[0])
            attention_backend_list.append(attn_backends[1])

        # Resolve cudagraph_mode before actually initialize metadata_builders
        self._check_and_update_cudagraph_mode(
            attention_backend_list, kv_cache_config.kv_cache_groups
        )

        # Check if attention backend supports PCP&DCP and related features.
        check_attention_cp_compatibility(self.vllm_config)

        for i, attn_backend_map in enumerate(attention_backend_maps):
            self.attn_groups.append(create_attn_groups(attn_backend_map, i))

    def initialize_metadata_builders(
        self, kv_cache_config: KVCacheConfig, kernel_block_sizes: list[int]
    ) -> None:
        """
        Create the metadata builders for all KV cache groups and attn groups.
        """
        for kv_cache_group_id in range(len(kv_cache_config.kv_cache_groups)):
            for attn_group in self.attn_groups[kv_cache_group_id]:
                attn_group.create_metadata_builders(
                    self.vllm_config,
                    self.device,
                    kernel_block_sizes[kv_cache_group_id]
                    if kv_cache_group_id < len(kernel_block_sizes)
                    else None,
                    num_metadata_builders=1
                    if not self.parallel_config.enable_dbo
                    else 2,
                )
        # Calculate reorder batch threshold (if needed)
        # Note (tdoublep): do this *after* constructing builders,
        # because some of them change the threshold at init time.
        self.calculate_reorder_batch_threshold()

    def _check_and_update_cudagraph_mode(
        self,
        attention_backends: list[set[type[AttentionBackend]]],
        kv_cache_groups: list[KVCacheGroupSpec],
    ) -> None:
        """
        Resolve the cudagraph_mode when there are multiple attention
        groups with potential conflicting CUDA graph support.
        Then initialize the cudagraph_dispatcher based on the resolved
        cudagraph_mode.
        """
        min_cg_support = AttentionCGSupport.ALWAYS
        min_cg_backend_name = None

        for attn_backend_set, kv_cache_group in zip(
            attention_backends, kv_cache_groups
        ):
            for attn_backend in attn_backend_set:
                builder_cls = attn_backend.get_builder_cls()

                cg_support = builder_cls.get_cudagraph_support(
                    self.vllm_config, kv_cache_group.kv_cache_spec
                )
                if cg_support.value < min_cg_support.value:
                    min_cg_support = cg_support
                    min_cg_backend_name = attn_backend.__name__
        # Flexible resolve the cudagraph mode
        cudagraph_mode = self.compilation_config.cudagraph_mode
        assert cudagraph_mode is not None
        # check cudagraph for mixed batch is supported
        if (
            cudagraph_mode.mixed_mode() == CUDAGraphMode.FULL
            and min_cg_support != AttentionCGSupport.ALWAYS
        ):
            msg = (
                f"CUDAGraphMode.{cudagraph_mode.name} is not supported "
                f"with {min_cg_backend_name} backend (support: "
                f"{min_cg_support})"
            )
            if min_cg_support == AttentionCGSupport.NEVER:
                # if not supported any full cudagraphs, just raise it.
                msg += (
                    "; please try cudagraph_mode=PIECEWISE, and "
                    "make sure compilation mode is VLLM_COMPILE"
                )
                raise ValueError(msg)

            # attempt to resolve the full cudagraph related mode
            if self.compilation_config.splitting_ops_contain_attention():
                msg += "; setting cudagraph_mode=FULL_AND_PIECEWISE"
                cudagraph_mode = self.compilation_config.cudagraph_mode = (
                    CUDAGraphMode.FULL_AND_PIECEWISE
                )
            else:
                msg += "; setting cudagraph_mode=FULL_DECODE_ONLY"
                cudagraph_mode = self.compilation_config.cudagraph_mode = (
                    CUDAGraphMode.FULL_DECODE_ONLY
                )
            logger.warning(msg)

        # check that if we are doing decode full-cudagraphs it is supported
        if (
            cudagraph_mode.decode_mode() == CUDAGraphMode.FULL
            and min_cg_support == AttentionCGSupport.NEVER
        ):
            msg = (
                f"CUDAGraphMode.{cudagraph_mode.name} is not supported "
                f"with {min_cg_backend_name} backend (support: "
                f"{min_cg_support})"
            )
            if self.compilation_config.mode == CompilationMode.VLLM_COMPILE and (
                self.compilation_config.splitting_ops_contain_attention()
                or self.compilation_config.use_inductor_graph_partition
            ):
                msg += (
                    "; setting cudagraph_mode=PIECEWISE because "
                    "attention is compiled piecewise"
                )
                cudagraph_mode = self.compilation_config.cudagraph_mode = (
                    CUDAGraphMode.PIECEWISE
                )
            else:
                msg += (
                    "; setting cudagraph_mode=NONE because "
                    "attention is not compiled piecewise"
                )
                cudagraph_mode = self.compilation_config.cudagraph_mode = (
                    CUDAGraphMode.NONE
                )
            logger.warning(msg)

        # check that if we are doing spec-decode + decode full-cudagraphs it is
        # supported
        if (
            cudagraph_mode.decode_mode() == CUDAGraphMode.FULL
            and self.uniform_decode_query_len > 1
            and min_cg_support.value < AttentionCGSupport.UNIFORM_BATCH.value
        ):
            msg = (
                f"CUDAGraphMode.{cudagraph_mode.name} is not supported"
                f" with spec-decode for attention backend "
                f"{min_cg_backend_name} (support: {min_cg_support})"
            )
            if self.compilation_config.splitting_ops_contain_attention():
                msg += "; setting cudagraph_mode=PIECEWISE"
                cudagraph_mode = self.compilation_config.cudagraph_mode = (
                    CUDAGraphMode.PIECEWISE
                )
            else:
                msg += "; setting cudagraph_mode=NONE"
                cudagraph_mode = self.compilation_config.cudagraph_mode = (
                    CUDAGraphMode.NONE
                )
            logger.warning(msg)

        # double check that we can support full cudagraph if they are requested
        # even after automatic downgrades
        if (
            cudagraph_mode.has_full_cudagraphs()
            and min_cg_support == AttentionCGSupport.NEVER
        ):
            raise ValueError(
                f"CUDAGraphMode.{cudagraph_mode.name} is not "
                f"supported with {min_cg_backend_name} backend ("
                f"support:{min_cg_support}) "
                "; please try cudagraph_mode=PIECEWISE, "
                "and make sure compilation mode is VLLM_COMPILE"
            )

        # if we have dedicated decode cudagraphs, and spec-decode is enabled,
        # we need to adjust the cudagraph sizes to be a multiple of the uniform
        # decode query length to avoid: https://github.com/vllm-project/vllm/issues/28207
        # temp-fix: https://github.com/vllm-project/vllm/issues/28207#issuecomment-3504004536
        # Will be removed in the near future when we have separate cudagraph capture
        # sizes for decode and mixed prefill-decode.
        if (
            cudagraph_mode.decode_mode() == CUDAGraphMode.FULL
            and cudagraph_mode.separate_routine()
            and self.uniform_decode_query_len > 1
        ):
            self.compilation_config.adjust_cudagraph_sizes_for_spec_decode(
                self.uniform_decode_query_len, self.parallel_config.tensor_parallel_size
            )
            capture_sizes = self.compilation_config.cudagraph_capture_sizes
            self.cudagraph_batch_sizes = (
                capture_sizes if capture_sizes is not None else []
            )

        # Trigger cudagraph dispatching keys initialization after
        # resolved cudagraph mode.
        self.compilation_config.cudagraph_mode = cudagraph_mode
        self.cudagraph_dispatcher.initialize_cudagraph_keys(
            cudagraph_mode, self.uniform_decode_query_len
        )

    def calculate_reorder_batch_threshold(self) -> None:
        """
        Choose the minimum reorder batch threshold from all attention groups.
        Backends should be able to support lower threshold then what they request
        just may have a performance penalty due to that backend treating decodes
        as prefills.
        """
        min_none_high = lambda a, b: a if b is None else b if a is None else min(a, b)

        reorder_batch_thresholds: list[int | None] = [
            group.get_metadata_builder().reorder_batch_threshold
            for group in self._attn_group_iterator()
        ]
        # If there are no attention groups (attention-free model) or no backend
        # reports a threshold, leave reordering disabled.
        if len(reorder_batch_thresholds) == 0:
            self.reorder_batch_threshold = None
            return
        self.reorder_batch_threshold = reduce(min_none_high, reorder_batch_thresholds)  # type: ignore[assignment]

    @staticmethod
    def select_common_block_size(
        kv_manager_block_size: int, attn_groups: list[AttentionGroup]
    ) -> int:
        """
        Select a block size that is supported by all backends and is a factor of
        kv_manager_block_size.

        If kv_manager_block_size is supported by all backends, return it directly.
        Otherwise, return the max supported size.

        Args:
            kv_manager_block_size: Block size of KV cache
            attn_groups: List of attention groups

        Returns:
            The selected block size

        Raises:
            ValueError: If no valid block size found
        """

        def block_size_is_supported(
            backends: list[type[AttentionBackend]], block_size: int
        ) -> bool:
            """
            Check if the block size is supported by all backends.
            """
            for backend in backends:
                is_supported = False
                for supported_size in backend.get_supported_kernel_block_sizes():
                    if isinstance(supported_size, int):
                        if block_size == supported_size:
                            is_supported = True
                    elif isinstance(supported_size, MultipleOf):
                        if block_size % supported_size.base == 0:
                            is_supported = True
                    else:
                        raise ValueError(f"Unknown supported size: {supported_size}")
                if not is_supported:
                    return False
            return True

        backends = [group.backend for group in attn_groups]

        # Case 1: if the block_size of kv cache manager is supported by all backends,
        # return it directly
        if block_size_is_supported(backends, kv_manager_block_size):
            return kv_manager_block_size

        # Case 2: otherwise, the block_size must be an `int`-format supported size of
        # at least one backend. Iterate over all `int`-format supported sizes in
        # descending order and return the first one that is supported by all backends.
        # Simple proof:
        # If the supported size b is in MultipleOf(x_i) format for all attention
        # backends i, and b a factor of kv_manager_block_size, then
        # kv_manager_block_size also satisfies MultipleOf(x_i) for all i. We will
        # return kv_manager_block_size in case 1.
        all_int_supported_sizes = set(
            supported_size
            for backend in backends
            for supported_size in backend.get_supported_kernel_block_sizes()
            if isinstance(supported_size, int)
        )

        for supported_size in sorted(all_int_supported_sizes, reverse=True):
            if kv_manager_block_size % supported_size != 0:
                continue
            if block_size_is_supported(backends, supported_size):
                return supported_size
        raise ValueError(f"No common block size for {kv_manager_block_size}. ")

    def may_reinitialize_input_batch(
        self, kv_cache_config: KVCacheConfig, kernel_block_sizes: list[int]
    ) -> None:
        """
        Re-initialize the input batch if the block sizes are different from
        `[self.cache_config.block_size]`. This usually happens when there
        are multiple KV cache groups.

        Args:
            kv_cache_config: The KV cache configuration.
            kernel_block_sizes: The kernel block sizes for each KV cache group.
        """
        block_sizes = [
            kv_cache_group.kv_cache_spec.block_size
            for kv_cache_group in kv_cache_config.kv_cache_groups
            if not isinstance(kv_cache_group.kv_cache_spec, EncoderOnlyAttentionSpec)
        ]

        if block_sizes != [self.cache_config.block_size] or kernel_block_sizes != [
            self.cache_config.block_size
        ]:
            assert self.cache_config.cpu_offload_gb == 0, (
                "Cannot re-initialize the input batch when CPU weight "
                "offloading is enabled. See https://github.com/vllm-project/vllm/pull/18298 "  # noqa: E501
                "for more details."
            )
            self.input_batch = InputBatch(
                max_num_reqs=self.max_num_reqs,
                max_model_len=max(self.max_model_len, self.max_encoder_len),
                max_num_batched_tokens=self.max_num_tokens,
                device=self.device,
                pin_memory=self.pin_memory,
                vocab_size=self.model_config.get_vocab_size(),
                block_sizes=block_sizes,
                kernel_block_sizes=kernel_block_sizes,
                is_spec_decode=bool(self.vllm_config.speculative_config),
                logitsprocs=self.input_batch.logitsprocs,
                logitsprocs_need_output_token_ids=self.input_batch.logitsprocs_need_output_token_ids,
                is_pooling_model=self.is_pooling_model,
                num_speculative_tokens=self.num_spec_tokens,
            )

    def _allocate_kv_cache_tensors(
        self, kv_cache_config: KVCacheConfig
    ) -> dict[str, torch.Tensor]:
        """
        Initializes the KV cache buffer with the correct size. The buffer needs
        to be reshaped to the desired shape before being used by the models.

        Args:
            kv_cache_config: The KV cache config
        Returns:
            dict[str, torch.Tensor]: A map between layer names to their
            corresponding memory buffer for KV cache.
        """
        kv_cache_raw_tensors: dict[str, torch.Tensor] = {}
        for kv_cache_tensor in kv_cache_config.kv_cache_tensors:
            tensor = torch.zeros(
                kv_cache_tensor.size, dtype=torch.int8, device=self.device
            )
            for layer_name in kv_cache_tensor.shared_by:
                kv_cache_raw_tensors[layer_name] = tensor

        layer_names = set()
        for group in kv_cache_config.kv_cache_groups:
            for layer_name in group.layer_names:
                if layer_name in self.runner_only_attn_layers:
                    continue
                layer_names.add(layer_name)
        assert layer_names == set(kv_cache_raw_tensors.keys()), (
            "Some layers are not correctly initialized"
        )
        return kv_cache_raw_tensors

    def _attn_group_iterator(self) -> Iterator[AttentionGroup]:
        return itertools.chain.from_iterable(self.attn_groups)

    def _kv_cache_spec_attn_group_iterator(self) -> Iterator[AttentionGroup]:
        if not self.kv_cache_config.kv_cache_groups:
            return
        for attn_groups in self.attn_groups:
            yield from attn_groups

    def _prepare_kernel_block_sizes(self, kv_cache_config: KVCacheConfig) -> list[int]:
        """
        Generate kernel_block_sizes that matches each block_size.

        For attention backends that support virtual block splitting,
        use the supported block sizes from the backend.
        For other backends (like Mamba), use the same block size (no splitting).

        Args:
            kv_cache_config: The KV cache configuration.

        Returns:
            list[int]: List of kernel block sizes for each cache group.
        """
        kernel_block_sizes = []
        for kv_cache_gid, kv_cache_group in enumerate(kv_cache_config.kv_cache_groups):
            kv_cache_spec = kv_cache_group.kv_cache_spec
            if isinstance(kv_cache_spec, UniformTypeKVCacheSpecs):
                # All layers in the UniformTypeKVCacheSpecs have the same type,
                # Pick an arbitrary one to dispatch.
                kv_cache_spec = next(iter(kv_cache_spec.kv_cache_specs.values()))
            if isinstance(kv_cache_spec, EncoderOnlyAttentionSpec):
                continue
            elif isinstance(kv_cache_spec, AttentionSpec):
                # This is an attention backend that supports virtual
                # block splitting. Get the supported block sizes from
                # all backends in the group.
                attn_groups = self.attn_groups[kv_cache_gid]
                kv_manager_block_size = kv_cache_group.kv_cache_spec.block_size
                selected_kernel_size = self.select_common_block_size(
                    kv_manager_block_size, attn_groups
                )
                kernel_block_sizes.append(selected_kernel_size)
            elif isinstance(kv_cache_spec, MambaSpec):
                # This is likely Mamba or other non-attention cache,
                # no splitting.
                kernel_block_sizes.append(kv_cache_spec.block_size)
            else:
                raise NotImplementedError(
                    f"unknown kv cache spec {kv_cache_group.kv_cache_spec}"
                )
        return kernel_block_sizes

    def _reshape_kv_cache_tensors(
        self,
        kv_cache_config: KVCacheConfig,
        kv_cache_raw_tensors: dict[str, torch.Tensor],
        kernel_block_sizes: list[int],
    ) -> dict[str, torch.Tensor]:
        """
        Reshape the KV cache tensors to the desired shape and dtype.

        Args:
            kv_cache_config: The KV cache config
            kv_cache_raw_tensors: The KV cache buffer of each layer, with
                correct size but uninitialized shape.
            kernel_block_sizes: The kernel block sizes for each KV cache group.
        Returns:
            Dict[str, torch.Tensor]: A map between layer names to their
            corresponding memory buffer for KV cache.
        """
        kv_caches: dict[str, torch.Tensor] = {}
        has_attn, has_mamba = False, False
        for group in self._kv_cache_spec_attn_group_iterator():
            kv_cache_spec = group.kv_cache_spec
            attn_backend = group.backend
            if group.kv_cache_group_id == len(kernel_block_sizes):
                # There may be a last group for layers without kv cache.
                continue
            kernel_block_size = kernel_block_sizes[group.kv_cache_group_id]
            for layer_name in group.layer_names:
                if layer_name in self.runner_only_attn_layers:
                    continue
                raw_tensor = kv_cache_raw_tensors[layer_name]
                assert raw_tensor.numel() % kv_cache_spec.page_size_bytes == 0
                num_blocks = raw_tensor.numel() // kv_cache_spec.page_size_bytes
                if isinstance(kv_cache_spec, AttentionSpec):
                    has_attn = True
                    num_blocks_per_kv_block = (
                        kv_cache_spec.block_size // kernel_block_size
                    )
                    kernel_num_blocks = num_blocks * num_blocks_per_kv_block

                    kv_cache_shape = attn_backend.get_kv_cache_shape(
                        kernel_num_blocks,
                        kernel_block_size,
                        kv_cache_spec.num_kv_heads,
                        kv_cache_spec.head_size,
                        cache_dtype_str=self.cache_config.cache_dtype,
                    )
                    dtype = kv_cache_spec.dtype
                    try:
                        kv_cache_stride_order = attn_backend.get_kv_cache_stride_order()
                        assert len(kv_cache_stride_order) == len(kv_cache_shape)
                    except (AttributeError, NotImplementedError):
                        kv_cache_stride_order = tuple(range(len(kv_cache_shape)))
                    # The allocation respects the backend-defined stride order
                    # to ensure the semantic remains consistent for each
                    # backend. We first obtain the generic kv cache shape and
                    # then permute it according to the stride order which could
                    # result in a non-contiguous tensor.
                    kv_cache_shape = tuple(
                        kv_cache_shape[i] for i in kv_cache_stride_order
                    )
                    # Maintain original KV shape view.
                    inv_order = [
                        kv_cache_stride_order.index(i)
                        for i in range(len(kv_cache_stride_order))
                    ]
                    kv_caches[layer_name] = (
                        kv_cache_raw_tensors[layer_name]
                        .view(dtype)
                        .view(kv_cache_shape)
                        .permute(*inv_order)
                    )
                elif isinstance(kv_cache_spec, MambaSpec):
                    has_mamba = True
                    raw_tensor = kv_cache_raw_tensors[layer_name]
                    state_tensors = []
                    storage_offset_bytes = 0
                    for shape, dtype in zip(kv_cache_spec.shapes, kv_cache_spec.dtypes):
                        dtype_size = get_dtype_size(dtype)
                        num_element_per_page = (
                            kv_cache_spec.page_size_bytes // dtype_size
                        )
                        target_shape = (num_blocks, *shape)
                        stride = torch.empty(target_shape).stride()
                        target_stride = (num_element_per_page, *stride[1:])
                        assert storage_offset_bytes % dtype_size == 0
                        tensor = torch.as_strided(
                            raw_tensor.view(dtype),
                            size=target_shape,
                            stride=target_stride,
                            storage_offset=storage_offset_bytes // dtype_size,
                        )
                        state_tensors.append(tensor)
                        storage_offset_bytes += stride[0] * dtype_size

                    kv_caches[layer_name] = state_tensors
                else:
                    raise NotImplementedError

        if has_attn and has_mamba:
            self._update_hybrid_attention_mamba_layout(kv_caches)

        return kv_caches

    def _update_hybrid_attention_mamba_layout(
        self, kv_caches: dict[str, torch.Tensor]
    ) -> None:
        """
        Update the layout of attention layers from (2, num_blocks, ...) to
        (num_blocks, 2, ...).

        Args:
            kv_caches: The KV cache buffer of each layer.
        """

        for group in self._kv_cache_spec_attn_group_iterator():
            kv_cache_spec = group.kv_cache_spec
            for layer_name in group.layer_names:
                kv_cache = kv_caches[layer_name]
                if isinstance(kv_cache_spec, AttentionSpec) and kv_cache.shape[0] == 2:
                    assert kv_cache.shape[1] != 2, (
                        "Fail to determine whether the layout is "
                        "(2, num_blocks, ...) or (num_blocks, 2, ...) for "
                        f"a tensor of shape {kv_cache.shape}"
                    )
                    hidden_size = kv_cache.shape[2:].numel()
                    kv_cache.as_strided_(
                        size=kv_cache.shape,
                        stride=(hidden_size, 2 * hidden_size, *kv_cache.stride()[2:]),
                    )

    def initialize_kv_cache_tensors(
        self, kv_cache_config: KVCacheConfig, kernel_block_sizes: list[int]
    ) -> dict[str, torch.Tensor]:
        """
        Initialize the memory buffer for KV cache.

        Args:
            kv_cache_config: The KV cache config
            kernel_block_sizes: The kernel block sizes for each KV cache group.

        Returns:
            Dict[str, torch.Tensor]: A map between layer names to their
            corresponding memory buffer for KV cache.
        """

        # Try creating KV caches optimized for kv-connector transfers
        cache_dtype = self.cache_config.cache_dtype
        if self.use_uniform_kv_cache(self.attn_groups, cache_dtype):
            kv_caches, cross_layers_kv_cache, attn_backend = (
                self.allocate_uniform_kv_caches(
                    kv_cache_config,
                    self.attn_groups,
                    cache_dtype,
                    self.device,
                    kernel_block_sizes,
                )
            )
            self.cross_layers_kv_cache = cross_layers_kv_cache
            self.cross_layers_attn_backend = attn_backend
        else:
            # Fallback to the general case
            # Initialize the memory buffer for KV cache
            kv_cache_raw_tensors = self._allocate_kv_cache_tensors(kv_cache_config)

            # Change the memory buffer to the desired shape
            kv_caches = self._reshape_kv_cache_tensors(
                kv_cache_config, kv_cache_raw_tensors, kernel_block_sizes
            )

        # Set up cross-layer KV cache sharing
        for layer_name, target_layer_name in self.shared_kv_cache_layers.items():
            logger.debug("%s reuses KV cache of %s", layer_name, target_layer_name)
            kv_caches[layer_name] = kv_caches[target_layer_name]

        num_attn_module = (
            2 if self.model_config.hf_config.model_type == "longcat_flash" else 1
        )
        bind_kv_cache(
            kv_caches,
            self.compilation_config.static_forward_context,
            self.kv_caches,
            num_attn_module,
        )
        return kv_caches

    def maybe_add_kv_sharing_layers_to_kv_cache_groups(
        self, kv_cache_config: KVCacheConfig
    ) -> None:
        """
        Add layers that re-use KV cache to KV cache group of its target layer.
        Mapping of KV cache tensors happens in `initialize_kv_cache_tensors()`
        """
        if not self.shared_kv_cache_layers:
            # No cross-layer KV sharing, return
            return

        add_kv_sharing_layers_to_kv_cache_groups(
            self.shared_kv_cache_layers,
            kv_cache_config.kv_cache_groups,
            self.runner_only_attn_layers,
        )

        if self.cache_config.kv_sharing_fast_prefill:
            # In You Only Cache Once (https://arxiv.org/abs/2405.05254) or other
            # similar KV sharing setups, only the layers that generate KV caches
            # are involved in the prefill phase, enabling prefill to early exit.
            attn_layers = get_layers_from_vllm_config(self.vllm_config, Attention)
            for layer_name in reversed(attn_layers):
                if layer_name in self.shared_kv_cache_layers:
                    self.kv_sharing_fast_prefill_eligible_layers.add(layer_name)
                else:
                    break

    def initialize_kv_cache(self, kv_cache_config: KVCacheConfig) -> None:
        """
        Initialize KV cache based on `kv_cache_config`.
        Args:
            kv_cache_config: Configuration for the KV cache, including the KV
            cache size of each layer
        """
        kv_cache_config = deepcopy(kv_cache_config)
        self.kv_cache_config = kv_cache_config
        self.may_add_encoder_only_layers_to_kv_cache_config()
        self.maybe_add_kv_sharing_layers_to_kv_cache_groups(kv_cache_config)
        self.initialize_attn_backend(kv_cache_config)
        # The kernel block size for all KV cache groups. For example, if
        # kv_cache_manager uses block_size 256 for a given group, but the attention
        # backends for that group only supports block_size 64, we will return
        # kernel_block_size 64 and split the 256-token-block to 4 blocks with 64
        # tokens each.
        kernel_block_sizes = self._prepare_kernel_block_sizes(kv_cache_config)

        # create metadata builders
        self.initialize_metadata_builders(kv_cache_config, kernel_block_sizes)

        # Reinitialize need to after initialize_attn_backend
        self.may_reinitialize_input_batch(kv_cache_config, kernel_block_sizes)
        kv_caches = self.initialize_kv_cache_tensors(
            kv_cache_config, kernel_block_sizes
        )

        if self.speculative_config and self.speculative_config.use_eagle():
            assert isinstance(self.drafter, EagleProposer)
            # validate all draft model layers belong to the same kv cache
            # group
            self.drafter.validate_same_kv_cache_group(kv_cache_config)

        if has_kv_transfer_group():
            kv_transfer_group = get_kv_transfer_group()
            if self.cross_layers_kv_cache is not None:
                assert self.cross_layers_attn_backend is not None
                kv_transfer_group.register_cross_layers_kv_cache(
                    self.cross_layers_kv_cache, self.cross_layers_attn_backend
                )
            else:
                kv_transfer_group.register_kv_caches(kv_caches)
            kv_transfer_group.set_host_xfer_buffer_ops(copy_kv_blocks)

    def may_add_encoder_only_layers_to_kv_cache_config(self) -> None:
        """
        Add encoder-only layers to the KV cache config.
        """
        block_size = self.vllm_config.cache_config.block_size
        encoder_only_attn_specs: dict[AttentionSpec, list[str]] = defaultdict(list)
        attn_layers = get_layers_from_vllm_config(self.vllm_config, Attention)
        for layer_name, attn_module in attn_layers.items():
            if attn_module.attn_type == AttentionType.ENCODER_ONLY:
                attn_spec: AttentionSpec = EncoderOnlyAttentionSpec(
                    block_size=block_size,
                    num_kv_heads=attn_module.num_kv_heads,
                    head_size=attn_module.head_size,
                    dtype=self.kv_cache_dtype,
                )
                encoder_only_attn_specs[attn_spec].append(layer_name)
                self.runner_only_attn_layers.add(layer_name)
        if len(encoder_only_attn_specs) > 0:
            assert len(encoder_only_attn_specs) == 1, (
                "Only support one encoder-only attention spec now"
            )
            spec, layer_names = encoder_only_attn_specs.popitem()
            self.kv_cache_config.kv_cache_groups.append(
                KVCacheGroupSpec(layer_names=layer_names, kv_cache_spec=spec)
            )

    def get_kv_cache_spec(self) -> dict[str, KVCacheSpec]:
        """
        Generates the KVCacheSpec by parsing the kv cache format from each
        Attention module in the static forward context.
        Returns:
            KVCacheSpec: A dictionary mapping layer names to their KV cache
            format. Layers that do not need KV cache are not included.
        """
        if has_ec_transfer() and get_ec_transfer().is_producer:
            return {}
        kv_cache_spec: dict[str, KVCacheSpec] = {}
        layer_type = cast(type[Any], AttentionLayerBase)
        attn_layers = get_layers_from_vllm_config(self.vllm_config, layer_type)
        for layer_name, attn_module in attn_layers.items():
            if isinstance(attn_module, Attention) and (
                kv_tgt_layer := attn_module.kv_sharing_target_layer_name
            ):
                # The layer doesn't need its own KV cache and will use that of
                # the target layer. We skip creating a KVCacheSpec for it, so
                # that KV cache management logic will act as this layer does
                # not exist, and doesn't allocate KV cache for the layer. This
                # enables the memory saving of cross-layer kv sharing, allowing
                # a given amount of memory to accommodate longer context lengths
                # or enable more requests to be processed simultaneously.
                self.shared_kv_cache_layers[layer_name] = kv_tgt_layer
                continue
            # Skip modules that don't need KV cache (eg encoder-only attention)
            if spec := attn_module.get_kv_cache_spec(self.vllm_config):
                kv_cache_spec[layer_name] = spec

        return kv_cache_spec

    def _to_list(self, sampled_token_ids: torch.Tensor) -> list[list[int]]:
        # This is a short term mitigation for issue mentioned in
        # https://github.com/vllm-project/vllm/issues/22754.
        # `tolist` would trigger a cuda wise stream sync, which
        # would block other copy ops from other cuda streams.
        # A cuda event sync would avoid such a situation. Since
        # this is in the critical path of every single model
        # forward loop, this has caused perf issue for a disagg
        # setup.
        pinned = self.sampled_token_ids_pinned_cpu[: sampled_token_ids.shape[0]]
        pinned.copy_(sampled_token_ids, non_blocking=True)
        self.transfer_event.record()
        self.transfer_event.synchronize()
        return pinned.tolist()<|MERGE_RESOLUTION|>--- conflicted
+++ resolved
@@ -607,11 +607,8 @@
         # Ephemeral state transferred between execute_model() and sample_tokens().
         self.execute_model_state: ExecuteModelState | None = None
         self.kv_connector_output: KVConnectorOutput | None = None
-<<<<<<< HEAD
         self.mamba_state_idx: dict[str, list[int]] = {}
-=======
         self.layerwise_nvtx_hooks_registered = False
->>>>>>> 0ab23c2b
 
     def reset_mm_cache(self) -> None:
         if self.mm_budget:
@@ -2781,7 +2778,155 @@
             **model_kwargs,
         )
 
-<<<<<<< HEAD
+    def _determine_batch_execution_and_padding(
+        self,
+        num_tokens: int,
+        num_reqs: int,
+        num_scheduled_tokens_np: np.ndarray,
+        max_num_scheduled_tokens: int,
+        use_cascade_attn: bool,
+        allow_microbatching: bool = True,
+        force_eager: bool = False,
+        # For cudagraph capture TODO(lucas): Refactor how we capture cudagraphs (will
+        # be improved in model runner v2)
+        force_uniform_decode: bool | None = None,
+        force_has_lora: bool | None = None,
+        num_encoder_reqs: int = 0,
+    ) -> tuple[
+        CUDAGraphMode,
+        BatchDescriptor,
+        bool,
+        torch.Tensor | None,
+        CUDAGraphStat | None,
+    ]:
+        num_tokens_padded = self._pad_for_sequence_parallelism(num_tokens)
+        uniform_decode = (
+            (
+                (max_num_scheduled_tokens == self.uniform_decode_query_len)
+                and (num_tokens_padded == max_num_scheduled_tokens * num_reqs)
+            )
+            if force_uniform_decode is None
+            else force_uniform_decode
+        )
+        # Encoder-decoder models only support CG for decoder_step > 0 (no enc_output
+        # is present). Also, chunked-prefill is disabled, so batch are uniform.
+        has_encoder_output = (
+            self.model_config.is_encoder_decoder and num_encoder_reqs > 0
+        )
+
+        has_lora = (
+            len(self.input_batch.lora_id_to_lora_request) > 0
+            if force_has_lora is None
+            else force_has_lora
+        )
+
+        dispatch_cudagraph = (
+            lambda num_tokens, disable_full: self.cudagraph_dispatcher.dispatch(
+                num_tokens=num_tokens,
+                has_lora=has_lora,
+                uniform_decode=uniform_decode,
+                disable_full=disable_full,
+            )
+            if not force_eager
+            else (CUDAGraphMode.NONE, BatchDescriptor(num_tokens_padded))
+        )
+
+        cudagraph_mode, batch_descriptor = dispatch_cudagraph(
+            num_tokens_padded, use_cascade_attn or has_encoder_output
+        )
+        num_tokens_padded = batch_descriptor.num_tokens
+
+        # Extra coordination when running data-parallel since we need to coordinate
+        # across ranks
+        should_ubatch, num_tokens_across_dp = False, None
+        if self.vllm_config.parallel_config.data_parallel_size > 1:
+            # Disable DP padding when running eager to avoid excessive padding when
+            # running prefills. This lets us set cudagraph_mode="NONE" on the prefiller
+            # in a P/D setup and still use CUDA graphs (enabled by this padding) on the
+            # decoder.
+            allow_dp_padding = (
+                self.compilation_config.cudagraph_mode != CUDAGraphMode.NONE
+            )
+
+            should_ubatch, num_tokens_across_dp, synced_cudagraph_mode = (
+                coordinate_batch_across_dp(
+                    num_tokens_unpadded=num_tokens,
+                    parallel_config=self.parallel_config,
+                    allow_microbatching=allow_microbatching,
+                    allow_dp_padding=allow_dp_padding,
+                    num_tokens_padded=num_tokens_padded,
+                    uniform_decode=uniform_decode,
+                    num_scheduled_tokens_per_request=num_scheduled_tokens_np,
+                    cudagraph_mode=cudagraph_mode.value,
+                )
+            )
+
+            # Extract DP-synced values
+            if num_tokens_across_dp is not None:
+                dp_rank = self.parallel_config.data_parallel_rank
+                num_tokens_padded = int(num_tokens_across_dp[dp_rank].item())
+                # Re-dispatch with DP padding so we have the correct batch_descriptor
+                cudagraph_mode, batch_descriptor = dispatch_cudagraph(
+                    num_tokens_padded,
+                    disable_full=synced_cudagraph_mode <= CUDAGraphMode.PIECEWISE.value,
+                )
+                # Assert to make sure the agreed upon token count is correct otherwise
+                # num_tokens_across_dp will no-longer be valid
+                assert batch_descriptor.num_tokens == num_tokens_padded
+
+        cudagraph_stats = None
+        if self.vllm_config.observability_config.cudagraph_metrics:
+            cudagraph_stats = CUDAGraphStat(
+                num_unpadded_tokens=num_tokens,
+                num_padded_tokens=batch_descriptor.num_tokens,
+                num_paddings=batch_descriptor.num_tokens - num_tokens,
+                runtime_mode=str(cudagraph_mode),
+            )
+
+        return (
+            cudagraph_mode,
+            batch_descriptor,
+            should_ubatch,
+            num_tokens_across_dp,
+            cudagraph_stats,
+        )
+
+    def _register_layerwise_nvtx_hooks(self) -> None:
+        """
+        Register layerwise NVTX hooks if --enable-layerwise-nvtx-tracing is enabled
+        to trace detailed information of each layer or module in the model.
+        """
+
+        if (
+            self.vllm_config.observability_config.enable_layerwise_nvtx_tracing
+            and not self.layerwise_nvtx_hooks_registered
+        ):
+            if self.compilation_config.cudagraph_mode != CUDAGraphMode.NONE:
+                logger.debug_once(
+                    "layerwise NVTX tracing is not supported when CUDA graph is "
+                    "turned off; you may observe part or all of the model "
+                    "missing NVTX markers"
+                )
+
+            # In STOCK_TORCH_COMPILE mode, after registering hooks here,
+            # the __call__ function of nn.module will be recompiled with
+            # fullgraph=True. Since nvtx.range_push/pop are not traceable
+            # by torch dynamo, we can't register hook functions here
+            # because hook functions will also be traced by torch dynamo.
+            if (
+                self.vllm_config.compilation_config.mode
+                == CompilationMode.STOCK_TORCH_COMPILE
+            ):
+                logger.debug_once(
+                    "layerwise NVTX tracing is not supported when "
+                    "CompilationMode is STOCK_TORCH_COMPILE, skipping "
+                    "function hooks registration"
+                )
+            else:
+                pyt_hooks = PytHooks()
+                pyt_hooks.register_hooks(self.model, self.model.__class__.__name__)
+                self.layerwise_nvtx_hooks_registered = True
+
     def _mamba_copy_block(
         self,
         kv_cache_group_spec: KVCacheGroupSpec,
@@ -2937,156 +3082,6 @@
                 )
                 if src_block_idx == dest_block_idx:
                     num_accepted_tokens_cpu[i] = 1
-=======
-    def _determine_batch_execution_and_padding(
-        self,
-        num_tokens: int,
-        num_reqs: int,
-        num_scheduled_tokens_np: np.ndarray,
-        max_num_scheduled_tokens: int,
-        use_cascade_attn: bool,
-        allow_microbatching: bool = True,
-        force_eager: bool = False,
-        # For cudagraph capture TODO(lucas): Refactor how we capture cudagraphs (will
-        # be improved in model runner v2)
-        force_uniform_decode: bool | None = None,
-        force_has_lora: bool | None = None,
-        num_encoder_reqs: int = 0,
-    ) -> tuple[
-        CUDAGraphMode,
-        BatchDescriptor,
-        bool,
-        torch.Tensor | None,
-        CUDAGraphStat | None,
-    ]:
-        num_tokens_padded = self._pad_for_sequence_parallelism(num_tokens)
-        uniform_decode = (
-            (
-                (max_num_scheduled_tokens == self.uniform_decode_query_len)
-                and (num_tokens_padded == max_num_scheduled_tokens * num_reqs)
-            )
-            if force_uniform_decode is None
-            else force_uniform_decode
-        )
-        # Encoder-decoder models only support CG for decoder_step > 0 (no enc_output
-        # is present). Also, chunked-prefill is disabled, so batch are uniform.
-        has_encoder_output = (
-            self.model_config.is_encoder_decoder and num_encoder_reqs > 0
-        )
-
-        has_lora = (
-            len(self.input_batch.lora_id_to_lora_request) > 0
-            if force_has_lora is None
-            else force_has_lora
-        )
-
-        dispatch_cudagraph = (
-            lambda num_tokens, disable_full: self.cudagraph_dispatcher.dispatch(
-                num_tokens=num_tokens,
-                has_lora=has_lora,
-                uniform_decode=uniform_decode,
-                disable_full=disable_full,
-            )
-            if not force_eager
-            else (CUDAGraphMode.NONE, BatchDescriptor(num_tokens_padded))
-        )
-
-        cudagraph_mode, batch_descriptor = dispatch_cudagraph(
-            num_tokens_padded, use_cascade_attn or has_encoder_output
-        )
-        num_tokens_padded = batch_descriptor.num_tokens
-
-        # Extra coordination when running data-parallel since we need to coordinate
-        # across ranks
-        should_ubatch, num_tokens_across_dp = False, None
-        if self.vllm_config.parallel_config.data_parallel_size > 1:
-            # Disable DP padding when running eager to avoid excessive padding when
-            # running prefills. This lets us set cudagraph_mode="NONE" on the prefiller
-            # in a P/D setup and still use CUDA graphs (enabled by this padding) on the
-            # decoder.
-            allow_dp_padding = (
-                self.compilation_config.cudagraph_mode != CUDAGraphMode.NONE
-            )
-
-            should_ubatch, num_tokens_across_dp, synced_cudagraph_mode = (
-                coordinate_batch_across_dp(
-                    num_tokens_unpadded=num_tokens,
-                    parallel_config=self.parallel_config,
-                    allow_microbatching=allow_microbatching,
-                    allow_dp_padding=allow_dp_padding,
-                    num_tokens_padded=num_tokens_padded,
-                    uniform_decode=uniform_decode,
-                    num_scheduled_tokens_per_request=num_scheduled_tokens_np,
-                    cudagraph_mode=cudagraph_mode.value,
-                )
-            )
-
-            # Extract DP-synced values
-            if num_tokens_across_dp is not None:
-                dp_rank = self.parallel_config.data_parallel_rank
-                num_tokens_padded = int(num_tokens_across_dp[dp_rank].item())
-                # Re-dispatch with DP padding so we have the correct batch_descriptor
-                cudagraph_mode, batch_descriptor = dispatch_cudagraph(
-                    num_tokens_padded,
-                    disable_full=synced_cudagraph_mode <= CUDAGraphMode.PIECEWISE.value,
-                )
-                # Assert to make sure the agreed upon token count is correct otherwise
-                # num_tokens_across_dp will no-longer be valid
-                assert batch_descriptor.num_tokens == num_tokens_padded
-
-        cudagraph_stats = None
-        if self.vllm_config.observability_config.cudagraph_metrics:
-            cudagraph_stats = CUDAGraphStat(
-                num_unpadded_tokens=num_tokens,
-                num_padded_tokens=batch_descriptor.num_tokens,
-                num_paddings=batch_descriptor.num_tokens - num_tokens,
-                runtime_mode=str(cudagraph_mode),
-            )
-
-        return (
-            cudagraph_mode,
-            batch_descriptor,
-            should_ubatch,
-            num_tokens_across_dp,
-            cudagraph_stats,
-        )
-
-    def _register_layerwise_nvtx_hooks(self) -> None:
-        """
-        Register layerwise NVTX hooks if --enable-layerwise-nvtx-tracing is enabled
-        to trace detailed information of each layer or module in the model.
-        """
-
-        if (
-            self.vllm_config.observability_config.enable_layerwise_nvtx_tracing
-            and not self.layerwise_nvtx_hooks_registered
-        ):
-            if self.compilation_config.cudagraph_mode != CUDAGraphMode.NONE:
-                logger.debug_once(
-                    "layerwise NVTX tracing is not supported when CUDA graph is "
-                    "turned off; you may observe part or all of the model "
-                    "missing NVTX markers"
-                )
-
-            # In STOCK_TORCH_COMPILE mode, after registering hooks here,
-            # the __call__ function of nn.module will be recompiled with
-            # fullgraph=True. Since nvtx.range_push/pop are not traceable
-            # by torch dynamo, we can't register hook functions here
-            # because hook functions will also be traced by torch dynamo.
-            if (
-                self.vllm_config.compilation_config.mode
-                == CompilationMode.STOCK_TORCH_COMPILE
-            ):
-                logger.debug_once(
-                    "layerwise NVTX tracing is not supported when "
-                    "CompilationMode is STOCK_TORCH_COMPILE, skipping "
-                    "function hooks registration"
-                )
-            else:
-                pyt_hooks = PytHooks()
-                pyt_hooks.register_hooks(self.model, self.model.__class__.__name__)
-                self.layerwise_nvtx_hooks_registered = True
->>>>>>> 0ab23c2b
 
     @torch.inference_mode()
     def execute_model(
@@ -3216,7 +3211,6 @@
 
                 pad_attn = cudagraph_mode == CUDAGraphMode.FULL
 
-<<<<<<< HEAD
                 if (
                     envs.VLLM_USE_LIGHTER_MAMBA_CACHE
                     and self.cache_config.enable_prefix_caching
@@ -3224,9 +3218,6 @@
                     # TODO: add limition: preprocess only have new blocks
                     self._preprocess_mamba(scheduler_output)
 
-                total_num_scheduled_tokens = scheduler_output.total_num_scheduled_tokens
-=======
->>>>>>> 0ab23c2b
                 use_spec_decode = len(scheduler_output.scheduled_spec_decode_tokens) > 0
                 ubatch_slices_attn = ubatch_slices_padded if pad_attn else ubatch_slices
 
