# SPDX-License-Identifier: Apache-2.0
# SPDX-FileCopyrightText: Copyright contributors to the vLLM project

import gc
import itertools
import time
from collections import defaultdict
from collections.abc import Iterator, Sequence
from contextlib import contextmanager
from copy import copy, deepcopy
from functools import reduce
from itertools import product
from typing import TYPE_CHECKING, Any, NamedTuple, TypeAlias, cast

import numpy as np
import torch
import torch.distributed
import torch.nn as nn
from tqdm import tqdm

import vllm.envs as envs
from vllm.attention.backends.abstract import (
    AttentionBackend,
    AttentionMetadata,
    AttentionType,
    MultipleOf,
)
from vllm.attention.layer import Attention, MLAAttention
from vllm.compilation.counter import compilation_counter
from vllm.compilation.cuda_graph import CUDAGraphStat, CUDAGraphWrapper
from vllm.compilation.monitor import set_cudagraph_capturing_enabled
from vllm.config import (
    CompilationMode,
    CUDAGraphMode,
    VllmConfig,
    get_layers_from_vllm_config,
    update_config,
)
from vllm.distributed.ec_transfer import get_ec_transfer, has_ec_transfer
from vllm.distributed.eplb.eplb_state import EplbState
from vllm.distributed.kv_transfer import get_kv_transfer_group, has_kv_transfer_group
from vllm.distributed.kv_transfer.kv_connector.utils import copy_kv_blocks
from vllm.distributed.parallel_state import (
    get_dcp_group,
    get_pp_group,
    get_tp_group,
    graph_capture,
    is_global_first_rank,
    prepare_communication_buffer_for_model,
)
from vllm.forward_context import (
    BatchDescriptor,
    set_forward_context,
)
from vllm.logger import init_logger
from vllm.model_executor.layers.attention_layer_base import AttentionLayerBase
from vllm.model_executor.layers.rotary_embedding import (
    MRotaryEmbedding,
    XDRotaryEmbedding,
)
from vllm.model_executor.model_loader import TensorizerLoader, get_model_loader
from vllm.model_executor.models.interfaces import (
    SupportsMRoPE,
    SupportsMultiModal,
    SupportsXDRoPE,
    is_mixture_of_experts,
    supports_eagle3,
    supports_mrope,
    supports_multimodal_pruning,
    supports_transcription,
    supports_xdrope,
)
from vllm.model_executor.models.interfaces_base import (
    VllmModelForPooling,
    is_pooling_model,
    is_text_generation_model,
)
from vllm.multimodal import MULTIMODAL_REGISTRY
from vllm.multimodal.inputs import (
    BatchedTensorInputs,
    MultiModalKwargsItem,
    PlaceholderRange,
)
from vllm.multimodal.utils import group_mm_kwargs_by_modality
from vllm.pooling_params import PoolingParams
from vllm.sampling_params import SamplingType
from vllm.sequence import IntermediateTensors
from vllm.tasks import GenerationTask, PoolingTask, SupportedTask
from vllm.utils import length_from_prompt_token_ids_or_embeds
from vllm.utils.jsontree import json_map_leaves
from vllm.utils.math_utils import cdiv, round_up
from vllm.utils.mem_constants import GiB_bytes
from vllm.utils.mem_utils import DeviceMemoryProfiler
from vllm.utils.nvtx_pytorch_hooks import PytHooks
from vllm.utils.platform_utils import is_pin_memory_available
from vllm.utils.torch_utils import (
    get_dtype_size,
    kv_cache_dtype_str_to_dtype,
    supports_dynamo,
)
from vllm.v1.attention.backends.gdn_attn import GDNAttentionMetadataBuilder
from vllm.v1.attention.backends.utils import (
    AttentionCGSupport,
    AttentionMetadataBuilder,
    CommonAttentionMetadata,
    create_fast_prefill_custom_backend,
    get_dcp_local_seq_lens,
    reorder_batch_to_split_decodes_and_prefills,
    split_attn_metadata,
)
from vllm.v1.cudagraph_dispatcher import CudagraphDispatcher
from vllm.v1.kv_cache_interface import (
    AttentionSpec,
    ChunkedLocalAttentionSpec,
    CrossAttentionSpec,
    EncoderOnlyAttentionSpec,
    FullAttentionSpec,
    KVCacheConfig,
    KVCacheGroupSpec,
    KVCacheSpec,
    MambaSpec,
    SlidingWindowSpec,
    UniformTypeKVCacheSpecs,
)
from vllm.v1.outputs import (
    EMPTY_MODEL_RUNNER_OUTPUT,
    AsyncModelRunnerOutput,
    DraftTokenIds,
    ECConnectorOutput,
    KVConnectorOutput,
    LogprobsLists,
    LogprobsTensors,
    ModelRunnerOutput,
    PoolerOutput,
    SamplerOutput,
    make_empty_encoder_model_runner_output,
)
from vllm.v1.pool.metadata import PoolingMetadata, PoolingStates
from vllm.v1.sample.logits_processor import LogitsProcessors, build_logitsprocs
from vllm.v1.sample.logits_processor.interface import LogitsProcessor
from vllm.v1.sample.metadata import SamplingMetadata
from vllm.v1.sample.rejection_sampler import RejectionSampler
from vllm.v1.sample.sampler import Sampler
from vllm.v1.spec_decode.eagle import EagleProposer
from vllm.v1.spec_decode.medusa import MedusaProposer
from vllm.v1.spec_decode.metadata import SpecDecodeMetadata
from vllm.v1.spec_decode.ngram_proposer import NgramProposer
from vllm.v1.spec_decode.suffix_decoding import SuffixDecodingProposer
from vllm.v1.structured_output.utils import apply_grammar_bitmask
from vllm.v1.utils import CpuGpuBuffer, record_function_or_nullcontext
from vllm.v1.worker.dp_utils import coordinate_batch_across_dp
from vllm.v1.worker.ec_connector_model_runner_mixin import ECConnectorModelRunnerMixin
from vllm.v1.worker.gpu_input_batch import CachedRequestState, InputBatch
from vllm.v1.worker.gpu_ubatch_wrapper import UBatchWrapper
from vllm.v1.worker.kv_connector_model_runner_mixin import KVConnectorModelRunnerMixin
from vllm.v1.worker.lora_model_runner_mixin import LoRAModelRunnerMixin
from vllm.v1.worker.ubatch_utils import (
    UBatchSlices,
    check_ubatch_thresholds,
    maybe_create_ubatch_slices,
)
from vllm.v1.worker.utils import is_residual_scattered_for_sp

from .utils import (
    AttentionGroup,
    MultiModalBudget,
    add_kv_sharing_layers_to_kv_cache_groups,
    bind_kv_cache,
    gather_mm_placeholders,
    sanity_check_mm_encoder_outputs,
    scatter_mm_placeholders,
)

if TYPE_CHECKING:
    from vllm.model_executor.model_loader.tensorizer import TensorizerConfig
    from vllm.v1.core.sched.output import GrammarOutput, SchedulerOutput

logger = init_logger(__name__)

AttnMetadataDict: TypeAlias = dict[str, AttentionMetadata]
# list when ubatching is enabled
PerLayerAttnMetadata: TypeAlias = list[AttnMetadataDict] | AttnMetadataDict


# Wrapper for ModelRunnerOutput to support overlapped execution.
class AsyncGPUModelRunnerOutput(AsyncModelRunnerOutput):
    def __init__(
        self,
        model_runner_output: ModelRunnerOutput,
        sampled_token_ids: torch.Tensor,
        logprobs_tensors: LogprobsTensors | None,
        invalid_req_indices: list[int],
        async_output_copy_stream: torch.cuda.Stream,
        vocab_size: int,
    ):
        self._model_runner_output = model_runner_output
        self._invalid_req_indices = invalid_req_indices

        # Event on the copy stream so we can synchronize the non-blocking copy.
        self.async_copy_ready_event = torch.Event()

        # Keep a reference to the device tensor to avoid it being
        # deallocated until we finish copying it to the host.
        self._sampled_token_ids = sampled_token_ids
        self.vocab_size = vocab_size
        self._logprobs_tensors = logprobs_tensors

        # Initiate the copy on a separate stream, but do not synchronize it.
        default_stream = torch.cuda.current_stream()
        with torch.cuda.stream(async_output_copy_stream):
            async_output_copy_stream.wait_stream(default_stream)
            self.sampled_token_ids_cpu = self._sampled_token_ids.to(
                "cpu", non_blocking=True
            )
            self._logprobs_tensors_cpu = (
                self._logprobs_tensors.to_cpu_nonblocking()
                if self._logprobs_tensors
                else None
            )
            self.async_copy_ready_event.record()

    def get_output(self) -> ModelRunnerOutput:
        """Copy the device tensors to the host and return a ModelRunnerOutput.

        This function blocks until the copy is finished.
        """
        max_gen_len = self.sampled_token_ids_cpu.shape[-1]
        self.async_copy_ready_event.synchronize()

        # Release the device tensors once the copy has completed.
        del self._logprobs_tensors
        del self._sampled_token_ids
        if max_gen_len == 1:
            valid_sampled_token_ids = self.sampled_token_ids_cpu.tolist()
            for i in self._invalid_req_indices:
                valid_sampled_token_ids[i].clear()
            cu_num_tokens = None
        else:
            valid_sampled_token_ids, cu_num_tokens = RejectionSampler.parse_output(
                self.sampled_token_ids_cpu,
                self.vocab_size,
                self._invalid_req_indices,
                return_cu_num_tokens=self._logprobs_tensors_cpu is not None,
            )

        output = self._model_runner_output
        output.sampled_token_ids = valid_sampled_token_ids
        if self._logprobs_tensors_cpu:
            output.logprobs = self._logprobs_tensors_cpu.tolists(cu_num_tokens)
        return output


class ExecuteModelState(NamedTuple):
    """Ephemeral cached state transferred between execute_model() and
    sample_tokens(), after execute_model() returns None."""

    scheduler_output: "SchedulerOutput"
    logits: torch.Tensor
    spec_decode_metadata: SpecDecodeMetadata | None
    spec_decode_common_attn_metadata: CommonAttentionMetadata | None
    hidden_states: torch.Tensor
    sample_hidden_states: torch.Tensor
    aux_hidden_states: list[torch.Tensor] | None
    ec_connector_output: ECConnectorOutput | None
    cudagraph_stats: CUDAGraphStat | None


class GPUModelRunner(
    LoRAModelRunnerMixin, KVConnectorModelRunnerMixin, ECConnectorModelRunnerMixin
):
    def __init__(
        self,
        vllm_config: VllmConfig,
        device: torch.device,
    ):
        self.vllm_config = vllm_config
        self.model_config = vllm_config.model_config
        self.cache_config = vllm_config.cache_config
        self.compilation_config = vllm_config.compilation_config
        self.lora_config = vllm_config.lora_config
        self.load_config = vllm_config.load_config
        self.parallel_config = vllm_config.parallel_config
        self.scheduler_config = vllm_config.scheduler_config
        self.speculative_config = vllm_config.speculative_config
        self.observability_config = vllm_config.observability_config

        from vllm.model_executor.models.utils import set_cpu_offload_max_bytes

        set_cpu_offload_max_bytes(int(self.cache_config.cpu_offload_gb * 1024**3))

        model_config = self.model_config
        cache_config = self.cache_config
        scheduler_config = self.scheduler_config
        parallel_config = self.parallel_config
        self.device = device
        self.pin_memory = is_pin_memory_available()
        self.dtype = self.model_config.dtype
        self.kv_cache_dtype = kv_cache_dtype_str_to_dtype(
            cache_config.cache_dtype, self.model_config
        )

        self.is_pooling_model = model_config.runner_type == "pooling"
        self.enable_prompt_embeds = model_config.enable_prompt_embeds
        self.is_multimodal_raw_input_only_model = (
            model_config.is_multimodal_raw_input_only_model
        )
        # This will be overridden in load_model()
        self.is_multimodal_pruning_enabled = False
        self.max_model_len = model_config.max_model_len

        # Always set to false after the first forward pass
        self.calculate_kv_scales = self.cache_config.calculate_kv_scales
        self.dcp_world_size = self.parallel_config.decode_context_parallel_size
        self.dcp_rank = 0 if self.dcp_world_size <= 1 else get_dcp_group().rank_in_group
        self.max_num_tokens = scheduler_config.max_num_batched_tokens
        self.max_num_reqs = scheduler_config.max_num_seqs

        # Broadcast PP output for external_launcher (torchrun)
        # to make sure we are synced across pp ranks
        # TODO: Support overlapping mirco-batches
        # https://github.com/vllm-project/vllm/issues/18019
        self.broadcast_pp_output = (
            self.parallel_config.distributed_executor_backend == "external_launcher"
            and len(get_pp_group().ranks) > 0
        )

        # Model-related.
        self.num_query_heads = model_config.get_num_attention_heads(parallel_config)
        self.inputs_embeds_size = model_config.get_inputs_embeds_size()
        self.attention_chunk_size = model_config.attention_chunk_size
        # Only relevant for models using ALiBi (e.g, MPT)
        self.use_alibi = model_config.uses_alibi

        self.cascade_attn_enabled = not self.model_config.disable_cascade_attn
        self.is_mm_prefix_lm = self.model_config.is_mm_prefix_lm

        # Multi-modal data support
        self.mm_registry = MULTIMODAL_REGISTRY
        self.uses_mrope = model_config.uses_mrope
        self.uses_xdrope_dim = model_config.uses_xdrope_dim
        self.supports_mm_inputs = self.mm_registry.supports_multimodal_inputs(
            model_config
        )

        if self.model_config.is_encoder_decoder:
            # Maximum length of the encoder input, only for encoder-decoder
            # models.
            self.max_encoder_len = scheduler_config.max_num_encoder_input_tokens
        else:
            self.max_encoder_len = 0

        # Sampler
        self.sampler = Sampler(logprobs_mode=self.model_config.logprobs_mode)

        self.eplb_state: EplbState | None = None
        """
        State of the expert parallelism load balancer.

        Will be lazily initialized when the model is loaded.
        """

        # Lazy initializations
        # self.model: nn.Module  # Set after load_model
        # Initialize in initialize_kv_cache
        self.kv_caches: list[torch.Tensor] = []
        # Initialize in initialize_kv_cache_tensors
        self.cross_layers_kv_cache: torch.Tensor | None = None
        self.cross_layers_attn_backend: type[AttentionBackend] | None = None
        # indexes: [kv_cache_group_id][attn_group]
        self.attn_groups: list[list[AttentionGroup]] = []
        # self.kv_cache_config: KVCacheConfig

        # mm_hash ->  encoder_output
        self.encoder_cache: dict[str, torch.Tensor] = {}

        self.use_aux_hidden_state_outputs = False
        # Set up speculative decoding.
        # NOTE(Jiayi): currently we put the entire draft model on
        # the last PP rank. This is not ideal if there are many
        # layers in the draft model.
        if self.speculative_config and get_pp_group().is_last_rank:
            self.drafter: (
                NgramProposer | SuffixDecodingProposer | EagleProposer | MedusaProposer
            )
            if self.speculative_config.method == "ngram":
                self.drafter = NgramProposer(self.vllm_config)
            elif self.speculative_config.method == "suffix":
                self.drafter = SuffixDecodingProposer(self.vllm_config)
            elif self.speculative_config.use_eagle():
                self.drafter = EagleProposer(self.vllm_config, self.device, self)
                if self.speculative_config.method == "eagle3":
                    self.use_aux_hidden_state_outputs = (
                        self.drafter.eagle3_use_aux_hidden_state
                    )
            elif self.speculative_config.method == "medusa":
                self.drafter = MedusaProposer(
                    vllm_config=self.vllm_config, device=self.device
                )
            else:
                raise ValueError(
                    "Unknown speculative decoding method: "
                    f"{self.speculative_config.method}"
                )
            self.rejection_sampler = RejectionSampler(self.sampler)

        self.num_spec_tokens = 0
        if self.speculative_config:
            self.num_spec_tokens = self.speculative_config.num_speculative_tokens

        # Request states.
        self.requests: dict[str, CachedRequestState] = {}
        # NOTE(rob): num_prompt_logprobs only includes reqs
        # that are currently in the prefill phase.
        self.num_prompt_logprobs: dict[str, int] = {}
        self.comm_stream = torch.cuda.Stream()

        # Input Batch
        # NOTE(Chen): Ideally, we should initialize the input batch inside
        # `initialize_kv_cache` based on the kv cache config. However, as in
        # https://github.com/vllm-project/vllm/pull/18298, due to some unknown
        # reasons, we have to initialize the input batch before `load_model`,
        # quantization + weight offloading will fail otherwise. As a temporary
        # solution, we initialize the input batch here, and re-initialize it
        # in `initialize_kv_cache` if the block_sizes here is different from
        # the block_sizes in the kv cache config.
        logits_processors = model_config.logits_processors
        custom_logitsprocs: Sequence[str | type[LogitsProcessor]] = (
            tuple(logits_processors) if logits_processors is not None else ()
        )
        self.input_batch = InputBatch(
            max_num_reqs=self.max_num_reqs,
            # We need to use the encoder length for encoder-decoer
            # because of KV cache for cross-attention.
            max_model_len=max(self.max_model_len, self.max_encoder_len),
            max_num_batched_tokens=self.max_num_tokens,
            device=self.device,
            pin_memory=self.pin_memory,
            vocab_size=self.model_config.get_vocab_size(),
            block_sizes=[self.cache_config.block_size],
            kernel_block_sizes=[self.cache_config.block_size],
            is_spec_decode=bool(self.vllm_config.speculative_config),
            logitsprocs=build_logitsprocs(
                self.vllm_config,
                self.device,
                self.pin_memory,
                self.is_pooling_model,
                custom_logitsprocs,
            ),
            # We currently don't know whether a particular custom logits processor
            # uses output token ids so we set this conservatively.
            logitsprocs_need_output_token_ids=bool(custom_logitsprocs),
            is_pooling_model=self.is_pooling_model,
            cp_kv_cache_interleave_size=self.parallel_config.cp_kv_cache_interleave_size,
        )

        self.use_async_scheduling = self.scheduler_config.async_scheduling
        # Separate cuda stream for overlapping transfer of sampled token ids from
        # GPU to CPU when async scheduling is enabled.
        self.async_output_copy_stream: torch.cuda.Stream | None = None
        # cuda event to synchronize use of reused CPU tensors between steps
        # when async scheduling is enabled.
        self.prepare_inputs_event: torch.Event | None = None
        if self.use_async_scheduling:
            self.async_output_copy_stream = torch.cuda.Stream()
            self.prepare_inputs_event = torch.Event()

        # self.cudagraph_batch_sizes sorts in ascending order.
        if (
            self.compilation_config.cudagraph_capture_sizes
            and self.compilation_config.cudagraph_mode != CUDAGraphMode.NONE
        ):
            self.cudagraph_batch_sizes = sorted(
                self.compilation_config.cudagraph_capture_sizes
            )

        # Cache the device properties.
        self._init_device_properties()

        # Persistent buffers for CUDA graphs.
        self.input_ids = self._make_buffer(self.max_num_tokens, dtype=torch.int32)
        self.positions = self._make_buffer(self.max_num_tokens, dtype=torch.int64)
        self.query_start_loc = self._make_buffer(
            self.max_num_reqs + 1, dtype=torch.int32
        )
        self.seq_lens = self._make_buffer(self.max_num_reqs, dtype=torch.int32)
        self.encoder_seq_lens = self._make_buffer(self.max_num_reqs, dtype=torch.int32)
        if self.dcp_world_size > 1:
            self.dcp_local_seq_lens = self._make_buffer(
                self.max_num_reqs, dtype=torch.int32
            )
        # Because inputs_embeds may be bfloat16 and we don't need a numpy
        # version of this tensor, avoid a RuntimeError by not creating a
        # numpy buffer.
        self.inputs_embeds = self._make_buffer(
            self.max_num_tokens, self.inputs_embeds_size, dtype=self.dtype, numpy=False
        )
        self.is_token_ids = self._make_buffer(self.max_num_tokens, dtype=torch.bool)
        self.discard_request_mask = self._make_buffer(
            self.max_num_reqs, dtype=torch.bool
        )
        self.num_decode_draft_tokens = self._make_buffer(
            self.max_num_reqs, dtype=torch.int32
        )
        self.num_accepted_tokens = self._make_buffer(
            self.max_num_reqs, dtype=torch.int64
        )

        # Only relevant for multimodal models
        if self.supports_mm_inputs:
            self.is_mm_embed = self._make_buffer(self.max_num_tokens, dtype=torch.bool)

        # Only relevant for models using M-RoPE (e.g, Qwen2-VL)
        if self.uses_mrope:
            # NOTE: `mrope_positions` is implemented with one additional dummy
            # position on purpose to make it non-contiguous so that it can work
            # with torch compile.
            # See detailed explanation in https://github.com/vllm-project/vllm/pull/12128#discussion_r1926431923

            # NOTE: When M-RoPE is enabled, position ids are 3D regardless of
            # the modality of inputs. For text-only inputs, each dimension has
            # identical position IDs, making M-RoPE functionally equivalent to
            # 1D-RoPE.
            # See page 5 of https://arxiv.org/abs/2409.12191
            self.mrope_positions = self._make_buffer(
                (3, self.max_num_tokens + 1), dtype=torch.int64
            )

        # Only relevant for models using XD-RoPE (e.g, HunYuan-VL)
        if self.uses_xdrope_dim > 0:
            # Similar to mrope but use assigned dimension number for RoPE, 4 as default.
            self.xdrope_positions = self._make_buffer(
                (self.uses_xdrope_dim, self.max_num_tokens + 1), dtype=torch.int64
            )

        # None in the first PP rank. The rest are set after load_model.
        self.intermediate_tensors: IntermediateTensors | None = None

        # OPTIMIZATION: Cache the tensors rather than creating them every step.
        # Keep in int64 to avoid overflow with long context
        self.arange_np = np.arange(
            max(self.max_num_reqs + 1, self.max_model_len, self.max_num_tokens),
            dtype=np.int64,
        )

        # Layer pairings for cross-layer KV sharing.
        # If an Attention layer `layer_name` is in the keys of this dict, it
        # means this layer will perform attention using the keys and values
        # from the KV cache of `shared_kv_cache_layers[layer_name]`.
        self.shared_kv_cache_layers: dict[str, str] = {}
        self.kv_sharing_fast_prefill_eligible_layers: set[str] = set()

        self.kv_sharing_fast_prefill_logits_indices = None
        if self.cache_config.kv_sharing_fast_prefill:
            self.kv_sharing_fast_prefill_logits_indices = torch.zeros(
                self.max_num_tokens, dtype=torch.int32, device=self.device
            )

        self.uniform_decode_query_len = 1 + self.num_spec_tokens

        # Cudagraph dispatcher for runtime cudagraph dispatching.
        self.cudagraph_dispatcher = CudagraphDispatcher(self.vllm_config)

        self.mm_budget = (
            MultiModalBudget(
                self.model_config,
                self.scheduler_config,
                self.mm_registry,
            )
            if self.supports_mm_inputs
            else None
        )

        self.reorder_batch_threshold: int | None = None

        # Attention layers that are only in the KVCacheConfig of the runner
        # (e.g., KV sharing, encoder-only attention), but not in the
        # KVCacheConfig of the scheduler.
        self.runner_only_attn_layers: set[str] = set()

        # Cached outputs.
        self._draft_token_ids: list[list[int]] | torch.Tensor | None = None
        self.transfer_event = torch.Event()
        self.sampled_token_ids_pinned_cpu = torch.empty(
            (self.max_num_reqs, 1),
            dtype=torch.int64,
            device="cpu",
            pin_memory=self.pin_memory,
        )

        # Pre-allocated tensor for copying valid sampled token counts to CPU,
        # with dedicated stream for overlapping and event for coordination.
        self.valid_sampled_token_count_event: torch.Event | None = None
        self.valid_sampled_token_count_copy_stream: torch.cuda.Stream | None = None
        if self.use_async_scheduling and self.num_spec_tokens:
            self.valid_sampled_token_count_event = torch.Event()
            self.valid_sampled_token_count_copy_stream = torch.cuda.Stream()
        self.valid_sampled_token_count_cpu = torch.empty(
            self.max_num_reqs,
            dtype=torch.int64,
            device="cpu",
            pin_memory=self.pin_memory,
        )

        # Ephemeral state transferred between execute_model() and sample_tokens().
        self.execute_model_state: ExecuteModelState | None = None
        self.kv_connector_output: KVConnectorOutput | None = None
        self.layerwise_nvtx_hooks_registered = False

    def reset_mm_cache(self) -> None:
        if self.mm_budget:
            self.mm_budget.reset_cache()

    @torch.inference_mode()
    def init_fp8_kv_scales(self) -> None:
        """
        Re-initialize the KV cache and FP8 scales after waking from sleep.
        1. Zero out the KV cache tensors to remove garbage data from re-allocation.
        2. Reset Attention layer scaling factors (_k_scale, _v_scale) to 1.0.
          If these are left at 0.0 (default after wake_up), all KV cache values
          become effectively zero, causing gibberish output.
        """
        if not self.cache_config.cache_dtype.startswith("fp8"):
            return

        kv_caches = getattr(self, "kv_caches", [])
        for cache_tensor in kv_caches:
            if cache_tensor is not None:
                cache_tensor.zero_()

        k_attr_names = ("_k_scale", "k_scale")
        v_attr_names = ("_v_scale", "v_scale")

        attn_layers = self.compilation_config.static_forward_context
        for name, module in attn_layers.items():
            if isinstance(module, (Attention, MLAAttention)):
                # TODO: Generally, scale is 1.0 if user uses on-the-fly fp8
                # kvcache quant. However, to get better accuracy, compression
                # frameworks like llm-compressors allow users to tune the
                # scale. We may need to restore the specific calibrated scales
                # here in the future.
                k_scale_val, v_scale_val = 1.0, 1.0

                # Processing K Scale
                for attr in k_attr_names:
                    if hasattr(module, attr):
                        param = getattr(module, attr)
                        if isinstance(param, torch.Tensor):
                            param.fill_(k_scale_val)

                # Processing V Scale
                for attr in v_attr_names:
                    if hasattr(module, attr):
                        param = getattr(module, attr)
                        if isinstance(param, torch.Tensor):
                            param.fill_(v_scale_val)

    def _get_positions(self, num_tokens: Any):
        if isinstance(num_tokens, int):
            if self.uses_mrope:
                return self.mrope_positions.gpu[:, :num_tokens]
            if self.uses_xdrope_dim > 0:
                return self.xdrope_positions.gpu[:, :num_tokens]
            return self.positions.gpu[:num_tokens]
        else:
            if self.uses_mrope:
                return self.mrope_positions.gpu[:, num_tokens]
            if self.uses_xdrope_dim > 0:
                return self.xdrope_positions.gpu[:, num_tokens]
            return self.positions.gpu[num_tokens]

    def _make_buffer(
        self, *size: int | torch.SymInt, dtype: torch.dtype, numpy: bool = True
    ) -> CpuGpuBuffer:
        return CpuGpuBuffer(
            *size,
            dtype=dtype,
            device=self.device,
            pin_memory=self.pin_memory,
            with_numpy=numpy,
        )

    def _init_model_kwargs(self, num_tokens: int):
        model_kwargs = dict[str, Any]()

        if not self.is_pooling_model:
            return model_kwargs

        num_reqs = self.input_batch.num_reqs
        pooling_params = self.input_batch.get_pooling_params()

        token_type_id_requests = dict[int, Any]()
        for i, param in enumerate(pooling_params):
            if (
                param.extra_kwargs is not None
                and (token_types := param.extra_kwargs.get("compressed_token_type_ids"))
                is not None
            ):
                token_type_id_requests[i] = token_types

        if len(token_type_id_requests) == 0:
            return model_kwargs

        seq_lens = self.seq_lens.gpu[:num_reqs]
        token_type_ids = []

        for i in range(num_reqs):
            pos = token_type_id_requests.get(i, seq_lens[i])
            ids = (torch.arange(seq_lens[i]) >= pos).int()
            token_type_ids.append(ids)

        model_kwargs["token_type_ids"] = torch.concat(token_type_ids).to(
            device=self.device
        )
        return model_kwargs

    def _may_reorder_batch(self, scheduler_output: "SchedulerOutput") -> None:
        """
        Update the order of requests in the batch based on the attention
        backend's needs. For example, some attention backends (namely MLA) may
        want to separate requests based on if the attention computation will be
        compute-bound or memory-bound.

        Args:
            scheduler_output: The scheduler output.
        """
        # Attention free models have zero kv_cache_goups, however models
        # like Mamba are also attention free but use the kv_cache for
        # keeping its internal state. This is why we check the number
        # of kv_cache groups instead of solely checking
        # for self.model_config.is_attention_free.
        if len(self.kv_cache_config.kv_cache_groups) == 0:
            return

        if self.reorder_batch_threshold is not None:
            reorder_batch_to_split_decodes_and_prefills(
                self.input_batch,
                scheduler_output,
                decode_threshold=self.reorder_batch_threshold,
            )

    # Note: used for model runner override.
    def _init_device_properties(self) -> None:
        """Initialize attributes from torch.cuda.get_device_properties"""
        self.device_properties = torch.cuda.get_device_properties(self.device)
        self.num_sms = self.device_properties.multi_processor_count

    # Note: used for model runner override.
    def _sync_device(self) -> None:
        torch.cuda.synchronize()

    def _update_states(self, scheduler_output: "SchedulerOutput") -> None:
        """Update the cached states and the persistent batch with the scheduler
        output.

        The updated states are used by the `_prepare_inputs` function to create
        the input GPU tensors for the model.

        The SamplingMetadata is updated and copied to the GPU if there is a
        new/resumed/paused/finished request in the batch.
        """
        # Remove finished requests from the cached states.
        for req_id in scheduler_output.finished_req_ids:
            self.requests.pop(req_id, None)
            self.num_prompt_logprobs.pop(req_id, None)
        # Remove the finished requests from the persistent batch.
        # NOTE(woosuk): There could be an edge case where finished_req_ids and
        # scheduled_req_ids overlap. This happens when a request is aborted and
        # then resubmitted with the same ID. In this case, we treat them as two
        # distinct requests - clearing the cached states for the first request
        # and handling the second as a new request.
        for req_id in scheduler_output.finished_req_ids:
            self.input_batch.remove_request(req_id)

        # Free the cached encoder outputs.
        for mm_hash in scheduler_output.free_encoder_mm_hashes:
            self.encoder_cache.pop(mm_hash, None)

        # Remove the unscheduled requests from the persistent batch.
        # NOTE(woosuk): The unscheduled requests are either preempted requests
        # or running requests that are not scheduled in this step. We remove
        # them from the persistent batch but keep their cached states since
        # they will be scheduled again sometime in the future.
        scheduled_req_ids = scheduler_output.num_scheduled_tokens.keys()
        cached_req_ids = self.input_batch.req_id_to_index.keys()
        resumed_req_ids = scheduler_output.scheduled_cached_reqs.resumed_req_ids
        # NOTE(zhuohan): cached_req_ids and resumed_req_ids are usually disjoint,
        # so `(scheduled_req_ids - resumed_req_ids) == scheduled_req_ids` holds
        # apart from the forced-preemption case in reset_prefix_cache. And in
        # that case we include the resumed_req_ids in the unscheduled set so
        # that they get cleared from the persistent batch before being re-scheduled
        # in the normal resumed request path.
        unscheduled_req_ids = cached_req_ids - (scheduled_req_ids - resumed_req_ids)
        # NOTE(woosuk): The persistent batch optimization assumes that
        # consecutive batches contain mostly the same requests. If batches
        # have low request overlap (e.g., alternating between two distinct
        # sets of requests), this optimization becomes very inefficient.
        for req_id in unscheduled_req_ids:
            self.input_batch.remove_request(req_id)

        reqs_to_add: list[CachedRequestState] = []
        # Add new requests to the cached states.
        for new_req_data in scheduler_output.scheduled_new_reqs:
            req_id = new_req_data.req_id
            sampling_params = new_req_data.sampling_params
            pooling_params = new_req_data.pooling_params

            if (
                sampling_params
                and sampling_params.sampling_type == SamplingType.RANDOM_SEED
            ):
                generator = torch.Generator(device=self.device)
                generator.manual_seed(sampling_params.seed)
            else:
                generator = None

            if self.is_pooling_model:
                assert pooling_params is not None
                task = pooling_params.task
                assert task is not None, "You did not set `task` in the API"

                model = cast(VllmModelForPooling, self.get_model())
                to_update = model.pooler.get_pooling_updates(task)
                to_update.apply(pooling_params)

            req_state = CachedRequestState(
                req_id=req_id,
                prompt_token_ids=new_req_data.prompt_token_ids,
                prompt_embeds=new_req_data.prompt_embeds,
                mm_features=new_req_data.mm_features,
                sampling_params=sampling_params,
                pooling_params=pooling_params,
                generator=generator,
                block_ids=new_req_data.block_ids,
                num_computed_tokens=new_req_data.num_computed_tokens,
                output_token_ids=[],
                lora_request=new_req_data.lora_request,
            )
            self.requests[req_id] = req_state

            if sampling_params and sampling_params.prompt_logprobs is not None:
                self.num_prompt_logprobs[req_id] = (
                    self.input_batch.vocab_size
                    if sampling_params.prompt_logprobs == -1
                    else sampling_params.prompt_logprobs
                )

            # Only relevant for models using M-RoPE (e.g, Qwen2-VL)
            if self.uses_mrope:
                self._init_mrope_positions(req_state)

            # Only relevant for models using XD-RoPE (e.g, HunYuan-VL)
            if self.uses_xdrope_dim > 0:
                self._init_xdrope_positions(req_state)

            reqs_to_add.append(req_state)

        # Update the states of the running/resumed requests.
        is_last_rank = get_pp_group().is_last_rank
        req_data = scheduler_output.scheduled_cached_reqs

        # Wait until valid_sampled_tokens_count is copied to cpu,
        # then use it to update actual num_computed_tokens of each request.
        valid_sampled_token_count = self._get_valid_sampled_token_count()

        for i, req_id in enumerate(req_data.req_ids):
            req_state = self.requests[req_id]
            num_computed_tokens = req_data.num_computed_tokens[i]
            new_block_ids = req_data.new_block_ids[i]
            resumed_from_preemption = req_id in req_data.resumed_req_ids
            num_output_tokens = req_data.num_output_tokens[i]
            req_index = self.input_batch.req_id_to_index.get(req_id)

            # prev_num_draft_len is used in async scheduling mode with
            # spec decode. it indicates if need to update num_computed_tokens
            # of the request. for example:
            # fist step: num_computed_tokens = 0, spec_tokens = [],
            # prev_num_draft_len = 0.
            # second step: num_computed_tokens = 100(prompt lenth),
            # spec_tokens = [a,b], prev_num_draft_len = 0.
            # third step: num_computed_tokens = 100 + 2, spec_tokens = [c,d],
            # prev_num_draft_len = 2.
            # num_computed_tokens in first step and second step does't contain
            # the spec tokens length, but in third step it contains the
            # spec tokens length. we only need to update num_computed_tokens
            # when prev_num_draft_len > 0.
            if req_state.prev_num_draft_len:
                if req_index is None:
                    req_state.prev_num_draft_len = 0
                else:
                    assert self.input_batch.prev_req_id_to_index is not None
                    prev_req_index = self.input_batch.prev_req_id_to_index[req_id]
                    num_accepted = valid_sampled_token_count[prev_req_index] - 1
                    num_rejected = req_state.prev_num_draft_len - num_accepted
                    num_computed_tokens -= num_rejected
                    req_state.output_token_ids.extend([-1] * num_accepted)

            # Update the cached states.
            req_state.num_computed_tokens = num_computed_tokens

            if not is_last_rank:
                # When using PP, the scheduler sends the sampled tokens back,
                # because there's no direct communication between the first-
                # stage worker and the last-stage worker.
                new_token_ids = req_data.new_token_ids[i]
                # Add the sampled token(s) from the previous step (if any).
                # This doesn't include "unverified" tokens like spec tokens.
                num_new_tokens = (
                    num_computed_tokens + len(new_token_ids) - req_state.num_tokens
                )
                if num_new_tokens == 1:
                    # Avoid slicing list in most common case.
                    req_state.output_token_ids.append(new_token_ids[-1])
                elif num_new_tokens > 0:
                    req_state.output_token_ids.extend(new_token_ids[-num_new_tokens:])
            elif num_output_tokens < len(req_state.output_token_ids):
                # Some output tokens were discarded due to a sync-KV-load
                # failure. Align the cached state.
                del req_state.output_token_ids[num_output_tokens:]
                if req_index is not None:
                    end_idx = (
                        self.input_batch.num_prompt_tokens[req_index]
                        + num_output_tokens
                    )
                    self.input_batch.num_tokens[req_index] = end_idx
                    self.input_batch.num_tokens_no_spec[req_index] = end_idx

            # Update the block IDs.
            if not resumed_from_preemption:
                if new_block_ids is not None:
                    # Append the new blocks to the existing block IDs.
                    for block_ids, new_ids in zip(req_state.block_ids, new_block_ids):
                        block_ids.extend(new_ids)
            else:
                assert req_index is None
                assert new_block_ids is not None
                # The request is resumed from preemption.
                # Replace the existing block IDs with the new ones.
                req_state.block_ids = new_block_ids

            if req_index is None:
                # The request is not in the persistent batch.
                # The request was either preempted and resumed later, or was not
                # scheduled in the previous step and needs to be added again.

                if self.use_async_scheduling and num_output_tokens > 0:
                    # We must recover the output token ids for resumed requests in the
                    # async scheduling case, so that correct input_ids are obtained.
                    resumed_token_ids = req_data.all_token_ids[req_id]
                    req_state.output_token_ids = resumed_token_ids[-num_output_tokens:]

                reqs_to_add.append(req_state)
                continue

            # Update the persistent batch.
            self.input_batch.num_computed_tokens_cpu[req_index] = num_computed_tokens
            if new_block_ids is not None:
                self.input_batch.block_table.append_row(new_block_ids, req_index)

            # For the last rank, we don't need to update the token_ids_cpu
            # because the sampled tokens are already cached.
            if not is_last_rank:
                # Add new_token_ids to token_ids_cpu.
                start_token_index = num_computed_tokens
                end_token_index = num_computed_tokens + len(new_token_ids)
                self.input_batch.token_ids_cpu[
                    req_index, start_token_index:end_token_index
                ] = new_token_ids
                self.input_batch.num_tokens_no_spec[req_index] = end_token_index
                self.input_batch.num_tokens[req_index] = end_token_index

            # Add spec_token_ids to token_ids_cpu.
            spec_token_ids = scheduler_output.scheduled_spec_decode_tokens.get(
                req_id, []
            )
            num_spec_tokens = len(spec_token_ids)
            # For async scheduling, token_ids_cpu assigned from
            # spec_token_ids are placeholders and will be overwritten in
            # _prepare_input_ids.
            if num_spec_tokens:
                start_index = self.input_batch.num_tokens_no_spec[req_index]
                end_token_index = start_index + num_spec_tokens
                self.input_batch.token_ids_cpu[
                    req_index, start_index:end_token_index
                ] = spec_token_ids
                # NOTE(woosuk): `num_tokens` here may include spec tokens.
                self.input_batch.num_tokens[req_index] += num_spec_tokens

            # When speculative decoding is used with structured output,
            # the scheduler can drop draft tokens that do not
            # conform to the schema. This can result in
            # scheduler_output.scheduled_spec_decode_tokens being empty,
            # even when speculative decoding is enabled.
            self.input_batch.spec_token_ids[req_index].clear()
            self.input_batch.spec_token_ids[req_index].extend(spec_token_ids)

            # there are no draft tokens with async scheduling,
            # we clear the spec_decoding info in scheduler_output and
            # use normal sampling but rejection_sampling.
            if self.use_async_scheduling:
                req_state.prev_num_draft_len = num_spec_tokens
                if num_spec_tokens and self._draft_token_ids is None:
                    scheduler_output.total_num_scheduled_tokens -= num_spec_tokens
                    scheduler_output.num_scheduled_tokens[req_id] -= num_spec_tokens
                    scheduler_output.scheduled_spec_decode_tokens.pop(req_id, None)
        # Add the new or resumed requests to the persistent batch.
        # The smaller empty indices are filled first.
        for request in reqs_to_add:
            self.input_batch.add_request(request)

        # Condense the batched states if there are gaps left by removed requests
        self.input_batch.condense()
        # Allow attention backend to reorder the batch, potentially
        self._may_reorder_batch(scheduler_output)
        # Refresh batch metadata with any pending updates.
        self.input_batch.refresh_metadata()

    def _update_states_after_model_execute(
        self, output_token_ids: torch.Tensor
    ) -> None:
        """Update the cached states after model execution.

        This is used for MTP/EAGLE for hybrid models, as in linear attention,
        only the last token's state is kept. In MTP/EAGLE, for draft tokens
        the state are kept util we decide how many tokens are accepted for
        each sequence, and a shifting is done during the next iteration
        based on the number of accepted tokens.
        """
        if not self.model_config.is_hybrid or not self.speculative_config:
            return

        # Find the number of accepted tokens for each sequence.
        num_accepted_tokens = (
            (
                torch.cat(
                    [
                        output_token_ids,
                        torch.full(
                            (output_token_ids.size(0), 1),
                            -1,
                            device=output_token_ids.device,
                        ),
                    ],
                    dim=1,
                )
                == -1
            )
            .int()
            .argmax(-1)
            .cpu()
            .numpy()
        )
        for i, num_tokens in enumerate(num_accepted_tokens):
            self.input_batch.num_accepted_tokens_cpu[i] = num_tokens

    def _init_mrope_positions(self, req_state: CachedRequestState):
        model = self.get_model()
        assert supports_mrope(model), "M-RoPE support is not implemented."
        assert req_state.prompt_token_ids is not None, (
            "M-RoPE requires prompt_token_ids to be available."
        )
        mrope_model = cast(SupportsMRoPE, model)

        req_state.mrope_positions, req_state.mrope_position_delta = (
            mrope_model.get_mrope_input_positions(
                req_state.prompt_token_ids,
                req_state.mm_features,
            )
        )

    def _init_xdrope_positions(self, req_state: CachedRequestState):
        model = self.get_model()
        xdrope_model = cast(SupportsXDRoPE, model)
        assert req_state.prompt_token_ids is not None, (
            "XD-RoPE requires prompt_token_ids to be available."
        )
        assert supports_xdrope(model), "XD-RoPE support is not implemented."

        req_state.xdrope_positions = xdrope_model.get_xdrope_input_positions(
            req_state.prompt_token_ids,
            req_state.mm_features,
        )

    def _extract_mm_kwargs(
        self,
        scheduler_output: "SchedulerOutput",
    ) -> BatchedTensorInputs:
        if not scheduler_output or not self.is_multimodal_raw_input_only_model:
            return {}

        mm_kwargs = list[MultiModalKwargsItem]()
        for req in scheduler_output.scheduled_new_reqs:
            for feature in req.mm_features:
                if feature.data is not None:
                    mm_kwargs.append(feature.data)

        # Input all modalities at once
        model = cast(SupportsMultiModal, self.model)
        mm_kwargs_combined: BatchedTensorInputs = {}
        for _, _, mm_kwargs_group in group_mm_kwargs_by_modality(
            mm_kwargs,
            device=self.device,
            pin_memory=self.pin_memory,
            merge_by_field_config=model.merge_by_field_config,
            multimodal_cpu_fields=model.multimodal_cpu_fields,
        ):
            mm_kwargs_combined.update(mm_kwargs_group)

        return mm_kwargs_combined

    def _dummy_mm_kwargs(self, num_seqs: int) -> BatchedTensorInputs:
        if not self.is_multimodal_raw_input_only_model:
            return {}

        mm_budget = self.mm_budget
        assert mm_budget is not None

        dummy_modality = mm_budget.get_modality_with_max_tokens()
        return self._get_mm_dummy_batch(dummy_modality, num_seqs)

    def _get_cumsum_and_arange(
        self,
        num_tokens: np.ndarray,
        cumsum_dtype: np.dtype | None = None,
    ) -> tuple[np.ndarray, np.ndarray]:
        """Get the cumulative sum and batched arange of the given array.
        # E.g., [2, 5, 3] -> ([2, 7, 10], [0, 1, 0, 1, 2, 3, 4, 0, 1, 2])
        # Equivalent to but faster than:
        # np.concatenate([np.arange(n) for n in num_tokens])
        """
        # Step 1. [2, 5, 3] -> [2, 7, 10]
        cu_num_tokens = np.cumsum(num_tokens, dtype=cumsum_dtype)
        total_num_tokens = cu_num_tokens[-1]
        # Step 2. [2, 7, 10] -> [0, 0, 2, 2, 2, 2, 2, 7, 7, 7]
        cumsums_offsets = np.repeat(cu_num_tokens - num_tokens, num_tokens)
        # Step 3. [0, 1, 0, 1, 2, 3, 4, 0, 1, 2]
        arange = self.arange_np[:total_num_tokens] - cumsums_offsets

        return cu_num_tokens, arange

    def _prepare_input_ids(
        self,
        scheduler_output: "SchedulerOutput",
        total_num_scheduled_tokens: int,
        cu_num_tokens: np.ndarray,
    ) -> None:
        """Prepare the input IDs for the current batch.

        Carefully handles the `prev_sampled_token_ids` which can be cached
        from the previous engine iteration, in which case those tokens on the
        GPU need to be copied into the corresponding slots into input_ids."""

        if self.input_batch.prev_sampled_token_ids is None:
            # Normal scheduling case
            self.input_ids.copy_to_gpu(total_num_scheduled_tokens)
            if self.enable_prompt_embeds:
                self.inputs_embeds.copy_to_gpu(total_num_scheduled_tokens)
                self.is_token_ids.copy_to_gpu(total_num_scheduled_tokens)
            return

        # Async scheduling case, where some decode requests from the previous
        # iteration won't have entries in input_ids_cpu and need to be copied
        # on the GPU from prev_sampled_token_ids.
        prev_req_id_to_index = self.input_batch.prev_req_id_to_index
        assert prev_req_id_to_index is not None
        sample_flattened_indices: list[int] = []
        spec_flattened_indices: list[int] = []
        prev_common_req_indices: list[int] = []
        prev_draft_token_indices: list[int] = []
        indices_match = True
        max_flattened_index = -1
        total_num_spec_tokens = 0
        scheduled_spec_tokens = scheduler_output.scheduled_spec_decode_tokens

        for req_id, cur_index in self.input_batch.req_id_to_index.items():
            if (prev_index := prev_req_id_to_index.get(req_id)) is not None:
                prev_common_req_indices.append(prev_index)
                # We need to compute the flattened input_ids index of the
                # last token in each common request.
                draft_len = len(scheduled_spec_tokens.get(req_id, ()))
                total_num_spec_tokens += draft_len
                flattened_index = cu_num_tokens[cur_index].item() - 1
                # example: cu_num_tokens = [2, 5, 8], draft_tokens = [1, 2, 2]
                # sample_flattened_indices = [0, 2, 5]
                # spec_flattened_indices = [1,   3, 4,    6, 7]
                sample_flattened_indices.append(flattened_index - draft_len)
                spec_flattened_indices.extend(
                    range(flattened_index - draft_len + 1, flattened_index + 1)
                )
                start = prev_index * self.num_spec_tokens
                # prev_draft_token_indices is used to find which draft_tokens_id
                # should be copied to input_ids
                # example: prev draft_tokens_id [[1,2], [3,4], [5, 6]]
                # flatten draft_tokens_id [1,2,3,4,5,6]
                # draft_len of each request [1, 2, 1]
                # then prev_draft_token_indices is [0,   2, 3,   4]
                prev_draft_token_indices.extend(range(start, start + draft_len))
                indices_match &= prev_index == flattened_index
                max_flattened_index = max(max_flattened_index, flattened_index)
        num_commmon_tokens = len(sample_flattened_indices)
        total_without_spec = total_num_scheduled_tokens - total_num_spec_tokens
        if num_commmon_tokens < total_without_spec:
            # If not all requests are decodes from the last iteration,
            # We need to copy the input_ids_cpu to the GPU first.
            self.input_ids.copy_to_gpu(total_num_scheduled_tokens)
            if self.enable_prompt_embeds:
                self.inputs_embeds.copy_to_gpu(total_num_scheduled_tokens)
                self.is_token_ids.copy_to_gpu(total_num_scheduled_tokens)
        if num_commmon_tokens == 0:
            # No requests in common with the previous iteration
            # So input_ids.cpu will have all the input ids.
            return
        if indices_match and max_flattened_index == (num_commmon_tokens - 1):
            # Common-case optimization: the batch is unchanged
            # and no reordering happened.
            # The indices are both the same permutation of 0..N-1 so
            # we can copy directly using a single slice.
            self.input_ids.gpu[:num_commmon_tokens].copy_(
                self.input_batch.prev_sampled_token_ids[:num_commmon_tokens, 0],
                non_blocking=True,
            )
            if self.enable_prompt_embeds:
                self.is_token_ids.gpu[:num_commmon_tokens] = True
            return
        # Upload the index tensors asynchronously so the scatter can be non-blocking.
        sampled_tokens_index_tensor = torch.tensor(
            sample_flattened_indices, dtype=torch.int64, pin_memory=self.pin_memory
        ).to(self.device, non_blocking=True)
        prev_common_req_indices_tensor = torch.tensor(
            prev_common_req_indices, dtype=torch.int64, pin_memory=self.pin_memory
        ).to(self.device, non_blocking=True)
        self.input_ids.gpu.scatter_(
            dim=0,
            index=sampled_tokens_index_tensor,
            src=self.input_batch.prev_sampled_token_ids[
                prev_common_req_indices_tensor, 0
            ],
        )

        # Scatter the draft tokens after the sampled tokens are scattered.
        if self._draft_token_ids is None or not spec_flattened_indices:
            return

        assert isinstance(self._draft_token_ids, torch.Tensor)
        draft_tokens_index_tensor = torch.tensor(
            spec_flattened_indices, dtype=torch.int64, pin_memory=self.pin_memory
        ).to(self.device, non_blocking=True)
        prev_draft_token_indices_tensor = torch.tensor(
            prev_draft_token_indices, dtype=torch.int64, pin_memory=self.pin_memory
        ).to(self.device, non_blocking=True)

        # because input_ids dtype is torch.int32,
        # so convert draft_token_ids to torch.int32 here.
        draft_token_ids = self._draft_token_ids.to(dtype=torch.int32)
        self._draft_token_ids = None

        self.input_ids.gpu.scatter_(
            dim=0,
            index=draft_tokens_index_tensor,
            src=draft_token_ids.flatten()[prev_draft_token_indices_tensor],
        )

    def _get_encoder_seq_lens(
        self,
        num_scheduled_tokens: dict[str, int],
        kv_cache_spec: KVCacheSpec,
        num_reqs: int,
    ) -> tuple[torch.Tensor | None, np.ndarray | None]:
        if not isinstance(kv_cache_spec, CrossAttentionSpec):
            return None, None

        # Build encoder_seq_lens array mapping request indices to
        # encoder lengths for inputs scheduled in this batch
        for req_id in num_scheduled_tokens:
            req_index = self.input_batch.req_id_to_index[req_id]
            req_state = self.requests[req_id]
            if req_state.mm_features is None:
                self.encoder_seq_lens.np[req_index] = 0
                continue

            # Get the total number of encoder input tokens for running encoder requests
            # whether encoding is finished or not so that cross-attention knows how
            # many encoder tokens to attend to.
            encoder_input_tokens = sum(
                feature.mm_position.length for feature in req_state.mm_features
            )
            self.encoder_seq_lens.np[req_index] = encoder_input_tokens

        self.encoder_seq_lens.copy_to_gpu(num_reqs)
        encoder_seq_lens = self.encoder_seq_lens.gpu[:num_reqs]
        encoder_seq_lens_cpu = self.encoder_seq_lens.np[:num_reqs]

        return encoder_seq_lens, encoder_seq_lens_cpu

    def _prepare_inputs(
        self,
        scheduler_output: "SchedulerOutput",
        num_scheduled_tokens: np.ndarray,
    ) -> tuple[
        torch.Tensor,
        SpecDecodeMetadata | None,
    ]:
        """
        :return: tuple[
            logits_indices, spec_decode_metadata,
        ]
        """
        total_num_scheduled_tokens = scheduler_output.total_num_scheduled_tokens
        assert total_num_scheduled_tokens > 0
        num_reqs = self.input_batch.num_reqs
        assert num_reqs > 0

        # OPTIMIZATION: Start copying the block table first.
        # This way, we can overlap the copy with the following CPU operations.
        self.input_batch.block_table.commit_block_table(num_reqs)

        # Get request indices.
        # E.g., [2, 5, 3] -> [0, 0, 1, 1, 1, 1, 1, 2, 2, 2]
        req_indices = np.repeat(self.arange_np[:num_reqs], num_scheduled_tokens)

        # cu_num_tokens: [2, 5, 3] -> [2, 7, 10]
        # arange: [0, 1, 0, 1, 2, 3, 4, 0, 1, 2]
        cu_num_tokens, arange = self._get_cumsum_and_arange(num_scheduled_tokens)

        # Get positions.
        positions_np = self.positions.np[:total_num_scheduled_tokens]
        np.add(
            self.input_batch.num_computed_tokens_cpu[req_indices],
            arange,
            out=positions_np,
        )

        # Calculate M-RoPE positions.
        # Only relevant for models using M-RoPE (e.g, Qwen2-VL)
        if self.uses_mrope:
            self._calc_mrope_positions(scheduler_output)

        # Calculate XD-RoPE positions.
        # Only relevant for models using XD-RoPE (e.g, HunYuan-VL)
        if self.uses_xdrope_dim > 0:
            self._calc_xdrope_positions(scheduler_output)

        # Get token indices.
        # E.g., [0, 1, 0, 1, 2, 3, 4, 0, 1, 2]
        # -> [0, 1, M, M + 1, M + 2, M + 3, M + 4, 2 * M, 2 * M + 1, 2 * M + 2]
        # where M is the max_model_len.
        token_indices = (
            positions_np + req_indices * self.input_batch.token_ids_cpu.shape[1]
        )
        token_indices_tensor = torch.from_numpy(token_indices)

        # NOTE(woosuk): We use torch.index_select instead of np.take here
        # because torch.index_select is much faster than np.take for large
        # tensors.
        torch.index_select(
            self.input_batch.token_ids_cpu_tensor.flatten(),
            0,
            token_indices_tensor,
            out=self.input_ids.cpu[:total_num_scheduled_tokens],
        )
        if self.enable_prompt_embeds:
            is_token_ids = self.input_batch.is_token_ids_tensor.flatten()
            torch.index_select(
                is_token_ids,
                0,
                token_indices_tensor,
                out=self.is_token_ids.cpu[:total_num_scheduled_tokens],
            )

        # Because we did not pre-allocate a massive prompt_embeds CPU tensor on
        # the InputBatch, we need to fill in the prompt embeds into the expected
        # spots in the GpuModelRunner's pre-allocated prompt_embeds tensor.
        if self.input_batch.req_prompt_embeds:
            output_idx = 0
            for req_idx in range(num_reqs):
                num_sched = num_scheduled_tokens[req_idx]

                # Skip if this request doesn't have embeddings
                if req_idx not in self.input_batch.req_prompt_embeds:
                    output_idx += num_sched
                    continue

                # Skip if no tokens scheduled
                if num_sched <= 0:
                    output_idx += num_sched
                    continue

                req_embeds = self.input_batch.req_prompt_embeds[req_idx]
                start_pos = self.input_batch.num_computed_tokens_cpu[req_idx]

                # Skip if trying to read beyond available embeddings
                if start_pos >= req_embeds.shape[0]:
                    output_idx += num_sched
                    continue

                # Copy available embeddings
                end_pos = start_pos + num_sched
                actual_end = min(end_pos, req_embeds.shape[0])
                actual_num_sched = actual_end - start_pos

                if actual_num_sched > 0:
                    self.inputs_embeds.cpu[
                        output_idx : output_idx + actual_num_sched
                    ].copy_(req_embeds[start_pos:actual_end])

                output_idx += num_sched

        self.input_batch.block_table.compute_slot_mapping(req_indices, positions_np)
        self.input_batch.block_table.commit_slot_mapping(total_num_scheduled_tokens)

        # Prepare the attention metadata.
        self.query_start_loc.np[0] = 0
        self.query_start_loc.np[1 : num_reqs + 1] = cu_num_tokens
        # Note: pad query_start_loc to be non-decreasing, as kernels
        # like FlashAttention requires that
        self.query_start_loc.np[num_reqs + 1 :].fill(cu_num_tokens[-1])
        self.query_start_loc.copy_to_gpu()
        query_start_loc = self.query_start_loc.gpu[: num_reqs + 1]

        self.seq_lens.np[:num_reqs] = (
            self.input_batch.num_computed_tokens_cpu[:num_reqs] + num_scheduled_tokens
        )
        # Fill unused with 0 for full cuda graph mode.
        self.seq_lens.np[num_reqs:].fill(0)
        self.seq_lens.copy_to_gpu()

        num_tokens = [self.requests[r].num_tokens for r in self.input_batch.req_ids]
        num_tokens_np = np.array(num_tokens, dtype=np.int32)

        # Record which requests should not be sampled,
        # so that we could clear the sampled tokens before returning
        self.discard_request_mask.np[:num_reqs] = (
            self.seq_lens.np[:num_reqs] < num_tokens_np
        )
        self.discard_request_mask.copy_to_gpu(num_reqs)

        # Copy the tensors to the GPU.
        self._prepare_input_ids(
            scheduler_output,
            total_num_scheduled_tokens,
            cu_num_tokens,
        )

        if self.uses_mrope:
            # Only relevant for models using M-RoPE (e.g, Qwen2-VL)
            self.mrope_positions.gpu[:, :total_num_scheduled_tokens].copy_(
                self.mrope_positions.cpu[:, :total_num_scheduled_tokens],
                non_blocking=True,
            )
        elif self.uses_xdrope_dim > 0:
            # Only relevant for models using XD-RoPE (e.g, HunYuan-VL)
            self.xdrope_positions.gpu[:, :total_num_scheduled_tokens].copy_(
                self.xdrope_positions.cpu[:, :total_num_scheduled_tokens],
                non_blocking=True,
            )
        else:
            # Common case (1D positions)
            self.positions.copy_to_gpu(total_num_scheduled_tokens)

        use_spec_decode = len(scheduler_output.scheduled_spec_decode_tokens) > 0
        if not use_spec_decode:
            # NOTE(woosuk): Due to chunked prefills, the batch may contain
            # partial requests. While we should not sample any token
            # from these partial requests, we do so for simplicity.
            # We will ignore the sampled tokens from the partial requests.
            # TODO: Support prompt logprobs.
            logits_indices = query_start_loc[1:] - 1
            num_draft_tokens = None
            spec_decode_metadata = None
            num_sampled_tokens = np.ones(num_reqs, dtype=np.int32)
        else:
            # Get the number of draft tokens for each request.
            # Iterate over the dictionary rather than all requests since not all
            # requests have draft tokens.
            num_draft_tokens = np.zeros(num_reqs, dtype=np.int32)
            # For chunked prefills, use -1 as mask rather than 0, as guided
            # decoding may rollback speculative tokens.
            num_decode_draft_tokens = np.full(num_reqs, -1, dtype=np.int32)
            for (
                req_id,
                draft_token_ids,
            ) in scheduler_output.scheduled_spec_decode_tokens.items():
                req_idx = self.input_batch.req_id_to_index[req_id]
                num_draft_tokens[req_idx] = len(draft_token_ids)
                num_decode_draft_tokens[req_idx] = (
                    len(draft_token_ids)
                    if (
                        self.input_batch.num_computed_tokens_cpu[req_idx]
                        >= self.input_batch.num_prompt_tokens[req_idx]
                    )
                    else -1
                )
            spec_decode_metadata = self._calc_spec_decode_metadata(
                num_draft_tokens, cu_num_tokens
            )
            logits_indices = spec_decode_metadata.logits_indices
            num_sampled_tokens = num_draft_tokens + 1
            # For DECODE only cuda graph of some attention backends (e.g., GDN).
            self.num_decode_draft_tokens.np[:num_reqs] = num_decode_draft_tokens
            self.num_decode_draft_tokens.np[num_reqs:].fill(-1)
            self.num_decode_draft_tokens.copy_to_gpu()

        # Hot-Swap lora model
        if self.lora_config:
            assert (
                np.sum(num_sampled_tokens)
                <= self.vllm_config.scheduler_config.max_num_batched_tokens
            )
            self.set_active_loras(
                self.input_batch, num_scheduled_tokens, num_sampled_tokens
            )

        return (
            logits_indices,
            spec_decode_metadata,
        )

    def _build_attention_metadata(
        self,
        num_tokens: int,
        num_reqs: int,
        max_query_len: int,
        num_tokens_padded: int | None = None,
        num_reqs_padded: int | None = None,
        ubatch_slices: UBatchSlices | None = None,
        logits_indices: torch.Tensor | None = None,
        use_spec_decode: bool = False,
        for_cudagraph_capture: bool = False,
        num_scheduled_tokens: dict[str, int] | None = None,
        cascade_attn_prefix_lens: list[list[int]] | None = None,
    ) -> tuple[PerLayerAttnMetadata, CommonAttentionMetadata | None]:
        """
        :return: tuple[attn_metadata, spec_decode_common_attn_metadata]
        """
        num_tokens_padded = num_tokens_padded or num_tokens
        num_reqs_padded = num_reqs_padded or num_reqs

        logits_indices_padded = None
        num_logits_indices = None
        if logits_indices is not None:
            num_logits_indices = logits_indices.size(0)
            if self.cache_config.kv_sharing_fast_prefill:
                logits_indices_padded = self._prepare_kv_sharing_fast_prefill(
                    logits_indices
                )

        # update seq_lens of decode reqs under DCP.
        if self.dcp_world_size > 1:
            self.dcp_local_seq_lens.cpu[:num_reqs] = get_dcp_local_seq_lens(
                self.seq_lens.cpu[:num_reqs],
                self.dcp_world_size,
                self.dcp_rank,
                self.parallel_config.cp_kv_cache_interleave_size,
            )
            self.dcp_local_seq_lens.cpu[num_reqs:].fill_(0)
            self.dcp_local_seq_lens.copy_to_gpu(num_reqs_padded)

        attn_metadata: PerLayerAttnMetadata = {}
        if ubatch_slices is not None:
            attn_metadata = [dict() for _ in range(len(ubatch_slices))]

        if for_cudagraph_capture:
            # For some attention backends (e.g. FA) with sliding window models we need
            # to make sure the backend see a max_seq_len that is larger to the sliding
            # window size when capturing to make sure the correct kernel is selected.
            max_seq_len = self.max_model_len
        else:
            max_seq_len = self.seq_lens.np[:num_reqs].max().item()

        if use_spec_decode:
            self.num_accepted_tokens.np[:num_reqs] = (
                self.input_batch.num_accepted_tokens_cpu[:num_reqs]
            )
            self.num_accepted_tokens.np[num_reqs:].fill(1)
            self.num_accepted_tokens.copy_to_gpu()

        # Used in the below loop, uses padded shapes
        query_start_loc = self.query_start_loc.gpu[: num_reqs_padded + 1]
        query_start_loc_cpu = self.query_start_loc.cpu[: num_reqs_padded + 1]
        seq_lens = self.seq_lens.gpu[:num_reqs_padded]
        seq_lens_cpu = self.seq_lens.cpu[:num_reqs_padded]
        num_computed_tokens_cpu = self.input_batch.num_computed_tokens_cpu_tensor[
            :num_reqs_padded
        ]

        dcp_local_seq_lens, dcp_local_seq_lens_cpu = None, None
        if self.dcp_world_size > 1:
            dcp_local_seq_lens = self.dcp_local_seq_lens.gpu[:num_reqs_padded]
            dcp_local_seq_lens_cpu = self.dcp_local_seq_lens.cpu[:num_reqs_padded]

        spec_decode_common_attn_metadata = None

        # Prepare the attention metadata for each KV cache group and make layers
        # in the same group share the same metadata.
        for kv_cache_gid, kv_cache_group in enumerate(
            self.kv_cache_config.kv_cache_groups
        ):
            encoder_seq_lens, encoder_seq_lens_cpu = self._get_encoder_seq_lens(
                num_scheduled_tokens or {},
                kv_cache_group.kv_cache_spec,
                num_reqs_padded,
            )

            if isinstance(kv_cache_group.kv_cache_spec, EncoderOnlyAttentionSpec):
                # Encoder-only layers do not have KV cache, so we need to
                # create a dummy block table and slot mapping for them.
                blk_table_tensor = torch.zeros(
                    (num_reqs_padded, 1),
                    dtype=torch.int32,
                    device=self.device,
                )
                slot_mapping = torch.zeros(
                    (num_tokens_padded,),
                    dtype=torch.int64,
                    device=self.device,
                )
            else:
                blk_table = self.input_batch.block_table[kv_cache_gid]
                blk_table_tensor = blk_table.get_device_tensor(num_reqs_padded)
                slot_mapping = blk_table.slot_mapping.gpu[:num_tokens_padded]

                # Fill unused with -1. Needed for reshape_and_cache in full cuda
                # graph mode. `blk_table_tensor` -1 to match mamba PAD_SLOT_ID
                slot_mapping[num_tokens:num_tokens_padded].fill_(-1)
                blk_table_tensor[num_reqs:num_reqs_padded].fill_(-1)

            common_attn_metadata = CommonAttentionMetadata(
                query_start_loc=query_start_loc,
                query_start_loc_cpu=query_start_loc_cpu,
                seq_lens=seq_lens,
                seq_lens_cpu=seq_lens_cpu,
                num_computed_tokens_cpu=num_computed_tokens_cpu,
                num_actual_tokens=num_tokens_padded,
                num_reqs=num_reqs_padded,
                max_query_len=max_query_len,
                max_seq_len=max_seq_len,
                block_table_tensor=blk_table_tensor,
                slot_mapping=slot_mapping,
                logits_indices_padded=logits_indices_padded,
                num_logits_indices=num_logits_indices,
                causal=True,
                encoder_seq_lens=encoder_seq_lens,
                encoder_seq_lens_cpu=encoder_seq_lens_cpu,
                dcp_local_seq_lens=dcp_local_seq_lens,
                dcp_local_seq_lens_cpu=dcp_local_seq_lens_cpu,
            )

            if self.speculative_config and spec_decode_common_attn_metadata is None:
                if isinstance(self.drafter, EagleProposer):
                    if self.drafter.attn_layer_names[0] in kv_cache_group.layer_names:
                        spec_decode_common_attn_metadata = common_attn_metadata
                else:
                    spec_decode_common_attn_metadata = common_attn_metadata

            for attn_gid, attn_group in enumerate(self.attn_groups[kv_cache_gid]):
                cascade_attn_prefix_len = (
                    cascade_attn_prefix_lens[kv_cache_gid][attn_gid]
                    if cascade_attn_prefix_lens
                    else 0
                )
                builder = attn_group.get_metadata_builder()

                extra_attn_metadata_args = {}
                if use_spec_decode and isinstance(builder, GDNAttentionMetadataBuilder):
                    extra_attn_metadata_args = dict(
                        num_accepted_tokens=self.num_accepted_tokens.gpu[
                            :num_reqs_padded
                        ],
                        num_decode_draft_tokens_cpu=self.num_decode_draft_tokens.cpu[
                            :num_reqs_padded
                        ],
                    )

                if ubatch_slices is not None:
                    common_attn_metadata_list = split_attn_metadata(
                        ubatch_slices, common_attn_metadata
                    )
                    for ubid, common_attn_metadata in enumerate(
                        common_attn_metadata_list
                    ):
                        builder = attn_group.get_metadata_builder(ubatch_id=ubid)
                        if for_cudagraph_capture:
                            attn_metadata_i = builder.build_for_cudagraph_capture(
                                common_attn_metadata
                            )
                        else:
                            attn_metadata_i = builder.build(
                                common_prefix_len=cascade_attn_prefix_len,
                                common_attn_metadata=common_attn_metadata,
                            )
                        for layer_name in kv_cache_group.layer_names:
                            assert type(attn_metadata) is list
                            attn_metadata[ubid][layer_name] = attn_metadata_i
                else:
                    assert isinstance(attn_metadata, dict)
                    if for_cudagraph_capture:
                        attn_metadata_i = builder.build_for_cudagraph_capture(
                            common_attn_metadata
                        )
                    else:
                        attn_metadata_i = builder.build(
                            common_prefix_len=cascade_attn_prefix_len,
                            common_attn_metadata=common_attn_metadata,
                            **extra_attn_metadata_args,
                        )
                    for layer_name in attn_group.layer_names:
                        attn_metadata[layer_name] = attn_metadata_i

<<<<<<< HEAD
        if self.is_mm_prefix_lm:
            req_doc_ranges = {}
            for req_id in self.input_batch.req_ids:
                image_doc_ranges = []
                req_state = self.requests[req_id]
                for mm_feature in req_state.mm_features:
                    pos_info = mm_feature.mm_position
                    img_doc_range = pos_info.extract_embeds_range()
                    image_doc_ranges.extend(img_doc_range)
                req_idx = self.input_batch.req_id_to_index[req_id]
                req_doc_ranges[req_idx] = image_doc_ranges

            if isinstance(attn_metadata, list):
                for ub_metadata in attn_metadata:
                    for _metadata in ub_metadata.values():
                        _metadata.mm_prefix_range = req_doc_ranges  # type: ignore[attr-defined]
            else:
                for _metadata in attn_metadata.values():
                    _metadata.mm_prefix_range = req_doc_ranges  # type: ignore[attr-defined]
=======
        if spec_decode_common_attn_metadata is not None and (
            num_reqs != num_reqs_padded or num_tokens != num_tokens_padded
        ):
            # Currently the drafter still only uses piecewise cudagraphs (and modifies
            # the attention metadata in directly), and therefore does not want to use
            # padded attention metadata.
            spec_decode_common_attn_metadata = (
                spec_decode_common_attn_metadata.unpadded(num_tokens, num_reqs)
            )
>>>>>>> 21bb3235

        return attn_metadata, spec_decode_common_attn_metadata

    def _compute_cascade_attn_prefix_lens(
        self,
        num_scheduled_tokens: np.ndarray,
        num_computed_tokens: np.ndarray,
        num_common_prefix_blocks: list[int],
    ) -> list[list[int]] | None:
        """
        :return: Optional[cascade_attn_prefix_lens]
            cascade_attn_prefix_lens is 2D: ``[kv_cache_group_id][attn_group_idx]``,
            None if we should not use cascade attention
        """

        use_cascade_attn = False
        num_kv_cache_groups = len(self.kv_cache_config.kv_cache_groups)
        cascade_attn_prefix_lens: list[list[int]] = [
            [] for _ in range(num_kv_cache_groups)
        ]

        for kv_cache_gid in range(num_kv_cache_groups):
            for attn_group in self.attn_groups[kv_cache_gid]:
                if isinstance(attn_group.kv_cache_spec, EncoderOnlyAttentionSpec):
                    cascade_attn_prefix_len = 0
                else:
                    # 0 if cascade attention should not be used
                    cascade_attn_prefix_len = self._compute_cascade_attn_prefix_len(
                        num_scheduled_tokens,
                        num_computed_tokens,
                        num_common_prefix_blocks[kv_cache_gid],
                        attn_group.kv_cache_spec,
                        attn_group.get_metadata_builder(),
                    )
                cascade_attn_prefix_lens[kv_cache_gid].append(cascade_attn_prefix_len)
                use_cascade_attn |= cascade_attn_prefix_len > 0

        return cascade_attn_prefix_lens if use_cascade_attn else None

    def _compute_cascade_attn_prefix_len(
        self,
        num_scheduled_tokens: np.ndarray,
        num_computed_tokens: np.ndarray,
        num_common_prefix_blocks: int,
        kv_cache_spec: KVCacheSpec,
        attn_metadata_builder: AttentionMetadataBuilder,
    ) -> int:
        """Compute the length of the common prefix for cascade attention.

        NOTE(woosuk): The common prefix length returned by this function
        represents the length used specifically for cascade attention, not the
        actual number of tokens shared between requests. When cascade attention
        is disabled (use_cascade=False), this function returns 0 even if
        requests share common tokens. Additionally, the common prefix length is
        truncated to a multiple of the block size and may be further truncated
        due to implementation details explained below.

        Args:
            num_scheduled_tokens: Number of tokens scheduled per request.
            num_common_prefix_blocks: Number of shared KV cache blocks.

        Returns:
            int: Length of common prefix in tokens.
        """

        common_prefix_len = num_common_prefix_blocks * kv_cache_spec.block_size
        if common_prefix_len == 0:
            # Common case.
            return 0

        # NOTE(woosuk): Cascade attention uses two attention kernels: one
        # for the common prefix and the other for the rest. For the first
        # kernel, we concatenate all the query tokens (possibly from
        # different requests) and treat them as if they are from the same
        # request. Then, we use bi-directional attention to process the
        # common prefix in the KV cache. Importantly, this means that the
        # first kernel does not do any masking.

        # Consider the following example:
        # Request 1's input query: [D, E, X]
        # Request 1's kv cache: [A, B, C, D, E, X]
        # Request 1's num_computed_tokens: 3 (i.e., [A, B, C])
        # Request 2's input query: [E, Y]
        # Request 2's kv cache: [A, B, C, D, E, Y]
        # Request 2's num_computed_tokens: 4 (i.e., [A, B, C, D])

        # If we use [A, B, C, D, E] as the common prefix, then the
        # first kernel will compute the bi-directional attention between
        # input query [D, E, X, E, Y] and common prefix [A, B, C, D, E].
        # However, this is wrong because D in Request 1 should not attend to
        # E in the common prefix (i.e., we need masking).
        # To avoid this, [A, B, C, D] should be the common prefix.
        # That is, the common prefix should be capped by the minimum
        # num_computed_tokens among the requests, and plus one to include
        # the first token of the query.

        # In practice, we use [A, B, C] as the common prefix, instead of
        # [A, B, C, D] (i.e., the common prefix is capped by the minimum
        # num_computed_tokens, without plus one).
        # This is because of an implementation detail: We want to always
        # use two kernels for cascade attention. Let's imagine:
        # Request 3's input query: [D]
        # Request 3's kv cache: [A, B, C, D]
        # Request 3's num_computed_tokens: 3 (i.e., [A, B, C])
        # If we use [A, B, C, D] as the common prefix for Request 1-3,
        # then Request 3 will be processed only by the first kernel,
        # and the second kernel will get an empty input. While this is not
        # a fundamental problem, our current implementation does not support
        # this case.
        common_prefix_len = min(common_prefix_len, num_computed_tokens.min())
        # common_prefix_len should be a multiple of the block size.
        common_prefix_len = (
            common_prefix_len // kv_cache_spec.block_size * kv_cache_spec.block_size
        )
        use_sliding_window = isinstance(kv_cache_spec, SlidingWindowSpec) or (
            isinstance(kv_cache_spec, FullAttentionSpec)
            and kv_cache_spec.sliding_window is not None
        )
        use_local_attention = isinstance(kv_cache_spec, ChunkedLocalAttentionSpec) or (
            isinstance(kv_cache_spec, FullAttentionSpec)
            and kv_cache_spec.attention_chunk_size is not None
        )
        assert isinstance(kv_cache_spec, AttentionSpec)
        use_cascade = attn_metadata_builder.use_cascade_attention(
            common_prefix_len=common_prefix_len,
            query_lens=num_scheduled_tokens,
            num_query_heads=self.num_query_heads,
            num_kv_heads=kv_cache_spec.num_kv_heads,
            use_alibi=self.use_alibi,
            use_sliding_window=use_sliding_window,
            use_local_attention=use_local_attention,
            num_sms=self.num_sms,
            dcp_world_size=self.dcp_world_size,
        )
        return common_prefix_len if use_cascade else 0

    def _calc_mrope_positions(self, scheduler_output: "SchedulerOutput"):
        mrope_pos_ptr = 0
        for index, req_id in enumerate(self.input_batch.req_ids):
            req = self.requests[req_id]
            assert req.mrope_positions is not None

            num_computed_tokens = self.input_batch.num_computed_tokens_cpu[index]
            num_scheduled_tokens = scheduler_output.num_scheduled_tokens[req_id]
            num_prompt_tokens = length_from_prompt_token_ids_or_embeds(
                req.prompt_token_ids, req.prompt_embeds
            )

            if num_computed_tokens + num_scheduled_tokens > num_prompt_tokens:
                prompt_part_len = max(0, num_prompt_tokens - num_computed_tokens)
                completion_part_len = max(0, num_scheduled_tokens - prompt_part_len)
            else:
                prompt_part_len = num_scheduled_tokens
                completion_part_len = 0

            assert num_scheduled_tokens == prompt_part_len + completion_part_len

            if prompt_part_len > 0:
                # prompt's mrope_positions are pre-computed
                dst_start = mrope_pos_ptr
                dst_end = mrope_pos_ptr + prompt_part_len
                src_start = num_computed_tokens
                src_end = num_computed_tokens + prompt_part_len

                self.mrope_positions.cpu[:, dst_start:dst_end] = req.mrope_positions[
                    :, src_start:src_end
                ]
                mrope_pos_ptr += prompt_part_len

            if completion_part_len > 0:
                # compute completion's mrope_positions on-the-fly
                dst_start = mrope_pos_ptr
                dst_end = mrope_pos_ptr + completion_part_len

                assert req.mrope_position_delta is not None
                MRotaryEmbedding.get_next_input_positions_tensor(
                    out=self.mrope_positions.np,
                    out_offset=dst_start,
                    mrope_position_delta=req.mrope_position_delta,
                    context_len=num_computed_tokens + prompt_part_len,
                    num_new_tokens=completion_part_len,
                )

                mrope_pos_ptr += completion_part_len

    def _calc_xdrope_positions(self, scheduler_output: "SchedulerOutput"):
        xdrope_pos_ptr = 0
        for index, req_id in enumerate(self.input_batch.req_ids):
            req = self.requests[req_id]
            assert req.xdrope_positions is not None

            num_computed_tokens = self.input_batch.num_computed_tokens_cpu[index]
            num_scheduled_tokens = scheduler_output.num_scheduled_tokens[req_id]
            num_prompt_tokens = length_from_prompt_token_ids_or_embeds(
                req.prompt_token_ids, req.prompt_embeds
            )

            if num_computed_tokens + num_scheduled_tokens > num_prompt_tokens:
                prompt_part_len = max(0, num_prompt_tokens - num_computed_tokens)
                completion_part_len = max(0, num_scheduled_tokens - prompt_part_len)
            else:
                prompt_part_len = num_scheduled_tokens
                completion_part_len = 0

            assert num_scheduled_tokens == prompt_part_len + completion_part_len

            if prompt_part_len > 0:
                # prompt's xdrope_positions are pre-computed
                dst_start = xdrope_pos_ptr
                dst_end = xdrope_pos_ptr + prompt_part_len
                src_start = num_computed_tokens
                src_end = num_computed_tokens + prompt_part_len

                self.xdrope_positions.cpu[:, dst_start:dst_end] = req.xdrope_positions[
                    :, src_start:src_end
                ]
                xdrope_pos_ptr += prompt_part_len

            if completion_part_len > 0:
                # compute completion's xdrope_positions on-the-fly
                dst_start = xdrope_pos_ptr
                dst_end = xdrope_pos_ptr + completion_part_len

                XDRotaryEmbedding.get_next_input_positions_tensor(
                    out=self.xdrope_positions.np,
                    out_offset=dst_start,
                    context_len=num_computed_tokens + prompt_part_len,
                    num_new_tokens=completion_part_len,
                )

                xdrope_pos_ptr += completion_part_len

    def _calc_spec_decode_metadata(
        self,
        num_draft_tokens: np.ndarray,
        cu_num_scheduled_tokens: np.ndarray,
    ) -> SpecDecodeMetadata:
        # Inputs:
        # cu_num_scheduled_tokens:  [  4, 104, 107, 207, 209]
        # num_draft_tokens:         [  3,   0,   2,   0,   1]
        # Outputs:
        # cu_num_draft_tokens:      [  3,   3,   5,   5,   6]
        # logits_indices:           [  0,   1,   2,   3, 103, 104, 105, 106,
        #                            206, 207, 208]
        # target_logits_indices:    [  0,   1,   2,   5,   6,   9]
        # bonus_logits_indices:     [  3,   4,   7,   8,  10]

        # Compute the logits indices.
        # [4, 1, 3, 1, 2]
        num_sampled_tokens = num_draft_tokens + 1

        # Step 1. cu_num_sampled_tokens: [4, 5, 8, 9, 11]
        # arange: [0, 1, 2, 3, 0, 0, 1, 2, 0, 0, 1]
        cu_num_sampled_tokens, arange = self._get_cumsum_and_arange(
            num_sampled_tokens, cumsum_dtype=np.int32
        )
        # Step 2. [0, 0, 0, 0, 103, 104, 104, 104, 206, 207, 207]
        logits_indices = np.repeat(
            cu_num_scheduled_tokens - num_sampled_tokens, num_sampled_tokens
        )
        # Step 3. [0, 1, 2, 3, 103, 104, 105, 106, 206, 207, 208]
        logits_indices += arange

        # Compute the bonus logits indices.
        bonus_logits_indices = cu_num_sampled_tokens - 1

        # Compute the draft logits indices.
        # cu_num_draft_tokens: [3, 3, 5, 5, 6]
        # arange: [0, 1, 2, 0, 1, 0]
        cu_num_draft_tokens, arange = self._get_cumsum_and_arange(
            num_draft_tokens, cumsum_dtype=np.int32
        )
        # [0, 0, 0, 5, 5, 9]
        target_logits_indices = np.repeat(
            cu_num_sampled_tokens - num_sampled_tokens, num_draft_tokens
        )
        # [0, 1, 2, 5, 6, 9]
        target_logits_indices += arange

        # TODO: Optimize the CPU -> GPU copy.
        cu_num_draft_tokens = torch.from_numpy(cu_num_draft_tokens).to(
            self.device, non_blocking=True
        )
        cu_num_sampled_tokens = torch.from_numpy(cu_num_sampled_tokens).to(
            self.device, non_blocking=True
        )
        logits_indices = torch.from_numpy(logits_indices).to(
            self.device, non_blocking=True
        )
        target_logits_indices = torch.from_numpy(target_logits_indices).to(
            self.device, non_blocking=True
        )
        bonus_logits_indices = torch.from_numpy(bonus_logits_indices).to(
            self.device, non_blocking=True
        )

        # Compute the draft token ids.
        # draft_token_indices:      [  1,   2,   3, 105, 106, 208]
        draft_token_ids = self.input_ids.gpu[logits_indices]
        draft_token_ids = draft_token_ids[target_logits_indices + 1]

        return SpecDecodeMetadata(
            draft_token_ids=draft_token_ids,
            num_draft_tokens=num_draft_tokens.tolist(),
            cu_num_draft_tokens=cu_num_draft_tokens,
            cu_num_sampled_tokens=cu_num_sampled_tokens,
            target_logits_indices=target_logits_indices,
            bonus_logits_indices=bonus_logits_indices,
            logits_indices=logits_indices,
        )

    def _prepare_kv_sharing_fast_prefill(
        self,
        logits_indices: torch.Tensor,
    ) -> torch.Tensor:
        assert self.kv_sharing_fast_prefill_logits_indices is not None
        num_logits = logits_indices.shape[0]
        assert num_logits > 0
        self.kv_sharing_fast_prefill_logits_indices[:num_logits].copy_(logits_indices)
        # There might have leftover indices in logits_indices[num_logits:]
        # from previous iterations, whose values may be greater than the
        # batch size in the current iteration. To ensure indices are always
        # valid, we fill the padded indices with the last index.
        self.kv_sharing_fast_prefill_logits_indices[num_logits:].fill_(
            logits_indices[-1].item()
        )
        if (
            self.compilation_config.cudagraph_mode != CUDAGraphMode.NONE
            and num_logits <= self.cudagraph_batch_sizes[-1]
        ):
            # Use piecewise CUDA graphs.
            # Add padding to the batch size.
            num_logits_padded = self.vllm_config.pad_for_cudagraph(num_logits)
        else:
            num_logits_padded = num_logits
        logits_indices_padded = self.kv_sharing_fast_prefill_logits_indices[
            :num_logits_padded
        ]
        return logits_indices_padded

    def _batch_mm_kwargs_from_scheduler(
        self,
        scheduler_output: "SchedulerOutput",
    ) -> tuple[list[MultiModalKwargsItem], list[tuple[str, PlaceholderRange]]]:
        """Batch multimodal kwargs from scheduled encoder inputs.

        Args:
            scheduler_output: The scheduler output containing scheduled encoder
                inputs.

        Returns:
            A tuple of (mm_kwargs, req_ids_pos) where:
            - mm_kwargs: List of multimodal kwargs items to be batched
            - mm_hashes_pos: List of (mm_hash, position_info) tuples
        """
        scheduled_encoder_inputs = scheduler_output.scheduled_encoder_inputs
        if not scheduled_encoder_inputs:
            return [], []
        # Batch the multi-modal inputs.
        mm_kwargs = list[MultiModalKwargsItem]()
        # list of tuple (mm_hash, position_info)
        mm_hashes_pos = list[tuple[str, PlaceholderRange]]()
        for req_id, encoder_input_ids in scheduled_encoder_inputs.items():
            req_state = self.requests[req_id]

            for mm_input_id in encoder_input_ids:
                mm_feature = req_state.mm_features[mm_input_id]
                if mm_feature.data is None:
                    continue
                mm_hash = mm_feature.identifier
                mm_kwargs.append(mm_feature.data)
                mm_hashes_pos.append((mm_hash, mm_feature.mm_position))

        return mm_kwargs, mm_hashes_pos

    def _execute_mm_encoder(
        self, scheduler_output: "SchedulerOutput"
    ) -> list[torch.Tensor]:
        # Batch the multi-modal inputs using the helper method.
        mm_kwargs, mm_hashes_pos = self._batch_mm_kwargs_from_scheduler(
            scheduler_output
        )

        if not mm_kwargs:
            return []

        # Batch mm inputs as much as we can: if a request in the batch has
        # multiple modalities or a different modality than the previous one,
        # we process it separately to preserve item order.
        # FIXME(ywang96): This is a hacky way to deal with multiple modalities
        # in the same batch while still being able to benefit from batching
        # multimodal inputs. The proper solution should be reordering the
        # encoder outputs.
        model = cast(SupportsMultiModal, self.model)
        encoder_outputs: list[torch.Tensor] = []
        for modality, num_items, mm_kwargs_group in group_mm_kwargs_by_modality(
            mm_kwargs,
            device=self.device,
            pin_memory=self.pin_memory,
            multimodal_cpu_fields=model.multimodal_cpu_fields,
        ):
            curr_group_outputs: list[torch.Tensor] = []

            # EVS-related change.
            # (ekhvedchenia): Temporary hack to limit peak memory usage when
            # processing multimodal data. This solves the issue with scheduler
            # putting too many video samples into a single batch. Scheduler
            # uses pruned vision tokens count to compare it versus compute
            # budget which is incorrect (Either input media size or non-pruned
            # output vision tokens count should be considered)
            # TODO(ywang96): Fix memory profiling to take EVS into account and
            # remove this hack.
            if (
                self.is_multimodal_pruning_enabled
                and modality == "video"
                and num_items > 1
            ):
                for video_mm_kwargs_item in filter(
                    lambda item: item.modality == "video", mm_kwargs
                ):
                    _, _, micro_batch_mm_inputs = next(
                        group_mm_kwargs_by_modality(
                            [video_mm_kwargs_item],
                            device=self.device,
                            pin_memory=self.pin_memory,
                            multimodal_cpu_fields=model.multimodal_cpu_fields,
                        )
                    )

                    micro_batch_outputs = model.embed_multimodal(
                        **micro_batch_mm_inputs
                    )

                    curr_group_outputs.extend(micro_batch_outputs)
            else:
                # Run the encoder.
                # `curr_group_outputs` is either of the following:
                # 1. A tensor of shape (num_items, feature_size, hidden_size)
                # in case feature_size is fixed across all multimodal items.
                # 2. A list or tuple (length: num_items) of tensors,
                # each of shape (feature_size, hidden_size) in case the feature
                # size is dynamic depending on the input multimodal items.
                curr_group_outputs = model.embed_multimodal(**mm_kwargs_group)  # type: ignore[assignment]

            sanity_check_mm_encoder_outputs(
                curr_group_outputs,
                expected_num_items=num_items,
            )
            encoder_outputs.extend(curr_group_outputs)

        # Cache the encoder outputs by mm_hash
        for (mm_hash, pos_info), output in zip(mm_hashes_pos, encoder_outputs):
            self.encoder_cache[mm_hash] = scatter_mm_placeholders(
                output,
                is_embed=pos_info.is_embed,
            )
            logger.debug("Finish execute for mm hash %s", mm_hash)
            self.maybe_save_ec_to_connector(self.encoder_cache, mm_hash)

        return encoder_outputs

    def _gather_mm_embeddings(
        self,
        scheduler_output: "SchedulerOutput",
        shift_computed_tokens: int = 0,
    ) -> tuple[list[torch.Tensor], torch.Tensor]:
        total_num_scheduled_tokens = scheduler_output.total_num_scheduled_tokens

        mm_embeds = list[torch.Tensor]()
        is_mm_embed = self.is_mm_embed.cpu
        is_mm_embed[:total_num_scheduled_tokens] = False

        req_start_idx = 0
        should_sync_mrope_positions = False
        should_sync_xdrope_positions = False

        for req_id in self.input_batch.req_ids:
            mm_embeds_req: list[torch.Tensor] = []

            num_scheduled_tokens = scheduler_output.num_scheduled_tokens[req_id]
            req_state = self.requests[req_id]
            num_computed_tokens = req_state.num_computed_tokens + shift_computed_tokens

            for mm_feature in req_state.mm_features:
                pos_info = mm_feature.mm_position
                start_pos = pos_info.offset
                num_encoder_tokens = pos_info.length

                # The encoder output is needed if the two ranges overlap:
                # [num_computed_tokens,
                #  num_computed_tokens + num_scheduled_tokens) and
                # [start_pos, start_pos + num_encoder_tokens)
                if start_pos >= num_computed_tokens + num_scheduled_tokens:
                    # The encoder output is not needed in this step.
                    break
                if start_pos + num_encoder_tokens <= num_computed_tokens:
                    # The encoder output is already processed and stored
                    # in the decoder's KV cache.
                    continue

                start_idx = max(num_computed_tokens - start_pos, 0)
                end_idx = min(
                    num_computed_tokens - start_pos + num_scheduled_tokens,
                    num_encoder_tokens,
                )
                assert start_idx < end_idx

                mm_hash = mm_feature.identifier
                encoder_output = self.encoder_cache.get(mm_hash, None)
                assert encoder_output is not None, f"Encoder cache miss for {mm_hash}."

                if (is_embed := pos_info.is_embed) is not None:
                    is_embed = is_embed[start_idx:end_idx]

                req_start_pos = req_start_idx + start_pos - num_computed_tokens
                is_mm_embed[req_start_pos + start_idx : req_start_pos + end_idx] = (
                    True if is_embed is None else is_embed
                )

                mm_embeds_item = gather_mm_placeholders(
                    encoder_output[start_idx:end_idx],
                    is_embed=is_embed,
                )
                mm_embeds_req.append(mm_embeds_item)

            if self.is_multimodal_pruning_enabled and self.uses_mrope:
                assert req_state.mrope_positions is not None
                should_sync_mrope_positions = True
                mm_embeds_req, new_mrope_positions, new_delta = (
                    self.model.recompute_mrope_positions(
                        input_ids=req_state.prompt_token_ids,
                        multimodal_embeddings=mm_embeds_req,
                        mrope_positions=req_state.mrope_positions,
                        num_computed_tokens=req_state.num_computed_tokens,
                    )
                )
                req_state.mrope_positions.copy_(new_mrope_positions)
                req_state.mrope_position_delta = new_delta

            mm_embeds.extend(mm_embeds_req)
            req_start_idx += num_scheduled_tokens

        is_mm_embed = self.is_mm_embed.copy_to_gpu(total_num_scheduled_tokens)

        if should_sync_mrope_positions:
            self._calc_mrope_positions(scheduler_output)
            self.mrope_positions.copy_to_gpu(total_num_scheduled_tokens)

        if should_sync_xdrope_positions:
            self._calc_xdrope_positions(scheduler_output)
            self.xdrope_positions.copy_to_gpu(total_num_scheduled_tokens)

        return mm_embeds, is_mm_embed

    def get_model(self) -> nn.Module:
        # get raw model out of the cudagraph wrapper.
        if isinstance(self.model, (CUDAGraphWrapper, UBatchWrapper)):
            return self.model.unwrap()
        return self.model

    def get_supported_generation_tasks(self) -> list[GenerationTask]:
        model = self.get_model()
        supported_tasks = list[GenerationTask]()

        if is_text_generation_model(model):
            supported_tasks.append("generate")

        if supports_transcription(model):
            if model.supports_transcription_only:
                return ["transcription"]

            supported_tasks.append("transcription")

        return supported_tasks

    def get_supported_pooling_tasks(self) -> list[PoolingTask]:
        model = self.get_model()
        if not is_pooling_model(model):
            return []

        supported_tasks = list(model.pooler.get_supported_tasks())

        if "score" in supported_tasks:
            num_labels = getattr(self.model_config.hf_config, "num_labels", 0)
            if num_labels != 1:
                supported_tasks.remove("score")
                logger.debug_once("Score API is only enabled for num_labels == 1.")

        return supported_tasks

    def get_supported_tasks(self) -> tuple[SupportedTask, ...]:
        tasks = list[SupportedTask]()

        if self.model_config.runner_type == "generate":
            tasks.extend(self.get_supported_generation_tasks())
        if self.model_config.runner_type == "pooling":
            tasks.extend(self.get_supported_pooling_tasks())

        return tuple(tasks)

    def sync_and_slice_intermediate_tensors(
        self,
        num_tokens: int,
        intermediate_tensors: IntermediateTensors | None,
        sync_self: bool,
    ) -> IntermediateTensors:
        assert self.intermediate_tensors is not None

        tp = self.vllm_config.parallel_config.tensor_parallel_size
        is_rs = is_residual_scattered_for_sp(self.vllm_config, num_tokens)

        # When sequence parallelism is enabled, the "residual" tensor is sharded
        # across tensor parallel ranks, so each rank only needs its own slice.
        if sync_self:
            assert intermediate_tensors is not None
            for k, v in intermediate_tensors.items():
                is_scattered = k == "residual" and is_rs
                copy_len = num_tokens // tp if is_scattered else num_tokens
                self.intermediate_tensors[k][:copy_len].copy_(
                    v[:copy_len], non_blocking=True
                )

        return IntermediateTensors(
            {
                k: v[: num_tokens // tp]
                if k == "residual" and is_rs
                else v[:num_tokens]
                for k, v in self.intermediate_tensors.items()
            }
        )

    def eplb_step(self, is_dummy: bool = False, is_profile: bool = False) -> None:
        """
        Step for the EPLB (Expert Parallelism Load Balancing) state.
        """
        if not self.parallel_config.enable_eplb:
            return

        assert self.eplb_state is not None
        model = self.get_model()
        assert is_mixture_of_experts(model)
        self.eplb_state.step(
            is_dummy,
            is_profile,
            log_stats=self.parallel_config.eplb_config.log_balancedness,
        )

    def _pool(
        self,
        hidden_states: torch.Tensor,
        num_scheduled_tokens: int,
        num_scheduled_tokens_np: np.ndarray,
    ) -> ModelRunnerOutput:
        assert self.input_batch.num_reqs == len(self.input_batch.pooling_params), (
            "Either all or none of the requests in a batch must be pooling request"
        )

        hidden_states = hidden_states[:num_scheduled_tokens]
        seq_lens_cpu = self.seq_lens.cpu[: self.input_batch.num_reqs]

        pooling_metadata = self.input_batch.get_pooling_metadata()
        pooling_metadata.build_pooling_cursor(
            num_scheduled_tokens_np.tolist(), seq_lens_cpu, device=hidden_states.device
        )

        model = cast(VllmModelForPooling, self.model)
        raw_pooler_output: PoolerOutput = model.pooler(
            hidden_states=hidden_states,
            pooling_metadata=pooling_metadata,
        )
        raw_pooler_output = json_map_leaves(
            lambda x: x.to("cpu", non_blocking=True) if x is not None else x,
            raw_pooler_output,
        )
        self._sync_device()

        pooler_output: list[torch.Tensor | None] = []
        for raw_output, seq_len, prompt_len in zip(
            raw_pooler_output, seq_lens_cpu, pooling_metadata.prompt_lens
        ):
            output = raw_output if seq_len == prompt_len else None
            pooler_output.append(output)

        return ModelRunnerOutput(
            req_ids=self.input_batch.req_ids,
            req_id_to_index=self.input_batch.req_id_to_index,
            sampled_token_ids=[],
            logprobs=None,
            prompt_logprobs_dict={},
            pooler_output=pooler_output,
        )

    def _pad_for_sequence_parallelism(self, num_scheduled_tokens: int) -> int:
        # Pad tokens to multiple of tensor_parallel_size when
        # enabled collective fusion for SP
        tp_size = self.vllm_config.parallel_config.tensor_parallel_size
        if self.compilation_config.pass_config.enable_sp and tp_size > 1:
            return round_up(num_scheduled_tokens, tp_size)
        return num_scheduled_tokens

    def _preprocess(
        self,
        scheduler_output: "SchedulerOutput",
        num_input_tokens: int,  # Padded
        intermediate_tensors: IntermediateTensors | None = None,
    ) -> tuple[
        torch.Tensor | None,
        torch.Tensor | None,
        torch.Tensor,
        IntermediateTensors | None,
        dict[str, Any],
        ECConnectorOutput | None,
    ]:
        num_scheduled_tokens = scheduler_output.total_num_scheduled_tokens
        is_first_rank = get_pp_group().is_first_rank
        is_encoder_decoder = self.model_config.is_encoder_decoder

        # _prepare_inputs may reorder the batch, so we must gather multi
        # modal outputs after that to ensure the correct order
        ec_connector_output = None

        if self.supports_mm_inputs and is_first_rank and not is_encoder_decoder:
            # Run the multimodal encoder if any.
            with self.maybe_get_ec_connector_output(
                scheduler_output,
                encoder_cache=self.encoder_cache,
            ) as ec_connector_output:
                self._execute_mm_encoder(scheduler_output)
                mm_embeds, is_mm_embed = self._gather_mm_embeddings(scheduler_output)

            # NOTE(woosuk): To unify token ids and soft tokens (vision
            # embeddings), we always use embeddings (rather than token ids)
            # as input to the multimodal model, even when the input is text.
            inputs_embeds_scheduled = self.model.embed_input_ids(
                self.input_ids.gpu[:num_scheduled_tokens],
                multimodal_embeddings=mm_embeds,
                is_multimodal=is_mm_embed,
            )

            # TODO(woosuk): Avoid the copy. Optimize.
            self.inputs_embeds.gpu[:num_scheduled_tokens].copy_(inputs_embeds_scheduled)

            input_ids = None
            inputs_embeds = self.inputs_embeds.gpu[:num_input_tokens]
            model_kwargs = {
                **self._init_model_kwargs(num_scheduled_tokens),
                **self._extract_mm_kwargs(scheduler_output),
            }
        elif self.enable_prompt_embeds and is_first_rank:
            # Get the input embeddings for the tokens that are not input embeds,
            # then put them into the appropriate positions.
            # TODO(qthequartermasterman): Since even when prompt embeds are
            # enabled, (a) not all requests will use prompt embeds, and (b)
            # after the initial prompt is processed, the rest of the generated
            # tokens will be token ids, it is not desirable to have the
            # embedding layer outside of the CUDA graph all the time. The v0
            # engine avoids this by "double compiling" the CUDA graph, once
            # with input_ids and again with inputs_embeds, for all num_tokens.
            # If a batch only has token ids, then including the embedding layer
            # in the CUDA graph will be more performant (like in the else case
            # below).
            token_ids_idx = (
                self.is_token_ids.gpu[:num_scheduled_tokens]
                .nonzero(as_tuple=False)
                .squeeze(1)
            )
            # Some tokens ids may need to become embeds
            if token_ids_idx.numel() > 0:
                token_ids = self.input_ids.gpu[token_ids_idx]
                tokens_to_embeds = self.model.embed_input_ids(input_ids=token_ids)
                self.inputs_embeds.gpu[token_ids_idx] = tokens_to_embeds

            inputs_embeds = self.inputs_embeds.gpu[:num_input_tokens]
            model_kwargs = self._init_model_kwargs(num_input_tokens)
            input_ids = None
        else:
            # For text-only models, we use token ids as input.
            # While it is possible to use embeddings as input just like the
            # multimodal models, it is not desirable for performance since
            # then the embedding layer is not included in the CUDA graph.
            input_ids = self.input_ids.gpu[:num_input_tokens]
            inputs_embeds = None
            model_kwargs = self._init_model_kwargs(num_input_tokens)

        if self.uses_mrope:
            positions = self.mrope_positions.gpu[:, :num_input_tokens]
        elif self.uses_xdrope_dim > 0:
            positions = self.xdrope_positions.gpu[:, :num_input_tokens]
        else:
            positions = self.positions.gpu[:num_input_tokens]

        if is_first_rank:
            intermediate_tensors = None
        else:
            assert intermediate_tensors is not None
            intermediate_tensors = self.sync_and_slice_intermediate_tensors(
                num_input_tokens, intermediate_tensors, True
            )

        if is_encoder_decoder and scheduler_output.scheduled_encoder_inputs:
            # Run the encoder, just like we do with other multimodal inputs.
            # For an encoder-decoder model, our processing here is a bit
            # simpler, because the outputs are just passed to the decoder.
            # We are not doing any prompt replacement. We also will only
            # ever have a single encoder input.
            encoder_outputs = self._execute_mm_encoder(scheduler_output)
            model_kwargs.update({"encoder_outputs": encoder_outputs})

        return (
            input_ids,
            inputs_embeds,
            positions,
            intermediate_tensors,
            model_kwargs,
            ec_connector_output,
        )

    def _sample(
        self,
        logits: torch.Tensor | None,
        spec_decode_metadata: SpecDecodeMetadata | None,
    ) -> SamplerOutput:
        # Sample the next token and get logprobs if needed.
        sampling_metadata = self.input_batch.sampling_metadata
        if spec_decode_metadata is None:
            # Update output token ids with tokens sampled in last step
            # if async scheduling and required by current sampling params.
            self.input_batch.update_async_output_token_ids()
            return self.sampler(
                logits=logits,
                sampling_metadata=sampling_metadata,
            )

        sampler_output = self.rejection_sampler(
            spec_decode_metadata,
            None,  # draft_probs
            logits,
            sampling_metadata,
        )
        self._update_states_after_model_execute(sampler_output.sampled_token_ids)
        return sampler_output

    def _bookkeeping_sync(
        self,
        scheduler_output: "SchedulerOutput",
        sampler_output: SamplerOutput,
        logits: torch.Tensor | None,
        hidden_states: torch.Tensor,
        num_scheduled_tokens: int,
        spec_decode_metadata: SpecDecodeMetadata | None,
    ) -> tuple[
        dict[str, int],
        LogprobsLists | None,
        list[list[int]],
        dict[str, LogprobsTensors | None],
        list[str],
        dict[str, int],
        list[int],
    ]:
        num_nans_in_logits = {}
        if envs.VLLM_COMPUTE_NANS_IN_LOGITS:
            num_nans_in_logits = self._get_nans_in_logits(logits)

        num_reqs = self.input_batch.num_reqs
        discard_sampled_tokens_req_indices = np.nonzero(
            self.discard_request_mask.np[:num_reqs]
        )[0]
        for i in discard_sampled_tokens_req_indices:
            gen = self.input_batch.generators.get(int(i))
            if gen is not None:
                gen.set_offset(gen.get_offset() - 4)

        # Copy some objects so they don't get modified after returning.
        # This is important when using async scheduling.
        req_ids_output_copy = self.input_batch.req_ids.copy()
        req_id_to_index_output_copy = self.input_batch.req_id_to_index.copy()

        num_sampled_tokens = sampler_output.sampled_token_ids.shape[0]
        sampled_token_ids = sampler_output.sampled_token_ids
        logprobs_tensors = sampler_output.logprobs_tensors
        invalid_req_indices = []
        cu_num_tokens: list[int] | None = None
        if not self.use_async_scheduling:
            # Get the valid generated tokens.
            max_gen_len = sampled_token_ids.shape[-1]
            if max_gen_len == 1:
                # No spec decode tokens.
                valid_sampled_token_ids = self._to_list(sampled_token_ids)
                # Mask out the sampled tokens that should not be sampled.
                for i in discard_sampled_tokens_req_indices:
                    valid_sampled_token_ids[int(i)].clear()
            else:
                # Includes spec decode tokens.
                valid_sampled_token_ids, cu_num_tokens = RejectionSampler.parse_output(
                    sampled_token_ids,
                    self.input_batch.vocab_size,
                    discard_sampled_tokens_req_indices,
                    return_cu_num_tokens=logprobs_tensors is not None,
                )
        else:
            valid_sampled_token_ids = []
            invalid_req_indices = discard_sampled_tokens_req_indices.tolist()
            invalid_req_indices_set = set(invalid_req_indices)

            # Cache the sampled tokens on the GPU and avoid CPU sync.
            # These will be copied into input_ids in the next step
            # when preparing inputs.
            # With spec decoding, this is done in propose_draft_token_ids().
            if self.input_batch.prev_sampled_token_ids is None:
                assert sampled_token_ids.shape[-1] == 1
                self.input_batch.prev_sampled_token_ids = sampled_token_ids
            self.input_batch.prev_req_id_to_index = {
                req_id: i
                for i, req_id in enumerate(self.input_batch.req_ids)
                if i not in invalid_req_indices_set
            }

        # Cache the sampled tokens in the model runner, so that the scheduler
        # doesn't need to send them back.
        # NOTE(woosuk): As an exception, when using PP, the scheduler sends
        # the sampled tokens back, because there's no direct communication
        # between the first-stage worker and the last-stage worker.
        req_ids = self.input_batch.req_ids
        for req_idx in range(num_sampled_tokens):
            if self.use_async_scheduling:
                sampled_ids = [-1] if req_idx not in invalid_req_indices_set else None
            else:
                sampled_ids = valid_sampled_token_ids[req_idx]

            num_sampled_ids: int = len(sampled_ids) if sampled_ids else 0

            if not sampled_ids:
                continue

            start_idx = self.input_batch.num_tokens_no_spec[req_idx]
            end_idx = start_idx + num_sampled_ids
            assert end_idx <= self.max_model_len, (
                "Sampled token IDs exceed the max model length. "
                f"Total number of tokens: {end_idx} > max_model_len: "
                f"{self.max_model_len}"
            )

            self.input_batch.token_ids_cpu[req_idx, start_idx:end_idx] = sampled_ids
            self.input_batch.is_token_ids[req_idx, start_idx:end_idx] = True
            self.input_batch.num_tokens_no_spec[req_idx] = end_idx
            self.input_batch.num_tokens[req_idx] = end_idx

            req_id = req_ids[req_idx]
            req_state = self.requests[req_id]
            req_state.output_token_ids.extend(sampled_ids)

        logprobs_lists = (
            logprobs_tensors.tolists(cu_num_tokens)
            if not self.use_async_scheduling and logprobs_tensors is not None
            else None
        )

        # Compute prompt logprobs if needed.
        prompt_logprobs_dict = self._get_prompt_logprobs_dict(
            hidden_states[:num_scheduled_tokens],
            scheduler_output.num_scheduled_tokens,
        )

        return (
            num_nans_in_logits,
            logprobs_lists,
            valid_sampled_token_ids,
            prompt_logprobs_dict,
            req_ids_output_copy,
            req_id_to_index_output_copy,
            invalid_req_indices,
        )

    @contextmanager
    def synchronize_input_prep(self):
        if self.prepare_inputs_event is None:
            yield
            return

        # Ensure prior step has finished with reused CPU tensors.
        # This is required in the async scheduling case because
        # the CPU->GPU transfer happens async.
        self.prepare_inputs_event.synchronize()
        try:
            yield
        finally:
            self.prepare_inputs_event.record()

    def _model_forward(
        self,
        input_ids: torch.Tensor | None = None,
        positions: torch.Tensor | None = None,
        intermediate_tensors: IntermediateTensors | None = None,
        inputs_embeds: torch.Tensor | None = None,
        **model_kwargs: dict[str, Any],
    ) -> Any:
        """Helper method to call the model forward pass.

        This method can be overridden by subclasses for model execution.
        Motivation: We can inspect only this method versus
        the whole execute_model, which has additional logic.

        Args:
            input_ids: Input token IDs
            positions: Token positions
            intermediate_tensors: Tensors from previous pipeline stages
            inputs_embeds: Input embeddings (alternative to input_ids)
            **model_kwargs: Additional model arguments

        Returns:
            Model output tensor
        """
        return self.model(
            input_ids=input_ids,
            positions=positions,
            intermediate_tensors=intermediate_tensors,
            inputs_embeds=inputs_embeds,
            **model_kwargs,
        )

    def _determine_batch_execution_and_padding(
        self,
        num_tokens: int,
        num_reqs: int,
        num_scheduled_tokens_np: np.ndarray,
        max_num_scheduled_tokens: int,
        use_cascade_attn: bool,
        allow_microbatching: bool = True,
        force_eager: bool = False,
        # For cudagraph capture TODO(lucas): Refactor how we capture cudagraphs (will
        # be improved in model runner v2)
        force_uniform_decode: bool | None = None,
        force_has_lora: bool | None = None,
    ) -> tuple[
        CUDAGraphMode,
        BatchDescriptor,
        bool,
        torch.Tensor | None,
        CUDAGraphStat | None,
    ]:
        num_tokens_padded = self._pad_for_sequence_parallelism(num_tokens)
        uniform_decode = (
            (
                (max_num_scheduled_tokens == self.uniform_decode_query_len)
                and (num_tokens_padded == max_num_scheduled_tokens * num_reqs)
            )
            if force_uniform_decode is None
            else force_uniform_decode
        )

        has_lora = (
            len(self.input_batch.lora_id_to_lora_request) > 0
            if force_has_lora is None
            else force_has_lora
        )

        dispatch_cudagraph = (
            lambda num_tokens: self.cudagraph_dispatcher.dispatch(
                num_tokens=num_tokens,
                has_lora=has_lora,
                use_cascade_attn=use_cascade_attn,
                uniform_decode=uniform_decode,
            )
            if not force_eager
            else (CUDAGraphMode.NONE, BatchDescriptor(num_tokens_padded))
        )

        cudagraph_mode, batch_descriptor = dispatch_cudagraph(num_tokens_padded)
        num_tokens_padded = batch_descriptor.num_tokens

        # Extra coordination when running data-parallel since we need to coordinate
        # across ranks
        should_ubatch, num_tokens_across_dp = False, None
        if self.vllm_config.parallel_config.data_parallel_size > 1:
            # Disable DP padding when running eager to avoid excessive padding when
            # running prefills. This lets us set cudagraph_mode="NONE" on the prefiller
            # in a P/D setup and still use CUDA graphs (enabled by this padding) on the
            # decoder.
            allow_dp_padding = (
                self.compilation_config.cudagraph_mode != CUDAGraphMode.NONE
            )

            should_ubatch, num_tokens_across_dp = coordinate_batch_across_dp(
                num_tokens_unpadded=num_tokens,
                parallel_config=self.parallel_config,
                allow_microbatching=allow_microbatching,
                allow_dp_padding=allow_dp_padding,
                num_tokens_padded=num_tokens_padded,
                uniform_decode=uniform_decode,
                num_scheduled_tokens_per_request=num_scheduled_tokens_np,
            )

            # Extract DP padding if there is any
            if num_tokens_across_dp is not None:
                dp_rank = self.parallel_config.data_parallel_rank
                num_tokens_padded = int(num_tokens_across_dp[dp_rank].item())

                # Re-dispatch with DP padding
                cudagraph_mode, batch_descriptor = dispatch_cudagraph(num_tokens_padded)
                # Assert to make sure the agreed upon token count is correct otherwise
                # num_tokens_across_dp will no-longer be valid
                assert batch_descriptor.num_tokens == num_tokens_padded

        cudagraph_stats = None
        if self.vllm_config.observability_config.cudagraph_metrics:
            cudagraph_stats = CUDAGraphStat(
                num_unpadded_tokens=num_tokens,
                num_padded_tokens=batch_descriptor.num_tokens,
                num_paddings=batch_descriptor.num_tokens - num_tokens,
                runtime_mode=str(cudagraph_mode),
            )

        return (
            cudagraph_mode,
            batch_descriptor,
            should_ubatch,
            num_tokens_across_dp,
            cudagraph_stats,
        )

    def _register_layerwise_nvtx_hooks(self) -> None:
        """
        Register layerwise NVTX hooks if --enable-layerwise-nvtx-tracing is enabled
        to trace detailed information of each layer or module in the model.
        """

        if (
            self.vllm_config.observability_config.enable_layerwise_nvtx_tracing
            and not self.layerwise_nvtx_hooks_registered
        ):
            if self.compilation_config.cudagraph_mode != CUDAGraphMode.NONE:
                logger.debug_once(
                    "layerwise NVTX tracing is not supported when CUDA graph is "
                    "turned off; you may observe part or all of the model "
                    "missing NVTX markers"
                )

            # In STOCK_TORCH_COMPILE mode, after registering hooks here,
            # the __call__ function of nn.module will be recompiled with
            # fullgraph=True. Since nvtx.range_push/pop are not traceable
            # by torch dynamo, we can't register hook functions here
            # because hook functions will also be traced by torch dynamo.
            if (
                self.vllm_config.compilation_config.mode
                == CompilationMode.STOCK_TORCH_COMPILE
            ):
                logger.debug_once(
                    "layerwise NVTX tracing is not supported when "
                    "CompilationMode is STOCK_TORCH_COMPILE, skipping "
                    "function hooks registration"
                )
            else:
                pyt_hooks = PytHooks()
                pyt_hooks.register_hooks(self.model, self.model.__class__.__name__)
                self.layerwise_nvtx_hooks_registered = True

    @torch.inference_mode()
    def execute_model(
        self,
        scheduler_output: "SchedulerOutput",
        intermediate_tensors: IntermediateTensors | None = None,
    ) -> ModelRunnerOutput | IntermediateTensors | None:
        if self.execute_model_state is not None:
            raise RuntimeError(
                "State error: sample_tokens() must be called "
                "after execute_model() returns None."
            )

        # self._draft_token_ids is None when `input_fits_in_drafter=False`
        # and there is no draft tokens scheduled. so it need to update the
        # spec_decoding info in scheduler_output with async_scheduling.
        # use deepcopy to avoid the modification has influence on the
        # scheduler_output in engine core process.
        # TODO(Ronald1995): deepcopy is expensive when there is a large
        # number of requests, optimize it later.
        if (
            self.use_async_scheduling
            and self.num_spec_tokens
            and self._draft_token_ids is None
        ):
            scheduler_output = deepcopy(scheduler_output)

        num_scheduled_tokens = scheduler_output.total_num_scheduled_tokens
        with record_function_or_nullcontext("gpu_model_runner: preprocess"):
            with self.synchronize_input_prep():
                # Update persistent batch states.
                self._update_states(scheduler_output)

                if has_ec_transfer() and get_ec_transfer().is_producer:
                    with self.maybe_get_ec_connector_output(
                        scheduler_output,
                        encoder_cache=self.encoder_cache,
                    ) as ec_connector_output:
                        self._execute_mm_encoder(scheduler_output)
                        return make_empty_encoder_model_runner_output(scheduler_output)

                if not num_scheduled_tokens:
                    if (
                        self.parallel_config.distributed_executor_backend
                        == "external_launcher"
                        and self.parallel_config.data_parallel_size > 1
                    ):
                        # this is a corner case when both external launcher
                        # and DP are enabled, num_scheduled_tokens could be
                        # 0, and has_unfinished_requests in the outer loop
                        # returns True. before returning early here we call
                        # dummy run to ensure coordinate_batch_across_dp
                        # is called into to avoid out of sync issues.
                        self._dummy_run(1)
                    if not has_kv_transfer_group():
                        # Return empty ModelRunnerOutput if no work to do.
                        return EMPTY_MODEL_RUNNER_OUTPUT
                    return self.kv_connector_no_forward(
                        scheduler_output, self.vllm_config
                    )
                if self.cache_config.kv_sharing_fast_prefill:
                    assert not self.num_prompt_logprobs, (
                        "--kv-sharing-fast-prefill produces incorrect "
                        "logprobs for prompt tokens, tokens, please disable "
                        "it when the requests need prompt logprobs"
                    )

                num_reqs = self.input_batch.num_reqs
                req_ids = self.input_batch.req_ids
                tokens = [scheduler_output.num_scheduled_tokens[i] for i in req_ids]
                num_scheduled_tokens_np = np.array(tokens, dtype=np.int32)
                max_num_scheduled_tokens = int(num_scheduled_tokens_np.max())
                num_tokens_unpadded = scheduler_output.total_num_scheduled_tokens

                (
                    logits_indices,
                    spec_decode_metadata,
                ) = self._prepare_inputs(
                    scheduler_output,
                    num_scheduled_tokens_np,
                )

                cascade_attn_prefix_lens = None
                # Disable cascade attention when using microbatching (DBO)
                if self.cascade_attn_enabled and not self.parallel_config.enable_dbo:
                    # Pre-compute cascade attention prefix lengths
                    cascade_attn_prefix_lens = self._compute_cascade_attn_prefix_lens(
                        num_scheduled_tokens_np,
                        self.input_batch.num_computed_tokens_cpu[:num_reqs],
                        scheduler_output.num_common_prefix_blocks,
                    )

                (
                    cudagraph_mode,
                    batch_desc,
                    should_ubatch,
                    num_tokens_across_dp,
                    cudagraph_stats,
                ) = self._determine_batch_execution_and_padding(
                    num_tokens=num_tokens_unpadded,
                    num_reqs=num_reqs,
                    num_scheduled_tokens_np=num_scheduled_tokens_np,
                    max_num_scheduled_tokens=max_num_scheduled_tokens,
                    use_cascade_attn=cascade_attn_prefix_lens is not None,
                )

                logger.debug(
                    "Running batch with cudagraph_mode: %s, batch_descriptor: %s, "
                    "should_ubatch: %s, num_tokens_across_dp: %s",
                    cudagraph_mode,
                    batch_desc,
                    should_ubatch,
                    num_tokens_across_dp,
                )

                num_tokens_padded = batch_desc.num_tokens
                num_reqs_padded = (
                    batch_desc.num_reqs if batch_desc.num_reqs is not None else num_reqs
                )
                ubatch_slices, ubatch_slices_padded = maybe_create_ubatch_slices(
                    should_ubatch,
                    num_scheduled_tokens_np,
                    num_tokens_padded,
                    num_reqs_padded,
                )

                pad_attn = cudagraph_mode == CUDAGraphMode.FULL

                use_spec_decode = len(scheduler_output.scheduled_spec_decode_tokens) > 0
                ubatch_slices_attn = ubatch_slices_padded if pad_attn else ubatch_slices

                (attn_metadata, spec_decode_common_attn_metadata) = (
                    self._build_attention_metadata(
                        num_tokens=num_tokens_unpadded,
                        num_tokens_padded=num_tokens_padded if pad_attn else None,
                        num_reqs=num_reqs,
                        num_reqs_padded=num_reqs_padded if pad_attn else None,
                        max_query_len=max_num_scheduled_tokens,
                        ubatch_slices=ubatch_slices_attn,
                        logits_indices=logits_indices,
                        use_spec_decode=use_spec_decode,
                        num_scheduled_tokens=scheduler_output.num_scheduled_tokens,
                        cascade_attn_prefix_lens=cascade_attn_prefix_lens,
                    )
                )

            (
                input_ids,
                inputs_embeds,
                positions,
                intermediate_tensors,
                model_kwargs,
                ec_connector_output,
            ) = self._preprocess(
                scheduler_output, num_tokens_padded, intermediate_tensors
            )

        # Set cudagraph mode to none if calc_kv_scales is true.
        # KV scales calculation involves dynamic operations that are incompatible
        # with CUDA graph capture.
        if self.calculate_kv_scales:
            cudagraph_mode = CUDAGraphMode.NONE
            # Mark KV scales as calculated after the first forward pass
            self.calculate_kv_scales = False

        # Run the model.
        # Use persistent buffers for CUDA graphs.
        with (
            set_forward_context(
                attn_metadata,
                self.vllm_config,
                num_tokens=num_tokens_padded,
                num_tokens_across_dp=num_tokens_across_dp,
                cudagraph_runtime_mode=cudagraph_mode,
                batch_descriptor=batch_desc,
                ubatch_slices=ubatch_slices_padded,
            ),
            record_function_or_nullcontext("gpu_model_runner: forward"),
            self.maybe_get_kv_connector_output(scheduler_output) as kv_connector_output,
        ):
            model_output = self._model_forward(
                input_ids=input_ids,
                positions=positions,
                intermediate_tensors=intermediate_tensors,
                inputs_embeds=inputs_embeds,
                **model_kwargs,
            )

        with record_function_or_nullcontext("gpu_model_runner: postprocess"):
            if self.use_aux_hidden_state_outputs:
                # True when EAGLE 3 is used.
                hidden_states, aux_hidden_states = model_output
            else:
                # Common case.
                hidden_states = model_output
                aux_hidden_states = None

            if not self.broadcast_pp_output:
                # Common case.
                if not get_pp_group().is_last_rank:
                    # Return the intermediate tensors.
                    assert isinstance(hidden_states, IntermediateTensors)
                    hidden_states.kv_connector_output = kv_connector_output
                    self.kv_connector_output = kv_connector_output
                    return hidden_states

                if self.is_pooling_model:
                    # Return the pooling output.
                    output = self._pool(
                        hidden_states, num_scheduled_tokens, num_scheduled_tokens_np
                    )
                    output.kv_connector_output = kv_connector_output
                    return output

                sample_hidden_states = hidden_states[logits_indices]
                logits = self.model.compute_logits(sample_hidden_states)
            else:
                # Rare case.
                assert not self.is_pooling_model

                sample_hidden_states = hidden_states[logits_indices]
                if not get_pp_group().is_last_rank:
                    all_gather_tensors = {
                        "residual": not is_residual_scattered_for_sp(
                            self.vllm_config, num_tokens_padded
                        )
                    }
                    get_pp_group().send_tensor_dict(
                        hidden_states.tensors,
                        all_gather_group=get_tp_group(),
                        all_gather_tensors=all_gather_tensors,
                    )
                    logits = None
                else:
                    logits = self.model.compute_logits(sample_hidden_states)

                model_output_broadcast_data: dict[str, Any] = {}
                if logits is not None:
                    model_output_broadcast_data["logits"] = logits.contiguous()

                broadcasted = get_pp_group().broadcast_tensor_dict(
                    model_output_broadcast_data, src=len(get_pp_group().ranks) - 1
                )
                assert broadcasted is not None
                logits = broadcasted["logits"]

        self.execute_model_state = ExecuteModelState(
            scheduler_output,
            logits,
            spec_decode_metadata,
            spec_decode_common_attn_metadata,
            hidden_states,
            sample_hidden_states,
            aux_hidden_states,
            ec_connector_output,
            cudagraph_stats,
        )
        self.kv_connector_output = kv_connector_output
        return None

    @torch.inference_mode
    def sample_tokens(
        self, grammar_output: "GrammarOutput | None"
    ) -> ModelRunnerOutput | AsyncModelRunnerOutput | IntermediateTensors:
        kv_connector_output = self.kv_connector_output
        self.kv_connector_output = None

        if self.execute_model_state is None:
            # Nothing to do (PP non-final rank case), output isn't used.
            if not kv_connector_output:
                return None  # type: ignore[return-value]

            # In case of PP with kv transfer, we need to pass through the
            # kv_connector_output
            if kv_connector_output.is_empty():
                return EMPTY_MODEL_RUNNER_OUTPUT

            output = copy(EMPTY_MODEL_RUNNER_OUTPUT)
            output.kv_connector_output = kv_connector_output
            return output

        # Unpack ephemeral state.
        (
            scheduler_output,
            logits,
            spec_decode_metadata,
            spec_decode_common_attn_metadata,
            hidden_states,
            sample_hidden_states,
            aux_hidden_states,
            ec_connector_output,
            cudagraph_stats,
        ) = self.execute_model_state
        # Clear ephemeral state.
        self.execute_model_state = None

        # Apply structured output bitmasks if present.
        if grammar_output is not None:
            apply_grammar_bitmask(
                scheduler_output, grammar_output, self.input_batch, logits
            )

        with record_function_or_nullcontext("gpu_model_runner: sample"):
            sampler_output = self._sample(logits, spec_decode_metadata)

        self.input_batch.prev_sampled_token_ids = None

        def propose_draft_token_ids(sampled_token_ids):
            assert spec_decode_common_attn_metadata is not None
            with record_function_or_nullcontext("gpu_model_runner: draft"):
                self._draft_token_ids = self.propose_draft_token_ids(
                    scheduler_output,
                    sampled_token_ids,
                    self.input_batch.sampling_metadata,
                    hidden_states,
                    sample_hidden_states,
                    aux_hidden_states,
                    spec_decode_metadata,
                    spec_decode_common_attn_metadata,
                )

        spec_config = self.speculative_config
        use_padded_batch_for_eagle = (
            spec_config is not None
            and spec_config.use_eagle()
            and not spec_config.disable_padded_drafter_batch
        )
        effective_drafter_max_model_len = self.max_model_len
        if effective_drafter_max_model_len is None:
            effective_drafter_max_model_len = self.model_config.max_model_len
        if (
            spec_config is not None
            and spec_config.draft_model_config is not None
            and spec_config.draft_model_config.max_model_len is not None
        ):
            effective_drafter_max_model_len = (
                spec_config.draft_model_config.max_model_len
            )
        input_fits_in_drafter = spec_decode_common_attn_metadata and (
            spec_decode_common_attn_metadata.max_seq_len + self.num_spec_tokens
            <= effective_drafter_max_model_len
        )
        if use_padded_batch_for_eagle:
            assert self.speculative_config is not None
            assert isinstance(self.drafter, EagleProposer)
            sampled_token_ids = sampler_output.sampled_token_ids
            if input_fits_in_drafter:
                # EAGLE speculative decoding can use the GPU sampled tokens
                # as inputs, and does not need to wait for bookkeeping to finish.
                propose_draft_token_ids(sampled_token_ids)
            elif self.valid_sampled_token_count_event is not None:
                assert spec_decode_common_attn_metadata is not None
                next_token_ids, valid_sampled_tokens_count = (
                    self.drafter.prepare_next_token_ids_padded(
                        spec_decode_common_attn_metadata,
                        sampled_token_ids,
                        self.requests,
                        self.input_batch,
                        self.discard_request_mask.gpu,
                    )
                )
                self._copy_valid_sampled_token_count(
                    next_token_ids, valid_sampled_tokens_count
                )

        with record_function_or_nullcontext("gpu_model_runner: bookkeep"):
            (
                num_nans_in_logits,
                logprobs_lists,
                valid_sampled_token_ids,
                prompt_logprobs_dict,
                req_ids_output_copy,
                req_id_to_index_output_copy,
                invalid_req_indices,
            ) = self._bookkeeping_sync(
                scheduler_output,
                sampler_output,
                logits,
                hidden_states,
                scheduler_output.total_num_scheduled_tokens,
                spec_decode_metadata,
            )

        if (
            self.speculative_config
            and not use_padded_batch_for_eagle
            and input_fits_in_drafter
        ):
            # ngram and other speculative decoding methods use the sampled
            # tokens on the CPU, so they are run after bookkeeping.
            propose_draft_token_ids(valid_sampled_token_ids)

        with record_function_or_nullcontext("gpu_model_runner: eplb"):
            self.eplb_step()
        with record_function_or_nullcontext("gpu_model_runner: ModelRunnerOutput"):
            output = ModelRunnerOutput(
                req_ids=req_ids_output_copy,
                req_id_to_index=req_id_to_index_output_copy,
                sampled_token_ids=valid_sampled_token_ids,
                logprobs=logprobs_lists,
                prompt_logprobs_dict=prompt_logprobs_dict,
                pooler_output=[],
                kv_connector_output=kv_connector_output,
                ec_connector_output=ec_connector_output
                if self.supports_mm_inputs
                else None,
                num_nans_in_logits=num_nans_in_logits,
                cudagraph_stats=cudagraph_stats,
            )

        if not self.use_async_scheduling:
            return output
        with record_function_or_nullcontext(
            "gpu_model_runner: AsyncGPUModelRunnerOutput"
        ):
            async_output = AsyncGPUModelRunnerOutput(
                model_runner_output=output,
                sampled_token_ids=sampler_output.sampled_token_ids,
                logprobs_tensors=sampler_output.logprobs_tensors,
                invalid_req_indices=invalid_req_indices,
                async_output_copy_stream=self.async_output_copy_stream,
                vocab_size=self.input_batch.vocab_size,
            )
        with record_function_or_nullcontext(
            "gpu_model_runner: set_async_sampled_token_ids"
        ):
            # Save ref of sampled_token_ids CPU tensor if the batch contains
            # any requests with sampling params that require output ids.
            self.input_batch.set_async_sampled_token_ids(
                async_output.sampled_token_ids_cpu,
                async_output.async_copy_ready_event,
            )

        return async_output

    def take_draft_token_ids(self) -> DraftTokenIds | None:
        if self._draft_token_ids is None:
            return None
        req_ids = self.input_batch.req_ids
        if isinstance(self._draft_token_ids, torch.Tensor):
            draft_token_ids = self._draft_token_ids.tolist()
        else:
            draft_token_ids = self._draft_token_ids
        self._draft_token_ids = None
        return DraftTokenIds(req_ids, draft_token_ids)

    def _copy_valid_sampled_token_count(
        self, next_token_ids: torch.Tensor, valid_sampled_tokens_count: torch.Tensor
    ) -> None:
        if self.valid_sampled_token_count_event is None:
            return

        default_stream = torch.cuda.current_stream()
        # Initialize a new stream to overlap the copy operation with
        # prepare_input of draft model.
        with torch.cuda.stream(self.valid_sampled_token_count_copy_stream):
            self.valid_sampled_token_count_copy_stream.wait_stream(default_stream)  # type: ignore
            counts = valid_sampled_tokens_count
            counts_cpu = self.valid_sampled_token_count_cpu
            counts_cpu[: counts.shape[0]].copy_(counts, non_blocking=True)
            self.valid_sampled_token_count_event.record()

        self.input_batch.prev_sampled_token_ids = next_token_ids.unsqueeze(1)

    def _get_valid_sampled_token_count(self) -> list[int]:
        # Wait until valid_sampled_tokens_count is copied to cpu,
        prev_sampled_token_ids = self.input_batch.prev_sampled_token_ids
        if (
            self.valid_sampled_token_count_event is None
            or prev_sampled_token_ids is None
        ):
            return []

        counts_cpu = self.valid_sampled_token_count_cpu
        self.valid_sampled_token_count_event.synchronize()
        return counts_cpu[: prev_sampled_token_ids.shape[0]].tolist()

    def propose_draft_token_ids(
        self,
        scheduler_output: "SchedulerOutput",
        sampled_token_ids: torch.Tensor | list[list[int]],
        sampling_metadata: SamplingMetadata,
        hidden_states: torch.Tensor,
        sample_hidden_states: torch.Tensor,
        aux_hidden_states: list[torch.Tensor] | None,
        spec_decode_metadata: SpecDecodeMetadata | None,
        common_attn_metadata: CommonAttentionMetadata,
    ) -> list[list[int]] | torch.Tensor:
        num_scheduled_tokens = scheduler_output.total_num_scheduled_tokens
        spec_config = self.speculative_config
        assert spec_config is not None
        if spec_config.method == "ngram":
            assert isinstance(sampled_token_ids, list)
            assert isinstance(self.drafter, NgramProposer)
            draft_token_ids = self.drafter.propose(
                sampled_token_ids,
                self.input_batch.req_ids,
                self.input_batch.num_tokens_no_spec,
                self.input_batch.token_ids_cpu,
                self.input_batch.spec_decode_unsupported_reqs,
            )
        elif spec_config.method == "suffix":
            assert isinstance(sampled_token_ids, list)
            assert isinstance(self.drafter, SuffixDecodingProposer)
            draft_token_ids = self.drafter.propose(self.input_batch, sampled_token_ids)
        elif spec_config.method == "medusa":
            assert isinstance(sampled_token_ids, list)
            assert isinstance(self.drafter, MedusaProposer)

            if sample_hidden_states.shape[0] == len(sampled_token_ids):
                # The input to the target model does not include draft tokens.
                hidden_states = sample_hidden_states
            else:
                indices = []
                offset = 0
                assert spec_decode_metadata is not None, (
                    "No spec decode metadata for medusa"
                )
                for num_draft, tokens in zip(
                    spec_decode_metadata.num_draft_tokens, sampled_token_ids
                ):
                    indices.append(offset + len(tokens) - 1)
                    offset += num_draft + 1
                indices = torch.tensor(indices, device=self.device)
                hidden_states = sample_hidden_states[indices]

            draft_token_ids = self.drafter.propose(
                target_hidden_states=hidden_states,
                sampling_metadata=sampling_metadata,
            )
        elif spec_config.use_eagle():
            assert isinstance(self.drafter, EagleProposer)

            if spec_config.disable_padded_drafter_batch:
                # When padded-batch is disabled, the sampled_token_ids should be
                # the cpu-side list[list[int]] of valid sampled tokens for each
                # request, with invalid requests having empty lists.
                assert isinstance(sampled_token_ids, list), (
                    "sampled_token_ids should be a python list when"
                    "padded-batch is disabled."
                )
                next_token_ids = self.drafter.prepare_next_token_ids_cpu(
                    sampled_token_ids,
                    self.requests,
                    self.input_batch,
                    scheduler_output.num_scheduled_tokens,
                )
            else:
                # When using padded-batch, the sampled_token_ids should be
                # the gpu tensor of sampled tokens for each request, of shape
                # (num_reqs, num_spec_tokens + 1) with rejected tokens having
                # value -1.
                assert isinstance(sampled_token_ids, torch.Tensor), (
                    "sampled_token_ids should be a torch.Tensor when"
                    "padded-batch is enabled."
                )
                next_token_ids, valid_sampled_tokens_count = (
                    self.drafter.prepare_next_token_ids_padded(
                        common_attn_metadata,
                        sampled_token_ids,
                        self.requests,
                        self.input_batch,
                        self.discard_request_mask.gpu,
                    )
                )
                self._copy_valid_sampled_token_count(
                    next_token_ids, valid_sampled_tokens_count
                )

            if spec_decode_metadata is None:
                token_indices_to_sample = None
                # input_ids can be None for multimodal models.
                target_token_ids = self.input_ids.gpu[:num_scheduled_tokens]
                target_positions = self._get_positions(num_scheduled_tokens)
                if self.use_aux_hidden_state_outputs:
                    assert aux_hidden_states is not None
                    target_hidden_states = torch.cat(
                        [h[:num_scheduled_tokens] for h in aux_hidden_states], dim=-1
                    )
                else:
                    target_hidden_states = hidden_states[:num_scheduled_tokens]
            else:
                if spec_config.disable_padded_drafter_batch:
                    token_indices_to_sample = None
                    common_attn_metadata, token_indices = self.drafter.prepare_inputs(
                        common_attn_metadata,
                        sampled_token_ids,
                        spec_decode_metadata.num_draft_tokens,
                    )
                    target_token_ids = self.input_ids.gpu[token_indices]
                    target_positions = self._get_positions(token_indices)
                    if self.use_aux_hidden_state_outputs:
                        assert aux_hidden_states is not None
                        target_hidden_states = torch.cat(
                            [h[token_indices] for h in aux_hidden_states], dim=-1
                        )
                    else:
                        target_hidden_states = hidden_states[token_indices]
                else:
                    common_attn_metadata, token_indices_to_sample = (
                        self.drafter.prepare_inputs_padded(
                            common_attn_metadata,
                            spec_decode_metadata,
                            valid_sampled_tokens_count,
                        )
                    )
                    total_num_tokens = common_attn_metadata.num_actual_tokens
                    # When padding the batch, token_indices is just a range
                    target_token_ids = self.input_ids.gpu[:total_num_tokens]
                    target_positions = self._get_positions(total_num_tokens)
                    if self.use_aux_hidden_state_outputs:
                        assert aux_hidden_states is not None
                        target_hidden_states = torch.cat(
                            [h[:total_num_tokens] for h in aux_hidden_states], dim=-1
                        )
                    else:
                        target_hidden_states = hidden_states[:total_num_tokens]

            if self.supports_mm_inputs:
                mm_embed_inputs = self._gather_mm_embeddings(
                    scheduler_output,
                    shift_computed_tokens=1,
                )
            else:
                mm_embed_inputs = None

            draft_token_ids = self.drafter.propose(
                target_token_ids=target_token_ids,
                target_positions=target_positions,
                target_hidden_states=target_hidden_states,
                next_token_ids=next_token_ids,
                last_token_indices=token_indices_to_sample,
                sampling_metadata=sampling_metadata,
                common_attn_metadata=common_attn_metadata,
                mm_embed_inputs=mm_embed_inputs,
            )

        return draft_token_ids

    def update_config(self, overrides: dict[str, Any]) -> None:
        allowed_config_names = {"load_config", "model_config"}
        for config_name, config_overrides in overrides.items():
            assert config_name in allowed_config_names, (
                f"Config `{config_name}` not supported. "
                f"Allowed configs: {allowed_config_names}"
            )
            config = getattr(self, config_name)
            new_config = update_config(config, config_overrides)
            setattr(self, config_name, new_config)

    def load_model(self, eep_scale_up: bool = False) -> None:
        """
        Args:
            eep_scale_up: the model loading is for elastic EP scale up.
        """
        logger.info_once(
            "Starting to load model %s...",
            self.model_config.model,
            scope="global",
        )
        global_expert_loads, old_global_expert_indices_per_model, rank_mapping = (
            EplbState.get_eep_state(self.parallel_config)
            if eep_scale_up
            else (None, None, None)
        )

        if self.parallel_config.enable_eplb:
            self.eplb_state = EplbState(self.parallel_config, self.device)
            eplb_models = 0
        with DeviceMemoryProfiler() as m:
            time_before_load = time.perf_counter()
            model_loader = get_model_loader(self.load_config)
            self.model = model_loader.load_model(
                vllm_config=self.vllm_config, model_config=self.model_config
            )
            if self.lora_config:
                self.model = self.load_lora_model(
                    self.model, self.vllm_config, self.device
                )
            if hasattr(self, "drafter"):
                logger.info_once("Loading drafter model...")
                self.drafter.load_model(self.model)
                if (
                    hasattr(self.drafter, "model")
                    and is_mixture_of_experts(self.drafter.model)
                    and self.parallel_config.enable_eplb
                ):
                    spec_config = self.vllm_config.speculative_config
                    assert spec_config is not None
                    assert spec_config.draft_model_config is not None
                    logger.info_once(
                        "EPLB is enabled for drafter model %s.",
                        spec_config.draft_model_config.model,
                    )

                    global_expert_load = (
                        global_expert_loads[eplb_models]
                        if global_expert_loads
                        else None
                    )
                    old_global_expert_indices = (
                        old_global_expert_indices_per_model[eplb_models]
                        if old_global_expert_indices_per_model
                        else None
                    )
                    if self.eplb_state is None:
                        self.eplb_state = EplbState(self.parallel_config, self.device)
                    self.eplb_state.add_model(
                        self.drafter.model,
                        spec_config.draft_model_config,
                        global_expert_load,
                        old_global_expert_indices,
                        rank_mapping,
                    )
                    eplb_models += 1

            if self.use_aux_hidden_state_outputs:
                if not supports_eagle3(self.get_model()):
                    raise RuntimeError(
                        "Model does not support EAGLE3 interface but "
                        "aux_hidden_state_outputs was requested"
                    )

                # Try to get auxiliary layers from speculative config,
                # otherwise use model's default layers
                aux_layers = self._get_eagle3_aux_layers_from_config()
                if aux_layers:
                    logger.info(
                        "Using auxiliary layers from speculative config: %s",
                        aux_layers,
                    )
                else:
                    aux_layers = self.model.get_eagle3_aux_hidden_state_layers()

                self.model.set_aux_hidden_state_layers(aux_layers)
            time_after_load = time.perf_counter()
        self.model_memory_usage = m.consumed_memory
        logger.info_once(
            "Model loading took %.4f GiB memory and %.6f seconds",
            self.model_memory_usage / GiB_bytes,
            time_after_load - time_before_load,
            scope="local",
        )
        prepare_communication_buffer_for_model(self.model)
        if (drafter := getattr(self, "drafter", None)) and (
            drafter_model := getattr(drafter, "model", None)
        ):
            prepare_communication_buffer_for_model(drafter_model)
        mm_config = self.model_config.multimodal_config
        self.is_multimodal_pruning_enabled = (
            supports_multimodal_pruning(self.get_model())
            and mm_config is not None
            and mm_config.is_multimodal_pruning_enabled()
        )

        if is_mixture_of_experts(self.model) and self.parallel_config.enable_eplb:
            logger.info_once("EPLB is enabled for model %s.", self.model_config.model)
            global_expert_load = (
                global_expert_loads[eplb_models] if global_expert_loads else None
            )
            old_global_expert_indices = (
                old_global_expert_indices_per_model[eplb_models]
                if old_global_expert_indices_per_model
                else None
            )
            assert self.eplb_state is not None
            self.eplb_state.add_model(
                self.model,
                self.model_config,
                global_expert_load,
                old_global_expert_indices,
                rank_mapping,
            )
            if self.eplb_state.is_async:
                self.eplb_state.start_async_loop(rank_mapping=rank_mapping)

        if (
            self.vllm_config.compilation_config.mode
            == CompilationMode.STOCK_TORCH_COMPILE
            and supports_dynamo()
        ):
            backend = self.vllm_config.compilation_config.init_backend(self.vllm_config)
            compilation_counter.stock_torch_compile_count += 1
            self.model.compile(fullgraph=True, backend=backend)
            return
        # for other compilation modes, cudagraph behavior is controlled by
        # CudagraphWraper and CudagraphDispatcher of vllm.

        # wrap the model with full cudagraph wrapper if needed.
        cudagraph_mode = self.compilation_config.cudagraph_mode
        assert cudagraph_mode is not None
        if cudagraph_mode.has_full_cudagraphs() and not self.parallel_config.enable_dbo:
            self.model = CUDAGraphWrapper(
                self.model, self.vllm_config, runtime_mode=CUDAGraphMode.FULL
            )
        elif self.parallel_config.enable_dbo:
            if cudagraph_mode.has_full_cudagraphs():
                self.model = UBatchWrapper(
                    self.model, self.vllm_config, CUDAGraphMode.FULL, self.device
                )
            else:
                self.model = UBatchWrapper(
                    self.model, self.vllm_config, CUDAGraphMode.NONE, self.device
                )

    def _get_eagle3_aux_layers_from_config(self) -> tuple[int, ...] | None:
        """Extract Eagle3 auxiliary layer indices from speculative config.

        These indices specify which hidden states from the base model should
        be used as auxiliary inputs for the Eagle3 drafter model during
        speculative decoding.

        Returns:
            Tuple of layer indices if found in draft model config,
            None otherwise.
        """
        if not (self.speculative_config and self.speculative_config.draft_model_config):
            return None

        hf_config = self.speculative_config.draft_model_config.hf_config
        if not hasattr(hf_config, "eagle_aux_hidden_state_layer_ids"):
            return None

        layer_ids = hf_config.eagle_aux_hidden_state_layer_ids
        if layer_ids and isinstance(layer_ids, (list, tuple)):
            return tuple(layer_ids)

        return None

    def reload_weights(self) -> None:
        assert getattr(self, "model", None) is not None, (
            "Cannot reload weights before model is loaded."
        )
        model_loader = get_model_loader(self.load_config)
        logger.info("Reloading weights inplace...")
        model_loader.load_weights(self.get_model(), model_config=self.model_config)

    def save_tensorized_model(
        self,
        tensorizer_config: "TensorizerConfig",
    ) -> None:
        TensorizerLoader.save_model(
            self.get_model(),
            tensorizer_config=tensorizer_config,
            model_config=self.model_config,
        )

    def _get_prompt_logprobs_dict(
        self,
        hidden_states: torch.Tensor,
        num_scheduled_tokens: dict[str, int],
    ) -> dict[str, LogprobsTensors | None]:
        num_prompt_logprobs_dict = self.num_prompt_logprobs
        if not num_prompt_logprobs_dict:
            return {}

        in_progress_dict = self.input_batch.in_progress_prompt_logprobs_cpu
        prompt_logprobs_dict: dict[str, LogprobsTensors | None] = {}

        # Since prompt logprobs are a rare feature, prioritize simple,
        # maintainable loop over optimal performance.
        completed_prefill_reqs = []
        for req_id, num_prompt_logprobs in num_prompt_logprobs_dict.items():
            num_tokens = num_scheduled_tokens.get(req_id)
            if num_tokens is None:
                # This can happen if the request was preempted in prefill stage.
                continue

            # Get metadata for this request.
            request = self.requests[req_id]
            if request.prompt_token_ids is None:
                # Prompt logprobs is incompatible with prompt embeddings
                continue

            num_prompt_tokens = len(request.prompt_token_ids)
            prompt_token_ids = torch.tensor(request.prompt_token_ids).to(
                self.device, non_blocking=True
            )

            # Set up target LogprobsTensors object.
            logprobs_tensors = in_progress_dict.get(req_id)
            if not logprobs_tensors:
                # Create empty logprobs CPU tensors for the entire prompt.
                # If chunked, we'll copy in slice by slice.
                logprobs_tensors = LogprobsTensors.empty_cpu(
                    num_prompt_tokens - 1, num_prompt_logprobs + 1
                )
                in_progress_dict[req_id] = logprobs_tensors

            # Determine number of logits to retrieve.
            start_idx = request.num_computed_tokens
            start_tok = start_idx + 1
            num_remaining_tokens = num_prompt_tokens - start_tok
            if num_tokens <= num_remaining_tokens:
                # This is a chunk, more tokens remain.
                # In the == case, there are no more prompt logprobs to produce
                # but we want to defer returning them to the next step where we
                # have new generated tokens to return.
                num_logits = num_tokens
            else:
                # This is the last chunk of prompt tokens to return.
                num_logits = num_remaining_tokens
                completed_prefill_reqs.append(req_id)
                prompt_logprobs_dict[req_id] = logprobs_tensors

            if num_logits <= 0:
                # This can happen for the final chunk if we prefilled exactly
                # (num_prompt_tokens - 1) tokens for this request in the prior
                # step. There are no more prompt logprobs to produce.
                continue

            # Get the logits corresponding to this req's prompt tokens.
            # If this is a partial request (i.e. chunked prefill),
            # then there is prompt logprob generated for each index.
            req_idx = self.input_batch.req_id_to_index[req_id]
            offset = self.query_start_loc.np[req_idx].item()
            prompt_hidden_states = hidden_states[offset : offset + num_logits]
            logits = self.model.compute_logits(prompt_hidden_states)

            # Get the "target" tokens for each index. For prompt at index i,
            # the token at prompt index i+1 is the "sampled" token we want
            # to gather the logprob for.
            tgt_token_ids = prompt_token_ids[start_tok : start_tok + num_logits]

            # Compute prompt logprobs.
            logprobs = self.sampler.compute_logprobs(logits)
            token_ids, logprobs, ranks = self.sampler.gather_logprobs(
                logprobs, num_prompt_logprobs, tgt_token_ids
            )

            # Transfer GPU->CPU async.
            chunk_slice = slice(start_idx, start_idx + num_logits)
            logprobs_tensors.logprob_token_ids[chunk_slice].copy_(
                token_ids, non_blocking=True
            )
            logprobs_tensors.logprobs[chunk_slice].copy_(logprobs, non_blocking=True)
            logprobs_tensors.selected_token_ranks[chunk_slice].copy_(
                ranks, non_blocking=True
            )

        # Remove requests that have completed prefill from the batch
        # num_prompt_logprobs_dict.
        for req_id in completed_prefill_reqs:
            del num_prompt_logprobs_dict[req_id]
            del in_progress_dict[req_id]

        # Must synchronize the non-blocking GPU->CPU transfers.
        if prompt_logprobs_dict:
            self._sync_device()

        return prompt_logprobs_dict

    def _get_nans_in_logits(
        self,
        logits: torch.Tensor | None,
    ) -> dict[str, int]:
        try:
            if logits is None:
                return {req_id: 0 for req_id in self.input_batch.req_ids}

            num_nans_in_logits = {}
            num_nans_for_index = logits.isnan().sum(dim=-1).cpu().numpy()
            for req_id in self.input_batch.req_ids:
                req_index = self.input_batch.req_id_to_index[req_id]
                num_nans_in_logits[req_id] = (
                    int(num_nans_for_index[req_index])
                    if num_nans_for_index is not None and req_index < logits.shape[0]
                    else 0
                )
            return num_nans_in_logits
        except IndexError:
            return {}

    @contextmanager
    def maybe_randomize_inputs(self, input_ids: torch.Tensor):
        """
        Randomize input_ids if VLLM_RANDOMIZE_DP_DUMMY_INPUTS is set.
        This is to help balance expert-selection
         - during profile_run
         - during DP rank dummy run
        """
        dp_size = self.vllm_config.parallel_config.data_parallel_size
        randomize_inputs = envs.VLLM_RANDOMIZE_DP_DUMMY_INPUTS and dp_size > 1
        if not randomize_inputs:
            yield
        else:
            import functools

            @functools.cache
            def rand_input_ids() -> torch.Tensor:
                return torch.randint_like(
                    self.input_ids.gpu,
                    low=0,
                    high=self.model_config.get_vocab_size(),
                    dtype=input_ids.dtype,
                )

            logger.debug_once("Randomizing dummy data for DP Rank")
            input_ids.copy_(rand_input_ids()[: input_ids.size(0)], non_blocking=True)
            yield
            input_ids.fill_(0)

    def _get_mm_dummy_batch(
        self,
        modality: str,
        max_items_per_batch: int,
    ) -> BatchedTensorInputs:
        """Dummy data for profiling and precompiling multimodal models."""
        assert self.mm_budget is not None

        dummy_decoder_data = self.mm_registry.get_decoder_dummy_data(
            model_config=self.model_config,
            seq_len=self.max_model_len,
            mm_counts={modality: 1},
            cache=self.mm_budget.cache,
        )
        dummy_mm_data = dummy_decoder_data.multi_modal_data

        # Result in the maximum GPU consumption of the model
        dummy_mm_item = dummy_mm_data[modality][0]
        dummy_mm_items = [dummy_mm_item] * max_items_per_batch

        model = cast(SupportsMultiModal, self.model)
        return next(
            mm_kwargs_group
            for _, _, mm_kwargs_group in group_mm_kwargs_by_modality(
                dummy_mm_items,
                device=self.device,
                pin_memory=self.pin_memory,
                multimodal_cpu_fields=model.multimodal_cpu_fields,
            )
        )

    @torch.inference_mode()
    def _dummy_run(
        self,
        num_tokens: int,
        cudagraph_runtime_mode: CUDAGraphMode | None = None,
        force_attention: bool = False,
        uniform_decode: bool = False,
        allow_microbatching: bool = True,
        skip_eplb: bool = False,
        is_profile: bool = False,
        create_mixed_batch: bool = False,
        remove_lora: bool = True,
        activate_lora: bool = False,
        is_graph_capturing: bool = False,
    ) -> tuple[torch.Tensor, torch.Tensor]:
        """
        Run a dummy forward pass to warm up/profile run or capture the
        CUDA graph for the model.

        Args:
            num_tokens: Number of tokens to run the dummy forward pass.
            cudagraph_runtime_mode: used to control the behavior.
                - if not set will determine the cudagraph mode based on using
                    the self.cudagraph_dispatcher.
                - CUDAGraphMode.NONE: No cudagraph, for warm up and profile run
                - CUDAGraphMode.PIECEWISE: Piecewise cudagraph.
                - CUDAGraphMode.FULL: Full cudagraph, attention metadata is
                    needed.
            force_attention: If True, always create attention metadata. Used to
                warm up attention backend when mode is NONE.
            uniform_decode: If True, the batch is a uniform decode batch.
            skip_eplb: If True, skip EPLB state update.
            is_profile: If True, this is a profile run.
            create_mixed_batch: If True, create a mixed batch with both decode
                (1 token) and prefill (multiple tokens) requests.
            remove_lora: If False, dummy LoRAs are not destroyed after the run
            activate_lora: If False, dummy_run is performed without LoRAs.
        """
        assert (
            cudagraph_runtime_mode is None
            or cudagraph_runtime_mode.valid_runtime_modes()
        )

        # If cudagraph_mode.decode_mode() == FULL and
        # cudagraph_mode.separate_routine(). This means that we are using
        # different graphs and/or modes for mixed prefill-decode batches vs.
        # uniform decode batches. A uniform decode batch means that all
        # requests have identical query length, except a potential virtual
        # request (shorter) in the batch account for padding.
        # Uniform decode batch could either be common pure decode, where
        # max_query_len == 1, or speculative decode, where
        # max_query_len == 1 + num_spec_decode_tokens.

        # When setting max_query_len = 1, we switch to and capture the optimized
        # routine of FA2 for pure decode, i.e., Flashdecode + an optimization
        # for GQA/MQA.
        max_query_len = self.uniform_decode_query_len if uniform_decode else num_tokens

        # Set num_scheduled_tokens based on num_tokens and max_num_seqs
        # for dummy run with LoRA so that the num_reqs collectively
        # has num_tokens in total.
        assert num_tokens <= self.scheduler_config.max_num_batched_tokens
        max_num_reqs = self.scheduler_config.max_num_seqs
        if create_mixed_batch:
            assert not uniform_decode
            # Create mixed batch:
            # first half decode tokens, second half one prefill
            num_decode_tokens = min(max_num_reqs - 1, num_tokens // 2)
            num_prefill_tokens = num_tokens - num_decode_tokens
            num_reqs = num_decode_tokens + 1

            # Create decode requests (1 token each) followed by prefill request
            num_scheduled_tokens_list = [1] * num_decode_tokens + [num_prefill_tokens]
            # Note: Overriding max_query_len to be the prefill tokens
            max_query_len = num_prefill_tokens
        elif uniform_decode:
            assert not create_mixed_batch
            num_reqs = min(max_num_reqs, cdiv(num_tokens, max_query_len))
            num_scheduled_tokens_list = [max_query_len] * num_reqs
            if num_tokens % max_query_len != 0:
                num_scheduled_tokens_list[-1] = num_tokens % max_query_len
        else:
            num_reqs = min(num_tokens, max_num_reqs)
            min_tokens_per_req = num_tokens // num_reqs
            num_scheduled_tokens_list = [min_tokens_per_req] * num_reqs
            num_scheduled_tokens_list[-1] += num_tokens % num_reqs

        assert sum(num_scheduled_tokens_list) == num_tokens
        assert len(num_scheduled_tokens_list) == num_reqs
        num_scheduled_tokens = np.array(num_scheduled_tokens_list, dtype=np.int32)
        num_tokens_unpadded = int(num_scheduled_tokens.sum())

        num_sampled_tokens = np.ones(num_reqs, dtype=np.int32)

        _cudagraph_mode, batch_desc, should_ubatch, num_tokens_across_dp, _ = (
            self._determine_batch_execution_and_padding(
                num_tokens=num_tokens_unpadded,
                num_reqs=num_reqs,
                num_scheduled_tokens_np=num_scheduled_tokens,
                max_num_scheduled_tokens=max_query_len,
                use_cascade_attn=False,
                allow_microbatching=allow_microbatching,
                force_eager=is_profile
                or (cudagraph_runtime_mode == CUDAGraphMode.NONE),
                # `force_uniform_decode` is used for cudagraph capture; because for
                # capturing mixed prefill-decode batches, we sometimes use
                # num_tokens == num_reqs which looks like a uniform decode batch to the
                # dispatcher; but we actually want to capture a piecewise cudagraph
                force_uniform_decode=uniform_decode,
                # `force_has_lora` is used for cudagraph capture; because LoRA is
                # activated later in the context manager, but we need to know the
                # LoRA state when determining the batch descriptor for capture
                force_has_lora=activate_lora,
            )
        )

        if cudagraph_runtime_mode is None:
            cudagraph_runtime_mode = _cudagraph_mode
        else:
            assert cudagraph_runtime_mode == _cudagraph_mode, (
                f"Cudagraph runtime mode mismatch in dummy_run. "
                f"Expected {_cudagraph_mode}, but got {cudagraph_runtime_mode}."
            )

        num_tokens_padded = batch_desc.num_tokens
        num_reqs_padded = (
            batch_desc.num_reqs if batch_desc.num_reqs is not None else num_reqs
        )
        ubatch_slices, ubatch_slices_padded = maybe_create_ubatch_slices(
            should_ubatch, num_scheduled_tokens, num_tokens_padded, num_reqs_padded
        )

        attn_metadata: PerLayerAttnMetadata | None = None

        # If force_attention is True, we always capture attention. Otherwise,
        # it only happens for cudagraph_runtime_mode=FULL.
        if force_attention or cudagraph_runtime_mode == CUDAGraphMode.FULL:
            if create_mixed_batch:
                # In the mixed batch mode (used for FI warmup), we use
                # shorter sequence lengths to run faster.
                # TODO(luka) better system for describing dummy batches
                seq_lens = [1] * num_decode_tokens + [num_prefill_tokens + 1]
            else:
                seq_lens = max_query_len  # type: ignore[assignment]
            self.seq_lens.np[:num_reqs] = seq_lens
            self.seq_lens.np[num_reqs:] = 0
            self.seq_lens.copy_to_gpu()

            cum_num_tokens, _ = self._get_cumsum_and_arange(num_scheduled_tokens)
            self.query_start_loc.np[1 : num_reqs + 1] = cum_num_tokens
            self.query_start_loc.copy_to_gpu()

            pad_attn = cudagraph_runtime_mode == CUDAGraphMode.FULL
            attn_metadata, _ = self._build_attention_metadata(
                num_tokens=num_tokens_unpadded,
                num_reqs=num_reqs_padded,
                max_query_len=max_query_len,
                ubatch_slices=ubatch_slices_padded if pad_attn else ubatch_slices,
                for_cudagraph_capture=is_graph_capturing,
            )

        with self.maybe_dummy_run_with_lora(
            self.lora_config,
            num_scheduled_tokens,
            num_sampled_tokens,
            activate_lora,
            remove_lora,
        ):
            # Make sure padding doesn't exceed max_num_tokens
            assert num_tokens_padded <= self.max_num_tokens
            model_kwargs = self._init_model_kwargs(num_tokens_padded)
            if self.supports_mm_inputs and not self.model_config.is_encoder_decoder:
                input_ids = None
                inputs_embeds = self.inputs_embeds.gpu[:num_tokens_padded]
                model_kwargs = {
                    **model_kwargs,
                    **self._dummy_mm_kwargs(num_reqs),
                }
            elif self.enable_prompt_embeds:
                input_ids = None
                inputs_embeds = self.inputs_embeds.gpu[:num_tokens_padded]
                model_kwargs = self._init_model_kwargs(num_tokens_padded)
            else:
                input_ids = self.input_ids.gpu[:num_tokens_padded]
                inputs_embeds = None

            if self.uses_mrope:
                positions = self.mrope_positions.gpu[:, :num_tokens_padded]
            elif self.uses_xdrope_dim > 0:
                positions = self.xdrope_positions.gpu[:, :num_tokens_padded]
            else:
                positions = self.positions.gpu[:num_tokens_padded]

            if get_pp_group().is_first_rank:
                intermediate_tensors = None
            else:
                if self.intermediate_tensors is None:
                    self.intermediate_tensors = (
                        self.model.make_empty_intermediate_tensors(
                            batch_size=self.max_num_tokens,
                            dtype=self.model_config.dtype,
                            device=self.device,
                        )
                    )

                intermediate_tensors = self.sync_and_slice_intermediate_tensors(
                    num_tokens_padded, None, False
                )

            if ubatch_slices_padded is not None:
                # Adjust values to reflect a single ubatch.
                # TODO(sage,lucas): this is cruft that should be addressed in
                #  the padding refactor.
                num_tokens_padded = ubatch_slices_padded[0].num_tokens
                if num_tokens_across_dp is not None:
                    num_tokens_across_dp[:] = num_tokens_padded

            with (
                self.maybe_randomize_inputs(input_ids),
                set_forward_context(
                    attn_metadata,
                    self.vllm_config,
                    num_tokens=num_tokens_padded,
                    num_tokens_across_dp=num_tokens_across_dp,
                    cudagraph_runtime_mode=cudagraph_runtime_mode,
                    batch_descriptor=batch_desc,
                    ubatch_slices=ubatch_slices_padded,
                ),
            ):
                outputs = self.model(
                    input_ids=input_ids,
                    positions=positions,
                    intermediate_tensors=intermediate_tensors,
                    inputs_embeds=inputs_embeds,
                    **model_kwargs,
                )

            if self.use_aux_hidden_state_outputs:
                hidden_states, _ = outputs
            else:
                hidden_states = outputs

            if self.speculative_config and self.speculative_config.use_eagle():
                assert isinstance(self.drafter, EagleProposer)
                use_cudagraphs = (
                    cudagraph_runtime_mode.has_mode(CUDAGraphMode.PIECEWISE)
                    and not self.speculative_config.enforce_eager
                )

                # Note(gnovack) - We need to disable cudagraphs for one of the two
                # lora cases when cudagraph_specialize_lora is enabled. This is a
                # short term mitigation for issue mentioned in
                # https://github.com/vllm-project/vllm/issues/28334
                if self.compilation_config.cudagraph_specialize_lora and activate_lora:
                    use_cudagraphs = False

                self.drafter.dummy_run(
                    num_tokens,
                    use_cudagraphs=use_cudagraphs,
                    is_graph_capturing=is_graph_capturing,
                )

        # We register layerwise NVTX hooks here after the first dynamo tracing is
        # done to avoid nvtx operations in hook functions being traced by
        # torch dynamo and causing graph breaks.
        # Note that for DYNAMO_ONCE and VLLM_COMPILE mode,
        # compiled model's dynamo tracing is only done once and the compiled model's
        # __call__ function is replaced by calling the compiled function.
        # So it's safe to register hooks here. Hooks will be registered to
        # both compiled and uncompiled models but they will never
        # be called on the compiled model execution path.
        self._register_layerwise_nvtx_hooks()

        # This is necessary to avoid blocking DP.
        # For dummy runs, we typically skip EPLB since we don't have any real
        # requests to process.
        # However, in DP settings, there may be cases when some DP ranks do
        # not have any requests to process, so they're executing dummy batches.
        # In such cases, we still have to trigger EPLB to make sure
        # ranks execute the rearrangement in synchronization.
        if not skip_eplb:
            self.eplb_step(is_dummy=True, is_profile=is_profile)

        logit_indices = np.cumsum(num_scheduled_tokens) - 1
        logit_indices_device = torch.from_numpy(logit_indices).to(
            self.device, non_blocking=True
        )
        return hidden_states, hidden_states[logit_indices_device]

    @torch.inference_mode()
    def _dummy_sampler_run(
        self,
        hidden_states: torch.Tensor,
    ) -> torch.Tensor:
        # The dummy hidden states may contain special values,
        # like `inf` or `nan`.
        # To avoid breaking the sampler, we use a random tensor here instead.
        hidden_states = torch.rand_like(hidden_states)

        logits = self.model.compute_logits(hidden_states)
        num_reqs = logits.size(0)

        dummy_tensors = lambda v: torch.full((num_reqs,), v, device=self.device)

        dummy_metadata = SamplingMetadata(
            temperature=dummy_tensors(0.5),
            all_greedy=False,
            all_random=False,
            top_p=dummy_tensors(0.9),
            top_k=dummy_tensors(logits.size(1) - 1),
            generators={},
            max_num_logprobs=None,
            no_penalties=True,
            prompt_token_ids=None,
            frequency_penalties=dummy_tensors(0.1),
            presence_penalties=dummy_tensors(0.1),
            repetition_penalties=dummy_tensors(0.1),
            output_token_ids=[[] for _ in range(num_reqs)],
            spec_token_ids=[[] for _ in range(num_reqs)],
            allowed_token_ids_mask=None,
            bad_words_token_ids={},
            logitsprocs=LogitsProcessors(),
        )
        try:
            sampler_output = self.sampler(
                logits=logits, sampling_metadata=dummy_metadata
            )
        except RuntimeError as e:
            if "out of memory" in str(e):
                raise RuntimeError(
                    "CUDA out of memory occurred when warming up sampler with "
                    f"{num_reqs} dummy requests. Please try lowering "
                    "`max_num_seqs` or `gpu_memory_utilization` when "
                    "initializing the engine."
                ) from e
            else:
                raise e
        if self.speculative_config:
            draft_token_ids = [[0] for _ in range(num_reqs)]
            dummy_spec_decode_metadata = SpecDecodeMetadata.make_dummy(
                draft_token_ids, self.device
            )

            num_tokens = sum(len(ids) for ids in draft_token_ids)
            # draft_probs = torch.randn(
            #     num_tokens, logits.shape[-1], device=self.device,
            #     dtype=logits.dtype)
            draft_probs = None
            logits = torch.randn(
                num_tokens + num_reqs,
                logits.shape[-1],
                device=self.device,
                dtype=logits.dtype,
            )
            self.rejection_sampler(
                dummy_spec_decode_metadata,
                draft_probs,
                logits,
                dummy_metadata,
            )
        return sampler_output

    def _dummy_pooler_run_task(
        self,
        hidden_states: torch.Tensor,
        task: PoolingTask,
    ) -> PoolerOutput:
        num_tokens = hidden_states.shape[0]
        max_num_reqs = self.scheduler_config.max_num_seqs
        num_reqs = min(num_tokens, max_num_reqs)
        min_tokens_per_req = num_tokens // num_reqs
        num_scheduled_tokens_list = [min_tokens_per_req] * num_reqs
        num_scheduled_tokens_list[-1] += num_tokens % num_reqs
        assert sum(num_scheduled_tokens_list) == num_tokens
        assert len(num_scheduled_tokens_list) == num_reqs

        req_num_tokens = num_tokens // num_reqs

        dummy_prompt_lens = torch.tensor(
            num_scheduled_tokens_list,
            device="cpu",
        )
        dummy_token_ids = torch.zeros(
            (num_reqs, req_num_tokens), dtype=torch.int32, device=self.device
        )

        model = cast(VllmModelForPooling, self.get_model())
        dummy_pooling_params = PoolingParams(task=task)
        dummy_pooling_params.verify(task=task, model_config=self.model_config)
        to_update = model.pooler.get_pooling_updates(task)
        to_update.apply(dummy_pooling_params)

        dummy_metadata = PoolingMetadata(
            prompt_lens=dummy_prompt_lens,
            prompt_token_ids=dummy_token_ids,
            pooling_params=[dummy_pooling_params] * num_reqs,
            pooling_states=[PoolingStates() for i in range(num_reqs)],
        )

        dummy_metadata.build_pooling_cursor(
            num_scheduled_tokens_list,
            seq_lens_cpu=dummy_prompt_lens,
            device=hidden_states.device,
        )

        try:
            return model.pooler(
                hidden_states=hidden_states, pooling_metadata=dummy_metadata
            )
        except RuntimeError as e:
            if "out of memory" in str(e):
                raise RuntimeError(
                    "CUDA out of memory occurred when warming up pooler "
                    f"({task=}) with {num_reqs} dummy requests. Please try "
                    "lowering `max_num_seqs` or `gpu_memory_utilization` when "
                    "initializing the engine."
                ) from e
            else:
                raise e

    @torch.inference_mode()
    def _dummy_pooler_run(
        self,
        hidden_states: torch.Tensor,
    ) -> PoolerOutput:
        # Find the task that has the largest output for subsequent steps
        supported_pooling_tasks = self.get_supported_pooling_tasks()

        if not supported_pooling_tasks:
            raise RuntimeError(
                f"Model {self.model_config.model} does not support "
                "any pooling tasks. See "
                "https://docs.vllm.ai/en/latest/models/pooling_models.html "
                "to learn more."
            )

        output_size = dict[PoolingTask, float]()
        for task in supported_pooling_tasks:
            # Run a full batch with each task to ensure none of them OOMs
            output = self._dummy_pooler_run_task(hidden_states, task)
            output_size[task] = sum(o.nbytes for o in output)
            del output  # Allow GC

        max_task = max(output_size.items(), key=lambda x: x[1])[0]
        return self._dummy_pooler_run_task(hidden_states, max_task)

    def profile_run(self) -> None:
        # Profile with multimodal encoder & encoder cache.
        if self.supports_mm_inputs:
            mm_config = self.model_config.multimodal_config
            if mm_config is not None and mm_config.skip_mm_profiling:
                logger.info(
                    "Skipping memory profiling for multimodal encoder and "
                    "encoder cache."
                )
            else:
                mm_budget = self.mm_budget
                assert mm_budget is not None

                if (encoder_budget := mm_budget.get_encoder_budget()) > 0:
                    # NOTE: Currently model is profiled with a single non-text
                    # modality with the max possible input tokens even when
                    # it supports multiple.
                    dummy_modality = mm_budget.get_modality_with_max_tokens()
                    max_mm_items_per_batch = mm_budget.max_items_per_batch_by_modality[
                        dummy_modality
                    ]

                    logger.info(
                        "Encoder cache will be initialized with a budget of "
                        "%s tokens, and profiled with %s %s items of the "
                        "maximum feature size.",
                        encoder_budget,
                        max_mm_items_per_batch,
                        dummy_modality,
                    )

                    # Create dummy batch of multimodal inputs.
                    batched_dummy_mm_inputs = self._get_mm_dummy_batch(
                        dummy_modality,
                        max_mm_items_per_batch,
                    )

                    # Run multimodal encoder.
                    dummy_encoder_outputs = self.model.embed_multimodal(
                        **batched_dummy_mm_inputs
                    )

                    sanity_check_mm_encoder_outputs(
                        dummy_encoder_outputs,
                        expected_num_items=max_mm_items_per_batch,
                    )

                    # NOTE: This happens when encoder cache needs to store
                    # the embeddings that encoder outputs are scattered onto.
                    # In this case we create dummy embeddings of size
                    # (max_tokens_for_modality, hidden_size) and scatter
                    # encoder output into it.
                    encoder_output_shape = dummy_encoder_outputs[0].shape
                    max_mm_tokens_per_item = mm_budget.max_tokens_by_modality[
                        dummy_modality
                    ]
                    if encoder_output_shape[0] < max_mm_tokens_per_item:
                        encoder_hidden_size = encoder_output_shape[-1]
                        expanded_outputs = []
                        for output in dummy_encoder_outputs:
                            expanded = output.new_zeros(
                                (max_mm_tokens_per_item, encoder_hidden_size)
                            )
                            num_tokens = output.shape[0]
                            expanded[:num_tokens].copy_(output)
                            expanded_outputs.append(expanded)

                        dummy_encoder_outputs = expanded_outputs

                    # Cache the dummy encoder outputs.
                    self.encoder_cache["tmp"] = dict(enumerate(dummy_encoder_outputs))

        # Add `is_profile` here to pre-allocate communication buffers
        hidden_states, last_hidden_states = self._dummy_run(
            self.max_num_tokens, is_profile=True
        )
        if get_pp_group().is_last_rank:
            if self.is_pooling_model:
                output = self._dummy_pooler_run(hidden_states)
            else:
                output = self._dummy_sampler_run(last_hidden_states)
        else:
            output = None
        self._sync_device()
        del hidden_states, output
        self.encoder_cache.clear()
        gc.collect()

    def capture_model(self) -> int:
        if self.compilation_config.cudagraph_mode == CUDAGraphMode.NONE:
            logger.warning(
                "Skipping CUDA graph capture. To turn on CUDA graph capture, "
                "ensure `cudagraph_mode` was not manually set to `NONE`"
            )
            return 0

        compilation_counter.num_gpu_runner_capture_triggers += 1

        start_time = time.perf_counter()

        @contextmanager
        def freeze_gc():
            # Optimize garbage collection during CUDA graph capture.
            # Clean up, then freeze all remaining objects from being included
            # in future collections.
            gc.collect()
            should_freeze = not envs.VLLM_ENABLE_CUDAGRAPH_GC
            if should_freeze:
                gc.freeze()
            try:
                yield
            finally:
                if should_freeze:
                    gc.unfreeze()
                    gc.collect()

        # Trigger CUDA graph capture for specific shapes.
        # Capture the large shapes first so that the smaller shapes
        # can reuse the memory pool allocated for the large shapes.
        set_cudagraph_capturing_enabled(True)
        with freeze_gc(), graph_capture(device=self.device):
            start_free_gpu_memory = torch.cuda.mem_get_info()[0]
            cudagraph_mode = self.compilation_config.cudagraph_mode
            assert cudagraph_mode is not None

            if self.lora_config:
                if self.compilation_config.cudagraph_specialize_lora:
                    lora_cases = [True, False]
                else:
                    lora_cases = [True]
            else:
                lora_cases = [False]

            if cudagraph_mode.mixed_mode() != CUDAGraphMode.NONE:
                cudagraph_runtime_mode = cudagraph_mode.mixed_mode()
                # make sure we capture the largest batch size first
                compilation_cases = list(
                    product(reversed(self.cudagraph_batch_sizes), lora_cases)
                )
                self._capture_cudagraphs(
                    compilation_cases,
                    cudagraph_runtime_mode=cudagraph_runtime_mode,
                    uniform_decode=False,
                )

            # Capture full cudagraph for uniform decode batches if we
            # don't already have full mixed prefill-decode cudagraphs.
            if (
                cudagraph_mode.decode_mode() == CUDAGraphMode.FULL
                and cudagraph_mode.separate_routine()
            ):
                max_num_tokens = (
                    self.scheduler_config.max_num_seqs * self.uniform_decode_query_len
                )
                decode_cudagraph_batch_sizes = [
                    x
                    for x in self.cudagraph_batch_sizes
                    if max_num_tokens >= x >= self.uniform_decode_query_len
                ]
                compilation_cases_decode = list(
                    product(reversed(decode_cudagraph_batch_sizes), lora_cases)
                )
                self._capture_cudagraphs(
                    compilation_cases=compilation_cases_decode,
                    cudagraph_runtime_mode=CUDAGraphMode.FULL,
                    uniform_decode=True,
                )

            torch.cuda.synchronize()
            end_free_gpu_memory = torch.cuda.mem_get_info()[0]

        # Disable cudagraph capturing globally, so any unexpected cudagraph
        # capturing will be detected and raise an error after here.
        # Note: We don't put it into graph_capture context manager because
        # we may do lazy capturing in future that still allows capturing
        # after here.
        set_cudagraph_capturing_enabled(False)

        end_time = time.perf_counter()
        elapsed_time = end_time - start_time
        cuda_graph_size = start_free_gpu_memory - end_free_gpu_memory
        # This usually takes 5~20 seconds.
        logger.info_once(
            "Graph capturing finished in %.0f secs, took %.2f GiB",
            elapsed_time,
            cuda_graph_size / (1 << 30),
            scope="local",
        )
        return cuda_graph_size

    def _capture_cudagraphs(
        self,
        compilation_cases: list[tuple[int, bool]],
        cudagraph_runtime_mode: CUDAGraphMode,
        uniform_decode: bool,
    ):
        assert (
            cudagraph_runtime_mode != CUDAGraphMode.NONE
            and cudagraph_runtime_mode.valid_runtime_modes()
        ), f"Invalid cudagraph runtime mode: {cudagraph_runtime_mode}"

        # Only rank 0 should print progress bar during capture
        if is_global_first_rank():
            compilation_cases = tqdm(
                compilation_cases,
                disable=not self.load_config.use_tqdm_on_load,
                desc="Capturing CUDA graphs ({}, {})".format(
                    "decode" if uniform_decode else "mixed prefill-decode",
                    cudagraph_runtime_mode.name,
                ),
            )

        # We skip EPLB here since we don't want to record dummy metrics
        for num_tokens, activate_lora in compilation_cases:
            # We currently only capture ubatched graphs when its a FULL
            # cudagraph, a uniform decode batch, and the number of tokens
            # is above the threshold. Otherwise we just capture a non-ubatched
            # version of the graph
            allow_microbatching = (
                self.parallel_config.enable_dbo
                and cudagraph_runtime_mode == CUDAGraphMode.FULL
                and uniform_decode
                and check_ubatch_thresholds(
                    config=self.vllm_config.parallel_config,
                    num_tokens=num_tokens,
                    uniform_decode=uniform_decode,
                )
            )

            for _ in range(self.compilation_config.cudagraph_num_of_warmups):
                # Use CUDAGraphRuntimeStyle.NONE (default) for warmup.
                # But be careful, warm up with `NONE`is orthogonal to
                # if we want to warm up attention or not. This is
                # different from the case where `FULL` implies capture
                # attention while `PIECEWISE` implies no attention.
                force_attention = cudagraph_runtime_mode == CUDAGraphMode.FULL
                self._dummy_run(
                    num_tokens,
                    cudagraph_runtime_mode=CUDAGraphMode.NONE,
                    force_attention=force_attention,
                    uniform_decode=uniform_decode,
                    allow_microbatching=allow_microbatching,
                    skip_eplb=True,
                    remove_lora=False,
                    activate_lora=activate_lora,
                )
            self._dummy_run(
                num_tokens,
                cudagraph_runtime_mode=cudagraph_runtime_mode,
                uniform_decode=uniform_decode,
                allow_microbatching=allow_microbatching,
                skip_eplb=True,
                remove_lora=False,
                activate_lora=activate_lora,
                is_graph_capturing=True,
            )
        self.maybe_remove_all_loras(self.lora_config)

    def initialize_attn_backend(self, kv_cache_config: KVCacheConfig) -> None:
        """
        Initialize the attention backends and attention metadata builders.
        """
        assert len(self.attn_groups) == 0, "Attention backends are already initialized"

        class AttentionGroupKey(NamedTuple):
            attn_backend: type[AttentionBackend]
            kv_cache_spec: KVCacheSpec

        def get_attn_backends_for_group(
            kv_cache_group_spec: KVCacheGroupSpec,
        ) -> tuple[dict[AttentionGroupKey, list[str]], set[type[AttentionBackend]]]:
            layer_type = cast(type[Any], AttentionLayerBase)
            layers = get_layers_from_vllm_config(
                self.vllm_config, layer_type, kv_cache_group_spec.layer_names
            )
            attn_backends = {}
            attn_backend_layers = defaultdict(list)
            # Dedupe based on full class name; this is a bit safer than
            # using the class itself as the key because when we create dynamic
            # attention backend subclasses (e.g. ChunkedLocalAttention) unless
            # they are cached correctly, there will be different objects per
            # layer.
            for layer_name in kv_cache_group_spec.layer_names:
                attn_backend = layers[layer_name].get_attn_backend()

                if layer_name in self.kv_sharing_fast_prefill_eligible_layers:
                    attn_backend = create_fast_prefill_custom_backend(
                        "FastPrefill",
                        attn_backend,  # type: ignore[arg-type]
                    )

                full_cls_name = attn_backend.full_cls_name()
                layer_kv_cache_spec = kv_cache_group_spec.kv_cache_spec
                if isinstance(layer_kv_cache_spec, UniformTypeKVCacheSpecs):
                    layer_kv_cache_spec = layer_kv_cache_spec.kv_cache_specs[layer_name]
                key = (full_cls_name, layer_kv_cache_spec)
                attn_backends[key] = AttentionGroupKey(
                    attn_backend, layer_kv_cache_spec
                )
                attn_backend_layers[key].append(layer_name)
            return (
                {attn_backends[k]: v for k, v in attn_backend_layers.items()},
                set(group_key.attn_backend for group_key in attn_backends.values()),
            )

        def create_attn_groups(
            attn_backends_map: dict[AttentionGroupKey, list[str]],
            kv_cache_group_id: int,
        ) -> list[AttentionGroup]:
            attn_groups: list[AttentionGroup] = []
            for (attn_backend, kv_cache_spec), layer_names in attn_backends_map.items():
                attn_group = AttentionGroup(
                    attn_backend,
                    layer_names,
                    kv_cache_spec,
                    kv_cache_group_id,
                )

                attn_groups.append(attn_group)
            return attn_groups

        attention_backend_maps = []
        attention_backend_list = []
        for kv_cache_group_spec in kv_cache_config.kv_cache_groups:
            attn_backends = get_attn_backends_for_group(kv_cache_group_spec)
            attention_backend_maps.append(attn_backends[0])
            attention_backend_list.append(attn_backends[1])

        # Resolve cudagraph_mode before actually initialize metadata_builders
        self._check_and_update_cudagraph_mode(
            attention_backend_list, kv_cache_config.kv_cache_groups
        )

        for i, attn_backend_map in enumerate(attention_backend_maps):
            self.attn_groups.append(create_attn_groups(attn_backend_map, i))

    def initialize_metadata_builders(
        self, kv_cache_config: KVCacheConfig, kernel_block_sizes: list[int]
    ) -> None:
        """
        Create the metadata builders for all KV cache groups and attn groups.
        """
        for kv_cache_group_id in range(len(kv_cache_config.kv_cache_groups)):
            for attn_group in self.attn_groups[kv_cache_group_id]:
                attn_group.create_metadata_builders(
                    self.vllm_config,
                    self.device,
                    kernel_block_sizes[kv_cache_group_id]
                    if kv_cache_group_id < len(kernel_block_sizes)
                    else None,
                    num_metadata_builders=1
                    if not self.parallel_config.enable_dbo
                    else 2,
                )
        # Calculate reorder batch threshold (if needed)
        # Note (tdoublep): do this *after* constructing builders,
        # because some of them change the threshold at init time.
        self.calculate_reorder_batch_threshold()

    def _check_and_update_cudagraph_mode(
        self,
        attention_backends: list[set[type[AttentionBackend]]],
        kv_cache_groups: list[KVCacheGroupSpec],
    ) -> None:
        """
        Resolve the cudagraph_mode when there are multiple attention
        groups with potential conflicting CUDA graph support.
        Then initialize the cudagraph_dispatcher based on the resolved
        cudagraph_mode.
        """
        min_cg_support = AttentionCGSupport.ALWAYS
        min_cg_backend_name = None

        for attn_backend_set, kv_cache_group in zip(
            attention_backends, kv_cache_groups
        ):
            for attn_backend in attn_backend_set:
                builder_cls = attn_backend.get_builder_cls()

                cg_support = builder_cls.get_cudagraph_support(
                    self.vllm_config, kv_cache_group.kv_cache_spec
                )
                if cg_support.value < min_cg_support.value:
                    min_cg_support = cg_support
                    min_cg_backend_name = attn_backend.__name__
        # Flexible resolve the cudagraph mode
        cudagraph_mode = self.compilation_config.cudagraph_mode
        assert cudagraph_mode is not None
        # check cudagraph for mixed batch is supported
        if (
            cudagraph_mode.mixed_mode() == CUDAGraphMode.FULL
            and min_cg_support != AttentionCGSupport.ALWAYS
        ):
            msg = (
                f"CUDAGraphMode.{cudagraph_mode.name} is not supported "
                f"with {min_cg_backend_name} backend (support: "
                f"{min_cg_support})"
            )
            if min_cg_support == AttentionCGSupport.NEVER:
                # if not supported any full cudagraphs, just raise it.
                msg += (
                    "; please try cudagraph_mode=PIECEWISE, and "
                    "make sure compilation mode is VLLM_COMPILE"
                )
                raise ValueError(msg)

            # attempt to resolve the full cudagraph related mode
            if self.compilation_config.splitting_ops_contain_attention():
                msg += "; setting cudagraph_mode=FULL_AND_PIECEWISE"
                cudagraph_mode = self.compilation_config.cudagraph_mode = (
                    CUDAGraphMode.FULL_AND_PIECEWISE
                )
            else:
                msg += "; setting cudagraph_mode=FULL_DECODE_ONLY"
                cudagraph_mode = self.compilation_config.cudagraph_mode = (
                    CUDAGraphMode.FULL_DECODE_ONLY
                )
            logger.warning(msg)

        # check that if we are doing decode full-cudagraphs it is supported
        if (
            cudagraph_mode.decode_mode() == CUDAGraphMode.FULL
            and min_cg_support == AttentionCGSupport.NEVER
        ):
            msg = (
                f"CUDAGraphMode.{cudagraph_mode.name} is not supported "
                f"with {min_cg_backend_name} backend (support: "
                f"{min_cg_support})"
            )
            if self.compilation_config.mode == CompilationMode.VLLM_COMPILE and (
                self.compilation_config.splitting_ops_contain_attention()
                or self.compilation_config.use_inductor_graph_partition
            ):
                msg += (
                    "; setting cudagraph_mode=PIECEWISE because "
                    "attention is compiled piecewise"
                )
                cudagraph_mode = self.compilation_config.cudagraph_mode = (
                    CUDAGraphMode.PIECEWISE
                )
            else:
                msg += (
                    "; setting cudagraph_mode=NONE because "
                    "attention is not compiled piecewise"
                )
                cudagraph_mode = self.compilation_config.cudagraph_mode = (
                    CUDAGraphMode.NONE
                )
            logger.warning(msg)

        # check that if we are doing spec-decode + decode full-cudagraphs it is
        # supported
        if (
            cudagraph_mode.decode_mode() == CUDAGraphMode.FULL
            and self.uniform_decode_query_len > 1
            and min_cg_support.value < AttentionCGSupport.UNIFORM_BATCH.value
        ):
            msg = (
                f"CUDAGraphMode.{cudagraph_mode.name} is not supported"
                f" with spec-decode for attention backend "
                f"{min_cg_backend_name} (support: {min_cg_support})"
            )
            if self.compilation_config.splitting_ops_contain_attention():
                msg += "; setting cudagraph_mode=PIECEWISE"
                cudagraph_mode = self.compilation_config.cudagraph_mode = (
                    CUDAGraphMode.PIECEWISE
                )
            else:
                msg += "; setting cudagraph_mode=NONE"
                cudagraph_mode = self.compilation_config.cudagraph_mode = (
                    CUDAGraphMode.NONE
                )
            logger.warning(msg)

        # double check that we can support full cudagraph if they are requested
        # even after automatic downgrades
        if (
            cudagraph_mode.has_full_cudagraphs()
            and min_cg_support == AttentionCGSupport.NEVER
        ):
            raise ValueError(
                f"CUDAGraphMode.{cudagraph_mode.name} is not "
                f"supported with {min_cg_backend_name} backend ("
                f"support:{min_cg_support}) "
                "; please try cudagraph_mode=PIECEWISE, "
                "and make sure compilation mode is VLLM_COMPILE"
            )

        # if we have dedicated decode cudagraphs, and spec-decode is enabled,
        # we need to adjust the cudagraph sizes to be a multiple of the uniform
        # decode query length to avoid: https://github.com/vllm-project/vllm/issues/28207
        # temp-fix: https://github.com/vllm-project/vllm/issues/28207#issuecomment-3504004536
        # Will be removed in the near future when we have seperate cudagraph capture
        # sizes for decode and mixed prefill-decode.
        if (
            cudagraph_mode.decode_mode() == CUDAGraphMode.FULL
            and cudagraph_mode.separate_routine()
            and self.uniform_decode_query_len > 1
        ):
            self.compilation_config.adjust_cudagraph_sizes_for_spec_decode(
                self.uniform_decode_query_len, self.parallel_config.tensor_parallel_size
            )
            capture_sizes = self.compilation_config.cudagraph_capture_sizes
            self.cudagraph_batch_sizes = (
                capture_sizes if capture_sizes is not None else []
            )

        # Trigger cudagraph dispatching keys initialization after
        # resolved cudagraph mode.
        self.compilation_config.cudagraph_mode = cudagraph_mode
        self.cudagraph_dispatcher.initialize_cudagraph_keys(
            cudagraph_mode, self.uniform_decode_query_len
        )

    def calculate_reorder_batch_threshold(self) -> None:
        """
        Choose the minimum reorder batch threshold from all attention groups.
        Backends should be able to support lower threshold then what they request
        just may have a performance penalty due to that backend treating decodes
        as prefills.
        """
        min_none_high = lambda a, b: a if b is None else b if a is None else min(a, b)

        reorder_batch_thresholds: list[int | None] = [
            group.get_metadata_builder().reorder_batch_threshold
            for group in self._attn_group_iterator()
        ]
        # If there are no attention groups (attention-free model) or no backend
        # reports a threshold, leave reordering disabled.
        if len(reorder_batch_thresholds) == 0:
            self.reorder_batch_threshold = None
            return
        self.reorder_batch_threshold = reduce(min_none_high, reorder_batch_thresholds)  # type: ignore[assignment]

    @staticmethod
    def select_common_block_size(
        kv_manager_block_size: int, attn_groups: list[AttentionGroup]
    ) -> int:
        """
        Select a block size that is supported by all backends and is a factor of
        kv_manager_block_size.

        If kv_manager_block_size is supported by all backends, return it directly.
        Otherwise, return the max supported size.

        Args:
            kv_manager_block_size: Block size of KV cache
            attn_groups: List of attention groups

        Returns:
            The selected block size

        Raises:
            ValueError: If no valid block size found
        """

        def block_size_is_supported(
            backends: list[type[AttentionBackend]], block_size: int
        ) -> bool:
            """
            Check if the block size is supported by all backends.
            """
            for backend in backends:
                is_supported = False
                for supported_size in backend.get_supported_kernel_block_sizes():
                    if isinstance(supported_size, int):
                        if block_size == supported_size:
                            is_supported = True
                    elif isinstance(supported_size, MultipleOf):
                        if block_size % supported_size.base == 0:
                            is_supported = True
                    else:
                        raise ValueError(f"Unknown supported size: {supported_size}")
                if not is_supported:
                    return False
            return True

        backends = [group.backend for group in attn_groups]

        # Case 1: if the block_size of kv cache manager is supported by all backends,
        # return it directly
        if block_size_is_supported(backends, kv_manager_block_size):
            return kv_manager_block_size

        # Case 2: otherwise, the block_size must be an `int`-format supported size of
        # at least one backend. Iterate over all `int`-format supported sizes in
        # descending order and return the first one that is supported by all backends.
        # Simple proof:
        # If the supported size b is in MultipleOf(x_i) format for all attention
        # backends i, and b a factor of kv_manager_block_size, then
        # kv_manager_block_size also satisfies MultipleOf(x_i) for all i. We will
        # return kv_manager_block_size in case 1.
        all_int_supported_sizes = set(
            supported_size
            for backend in backends
            for supported_size in backend.get_supported_kernel_block_sizes()
            if isinstance(supported_size, int)
        )

        for supported_size in sorted(all_int_supported_sizes, reverse=True):
            if kv_manager_block_size % supported_size != 0:
                continue
            if block_size_is_supported(backends, supported_size):
                return supported_size
        raise ValueError(f"No common block size for {kv_manager_block_size}. ")

    def may_reinitialize_input_batch(
        self, kv_cache_config: KVCacheConfig, kernel_block_sizes: list[int]
    ) -> None:
        """
        Re-initialize the input batch if the block sizes are different from
        `[self.cache_config.block_size]`. This usually happens when there
        are multiple KV cache groups.

        Args:
            kv_cache_config: The KV cache configuration.
            kernel_block_sizes: The kernel block sizes for each KV cache group.
        """
        block_sizes = [
            kv_cache_group.kv_cache_spec.block_size
            for kv_cache_group in kv_cache_config.kv_cache_groups
            if not isinstance(kv_cache_group.kv_cache_spec, EncoderOnlyAttentionSpec)
        ]

        if block_sizes != [self.cache_config.block_size] or kernel_block_sizes != [
            self.cache_config.block_size
        ]:
            assert self.cache_config.cpu_offload_gb == 0, (
                "Cannot re-initialize the input batch when CPU weight "
                "offloading is enabled. See https://github.com/vllm-project/vllm/pull/18298 "  # noqa: E501
                "for more details."
            )
            self.input_batch = InputBatch(
                max_num_reqs=self.max_num_reqs,
                max_model_len=max(self.max_model_len, self.max_encoder_len),
                max_num_batched_tokens=self.max_num_tokens,
                device=self.device,
                pin_memory=self.pin_memory,
                vocab_size=self.model_config.get_vocab_size(),
                block_sizes=block_sizes,
                kernel_block_sizes=kernel_block_sizes,
                is_spec_decode=bool(self.vllm_config.speculative_config),
                logitsprocs=self.input_batch.logitsprocs,
                logitsprocs_need_output_token_ids=self.input_batch.logitsprocs_need_output_token_ids,
                is_pooling_model=self.is_pooling_model,
                num_speculative_tokens=self.num_spec_tokens,
            )

    def _allocate_kv_cache_tensors(
        self, kv_cache_config: KVCacheConfig
    ) -> dict[str, torch.Tensor]:
        """
        Initializes the KV cache buffer with the correct size. The buffer needs
        to be reshaped to the desired shape before being used by the models.

        Args:
            kv_cache_config: The KV cache config
        Returns:
            dict[str, torch.Tensor]: A map between layer names to their
            corresponding memory buffer for KV cache.
        """
        kv_cache_raw_tensors: dict[str, torch.Tensor] = {}
        for kv_cache_tensor in kv_cache_config.kv_cache_tensors:
            tensor = torch.zeros(
                kv_cache_tensor.size, dtype=torch.int8, device=self.device
            )
            for layer_name in kv_cache_tensor.shared_by:
                kv_cache_raw_tensors[layer_name] = tensor

        layer_names = set()
        for group in kv_cache_config.kv_cache_groups:
            for layer_name in group.layer_names:
                if layer_name in self.runner_only_attn_layers:
                    continue
                layer_names.add(layer_name)
        assert layer_names == set(kv_cache_raw_tensors.keys()), (
            "Some layers are not correctly initialized"
        )
        return kv_cache_raw_tensors

    def _attn_group_iterator(self) -> Iterator[AttentionGroup]:
        return itertools.chain.from_iterable(self.attn_groups)

    def _kv_cache_spec_attn_group_iterator(self) -> Iterator[AttentionGroup]:
        if not self.kv_cache_config.kv_cache_groups:
            return
        for attn_groups in self.attn_groups:
            yield from attn_groups

    def _prepare_kernel_block_sizes(self, kv_cache_config: KVCacheConfig) -> list[int]:
        """
        Generate kernel_block_sizes that matches each block_size.

        For attention backends that support virtual block splitting,
        use the supported block sizes from the backend.
        For other backends (like Mamba), use the same block size (no splitting).

        Args:
            kv_cache_config: The KV cache configuration.

        Returns:
            list[int]: List of kernel block sizes for each cache group.
        """
        kernel_block_sizes = []
        for kv_cache_gid, kv_cache_group in enumerate(kv_cache_config.kv_cache_groups):
            kv_cache_spec = kv_cache_group.kv_cache_spec
            if isinstance(kv_cache_spec, UniformTypeKVCacheSpecs):
                # All layers in the UniformTypeKVCacheSpecs have the same type,
                # Pick an arbitrary one to dispatch.
                kv_cache_spec = next(iter(kv_cache_spec.kv_cache_specs.values()))
            if isinstance(kv_cache_spec, EncoderOnlyAttentionSpec):
                continue
            elif isinstance(kv_cache_spec, AttentionSpec):
                # This is an attention backend that supports virtual
                # block splitting. Get the supported block sizes from
                # all backends in the group.
                attn_groups = self.attn_groups[kv_cache_gid]
                kv_manager_block_size = kv_cache_group.kv_cache_spec.block_size
                selected_kernel_size = self.select_common_block_size(
                    kv_manager_block_size, attn_groups
                )
                kernel_block_sizes.append(selected_kernel_size)
            elif isinstance(kv_cache_spec, MambaSpec):
                # This is likely Mamba or other non-attention cache,
                # no splitting.
                kernel_block_sizes.append(kv_cache_spec.block_size)
            else:
                raise NotImplementedError(
                    f"unknown kv cache spec {kv_cache_group.kv_cache_spec}"
                )
        return kernel_block_sizes

    def _reshape_kv_cache_tensors(
        self,
        kv_cache_config: KVCacheConfig,
        kv_cache_raw_tensors: dict[str, torch.Tensor],
        kernel_block_sizes: list[int],
    ) -> dict[str, torch.Tensor]:
        """
        Reshape the KV cache tensors to the desired shape and dtype.

        Args:
            kv_cache_config: The KV cache config
            kv_cache_raw_tensors: The KV cache buffer of each layer, with
                correct size but uninitialized shape.
            kernel_block_sizes: The kernel block sizes for each KV cache group.
        Returns:
            Dict[str, torch.Tensor]: A map between layer names to their
            corresponding memory buffer for KV cache.
        """
        kv_caches: dict[str, torch.Tensor] = {}
        has_attn, has_mamba = False, False
        for group in self._kv_cache_spec_attn_group_iterator():
            kv_cache_spec = group.kv_cache_spec
            attn_backend = group.backend
            if group.kv_cache_group_id == len(kernel_block_sizes):
                # There may be a last group for layers without kv cache.
                continue
            kernel_block_size = kernel_block_sizes[group.kv_cache_group_id]
            for layer_name in group.layer_names:
                if layer_name in self.runner_only_attn_layers:
                    continue
                raw_tensor = kv_cache_raw_tensors[layer_name]
                assert raw_tensor.numel() % kv_cache_spec.page_size_bytes == 0
                num_blocks = raw_tensor.numel() // kv_cache_spec.page_size_bytes
                if isinstance(kv_cache_spec, AttentionSpec):
                    has_attn = True
                    num_blocks_per_kv_block = (
                        kv_cache_spec.block_size // kernel_block_size
                    )
                    kernel_num_blocks = num_blocks * num_blocks_per_kv_block

                    kv_cache_shape = attn_backend.get_kv_cache_shape(
                        kernel_num_blocks,
                        kernel_block_size,
                        kv_cache_spec.num_kv_heads,
                        kv_cache_spec.head_size,
                        cache_dtype_str=self.cache_config.cache_dtype,
                    )
                    dtype = kv_cache_spec.dtype
                    try:
                        kv_cache_stride_order = attn_backend.get_kv_cache_stride_order()
                        assert len(kv_cache_stride_order) == len(kv_cache_shape)
                    except (AttributeError, NotImplementedError):
                        kv_cache_stride_order = tuple(range(len(kv_cache_shape)))
                    # The allocation respects the backend-defined stride order
                    # to ensure the semantic remains consistent for each
                    # backend. We first obtain the generic kv cache shape and
                    # then permute it according to the stride order which could
                    # result in a non-contiguous tensor.
                    kv_cache_shape = tuple(
                        kv_cache_shape[i] for i in kv_cache_stride_order
                    )
                    # Maintain original KV shape view.
                    inv_order = [
                        kv_cache_stride_order.index(i)
                        for i in range(len(kv_cache_stride_order))
                    ]
                    kv_caches[layer_name] = (
                        kv_cache_raw_tensors[layer_name]
                        .view(dtype)
                        .view(kv_cache_shape)
                        .permute(*inv_order)
                    )
                elif isinstance(kv_cache_spec, MambaSpec):
                    has_mamba = True
                    raw_tensor = kv_cache_raw_tensors[layer_name]
                    state_tensors = []
                    storage_offset_bytes = 0
                    for shape, dtype in zip(kv_cache_spec.shapes, kv_cache_spec.dtypes):
                        dtype_size = get_dtype_size(dtype)
                        num_element_per_page = (
                            kv_cache_spec.page_size_bytes // dtype_size
                        )
                        target_shape = (num_blocks, *shape)
                        stride = torch.empty(target_shape).stride()
                        target_stride = (num_element_per_page, *stride[1:])
                        assert storage_offset_bytes % dtype_size == 0
                        tensor = torch.as_strided(
                            raw_tensor.view(dtype),
                            size=target_shape,
                            stride=target_stride,
                            storage_offset=storage_offset_bytes // dtype_size,
                        )
                        state_tensors.append(tensor)
                        storage_offset_bytes += stride[0] * dtype_size

                    kv_caches[layer_name] = state_tensors
                else:
                    raise NotImplementedError

        if has_attn and has_mamba:
            self._update_hybrid_attention_mamba_layout(kv_caches)

        return kv_caches

    def _update_hybrid_attention_mamba_layout(
        self, kv_caches: dict[str, torch.Tensor]
    ) -> None:
        """
        Update the layout of attention layers from (2, num_blocks, ...) to
        (num_blocks, 2, ...).

        Args:
            kv_caches: The KV cache buffer of each layer.
        """

        for group in self._kv_cache_spec_attn_group_iterator():
            kv_cache_spec = group.kv_cache_spec
            for layer_name in group.layer_names:
                kv_cache = kv_caches[layer_name]
                if isinstance(kv_cache_spec, AttentionSpec) and kv_cache.shape[0] == 2:
                    assert kv_cache.shape[1] != 2, (
                        "Fail to determine whether the layout is "
                        "(2, num_blocks, ...) or (num_blocks, 2, ...) for "
                        f"a tensor of shape {kv_cache.shape}"
                    )
                    hidden_size = kv_cache.shape[2:].numel()
                    kv_cache.as_strided_(
                        size=kv_cache.shape,
                        stride=(hidden_size, 2 * hidden_size, *kv_cache.stride()[2:]),
                    )

    def initialize_kv_cache_tensors(
        self, kv_cache_config: KVCacheConfig, kernel_block_sizes: list[int]
    ) -> dict[str, torch.Tensor]:
        """
        Initialize the memory buffer for KV cache.

        Args:
            kv_cache_config: The KV cache config
            kernel_block_sizes: The kernel block sizes for each KV cache group.

        Returns:
            Dict[str, torch.Tensor]: A map between layer names to their
            corresponding memory buffer for KV cache.
        """

        # Try creating KV caches optimized for kv-connector transfers
        cache_dtype = self.cache_config.cache_dtype
        if self.use_uniform_kv_cache(self.attn_groups, cache_dtype):
            kv_caches, cross_layers_kv_cache, attn_backend = (
                self.allocate_uniform_kv_caches(
                    kv_cache_config,
                    self.attn_groups,
                    cache_dtype,
                    self.device,
                    kernel_block_sizes,
                )
            )
            self.cross_layers_kv_cache = cross_layers_kv_cache
            self.cross_layers_attn_backend = attn_backend
        else:
            # Fallback to the general case
            # Initialize the memory buffer for KV cache
            kv_cache_raw_tensors = self._allocate_kv_cache_tensors(kv_cache_config)

            # Change the memory buffer to the desired shape
            kv_caches = self._reshape_kv_cache_tensors(
                kv_cache_config, kv_cache_raw_tensors, kernel_block_sizes
            )

        # Set up cross-layer KV cache sharing
        for layer_name, target_layer_name in self.shared_kv_cache_layers.items():
            logger.debug("%s reuses KV cache of %s", layer_name, target_layer_name)
            kv_caches[layer_name] = kv_caches[target_layer_name]

        num_attn_module = (
            2 if self.model_config.hf_config.model_type == "longcat_flash" else 1
        )
        bind_kv_cache(
            kv_caches,
            self.compilation_config.static_forward_context,
            self.kv_caches,
            num_attn_module,
        )
        return kv_caches

    def maybe_add_kv_sharing_layers_to_kv_cache_groups(
        self, kv_cache_config: KVCacheConfig
    ) -> None:
        """
        Add layers that re-use KV cache to KV cache group of its target layer.
        Mapping of KV cache tensors happens in `initialize_kv_cache_tensors()`
        """
        if not self.shared_kv_cache_layers:
            # No cross-layer KV sharing, return
            return

        add_kv_sharing_layers_to_kv_cache_groups(
            self.shared_kv_cache_layers,
            kv_cache_config.kv_cache_groups,
            self.runner_only_attn_layers,
        )

        if self.cache_config.kv_sharing_fast_prefill:
            # In You Only Cache Once (https://arxiv.org/abs/2405.05254) or other
            # similar KV sharing setups, only the layers that generate KV caches
            # are involved in the prefill phase, enabling prefill to early exit.
            attn_layers = get_layers_from_vllm_config(self.vllm_config, Attention)
            for layer_name in reversed(attn_layers):
                if layer_name in self.shared_kv_cache_layers:
                    self.kv_sharing_fast_prefill_eligible_layers.add(layer_name)
                else:
                    break

    def initialize_kv_cache(self, kv_cache_config: KVCacheConfig) -> None:
        """
        Initialize KV cache based on `kv_cache_config`.
        Args:
            kv_cache_config: Configuration for the KV cache, including the KV
            cache size of each layer
        """
        kv_cache_config = deepcopy(kv_cache_config)
        self.kv_cache_config = kv_cache_config
        self.may_add_encoder_only_layers_to_kv_cache_config()
        self.maybe_add_kv_sharing_layers_to_kv_cache_groups(kv_cache_config)
        self.initialize_attn_backend(kv_cache_config)
        # The kernel block size for all KV cache groups. For example, if
        # kv_cache_manager uses block_size 256 for a given group, but the attention
        # backends for that group only supports block_size 64, we will return
        # kernel_block_size 64 and split the 256-token-block to 4 blocks with 64
        # tokens each.
        kernel_block_sizes = self._prepare_kernel_block_sizes(kv_cache_config)

        # create metadata builders
        self.initialize_metadata_builders(kv_cache_config, kernel_block_sizes)

        # Reinitialize need to after initialize_attn_backend
        self.may_reinitialize_input_batch(kv_cache_config, kernel_block_sizes)
        kv_caches = self.initialize_kv_cache_tensors(
            kv_cache_config, kernel_block_sizes
        )

        if self.speculative_config and self.speculative_config.use_eagle():
            assert isinstance(self.drafter, EagleProposer)
            # validate all draft model layers belong to the same kv cache
            # group
            self.drafter.validate_same_kv_cache_group(kv_cache_config)

        if has_kv_transfer_group():
            kv_transfer_group = get_kv_transfer_group()
            if self.cross_layers_kv_cache is not None:
                assert self.cross_layers_attn_backend is not None
                kv_transfer_group.register_cross_layers_kv_cache(
                    self.cross_layers_kv_cache, self.cross_layers_attn_backend
                )
            else:
                kv_transfer_group.register_kv_caches(kv_caches)
            kv_transfer_group.set_host_xfer_buffer_ops(copy_kv_blocks)

        if self.dcp_world_size > 1:
            layer_type = cast(type[Any], AttentionLayerBase)
            layers = get_layers_from_vllm_config(self.vllm_config, layer_type)
            for layer in layers.values():
                layer_impl = getattr(layer, "impl", None)
                if layer_impl is None:
                    continue
                assert layer_impl.need_to_return_lse_for_decode, (
                    "DCP requires attention impls to return"
                    " the softmax lse for decode, but the impl "
                    f"{layer_impl.__class__.__name__} "
                    "does not return the softmax lse for decode."
                )

    def may_add_encoder_only_layers_to_kv_cache_config(self) -> None:
        """
        Add encoder-only layers to the KV cache config.
        """
        block_size = self.vllm_config.cache_config.block_size
        encoder_only_attn_specs: dict[AttentionSpec, list[str]] = defaultdict(list)
        attn_layers = get_layers_from_vllm_config(self.vllm_config, Attention)
        for layer_name, attn_module in attn_layers.items():
            if attn_module.attn_type == AttentionType.ENCODER_ONLY:
                attn_spec: AttentionSpec = EncoderOnlyAttentionSpec(
                    block_size=block_size,
                    num_kv_heads=attn_module.num_kv_heads,
                    head_size=attn_module.head_size,
                    dtype=self.kv_cache_dtype,
                )
                encoder_only_attn_specs[attn_spec].append(layer_name)
                self.runner_only_attn_layers.add(layer_name)
        if len(encoder_only_attn_specs) > 0:
            assert len(encoder_only_attn_specs) == 1, (
                "Only support one encoder-only attention spec now"
            )
            spec, layer_names = encoder_only_attn_specs.popitem()
            self.kv_cache_config.kv_cache_groups.append(
                KVCacheGroupSpec(layer_names=layer_names, kv_cache_spec=spec)
            )

    def get_kv_cache_spec(self) -> dict[str, KVCacheSpec]:
        """
        Generates the KVCacheSpec by parsing the kv cache format from each
        Attention module in the static forward context.
        Returns:
            KVCacheSpec: A dictionary mapping layer names to their KV cache
            format. Layers that do not need KV cache are not included.
        """
        if has_ec_transfer() and get_ec_transfer().is_producer:
            return {}
        kv_cache_spec: dict[str, KVCacheSpec] = {}
        layer_type = cast(type[Any], AttentionLayerBase)
        attn_layers = get_layers_from_vllm_config(self.vllm_config, layer_type)
        for layer_name, attn_module in attn_layers.items():
            if isinstance(attn_module, Attention) and (
                kv_tgt_layer := attn_module.kv_sharing_target_layer_name
            ):
                # The layer doesn't need its own KV cache and will use that of
                # the target layer. We skip creating a KVCacheSpec for it, so
                # that KV cache management logic will act as this layer does
                # not exist, and doesn't allocate KV cache for the layer. This
                # enables the memory saving of cross-layer kv sharing, allowing
                # a given amount of memory to accommodate longer context lengths
                # or enable more requests to be processed simultaneously.
                self.shared_kv_cache_layers[layer_name] = kv_tgt_layer
                continue
            # Skip modules that don't need KV cache (eg encoder-only attention)
            if spec := attn_module.get_kv_cache_spec(self.vllm_config):
                kv_cache_spec[layer_name] = spec

        return kv_cache_spec

    def _to_list(self, sampled_token_ids: torch.Tensor) -> list[list[int]]:
        # This is a short term mitigation for issue mentioned in
        # https://github.com/vllm-project/vllm/issues/22754.
        # `tolist` would trigger a cuda wise stream sync, which
        # would block other copy ops from other cuda streams.
        # A cuda event sync would avoid such a situation. Since
        # this is in the critical path of every single model
        # forward loop, this has caused perf issue for a disagg
        # setup.
        pinned = self.sampled_token_ids_pinned_cpu[: sampled_token_ids.shape[0]]
        pinned.copy_(sampled_token_ids, non_blocking=True)
        self.transfer_event.record()
        self.transfer_event.synchronize()
        return pinned.tolist()<|MERGE_RESOLUTION|>--- conflicted
+++ resolved
@@ -1705,7 +1705,6 @@
                     for layer_name in attn_group.layer_names:
                         attn_metadata[layer_name] = attn_metadata_i
 
-<<<<<<< HEAD
         if self.is_mm_prefix_lm:
             req_doc_ranges = {}
             for req_id in self.input_batch.req_ids:
@@ -1725,7 +1724,7 @@
             else:
                 for _metadata in attn_metadata.values():
                     _metadata.mm_prefix_range = req_doc_ranges  # type: ignore[attr-defined]
-=======
+
         if spec_decode_common_attn_metadata is not None and (
             num_reqs != num_reqs_padded or num_tokens != num_tokens_padded
         ):
@@ -1735,7 +1734,6 @@
             spec_decode_common_attn_metadata = (
                 spec_decode_common_attn_metadata.unpadded(num_tokens, num_reqs)
             )
->>>>>>> 21bb3235
 
         return attn_metadata, spec_decode_common_attn_metadata
 
