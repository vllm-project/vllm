# SPDX-License-Identifier: Apache-2.0
# SPDX-FileCopyrightText: Copyright contributors to the vLLM project

import gc
import itertools
import time
from collections import defaultdict
from collections.abc import Iterator
from contextlib import contextmanager
from copy import deepcopy
from typing import TYPE_CHECKING, Any, NamedTuple, Optional, Union, cast

import numpy as np
import torch
import torch.distributed
import torch.nn as nn
from tqdm import tqdm
from typing_extensions import TypeAlias

import vllm.envs as envs
from vllm.attention import Attention, AttentionType
from vllm.attention.backends.abstract import AttentionBackend, MultipleOf
from vllm.attention.layer import MLAAttention
from vllm.attention.layers.chunked_local_attention import ChunkedLocalAttention
from vllm.compilation.counter import compilation_counter
from vllm.compilation.cuda_graph import CUDAGraphWrapper
from vllm.compilation.monitor import set_cudagraph_capturing_enabled
from vllm.config import (
    CompilationLevel,
    CUDAGraphMode,
    VllmConfig,
    get_layers_from_vllm_config,
    update_config,
)
from vllm.distributed.eplb.eplb_state import EplbState
from vllm.distributed.kv_transfer import get_kv_transfer_group, has_kv_transfer_group
from vllm.distributed.kv_transfer.kv_connector.utils import copy_kv_blocks
from vllm.distributed.parallel_state import (
    get_pp_group,
    get_tp_group,
    graph_capture,
    is_global_first_rank,
    prepare_communication_buffer_for_model,
)
from vllm.forward_context import BatchDescriptor, set_forward_context
from vllm.logger import init_logger
from vllm.model_executor.layers.attention_layer_base import AttentionLayerBase
from vllm.model_executor.layers.mamba.abstract import MambaBase
from vllm.model_executor.layers.rotary_embedding import MRotaryEmbedding
from vllm.model_executor.model_loader import TensorizerLoader, get_model_loader
from vllm.model_executor.models.deepseek_v2 import DeepseekV32IndexerCache
from vllm.model_executor.models.interfaces import (
    SupportsMultiModal,
    is_mixture_of_experts,
    supports_eagle3,
    supports_mrope,
    supports_multimodal_pruning,
    supports_transcription,
)
from vllm.model_executor.models.interfaces_base import (
    VllmModelForPooling,
    is_pooling_model,
    is_text_generation_model,
)
from vllm.multimodal import MULTIMODAL_REGISTRY
from vllm.multimodal.inputs import (
    BatchedTensorInputs,
    MultiModalKwargsItem,
    PlaceholderRange,
)
from vllm.multimodal.utils import group_mm_kwargs_by_modality
from vllm.pooling_params import PoolingParams
from vllm.sampling_params import SamplingType
from vllm.sequence import IntermediateTensors
from vllm.tasks import GenerationTask, PoolingTask, SupportedTask
from vllm.utils import (
    STR_DTYPE_TO_TORCH_DTYPE,
    DeviceMemoryProfiler,
    GiB_bytes,
    cdiv,
    check_use_alibi,
    get_dtype_size,
    is_pin_memory_available,
    length_from_prompt_token_ids_or_embeds,
    round_up,
    supports_dynamo,
)
from vllm.utils.jsontree import json_map_leaves
from vllm.v1.attention.backends.flash_attn import AttentionMetadata
from vllm.v1.attention.backends.gdn_attn import GDNAttentionMetadataBuilder
from vllm.v1.attention.backends.utils import (
    AttentionCGSupport,
    AttentionMetadataBuilder,
    CommonAttentionMetadata,
    create_fast_prefill_custom_backend,
    reorder_batch_to_split_decodes_and_prefills,
    split_attn_metadata,
)
from vllm.v1.cudagraph_dispatcher import CudagraphDispatcher
from vllm.v1.kv_cache_interface import (
    AttentionSpec,
    ChunkedLocalAttentionSpec,
    CrossAttentionSpec,
    EncoderOnlyAttentionSpec,
    FullAttentionSpec,
    KVCacheConfig,
    KVCacheGroupSpec,
    KVCacheSpec,
    MambaSpec,
    MLAAttentionSpec,
    SlidingWindowSpec,
    UniformTypeKVCacheSpecs,
)
from vllm.v1.outputs import (
    EMPTY_MODEL_RUNNER_OUTPUT,
    AsyncModelRunnerOutput,
    DraftTokenIds,
    LogprobsLists,
    LogprobsTensors,
    ModelRunnerOutput,
    PoolerOutput,
    SamplerOutput,
)
from vllm.v1.pool.metadata import PoolingMetadata
from vllm.v1.sample.logits_processor import LogitsProcessors, build_logitsprocs
from vllm.v1.sample.metadata import SamplingMetadata
from vllm.v1.sample.rejection_sampler import RejectionSampler
from vllm.v1.sample.sampler import Sampler
from vllm.v1.spec_decode.eagle import EagleProposer
from vllm.v1.spec_decode.medusa import MedusaProposer
from vllm.v1.spec_decode.metadata import SpecDecodeMetadata
from vllm.v1.spec_decode.ngram_proposer import NgramProposer
from vllm.v1.structured_output.utils import apply_grammar_bitmask
from vllm.v1.utils import CpuGpuBuffer, record_function_or_nullcontext
from vllm.v1.worker.dp_utils import coordinate_batch_across_dp
from vllm.v1.worker.gpu_input_batch import CachedRequestState, InputBatch
from vllm.v1.worker.gpu_ubatch_wrapper import UBatchWrapper
from vllm.v1.worker.kv_connector_model_runner_mixin import KVConnectorModelRunnerMixin
from vllm.v1.worker.lora_model_runner_mixin import LoRAModelRunnerMixin
from vllm.v1.worker.ubatch_utils import (
    UBatchSlice,
    UBatchSlices,
    check_ubatch_thresholds,
)
from vllm.v1.worker.utils import is_residual_scattered_for_sp

from .utils import (
    AttentionGroup,
    MultiModalBudget,
    add_kv_sharing_layers_to_kv_cache_groups,
    bind_kv_cache,
    gather_mm_placeholders,
    sanity_check_mm_encoder_outputs,
    scatter_mm_placeholders,
)

if TYPE_CHECKING:
    from vllm.model_executor.model_loader.tensorizer import TensorizerConfig
    from vllm.v1.core.sched.output import SchedulerOutput

logger = init_logger(__name__)

AttnMetadataDict: TypeAlias = dict[str, AttentionMetadata]
# list when ubatching is enabled
PerLayerAttnMetadata: TypeAlias = Union[list[AttnMetadataDict], AttnMetadataDict]


# Wrapper for ModelRunnerOutput to support overlapped execution.
class AsyncGPUModelRunnerOutput(AsyncModelRunnerOutput):
    def __init__(
        self,
        model_runner_output: ModelRunnerOutput,
        sampled_token_ids: torch.Tensor,
        invalid_req_indices: list[int],
        async_output_copy_stream: torch.cuda.Stream,
    ):
        self._model_runner_output = model_runner_output
        self._invalid_req_indices = invalid_req_indices

        # Event on the copy stream so we can synchronize the non-blocking copy.
        self._async_copy_ready_event = torch.cuda.Event()

        # Keep a reference to the device tensor to avoid it being
        # deallocated until we finish copying it to the host.
        self._sampled_token_ids = sampled_token_ids

        # Initiate the copy on a separate stream, but do not synchronize it.
        default_stream = torch.cuda.current_stream()
        with torch.cuda.stream(async_output_copy_stream):
            async_output_copy_stream.wait_stream(default_stream)
            self._sampled_token_ids_cpu = self._sampled_token_ids.to(
                "cpu", non_blocking=True
            )
            self._async_copy_ready_event.record()

    def get_output(self) -> ModelRunnerOutput:
        """Copy the device tensors to the host and return a ModelRunnerOutput.

        This function blocks until the copy is finished.
        """
        self._async_copy_ready_event.synchronize()

        # Release the device tensor once the copy has completed
        del self._sampled_token_ids

        valid_sampled_token_ids = self._sampled_token_ids_cpu.tolist()
        for i in self._invalid_req_indices:
            valid_sampled_token_ids[i].clear()

        output = self._model_runner_output
        output.sampled_token_ids = valid_sampled_token_ids
        return output


class GPUModelRunner(LoRAModelRunnerMixin, KVConnectorModelRunnerMixin):
    def __init__(
        self,
        vllm_config: VllmConfig,
        device: torch.device,
    ):
        self.vllm_config = vllm_config
        self.model_config = vllm_config.model_config
        self.cache_config = vllm_config.cache_config
        self.compilation_config = vllm_config.compilation_config
        self.lora_config = vllm_config.lora_config
        self.load_config = vllm_config.load_config
        self.parallel_config = vllm_config.parallel_config
        self.scheduler_config = vllm_config.scheduler_config
        self.speculative_config = vllm_config.speculative_config
        self.observability_config = vllm_config.observability_config

        from vllm.model_executor.models.utils import set_cpu_offload_max_bytes

        set_cpu_offload_max_bytes(int(self.cache_config.cpu_offload_gb * 1024**3))
        from vllm.model_executor.layers.batch_invariant import init_batch_invariance

        init_batch_invariance()

        model_config = self.model_config
        cache_config = self.cache_config
        scheduler_config = self.scheduler_config
        parallel_config = self.parallel_config
        self.device = device
        self.pin_memory = is_pin_memory_available()
        self.dtype = self.model_config.dtype
        if cache_config.cache_dtype == "auto":
            self.kv_cache_dtype = self.dtype
        else:
            self.kv_cache_dtype = STR_DTYPE_TO_TORCH_DTYPE[cache_config.cache_dtype]

        self.is_pooling_model = model_config.runner_type == "pooling"
        self.enable_prompt_embeds = model_config.enable_prompt_embeds
        self.is_multimodal_raw_input_only_model = (
            model_config.is_multimodal_raw_input_only_model
        )
        # This will be overridden in load_model()
        self.is_multimodal_pruning_enabled = False
        self.max_model_len = model_config.max_model_len
        self.dcp_world_size = self.parallel_config.decode_context_parallel_size
        self.max_num_tokens = scheduler_config.max_num_batched_tokens
        self.max_num_reqs = scheduler_config.max_num_seqs

        # Broadcast PP output for external_launcher (torchrun)
        # to make sure we are synced across pp ranks
        # TODO: Support overlapping mirco-batches
        # https://github.com/vllm-project/vllm/issues/18019
        self.broadcast_pp_output = (
            self.parallel_config.distributed_executor_backend == "external_launcher"
            and len(get_pp_group().ranks) > 0
        )

        # Model-related.
        self.num_query_heads = model_config.get_num_attention_heads(parallel_config)
        self.hidden_size = model_config.get_hidden_size()
        self.attention_chunk_size = model_config.attention_chunk_size
        # Only relevant for models using ALiBi (e.g, MPT)
        self.use_alibi = check_use_alibi(model_config)

        self.cascade_attn_enabled = not self.model_config.disable_cascade_attn

        # Multi-modal data support
        self.mm_registry = MULTIMODAL_REGISTRY
        self.uses_mrope = model_config.uses_mrope
        self.supports_mm_inputs = self.mm_registry.supports_multimodal_inputs(
            model_config
        )

        if self.model_config.is_encoder_decoder:
            # Maximum length of the encoder input, only for encoder-decoder
            # models.
            self.max_encoder_len = scheduler_config.max_num_encoder_input_tokens
        else:
            self.max_encoder_len = 0

        # Sampler
        self.sampler = Sampler(logprobs_mode=self.model_config.logprobs_mode)

        self.eplb_state: Optional[EplbState] = None
        """
        State of the expert parallelism load balancer.

        Will be lazily initialized when the model is loaded.
        """

        # Lazy initializations
        # self.model: nn.Module  # Set after load_model
        # Initialize in initialize_kv_cache
        self.kv_caches: list[torch.Tensor] = []
        # indexes: [kv_cache_group_id][attn_group]
        self.attn_groups: list[list[AttentionGroup]] = []
        # self.kv_cache_config: KVCacheConfig

        # mm_hash ->  encoder_output
        self.encoder_cache: dict[str, torch.Tensor] = {}

        self.use_aux_hidden_state_outputs = False
        # Set up speculative decoding.
        # NOTE(Jiayi): currently we put the entire draft model on
        # the last PP rank. This is not ideal if there are many
        # layers in the draft model.
        if self.speculative_config and get_pp_group().is_last_rank:
            if self.speculative_config.method == "ngram":
                self.drafter = NgramProposer(self.vllm_config)
            elif self.speculative_config.use_eagle():
                self.drafter = EagleProposer(self.vllm_config, self.device, self)  # type: ignore
                if self.speculative_config.method == "eagle3":
                    self.use_aux_hidden_state_outputs = True
            elif self.speculative_config.method == "medusa":
                self.drafter = MedusaProposer(
                    vllm_config=self.vllm_config, device=self.device
                )  # type: ignore
            else:
                raise ValueError(
                    "Unknown speculative decoding method: "
                    f"{self.speculative_config.method}"
                )
            self.rejection_sampler = RejectionSampler()

        # Request states.
        self.requests: dict[str, CachedRequestState] = {}
        self.comm_stream = torch.cuda.Stream()

        # Input Batch
        # NOTE(Chen): Ideally, we should initialize the input batch inside
        # `initialize_kv_cache` based on the kv cache config. However, as in
        # https://github.com/vllm-project/vllm/pull/18298, due to some unknown
        # reasons, we have to initialize the input batch before `load_model`,
        # quantization + weight offloading will fail otherwise. As a temporary
        # solution, we initialize the input batch here, and re-initialize it
        # in `initialize_kv_cache` if the block_sizes here is different from
        # the block_sizes in the kv cache config.
        self.input_batch = InputBatch(
            max_num_reqs=self.max_num_reqs,
            # We need to use the encoder length for encoder-decoer
            # because of KV cache for cross-attention.
            max_model_len=max(self.max_model_len, self.max_encoder_len),
            max_num_batched_tokens=self.max_num_tokens,
            device=self.device,
            pin_memory=self.pin_memory,
            vocab_size=self.model_config.get_vocab_size(),
            block_sizes=[self.cache_config.block_size],
            kernel_block_sizes=[self.cache_config.block_size],
            is_spec_decode=bool(self.vllm_config.speculative_config),
            logitsprocs=build_logitsprocs(
                self.vllm_config,
                self.device,
                self.pin_memory,
                self.is_pooling_model,
                self.vllm_config.model_config.logits_processors,
            ),
            is_pooling_model=self.is_pooling_model,
        )

        self.use_async_scheduling = self.scheduler_config.async_scheduling
        self.async_output_copy_stream = (
            torch.cuda.Stream() if self.use_async_scheduling else None
        )

        # TODO(woosuk): Provide an option to tune the max cudagraph batch size.
        # The convention is different.
        # self.cudagraph_batch_sizes sorts in ascending order.
        # The batch sizes in the config are in descending order.
        if (
            self.compilation_config.cudagraph_capture_sizes
            and self.compilation_config.cudagraph_mode != CUDAGraphMode.NONE
        ):
            self.cudagraph_batch_sizes = list(
                reversed(self.compilation_config.cudagraph_capture_sizes)
            )

        # Cache the device properties.
        self._init_device_properties()

        # Persistent buffers for CUDA graphs.
        self.input_ids = self._make_buffer(self.max_num_tokens, dtype=torch.int32)
        self.positions = self._make_buffer(self.max_num_tokens, dtype=torch.int64)
        self.query_start_loc = self._make_buffer(
            self.max_num_reqs + 1, dtype=torch.int32
        )
        self.seq_lens = self._make_buffer(self.max_num_reqs, dtype=torch.int32)
        if self.dcp_world_size > 1:
            self.dcp_local_seq_lens = self._make_buffer(
                self.max_num_reqs, dtype=torch.int32
            )
        # Because inputs_embeds may be bfloat16 and we don't need a numpy
        # version of this tensor, avoid a RuntimeError by not creating a
        # numpy buffer.
        self.inputs_embeds = self._make_buffer(
            self.max_num_tokens, self.hidden_size, dtype=self.dtype, numpy=False
        )
        self.is_token_ids = self._make_buffer(self.max_num_tokens, dtype=torch.bool)
        self.discard_request_indices = self._make_buffer(
            self.max_num_reqs, dtype=torch.int64
        )
        self.num_discarded_requests = 0

        self.num_decode_draft_tokens = self._make_buffer(
            self.max_num_reqs, dtype=torch.int32
        )
        self.num_accepted_tokens = self._make_buffer(
            self.max_num_reqs, dtype=torch.int64
        )

        # Only relevant for multimodal models
        if self.supports_mm_inputs:
            self.is_mm_embed = self._make_buffer(self.max_num_tokens, dtype=torch.bool)

        # Only relevant for models using M-RoPE (e.g, Qwen2-VL)
        if self.uses_mrope:
            # NOTE: `mrope_positions` is implemented with one additional dummy
            # position on purpose to make it non-contiguous so that it can work
            # with torch compile.
            # See detailed explanation in https://github.com/vllm-project/vllm/pull/12128#discussion_r1926431923

            # NOTE: When M-RoPE is enabled, position ids are 3D regardless of
            # the modality of inputs. For text-only inputs, each dimension has
            # identical position IDs, making M-RoPE functionally equivalent to
            # 1D-RoPE.
            # See page 5 of https://arxiv.org/abs/2409.12191
            self.mrope_positions = self._make_buffer(
                (3, self.max_num_tokens + 1), dtype=torch.int64
            )

        # CUDA event to synchronize use of reused CPU tensors between steps
        # when async scheduling is enabled.
        self.prepare_inputs_event: Optional[torch.cuda.Event] = None
        if self.use_async_scheduling:
            self.prepare_inputs_event = torch.cuda.Event()
            # Start in a completed state.
            self.prepare_inputs_event.record(torch.cuda.default_stream())

        # None in the first PP rank. The rest are set after load_model.
        self.intermediate_tensors: Optional[IntermediateTensors] = None

        # OPTIMIZATION: Cache the tensors rather than creating them every step.
        # Keep in int64 to avoid overflow with long context
        self.arange_np = np.arange(
            max(self.max_num_reqs + 1, self.max_model_len, self.max_num_tokens),
            dtype=np.int64,
        )

        # Layer pairings for cross-layer KV sharing.
        # If an Attention layer `layer_name` is in the keys of this dict, it
        # means this layer will perform attention using the keys and values
        # from the KV cache of `shared_kv_cache_layers[layer_name]`.
        self.shared_kv_cache_layers: dict[str, str] = {}
        self.kv_sharing_fast_prefill_eligible_layers: set[str] = set()

        self.kv_sharing_fast_prefill_logits_indices = None
        if self.cache_config.kv_sharing_fast_prefill:
            self.kv_sharing_fast_prefill_logits_indices = torch.zeros(
                self.max_num_tokens, dtype=torch.int32, device=self.device
            )

        self.uniform_decode_query_len = (
            1
            if not self.speculative_config
            else 1 + self.speculative_config.num_speculative_tokens
        )

        # Cudagraph dispatcher for runtime cudagraph dispatching.
        self.cudagraph_dispatcher = CudagraphDispatcher(self.vllm_config)

        self.mm_budget = (
            MultiModalBudget(
                self.model_config,
                self.scheduler_config,
                self.mm_registry,
            )
            if self.supports_mm_inputs
            else None
        )

        self.reorder_batch_threshold: Optional[int] = None

        # Attention layers that are only in the KVCacheConfig of the runner
        # (e.g., KV sharing, encoder-only attention), but not in the
        # KVCacheConfig of the scheduler.
        self.runner_only_attn_layers: set[str] = set()

        # Cached outputs.
        self._draft_token_ids: Optional[Union[list[list[int]], torch.Tensor]] = None
        self.transfer_event = torch.cuda.Event()
        self.sampled_token_ids_pinned_cpu = torch.empty(
            (self.max_model_len, 1),
            dtype=torch.int64,
            device="cpu",
            pin_memory=self.pin_memory,
        )

    def _get_positions(self, num_tokens: Any):
        if isinstance(num_tokens, int):
            if self.uses_mrope:
                return self.mrope_positions.gpu[:, :num_tokens]
            return self.positions.gpu[:num_tokens]
        else:
            if self.uses_mrope:
                return self.mrope_positions.gpu[:, num_tokens]
            return self.positions.gpu[num_tokens]

    def _make_buffer(
        self, *size: Union[int, torch.SymInt], dtype: torch.dtype, numpy: bool = True
    ) -> CpuGpuBuffer:
        return CpuGpuBuffer(
            *size,
            dtype=dtype,
            device=self.device,
            pin_memory=self.pin_memory,
            with_numpy=numpy,
        )

    def _init_model_kwargs(self, num_tokens: int):
        model_kwargs = dict[str, Any]()

        if not self.is_pooling_model:
            return model_kwargs

        num_reqs = self.input_batch.num_reqs
        pooling_params = self.input_batch.get_pooling_params()

        token_type_id_requests = dict[int, Any]()
        for i, param in enumerate(pooling_params):
            if (
                param.extra_kwargs is not None
                and (token_types := param.extra_kwargs.get("compressed_token_type_ids"))
                is not None
            ):
                token_type_id_requests[i] = token_types

        if len(token_type_id_requests) == 0:
            return model_kwargs

        seq_lens = self.seq_lens.gpu[:num_reqs]
        token_type_ids = []

        for i in range(num_reqs):
            pos = token_type_id_requests.get(i, seq_lens[i])
            ids = (torch.arange(seq_lens[i]) >= pos).int()
            token_type_ids.append(ids)

        model_kwargs["token_type_ids"] = torch.concat(token_type_ids).to(
            device=self.device
        )
        return model_kwargs

    def _may_reorder_batch(self, scheduler_output: "SchedulerOutput") -> None:
        """
        Update the order of requests in the batch based on the attention
        backend's needs. For example, some attention backends (namely MLA) may
        want to separate requests based on if the attention computation will be
        compute-bound or memory-bound.

        Args:
            scheduler_output: The scheduler output.
        """
        # Attention free models have zero kv_cache_goups, however models
        # like Mamba are also attention free but use the kv_cache for
        # keeping its internal state. This is why we check the number
        # of kv_cache groups instead of solely checking
        # for self.model_config.is_attention_free.
        if len(self.kv_cache_config.kv_cache_groups) == 0:
            return

        if self.reorder_batch_threshold is not None:
            # NOTE(lucas): currently no backend supports the custom masking
            #  required for DCP with q_len > 1, so we assert here. Remove this
            #  assert once the custom mask is support is added to FA3.
            if (
                self.dcp_world_size > 1
                and envs.VLLM_ATTENTION_BACKEND != "FLASH_ATTN_MLA"
            ):
                assert self.reorder_batch_threshold == 1, (
                    "DCP not support reorder_batch_threshold > 1 now."
                )
            reorder_batch_to_split_decodes_and_prefills(
                self.input_batch,
                scheduler_output,
                decode_threshold=self.reorder_batch_threshold,
            )

    # Note: used for model runner override.
    def _init_device_properties(self) -> None:
        """Initialize attributes from torch.cuda.get_device_properties"""
        self.device_properties = torch.cuda.get_device_properties(self.device)
        self.num_sms = self.device_properties.multi_processor_count

    # Note: used for model runner override.
    def _sync_device(self) -> None:
        torch.cuda.synchronize()

    def _update_states(self, scheduler_output: "SchedulerOutput") -> None:
        """Update the cached states and the persistent batch with the scheduler
        output.

        The updated states are used by the `_prepare_inputs` function to create
        the input GPU tensors for the model.

        The SamplingMetadata is updated and copied to the GPU if there is a
        new/resumed/paused/finished request in the batch.
        """
        # Remove finished requests from the cached states.
        for req_id in scheduler_output.finished_req_ids:
            self.requests.pop(req_id, None)
        # Remove the finished requests from the persistent batch.
        # NOTE(woosuk): There could be an edge case where finished_req_ids and
        # scheduled_req_ids overlap. This happens when a request is aborted and
        # then resubmitted with the same ID. In this case, we treat them as two
        # distinct requests - clearing the cached states for the first request
        # and handling the second as a new request.
        for req_id in scheduler_output.finished_req_ids:
            self.input_batch.remove_request(req_id)

        # Free the cached encoder outputs.
        for mm_hash in scheduler_output.free_encoder_mm_hashes:
            self.encoder_cache.pop(mm_hash, None)

        # Remove the unscheduled requests from the persistent batch.
        # NOTE(woosuk): The unscheduled requests are either preempted requests
        # or running requests that are not scheduled in this step. We remove
        # them from the persistent batch but keep their cached states since
        # they will be scheduled again sometime in the future.
        scheduled_req_ids = scheduler_output.num_scheduled_tokens.keys()
        cached_req_ids = self.input_batch.req_id_to_index.keys()
        unscheduled_req_ids = cached_req_ids - scheduled_req_ids
        # NOTE(woosuk): The persistent batch optimization assumes that
        # consecutive batches contain mostly the same requests. If batches
        # have low request overlap (e.g., alternating between two distinct
        # sets of requests), this optimization becomes very inefficient.
        for req_id in unscheduled_req_ids:
            self.input_batch.remove_request(req_id)

        reqs_to_add: list[CachedRequestState] = []
        # Add new requests to the cached states.
        for new_req_data in scheduler_output.scheduled_new_reqs:
            req_id = new_req_data.req_id
            sampling_params = new_req_data.sampling_params
            pooling_params = new_req_data.pooling_params

            if (
                sampling_params
                and sampling_params.sampling_type == SamplingType.RANDOM_SEED
            ):
                generator = torch.Generator(device=self.device)
                generator.manual_seed(sampling_params.seed)
            else:
                generator = None

            if self.is_pooling_model:
                assert pooling_params is not None
                task = pooling_params.task
                assert task is not None, "You did not set `task` in the API"

                model = cast(VllmModelForPooling, self.get_model())
                to_update = model.pooler.get_pooling_updates(task)
                to_update.apply(pooling_params)

            req_state = CachedRequestState(
                req_id=req_id,
                prompt_token_ids=new_req_data.prompt_token_ids,
                prompt_embeds=new_req_data.prompt_embeds,
                mm_features=new_req_data.mm_features,
                sampling_params=sampling_params,
                pooling_params=pooling_params,
                generator=generator,
                block_ids=new_req_data.block_ids,
                num_computed_tokens=new_req_data.num_computed_tokens,
                output_token_ids=[],
                lora_request=new_req_data.lora_request,
            )
            self.requests[req_id] = req_state

            # Only relevant for models using M-RoPE (e.g, Qwen2-VL)
            if self.uses_mrope:
                self._init_mrope_positions(req_state)

            reqs_to_add.append(req_state)

        # Update the states of the running/resumed requests.
        is_last_rank = get_pp_group().is_last_rank
        req_data = scheduler_output.scheduled_cached_reqs
        for i, req_id in enumerate(req_data.req_ids):
            req_state = self.requests[req_id]
            num_computed_tokens = req_data.num_computed_tokens[i]
            new_block_ids = req_data.new_block_ids[i]
            resumed_from_preemption = req_data.resumed_from_preemption[i]
            num_output_tokens = req_data.num_output_tokens[i]

            # Update the cached states.

            req_state.num_computed_tokens = num_computed_tokens
            req_index = self.input_batch.req_id_to_index.get(req_id)

            if not is_last_rank:
                # When using PP, the scheduler sends the sampled tokens back,
                # because there's no direct communication between the first-
                # stage worker and the last-stage worker.
                new_token_ids = req_data.new_token_ids[i]
                # Add the sampled token(s) from the previous step (if any).
                # This doesn't include "unverified" tokens like spec tokens.
                num_new_tokens = (
                    num_computed_tokens + len(new_token_ids) - req_state.num_tokens
                )
                if num_new_tokens == 1:
                    # Avoid slicing list in most common case.
                    req_state.output_token_ids.append(new_token_ids[-1])
                elif num_new_tokens > 0:
                    req_state.output_token_ids.extend(new_token_ids[-num_new_tokens:])
<<<<<<< HEAD
            else:
                if num_output_tokens < len(req_state.output_token_ids):
                    # Some output tokens were discarded due to a sync-KV-load
                    # failure. Align the cached state.
                    del req_state.output_token_ids[num_output_tokens:]

                    if req_index is not None:
                        end_idx = (
                            self.input_batch.num_prompt_tokens[req_index]
                            + num_output_tokens
                        )
                        self.input_batch.num_tokens[req_index] = end_idx
                        self.input_batch.num_tokens_no_spec[req_index] = end_idx

                if resumed_from_preemption and self.use_async_scheduling:
                    # We must recover the output token ids for resumed requests in the
                    # async scheduling case, so that correct input_ids are obtained.
                    assert req_index is None
                    resumed_token_ids = req_data.resumed_req_token_ids[i]
                    assert resumed_token_ids is not None
                    req_state.output_token_ids = resumed_token_ids[:num_output_tokens]
=======
            elif num_output_tokens < len(req_state.output_token_ids):
                # Some output tokens were discarded due to a sync-KV-load
                # failure. Align the cached state.
                del req_state.output_token_ids[num_output_tokens:]
                if req_index is not None:
                    end_idx = (
                        self.input_batch.num_prompt_tokens[req_index]
                        + num_output_tokens
                    )
                    self.input_batch.num_tokens[req_index] = end_idx
                    self.input_batch.num_tokens_no_spec[req_index] = end_idx
>>>>>>> aafb99a4

            # Update the block IDs.
            if not resumed_from_preemption:
                if new_block_ids is not None:
                    # Append the new blocks to the existing block IDs.
                    for block_ids, new_ids in zip(req_state.block_ids, new_block_ids):
                        block_ids.extend(new_ids)
            else:
                assert req_index is None
                assert new_block_ids is not None
                # The request is resumed from preemption.
                # Replace the existing block IDs with the new ones.
                req_state.block_ids = new_block_ids

            if req_index is None:
                # The request is not in the persistent batch.
                # The request was either preempted and resumed later, or was not
                # scheduled in the previous step and needs to be added again.
                reqs_to_add.append(req_state)
                continue

            # Update the persistent batch.
            self.input_batch.num_computed_tokens_cpu[req_index] = num_computed_tokens
            if new_block_ids is not None:
                self.input_batch.block_table.append_row(new_block_ids, req_index)

            # For the last rank, we don't need to update the token_ids_cpu
            # because the sampled tokens are already cached.
            if not is_last_rank:
                # Add new_token_ids to token_ids_cpu.
                start_token_index = num_computed_tokens
                end_token_index = num_computed_tokens + len(new_token_ids)
                self.input_batch.token_ids_cpu[
                    req_index, start_token_index:end_token_index
                ] = new_token_ids
                self.input_batch.num_tokens_no_spec[req_index] = end_token_index
                self.input_batch.num_tokens[req_index] = end_token_index

            # Add spec_token_ids to token_ids_cpu.
            spec_token_ids = scheduler_output.scheduled_spec_decode_tokens.get(
                req_id, ()
            )
            if spec_token_ids:
                num_spec_tokens = len(spec_token_ids)
                start_index = self.input_batch.num_tokens_no_spec[req_index]
                end_token_index = start_index + num_spec_tokens
                self.input_batch.token_ids_cpu[
                    req_index, start_index:end_token_index
                ] = spec_token_ids
                # NOTE(woosuk): `num_tokens` here may include spec tokens.
                self.input_batch.num_tokens[req_index] += num_spec_tokens
                self.input_batch.spec_token_ids[req_index] = spec_token_ids

        # Add the new or resumed requests to the persistent batch.
        # The smaller empty indices are filled first.
        for request in reqs_to_add:
            self.input_batch.add_request(request)

        # Condense the batched states if there are gaps left by removed requests
        self.input_batch.condense()
        # Allow attention backend to reorder the batch, potentially
        self._may_reorder_batch(scheduler_output)
        # Refresh batch metadata with any pending updates.
        self.input_batch.refresh_metadata()

    def _update_states_after_model_execute(
        self, output_token_ids: torch.Tensor
    ) -> None:
        """Update the cached states after model execution.

        This is used for MTP/EAGLE for hybrid models, as in linear attention,
        only the last token's state is kept. In MTP/EAGLE, for draft tokens
        the state are kept util we decide how many tokens are accepted for
        each sequence, and a shifting is done during the next iteration
        based on the number of accepted tokens.
        """
        if not self.model_config.is_hybrid or not self.speculative_config:
            return

        # Find the number of accepted tokens for each sequence.
        num_accepted_tokens = (
            (
                torch.cat(
                    [
                        output_token_ids,
                        torch.full(
                            (output_token_ids.size(0), 1),
                            -1,
                            device=output_token_ids.device,
                        ),
                    ],
                    dim=1,
                )
                == -1
            )
            .int()
            .argmax(-1)
            .cpu()
            .numpy()
        )
        for i, num_tokens in enumerate(num_accepted_tokens):
            self.input_batch.num_accepted_tokens_cpu[i] = num_tokens

    def _init_mrope_positions(self, req_state: CachedRequestState):
        image_grid_thw = []
        video_grid_thw = []
        second_per_grid_ts = []
        audio_feature_lengths = []
        use_audio_in_video = False
        for mm_feature in req_state.mm_features:
            mm_item = mm_feature.data
            if mm_item is None:
                continue
            mm_input = mm_item.get_data()
            if (t := mm_input.get("image_grid_thw")) is not None:
                image_grid_thw.append(t.tolist())
            if (t := mm_input.get("video_grid_thw")) is not None:
                video_grid_thw.append(t.tolist())
            if (t := mm_input.get("second_per_grid_ts")) is not None:
                second_per_grid_ts.append(t)
            if (t := mm_input.get("audio_feature_lengths")) is not None:
                audio_feature_lengths.append(t)
            if mm_input.get("use_audio_in_video") is True:
                use_audio_in_video = True

        if supports_mrope(self.model):
            req_state.mrope_positions, req_state.mrope_position_delta = (
                self.model.get_mrope_input_positions(
                    req_state.prompt_token_ids,
                    hf_config=self.model_config.hf_config,
                    image_grid_thw=image_grid_thw,
                    video_grid_thw=video_grid_thw,
                    second_per_grid_ts=second_per_grid_ts,
                    audio_feature_lengths=audio_feature_lengths,
                    use_audio_in_video=use_audio_in_video,
                )
            )
        else:
            req_state.mrope_positions, req_state.mrope_position_delta = (
                MRotaryEmbedding.get_input_positions_tensor(
                    req_state.prompt_token_ids,
                    hf_config=self.model_config.hf_config,
                    image_grid_thw=image_grid_thw,
                    video_grid_thw=video_grid_thw,
                    second_per_grid_ts=second_per_grid_ts,
                    audio_feature_lengths=audio_feature_lengths,
                    use_audio_in_video=use_audio_in_video,
                )
            )

    def _extract_mm_kwargs(
        self,
        scheduler_output: "SchedulerOutput",
    ) -> BatchedTensorInputs:
        if not scheduler_output or not self.is_multimodal_raw_input_only_model:
            return {}

        mm_kwargs = list[MultiModalKwargsItem]()
        for req in scheduler_output.scheduled_new_reqs:
            for feature in req.mm_features:
                if feature.data is not None:
                    mm_kwargs.append(feature.data)

        # Input all modalities at once
        model = cast(SupportsMultiModal, self.model)
        mm_kwargs_combined: BatchedTensorInputs = {}
        for _, _, mm_kwargs_group in group_mm_kwargs_by_modality(
            mm_kwargs,
            device=self.device,
            pin_memory=self.pin_memory,
            merge_by_field_config=model.merge_by_field_config,
        ):
            mm_kwargs_combined.update(mm_kwargs_group)

        return mm_kwargs_combined

    def _dummy_mm_kwargs(self, num_seqs: int) -> BatchedTensorInputs:
        if not self.is_multimodal_raw_input_only_model:
            return {}

        mm_budget = self.mm_budget
        assert mm_budget is not None

        dummy_modality = mm_budget.get_modality_with_max_tokens()
        return self._get_mm_dummy_batch(dummy_modality, num_seqs)

    def _get_cumsum_and_arange(
        self,
        num_tokens: np.ndarray,
        cumsum_dtype: Optional[np.dtype] = None,
    ) -> tuple[np.ndarray, np.ndarray]:
        """Get the cumulative sum and batched arange of the given array.
        # E.g., [2, 5, 3] -> ([2, 7, 10], [0, 1, 0, 1, 2, 3, 4, 0, 1, 2])
        # Equivalent to but faster than:
        # np.concatenate([np.arange(n) for n in num_tokens])
        """
        # Step 1. [2, 5, 3] -> [2, 7, 10]
        cu_num_tokens = np.cumsum(num_tokens, dtype=cumsum_dtype)
        total_num_tokens = cu_num_tokens[-1]
        # Step 2. [2, 7, 10] -> [0, 0, 2, 2, 2, 2, 2, 7, 7, 7]
        cumsums_offsets = np.repeat(cu_num_tokens - num_tokens, num_tokens)
        # Step 3. [0, 1, 0, 1, 2, 3, 4, 0, 1, 2]
        arange = self.arange_np[:total_num_tokens] - cumsums_offsets

        return cu_num_tokens, arange

    def _prepare_input_ids(
        self, total_num_scheduled_tokens: int, cu_num_tokens: np.ndarray
    ) -> None:
        """Prepare the input IDs for the current batch.

        Carefully handles the `prev_sampled_token_ids` which can be cached
        from the previous engine iteration, in which case those tokens on the
        GPU need to be copied into the corresponding slots into input_ids."""

        if self.input_batch.prev_sampled_token_ids is None:
            # Normal scheduling case
            self.input_ids.copy_to_gpu(total_num_scheduled_tokens)
            if self.enable_prompt_embeds:
                self.inputs_embeds.copy_to_gpu(total_num_scheduled_tokens)
                self.is_token_ids.copy_to_gpu(total_num_scheduled_tokens)
            return

        # Async scheduling case, where some decode requests from the previous
        # iteration won't have entries in input_ids_cpu and need to be copied
        # on the GPU from prev_sampled_token_ids.
        prev_req_id_to_index = self.input_batch.prev_req_id_to_index
        assert prev_req_id_to_index is not None
        flattened_indices = []
        prev_common_req_indices = []
        indices_match = True
        max_flattened_index = -1
        for req_id, cur_index in self.input_batch.req_id_to_index.items():
            if (prev_index := prev_req_id_to_index.get(req_id)) is not None:
                prev_common_req_indices.append(prev_index)
                # We need to compute the flattened input_ids index of the
                # last token in each common request.
                flattened_index = cu_num_tokens[cur_index].item() - 1
                flattened_indices.append(flattened_index)
                indices_match &= prev_index == flattened_index
                max_flattened_index = max(max_flattened_index, flattened_index)
        num_commmon_tokens = len(flattened_indices)
        if num_commmon_tokens < total_num_scheduled_tokens:
            # If not all requests are decodes from the last iteration,
            # We need to copy the input_ids_cpu to the GPU first.
            self.input_ids.copy_to_gpu(total_num_scheduled_tokens)
            if self.enable_prompt_embeds:
                self.inputs_embeds.copy_to_gpu(total_num_scheduled_tokens)
                self.is_token_ids.copy_to_gpu(total_num_scheduled_tokens)
        if num_commmon_tokens == 0:
            # No requests in common with the previous iteration
            # So input_ids_cpu will have all the input ids.
            return
        if indices_match and max_flattened_index == (num_commmon_tokens - 1):
            # Common-case optimization: the batch is unchanged
            # and no reordering happened.
            # The indices are both the same permutation of 0..N-1 so
            # we can copy directly using a single slice.
            self.input_ids.gpu[:num_commmon_tokens].copy_(
                self.input_batch.prev_sampled_token_ids[:num_commmon_tokens, 0],
                non_blocking=True,
            )
            if self.enable_prompt_embeds:
                self.is_token_ids.gpu[:num_commmon_tokens] = True
            return
        # Upload the index tensors asynchronously
        # so the scatter can be non-blocking.
        input_ids_index_tensor = torch.tensor(
            flattened_indices, dtype=torch.int64, pin_memory=self.pin_memory
        ).to(self.device, non_blocking=True)
        prev_common_req_indices_tensor = torch.tensor(
            prev_common_req_indices, dtype=torch.int64, pin_memory=self.pin_memory
        ).to(self.device, non_blocking=True)
        self.input_ids.gpu.scatter_(
            dim=0,
            index=input_ids_index_tensor,
            src=self.input_batch.prev_sampled_token_ids[
                prev_common_req_indices_tensor, 0
            ],
        )

    def _get_encoder_seq_lens(
        self,
        scheduler_output: "SchedulerOutput",
        kv_cache_spec: KVCacheSpec,
        num_reqs: int,
    ) -> Optional[np.ndarray]:
        if not isinstance(kv_cache_spec, CrossAttentionSpec):
            return None

        # Build encoder_seq_lens array mapping request indices to
        # encoder lengths for inputs scheduled in this batch
        encoder_seq_lens = np.zeros(num_reqs, dtype=np.int32)
        for req_id in scheduler_output.scheduled_encoder_inputs:
            req_index = self.input_batch.req_id_to_index[req_id]
            encoder_seq_lens[req_index] = self.max_encoder_len

        return encoder_seq_lens

    def _prepare_inputs(
        self, scheduler_output: "SchedulerOutput"
    ) -> tuple[
        PerLayerAttnMetadata,
        torch.Tensor,
        Optional[SpecDecodeMetadata],
        np.ndarray,
        Optional[CommonAttentionMetadata],
        int,
        Optional[UBatchSlices],
        Optional[torch.Tensor],
        bool,
    ]:
        """
        :return: tuple[
            attn_metadata: layer-to-attention_metadata mapping,
            logits_indices, spec_decode_metadata,
            num_scheduled_tokens, spec_decode_common_attn_metadata,
            max_num_scheduled_tokens, use_cascade_attn
        ]
        """
        total_num_scheduled_tokens = scheduler_output.total_num_scheduled_tokens
        assert total_num_scheduled_tokens > 0
        num_reqs = self.input_batch.num_reqs
        assert num_reqs > 0

        # OPTIMIZATION: Start copying the block table first.
        # This way, we can overlap the copy with the following CPU operations.
        self.input_batch.block_table.commit_block_table(num_reqs)

        # Get the number of scheduled tokens for each request.
        req_ids = self.input_batch.req_ids
        tokens = [scheduler_output.num_scheduled_tokens[i] for i in req_ids]
        num_scheduled_tokens = np.array(tokens, dtype=np.int32)
        max_num_scheduled_tokens = max(tokens)

        # Get request indices.
        # E.g., [2, 5, 3] -> [0, 0, 1, 1, 1, 1, 1, 2, 2, 2]
        req_indices = np.repeat(self.arange_np[:num_reqs], num_scheduled_tokens)

        # cu_num_tokens: [2, 5, 3] -> [2, 7, 10]
        # arange: [0, 1, 0, 1, 2, 3, 4, 0, 1, 2]
        cu_num_tokens, arange = self._get_cumsum_and_arange(num_scheduled_tokens)

        # Get positions.
        positions_np = self.positions.np[:total_num_scheduled_tokens]
        np.add(
            self.input_batch.num_computed_tokens_cpu[req_indices],
            arange,
            out=positions_np,
        )

        # Calculate M-RoPE positions.
        # Only relevant for models using M-RoPE (e.g, Qwen2-VL)
        if self.uses_mrope:
            self._calc_mrope_positions(scheduler_output)

        # Get token indices.
        # E.g., [0, 1, 0, 1, 2, 3, 4, 0, 1, 2]
        # -> [0, 1, M, M + 1, M + 2, M + 3, M + 4, 2 * M, 2 * M + 1, 2 * M + 2]
        # where M is the max_model_len.
        token_indices = (
            positions_np + req_indices * self.input_batch.token_ids_cpu.shape[1]
        )
        token_indices_tensor = torch.from_numpy(token_indices)

        # NOTE(woosuk): We use torch.index_select instead of np.take here
        # because torch.index_select is much faster than np.take for large
        # tensors.
        torch.index_select(
            self.input_batch.token_ids_cpu_tensor.flatten(),
            0,
            token_indices_tensor,
            out=self.input_ids.cpu[:total_num_scheduled_tokens],
        )
        if self.enable_prompt_embeds:
            is_token_ids = self.input_batch.is_token_ids.flatten()
            torch.index_select(
                is_token_ids,
                0,
                token_indices_tensor,
                out=self.is_token_ids.cpu[:total_num_scheduled_tokens],
            )

        # Because we did not pre-allocate a massive prompt_embeds CPU tensor on
        # the InputBatch, we need to fill in the prompt embeds into the expected
        # spots in the GpuModelRunner's pre-allocated prompt_embeds tensor.
        if self.input_batch.req_prompt_embeds:
            output_idx = 0
            for req_idx in range(num_reqs):
                num_sched = num_scheduled_tokens[req_idx]

                # Skip if this request doesn't have embeddings
                if req_idx not in self.input_batch.req_prompt_embeds:
                    output_idx += num_sched
                    continue

                # Skip if no tokens scheduled
                if num_sched <= 0:
                    output_idx += num_sched
                    continue

                req_embeds = self.input_batch.req_prompt_embeds[req_idx]
                start_pos = self.input_batch.num_computed_tokens_cpu[req_idx]

                # Skip if trying to read beyond available embeddings
                if start_pos >= req_embeds.shape[0]:
                    output_idx += num_sched
                    continue

                # Copy available embeddings
                end_pos = start_pos + num_sched
                actual_end = min(end_pos, req_embeds.shape[0])
                actual_num_sched = actual_end - start_pos

                if actual_num_sched > 0:
                    self.inputs_embeds.cpu[
                        output_idx : output_idx + actual_num_sched
                    ].copy_(req_embeds[start_pos:actual_end])

                output_idx += num_sched

        self.input_batch.block_table.compute_slot_mapping(req_indices, positions_np)
        self.input_batch.block_table.commit_slot_mapping(total_num_scheduled_tokens)

        # Prepare the attention metadata.
        self.query_start_loc.np[0] = 0
        self.query_start_loc.np[1 : num_reqs + 1] = cu_num_tokens
        # Note: pad query_start_loc to be non-decreasing, as kernels
        # like FlashAttention requires that
        self.query_start_loc.np[num_reqs + 1 :].fill(cu_num_tokens[-1])
        self.query_start_loc.copy_to_gpu()
        query_start_loc = self.query_start_loc.gpu[: num_reqs + 1]

        num_tokens_unpadded = scheduler_output.total_num_scheduled_tokens
        num_tokens_padded = self._get_num_input_tokens(num_tokens_unpadded)
        uniform_decode = (
            max_num_scheduled_tokens == self.uniform_decode_query_len
        ) and (total_num_scheduled_tokens == num_reqs * max_num_scheduled_tokens)
        ubatch_slices, num_tokens_across_dp = coordinate_batch_across_dp(
            num_scheduled_tokens,
            num_tokens_unpadded,
            num_tokens_padded,
            self.parallel_config,
            True,
            uniform_decode,
        )

        self.seq_lens.np[:num_reqs] = (
            self.input_batch.num_computed_tokens_cpu[:num_reqs] + num_scheduled_tokens
        )
        # Fill unused with 0 for full cuda graph mode.
        self.seq_lens.np[num_reqs:].fill(0)
        self.seq_lens.copy_to_gpu()
        seq_lens = self.seq_lens.gpu[:num_reqs]
        max_seq_len = self.seq_lens.np[:num_reqs].max().item()

        num_tokens = [self.requests[r].num_tokens for r in self.input_batch.req_ids]
        num_tokens_np = np.array(num_tokens, dtype=np.int32)

        # Record the index of requests that should not be sampled,
        # so that we could clear the sampled tokens before returning
        discard_requests_mask = self.seq_lens.np[:num_reqs] < num_tokens_np
        discard_request_indices = np.nonzero(discard_requests_mask)[0]
        self.num_discarded_requests = len(discard_request_indices)
        self.discard_request_indices.np[: self.num_discarded_requests] = (
            discard_request_indices
        )

        self.discard_request_indices.copy_to_gpu(self.num_discarded_requests)

        # Copy the tensors to the GPU.
        self._prepare_input_ids(total_num_scheduled_tokens, cu_num_tokens)

        if self.uses_mrope:
            # Only relevant for models using M-RoPE (e.g, Qwen2-VL)
            self.mrope_positions.gpu[:, :total_num_scheduled_tokens].copy_(
                self.mrope_positions.cpu[:, :total_num_scheduled_tokens],
                non_blocking=True,
            )
        else:
            # Common case (1D positions)
            self.positions.copy_to_gpu(total_num_scheduled_tokens)

        use_spec_decode = len(scheduler_output.scheduled_spec_decode_tokens) > 0
        if not use_spec_decode:
            # NOTE(woosuk): Due to chunked prefills, the batch may contain
            # partial requests. While we should not sample any token
            # from these partial requests, we do so for simplicity.
            # We will ignore the sampled tokens from the partial requests.
            # TODO: Support prompt logprobs.
            logits_indices = query_start_loc[1:] - 1
            num_draft_tokens = None
            spec_decode_metadata = None
        else:
            # Get the number of draft tokens for each request.
            # Iterate over the dictionary rather than all requests since not all
            # requests have draft tokens.
            num_draft_tokens = np.zeros(num_reqs, dtype=np.int32)
            # For chunked prefills, use -1 as mask rather than 0, as guided
            # decoding may rollback speculative tokens.
            num_decode_draft_tokens = np.full(num_reqs, -1, dtype=np.int32)
            for (
                req_id,
                draft_token_ids,
            ) in scheduler_output.scheduled_spec_decode_tokens.items():
                req_idx = self.input_batch.req_id_to_index[req_id]
                num_draft_tokens[req_idx] = len(draft_token_ids)
                num_decode_draft_tokens[req_idx] = (
                    len(draft_token_ids)
                    if (
                        self.input_batch.num_computed_tokens_cpu[req_idx]
                        >= self.input_batch.num_prompt_tokens[req_idx]
                    )
                    else -1
                )
            spec_decode_metadata = self._calc_spec_decode_metadata(
                num_draft_tokens, cu_num_tokens
            )
            logits_indices = spec_decode_metadata.logits_indices

            # For DECODE only cuda graph of some attention backends (e.g., GDN).
            self.num_decode_draft_tokens.np[:num_reqs] = num_decode_draft_tokens
            self.num_decode_draft_tokens.np[num_reqs:].fill(-1)
            self.num_decode_draft_tokens.copy_to_gpu()

        logits_indices_padded = None
        if self.cache_config.kv_sharing_fast_prefill:
            logits_indices_padded = self._prepare_kv_sharing_fast_prefill(
                logits_indices
            )

        attn_metadata: PerLayerAttnMetadata = {}
        if ubatch_slices is not None:
            attn_metadata = [dict() for _ in range(len(ubatch_slices))]
        use_cascade_attn = False

        # Used in the below loop.
        query_start_loc_cpu = self.query_start_loc.cpu[: num_reqs + 1]
        seq_lens_cpu = self.seq_lens.cpu[:num_reqs]
        num_computed_tokens_cpu = self.input_batch.num_computed_tokens_cpu_tensor[
            :num_reqs
        ]
        spec_decode_common_attn_metadata = None
        if use_spec_decode:
            self.num_accepted_tokens.np[:num_reqs] = (
                self.input_batch.num_accepted_tokens_cpu[:num_reqs]
            )
            self.num_accepted_tokens.np[num_reqs:].fill(1)
            self.num_accepted_tokens.copy_to_gpu()

        # Prepare the attention metadata for each KV cache group and make layers
        # in the same group share the same metadata.
        for kv_cache_group_id, kv_cache_group_spec in enumerate(
            self.kv_cache_config.kv_cache_groups
        ):
            encoder_seq_lens = self._get_encoder_seq_lens(
                scheduler_output, kv_cache_group_spec.kv_cache_spec, num_reqs
            )

            if isinstance(kv_cache_group_spec.kv_cache_spec, EncoderOnlyAttentionSpec):
                # Encoder-only layers do not have KV cache, so we need to
                # create a dummy block table and slot mapping for them.
                blk_table_tensor = torch.zeros(
                    (num_reqs, 1),
                    dtype=torch.int32,
                    device=self.device,
                )
                slot_mapping = torch.zeros(
                    (total_num_scheduled_tokens,),
                    dtype=torch.int64,
                    device=self.device,
                )
                num_common_prefix_blocks = 0
            else:
                blk_table = self.input_batch.block_table[kv_cache_group_id]
                blk_table_tensor = blk_table.get_device_tensor(num_reqs)
                slot_mapping = blk_table.slot_mapping.gpu[:total_num_scheduled_tokens]

                # Fill unused with -1. Needed for reshape_and_cache in full cuda
                # graph mode.
                blk_table.slot_mapping.gpu[total_num_scheduled_tokens:].fill_(-1)
                num_common_prefix_blocks = scheduler_output.num_common_prefix_blocks[
                    kv_cache_group_id
                ]

            common_attn_metadata = CommonAttentionMetadata(
                query_start_loc=query_start_loc,
                query_start_loc_cpu=query_start_loc_cpu,
                seq_lens=seq_lens,
                seq_lens_cpu=seq_lens_cpu,
                num_computed_tokens_cpu=num_computed_tokens_cpu,
                num_reqs=num_reqs,
                num_actual_tokens=total_num_scheduled_tokens,
                max_query_len=max_num_scheduled_tokens,
                max_seq_len=max_seq_len,
                block_table_tensor=blk_table_tensor,
                slot_mapping=slot_mapping,
                logits_indices_padded=logits_indices_padded,
                num_logits_indices=logits_indices.size(0),
                causal=True,
                encoder_seq_lens=encoder_seq_lens,
                dcp_local_seq_lens=self.dcp_local_seq_lens.gpu[:num_reqs]
                if self.dcp_world_size > 1
                else None,
            )

            if self.speculative_config and spec_decode_common_attn_metadata is None:
                if isinstance(self.drafter, EagleProposer):
                    if (
                        self.drafter.attn_layer_names[0]
                        in kv_cache_group_spec.layer_names
                    ):
                        spec_decode_common_attn_metadata = common_attn_metadata
                else:
                    spec_decode_common_attn_metadata = common_attn_metadata

            for attn_group in self.attn_groups[kv_cache_group_id]:
                # Prepare for cascade attention if enabled & beneficial.
                common_prefix_len = 0
                builder = attn_group.get_metadata_builder()
                if self.cascade_attn_enabled:
                    common_prefix_len = self._compute_cascade_attn_prefix_len(
                        num_scheduled_tokens,
                        num_common_prefix_blocks,
                        attn_group.kv_cache_spec,
                        builder,
                    )

                extra_attn_metadata_args = {}
                if use_spec_decode and isinstance(builder, GDNAttentionMetadataBuilder):
                    extra_attn_metadata_args = dict(
                        num_accepted_tokens=self.num_accepted_tokens.gpu[:num_reqs],
                        num_decode_draft_tokens_cpu=self.num_decode_draft_tokens.cpu[
                            :num_reqs
                        ],
                    )

                if ubatch_slices is not None:
                    common_attn_metadata_list = split_attn_metadata(
                        ubatch_slices, common_attn_metadata
                    )
                    for ubid, common_attn_metadata in enumerate(
                        common_attn_metadata_list
                    ):
                        attn_metadata_i = attn_group.get_metadata_builder(
                            ubatch_id=ubid
                        ).build(
                            common_prefix_len=common_prefix_len,
                            common_attn_metadata=common_attn_metadata,
                        )
                        for layer_name in kv_cache_group_spec.layer_names:
                            assert type(attn_metadata) is list
                            attn_metadata[ubid][layer_name] = attn_metadata_i
                else:
                    assert isinstance(attn_metadata, dict)
                    attn_metadata_i = builder.build(
                        common_prefix_len=common_prefix_len,
                        common_attn_metadata=common_attn_metadata,
                        **extra_attn_metadata_args,
                    )
                    use_cascade_attn |= getattr(attn_metadata_i, "use_cascade", False)
                    for layer_name in attn_group.layer_names:
                        attn_metadata[layer_name] = attn_metadata_i

        # disable cascade attention when DBO
        if ubatch_slices is not None:
            use_cascade_attn = False

        # Hot-Swap lora model
        if self.lora_config:
            self.set_active_loras(self.input_batch, num_scheduled_tokens)

        return (
            attn_metadata,
            logits_indices,
            spec_decode_metadata,
            num_scheduled_tokens,
            spec_decode_common_attn_metadata,
            max_num_scheduled_tokens,
            ubatch_slices,
            num_tokens_across_dp,
            use_cascade_attn,
        )

    def _compute_cascade_attn_prefix_len(
        self,
        num_scheduled_tokens: np.ndarray,
        num_common_prefix_blocks: int,
        kv_cache_spec: KVCacheSpec,
        attn_metadata_builder: AttentionMetadataBuilder,
    ) -> int:
        """Compute the length of the common prefix for cascade attention.

        NOTE(woosuk): The common prefix length returned by this function
        represents the length used specifically for cascade attention, not the
        actual number of tokens shared between requests. When cascade attention
        is disabled (use_cascade=False), this function returns 0 even if
        requests share common tokens. Additionally, the common prefix length is
        truncated to a multiple of the block size and may be further truncated
        due to implementation details explained below.

        Args:
            num_scheduled_tokens: Number of tokens scheduled per request.
            num_common_prefix_blocks: Number of shared KV cache blocks.

        Returns:
            int: Length of common prefix in tokens.
        """
        common_prefix_len = num_common_prefix_blocks * kv_cache_spec.block_size
        if common_prefix_len == 0:
            # Common case.
            return 0

        # NOTE(woosuk): Cascade attention uses two attention kernels: one
        # for the common prefix and the other for the rest. For the first
        # kernel, we concatenate all the query tokens (possibly from
        # different requests) and treat them as if they are from the same
        # request. Then, we use bi-directional attention to process the
        # common prefix in the KV cache. Importantly, this means that the
        # first kernel does not do any masking.

        # Consider the following example:
        # Request 1's input query: [D, E, X]
        # Request 1's kv cache: [A, B, C, D, E, X]
        # Request 1's num_computed_tokens: 3 (i.e., [A, B, C])
        # Request 2's input query: [E, Y]
        # Request 2's kv cache: [A, B, C, D, E, Y]
        # Request 2's num_computed_tokens: 4 (i.e., [A, B, C, D])

        # If we use [A, B, C, D, E] as the common prefix, then the
        # first kernel will compute the bi-directional attention between
        # input query [D, E, X, E, Y] and common prefix [A, B, C, D, E].
        # However, this is wrong because D in Request 1 should not attend to
        # E in the common prefix (i.e., we need masking).
        # To avoid this, [A, B, C, D] should be the common prefix.
        # That is, the common prefix should be capped by the minimum
        # num_computed_tokens among the requests, and plus one to include
        # the first token of the query.

        # In practice, we use [A, B, C] as the common prefix, instead of
        # [A, B, C, D] (i.e., the common prefix is capped by the minimum
        # num_computed_tokens, without plus one).
        # This is because of an implementation detail: We want to always
        # use two kernels for cascade attention. Let's imagine:
        # Request 3's input query: [D]
        # Request 3's kv cache: [A, B, C, D]
        # Request 3's num_computed_tokens: 3 (i.e., [A, B, C])
        # If we use [A, B, C, D] as the common prefix for Request 1-3,
        # then Request 3 will be processed only by the first kernel,
        # and the second kernel will get an empty input. While this is not
        # a fundamental problem, our current implementation does not support
        # this case.
        num_reqs = len(num_scheduled_tokens)
        common_prefix_len = min(
            common_prefix_len, self.input_batch.num_computed_tokens_cpu[:num_reqs].min()
        )
        # common_prefix_len should be a multiple of the block size.
        common_prefix_len = (
            common_prefix_len // kv_cache_spec.block_size * kv_cache_spec.block_size
        )
        use_sliding_window = isinstance(kv_cache_spec, SlidingWindowSpec) or (
            isinstance(kv_cache_spec, FullAttentionSpec)
            and kv_cache_spec.sliding_window is not None
        )
        use_local_attention = isinstance(kv_cache_spec, ChunkedLocalAttentionSpec) or (
            isinstance(kv_cache_spec, FullAttentionSpec)
            and kv_cache_spec.attention_chunk_size is not None
        )
        assert isinstance(kv_cache_spec, AttentionSpec)
        use_cascade = attn_metadata_builder.use_cascade_attention(
            common_prefix_len=common_prefix_len,
            query_lens=num_scheduled_tokens,
            num_query_heads=self.num_query_heads,
            num_kv_heads=kv_cache_spec.num_kv_heads,
            use_alibi=self.use_alibi,
            use_sliding_window=use_sliding_window,
            use_local_attention=use_local_attention,
            num_sms=self.num_sms,
        )
        return common_prefix_len if use_cascade else 0

    def _calc_mrope_positions(self, scheduler_output: "SchedulerOutput"):
        mrope_pos_ptr = 0
        for index, req_id in enumerate(self.input_batch.req_ids):
            req = self.requests[req_id]
            assert req.mrope_positions is not None

            num_computed_tokens = self.input_batch.num_computed_tokens_cpu[index]
            num_scheduled_tokens = scheduler_output.num_scheduled_tokens[req_id]
            num_prompt_tokens = length_from_prompt_token_ids_or_embeds(
                req.prompt_token_ids, req.prompt_embeds
            )

            if num_computed_tokens + num_scheduled_tokens > num_prompt_tokens:
                prompt_part_len = max(0, num_prompt_tokens - num_computed_tokens)
                completion_part_len = max(0, num_scheduled_tokens - prompt_part_len)
            else:
                prompt_part_len = num_scheduled_tokens
                completion_part_len = 0

            assert num_scheduled_tokens == prompt_part_len + completion_part_len

            if prompt_part_len > 0:
                # prompt's mrope_positions are pre-computed
                dst_start = mrope_pos_ptr
                dst_end = mrope_pos_ptr + prompt_part_len
                src_start = num_computed_tokens
                src_end = num_computed_tokens + prompt_part_len

                self.mrope_positions.cpu[:, dst_start:dst_end] = req.mrope_positions[
                    :, src_start:src_end
                ]
                mrope_pos_ptr += prompt_part_len

            if completion_part_len > 0:
                # compute completion's mrope_positions on-the-fly
                dst_start = mrope_pos_ptr
                dst_end = mrope_pos_ptr + completion_part_len

                MRotaryEmbedding.get_next_input_positions_tensor(
                    out=self.mrope_positions.np,
                    out_offset=dst_start,
                    mrope_position_delta=req.mrope_position_delta,
                    context_len=num_computed_tokens + prompt_part_len,
                    num_new_tokens=completion_part_len,
                )

                mrope_pos_ptr += completion_part_len

    def _calc_spec_decode_metadata(
        self,
        num_draft_tokens: np.ndarray,
        cu_num_scheduled_tokens: np.ndarray,
    ) -> SpecDecodeMetadata:
        # Inputs:
        # cu_num_scheduled_tokens:  [  4, 104, 107, 207, 209]
        # num_draft_tokens:         [  3,   0,   2,   0,   1]
        # Outputs:
        # cu_num_draft_tokens:      [  3,   3,   5,   5,   6]
        # logits_indices:           [  0,   1,   2,   3, 103, 104, 105, 106,
        #                            206, 207, 208]
        # target_logits_indices:    [  0,   1,   2,   5,   6,   9]
        # bonus_logits_indices:     [  3,   4,   7,   8,  10]

        # Compute the logits indices.
        # [4, 1, 3, 1, 2]
        num_sampled_tokens = num_draft_tokens + 1

        # Step 1. cu_num_sampled_tokens: [4, 5, 8, 9, 11]
        # arange: [0, 1, 2, 3, 0, 0, 1, 2, 0, 0, 1]
        cu_num_sampled_tokens, arange = self._get_cumsum_and_arange(
            num_sampled_tokens, cumsum_dtype=np.int32
        )
        # Step 2. [0, 0, 0, 0, 103, 104, 104, 104, 206, 207, 207]
        logits_indices = np.repeat(
            cu_num_scheduled_tokens - num_sampled_tokens, num_sampled_tokens
        )
        # Step 3. [0, 1, 2, 3, 103, 104, 105, 106, 206, 207, 208]
        logits_indices += arange

        # Compute the bonus logits indices.
        bonus_logits_indices = cu_num_sampled_tokens - 1

        # Compute the draft logits indices.
        # cu_num_draft_tokens: [3, 3, 5, 5, 6]
        # arange: [0, 1, 2, 0, 1, 0]
        cu_num_draft_tokens, arange = self._get_cumsum_and_arange(
            num_draft_tokens, cumsum_dtype=np.int32
        )
        # [0, 0, 0, 5, 5, 9]
        target_logits_indices = np.repeat(
            cu_num_sampled_tokens - num_sampled_tokens, num_draft_tokens
        )
        # [0, 1, 2, 5, 6, 9]
        target_logits_indices += arange

        # TODO: Optimize the CPU -> GPU copy.
        cu_num_draft_tokens = torch.from_numpy(cu_num_draft_tokens).to(
            self.device, non_blocking=True
        )
        logits_indices = torch.from_numpy(logits_indices).to(
            self.device, non_blocking=True
        )
        target_logits_indices = torch.from_numpy(target_logits_indices).to(
            self.device, non_blocking=True
        )
        bonus_logits_indices = torch.from_numpy(bonus_logits_indices).to(
            self.device, non_blocking=True
        )

        # Compute the draft token ids.
        # draft_token_indices:      [  1,   2,   3, 105, 106, 208]
        draft_token_ids = self.input_ids.gpu[logits_indices]
        draft_token_ids = draft_token_ids[target_logits_indices + 1]

        metadata = SpecDecodeMetadata(
            draft_token_ids=draft_token_ids,
            num_draft_tokens=num_draft_tokens.tolist(),
            cu_num_draft_tokens=cu_num_draft_tokens,
            target_logits_indices=target_logits_indices,
            bonus_logits_indices=bonus_logits_indices,
            logits_indices=logits_indices,
        )
        return metadata

    def _prepare_kv_sharing_fast_prefill(
        self,
        logits_indices: torch.Tensor,
    ) -> torch.Tensor:
        assert self.kv_sharing_fast_prefill_logits_indices is not None
        num_logits = logits_indices.shape[0]
        assert num_logits > 0
        self.kv_sharing_fast_prefill_logits_indices[:num_logits].copy_(logits_indices)
        # There might have leftover indices in logits_indices[num_logits:]
        # from previous iterations, whose values may be greater than the
        # batch size in the current iteration. To ensure indices are always
        # valid, we fill the padded indices with the last index.
        self.kv_sharing_fast_prefill_logits_indices[num_logits:].fill_(
            logits_indices[-1].item()
        )
        if (
            self.compilation_config.cudagraph_mode != CUDAGraphMode.NONE
            and num_logits <= self.cudagraph_batch_sizes[-1]
        ):
            # Use piecewise CUDA graphs.
            # Add padding to the batch size.
            num_logits_padded = self.vllm_config.pad_for_cudagraph(num_logits)
        else:
            num_logits_padded = num_logits
        logits_indices_padded = self.kv_sharing_fast_prefill_logits_indices[
            :num_logits_padded
        ]
        return logits_indices_padded

    def _batch_mm_kwargs_from_scheduler(
        self,
        scheduler_output: "SchedulerOutput",
    ) -> tuple[list[MultiModalKwargsItem], list[tuple[str, PlaceholderRange]]]:
        """Batch multimodal kwargs from scheduled encoder inputs.

        Args:
            scheduler_output: The scheduler output containing scheduled encoder
                inputs.

        Returns:
            A tuple of (mm_kwargs, req_ids_pos) where:
            - mm_kwargs: List of multimodal kwargs items to be batched
            - mm_hashes_pos: List of (mm_hash, position_info) tuples
        """
        scheduled_encoder_inputs = scheduler_output.scheduled_encoder_inputs
        if not scheduled_encoder_inputs:
            return [], []
        # Batch the multi-modal inputs.
        mm_kwargs = list[MultiModalKwargsItem]()
        # list of tuple (mm_hash, position_info)
        mm_hashes_pos = list[tuple[str, PlaceholderRange]]()
        for req_id, encoder_input_ids in scheduled_encoder_inputs.items():
            req_state = self.requests[req_id]

            for mm_input_id in encoder_input_ids:
                mm_feature = req_state.mm_features[mm_input_id]
                mm_hash = mm_feature.identifier
                mm_kwargs.append(mm_feature.data)
                mm_hashes_pos.append((mm_hash, mm_feature.mm_position))

        return mm_kwargs, mm_hashes_pos

    def _execute_mm_encoder(self, scheduler_output: "SchedulerOutput"):
        # Batch the multi-modal inputs using the helper method.
        mm_kwargs, mm_hashes_pos = self._batch_mm_kwargs_from_scheduler(
            scheduler_output
        )

        if not mm_kwargs:
            return

        # Batch mm inputs as much as we can: if a request in the batch has
        # multiple modalities or a different modality than the previous one,
        # we process it separately to preserve item order.
        # FIXME(ywang96): This is a hacky way to deal with multiple modalities
        # in the same batch while still being able to benefit from batching
        # multimodal inputs. The proper solution should be reordering the
        # encoder outputs.
        model = cast(SupportsMultiModal, self.model)
        encoder_outputs = []
        for modality, num_items, mm_kwargs_group in group_mm_kwargs_by_modality(
            mm_kwargs,
            device=self.device,
            pin_memory=self.pin_memory,
            merge_by_field_config=model.merge_by_field_config,
        ):
            # (ekhvedchenia): Temporary hack to limit peak memory usage when
            # processing multimodal data.This solves the issue with scheduler
            # putting too many video samples into a single batch. Scheduler
            # uses pruned vision tokens count to compare it versus compute
            # budget which is incorrect (Either input media size or non-pruned
            # output vision tokens count should be considered)
            curr_group_outputs = []

            if self.is_multimodal_pruning_enabled and modality == "video":
                micro_batch_size = 1
                for i in range(0, num_items, micro_batch_size):
                    micro_batch_mm_inputs = dict(
                        (k, v[i : i + micro_batch_size])
                        for k, v in mm_kwargs_group.items()
                    )

                    micro_batch_outputs = model.get_multimodal_embeddings(
                        **micro_batch_mm_inputs
                    )

                    curr_group_outputs.extend(micro_batch_outputs)
            else:
                # Run the encoder.
                # `curr_group_outputs` is either of the following:
                # 1. A tensor of shape (num_items, feature_size, hidden_size)
                # in case feature_size is fixed across all multimodal items.
                # 2. A list or tuple (length: num_items) of tensors,
                # each of shape (feature_size, hidden_size) in case the feature
                # size is dynamic depending on the input multimodal items.
                curr_group_outputs = model.get_multimodal_embeddings(**mm_kwargs_group)

            sanity_check_mm_encoder_outputs(
                curr_group_outputs,
                expected_num_items=num_items,
            )
            encoder_outputs.extend(curr_group_outputs)

        # Cache the encoder outputs by mm_hash
        for (mm_hash, pos_info), output in zip(mm_hashes_pos, encoder_outputs):
            self.encoder_cache[mm_hash] = scatter_mm_placeholders(
                output,
                is_embed=pos_info.is_embed,
            )

    def _gather_mm_embeddings(
        self,
        scheduler_output: "SchedulerOutput",
        shift_computed_tokens: int = 0,
    ) -> tuple[list[torch.Tensor], torch.Tensor]:
        total_num_scheduled_tokens = scheduler_output.total_num_scheduled_tokens

        mm_embeds = list[torch.Tensor]()
        is_mm_embed = self.is_mm_embed.cpu
        is_mm_embed[:total_num_scheduled_tokens] = False

        req_start_idx = 0
        should_sync_mrope_positions = False

        for req_id in self.input_batch.req_ids:
            mm_embeds_req: list[torch.Tensor] = []

            num_scheduled_tokens = scheduler_output.num_scheduled_tokens[req_id]
            req_state = self.requests[req_id]
            num_computed_tokens = req_state.num_computed_tokens + shift_computed_tokens

            for mm_feature in req_state.mm_features:
                pos_info = mm_feature.mm_position
                start_pos = pos_info.offset
                num_encoder_tokens = pos_info.length

                # The encoder output is needed if the two ranges overlap:
                # [num_computed_tokens,
                #  num_computed_tokens + num_scheduled_tokens) and
                # [start_pos, start_pos + num_encoder_tokens)
                if start_pos >= num_computed_tokens + num_scheduled_tokens:
                    # The encoder output is not needed in this step.
                    break
                if start_pos + num_encoder_tokens <= num_computed_tokens:
                    # The encoder output is already processed and stored
                    # in the decoder's KV cache.
                    continue

                start_idx = max(num_computed_tokens - start_pos, 0)
                end_idx = min(
                    num_computed_tokens - start_pos + num_scheduled_tokens,
                    num_encoder_tokens,
                )
                assert start_idx < end_idx

                mm_hash = mm_feature.identifier
                encoder_output = self.encoder_cache.get(mm_hash, None)
                assert encoder_output is not None, f"Encoder cache miss for {mm_hash}."

                if (is_embed := pos_info.is_embed) is not None:
                    is_embed = is_embed[start_idx:end_idx]

                req_start_pos = req_start_idx + start_pos - num_computed_tokens
                is_mm_embed[req_start_pos + start_idx : req_start_pos + end_idx] = (
                    True if is_embed is None else is_embed
                )

                mm_embeds_item = gather_mm_placeholders(
                    encoder_output[start_idx:end_idx],
                    is_embed=is_embed,
                )
                mm_embeds_req.append(mm_embeds_item)

            if self.is_multimodal_pruning_enabled and self.uses_mrope:
                assert req_state.mrope_positions is not None
                should_sync_mrope_positions = True
                mm_embeds_req, new_mrope_positions, new_delta = (
                    self.model.recompute_mrope_positions(
                        input_ids=req_state.prompt_token_ids,
                        multimodal_embeddings=mm_embeds_req,
                        mrope_positions=req_state.mrope_positions,
                        num_computed_tokens=req_state.num_computed_tokens,
                    )
                )
                req_state.mrope_positions.copy_(new_mrope_positions)
                req_state.mrope_position_delta = new_delta

            mm_embeds.extend(mm_embeds_req)
            req_start_idx += num_scheduled_tokens

        is_mm_embed = self.is_mm_embed.copy_to_gpu(total_num_scheduled_tokens)

        if should_sync_mrope_positions:
            self._calc_mrope_positions(scheduler_output)
            self.mrope_positions.copy_to_gpu(total_num_scheduled_tokens)

        return mm_embeds, is_mm_embed

    def _extract_encoder_inputs(
        self,
        scheduler_output: "SchedulerOutput",
    ) -> dict[str, torch.Tensor]:
        """Extract encoder inputs for encoder-decoder models.

        This method extracts multimodal input features from scheduled encoder
        inputs and formats them for the encoder-decoder model forward pass.
        """
        # Batch the multi-modal inputs using the helper method.
        mm_kwargs, _ = self._batch_mm_kwargs_from_scheduler(scheduler_output)

        if not mm_kwargs:
            return {}

        # Group MM kwargs by modality and extract features
        model = cast(SupportsMultiModal, self.model)
        encoder_features = {}
        for _, _, mm_kwargs_group in group_mm_kwargs_by_modality(
            mm_kwargs,
            device=self.device,
            pin_memory=self.pin_memory,
            merge_by_field_config=model.merge_by_field_config,
        ):
            # Add the grouped features to encoder_features dict
            # This allows the model to receive them as kwargs (e.g.,
            # input_features=...)
            encoder_features.update(mm_kwargs_group)

        return encoder_features

    def get_model(self) -> nn.Module:
        # get raw model out of the cudagraph wrapper.
        if isinstance(self.model, (CUDAGraphWrapper, UBatchWrapper)):
            return self.model.unwrap()
        return self.model

    def get_supported_generation_tasks(self) -> list[GenerationTask]:
        model = self.get_model()
        supported_tasks = list[GenerationTask]()

        if is_text_generation_model(model):
            supported_tasks.append("generate")

        if supports_transcription(model):
            if model.supports_transcription_only:
                return ["transcription"]

            supported_tasks.append("transcription")

        return supported_tasks

    def get_supported_pooling_tasks(self) -> list[PoolingTask]:
        model = self.get_model()
        if not is_pooling_model(model):
            return []

        supported_tasks = list(model.pooler.get_supported_tasks())

        if (
            self.scheduler_config.chunked_prefill_enabled
            and "encode" in supported_tasks
        ):
            supported_tasks.remove("encode")

            logger.debug_once(
                "Chunked prefill is not supported with "
                "encode task which using ALL pooling. "
                "Please turn off chunked prefill by "
                "`--no-enable-chunked-prefill` before using it."
            )

        if "score" in supported_tasks:
            num_labels = getattr(self.model_config.hf_config, "num_labels", 0)
            if num_labels != 1:
                supported_tasks.remove("score")
                logger.debug_once("Score API is only enabled for num_labels == 1.")

        return supported_tasks

    def get_supported_tasks(self) -> tuple[SupportedTask, ...]:
        tasks = list[SupportedTask]()

        if self.model_config.runner_type == "generate":
            tasks.extend(self.get_supported_generation_tasks())
        if self.model_config.runner_type == "pooling":
            tasks.extend(self.get_supported_pooling_tasks())

        return tuple(tasks)

    def sync_and_slice_intermediate_tensors(
        self,
        num_tokens: int,
        intermediate_tensors: IntermediateTensors,
        sync_self: bool,
    ) -> IntermediateTensors:
        assert self.intermediate_tensors is not None

        tp = self.vllm_config.parallel_config.tensor_parallel_size
        is_rs = is_residual_scattered_for_sp(self.vllm_config, num_tokens)

        # When sequence parallelism is enabled, the "residual" tensor is sharded
        # across tensor parallel ranks, so each rank only needs its own slice.
        if sync_self:
            assert intermediate_tensors is not None
            for k, v in intermediate_tensors.items():
                is_scattered = k == "residual" and is_rs
                copy_len = num_tokens // tp if is_scattered else num_tokens
                self.intermediate_tensors[k][:copy_len].copy_(
                    v[:copy_len], non_blocking=True
                )

        return IntermediateTensors(
            {
                k: v[: num_tokens // tp]
                if k == "residual" and is_rs
                else v[:num_tokens]
                for k, v in self.intermediate_tensors.items()
            }
        )

    def eplb_step(self, is_dummy: bool = False, is_profile: bool = False) -> None:
        """
        Step for the EPLB (Expert Parallelism Load Balancing) state.
        """
        if not self.parallel_config.enable_eplb:
            return

        assert self.eplb_state is not None
        model = self.get_model()
        assert is_mixture_of_experts(model)
        self.eplb_state.step(
            model,
            is_dummy,
            is_profile,
            log_stats=self.parallel_config.eplb_config.log_balancedness,
        )

    # This is where the second ubatch is adjusted to account for the padding.
    # Should be called after attention metadata creation. This just pads
    # the second ubatch slice out to the total number of tokens
    # (num_tokens + padding)
    @staticmethod
    def pad_out_ubatch_slice(ubatch_slices: UBatchSlices, num_total_tokens: int):
        padded_second_ubatch_slice = slice(
            ubatch_slices[1].token_slice.start, num_total_tokens
        )
        ubatch_slices[1] = UBatchSlice(
            padded_second_ubatch_slice, padded_second_ubatch_slice
        )

    def _pool(
        self,
        hidden_states: torch.Tensor,
        num_scheduled_tokens: int,
        num_scheduled_tokens_np: np.ndarray,
    ) -> ModelRunnerOutput:
        assert self.input_batch.num_reqs == len(self.input_batch.pooling_params), (
            "Either all or none of the requests in a batch must be pooling request"
        )

        hidden_states = hidden_states[:num_scheduled_tokens]
        pooling_metadata = self.input_batch.get_pooling_metadata()
        pooling_metadata.build_pooling_cursor(
            num_scheduled_tokens_np.tolist(), device=hidden_states.device
        )
        seq_lens_cpu = self.seq_lens.cpu[: self.input_batch.num_reqs]

        model = cast(VllmModelForPooling, self.model)
        raw_pooler_output: PoolerOutput = model.pooler(
            hidden_states=hidden_states,
            pooling_metadata=pooling_metadata,
        )
        raw_pooler_output = json_map_leaves(
            lambda x: x.to("cpu", non_blocking=True),
            raw_pooler_output,
        )
        self._sync_device()

        pooler_output: list[Optional[torch.Tensor]] = []
        for raw_output, seq_len, prompt_len in zip(
            raw_pooler_output, seq_lens_cpu, pooling_metadata.prompt_lens
        ):
            output = raw_output if seq_len == prompt_len else None
            pooler_output.append(output)

        return ModelRunnerOutput(
            req_ids=self.input_batch.req_ids,
            req_id_to_index=self.input_batch.req_id_to_index,
            sampled_token_ids=[],
            logprobs=None,
            prompt_logprobs_dict={},
            pooler_output=pooler_output,
        )

    def _get_num_input_tokens(self, num_scheduled_tokens: int) -> int:
        if (
            self.compilation_config.cudagraph_mode != CUDAGraphMode.NONE
            and not envs.VLLM_DISABLE_PAD_FOR_CUDAGRAPH
            and hasattr(self, "cudagraph_batch_sizes")
            and self.cudagraph_batch_sizes
            and num_scheduled_tokens <= self.cudagraph_batch_sizes[-1]
        ):
            # Use CUDA graphs.
            # Add padding to the batch size.
            return self.vllm_config.pad_for_cudagraph(num_scheduled_tokens)

        # Eager mode.
        # Pad tokens to multiple of tensor_parallel_size when
        # enabled collective fusion for SP
        tp_size = self.vllm_config.parallel_config.tensor_parallel_size
        if (
            self.compilation_config.pass_config.enable_sequence_parallelism
            and tp_size > 1
        ):
            return round_up(num_scheduled_tokens, tp_size)
        return num_scheduled_tokens

    def _preprocess(
        self,
        scheduler_output: "SchedulerOutput",
        num_input_tokens: int,  # Padded
        intermediate_tensors: Optional[IntermediateTensors] = None,
    ) -> tuple[
        int,
        Optional[torch.Tensor],
        Optional[torch.Tensor],
        torch.Tensor,
        Optional[IntermediateTensors],
        dict[str, Any],
    ]:
        num_scheduled_tokens = scheduler_output.total_num_scheduled_tokens
        is_first_rank = get_pp_group().is_first_rank

        # _prepare_inputs may reorder the batch, so we must gather multi
        # modal outputs after that to ensure the correct order
        if (
            self.supports_mm_inputs
            and is_first_rank
            and not self.model_config.is_encoder_decoder
        ):
            # Run the multimodal encoder if any.
            self._execute_mm_encoder(scheduler_output)
            mm_embeds, is_mm_embed = self._gather_mm_embeddings(scheduler_output)

            # NOTE(woosuk): To unify token ids and soft tokens (vision
            # embeddings), we always use embeddings (rather than token ids)
            # as input to the multimodal model, even when the input is text.
            inputs_embeds_scheduled = self.model.get_input_embeddings(
                self.input_ids.gpu[:num_scheduled_tokens],
                multimodal_embeddings=mm_embeds,
                is_multimodal=is_mm_embed,
            )

            # TODO(woosuk): Avoid the copy. Optimize.
            self.inputs_embeds.gpu[:num_scheduled_tokens].copy_(inputs_embeds_scheduled)

            input_ids = None
            inputs_embeds = self.inputs_embeds.gpu[:num_input_tokens]
            model_kwargs = {
                **self._init_model_kwargs(num_scheduled_tokens),
                **self._extract_mm_kwargs(scheduler_output),
            }
        elif self.enable_prompt_embeds and is_first_rank:
            # Get the input embeddings for the tokens that are not input embeds,
            # then put them into the appropriate positions.
            # TODO(qthequartermasterman): Since even when prompt embeds are
            # enabled, (a) not all requests will use prompt embeds, and (b)
            # after the initial prompt is processed, the rest of the generated
            # tokens will be token ids, it is not desirable to have the
            # embedding layer outside of the CUDA graph all the time. The v0
            # engine avoids this by "double compiling" the CUDA graph, once
            # with input_ids and again with inputs_embeds, for all num_tokens.
            # If a batch only has token ids, then including the embedding layer
            # in the CUDA graph will be more performant (like in the else case
            # below).
            token_ids_idx = (
                self.is_token_ids.gpu[:num_scheduled_tokens]
                .nonzero(as_tuple=False)
                .squeeze(1)
            )
            # Some tokens ids may need to become embeds
            if token_ids_idx.numel() > 0:
                token_ids = self.input_ids.gpu[token_ids_idx]
                tokens_to_embeds = self.model.get_input_embeddings(input_ids=token_ids)
                self.inputs_embeds.gpu[token_ids_idx] = tokens_to_embeds

            inputs_embeds = self.inputs_embeds.gpu[:num_input_tokens]
            model_kwargs = self._init_model_kwargs(num_input_tokens)
            input_ids = None
        else:
            # For text-only models, we use token ids as input.
            # While it is possible to use embeddings as input just like the
            # multimodal models, it is not desirable for performance since
            # then the embedding layer is not included in the CUDA graph.
            input_ids = self.input_ids.gpu[:num_input_tokens]
            inputs_embeds = None
            model_kwargs = self._init_model_kwargs(num_input_tokens)
        if self.uses_mrope:
            positions = self.mrope_positions.gpu[:, :num_input_tokens]
        else:
            positions = self.positions.gpu[:num_input_tokens]

        if is_first_rank:
            intermediate_tensors = None
        else:
            intermediate_tensors = self.sync_and_slice_intermediate_tensors(
                num_input_tokens, intermediate_tensors, True
            )

        if (
            self.model_config.is_encoder_decoder
            and scheduler_output.scheduled_encoder_inputs
        ):
            encoder_inputs = self._extract_encoder_inputs(scheduler_output)
            model_kwargs.update(encoder_inputs)

        return (
            num_scheduled_tokens,
            input_ids,
            inputs_embeds,
            positions,
            intermediate_tensors,
            model_kwargs,
        )

    def _sample(
        self,
        logits: Optional[torch.Tensor],
        spec_decode_metadata: Optional[SpecDecodeMetadata],
    ) -> SamplerOutput:
        # Sample the next token and get logprobs if needed.
        sampling_metadata = self.input_batch.sampling_metadata
        if spec_decode_metadata is None:
            return self.sampler(
                logits=logits,
                sampling_metadata=sampling_metadata,
            )

        # When indexing with a tensor (bonus_logits_indices), PyTorch
        # creates a new tensor with separate storage from the original
        # logits tensor. This means any in-place operations on bonus_logits
        # won't affect the original logits tensor.
        assert logits is not None
        bonus_logits = logits[spec_decode_metadata.bonus_logits_indices]
        sampler_output = self.sampler(
            logits=bonus_logits,
            sampling_metadata=sampling_metadata,
            predict_bonus_token=True,
        )
        bonus_token_ids = sampler_output.sampled_token_ids

        # Just like `bonus_logits`, `target_logits` is a new tensor with
        # separate storage from the original `logits` tensor. Therefore,
        # it is safe to update `target_logits` in place.
        target_logits = logits[spec_decode_metadata.target_logits_indices]
        output_token_ids = self.rejection_sampler(
            spec_decode_metadata,
            None,  # draft_probs
            target_logits,
            bonus_token_ids,
            sampling_metadata,
        )
        sampler_output.sampled_token_ids = output_token_ids
        self._update_states_after_model_execute(output_token_ids)
        return sampler_output

    def _bookkeeping_sync(
        self,
        scheduler_output: "SchedulerOutput",
        sampler_output: SamplerOutput,
        logits: Optional[torch.Tensor],
        hidden_states: torch.Tensor,
        num_scheduled_tokens: int,
    ) -> tuple[
        dict[str, int],
        Optional[LogprobsLists],
        list[list[int]],
        dict[str, Optional[LogprobsTensors]],
        list[str],
        dict[str, int],
        list[int],
    ]:
        num_nans_in_logits = {}
        if envs.VLLM_COMPUTE_NANS_IN_LOGITS:
            num_nans_in_logits = self._get_nans_in_logits(logits)

        discard_sampled_tokens_req_indices = self.discard_request_indices.np[
            : self.num_discarded_requests
        ]
        for i in discard_sampled_tokens_req_indices:
            gen = self.input_batch.generators.get(int(i))
            if gen is not None:
                gen.set_offset(gen.get_offset() - 4)

        # Copy some objects so they don't get modified after returning.
        # This is important when using async scheduling.
        req_ids_output_copy = self.input_batch.req_ids.copy()
        req_id_to_index_output_copy = self.input_batch.req_id_to_index.copy()

        # NOTE: GPU -> CPU Sync happens here.
        # Move as many CPU operations as possible before this sync point.
        logprobs_tensors = sampler_output.logprobs_tensors
        logprobs_lists = (
            logprobs_tensors.tolists() if logprobs_tensors is not None else None
        )

        # Compute prompt logprobs if needed.
        prompt_logprobs_dict = self._get_prompt_logprobs_dict(
            hidden_states[:num_scheduled_tokens],
            scheduler_output.num_scheduled_tokens,
        )

        num_sampled_tokens = sampler_output.sampled_token_ids.shape[0]
        sampled_token_ids = sampler_output.sampled_token_ids
        invalid_req_indices = []
        if not self.use_async_scheduling:
            # Get the valid generated tokens.
            max_gen_len = sampled_token_ids.shape[-1]
            if max_gen_len == 1:
                # No spec decode tokens.
                valid_sampled_token_ids = self._to_list(sampled_token_ids)
            else:
                # Includes spec decode tokens.
                valid_sampled_token_ids = self.rejection_sampler.parse_output(
                    sampled_token_ids,
                    self.input_batch.vocab_size,
                )
            # Mask out the sampled tokens that should not be sampled.
            for i in discard_sampled_tokens_req_indices:
                valid_sampled_token_ids[int(i)].clear()
        else:
            valid_sampled_token_ids = []
            invalid_req_indices = discard_sampled_tokens_req_indices.tolist()
            invalid_req_indices_set = set(invalid_req_indices)
            assert sampled_token_ids.shape[-1] == 1

            # Cache the sampled tokens on the GPU and avoid CPU sync.
            # These will be copied into input_ids in the next step
            # when preparing inputs.
            self.input_batch.prev_sampled_token_ids = sampled_token_ids
            self.input_batch.prev_req_id_to_index = {
                req_id: i
                for i, req_id in enumerate(self.input_batch.req_ids)
                if i not in invalid_req_indices_set
            }

        # Cache the sampled tokens in the model runner, so that the scheduler
        # doesn't need to send them back.
        # NOTE(woosuk): As an exception, when using PP, the scheduler sends
        # the sampled tokens back, because there's no direct communication
        # between the first-stage worker and the last-stage worker.
        req_ids = self.input_batch.req_ids
        for req_idx in range(num_sampled_tokens):
            if self.use_async_scheduling:
                sampled_ids = [-1] if req_idx not in invalid_req_indices_set else None
            else:
                sampled_ids = valid_sampled_token_ids[req_idx]
            if not sampled_ids:
                continue

            start_idx = self.input_batch.num_tokens_no_spec[req_idx]
            end_idx = start_idx + len(sampled_ids)
            assert end_idx <= self.max_model_len, (
                "Sampled token IDs exceed the max model length. "
                f"Total number of tokens: {end_idx} > max_model_len: "
                f"{self.max_model_len}"
            )

            self.input_batch.token_ids_cpu[req_idx, start_idx:end_idx] = sampled_ids
            self.input_batch.is_token_ids[req_idx, start_idx:end_idx] = True
            self.input_batch.num_tokens_no_spec[req_idx] = end_idx
            self.input_batch.num_tokens[req_idx] = end_idx

            req_id = req_ids[req_idx]
            req_state = self.requests[req_id]
            req_state.output_token_ids.extend(sampled_ids)

        return (
            num_nans_in_logits,
            logprobs_lists,
            valid_sampled_token_ids,
            prompt_logprobs_dict,
            req_ids_output_copy,
            req_id_to_index_output_copy,
            invalid_req_indices,
        )

    @contextmanager
    def synchronize_input_prep(self):
        if self.prepare_inputs_event is None:
            yield
            return

        # Ensure prior step has finished with reused CPU tensors.
        # This is required in the async scheduling case because
        # the CPU->GPU transfer happens async.
        self.prepare_inputs_event.synchronize()
        try:
            yield
        finally:
            self.prepare_inputs_event.record()

    def _model_forward(
        self,
        input_ids: Optional[torch.Tensor] = None,
        positions: Optional[torch.Tensor] = None,
        intermediate_tensors: Optional[IntermediateTensors] = None,
        inputs_embeds: Optional[torch.Tensor] = None,
        **model_kwargs: dict[str, Any],
    ) -> Any:
        """Helper method to call the model forward pass.

        This method can be overridden by subclasses for model execution.
        Motivation: We can inspect only this method versus
        the whole execute_model, which has additional logic.

        Args:
            input_ids: Input token IDs
            positions: Token positions
            intermediate_tensors: Tensors from previous pipeline stages
            inputs_embeds: Input embeddings (alternative to input_ids)
            **model_kwargs: Additional model arguments

        Returns:
            Model output tensor
        """
        return self.model(
            input_ids=input_ids,
            positions=positions,
            intermediate_tensors=intermediate_tensors,
            inputs_embeds=inputs_embeds,
            **model_kwargs,
        )

    @torch.inference_mode()
    def execute_model(
        self,
        scheduler_output: "SchedulerOutput",
        intermediate_tensors: Optional[IntermediateTensors] = None,
    ) -> Union[ModelRunnerOutput, AsyncModelRunnerOutput, IntermediateTensors]:
        with record_function_or_nullcontext("Preprocess"):
            with self.synchronize_input_prep():
                # Update persistent batch states.
                self._update_states(scheduler_output)

                if not scheduler_output.total_num_scheduled_tokens:
                    if not has_kv_transfer_group():
                        # Return empty ModelRunnerOutput if no work to do.
                        return EMPTY_MODEL_RUNNER_OUTPUT
                    return self.kv_connector_no_forward(
                        scheduler_output, self.vllm_config
                    )
                if self.cache_config.kv_sharing_fast_prefill:
                    assert not self.input_batch.num_prompt_logprobs, (
                        "--kv-sharing-fast-prefill produces incorrect "
                        "logprobs for prompt tokens, tokens, please disable "
                        "it when the requests need prompt logprobs"
                    )

                # Prepare the decoder inputs.
                (
                    attn_metadata,
                    logits_indices,
                    spec_decode_metadata,
                    num_scheduled_tokens_np,
                    spec_decode_common_attn_metadata,
                    max_query_len,
                    ubatch_slices,
                    num_tokens_across_dp,
                    use_cascade_attn,
                ) = self._prepare_inputs(scheduler_output)

            if ubatch_slices:
                assert num_tokens_across_dp is not None
                num_input_tokens = int(num_tokens_across_dp[0].item())
                self.pad_out_ubatch_slice(ubatch_slices, num_input_tokens)
            elif num_tokens_across_dp is not None:
                num_input_tokens = int(num_tokens_across_dp[0].item())
            else:
                num_input_tokens = self._get_num_input_tokens(
                    scheduler_output.total_num_scheduled_tokens
                )

            (
                num_scheduled_tokens,
                input_ids,
                inputs_embeds,
                positions,
                intermediate_tensors,
                model_kwargs,
            ) = self._preprocess(
                scheduler_output, num_input_tokens, intermediate_tensors
            )

            uniform_decode = (max_query_len == self.uniform_decode_query_len) and (
                num_scheduled_tokens == self.input_batch.num_reqs * max_query_len
            )
            batch_descriptor = BatchDescriptor(
                num_tokens=num_input_tokens, uniform_decode=uniform_decode
            )
            cudagraph_runtime_mode, batch_descriptor = (
                self.cudagraph_dispatcher.dispatch(batch_descriptor, use_cascade_attn)
            )

        # Set cudagraph mode to none if calc_kv_scales is true.
        if attn_metadata is not None:
            metadata_list = (
                attn_metadata.values()
                if isinstance(attn_metadata, dict)
                else [attn_metadata]
            )
            if any(
                getattr(m, "enable_kv_scales_calculation", False) for m in metadata_list
            ):
                cudagraph_runtime_mode = CUDAGraphMode.NONE

        # Run the model.
        # Use persistent buffers for CUDA graphs.
        with (
            set_forward_context(
                attn_metadata,
                self.vllm_config,
                num_tokens=num_input_tokens,
                num_tokens_across_dp=num_tokens_across_dp,
                cudagraph_runtime_mode=cudagraph_runtime_mode,
                batch_descriptor=batch_descriptor,
                ubatch_slices=ubatch_slices,
            ),
            record_function_or_nullcontext("Forward"),
            self.maybe_get_kv_connector_output(scheduler_output) as kv_connector_output,
        ):
            model_output = self._model_forward(
                input_ids=input_ids,
                positions=positions,
                intermediate_tensors=intermediate_tensors,
                inputs_embeds=inputs_embeds,
                **model_kwargs,
            )

        with record_function_or_nullcontext("Postprocess"):
            if self.use_aux_hidden_state_outputs:
                # True when EAGLE 3 is used.
                hidden_states, aux_hidden_states = model_output
            else:
                # Common case.
                hidden_states = model_output
                aux_hidden_states = None

            if not self.broadcast_pp_output:
                # Common case.
                if not get_pp_group().is_last_rank:
                    # Return the intermediate tensors.
                    assert isinstance(hidden_states, IntermediateTensors)
                    hidden_states.kv_connector_output = kv_connector_output
                    return hidden_states

                if self.is_pooling_model:
                    # Return the pooling output.
                    output = self._pool(
                        hidden_states, num_scheduled_tokens, num_scheduled_tokens_np
                    )
                    output.kv_connector_output = kv_connector_output
                    return output

                sample_hidden_states = hidden_states[logits_indices]
                logits = self.model.compute_logits(sample_hidden_states)
            else:
                # Rare case.
                assert not self.is_pooling_model

                if not get_pp_group().is_last_rank:
                    all_gather_tensors = {
                        "residual": not is_residual_scattered_for_sp(
                            self.vllm_config, num_input_tokens
                        )
                    }
                    get_pp_group().send_tensor_dict(
                        hidden_states.tensors,
                        all_gather_group=get_tp_group(),
                        all_gather_tensors=all_gather_tensors,
                    )
                    logits = None
                else:
                    sample_hidden_states = hidden_states[logits_indices]
                    logits = self.model.compute_logits(sample_hidden_states)

                model_output_broadcast_data = {}
                if logits is not None:
                    model_output_broadcast_data["logits"] = logits.contiguous()

                model_output_broadcast_data = get_pp_group().broadcast_tensor_dict(
                    model_output_broadcast_data, src=len(get_pp_group().ranks) - 1
                )
                assert model_output_broadcast_data is not None
                logits = model_output_broadcast_data["logits"]

            # Apply structured output bitmasks if present
            if scheduler_output.grammar_bitmask is not None:
                apply_grammar_bitmask(
                    scheduler_output, self.input_batch, logits, self.device
                )

        with record_function_or_nullcontext("Sample"):
            sampler_output = self._sample(logits, spec_decode_metadata)

        def propose_draft_token_ids(sampled_token_ids):
            assert spec_decode_common_attn_metadata is not None
            with record_function_or_nullcontext("Draft"):
                self._draft_token_ids = self.propose_draft_token_ids(
                    scheduler_output,
                    sampled_token_ids,
                    self.input_batch.sampling_metadata,
                    hidden_states,
                    sample_hidden_states,
                    aux_hidden_states,
                    spec_decode_metadata,
                    spec_decode_common_attn_metadata,
                )

        use_padded_batch_for_eagle = (
            self.speculative_config
            and self.speculative_config.use_eagle()
            and not self.speculative_config.disable_padded_drafter_batch
        )
        effective_drafter_max_model_len = self.max_model_len
        if effective_drafter_max_model_len is None:
            effective_drafter_max_model_len = self.model_config.max_model_len
        if (
            self.speculative_config
            and self.speculative_config.draft_model_config is not None
            and self.speculative_config.draft_model_config.max_model_len is not None
        ):
            effective_drafter_max_model_len = (
                self.speculative_config.draft_model_config.max_model_len
            )
        input_fits_in_drafter = spec_decode_common_attn_metadata and (
            spec_decode_common_attn_metadata.max_seq_len
            + self.speculative_config.num_speculative_tokens
            <= effective_drafter_max_model_len
        )
        if use_padded_batch_for_eagle and input_fits_in_drafter:
            # EAGLE speculative decoding can use the GPU sampled tokens
            # as inputs, and does not need to wait for bookkeeping to finish.
            propose_draft_token_ids(sampler_output.sampled_token_ids)

        with record_function_or_nullcontext("Bookkeep"):
            (
                num_nans_in_logits,
                logprobs_lists,
                valid_sampled_token_ids,
                prompt_logprobs_dict,
                req_ids_output_copy,
                req_id_to_index_output_copy,
                invalid_req_indices,
            ) = self._bookkeeping_sync(
                scheduler_output,
                sampler_output,
                logits,
                hidden_states,
                num_scheduled_tokens,
            )

        if (
            self.speculative_config
            and not use_padded_batch_for_eagle
            and input_fits_in_drafter
        ):
            # ngram and other speculative decoding methods use the sampled
            # tokens on the CPU, so they are run after bookkeeping.
            propose_draft_token_ids(valid_sampled_token_ids)

        with record_function_or_nullcontext("EPLB"):
            self.eplb_step()

        output = ModelRunnerOutput(
            req_ids=req_ids_output_copy,
            req_id_to_index=req_id_to_index_output_copy,
            sampled_token_ids=valid_sampled_token_ids,
            logprobs=logprobs_lists,
            prompt_logprobs_dict=prompt_logprobs_dict,
            pooler_output=[],
            kv_connector_output=kv_connector_output,
            num_nans_in_logits=num_nans_in_logits,
        )

        if not self.use_async_scheduling:
            return output

        return AsyncGPUModelRunnerOutput(
            model_runner_output=output,
            sampled_token_ids=sampler_output.sampled_token_ids,
            invalid_req_indices=invalid_req_indices,
            async_output_copy_stream=self.async_output_copy_stream,
        )

    def take_draft_token_ids(self) -> Optional[DraftTokenIds]:
        if self._draft_token_ids is None:
            return None
        req_ids = self.input_batch.req_ids
        if isinstance(self._draft_token_ids, torch.Tensor):
            draft_token_ids = self._draft_token_ids.tolist()
        else:
            draft_token_ids = self._draft_token_ids
        self._draft_token_ids = None
        return DraftTokenIds(req_ids, draft_token_ids)

    def propose_draft_token_ids(
        self,
        scheduler_output: "SchedulerOutput",
        sampled_token_ids: Union[torch.Tensor, list[list[int]]],
        sampling_metadata: SamplingMetadata,
        hidden_states: torch.Tensor,
        sample_hidden_states: torch.Tensor,
        aux_hidden_states: Optional[list[torch.Tensor]],
        spec_decode_metadata: Optional[SpecDecodeMetadata],
        common_attn_metadata: CommonAttentionMetadata,
    ) -> Union[list[list[int]], torch.Tensor]:
        num_scheduled_tokens = scheduler_output.total_num_scheduled_tokens
        if self.speculative_config.method == "ngram":
            assert isinstance(sampled_token_ids, list)
            assert isinstance(self.drafter, NgramProposer)
            draft_token_ids = self.drafter.propose(
                sampled_token_ids,
                self.input_batch.req_ids,
                self.input_batch.num_tokens_no_spec,
                self.input_batch.token_ids_cpu,
                self.input_batch.spec_decode_unsupported_reqs,
            )
        elif self.speculative_config.method == "medusa":
            assert isinstance(sampled_token_ids, list)
            assert isinstance(self.drafter, MedusaProposer)

            if sample_hidden_states.shape[0] == len(sampled_token_ids):
                # The input to the target model does not include draft tokens.
                hidden_states = sample_hidden_states
            else:
                indices = []
                offset = 0
                assert spec_decode_metadata is not None
                for num_draft, tokens in zip(
                    spec_decode_metadata.num_draft_tokens, sampled_token_ids
                ):
                    indices.append(offset + len(tokens) - 1)
                    offset += num_draft + 1
                indices = torch.tensor(indices, device=self.device)
                hidden_states = sample_hidden_states[indices]

            draft_token_ids = self.drafter.propose(
                target_hidden_states=hidden_states,
                sampling_metadata=sampling_metadata,
            )
        elif self.speculative_config.use_eagle():
            assert isinstance(self.drafter, EagleProposer)

            if self.speculative_config.disable_padded_drafter_batch:
                # When padded-batch is disabled, the sampled_token_ids should be
                # the cpu-side list[list[int]] of valid sampled tokens for each
                # request, with invalid requests having empty lists.
                assert isinstance(sampled_token_ids, list), (
                    "sampled_token_ids should be a python list when"
                    "padded-batch is disabled."
                )
                next_token_ids = self.drafter.prepare_next_token_ids_cpu(
                    sampled_token_ids,
                    self.requests,
                    self.input_batch,
                    scheduler_output.num_scheduled_tokens,
                )
            else:
                # When using padded-batch, the sampled_token_ids should be
                # the gpu tensor of sampled tokens for each request, of shape
                # (num_reqs, num_spec_tokens + 1) with rejected tokens having
                # value -1.
                assert isinstance(sampled_token_ids, torch.Tensor), (
                    "sampled_token_ids should be a torch.Tensor when"
                    "padded-batch is enabled."
                )
                next_token_ids, valid_sampled_tokens_count = (
                    self.drafter.prepare_next_token_ids_padded(
                        common_attn_metadata,
                        sampled_token_ids,
                        self.requests,
                        self.input_batch,
                        self.discard_request_indices.gpu,
                        self.num_discarded_requests,
                    )
                )

            if spec_decode_metadata is None:
                token_indices_to_sample = None
                # input_ids can be None for multimodal models.
                target_token_ids = self.input_ids.gpu[:num_scheduled_tokens]
                target_positions = self._get_positions(num_scheduled_tokens)
                if self.use_aux_hidden_state_outputs:
                    assert aux_hidden_states is not None
                    target_hidden_states = torch.cat(
                        [h[:num_scheduled_tokens] for h in aux_hidden_states], dim=-1
                    )
                else:
                    target_hidden_states = hidden_states[:num_scheduled_tokens]
            else:
                if self.speculative_config.disable_padded_drafter_batch:
                    token_indices_to_sample = None
                    common_attn_metadata, token_indices = self.drafter.prepare_inputs(
                        common_attn_metadata,
                        sampled_token_ids,
                        spec_decode_metadata.num_draft_tokens,
                    )
                else:
                    common_attn_metadata, token_indices, token_indices_to_sample = (
                        self.drafter.prepare_inputs_padded(
                            common_attn_metadata,
                            spec_decode_metadata,
                            valid_sampled_tokens_count,
                        )
                    )

                target_token_ids = self.input_ids.gpu[token_indices]
                target_positions = self._get_positions(token_indices)
                if self.use_aux_hidden_state_outputs:
                    assert aux_hidden_states is not None
                    target_hidden_states = torch.cat(
                        [h[token_indices] for h in aux_hidden_states], dim=-1
                    )
                else:
                    target_hidden_states = hidden_states[token_indices]

            if self.supports_mm_inputs:
                mm_embed_inputs = self._gather_mm_embeddings(
                    scheduler_output,
                    shift_computed_tokens=1,
                )
            else:
                mm_embed_inputs = None

            draft_token_ids = self.drafter.propose(
                target_token_ids=target_token_ids,
                target_positions=target_positions,
                target_hidden_states=target_hidden_states,
                next_token_ids=next_token_ids,
                last_token_indices=token_indices_to_sample,
                sampling_metadata=sampling_metadata,
                common_attn_metadata=common_attn_metadata,
                mm_embed_inputs=mm_embed_inputs,
            )

        return draft_token_ids

    def update_config(self, overrides: dict[str, Any]) -> None:
        allowed_config_names = {"load_config", "model_config"}
        for config_name, config_overrides in overrides.items():
            assert config_name in allowed_config_names, (
                f"Config `{config_name}` not supported. "
                f"Allowed configs: {allowed_config_names}"
            )
            config = getattr(self, config_name)
            new_config = update_config(config, config_overrides)
            setattr(self, config_name, new_config)

    def load_model(self, eep_scale_up: bool = False) -> None:
        """
        Args:
            eep_scale_up: the model loading is for elastic EP scale up.
        """
        logger.info("Starting to load model %s...", self.model_config.model)
        if eep_scale_up:
            from vllm.distributed.parallel_state import get_ep_group

            num_local_physical_experts = torch.empty(1, dtype=torch.int32, device="cpu")
            torch.distributed.broadcast(
                num_local_physical_experts, group=get_ep_group().cpu_group, group_src=0
            )
            num_local_physical_experts = int(num_local_physical_experts.item())
            new_ep_size = get_ep_group().world_size
            global_expert_load, old_global_expert_indices = EplbState.recv_state()
            num_logical_experts = global_expert_load.shape[1]
            self.parallel_config.eplb_config.num_redundant_experts = (
                num_local_physical_experts * new_ep_size - num_logical_experts
            )
            assert old_global_expert_indices.shape[1] % num_local_physical_experts == 0
            old_ep_size = (
                old_global_expert_indices.shape[1] // num_local_physical_experts
            )
            rank_mapping = {
                old_ep_rank: old_ep_rank for old_ep_rank in range(old_ep_size)
            }
        else:
            global_expert_load = None
            old_global_expert_indices = None
            rank_mapping = None

        with DeviceMemoryProfiler() as m:
            time_before_load = time.perf_counter()
            model_loader = get_model_loader(self.load_config)
            logger.info("Loading model from scratch...")
            self.model = model_loader.load_model(
                vllm_config=self.vllm_config, model_config=self.model_config
            )
            if self.lora_config:
                self.model = self.load_lora_model(
                    self.model, self.vllm_config, self.device
                )
            if hasattr(self, "drafter"):
                logger.info("Loading drafter model...")
                self.drafter.load_model(self.model)
            if self.use_aux_hidden_state_outputs:
                if not supports_eagle3(self.model):
                    raise RuntimeError(
                        "Model does not support EAGLE3 interface but "
                        "aux_hidden_state_outputs was requested"
                    )

                # Try to get auxiliary layers from speculative config,
                # otherwise use model's default layers
                aux_layers = self._get_eagle3_aux_layers_from_config()
                if aux_layers:
                    logger.info(
                        "Using auxiliary layers from speculative config: %s",
                        aux_layers,
                    )
                else:
                    aux_layers = self.model.get_eagle3_aux_hidden_state_layers()

                self.model.set_aux_hidden_state_layers(aux_layers)
            time_after_load = time.perf_counter()
        self.model_memory_usage = m.consumed_memory
        logger.info(
            "Model loading took %.4f GiB and %.6f seconds",
            self.model_memory_usage / GiB_bytes,
            time_after_load - time_before_load,
        )
        prepare_communication_buffer_for_model(self.model)

        self.is_multimodal_pruning_enabled = (
            supports_multimodal_pruning(self.model)
            and self.model_config.multimodal_config.is_multimodal_pruning_enabled()
        )

        if is_mixture_of_experts(self.model) and self.parallel_config.enable_eplb:
            logger.info("EPLB is enabled for model %s.", self.model_config.model)
            self.eplb_state = EplbState.build(
                self.model,
                self.device,
                self.parallel_config,
                global_expert_load,
                old_global_expert_indices,
                rank_mapping,
            )

        if (
            self.vllm_config.compilation_config.level == CompilationLevel.DYNAMO_AS_IS
            and supports_dynamo()
        ):
            backend = self.vllm_config.compilation_config.init_backend(self.vllm_config)
            compilation_counter.dynamo_as_is_count += 1
            self.model.compile(fullgraph=True, backend=backend)
            return
        # for other compilation levels, cudagraph behavior is controlled by
        # CudagraphWraper and CudagraphDispatcher of vllm.

        # wrap the model with full cudagraph wrapper if needed.
        if (
            self.compilation_config.cudagraph_mode.has_full_cudagraphs()
            and not self.parallel_config.enable_dbo
        ):
            self.model = CUDAGraphWrapper(
                self.model, self.vllm_config, runtime_mode=CUDAGraphMode.FULL
            )
        elif self.parallel_config.enable_dbo:
            if self.compilation_config.cudagraph_mode.has_full_cudagraphs():
                self.model = UBatchWrapper(
                    self.model, self.vllm_config, CUDAGraphMode.FULL, self.device
                )
            else:
                self.model = UBatchWrapper(
                    self.model, self.vllm_config, CUDAGraphMode.NONE, self.device
                )

    def _get_eagle3_aux_layers_from_config(self) -> Optional[tuple[int, ...]]:
        """Extract Eagle3 auxiliary layer indices from speculative config.

        These indices specify which hidden states from the base model should
        be used as auxiliary inputs for the Eagle3 drafter model during
        speculative decoding.

        Returns:
            Tuple of layer indices if found in draft model config,
            None otherwise.
        """
        if not (self.speculative_config and self.speculative_config.draft_model_config):
            return None

        hf_config = self.speculative_config.draft_model_config.hf_config
        if not hasattr(hf_config, "eagle_aux_hidden_state_layer_ids"):
            return None

        layer_ids = hf_config.eagle_aux_hidden_state_layer_ids
        if layer_ids and isinstance(layer_ids, (list, tuple)):
            return tuple(layer_ids)

        return None

    def reload_weights(self) -> None:
        assert getattr(self, "model", None) is not None, (
            "Cannot reload weights before model is loaded."
        )
        model_loader = get_model_loader(self.load_config)
        logger.info("Reloading weights inplace...")
        model_loader.load_weights(self.get_model(), model_config=self.model_config)

    def save_tensorized_model(
        self,
        tensorizer_config: "TensorizerConfig",
    ) -> None:
        TensorizerLoader.save_model(
            self.get_model(),
            tensorizer_config=tensorizer_config,
            model_config=self.model_config,
        )

    def _get_prompt_logprobs_dict(
        self,
        hidden_states: torch.Tensor,
        num_scheduled_tokens: dict[str, int],
    ) -> dict[str, Optional[LogprobsTensors]]:
        num_prompt_logprobs_dict = self.input_batch.num_prompt_logprobs
        if not num_prompt_logprobs_dict:
            return {}

        in_progress_dict = self.input_batch.in_progress_prompt_logprobs_cpu
        prompt_logprobs_dict: dict[str, Optional[LogprobsTensors]] = {}

        # Since prompt logprobs are a rare feature, prioritize simple,
        # maintainable loop over optimal performance.
        completed_prefill_reqs = []
        for req_id, num_prompt_logprobs in num_prompt_logprobs_dict.items():
            num_tokens = num_scheduled_tokens[req_id]

            # Get metadata for this request.
            request = self.requests[req_id]
            if request.prompt_token_ids is None:
                # Prompt logprobs is incompatible with prompt embeddings
                continue

            num_prompt_tokens = len(request.prompt_token_ids)
            prompt_token_ids = torch.tensor(request.prompt_token_ids).to(
                self.device, non_blocking=True
            )

            # Set up target LogprobsTensors object.
            logprobs_tensors = in_progress_dict.get(req_id)
            if not logprobs_tensors:
                # Create empty logprobs CPU tensors for the entire prompt.
                # If chunked, we'll copy in slice by slice.
                logprobs_tensors = LogprobsTensors.empty_cpu(
                    num_prompt_tokens - 1, num_prompt_logprobs + 1
                )
                in_progress_dict[req_id] = logprobs_tensors

            # Determine number of logits to retrieve.
            start_idx = request.num_computed_tokens
            start_tok = start_idx + 1
            num_remaining_tokens = num_prompt_tokens - start_tok
            if num_tokens <= num_remaining_tokens:
                # This is a chunk, more tokens remain.
                # In the == case, there are no more prompt logprobs to produce
                # but we want to defer returning them to the next step where we
                # have new generated tokens to return.
                num_logits = num_tokens
            else:
                # This is the last chunk of prompt tokens to return.
                num_logits = num_remaining_tokens
                completed_prefill_reqs.append(req_id)
                prompt_logprobs_dict[req_id] = logprobs_tensors

            if num_logits <= 0:
                # This can happen for the final chunk if we prefilled exactly
                # (num_prompt_tokens - 1) tokens for this request in the prior
                # step. There are no more prompt logprobs to produce.
                continue

            # Get the logits corresponding to this req's prompt tokens.
            # If this is a partial request (i.e. chunked prefill),
            # then there is prompt logprob generated for each index.
            req_idx = self.input_batch.req_id_to_index[req_id]
            offset = self.query_start_loc.np[req_idx].item()
            prompt_hidden_states = hidden_states[offset : offset + num_logits]
            logits = self.model.compute_logits(prompt_hidden_states)

            # Get the "target" tokens for each index. For prompt at index i,
            # the token at prompt index i+1 is the "sampled" token we want
            # to gather the logprob for.
            tgt_token_ids = prompt_token_ids[start_tok : start_tok + num_logits]

            # Compute prompt logprobs.
            logprobs = self.sampler.compute_logprobs(logits)
            token_ids, logprobs, ranks = self.sampler.gather_logprobs(
                logprobs, num_prompt_logprobs, tgt_token_ids
            )

            # Transfer GPU->CPU async.
            chunk_slice = slice(start_idx, start_idx + num_logits)
            logprobs_tensors.logprob_token_ids[chunk_slice].copy_(
                token_ids, non_blocking=True
            )
            logprobs_tensors.logprobs[chunk_slice].copy_(logprobs, non_blocking=True)
            logprobs_tensors.selected_token_ranks[chunk_slice].copy_(
                ranks, non_blocking=True
            )

        # Remove requests that have completed prefill from the batch
        # num_prompt_logprobs_dict.
        for req_id in completed_prefill_reqs:
            del num_prompt_logprobs_dict[req_id]
            del in_progress_dict[req_id]

        # Must synchronize the non-blocking GPU->CPU transfers.
        if prompt_logprobs_dict:
            self._sync_device()

        return prompt_logprobs_dict

    def _get_nans_in_logits(
        self,
        logits: Optional[torch.Tensor],
    ) -> dict[str, int]:
        try:
            if logits is None:
                return {req_id: 0 for req_id in self.input_batch.req_ids}

            num_nans_in_logits = {}
            num_nans_for_index = logits.isnan().sum(dim=-1).cpu().numpy()
            for req_id in self.input_batch.req_ids:
                req_index = self.input_batch.req_id_to_index[req_id]
                num_nans_in_logits[req_id] = (
                    int(num_nans_for_index[req_index])
                    if num_nans_for_index is not None and req_index < logits.shape[0]
                    else 0
                )
            return num_nans_in_logits
        except IndexError:
            return {}

    @contextmanager
    def maybe_randomize_inputs(self, input_ids: torch.Tensor):
        """
        Randomize input_ids if VLLM_RANDOMIZE_DP_DUMMY_INPUTS is set.
        This is to help balance expert-selection
         - during profile_run
         - during DP rank dummy run
        """
        dp_size = self.vllm_config.parallel_config.data_parallel_size
        randomize_inputs = envs.VLLM_RANDOMIZE_DP_DUMMY_INPUTS and dp_size > 1
        if not randomize_inputs:
            yield
        else:
            import functools

            @functools.cache
            def rand_input_ids() -> torch.Tensor:
                return torch.randint_like(
                    self.input_ids.gpu,
                    low=0,
                    high=self.model_config.get_vocab_size(),
                    dtype=input_ids.dtype,
                )

            logger.debug_once("Randomizing dummy data for DP Rank")
            input_ids.copy_(rand_input_ids()[: input_ids.size(0)], non_blocking=True)
            yield
            input_ids.fill_(0)

    def _get_mm_dummy_batch(
        self,
        modality: str,
        max_items_per_batch: int,
    ) -> BatchedTensorInputs:
        """Dummy data for profiling and precompiling multimodal models."""
        assert self.mm_budget is not None

        dummy_decoder_data = self.mm_registry.get_decoder_dummy_data(
            model_config=self.model_config,
            seq_len=self.max_model_len,
            mm_counts={modality: 1},
            cache=self.mm_budget.cache,
        )
        dummy_mm_data = dummy_decoder_data.multi_modal_data

        # Result in the maximum GPU consumption of the model
        dummy_mm_item = dummy_mm_data[modality][0]
        dummy_mm_items = [dummy_mm_item] * max_items_per_batch

        model = cast(SupportsMultiModal, self.model)
        return next(
            mm_kwargs_group
            for _, _, mm_kwargs_group in group_mm_kwargs_by_modality(
                dummy_mm_items,
                device=self.device,
                pin_memory=self.pin_memory,
                merge_by_field_config=model.merge_by_field_config,
            )
        )

    @torch.inference_mode()
    def _dummy_run(
        self,
        num_tokens: int,
        cudagraph_runtime_mode: Optional[CUDAGraphMode] = None,
        force_attention: bool = False,
        uniform_decode: bool = False,
        allow_microbatching: bool = True,
        skip_eplb: bool = False,
        is_profile: bool = False,
        create_mixed_batch: bool = False,
        remove_lora: bool = True,
    ) -> tuple[torch.Tensor, torch.Tensor]:
        """
        Run a dummy forward pass to warm up/profile run or capture the
        CUDA graph for the model.

        Args:
            num_tokens: Number of tokens to run the dummy forward pass.
            cudagraph_runtime_mode: used to control the behavior.
                - if not set will determine the cudagraph mode based on using
                    the self.cudagraph_dispatcher.
                - CUDAGraphMode.NONE: No cudagraph, for warm up and profile run
                - CUDAGraphMode.PIECEWISE: Piecewise cudagraph.
                - CUDAGraphMode.FULL: Full cudagraph, attention metadata is
                    needed.
            force_attention: If True, always create attention metadata. Used to
                warm up attention backend when mode is NONE.
            uniform_decode: If True, the batch is a uniform decode batch.
            skip_eplb: If True, skip EPLB state update.
            is_profile: If True, this is a profile run.
            create_mixed_batch: If True, create a mixed batch with both decode
                (1 token) and prefill (multiple tokens) requests.
            remove_lora: If False, dummy LoRAs are not destroyed after the run
        """
        assert (
            cudagraph_runtime_mode is None
            or cudagraph_runtime_mode.valid_runtime_modes()
        )

        # If cudagraph_mode.decode_mode() == FULL and
        # cudagraph_mode.separate_routine(). This means that we are using
        # different graphs and/or modes for mixed prefill-decode batches vs.
        # uniform decode batches. A uniform decode batch means that all
        # requests have identical query length, except a potential virtual
        # request (shorter) in the batch account for padding.
        # Uniform decode batch could either be common pure decode, where
        # max_query_len == 1, or speculative decode, where
        # max_query_len == 1 + num_spec_decode_tokens.

        # When setting max_query_len = 1, we switch to and capture the optimized
        # routine of FA2 for pure decode, i.e., Flashdecode + an optimization
        # for GQA/MQA.
        max_query_len = self.uniform_decode_query_len if uniform_decode else num_tokens

        # Set num_scheduled_tokens based on num_tokens and max_num_seqs
        # for dummy run with LoRA so that the num_reqs collectively
        # has num_tokens in total.
        assert num_tokens <= self.scheduler_config.max_num_batched_tokens
        max_num_reqs = self.scheduler_config.max_num_seqs
        if create_mixed_batch:
            assert not uniform_decode
            # Create mixed batch:
            # first half decode tokens, second half one prefill
            num_decode_tokens = min(max_num_reqs - 1, num_tokens // 2)
            num_prefill_tokens = num_tokens - num_decode_tokens
            num_reqs = num_decode_tokens + 1

            # Create decode requests (1 token each) followed by prefill request
            num_scheduled_tokens_list = [1] * num_decode_tokens + [num_prefill_tokens]
            # Note: Overriding max_query_len to be the prefill tokens
            max_query_len = num_prefill_tokens
        elif uniform_decode:
            assert not create_mixed_batch
            num_reqs = min(max_num_reqs, cdiv(num_tokens, max_query_len))
            num_scheduled_tokens_list = [max_query_len] * num_reqs
            if num_tokens % max_query_len != 0:
                num_scheduled_tokens_list[-1] = num_tokens % max_query_len
        else:
            num_reqs = min(num_tokens, max_num_reqs)
            min_tokens_per_req = num_tokens // num_reqs
            num_scheduled_tokens_list = [min_tokens_per_req] * num_reqs
            num_scheduled_tokens_list[-1] += num_tokens % num_reqs

        assert sum(num_scheduled_tokens_list) == num_tokens
        assert len(num_scheduled_tokens_list) == num_reqs
        num_scheduled_tokens = np.array(num_scheduled_tokens_list, dtype=np.int32)
        total_num_scheduled_tokens = int(num_scheduled_tokens.sum())

        # We currently only microbatch if the number of tokens is
        # over a certain threshold.
        ubatch_slices, num_tokens_across_dp = coordinate_batch_across_dp(
            num_scheduled_tokens,
            total_num_scheduled_tokens,
            total_num_scheduled_tokens,
            self.vllm_config.parallel_config,
            allow_microbatching,
            uniform_decode,
        )
        num_tokens_after_padding = num_tokens
        if num_tokens_across_dp is not None:
            num_tokens_after_padding = int(num_tokens_across_dp[0])

        attn_metadata: Optional[PerLayerAttnMetadata] = None

        # If force_attention is True, we always capture attention. Otherwise,
        # it only happens for cudagraph_runtime_mode=FULL.
        if force_attention or cudagraph_runtime_mode == CUDAGraphMode.FULL:
            attn_metadata = {}
            if ubatch_slices is not None:
                attn_metadata = [dict() for _ in range(len(ubatch_slices))]

            if create_mixed_batch:
                # In the mixed batch mode (used for FI warmup), we use
                # shorter sequence lengths to run faster.
                # TODO(luka) better system for describing dummy batches
                seq_lens = [1] * num_decode_tokens + [num_prefill_tokens + 1]
            else:
                seq_lens = max_query_len
            self.seq_lens.np[:num_reqs] = seq_lens
            self.seq_lens.np[num_reqs:] = 0
            self.seq_lens.copy_to_gpu()

            cum_num_tokens, _ = self._get_cumsum_and_arange(num_scheduled_tokens)
            self.query_start_loc.np[1 : num_reqs + 1] = cum_num_tokens
            self.query_start_loc.copy_to_gpu()

            for kv_cache_group_id, kv_cache_group_spec in enumerate(
                self.kv_cache_config.kv_cache_groups
            ):
                common_attn_metadata = CommonAttentionMetadata(
                    query_start_loc=self.query_start_loc.gpu[: num_reqs + 1],
                    query_start_loc_cpu=self.query_start_loc.cpu[: num_reqs + 1],
                    seq_lens=self.seq_lens.gpu[:num_reqs],
                    seq_lens_cpu=self.seq_lens.cpu[:num_reqs],
                    num_computed_tokens_cpu=self.input_batch.num_computed_tokens_cpu_tensor[
                        :num_reqs
                    ],
                    num_reqs=num_reqs,
                    num_actual_tokens=num_tokens,
                    max_query_len=max_query_len,
                    max_seq_len=self.max_model_len,
                    block_table_tensor=self.input_batch.block_table[
                        kv_cache_group_id
                    ].get_device_tensor(num_reqs),
                    slot_mapping=self.input_batch.block_table[
                        kv_cache_group_id
                    ].slot_mapping.gpu[:num_tokens],
                    causal=True,
                    dcp_local_seq_lens=self.dcp_local_seq_lens.gpu[:num_reqs]
                    if self.dcp_world_size > 1
                    else None,
                )
                for attn_group in self.attn_groups[kv_cache_group_id]:
                    if ubatch_slices is not None:
                        common_attn_metadata_list = split_attn_metadata(
                            ubatch_slices, common_attn_metadata
                        )
                        for ubid, common_attn_metadata in enumerate(
                            common_attn_metadata_list
                        ):
                            assert common_attn_metadata.max_query_len == 1
                            attn_metadata_i = attn_group.get_metadata_builder(
                                ubatch_id=ubid
                            ).build_for_cudagraph_capture(common_attn_metadata)
                            for layer_name in attn_group.layer_names:
                                assert type(attn_metadata) is list
                                attn_metadata[ubid][layer_name] = attn_metadata_i
                    else:
                        assert type(attn_metadata) is dict
                        metadata_builder = attn_group.get_metadata_builder()
                        attn_metadata_i = metadata_builder.build_for_cudagraph_capture(
                            common_attn_metadata
                        )
                        for layer_name in attn_group.layer_names:
                            attn_metadata[layer_name] = attn_metadata_i

        with self.maybe_dummy_run_with_lora(
            self.lora_config, num_scheduled_tokens, remove_lora
        ):
            # Make sure padding doesn't exceed max_num_tokens
            assert num_tokens_after_padding <= self.max_num_tokens
            model_kwargs = self._init_model_kwargs(num_tokens_after_padding)
            if self.supports_mm_inputs and not self.model_config.is_encoder_decoder:
                input_ids = None
                inputs_embeds = self.inputs_embeds.gpu[:num_tokens_after_padding]
                model_kwargs = {
                    **model_kwargs,
                    **self._dummy_mm_kwargs(num_reqs),
                }
            elif self.enable_prompt_embeds:
                input_ids = None
                inputs_embeds = self.inputs_embeds.gpu[:num_tokens_after_padding]
                model_kwargs = self._init_model_kwargs(num_tokens_after_padding)
            else:
                input_ids = self.input_ids.gpu[:num_tokens_after_padding]
                inputs_embeds = None

            if self.uses_mrope:
                positions = self.mrope_positions.gpu[:, :num_tokens_after_padding]
            else:
                positions = self.positions.gpu[:num_tokens_after_padding]

            if get_pp_group().is_first_rank:
                intermediate_tensors = None
            else:
                if self.intermediate_tensors is None:
                    self.intermediate_tensors = (
                        self.model.make_empty_intermediate_tensors(
                            batch_size=self.max_num_tokens,
                            dtype=self.model_config.dtype,
                            device=self.device,
                        )
                    )

                intermediate_tensors = self.sync_and_slice_intermediate_tensors(
                    num_tokens_after_padding, None, False
                )

            # filter out the valid batch descriptor
            _cg_mode, batch_descriptor = (
                self.cudagraph_dispatcher.dispatch(
                    BatchDescriptor(
                        num_tokens=num_tokens_after_padding,
                        uniform_decode=uniform_decode,
                    )
                )
                if not is_profile
                else (CUDAGraphMode.NONE, None)
            )
            if cudagraph_runtime_mode is not None:
                # we allow forcing NONE when the dispatcher disagrees to support
                # warm ups for cudagraph capture
                assert (
                    cudagraph_runtime_mode == CUDAGraphMode.NONE
                    or cudagraph_runtime_mode == _cg_mode
                ), (
                    f"Cudagraph runtime mode mismatch at dummy_run. "
                    f"Expected {_cg_mode}, but got {cudagraph_runtime_mode}."
                )
            else:
                cudagraph_runtime_mode = _cg_mode

            if ubatch_slices is not None:
                # Adjust values to reflect a single ubatch.
                # TODO(sage,lucas): this is cruft that should be addressed in
                #  the padding refactor.
                num_tokens_after_padding = ubatch_slices[0].num_tokens
                if num_tokens_across_dp is not None:
                    num_tokens_across_dp[:] = num_tokens_after_padding

            with (
                self.maybe_randomize_inputs(input_ids),
                set_forward_context(
                    attn_metadata,
                    self.vllm_config,
                    num_tokens=num_tokens_after_padding,
                    num_tokens_across_dp=num_tokens_across_dp,
                    cudagraph_runtime_mode=cudagraph_runtime_mode,
                    batch_descriptor=batch_descriptor,
                    ubatch_slices=ubatch_slices,
                ),
            ):
                outputs = self.model(
                    input_ids=input_ids,
                    positions=positions,
                    intermediate_tensors=intermediate_tensors,
                    inputs_embeds=inputs_embeds,
                    **model_kwargs,
                )

            if self.use_aux_hidden_state_outputs:
                hidden_states, _ = outputs
            else:
                hidden_states = outputs

            if self.speculative_config and self.speculative_config.use_eagle():
                assert isinstance(self.drafter, EagleProposer)
                self.drafter.dummy_run(num_tokens)

        # This is necessary to avoid blocking DP.
        # For dummy runs, we typically skip EPLB since we don't have any real
        # requests to process.
        # However, in DP settings, there may be cases when some DP ranks do
        # not have any requests to process, so they're executing dummy batches.
        # In such cases, we still have to trigger EPLB to make sure
        # ranks execute the rearrangement in synchronization.
        if not skip_eplb:
            self.eplb_step(is_dummy=True, is_profile=is_profile)

        logit_indices = np.cumsum(num_scheduled_tokens) - 1
        return hidden_states, hidden_states[logit_indices]

    @torch.inference_mode()
    def _dummy_sampler_run(
        self,
        hidden_states: torch.Tensor,
    ) -> torch.Tensor:
        # The dummy hidden states may contain special values,
        # like `inf` or `nan`.
        # To avoid breaking the sampler, we use a random tensor here instead.
        hidden_states = torch.rand_like(hidden_states)

        logits = self.model.compute_logits(hidden_states)
        num_reqs = logits.size(0)

        dummy_tensors = lambda v: torch.full((num_reqs,), v, device=self.device)

        dummy_metadata = SamplingMetadata(
            temperature=dummy_tensors(0.5),
            all_greedy=False,
            all_random=False,
            top_p=dummy_tensors(0.9),
            top_k=dummy_tensors(logits.size(1) - 1),
            generators={},
            max_num_logprobs=None,
            no_penalties=True,
            prompt_token_ids=None,
            frequency_penalties=dummy_tensors(0.1),
            presence_penalties=dummy_tensors(0.1),
            repetition_penalties=dummy_tensors(0.1),
            output_token_ids=[[] for _ in range(num_reqs)],
            spec_token_ids=[[] for _ in range(num_reqs)],
            allowed_token_ids_mask=None,
            bad_words_token_ids={},
            logitsprocs=LogitsProcessors(),
        )
        try:
            sampler_output = self.sampler(
                logits=logits, sampling_metadata=dummy_metadata
            )
        except RuntimeError as e:
            if "out of memory" in str(e):
                raise RuntimeError(
                    "CUDA out of memory occurred when warming up sampler with "
                    f"{num_reqs} dummy requests. Please try lowering "
                    "`max_num_seqs` or `gpu_memory_utilization` when "
                    "initializing the engine."
                ) from e
            else:
                raise e
        if self.speculative_config:
            draft_token_ids = [[0] for _ in range(num_reqs)]
            dummy_spec_decode_metadata = SpecDecodeMetadata.make_dummy(
                draft_token_ids, self.device
            )

            num_tokens = sum(len(ids) for ids in draft_token_ids)
            # draft_probs = torch.randn(
            #     num_tokens, logits.shape[-1], device=self.device,
            #     dtype=logits.dtype)
            draft_probs = None
            target_logits = torch.randn(
                num_tokens, logits.shape[-1], device=self.device, dtype=logits.dtype
            )
            # NOTE(woosuk): Here, we should use int32 because the sampler uses
            # int32 for bonus_token_ids. If the dtype mismatches, re-compilation
            # will occur at runtime.
            bonus_token_ids = torch.zeros(
                num_reqs, device=self.device, dtype=torch.int32
            )
            self.rejection_sampler(
                dummy_spec_decode_metadata,
                draft_probs,
                target_logits,
                bonus_token_ids,
                dummy_metadata,
            )
        return sampler_output

    def _dummy_pooler_run_task(
        self,
        hidden_states: torch.Tensor,
        task: PoolingTask,
    ) -> PoolerOutput:
        num_tokens = hidden_states.shape[0]
        max_num_reqs = self.scheduler_config.max_num_seqs
        num_reqs = min(num_tokens, max_num_reqs)
        min_tokens_per_req = num_tokens // num_reqs
        num_scheduled_tokens_list = [min_tokens_per_req] * num_reqs
        num_scheduled_tokens_list[-1] += num_tokens % num_reqs
        assert sum(num_scheduled_tokens_list) == num_tokens
        assert len(num_scheduled_tokens_list) == num_reqs

        req_num_tokens = num_tokens // num_reqs

        dummy_prompt_lens = torch.tensor(
            num_scheduled_tokens_list,
            device="cpu",
        )
        dummy_token_ids = torch.zeros(
            (num_reqs, req_num_tokens), dtype=torch.int32, device=self.device
        )

        model = cast(VllmModelForPooling, self.get_model())
        dummy_pooling_params = PoolingParams(task=task)
        dummy_pooling_params.verify(task=task, model_config=self.model_config)
        to_update = model.pooler.get_pooling_updates(task)
        to_update.apply(dummy_pooling_params)

        dummy_metadata = PoolingMetadata(
            prompt_lens=dummy_prompt_lens,
            prompt_token_ids=dummy_token_ids,
            pooling_params=[dummy_pooling_params] * num_reqs,
        )

        dummy_metadata.build_pooling_cursor(
            num_scheduled_tokens_list, device=hidden_states.device
        )

        try:
            return model.pooler(
                hidden_states=hidden_states, pooling_metadata=dummy_metadata
            )
        except RuntimeError as e:
            if "out of memory" in str(e):
                raise RuntimeError(
                    "CUDA out of memory occurred when warming up pooler "
                    f"({task=}) with {num_reqs} dummy requests. Please try "
                    "lowering `max_num_seqs` or `gpu_memory_utilization` when "
                    "initializing the engine."
                ) from e
            else:
                raise e

    @torch.inference_mode()
    def _dummy_pooler_run(
        self,
        hidden_states: torch.Tensor,
    ) -> PoolerOutput:
        # Find the task that has the largest output for subsequent steps
        output_size = dict[PoolingTask, float]()
        for task in self.get_supported_pooling_tasks():
            # Run a full batch with each task to ensure none of them OOMs
            output = self._dummy_pooler_run_task(hidden_states, task)
            output_size[task] = sum(o.nbytes for o in output)
            del output  # Allow GC

        max_task = max(output_size.items(), key=lambda x: x[1])[0]
        return self._dummy_pooler_run_task(hidden_states, max_task)

    def profile_run(self) -> None:
        # Profile with multimodal encoder & encoder cache.
        if self.supports_mm_inputs:
            if self.model_config.multimodal_config.skip_mm_profiling:
                logger.info(
                    "Skipping memory profiling for multimodal encoder and "
                    "encoder cache."
                )
            else:
                mm_budget = self.mm_budget
                assert mm_budget is not None

                if (encoder_budget := mm_budget.get_encoder_budget()) > 0:
                    # NOTE: Currently model is profiled with a single non-text
                    # modality with the max possible input tokens even when
                    # it supports multiple.
                    dummy_modality = mm_budget.get_modality_with_max_tokens()
                    max_mm_items_per_batch = mm_budget.max_items_per_batch_by_modality[
                        dummy_modality
                    ]

                    logger.info(
                        "Encoder cache will be initialized with a budget of "
                        "%s tokens, and profiled with %s %s items of the "
                        "maximum feature size.",
                        encoder_budget,
                        max_mm_items_per_batch,
                        dummy_modality,
                    )

                    # Create dummy batch of multimodal inputs.
                    batched_dummy_mm_inputs = self._get_mm_dummy_batch(
                        dummy_modality,
                        max_mm_items_per_batch,
                    )

                    # Run multimodal encoder.
                    dummy_encoder_outputs = self.model.get_multimodal_embeddings(
                        **batched_dummy_mm_inputs
                    )

                    sanity_check_mm_encoder_outputs(
                        dummy_encoder_outputs,
                        expected_num_items=max_mm_items_per_batch,
                    )

                    # NOTE: This happens when encoder cache needs to store
                    # the embeddings that encoder outputs are scattered onto.
                    # In this case we create dummy embeddings of size
                    # (encode_budget, hidden_size) and scatter encoder
                    # output into it.
                    encoder_output_shape = dummy_encoder_outputs[0].shape
                    if encoder_output_shape[0] < encoder_budget:
                        expanded_outputs = []
                        for output in dummy_encoder_outputs:
                            expanded = output.new_zeros(
                                (encoder_budget, encoder_output_shape[-1])
                            )
                            num_tokens = output.shape[0]
                            expanded[:num_tokens].copy_(output)
                            expanded_outputs.append(expanded)

                        dummy_encoder_outputs = expanded_outputs

                    # Cache the dummy encoder outputs.
                    self.encoder_cache["tmp"] = dict(enumerate(dummy_encoder_outputs))

        # Add `is_profile` here to pre-allocate communication buffers
        hidden_states, last_hidden_states = self._dummy_run(
            self.max_num_tokens, is_profile=True
        )
        if get_pp_group().is_last_rank:
            if self.is_pooling_model:
                output = self._dummy_pooler_run(hidden_states)
            else:
                output = self._dummy_sampler_run(last_hidden_states)
        else:
            output = None
        self._sync_device()
        del hidden_states, output
        self.encoder_cache.clear()
        gc.collect()

    def capture_model(self) -> int:
        if self.compilation_config.cudagraph_mode == CUDAGraphMode.NONE:
            logger.warning(
                "Skipping CUDA graph capture. To turn on CUDA graph capture, "
                "ensure `cudagraph_mode` was not manually set to `NONE`"
            )
            return 0
        else:
            self.initialize_cudagraph_capture()

        compilation_counter.num_gpu_runner_capture_triggers += 1

        start_time = time.perf_counter()

        @contextmanager
        def freeze_gc():
            # Optimize garbage collection during CUDA graph capture.
            # Clean up, then freeze all remaining objects from being included
            # in future collections.
            gc.collect()
            should_freeze = not envs.VLLM_ENABLE_CUDAGRAPH_GC
            if should_freeze:
                gc.freeze()
            try:
                yield
            finally:
                if should_freeze:
                    gc.unfreeze()
                    gc.collect()

        # Trigger CUDA graph capture for specific shapes.
        # Capture the large shapes first so that the smaller shapes
        # can reuse the memory pool allocated for the large shapes.
        set_cudagraph_capturing_enabled(True)
        with freeze_gc(), graph_capture(device=self.device):
            start_free_gpu_memory = torch.cuda.mem_get_info()[0]
            cudagraph_mode = self.compilation_config.cudagraph_mode
            assert cudagraph_mode is not None
            if cudagraph_mode.mixed_mode() != CUDAGraphMode.NONE:
                cudagraph_runtime_mode = cudagraph_mode.mixed_mode()

                compilation_cases = list(reversed(self.cudagraph_batch_sizes))
                self._capture_cudagraphs(
                    compilation_cases,
                    cudagraph_runtime_mode=cudagraph_runtime_mode,
                    uniform_decode=False,
                )

            # Capture full cudagraph for uniform decode batches if we
            # don't already have full mixed prefill-decode cudagraphs.
            if (
                cudagraph_mode.decode_mode() == CUDAGraphMode.FULL
                and cudagraph_mode.separate_routine()
            ):
                max_num_tokens = (
                    self.scheduler_config.max_num_seqs * self.uniform_decode_query_len
                )
                decode_cudagraph_batch_sizes = [
                    x
                    for x in self.cudagraph_batch_sizes
                    if max_num_tokens >= x >= self.uniform_decode_query_len
                ]
                compilation_cases_decode = list(reversed(decode_cudagraph_batch_sizes))
                self._capture_cudagraphs(
                    compilation_cases=compilation_cases_decode,
                    cudagraph_runtime_mode=CUDAGraphMode.FULL,
                    uniform_decode=True,
                )

            torch.cuda.synchronize()
            end_free_gpu_memory = torch.cuda.mem_get_info()[0]

        # Disable cudagraph capturing globally, so any unexpected cudagraph
        # capturing will be detected and raise an error after here.
        # Note: We don't put it into graph_capture context manager because
        # we may do lazy capturing in future that still allows capturing
        # after here.
        set_cudagraph_capturing_enabled(False)

        end_time = time.perf_counter()
        elapsed_time = end_time - start_time
        cuda_graph_size = start_free_gpu_memory - end_free_gpu_memory
        # This usually takes 5~20 seconds.
        logger.info(
            "Graph capturing finished in %.0f secs, took %.2f GiB",
            elapsed_time,
            cuda_graph_size / (1 << 30),
        )
        return cuda_graph_size

    def _capture_cudagraphs(
        self,
        compilation_cases: list[int],
        cudagraph_runtime_mode: CUDAGraphMode,
        uniform_decode: bool,
    ):
        assert (
            cudagraph_runtime_mode != CUDAGraphMode.NONE
            and cudagraph_runtime_mode.valid_runtime_modes()
        ), f"Invalid cudagraph runtime mode: {cudagraph_runtime_mode}"

        # Only rank 0 should print progress bar during capture
        if is_global_first_rank():
            compilation_cases = tqdm(
                compilation_cases,
                disable=not self.load_config.use_tqdm_on_load,
                desc="Capturing CUDA graphs ({}, {})".format(
                    "decode" if uniform_decode else "mixed prefill-decode",
                    cudagraph_runtime_mode.name,
                ),
            )

        # We skip EPLB here since we don't want to record dummy metrics
        for num_tokens in compilation_cases:
            # We currently only capture ubatched graphs when its a FULL
            # cudagraph, a uniform decode batch, and the number of tokens
            # is above the threshold. Otherwise we just capture a non-ubatched
            # version of the graph
            allow_microbatching = (
                self.parallel_config.enable_dbo
                and cudagraph_runtime_mode == CUDAGraphMode.FULL
                and uniform_decode
                and check_ubatch_thresholds(
                    config=self.vllm_config.parallel_config,
                    num_tokens=num_tokens,
                    uniform_decode=uniform_decode,
                )
            )

            for _ in range(self.compilation_config.cudagraph_num_of_warmups):
                # Use CUDAGraphRuntimeStyle.NONE (default) for warmup.
                # But be careful, warm up with `NONE`is orthogonal to
                # if we want to warm up attention or not. This is
                # different from the case where `FULL` implies capture
                # attention while `PIECEWISE` implies no attention.
                force_attention = cudagraph_runtime_mode == CUDAGraphMode.FULL
                self._dummy_run(
                    num_tokens,
                    cudagraph_runtime_mode=CUDAGraphMode.NONE,
                    force_attention=force_attention,
                    uniform_decode=uniform_decode,
                    allow_microbatching=allow_microbatching,
                    skip_eplb=True,
                    remove_lora=False,
                )
            self._dummy_run(
                num_tokens,
                cudagraph_runtime_mode=cudagraph_runtime_mode,
                uniform_decode=uniform_decode,
                allow_microbatching=allow_microbatching,
                skip_eplb=True,
                remove_lora=False,
            )
        self.maybe_remove_all_loras(self.lora_config)

    def initialize_attn_backend(self, kv_cache_config: KVCacheConfig) -> None:
        """
        Initialize the attention backends and attention metadata builders.
        """
        assert len(self.attn_groups) == 0, "Attention backends are already initialized"

        class AttentionGroupKey(NamedTuple):
            attn_backend: type[AttentionBackend]
            kv_cache_spec: KVCacheSpec

        def get_attn_backends_for_group(
            kv_cache_group_spec: KVCacheGroupSpec,
        ) -> dict[AttentionGroupKey, list[str]]:
            layers = get_layers_from_vllm_config(
                self.vllm_config, AttentionLayerBase, kv_cache_group_spec.layer_names
            )
            attn_backends = {}
            attn_backend_layers = defaultdict(list)
            # Dedupe based on full class name; this is a bit safer than
            # using the class itself as the key because when we create dynamic
            # attention backend subclasses (e.g. ChunkedLocalAttention) unless
            # they are cached correctly, there will be different objects per
            # layer.
            for layer_name in kv_cache_group_spec.layer_names:
                attn_backend = layers[layer_name].get_attn_backend()

                if layer_name in self.kv_sharing_fast_prefill_eligible_layers:
                    attn_backend = create_fast_prefill_custom_backend(
                        "FastPrefill",
                        attn_backend,
                    )

                full_cls_name = attn_backend.full_cls_name()
                layer_kv_cache_spec = kv_cache_group_spec.kv_cache_spec
                if isinstance(layer_kv_cache_spec, UniformTypeKVCacheSpecs):
                    layer_kv_cache_spec = layer_kv_cache_spec.kv_cache_specs[layer_name]
                key = (full_cls_name, layer_kv_cache_spec)
                attn_backends[key] = AttentionGroupKey(
                    attn_backend, layer_kv_cache_spec
                )
                attn_backend_layers[key].append(layer_name)
            return {attn_backends[k]: v for k, v in attn_backend_layers.items()}

        def create_attn_groups(
            attn_backends_map: dict[AttentionGroupKey, list[str]],
        ) -> list[AttentionGroup]:
            attn_groups: list[AttentionGroup] = []
            for (attn_backend, kv_cache_spec), layer_names in attn_backends_map.items():
                attn_group = AttentionGroup.create_with_metadata_builders(
                    attn_backend,
                    layer_names,
                    kv_cache_spec,
                    self.vllm_config,
                    self.device,
                    num_metadata_builders=1
                    if not self.parallel_config.enable_dbo
                    else 2,
                )

                attn_groups.append(attn_group)
            return attn_groups

        for kv_cache_group_spec in kv_cache_config.kv_cache_groups:
            attn_backends = get_attn_backends_for_group(kv_cache_group_spec)
            self.attn_groups.append(create_attn_groups(attn_backends))

        # Calculate reorder batch threshold (if needed)
        self.calculate_reorder_batch_threshold()

    def initialize_cudagraph_capture(self) -> None:
        """
        Resolve the cudagraph_mode when there are multiple attention
        backends with potential conflicting CUDA graph support.
        Then initialize the cudagraph_dispatcher based on the resolved
        cudagraph_mode.
        """
        min_cg_support = AttentionCGSupport.ALWAYS
        min_cg_builder_name = None

        for attn_group in self._attn_group_iterator():
            builder = attn_group.get_metadata_builder()
            if builder.cudagraph_support.value < min_cg_support.value:
                min_cg_support = builder.cudagraph_support
                min_cg_builder_name = builder.__class__.__name__
        # Flexible resolve the cudagraph mode
        cudagraph_mode = self.compilation_config.cudagraph_mode
        # check cudagraph for mixed batch is supported
        if (
            cudagraph_mode.mixed_mode() == CUDAGraphMode.FULL
            and min_cg_support != AttentionCGSupport.ALWAYS
        ):
            msg = (
                f"CUDAGraphMode.{cudagraph_mode.name} is not supported "
                f"with {min_cg_builder_name} backend (support: "
                f"{min_cg_support})"
            )
            if min_cg_support == AttentionCGSupport.NEVER:
                # if not supported any full cudagraphs, just raise it.
                msg += (
                    "; please try cudagraph_mode=PIECEWISE, and "
                    "make sure compilation level is piecewise"
                )
                raise ValueError(msg)

            # attempt to resolve the full cudagraph related mode
            if self.compilation_config.splitting_ops_contain_attention():
                msg += "; setting cudagraph_mode=FULL_AND_PIECEWISE"
                cudagraph_mode = self.compilation_config.cudagraph_mode = (
                    CUDAGraphMode.FULL_AND_PIECEWISE
                )
            else:
                msg += "; setting cudagraph_mode=FULL_DECODE_ONLY"
                cudagraph_mode = self.compilation_config.cudagraph_mode = (
                    CUDAGraphMode.FULL_DECODE_ONLY
                )
            logger.warning(msg)

        # check that if we are doing decode full-cudagraphs it is supported
        if (
            cudagraph_mode.decode_mode() == CUDAGraphMode.FULL
            and min_cg_support == AttentionCGSupport.NEVER
        ):
            msg = (
                f"CUDAGraphMode.{cudagraph_mode.name} is not supported "
                f"with {min_cg_builder_name} backend (support: "
                f"{min_cg_support})"
            )
            if self.compilation_config.level == CompilationLevel.PIECEWISE and (
                self.compilation_config.splitting_ops_contain_attention()
                or self.compilation_config.use_inductor_graph_partition
            ):
                msg += (
                    "; setting cudagraph_mode=PIECEWISE because "
                    "attention is compiled piecewise"
                )
                cudagraph_mode = self.compilation_config.cudagraph_mode = (
                    CUDAGraphMode.PIECEWISE
                )
            else:
                msg += (
                    "; setting cudagraph_mode=NONE because "
                    "attention is not compiled piecewise"
                )
                cudagraph_mode = self.compilation_config.cudagraph_mode = (
                    CUDAGraphMode.NONE
                )
            logger.warning(msg)

        # check that if we are doing spec-decode + decode full-cudagraphs it is
        # supported
        if (
            cudagraph_mode.decode_mode() == CUDAGraphMode.FULL
            and self.uniform_decode_query_len > 1
            and min_cg_support.value < AttentionCGSupport.UNIFORM_BATCH.value
        ):
            msg = (
                f"CUDAGraphMode.{cudagraph_mode.name} is not supported"
                f" with spec-decode for attention backend "
                f"{min_cg_builder_name} (support: {min_cg_support})"
            )
            if self.compilation_config.splitting_ops_contain_attention():
                msg += "; setting cudagraph_mode=PIECEWISE"
                cudagraph_mode = self.compilation_config.cudagraph_mode = (
                    CUDAGraphMode.PIECEWISE
                )
            else:
                msg += "; setting cudagraph_mode=NONE"
                cudagraph_mode = self.compilation_config.cudagraph_mode = (
                    CUDAGraphMode.NONE
                )
            logger.warning(msg)

        # double check that we can support full cudagraph if they are requested
        # even after automatic downgrades
        if (
            cudagraph_mode.has_full_cudagraphs()
            and min_cg_support == AttentionCGSupport.NEVER
        ):
            raise ValueError(
                f"CUDAGraphMode.{cudagraph_mode.name} is not "
                f"supported with {min_cg_builder_name} backend ("
                f"support:{min_cg_support}) "
                "; please try cudagraph_mode=PIECEWISE, "
                "and make sure compilation level is piecewise"
            )

        # Trigger cudagraph dispatching keys initialization here (after
        # initializing attn backends).
        self.cudagraph_dispatcher.initialize_cudagraph_keys(
            self.compilation_config.cudagraph_mode, self.uniform_decode_query_len
        )

    def calculate_reorder_batch_threshold(self) -> None:
        """
        Check that if any backends reorder batches; that the reordering
        is compatible (e.g., decode threshold is the same)
        """
        for group in self._attn_group_iterator():
            attn_metadata_builder_i = group.get_metadata_builder()

            # check that if any backends reorder batches; that the reordering
            # is compatible (e.g., decode threshold is the same)
            reorder_batch_threshold_i = attn_metadata_builder_i.reorder_batch_threshold
            if reorder_batch_threshold_i is not None:
                if self.reorder_batch_threshold is not None:
                    if reorder_batch_threshold_i != self.reorder_batch_threshold:
                        raise ValueError(
                            f"Attention backend reorders decodes with "
                            f"threshold {reorder_batch_threshold_i} but other "
                            f"backend uses threshold "
                            f"{self.reorder_batch_threshold}"
                        )
                else:
                    self.reorder_batch_threshold = reorder_batch_threshold_i

    def _find_compatible_block_sizes(
        self,
        kv_manager_block_size: int,
        backend_cls: type[AttentionBackend],
        return_all: bool = False,
    ) -> list[int]:
        """
        Find compatible block sizes for a backend.

        Args:
            kv_manager_block_size: Physical block size of KV cache
            backend_cls: Attention backend class
            return_all: Return all compatible sizes if True, max size if False

        Returns:
            Compatible block size(s) based on return_all parameter

        Raises:
            ValueError: If no compatible block size found
        """
        supported_block_size = backend_cls.get_supported_kernel_block_size()
        compatible_sizes = []

        for block_size in supported_block_size:
            if isinstance(block_size, int):
                if kv_manager_block_size % block_size == 0:
                    compatible_sizes.append(block_size)
            elif (
                isinstance(block_size, MultipleOf)
                and kv_manager_block_size % block_size.base == 0
            ):
                compatible_sizes.append(kv_manager_block_size)

        if not compatible_sizes:
            raise ValueError(f"No compatible block size for {kv_manager_block_size}")

        return compatible_sizes if return_all else [max(compatible_sizes)]

    def _select_common_block_size(
        self, kv_manager_block_size: int, attn_groups: list[AttentionGroup]
    ) -> int:
        """
        Select common block size for all backends.

        Args:
            kv_manager_block_size: Block size of KV cache
            attn_groups: List of attention groups

        Returns:
            Block size supported by all backends,
            prioritizing cache_config.block_size

        Raises:
            ValueError: If no common block size found
        """
        all_backend_supports = []

        for attn_group in attn_groups:
            compatible_sizes = self._find_compatible_block_sizes(
                kv_manager_block_size, attn_group.backend, return_all=True
            )
            supported_sizes = sorted(list(set(compatible_sizes)), reverse=True)
            all_backend_supports.append(set(supported_sizes))

        common_supported_sizes = set.intersection(*all_backend_supports)

        if not common_supported_sizes:
            error_msg = f"No common block size for {kv_manager_block_size}. "
            for i, attn_group in enumerate(attn_groups):
                supported = all_backend_supports[i]
                error_msg += (
                    f"Backend {attn_group.backend} supports: {sorted(supported)}. "
                )
            raise ValueError(error_msg)

        if self.cache_config.block_size in common_supported_sizes:
            return self.cache_config.block_size

        return max(common_supported_sizes)

    def may_reinitialize_input_batch(self, kv_cache_config: KVCacheConfig) -> None:
        """
        Re-initialize the input batch if the block sizes are different from
        `[self.cache_config.block_size]`. This usually happens when there
        are multiple KV cache groups.

        Args:
            kv_cache_config: The KV cache configuration.
        """
        block_sizes = [
            kv_cache_group.kv_cache_spec.block_size
            for kv_cache_group in kv_cache_config.kv_cache_groups
            if not isinstance(kv_cache_group.kv_cache_spec, EncoderOnlyAttentionSpec)
        ]

        # Generate kernel_block_sizes that matches each block_size
        kernel_block_sizes = self._prepare_kernel_block_sizes(kv_cache_config)

        if block_sizes != [self.cache_config.block_size] or kernel_block_sizes != [
            self.cache_config.block_size
        ]:
            assert self.cache_config.cpu_offload_gb == 0, (
                "Cannot re-initialize the input batch when CPU weight "
                "offloading is enabled. See https://github.com/vllm-project/vllm/pull/18298 "  # noqa: E501
                "for more details."
            )
            self.input_batch = InputBatch(
                max_num_reqs=self.max_num_reqs,
                max_model_len=max(self.max_model_len, self.max_encoder_len),
                max_num_batched_tokens=self.max_num_tokens,
                device=self.device,
                pin_memory=self.pin_memory,
                vocab_size=self.model_config.get_vocab_size(),
                block_sizes=block_sizes,
                kernel_block_sizes=kernel_block_sizes,
                is_spec_decode=bool(self.vllm_config.speculative_config),
                logitsprocs=self.input_batch.logitsprocs,
                is_pooling_model=self.is_pooling_model,
                num_speculative_tokens=(
                    self.vllm_config.speculative_config.num_speculative_tokens
                    if self.vllm_config.speculative_config
                    else 0
                ),
            )

    def _allocate_kv_cache_tensors(
        self, kv_cache_config: KVCacheConfig
    ) -> dict[str, torch.Tensor]:
        """
        Initializes the KV cache buffer with the correct size. The buffer needs
        to be reshaped to the desired shape before being used by the models.

        Args:
            kv_cache_config: The KV cache config
        Returns:
            dict[str, torch.Tensor]: A map between layer names to their
            corresponding memory buffer for KV cache.
        """
        kv_cache_raw_tensors: dict[str, torch.Tensor] = {}
        for kv_cache_tensor in kv_cache_config.kv_cache_tensors:
            tensor = torch.zeros(
                kv_cache_tensor.size, dtype=torch.int8, device=self.device
            )
            for layer_name in kv_cache_tensor.shared_by:
                kv_cache_raw_tensors[layer_name] = tensor

        layer_names = set()
        for group in kv_cache_config.kv_cache_groups:
            for layer_name in group.layer_names:
                if layer_name in self.runner_only_attn_layers:
                    continue
                layer_names.add(layer_name)
        assert layer_names == set(kv_cache_raw_tensors.keys()), (
            "Some layers are not correctly initialized"
        )
        return kv_cache_raw_tensors

    def _attn_group_iterator(self) -> Iterator[AttentionGroup]:
        return itertools.chain.from_iterable(self.attn_groups)

    def _kv_cache_spec_attn_group_iterator(self) -> Iterator[AttentionGroup]:
        if not self.kv_cache_config.kv_cache_groups:
            return
        for attn_groups in self.attn_groups:
            yield from attn_groups

    def _prepare_kernel_block_sizes(self, kv_cache_config: KVCacheConfig) -> list[int]:
        """
        Generate kernel_block_sizes that matches each block_size.

        For attention backends that support virtual block splitting,
        use the supported block sizes from the backend.
        For other backends (like Mamba), use the same block size (no splitting).

        Args:
            kv_cache_config: The KV cache configuration.

        Returns:
            list[int]: List of kernel block sizes for each cache group.
        """
        kernel_block_sizes = []
        for kv_cache_group_id, kv_cache_group in enumerate(
            kv_cache_config.kv_cache_groups
        ):
            if isinstance(kv_cache_group.kv_cache_spec, EncoderOnlyAttentionSpec):
                continue
            elif isinstance(kv_cache_group.kv_cache_spec, AttentionSpec):
                # This is an attention backend that supports virtual
                # block splitting. Get the supported block sizes from
                # all backends in the group.
                attn_groups = self.attn_groups[kv_cache_group_id]
                kv_manager_block_size = kv_cache_group.kv_cache_spec.block_size
                selected_kernel_size = self._select_common_block_size(
                    kv_manager_block_size, attn_groups
                )
                kernel_block_sizes.append(selected_kernel_size)
            elif isinstance(kv_cache_group.kv_cache_spec, MambaSpec):
                # This is likely Mamba or other non-attention cache,
                # no splitting.
                kernel_block_sizes.append(kv_cache_group.kv_cache_spec.block_size)
            else:
                raise NotImplementedError(
                    f"unknown kv cache spec {kv_cache_group.kv_cache_spec}"
                )
        return kernel_block_sizes

    def _reshape_kv_cache_tensors(
        self,
        kv_cache_config: KVCacheConfig,
        kv_cache_raw_tensors: dict[str, torch.Tensor],
    ) -> dict[str, torch.Tensor]:
        """
        Reshape the KV cache tensors to the desired shape and dtype.

        Args:
            kv_cache_config: The KV cache config
            kv_cache_raw_tensors: The KV cache buffer of each layer, with
                correct size but uninitialized shape.
        Returns:
            Dict[str, torch.Tensor]: A map between layer names to their
            corresponding memory buffer for KV cache.
        """
        kv_caches: dict[str, torch.Tensor] = {}
        has_attn, has_mamba = False, False
        for group in self._kv_cache_spec_attn_group_iterator():
            kv_cache_spec = group.kv_cache_spec
            attn_backend = group.backend
            for layer_name in group.layer_names:
                if layer_name in self.runner_only_attn_layers:
                    continue
                raw_tensor = kv_cache_raw_tensors[layer_name]
                assert raw_tensor.numel() % kv_cache_spec.page_size_bytes == 0
                num_blocks = raw_tensor.numel() // kv_cache_spec.page_size_bytes
                if isinstance(kv_cache_spec, AttentionSpec):
                    has_attn = True
                    kv_manager_block_size = kv_cache_spec.block_size
                    kernel_size_list = self._find_compatible_block_sizes(
                        kv_manager_block_size, attn_backend, return_all=False
                    )
                    kernel_size = kernel_size_list[0]
                    num_blocks_per_kv_block = kv_manager_block_size // kernel_size
                    kernel_num_blocks = num_blocks * num_blocks_per_kv_block

                    kv_cache_shape = attn_backend.get_kv_cache_shape(
                        kernel_num_blocks,
                        kernel_size,
                        kv_cache_spec.num_kv_heads,
                        kv_cache_spec.head_size,
                        cache_dtype_str=self.cache_config.cache_dtype,
                    )
                    dtype = kv_cache_spec.dtype
                    try:
                        kv_cache_stride_order = attn_backend.get_kv_cache_stride_order()  # noqa: E501
                        assert len(kv_cache_stride_order) == len(kv_cache_shape)
                    except (AttributeError, NotImplementedError):
                        kv_cache_stride_order = tuple(range(len(kv_cache_shape)))
                    # The allocation respects the backend-defined stride order
                    # to ensure the semantic remains consistent for each
                    # backend. We first obtain the generic kv cache shape and
                    # then permute it according to the stride order which could
                    # result in a non-contiguous tensor.
                    kv_cache_shape = tuple(
                        kv_cache_shape[i] for i in kv_cache_stride_order
                    )
                    # Maintain original KV shape view.
                    inv_order = [
                        kv_cache_stride_order.index(i)
                        for i in range(len(kv_cache_stride_order))
                    ]
                    kv_caches[layer_name] = (
                        kv_cache_raw_tensors[layer_name]
                        .view(dtype)
                        .view(kv_cache_shape)
                        .permute(*inv_order)
                    )
                elif isinstance(kv_cache_spec, MambaSpec):
                    has_mamba = True
                    raw_tensor = kv_cache_raw_tensors[layer_name]
                    state_tensors = []
                    storage_offset_bytes = 0
                    for shape, dtype in zip(kv_cache_spec.shapes, kv_cache_spec.dtypes):
                        dtype_size = get_dtype_size(dtype)
                        num_element_per_page = (
                            kv_cache_spec.page_size_bytes // dtype_size
                        )
                        target_shape = (num_blocks, *shape)
                        stride = torch.empty(target_shape).stride()
                        target_stride = (num_element_per_page, *stride[1:])
                        assert storage_offset_bytes % dtype_size == 0
                        tensor = torch.as_strided(
                            raw_tensor.view(dtype),
                            size=target_shape,
                            stride=target_stride,
                            storage_offset=storage_offset_bytes // dtype_size,
                        )
                        state_tensors.append(tensor)
                        storage_offset_bytes += stride[0] * dtype_size

                    kv_caches[layer_name] = state_tensors
                else:
                    raise NotImplementedError

        if has_attn and has_mamba:
            self._update_hybrid_attention_mamba_layout(kv_caches)

        return kv_caches

    def _update_hybrid_attention_mamba_layout(
        self, kv_caches: dict[str, torch.Tensor]
    ) -> None:
        """
        Update the layout of attention layers from (2, num_blocks, ...) to
        (num_blocks, 2, ...).

        Args:
            kv_caches: The KV cache buffer of each layer.
        """

        for group in self._kv_cache_spec_attn_group_iterator():
            kv_cache_spec = group.kv_cache_spec
            for layer_name in group.layer_names:
                kv_cache = kv_caches[layer_name]
                if isinstance(kv_cache_spec, AttentionSpec) and kv_cache.shape[0] == 2:
                    assert kv_cache.shape[1] != 2, (
                        "Fail to determine whether the layout is "
                        "(2, num_blocks, ...) or (num_blocks, 2, ...) for "
                        f"a tensor of shape {kv_cache.shape}"
                    )
                    hidden_size = kv_cache.shape[2:].numel()
                    kv_cache.as_strided_(
                        size=kv_cache.shape,
                        stride=(hidden_size, 2 * hidden_size, *kv_cache.stride()[2:]),
                    )

    def initialize_kv_cache_tensors(
        self, kv_cache_config: KVCacheConfig
    ) -> dict[str, torch.Tensor]:
        """
        Initialize the memory buffer for KV cache.

        Args:
            kv_cache_config: The KV cache config
        Returns:
            Dict[str, torch.Tensor]: A map between layer names to their
            corresponding memory buffer for KV cache.
        """
        # Initialize the memory buffer for KV cache
        kv_cache_raw_tensors = self._allocate_kv_cache_tensors(kv_cache_config)
        # Change the memory buffer to the desired shape
        kv_caches = self._reshape_kv_cache_tensors(
            kv_cache_config, kv_cache_raw_tensors
        )

        # Set up cross-layer KV cache sharing
        for layer_name, target_layer_name in self.shared_kv_cache_layers.items():
            logger.debug("%s reuses KV cache of %s", layer_name, target_layer_name)
            kv_caches[layer_name] = kv_caches[target_layer_name]

        num_attn_module = (
            2 if self.model_config.hf_config.model_type == "longcat_flash" else 1
        )
        bind_kv_cache(
            kv_caches,
            self.compilation_config.static_forward_context,
            self.kv_caches,
            num_attn_module,
        )
        return kv_caches

    def maybe_add_kv_sharing_layers_to_kv_cache_groups(
        self, kv_cache_config: KVCacheConfig
    ) -> None:
        """
        Add layers that re-use KV cache to KV cache group of its target layer.
        Mapping of KV cache tensors happens in `initialize_kv_cache_tensors()`
        """
        if not self.shared_kv_cache_layers:
            # No cross-layer KV sharing, return
            return

        add_kv_sharing_layers_to_kv_cache_groups(
            self.shared_kv_cache_layers,
            kv_cache_config.kv_cache_groups,
            self.runner_only_attn_layers,
        )

        if self.cache_config.kv_sharing_fast_prefill:
            # In You Only Cache Once (https://arxiv.org/abs/2405.05254) or other
            # similar KV sharing setups, only the layers that generate KV caches
            # are involved in the prefill phase, enabling prefill to early exit.
            attn_layers = get_layers_from_vllm_config(self.vllm_config, Attention)
            for layer_name in reversed(attn_layers):
                if layer_name in self.shared_kv_cache_layers:
                    self.kv_sharing_fast_prefill_eligible_layers.add(layer_name)
                else:
                    break

    def initialize_kv_cache(self, kv_cache_config: KVCacheConfig) -> None:
        """
        Initialize KV cache based on `kv_cache_config`.
        Args:
            kv_cache_config: Configuration for the KV cache, including the KV
            cache size of each layer
        """
        kv_cache_config = deepcopy(kv_cache_config)
        self.kv_cache_config = kv_cache_config
        self.may_add_encoder_only_layers_to_kv_cache_config()
        self.maybe_add_kv_sharing_layers_to_kv_cache_groups(kv_cache_config)
        self.initialize_attn_backend(kv_cache_config)
        # Reinitialize need to after initialize_attn_backend
        self.may_reinitialize_input_batch(kv_cache_config)
        kv_caches = self.initialize_kv_cache_tensors(kv_cache_config)

        if self.speculative_config and self.speculative_config.use_eagle():
            assert isinstance(self.drafter, EagleProposer)
            # validate all draft model layers belong to the same kv cache
            # group
            self.drafter.validate_same_kv_cache_group(kv_cache_config)

        if has_kv_transfer_group():
            kv_transfer_group = get_kv_transfer_group()
            kv_transfer_group.register_kv_caches(kv_caches)
            kv_transfer_group.set_host_xfer_buffer_ops(copy_kv_blocks)

        if self.dcp_world_size > 1:
            layer_names = self.attn_groups[0][0].layer_names
            layers = get_layers_from_vllm_config(
                self.vllm_config, AttentionLayerBase, layer_names
            )
            for layer in layers.values():
                assert layer.impl.need_to_return_lse_for_decode, (
                    "DCP requires attention impls to return"
                    " the softmax lse for decode, but the impl "
                    f"{layer.impl.__class__.__name__} "
                    "does not return the softmax lse for decode."
                )

    def may_add_encoder_only_layers_to_kv_cache_config(self) -> None:
        """
        Add encoder-only layers to the KV cache config.
        """
        block_size = self.vllm_config.cache_config.block_size
        encoder_only_attn_specs: dict[AttentionSpec, list[str]] = defaultdict(list)
        attn_layers = get_layers_from_vllm_config(self.vllm_config, Attention)
        for layer_name, attn_module in attn_layers.items():
            if attn_module.attn_type == AttentionType.ENCODER_ONLY:
                attn_spec: AttentionSpec = EncoderOnlyAttentionSpec(
                    block_size=block_size,
                    num_kv_heads=attn_module.num_kv_heads,
                    head_size=attn_module.head_size,
                    dtype=self.kv_cache_dtype,
                )
                encoder_only_attn_specs[attn_spec].append(layer_name)
                self.runner_only_attn_layers.add(layer_name)
        if len(encoder_only_attn_specs) > 0:
            assert len(encoder_only_attn_specs) == 1, (
                "Only support one encoder-only attention spec now"
            )
            spec, layer_names = encoder_only_attn_specs.popitem()
            self.kv_cache_config.kv_cache_groups.append(
                KVCacheGroupSpec(layer_names=layer_names, kv_cache_spec=spec)
            )

    def get_kv_cache_spec(self) -> dict[str, KVCacheSpec]:
        """
        Generates the KVCacheSpec by parsing the kv cache format from each
        Attention module in the static forward context.
        Returns:
            KVCacheSpec: A dictionary mapping layer names to their KV cache
            format. Layers that do not need KV cache are not included.
        """

        block_size = self.vllm_config.cache_config.block_size
        use_mla = self.vllm_config.model_config.use_mla
        cache_dtype_str = self.vllm_config.cache_config.cache_dtype
        kv_cache_spec: dict[str, KVCacheSpec] = {}
        attn_layers = get_layers_from_vllm_config(self.vllm_config, AttentionLayerBase)
        for layer_name, attn_module in attn_layers.items():
            if isinstance(attn_module, Attention):
                if (
                    kv_tgt_layer := attn_module.kv_sharing_target_layer_name
                ) is not None:
                    # The layer doesn't need its own KV cache and will use that of
                    # the target layer. We skip creating a KVCacheSpec for it, so
                    # that KV cache management logic will act as this layer does
                    # not exist, and doesn't allocate KV cache for the layer. This
                    # enables the memory saving of cross-layer kv sharing, allowing
                    # a given amount of memory to accommodate longer context lengths
                    # or enable more requests to be processed simultaneously.
                    self.shared_kv_cache_layers[layer_name] = kv_tgt_layer
                    continue

                # TODO(lucas): move the attention specs into the model layers like
                # the attention backends
                if attn_module.attn_type == AttentionType.DECODER:
                    if attn_module.sliding_window is not None:
                        assert not use_mla, "MLA is not supported for slidingwindow"
                        kv_cache_spec[layer_name] = SlidingWindowSpec(
                            block_size=block_size,
                            num_kv_heads=attn_module.num_kv_heads,
                            head_size=attn_module.head_size,
                            dtype=self.kv_cache_dtype,
                            sliding_window=attn_module.sliding_window,
                        )
                    elif self.attention_chunk_size is not None and isinstance(
                        attn_module, ChunkedLocalAttention
                    ):
                        kv_cache_spec[layer_name] = ChunkedLocalAttentionSpec(
                            block_size=block_size,
                            num_kv_heads=attn_module.num_kv_heads,
                            head_size=attn_module.head_size,
                            dtype=self.kv_cache_dtype,
                            attention_chunk_size=self.attention_chunk_size,
                        )
                    else:
                        kv_cache_spec[layer_name] = FullAttentionSpec(
                            block_size=block_size,
                            num_kv_heads=attn_module.num_kv_heads,
                            head_size=attn_module.head_size,
                            dtype=self.kv_cache_dtype,
                        )
                elif attn_module.attn_type == AttentionType.ENCODER_DECODER:
                    kv_cache_spec[layer_name] = CrossAttentionSpec(
                        block_size=block_size,
                        num_kv_heads=attn_module.num_kv_heads,
                        head_size=attn_module.head_size,
                        dtype=self.kv_cache_dtype,
                    )
                elif attn_module.attn_type in (
                    AttentionType.ENCODER,
                    AttentionType.ENCODER_ONLY,
                ):
                    # encoder-only attention does not need KV cache.
                    continue
                else:
                    raise ValueError(f"Unknown attention type: {attn_module.attn_type}")

            elif isinstance(attn_module, MLAAttention):
                kv_cache_spec[layer_name] = MLAAttentionSpec(
                    block_size=block_size,
                    num_kv_heads=1,
                    head_size=attn_module.head_size,
                    dtype=self.kv_cache_dtype,
                    cache_dtype_str=cache_dtype_str,
                )

            elif isinstance(attn_module, MambaBase):
                if (
                    self.vllm_config.speculative_config is not None
                    and self.vllm_config.model_config.hf_config.model_type
                    not in ["qwen3_next"]
                ):
                    raise NotImplementedError(
                        "Mamba with speculative decoding is not supported yet."
                    )
                mamba_block_size = self.vllm_config.cache_config.mamba_block_size
                page_size_padded = self.vllm_config.cache_config.mamba_page_size_padded
                kv_cache_spec[layer_name] = MambaSpec(
                    shapes=attn_module.get_state_shape(),
                    dtypes=attn_module.get_state_dtype(),
                    block_size=mamba_block_size,
                    page_size_padded=page_size_padded,
                    mamba_type=attn_module.mamba_type,
                    num_speculative_blocks=(
                        self.speculative_config.num_speculative_tokens
                        if self.speculative_config
                        else 0
                    ),
                )

        ds_indexer_layers = get_layers_from_vllm_config(
            self.vllm_config, DeepseekV32IndexerCache
        )
        for layer_name, ds_indexer_module in ds_indexer_layers.items():
            kv_cache_spec[layer_name] = ds_indexer_module.get_kv_cache_spec()

        return kv_cache_spec

    def _to_list(self, sampled_token_ids: torch.Tensor) -> list[list[int]]:
        # This is a short term mitigation for issue mentioned in
        # https://github.com/vllm-project/vllm/issues/22754.
        # `tolist` would trigger a cuda wise stream sync, which
        # would block other copy ops from other cuda streams.
        # A cuda event sync would avoid such a situation. Since
        # this is in the critical path of every single model
        # forward loop, this has caused perf issue for a disagg
        # setup.
        pinned = self.sampled_token_ids_pinned_cpu[: sampled_token_ids.shape[0]]
        pinned.copy_(sampled_token_ids, non_blocking=True)
        self.transfer_event.record()
        self.transfer_event.synchronize()
        return pinned.tolist()<|MERGE_RESOLUTION|>--- conflicted
+++ resolved
@@ -725,13 +725,11 @@
                     req_state.output_token_ids.append(new_token_ids[-1])
                 elif num_new_tokens > 0:
                     req_state.output_token_ids.extend(new_token_ids[-num_new_tokens:])
-<<<<<<< HEAD
             else:
                 if num_output_tokens < len(req_state.output_token_ids):
                     # Some output tokens were discarded due to a sync-KV-load
                     # failure. Align the cached state.
                     del req_state.output_token_ids[num_output_tokens:]
-
                     if req_index is not None:
                         end_idx = (
                             self.input_batch.num_prompt_tokens[req_index]
@@ -747,19 +745,6 @@
                     resumed_token_ids = req_data.resumed_req_token_ids[i]
                     assert resumed_token_ids is not None
                     req_state.output_token_ids = resumed_token_ids[:num_output_tokens]
-=======
-            elif num_output_tokens < len(req_state.output_token_ids):
-                # Some output tokens were discarded due to a sync-KV-load
-                # failure. Align the cached state.
-                del req_state.output_token_ids[num_output_tokens:]
-                if req_index is not None:
-                    end_idx = (
-                        self.input_batch.num_prompt_tokens[req_index]
-                        + num_output_tokens
-                    )
-                    self.input_batch.num_tokens[req_index] = end_idx
-                    self.input_batch.num_tokens_no_spec[req_index] = end_idx
->>>>>>> aafb99a4
 
             # Update the block IDs.
             if not resumed_from_preemption:
