# SPDX-License-Identifier: Apache-2.0
# SPDX-FileCopyrightText: Copyright contributors to the vLLM project

import gc
import itertools
import time
from collections import defaultdict
from collections.abc import Iterator, Sequence
from contextlib import contextmanager
from copy import copy, deepcopy
from functools import reduce
from itertools import product
from typing import TYPE_CHECKING, Any, NamedTuple, TypeAlias, cast

import numpy as np
import torch
import torch.distributed
import torch.nn as nn
from tqdm import tqdm

import vllm.envs as envs
from vllm.attention import Attention, AttentionType
from vllm.attention.backends.abstract import (
    AttentionBackend,
    AttentionMetadata,
    MultipleOf,
)
from vllm.compilation.counter import compilation_counter
from vllm.compilation.cuda_graph import CUDAGraphWrapper
from vllm.compilation.monitor import set_cudagraph_capturing_enabled
from vllm.config import (
    CompilationMode,
    CUDAGraphMode,
    VllmConfig,
    get_layers_from_vllm_config,
    update_config,
)
from vllm.distributed.ec_transfer import get_ec_transfer, has_ec_transfer
from vllm.distributed.eplb.eplb_state import EplbState
from vllm.distributed.kv_transfer import get_kv_transfer_group, has_kv_transfer_group
from vllm.distributed.kv_transfer.kv_connector.utils import copy_kv_blocks
from vllm.distributed.parallel_state import (
    get_dcp_group,
    get_pp_group,
    get_tp_group,
    graph_capture,
    is_global_first_rank,
    prepare_communication_buffer_for_model,
)
from vllm.forward_context import BatchDescriptor, set_forward_context
from vllm.logger import init_logger
from vllm.model_executor.layers.attention_layer_base import AttentionLayerBase
from vllm.model_executor.layers.rotary_embedding import MRotaryEmbedding
from vllm.model_executor.model_loader import TensorizerLoader, get_model_loader
from vllm.model_executor.models.interfaces import (
    SupportsMRoPE,
    SupportsMultiModal,
    is_mixture_of_experts,
    supports_eagle3,
    supports_mrope,
    supports_multimodal_pruning,
    supports_transcription,
)
from vllm.model_executor.models.interfaces_base import (
    VllmModelForPooling,
    is_pooling_model,
    is_text_generation_model,
)
from vllm.multimodal import MULTIMODAL_REGISTRY
from vllm.multimodal.inputs import (
    BatchedTensorInputs,
    MultiModalKwargsItem,
    PlaceholderRange,
)
from vllm.multimodal.utils import group_mm_kwargs_by_modality
from vllm.pooling_params import PoolingParams
from vllm.sampling_params import SamplingType
from vllm.sequence import IntermediateTensors
from vllm.tasks import GenerationTask, PoolingTask, SupportedTask
from vllm.utils import length_from_prompt_token_ids_or_embeds
from vllm.utils.jsontree import json_map_leaves
from vllm.utils.math_utils import cdiv, round_up
from vllm.utils.mem_constants import GiB_bytes
from vllm.utils.mem_utils import DeviceMemoryProfiler
from vllm.utils.platform_utils import is_pin_memory_available
from vllm.utils.torch_utils import (
    get_dtype_size,
    kv_cache_dtype_str_to_dtype,
    supports_dynamo,
)
from vllm.v1.attention.backends.gdn_attn import GDNAttentionMetadataBuilder
from vllm.v1.attention.backends.utils import (
    AttentionCGSupport,
    AttentionMetadataBuilder,
    CommonAttentionMetadata,
    create_fast_prefill_custom_backend,
    get_dcp_local_seq_lens,
    reorder_batch_to_split_decodes_and_prefills,
    split_attn_metadata,
)
from vllm.v1.cudagraph_dispatcher import CudagraphDispatcher
from vllm.v1.kv_cache_interface import (
    AttentionSpec,
    ChunkedLocalAttentionSpec,
    CrossAttentionSpec,
    EncoderOnlyAttentionSpec,
    FullAttentionSpec,
    KVCacheConfig,
    KVCacheGroupSpec,
    KVCacheSpec,
    MambaSpec,
    SlidingWindowSpec,
    UniformTypeKVCacheSpecs,
)
from vllm.v1.outputs import (
    EMPTY_MODEL_RUNNER_OUTPUT,
    AsyncModelRunnerOutput,
    DraftTokenIds,
    ECConnectorOutput,
    KVConnectorOutput,
    LogprobsLists,
    LogprobsTensors,
    ModelRunnerOutput,
    PoolerOutput,
    SamplerOutput,
    make_empty_encoder_model_runner_output,
)
from vllm.v1.pool.metadata import PoolingMetadata
from vllm.v1.sample.logits_processor import LogitsProcessors, build_logitsprocs
from vllm.v1.sample.logits_processor.interface import LogitsProcessor
from vllm.v1.sample.metadata import SamplingMetadata
from vllm.v1.sample.rejection_sampler import RejectionSampler
from vllm.v1.sample.sampler import Sampler
from vllm.v1.spec_decode.eagle import EagleProposer
from vllm.v1.spec_decode.medusa import MedusaProposer
from vllm.v1.spec_decode.metadata import SpecDecodeMetadata
from vllm.v1.spec_decode.ngram_proposer import NgramProposer
from vllm.v1.spec_decode.suffix_decoding import SuffixDecodingProposer
from vllm.v1.structured_output.utils import apply_grammar_bitmask
from vllm.v1.utils import CpuGpuBuffer, record_function_or_nullcontext
from vllm.v1.worker.dp_utils import coordinate_batch_across_dp
from vllm.v1.worker.ec_connector_model_runner_mixin import ECConnectorModelRunnerMixin
from vllm.v1.worker.gpu_input_batch import CachedRequestState, InputBatch
from vllm.v1.worker.gpu_ubatch_wrapper import UBatchWrapper
from vllm.v1.worker.kv_connector_model_runner_mixin import KVConnectorModelRunnerMixin
from vllm.v1.worker.lora_model_runner_mixin import LoRAModelRunnerMixin
from vllm.v1.worker.ubatch_utils import (
    UBatchSlice,
    UBatchSlices,
    check_ubatch_thresholds,
)
from vllm.v1.worker.utils import is_residual_scattered_for_sp

from .utils import (
    AttentionGroup,
    MultiModalBudget,
    add_kv_sharing_layers_to_kv_cache_groups,
    bind_kv_cache,
    gather_mm_placeholders,
    sanity_check_mm_encoder_outputs,
    scatter_mm_placeholders,
)

if TYPE_CHECKING:
    from vllm.model_executor.model_loader.tensorizer import TensorizerConfig
    from vllm.v1.core.sched.output import GrammarOutput, SchedulerOutput

logger = init_logger(__name__)

AttnMetadataDict: TypeAlias = dict[str, AttentionMetadata]
# list when ubatching is enabled
PerLayerAttnMetadata: TypeAlias = list[AttnMetadataDict] | AttnMetadataDict


# Wrapper for ModelRunnerOutput to support overlapped execution.
class AsyncGPUModelRunnerOutput(AsyncModelRunnerOutput):
    def __init__(
        self,
        model_runner_output: ModelRunnerOutput,
        sampled_token_ids: torch.Tensor,
        logprobs_tensors: torch.Tensor | None,
        invalid_req_indices: list[int],
        async_output_copy_stream: torch.cuda.Stream,
        vocab_size: int,
    ):
        self._model_runner_output = model_runner_output
        self._invalid_req_indices = invalid_req_indices

        # Event on the copy stream so we can synchronize the non-blocking copy.
        self.async_copy_ready_event = torch.Event()

        # Keep a reference to the device tensor to avoid it being
        # deallocated until we finish copying it to the host.
        self._sampled_token_ids = sampled_token_ids
        self.vocab_size = vocab_size
        self._logprobs_tensors = logprobs_tensors

        # Initiate the copy on a separate stream, but do not synchronize it.
        default_stream = torch.cuda.current_stream()
        with torch.cuda.stream(async_output_copy_stream):
            async_output_copy_stream.wait_stream(default_stream)
            self.sampled_token_ids_cpu = self._sampled_token_ids.to(
                "cpu", non_blocking=True
            )
            self._logprobs_tensors_cpu = (
                self._logprobs_tensors.to_cpu_nonblocking()
                if self._logprobs_tensors
                else None
            )
            self.async_copy_ready_event.record()

    def get_output(self) -> ModelRunnerOutput:
        """Copy the device tensors to the host and return a ModelRunnerOutput.

        This function blocks until the copy is finished.
        """
        self.async_copy_ready_event.synchronize()

        # Release the device tensors once the copy has completed.
        del self._logprobs_tensors
        del self._sampled_token_ids
        max_gen_len = self.sampled_token_ids_cpu.shape[-1]
        if max_gen_len == 1:
            valid_sampled_token_ids = self.sampled_token_ids_cpu.tolist()
        else:
            valid_sampled_token_ids = RejectionSampler.parse_output(
                self.sampled_token_ids_cpu,
                self.vocab_size,
            )
        for i in self._invalid_req_indices:
            valid_sampled_token_ids[i].clear()

        output = self._model_runner_output
        output.sampled_token_ids = valid_sampled_token_ids
        if self._logprobs_tensors_cpu:
            # NOTE(nick): this will need to be updated to use cu_num_accepted_tokens
            # for async sched + spec decode + logprobs compatibility.
            output.logprobs = self._logprobs_tensors_cpu.tolists()
        return output


class ExecuteModelState(NamedTuple):
    """Ephemeral cached state transferred between execute_model() and
    sample_tokens(), after execute_model() returns None."""

    scheduler_output: "SchedulerOutput"
    logits: torch.Tensor
    spec_decode_metadata: SpecDecodeMetadata | None
    spec_decode_common_attn_metadata: CommonAttentionMetadata | None
    hidden_states: torch.Tensor
    sample_hidden_states: torch.Tensor
    aux_hidden_states: list[torch.Tensor] | None
    ec_connector_output: ECConnectorOutput | None


class GPUModelRunner(
    LoRAModelRunnerMixin, KVConnectorModelRunnerMixin, ECConnectorModelRunnerMixin
):
    def __init__(
        self,
        vllm_config: VllmConfig,
        device: torch.device,
    ):
        self.vllm_config = vllm_config
        self.model_config = vllm_config.model_config
        self.cache_config = vllm_config.cache_config
        self.compilation_config = vllm_config.compilation_config
        self.lora_config = vllm_config.lora_config
        self.load_config = vllm_config.load_config
        self.parallel_config = vllm_config.parallel_config
        self.scheduler_config = vllm_config.scheduler_config
        self.speculative_config = vllm_config.speculative_config
        self.observability_config = vllm_config.observability_config

        from vllm.model_executor.models.utils import set_cpu_offload_max_bytes

        set_cpu_offload_max_bytes(int(self.cache_config.cpu_offload_gb * 1024**3))

        model_config = self.model_config
        cache_config = self.cache_config
        scheduler_config = self.scheduler_config
        parallel_config = self.parallel_config
        self.device = device
        self.pin_memory = is_pin_memory_available()
        self.dtype = self.model_config.dtype
        self.kv_cache_dtype = kv_cache_dtype_str_to_dtype(
            cache_config.cache_dtype, self.model_config
        )

        self.is_pooling_model = model_config.runner_type == "pooling"
        self.enable_prompt_embeds = model_config.enable_prompt_embeds
        self.is_multimodal_raw_input_only_model = (
            model_config.is_multimodal_raw_input_only_model
        )
        # This will be overridden in load_model()
        self.is_multimodal_pruning_enabled = False
        self.max_model_len = model_config.max_model_len

        # Always set to false after the first forward pass
        self.calculate_kv_scales = self.cache_config.calculate_kv_scales
        self.dcp_world_size = self.parallel_config.decode_context_parallel_size
        self.dcp_rank = 0 if self.dcp_world_size <= 1 else get_dcp_group().rank_in_group
        self.max_num_tokens = scheduler_config.max_num_batched_tokens
        self.max_num_reqs = scheduler_config.max_num_seqs

        # Broadcast PP output for external_launcher (torchrun)
        # to make sure we are synced across pp ranks
        # TODO: Support overlapping mirco-batches
        # https://github.com/vllm-project/vllm/issues/18019
        self.broadcast_pp_output = (
            self.parallel_config.distributed_executor_backend == "external_launcher"
            and len(get_pp_group().ranks) > 0
        )

        # Model-related.
        self.num_query_heads = model_config.get_num_attention_heads(parallel_config)
        self.hidden_size = model_config.get_hidden_size()
        self.attention_chunk_size = model_config.attention_chunk_size
        # Only relevant for models using ALiBi (e.g, MPT)
        self.use_alibi = model_config.uses_alibi

        self.cascade_attn_enabled = not self.model_config.disable_cascade_attn

        # Multi-modal data support
        self.mm_registry = MULTIMODAL_REGISTRY
        self.uses_mrope = model_config.uses_mrope
        self.supports_mm_inputs = self.mm_registry.supports_multimodal_inputs(
            model_config
        )

        if self.model_config.is_encoder_decoder:
            # Maximum length of the encoder input, only for encoder-decoder
            # models.
            self.max_encoder_len = scheduler_config.max_num_encoder_input_tokens
        else:
            self.max_encoder_len = 0

        # Sampler
        self.sampler = Sampler(logprobs_mode=self.model_config.logprobs_mode)

        self.eplb_state: EplbState | None = None
        """
        State of the expert parallelism load balancer.

        Will be lazily initialized when the model is loaded.
        """

        # Lazy initializations
        # self.model: nn.Module  # Set after load_model
        # Initialize in initialize_kv_cache
        self.kv_caches: list[torch.Tensor] = []
        # Initialize in initialize_kv_cache_tensors
        self.cross_layers_kv_cache: torch.Tensor | None = None
        self.cross_layers_attn_backend: type[AttentionBackend] | None = None
        # indexes: [kv_cache_group_id][attn_group]
        self.attn_groups: list[list[AttentionGroup]] = []
        # self.kv_cache_config: KVCacheConfig

        # mm_hash ->  encoder_output
        self.encoder_cache: dict[str, torch.Tensor] = {}

        self.use_aux_hidden_state_outputs = False
        # Set up speculative decoding.
        # NOTE(Jiayi): currently we put the entire draft model on
        # the last PP rank. This is not ideal if there are many
        # layers in the draft model.
        if self.speculative_config and get_pp_group().is_last_rank:
            self.drafter: (
                NgramProposer | SuffixDecodingProposer | EagleProposer | MedusaProposer
            )
            if self.speculative_config.method == "ngram":
                self.drafter = NgramProposer(self.vllm_config)
            elif self.speculative_config.method == "suffix":
                self.drafter = SuffixDecodingProposer(self.vllm_config)
            elif self.speculative_config.use_eagle():
                self.drafter = EagleProposer(self.vllm_config, self.device, self)
                if self.speculative_config.method == "eagle3":
                    self.use_aux_hidden_state_outputs = True
            elif self.speculative_config.method == "medusa":
                self.drafter = MedusaProposer(
                    vllm_config=self.vllm_config, device=self.device
                )
            else:
                raise ValueError(
                    "Unknown speculative decoding method: "
                    f"{self.speculative_config.method}"
                )
            self.rejection_sampler = RejectionSampler(self.sampler)

        self.num_spec_tokens = 0
        if self.speculative_config:
            self.num_spec_tokens = self.speculative_config.num_speculative_tokens

        # Request states.
        self.requests: dict[str, CachedRequestState] = {}
        # NOTE(rob): num_prompt_logprobs only includes reqs
        # that are currently in the prefill phase.
        self.num_prompt_logprobs: dict[str, int] = {}
        self.comm_stream = torch.cuda.Stream()

        # Input Batch
        # NOTE(Chen): Ideally, we should initialize the input batch inside
        # `initialize_kv_cache` based on the kv cache config. However, as in
        # https://github.com/vllm-project/vllm/pull/18298, due to some unknown
        # reasons, we have to initialize the input batch before `load_model`,
        # quantization + weight offloading will fail otherwise. As a temporary
        # solution, we initialize the input batch here, and re-initialize it
        # in `initialize_kv_cache` if the block_sizes here is different from
        # the block_sizes in the kv cache config.
        logits_processors = model_config.logits_processors
        custom_logitsprocs: Sequence[str | type[LogitsProcessor]] = (
            tuple(logits_processors) if logits_processors is not None else ()
        )
        self.input_batch = InputBatch(
            max_num_reqs=self.max_num_reqs,
            # We need to use the encoder length for encoder-decoer
            # because of KV cache for cross-attention.
            max_model_len=max(self.max_model_len, self.max_encoder_len),
            max_num_batched_tokens=self.max_num_tokens,
            device=self.device,
            pin_memory=self.pin_memory,
            vocab_size=self.model_config.get_vocab_size(),
            block_sizes=[self.cache_config.block_size],
            kernel_block_sizes=[self.cache_config.block_size],
            is_spec_decode=bool(self.vllm_config.speculative_config),
            logitsprocs=build_logitsprocs(
                self.vllm_config,
                self.device,
                self.pin_memory,
                self.is_pooling_model,
                custom_logitsprocs,
            ),
            # We currently don't know whether a particular custom logits processor
            # uses output token ids so we set this conservatively.
            logitsprocs_need_output_token_ids=bool(custom_logitsprocs),
            is_pooling_model=self.is_pooling_model,
            cp_kv_cache_interleave_size=self.parallel_config.cp_kv_cache_interleave_size,
        )

        self.use_async_scheduling = self.scheduler_config.async_scheduling
        # Separate cuda stream for overlapping transfer of sampled token ids from
        # GPU to CPU when async scheduling is enabled.
        self.async_output_copy_stream: torch.cuda.Stream | None = None
        # cuda event to synchronize use of reused CPU tensors between steps
        # when async scheduling is enabled.
        self.prepare_inputs_event: torch.Event | None = None
        if self.use_async_scheduling:
            self.async_output_copy_stream = torch.cuda.Stream()
            self.prepare_inputs_event = torch.Event()

        # self.cudagraph_batch_sizes sorts in ascending order.
        if (
            self.compilation_config.cudagraph_capture_sizes
            and self.compilation_config.cudagraph_mode != CUDAGraphMode.NONE
        ):
            self.cudagraph_batch_sizes = sorted(
                self.compilation_config.cudagraph_capture_sizes
            )

        # Cache the device properties.
        self._init_device_properties()

        # Persistent buffers for CUDA graphs.
        self.input_ids = self._make_buffer(self.max_num_tokens, dtype=torch.int32)
        self.positions = self._make_buffer(self.max_num_tokens, dtype=torch.int64)
        self.query_start_loc = self._make_buffer(
            self.max_num_reqs + 1, dtype=torch.int32
        )
        self.seq_lens = self._make_buffer(self.max_num_reqs, dtype=torch.int32)
        if self.dcp_world_size > 1:
            self.dcp_local_seq_lens = self._make_buffer(
                self.max_num_reqs, dtype=torch.int32
            )
        # Because inputs_embeds may be bfloat16 and we don't need a numpy
        # version of this tensor, avoid a RuntimeError by not creating a
        # numpy buffer.
        self.inputs_embeds = self._make_buffer(
            self.max_num_tokens, self.hidden_size, dtype=self.dtype, numpy=False
        )
        self.is_token_ids = self._make_buffer(self.max_num_tokens, dtype=torch.bool)
        self.discard_request_indices = self._make_buffer(
            self.max_num_reqs, dtype=torch.int64
        )
        self.num_discarded_requests = 0

        self.num_decode_draft_tokens = self._make_buffer(
            self.max_num_reqs, dtype=torch.int32
        )
        self.num_accepted_tokens = self._make_buffer(
            self.max_num_reqs, dtype=torch.int64
        )

        # Only relevant for multimodal models
        if self.supports_mm_inputs:
            self.is_mm_embed = self._make_buffer(self.max_num_tokens, dtype=torch.bool)

        # Only relevant for models using M-RoPE (e.g, Qwen2-VL)
        if self.uses_mrope:
            # NOTE: `mrope_positions` is implemented with one additional dummy
            # position on purpose to make it non-contiguous so that it can work
            # with torch compile.
            # See detailed explanation in https://github.com/vllm-project/vllm/pull/12128#discussion_r1926431923

            # NOTE: When M-RoPE is enabled, position ids are 3D regardless of
            # the modality of inputs. For text-only inputs, each dimension has
            # identical position IDs, making M-RoPE functionally equivalent to
            # 1D-RoPE.
            # See page 5 of https://arxiv.org/abs/2409.12191
            self.mrope_positions = self._make_buffer(
                (3, self.max_num_tokens + 1), dtype=torch.int64
            )

        # None in the first PP rank. The rest are set after load_model.
        self.intermediate_tensors: IntermediateTensors | None = None

        # OPTIMIZATION: Cache the tensors rather than creating them every step.
        # Keep in int64 to avoid overflow with long context
        self.arange_np = np.arange(
            max(self.max_num_reqs + 1, self.max_model_len, self.max_num_tokens),
            dtype=np.int64,
        )

        # Layer pairings for cross-layer KV sharing.
        # If an Attention layer `layer_name` is in the keys of this dict, it
        # means this layer will perform attention using the keys and values
        # from the KV cache of `shared_kv_cache_layers[layer_name]`.
        self.shared_kv_cache_layers: dict[str, str] = {}
        self.kv_sharing_fast_prefill_eligible_layers: set[str] = set()

        self.kv_sharing_fast_prefill_logits_indices = None
        if self.cache_config.kv_sharing_fast_prefill:
            self.kv_sharing_fast_prefill_logits_indices = torch.zeros(
                self.max_num_tokens, dtype=torch.int32, device=self.device
            )

        self.uniform_decode_query_len = 1 + self.num_spec_tokens

        # Cudagraph dispatcher for runtime cudagraph dispatching.
        self.cudagraph_dispatcher = CudagraphDispatcher(self.vllm_config)

        self.mm_budget = (
            MultiModalBudget(
                self.model_config,
                self.scheduler_config,
                self.mm_registry,
            )
            if self.supports_mm_inputs
            else None
        )

        self.reorder_batch_threshold: int | None = None

        # Attention layers that are only in the KVCacheConfig of the runner
        # (e.g., KV sharing, encoder-only attention), but not in the
        # KVCacheConfig of the scheduler.
        self.runner_only_attn_layers: set[str] = set()

        # Cached outputs.
        self._draft_token_ids: list[list[int]] | torch.Tensor | None = None
        self.transfer_event = torch.Event()
        self.sampled_token_ids_pinned_cpu = torch.empty(
            (self.max_num_reqs, 1),
            dtype=torch.int64,
            device="cpu",
            pin_memory=self.pin_memory,
        )

        # Pre-allocated tensor for copying valid sampled token counts to CPU,
        # with dedicated stream for overlapping and event for coordination.
        self.valid_sampled_token_count_event: torch.Event | None = None
        self.valid_sampled_token_count_copy_stream: torch.cuda.Stream | None = None
        if self.use_async_scheduling and self.num_spec_tokens:
            self.valid_sampled_token_count_event = torch.Event()
            self.valid_sampled_token_count_copy_stream = torch.cuda.Stream()
        self.valid_sampled_token_count_cpu = torch.empty(
            self.max_num_reqs,
            dtype=torch.int64,
            device="cpu",
            pin_memory=self.pin_memory,
        )

        # Ephemeral state transferred between execute_model() and sample_tokens().
        self.execute_model_state: ExecuteModelState | None = None
        self.kv_connector_output: KVConnectorOutput | None = None

    def reset_mm_cache(self) -> None:
        if self.mm_budget:
            self.mm_budget.reset_cache()

    def _get_positions(self, num_tokens: Any):
        if isinstance(num_tokens, int):
            if self.uses_mrope:
                return self.mrope_positions.gpu[:, :num_tokens]
            return self.positions.gpu[:num_tokens]
        else:
            if self.uses_mrope:
                return self.mrope_positions.gpu[:, num_tokens]
            return self.positions.gpu[num_tokens]

    def _make_buffer(
        self, *size: int | torch.SymInt, dtype: torch.dtype, numpy: bool = True
    ) -> CpuGpuBuffer:
        return CpuGpuBuffer(
            *size,
            dtype=dtype,
            device=self.device,
            pin_memory=self.pin_memory,
            with_numpy=numpy,
        )

    def _init_model_kwargs(self, num_tokens: int):
        model_kwargs = dict[str, Any]()

        if not self.is_pooling_model:
            return model_kwargs

        num_reqs = self.input_batch.num_reqs
        pooling_params = self.input_batch.get_pooling_params()

        token_type_id_requests = dict[int, Any]()
        for i, param in enumerate(pooling_params):
            if (
                param.extra_kwargs is not None
                and (token_types := param.extra_kwargs.get("compressed_token_type_ids"))
                is not None
            ):
                token_type_id_requests[i] = token_types

        if len(token_type_id_requests) == 0:
            return model_kwargs

        seq_lens = self.seq_lens.gpu[:num_reqs]
        token_type_ids = []

        for i in range(num_reqs):
            pos = token_type_id_requests.get(i, seq_lens[i])
            ids = (torch.arange(seq_lens[i]) >= pos).int()
            token_type_ids.append(ids)

        model_kwargs["token_type_ids"] = torch.concat(token_type_ids).to(
            device=self.device
        )
        return model_kwargs

    def _may_reorder_batch(self, scheduler_output: "SchedulerOutput") -> None:
        """
        Update the order of requests in the batch based on the attention
        backend's needs. For example, some attention backends (namely MLA) may
        want to separate requests based on if the attention computation will be
        compute-bound or memory-bound.

        Args:
            scheduler_output: The scheduler output.
        """
        # Attention free models have zero kv_cache_goups, however models
        # like Mamba are also attention free but use the kv_cache for
        # keeping its internal state. This is why we check the number
        # of kv_cache groups instead of solely checking
        # for self.model_config.is_attention_free.
        if len(self.kv_cache_config.kv_cache_groups) == 0:
            return

        if self.reorder_batch_threshold is not None:
            reorder_batch_to_split_decodes_and_prefills(
                self.input_batch,
                scheduler_output,
                decode_threshold=self.reorder_batch_threshold,
            )

    # Note: used for model runner override.
    def _init_device_properties(self) -> None:
        """Initialize attributes from torch.cuda.get_device_properties"""
        self.device_properties = torch.cuda.get_device_properties(self.device)
        self.num_sms = self.device_properties.multi_processor_count

    # Note: used for model runner override.
    def _sync_device(self) -> None:
        torch.cuda.synchronize()

    def _update_states(self, scheduler_output: "SchedulerOutput") -> None:
        """Update the cached states and the persistent batch with the scheduler
        output.

        The updated states are used by the `_prepare_inputs` function to create
        the input GPU tensors for the model.

        The SamplingMetadata is updated and copied to the GPU if there is a
        new/resumed/paused/finished request in the batch.
        """
        # Remove finished requests from the cached states.
        for req_id in scheduler_output.finished_req_ids:
            self.requests.pop(req_id, None)
            self.num_prompt_logprobs.pop(req_id, None)
        # Remove the finished requests from the persistent batch.
        # NOTE(woosuk): There could be an edge case where finished_req_ids and
        # scheduled_req_ids overlap. This happens when a request is aborted and
        # then resubmitted with the same ID. In this case, we treat them as two
        # distinct requests - clearing the cached states for the first request
        # and handling the second as a new request.
        for req_id in scheduler_output.finished_req_ids:
            self.input_batch.remove_request(req_id)

        # Free the cached encoder outputs.
        for mm_hash in scheduler_output.free_encoder_mm_hashes:
            self.encoder_cache.pop(mm_hash, None)

        # Remove the unscheduled requests from the persistent batch.
        # NOTE(woosuk): The unscheduled requests are either preempted requests
        # or running requests that are not scheduled in this step. We remove
        # them from the persistent batch but keep their cached states since
        # they will be scheduled again sometime in the future.
        scheduled_req_ids = scheduler_output.num_scheduled_tokens.keys()
        cached_req_ids = self.input_batch.req_id_to_index.keys()
        unscheduled_req_ids = cached_req_ids - scheduled_req_ids
        # NOTE(woosuk): The persistent batch optimization assumes that
        # consecutive batches contain mostly the same requests. If batches
        # have low request overlap (e.g., alternating between two distinct
        # sets of requests), this optimization becomes very inefficient.
        for req_id in unscheduled_req_ids:
            self.input_batch.remove_request(req_id)

        reqs_to_add: list[CachedRequestState] = []
        # Add new requests to the cached states.
        for new_req_data in scheduler_output.scheduled_new_reqs:
            req_id = new_req_data.req_id
            sampling_params = new_req_data.sampling_params
            pooling_params = new_req_data.pooling_params

            if (
                sampling_params
                and sampling_params.sampling_type == SamplingType.RANDOM_SEED
            ):
                generator = torch.Generator(device=self.device)
                generator.manual_seed(sampling_params.seed)
            else:
                generator = None

            if self.is_pooling_model:
                assert pooling_params is not None
                task = pooling_params.task
                assert task is not None, "You did not set `task` in the API"

                model = cast(VllmModelForPooling, self.get_model())
                to_update = model.pooler.get_pooling_updates(task)
                to_update.apply(pooling_params)

            req_state = CachedRequestState(
                req_id=req_id,
                prompt_token_ids=new_req_data.prompt_token_ids,
                prompt_embeds=new_req_data.prompt_embeds,
                mm_features=new_req_data.mm_features,
                sampling_params=sampling_params,
                pooling_params=pooling_params,
                generator=generator,
                block_ids=new_req_data.block_ids,
                num_computed_tokens=new_req_data.num_computed_tokens,
                output_token_ids=[],
                lora_request=new_req_data.lora_request,
            )
            self.requests[req_id] = req_state

            if sampling_params and sampling_params.prompt_logprobs is not None:
                self.num_prompt_logprobs[req_id] = (
                    self.input_batch.vocab_size
                    if sampling_params.prompt_logprobs == -1
                    else sampling_params.prompt_logprobs
                )

            # Only relevant for models using M-RoPE (e.g, Qwen2-VL)
            if self.uses_mrope:
                self._init_mrope_positions(req_state)

            reqs_to_add.append(req_state)

        # Update the states of the running/resumed requests.
        is_last_rank = get_pp_group().is_last_rank
        req_data = scheduler_output.scheduled_cached_reqs

        # Wait until valid_sampled_tokens_count is copied to cpu,
        # then use it to update actual num_computed_tokens of each request.
        valid_sampled_token_count = self._get_valid_sampled_token_count()

        for i, req_id in enumerate(req_data.req_ids):
            req_state = self.requests[req_id]
            num_computed_tokens = req_data.num_computed_tokens[i]
            new_block_ids = req_data.new_block_ids[i]
            resumed_from_preemption = req_id in req_data.resumed_req_ids
            num_output_tokens = req_data.num_output_tokens[i]
            req_index = self.input_batch.req_id_to_index.get(req_id)

            # prev_num_draft_len is used in async scheduling mode with
            # spec decode. it indicates if need to update num_computed_tokens
            # of the request. for example:
            # fist step: num_computed_tokens = 0, spec_tokens = [],
            # prev_num_draft_len = 0.
            # second step: num_computed_tokens = 100(prompt lenth),
            # spec_tokens = [a,b], prev_num_draft_len = 0.
            # third step: num_computed_tokens = 100 + 2, spec_tokens = [c,d],
            # prev_num_draft_len = 2.
            # num_computed_tokens in first step and second step does't contain
            # the spec tokens length, but in third step it contains the
            # spec tokens length. we only need to update num_computed_tokens
            # when prev_num_draft_len > 0.
            if req_state.prev_num_draft_len:
                if req_index is None:
                    req_state.prev_num_draft_len = 0
                else:
                    assert self.input_batch.prev_req_id_to_index is not None
                    prev_req_index = self.input_batch.prev_req_id_to_index[req_id]
                    num_accepted = valid_sampled_token_count[prev_req_index] - 1
                    num_rejected = req_state.prev_num_draft_len - num_accepted
                    num_computed_tokens -= num_rejected
                    req_state.output_token_ids.extend([-1] * num_accepted)

            # Update the cached states.
            req_state.num_computed_tokens = num_computed_tokens

            if not is_last_rank:
                # When using PP, the scheduler sends the sampled tokens back,
                # because there's no direct communication between the first-
                # stage worker and the last-stage worker.
                new_token_ids = req_data.new_token_ids[i]
                # Add the sampled token(s) from the previous step (if any).
                # This doesn't include "unverified" tokens like spec tokens.
                num_new_tokens = (
                    num_computed_tokens + len(new_token_ids) - req_state.num_tokens
                )
                if num_new_tokens == 1:
                    # Avoid slicing list in most common case.
                    req_state.output_token_ids.append(new_token_ids[-1])
                elif num_new_tokens > 0:
                    req_state.output_token_ids.extend(new_token_ids[-num_new_tokens:])
            elif num_output_tokens < len(req_state.output_token_ids):
                # Some output tokens were discarded due to a sync-KV-load
                # failure. Align the cached state.
                del req_state.output_token_ids[num_output_tokens:]
                if req_index is not None:
                    end_idx = (
                        self.input_batch.num_prompt_tokens[req_index]
                        + num_output_tokens
                    )
                    self.input_batch.num_tokens[req_index] = end_idx
                    self.input_batch.num_tokens_no_spec[req_index] = end_idx

            # Update the block IDs.
            if not resumed_from_preemption:
                if new_block_ids is not None:
                    # Append the new blocks to the existing block IDs.
                    for block_ids, new_ids in zip(req_state.block_ids, new_block_ids):
                        block_ids.extend(new_ids)
            else:
                assert req_index is None
                assert new_block_ids is not None
                # The request is resumed from preemption.
                # Replace the existing block IDs with the new ones.
                req_state.block_ids = new_block_ids

            if req_index is None:
                # The request is not in the persistent batch.
                # The request was either preempted and resumed later, or was not
                # scheduled in the previous step and needs to be added again.

                if self.use_async_scheduling and num_output_tokens > 0:
                    # We must recover the output token ids for resumed requests in the
                    # async scheduling case, so that correct input_ids are obtained.
                    resumed_token_ids = req_data.all_token_ids[req_id]
                    req_state.output_token_ids = resumed_token_ids[-num_output_tokens:]

                reqs_to_add.append(req_state)
                continue

            # Update the persistent batch.
            self.input_batch.num_computed_tokens_cpu[req_index] = num_computed_tokens
            if new_block_ids is not None:
                self.input_batch.block_table.append_row(new_block_ids, req_index)

            # For the last rank, we don't need to update the token_ids_cpu
            # because the sampled tokens are already cached.
            if not is_last_rank:
                # Add new_token_ids to token_ids_cpu.
                start_token_index = num_computed_tokens
                end_token_index = num_computed_tokens + len(new_token_ids)
                self.input_batch.token_ids_cpu[
                    req_index, start_token_index:end_token_index
                ] = new_token_ids
                self.input_batch.num_tokens_no_spec[req_index] = end_token_index
                self.input_batch.num_tokens[req_index] = end_token_index

            # Add spec_token_ids to token_ids_cpu.
            spec_token_ids = scheduler_output.scheduled_spec_decode_tokens.get(
                req_id, []
            )
            num_spec_tokens = len(spec_token_ids)
            # For async scheduling, token_ids_cpu assigned from
            # spec_token_ids are placeholders and will be overwritten in
            # _prepare_input_ids.
            if num_spec_tokens:
                start_index = self.input_batch.num_tokens_no_spec[req_index]
                end_token_index = start_index + num_spec_tokens
                self.input_batch.token_ids_cpu[
                    req_index, start_index:end_token_index
                ] = spec_token_ids
                # NOTE(woosuk): `num_tokens` here may include spec tokens.
                self.input_batch.num_tokens[req_index] += num_spec_tokens

            # When speculative decoding is used with structured output,
            # the scheduler can drop draft tokens that do not
            # conform to the schema. This can result in
            # scheduler_output.scheduled_spec_decode_tokens being empty,
            # even when speculative decoding is enabled.
            self.input_batch.spec_token_ids[req_index].clear()
            self.input_batch.spec_token_ids[req_index].extend(spec_token_ids)

            # there are no draft tokens with async scheduling,
            # we clear the spec_decoding info in scheduler_output and
            # use normal sampling but rejection_sampling.
            if self.use_async_scheduling:
                req_state.prev_num_draft_len = num_spec_tokens
                if num_spec_tokens and self._draft_token_ids is None:
                    scheduler_output.total_num_scheduled_tokens -= num_spec_tokens
                    scheduler_output.num_scheduled_tokens[req_id] -= num_spec_tokens
                    scheduler_output.scheduled_spec_decode_tokens.pop(req_id, None)
        # Add the new or resumed requests to the persistent batch.
        # The smaller empty indices are filled first.
        for request in reqs_to_add:
            self.input_batch.add_request(request)

        # Condense the batched states if there are gaps left by removed requests
        self.input_batch.condense()
        # Allow attention backend to reorder the batch, potentially
        self._may_reorder_batch(scheduler_output)
        # Refresh batch metadata with any pending updates.
        self.input_batch.refresh_metadata()

    def _update_states_after_model_execute(
        self, output_token_ids: torch.Tensor
    ) -> None:
        """Update the cached states after model execution.

        This is used for MTP/EAGLE for hybrid models, as in linear attention,
        only the last token's state is kept. In MTP/EAGLE, for draft tokens
        the state are kept util we decide how many tokens are accepted for
        each sequence, and a shifting is done during the next iteration
        based on the number of accepted tokens.
        """
        if not self.model_config.is_hybrid or not self.speculative_config:
            return

        # Find the number of accepted tokens for each sequence.
        num_accepted_tokens = (
            (
                torch.cat(
                    [
                        output_token_ids,
                        torch.full(
                            (output_token_ids.size(0), 1),
                            -1,
                            device=output_token_ids.device,
                        ),
                    ],
                    dim=1,
                )
                == -1
            )
            .int()
            .argmax(-1)
            .cpu()
            .numpy()
        )
        for i, num_tokens in enumerate(num_accepted_tokens):
            self.input_batch.num_accepted_tokens_cpu[i] = num_tokens

    def _init_mrope_positions(self, req_state: CachedRequestState):
        model = self.get_model()
        assert supports_mrope(model), "M-RoPE support is not implemented."
        assert req_state.prompt_token_ids is not None, (
            "M-RoPE requires prompt_token_ids to be available."
        )
        mrope_model = cast(SupportsMRoPE, model)

        req_state.mrope_positions, req_state.mrope_position_delta = (
            mrope_model.get_mrope_input_positions(
                req_state.prompt_token_ids,
                req_state.mm_features,
            )
        )

    def _extract_mm_kwargs(
        self,
        scheduler_output: "SchedulerOutput",
    ) -> BatchedTensorInputs:
        if not scheduler_output or not self.is_multimodal_raw_input_only_model:
            return {}

        mm_kwargs = list[MultiModalKwargsItem]()
        for req in scheduler_output.scheduled_new_reqs:
            for feature in req.mm_features:
                if feature.data is not None:
                    mm_kwargs.append(feature.data)

        # Input all modalities at once
        model = cast(SupportsMultiModal, self.model)
        mm_kwargs_combined: BatchedTensorInputs = {}
        for _, _, mm_kwargs_group in group_mm_kwargs_by_modality(
            mm_kwargs,
            device=self.device,
            pin_memory=self.pin_memory,
            merge_by_field_config=model.merge_by_field_config,
            multimodal_cpu_fields=model.multimodal_cpu_fields,
        ):
            mm_kwargs_combined.update(mm_kwargs_group)

        return mm_kwargs_combined

    def _dummy_mm_kwargs(self, num_seqs: int) -> BatchedTensorInputs:
        if not self.is_multimodal_raw_input_only_model:
            return {}

        mm_budget = self.mm_budget
        assert mm_budget is not None

        dummy_modality = mm_budget.get_modality_with_max_tokens()
        return self._get_mm_dummy_batch(dummy_modality, num_seqs)

    def _get_cumsum_and_arange(
        self,
        num_tokens: np.ndarray,
        cumsum_dtype: np.dtype | None = None,
    ) -> tuple[np.ndarray, np.ndarray]:
        """Get the cumulative sum and batched arange of the given array.
        # E.g., [2, 5, 3] -> ([2, 7, 10], [0, 1, 0, 1, 2, 3, 4, 0, 1, 2])
        # Equivalent to but faster than:
        # np.concatenate([np.arange(n) for n in num_tokens])
        """
        # Step 1. [2, 5, 3] -> [2, 7, 10]
        cu_num_tokens = np.cumsum(num_tokens, dtype=cumsum_dtype)
        total_num_tokens = cu_num_tokens[-1]
        # Step 2. [2, 7, 10] -> [0, 0, 2, 2, 2, 2, 2, 7, 7, 7]
        cumsums_offsets = np.repeat(cu_num_tokens - num_tokens, num_tokens)
        # Step 3. [0, 1, 0, 1, 2, 3, 4, 0, 1, 2]
        arange = self.arange_np[:total_num_tokens] - cumsums_offsets

        return cu_num_tokens, arange

    def _prepare_input_ids(
        self,
        scheduler_output: "SchedulerOutput",
        total_num_scheduled_tokens: int,
        cu_num_tokens: np.ndarray,
    ) -> None:
        """Prepare the input IDs for the current batch.

        Carefully handles the `prev_sampled_token_ids` which can be cached
        from the previous engine iteration, in which case those tokens on the
        GPU need to be copied into the corresponding slots into input_ids."""

        if self.input_batch.prev_sampled_token_ids is None:
            # Normal scheduling case
            self.input_ids.copy_to_gpu(total_num_scheduled_tokens)
            if self.enable_prompt_embeds:
                self.inputs_embeds.copy_to_gpu(total_num_scheduled_tokens)
                self.is_token_ids.copy_to_gpu(total_num_scheduled_tokens)
            return

        # Async scheduling case, where some decode requests from the previous
        # iteration won't have entries in input_ids_cpu and need to be copied
        # on the GPU from prev_sampled_token_ids.
        prev_req_id_to_index = self.input_batch.prev_req_id_to_index
        assert prev_req_id_to_index is not None
        sample_flattened_indices: list[int] = []
        spec_flattened_indices: list[int] = []
        prev_common_req_indices: list[int] = []
        prev_draft_token_indices: list[int] = []
        indices_match = True
        max_flattened_index = -1
        total_num_spec_tokens = 0
        scheduled_spec_tokens = scheduler_output.scheduled_spec_decode_tokens

        for req_id, cur_index in self.input_batch.req_id_to_index.items():
            if (prev_index := prev_req_id_to_index.get(req_id)) is not None:
                prev_common_req_indices.append(prev_index)
                # We need to compute the flattened input_ids index of the
                # last token in each common request.
                draft_len = len(scheduled_spec_tokens.get(req_id, ()))
                total_num_spec_tokens += draft_len
                flattened_index = cu_num_tokens[cur_index].item() - 1
                # example: cu_num_tokens = [2, 5, 8], draft_tokens = [1, 2, 2]
                # sample_flattened_indices = [0, 2, 5]
                # spec_flattened_indices = [1,   3, 4,    6, 7]
                sample_flattened_indices.append(flattened_index - draft_len)
                spec_flattened_indices.extend(
                    range(flattened_index - draft_len + 1, flattened_index + 1)
                )
                start = prev_index * self.num_spec_tokens
                # prev_draft_token_indices is used to find which draft_tokens_id
                # should be copied to input_ids
                # example: prev draft_tokens_id [[1,2], [3,4], [5, 6]]
                # flatten draft_tokens_id [1,2,3,4,5,6]
                # draft_len of each request [1, 2, 1]
                # then prev_draft_token_indices is [0,   2, 3,   4]
                prev_draft_token_indices.extend(range(start, start + draft_len))
                indices_match &= prev_index == flattened_index
                max_flattened_index = max(max_flattened_index, flattened_index)
        num_commmon_tokens = len(sample_flattened_indices)
        total_without_spec = total_num_scheduled_tokens - total_num_spec_tokens
        if num_commmon_tokens < total_without_spec:
            # If not all requests are decodes from the last iteration,
            # We need to copy the input_ids_cpu to the GPU first.
            self.input_ids.copy_to_gpu(total_num_scheduled_tokens)
            if self.enable_prompt_embeds:
                self.inputs_embeds.copy_to_gpu(total_num_scheduled_tokens)
                self.is_token_ids.copy_to_gpu(total_num_scheduled_tokens)
        if num_commmon_tokens == 0:
            # No requests in common with the previous iteration
            # So input_ids.cpu will have all the input ids.
            return
        if indices_match and max_flattened_index == (num_commmon_tokens - 1):
            # Common-case optimization: the batch is unchanged
            # and no reordering happened.
            # The indices are both the same permutation of 0..N-1 so
            # we can copy directly using a single slice.
            self.input_ids.gpu[:num_commmon_tokens].copy_(
                self.input_batch.prev_sampled_token_ids[:num_commmon_tokens, 0],
                non_blocking=True,
            )
            if self.enable_prompt_embeds:
                self.is_token_ids.gpu[:num_commmon_tokens] = True
            return
        # Upload the index tensors asynchronously so the scatter can be non-blocking.
        sampled_tokens_index_tensor = torch.tensor(
            sample_flattened_indices, dtype=torch.int64, pin_memory=self.pin_memory
        ).to(self.device, non_blocking=True)
        prev_common_req_indices_tensor = torch.tensor(
            prev_common_req_indices, dtype=torch.int64, pin_memory=self.pin_memory
        ).to(self.device, non_blocking=True)
        self.input_ids.gpu.scatter_(
            dim=0,
            index=sampled_tokens_index_tensor,
            src=self.input_batch.prev_sampled_token_ids[
                prev_common_req_indices_tensor, 0
            ],
        )

        # Scatter the draft tokens after the sampled tokens are scattered.
        if self._draft_token_ids is None or not spec_flattened_indices:
            return

        assert isinstance(self._draft_token_ids, torch.Tensor)
        draft_tokens_index_tensor = torch.tensor(
            spec_flattened_indices, dtype=torch.int64, pin_memory=self.pin_memory
        ).to(self.device, non_blocking=True)
        prev_draft_token_indices_tensor = torch.tensor(
            prev_draft_token_indices, dtype=torch.int64, pin_memory=self.pin_memory
        ).to(self.device, non_blocking=True)

        # because input_ids dtype is torch.int32,
        # so convert draft_token_ids to torch.int32 here.
        draft_token_ids = self._draft_token_ids.to(dtype=torch.int32)
        self._draft_token_ids = None

        self.input_ids.gpu.scatter_(
            dim=0,
            index=draft_tokens_index_tensor,
            src=draft_token_ids.flatten()[prev_draft_token_indices_tensor],
        )

    def _get_encoder_seq_lens(
        self,
        scheduled_encoder_inputs: dict[str, list[int]],
        kv_cache_spec: KVCacheSpec,
        num_reqs: int,
    ) -> np.ndarray | None:
        if not isinstance(kv_cache_spec, CrossAttentionSpec):
            return None

        # Build encoder_seq_lens array mapping request indices to
        # encoder lengths for inputs scheduled in this batch
        encoder_seq_lens = np.zeros(num_reqs, dtype=np.int32)
        for req_id in scheduled_encoder_inputs:
            req_index = self.input_batch.req_id_to_index[req_id]
            encoder_seq_lens[req_index] = self.max_encoder_len

        return encoder_seq_lens

    def _prepare_inputs(
        self,
        scheduler_output: "SchedulerOutput",
        num_scheduled_tokens: np.ndarray,
        max_num_scheduled_tokens: int,
    ) -> tuple[
        torch.Tensor,
        SpecDecodeMetadata | None,
        UBatchSlices | None,
        torch.Tensor | None,
    ]:
        """
        :return: tuple[
            logits_indices, spec_decode_metadata,
            ubatch_slices, num_tokens_across_dp,
        ]
        """
        total_num_scheduled_tokens = scheduler_output.total_num_scheduled_tokens
        assert total_num_scheduled_tokens > 0
        num_reqs = self.input_batch.num_reqs
        assert num_reqs > 0

        # OPTIMIZATION: Start copying the block table first.
        # This way, we can overlap the copy with the following CPU operations.
        self.input_batch.block_table.commit_block_table(num_reqs)

        # Get request indices.
        # E.g., [2, 5, 3] -> [0, 0, 1, 1, 1, 1, 1, 2, 2, 2]
        req_indices = np.repeat(self.arange_np[:num_reqs], num_scheduled_tokens)

        # cu_num_tokens: [2, 5, 3] -> [2, 7, 10]
        # arange: [0, 1, 0, 1, 2, 3, 4, 0, 1, 2]
        cu_num_tokens, arange = self._get_cumsum_and_arange(num_scheduled_tokens)

        # Get positions.
        positions_np = self.positions.np[:total_num_scheduled_tokens]
        np.add(
            self.input_batch.num_computed_tokens_cpu[req_indices],
            arange,
            out=positions_np,
        )

        # Calculate M-RoPE positions.
        # Only relevant for models using M-RoPE (e.g, Qwen2-VL)
        if self.uses_mrope:
            self._calc_mrope_positions(scheduler_output)

        # Get token indices.
        # E.g., [0, 1, 0, 1, 2, 3, 4, 0, 1, 2]
        # -> [0, 1, M, M + 1, M + 2, M + 3, M + 4, 2 * M, 2 * M + 1, 2 * M + 2]
        # where M is the max_model_len.
        token_indices = (
            positions_np + req_indices * self.input_batch.token_ids_cpu.shape[1]
        )
        token_indices_tensor = torch.from_numpy(token_indices)

        # NOTE(woosuk): We use torch.index_select instead of np.take here
        # because torch.index_select is much faster than np.take for large
        # tensors.
        torch.index_select(
            self.input_batch.token_ids_cpu_tensor.flatten(),
            0,
            token_indices_tensor,
            out=self.input_ids.cpu[:total_num_scheduled_tokens],
        )
        if self.enable_prompt_embeds:
            is_token_ids = self.input_batch.is_token_ids_tensor.flatten()
            torch.index_select(
                is_token_ids,
                0,
                token_indices_tensor,
                out=self.is_token_ids.cpu[:total_num_scheduled_tokens],
            )

        # Because we did not pre-allocate a massive prompt_embeds CPU tensor on
        # the InputBatch, we need to fill in the prompt embeds into the expected
        # spots in the GpuModelRunner's pre-allocated prompt_embeds tensor.
        if self.input_batch.req_prompt_embeds:
            output_idx = 0
            for req_idx in range(num_reqs):
                num_sched = num_scheduled_tokens[req_idx]

                # Skip if this request doesn't have embeddings
                if req_idx not in self.input_batch.req_prompt_embeds:
                    output_idx += num_sched
                    continue

                # Skip if no tokens scheduled
                if num_sched <= 0:
                    output_idx += num_sched
                    continue

                req_embeds = self.input_batch.req_prompt_embeds[req_idx]
                start_pos = self.input_batch.num_computed_tokens_cpu[req_idx]

                # Skip if trying to read beyond available embeddings
                if start_pos >= req_embeds.shape[0]:
                    output_idx += num_sched
                    continue

                # Copy available embeddings
                end_pos = start_pos + num_sched
                actual_end = min(end_pos, req_embeds.shape[0])
                actual_num_sched = actual_end - start_pos

                if actual_num_sched > 0:
                    self.inputs_embeds.cpu[
                        output_idx : output_idx + actual_num_sched
                    ].copy_(req_embeds[start_pos:actual_end])

                output_idx += num_sched

        self.input_batch.block_table.compute_slot_mapping(req_indices, positions_np)
        self.input_batch.block_table.commit_slot_mapping(total_num_scheduled_tokens)

        # Prepare the attention metadata.
        self.query_start_loc.np[0] = 0
        self.query_start_loc.np[1 : num_reqs + 1] = cu_num_tokens
        # Note: pad query_start_loc to be non-decreasing, as kernels
        # like FlashAttention requires that
        self.query_start_loc.np[num_reqs + 1 :].fill(cu_num_tokens[-1])
        self.query_start_loc.copy_to_gpu()
        query_start_loc = self.query_start_loc.gpu[: num_reqs + 1]

        num_tokens_unpadded = scheduler_output.total_num_scheduled_tokens
        num_tokens_padded = self._get_num_input_tokens(num_tokens_unpadded)
        uniform_decode = (
            max_num_scheduled_tokens == self.uniform_decode_query_len
        ) and (total_num_scheduled_tokens == num_reqs * max_num_scheduled_tokens)

        # Disable DP padding when running eager to avoid excessive padding when
        # running prefills. This lets us set enforce_eager on the prefiller in
        # a P/D setup and still use CUDA graphs (enabled by this padding) on the
        # decoder.
        allow_dp_padding = self.compilation_config.cudagraph_mode != CUDAGraphMode.NONE

        ubatch_slices, num_tokens_across_dp = coordinate_batch_across_dp(
            num_tokens_unpadded=num_tokens_unpadded,
            parallel_config=self.parallel_config,
            allow_microbatching=True,
            allow_dp_padding=allow_dp_padding,
            num_tokens_padded=num_tokens_padded,
            uniform_decode=uniform_decode,
            num_scheduled_tokens_per_request=num_scheduled_tokens,
        )

        self.seq_lens.np[:num_reqs] = (
            self.input_batch.num_computed_tokens_cpu[:num_reqs] + num_scheduled_tokens
        )
        # Fill unused with 0 for full cuda graph mode.
        self.seq_lens.np[num_reqs:].fill(0)
        self.seq_lens.copy_to_gpu()

        num_tokens = [self.requests[r].num_tokens for r in self.input_batch.req_ids]
        num_tokens_np = np.array(num_tokens, dtype=np.int32)

        # Record the index of requests that should not be sampled,
        # so that we could clear the sampled tokens before returning
        discard_requests_mask = self.seq_lens.np[:num_reqs] < num_tokens_np
        discard_request_indices = np.nonzero(discard_requests_mask)[0]
        self.num_discarded_requests = len(discard_request_indices)
        self.discard_request_indices.np[: self.num_discarded_requests] = (
            discard_request_indices
        )

        self.discard_request_indices.copy_to_gpu(self.num_discarded_requests)

        # Copy the tensors to the GPU.
        self._prepare_input_ids(
            scheduler_output,
            total_num_scheduled_tokens,
            cu_num_tokens,
        )

        if self.uses_mrope:
            # Only relevant for models using M-RoPE (e.g, Qwen2-VL)
            self.mrope_positions.gpu[:, :total_num_scheduled_tokens].copy_(
                self.mrope_positions.cpu[:, :total_num_scheduled_tokens],
                non_blocking=True,
            )
        else:
            # Common case (1D positions)
            self.positions.copy_to_gpu(total_num_scheduled_tokens)

        use_spec_decode = len(scheduler_output.scheduled_spec_decode_tokens) > 0
        if not use_spec_decode:
            # NOTE(woosuk): Due to chunked prefills, the batch may contain
            # partial requests. While we should not sample any token
            # from these partial requests, we do so for simplicity.
            # We will ignore the sampled tokens from the partial requests.
            # TODO: Support prompt logprobs.
            logits_indices = query_start_loc[1:] - 1
            num_draft_tokens = None
            spec_decode_metadata = None
            num_sampled_tokens = np.ones(num_reqs, dtype=np.int32)
        else:
            # Get the number of draft tokens for each request.
            # Iterate over the dictionary rather than all requests since not all
            # requests have draft tokens.
            num_draft_tokens = np.zeros(num_reqs, dtype=np.int32)
            # For chunked prefills, use -1 as mask rather than 0, as guided
            # decoding may rollback speculative tokens.
            num_decode_draft_tokens = np.full(num_reqs, -1, dtype=np.int32)
            for (
                req_id,
                draft_token_ids,
            ) in scheduler_output.scheduled_spec_decode_tokens.items():
                req_idx = self.input_batch.req_id_to_index[req_id]
                num_draft_tokens[req_idx] = len(draft_token_ids)
                num_decode_draft_tokens[req_idx] = (
                    len(draft_token_ids)
                    if (
                        self.input_batch.num_computed_tokens_cpu[req_idx]
                        >= self.input_batch.num_prompt_tokens[req_idx]
                    )
                    else -1
                )
            spec_decode_metadata = self._calc_spec_decode_metadata(
                num_draft_tokens, cu_num_tokens
            )
            logits_indices = spec_decode_metadata.logits_indices
            num_sampled_tokens = num_draft_tokens + 1
            # For DECODE only cuda graph of some attention backends (e.g., GDN).
            self.num_decode_draft_tokens.np[:num_reqs] = num_decode_draft_tokens
            self.num_decode_draft_tokens.np[num_reqs:].fill(-1)
            self.num_decode_draft_tokens.copy_to_gpu()

        # Hot-Swap lora model
        if self.lora_config:
            assert (
                np.sum(num_sampled_tokens)
                <= self.vllm_config.scheduler_config.max_num_batched_tokens
            )
            self.set_active_loras(
                self.input_batch, num_scheduled_tokens, num_sampled_tokens
            )

        return (
            logits_indices,
            spec_decode_metadata,
            ubatch_slices,
            num_tokens_across_dp,
        )

    def _build_attention_metadata(
        self,
        total_num_scheduled_tokens: int,
        max_num_scheduled_tokens: int,
        num_reqs: int,
        ubatch_slices: UBatchSlices | None = None,
        logits_indices: torch.Tensor | None = None,
        use_spec_decode: bool = False,
        for_cudagraph_capture: bool = False,
        scheduled_encoder_inputs: dict[str, list[int]] | None = None,
        cascade_attn_prefix_lens: list[list[int]] | None = None,
    ) -> tuple[PerLayerAttnMetadata, CommonAttentionMetadata | None]:
        """
        :return: tuple[attn_metadata, spec_decode_common_attn_metadata]
        """
        logits_indices_padded = None
        num_logits_indices = None
        if logits_indices is not None:
            num_logits_indices = logits_indices.size(0)
            if self.cache_config.kv_sharing_fast_prefill:
                logits_indices_padded = self._prepare_kv_sharing_fast_prefill(
                    logits_indices
                )

        # update seq_lens of decode reqs under DCP.
        if self.dcp_world_size > 1:
            self.dcp_local_seq_lens.cpu[:num_reqs] = get_dcp_local_seq_lens(
                self.seq_lens.cpu[:num_reqs],
                self.dcp_world_size,
                self.dcp_rank,
                self.parallel_config.cp_kv_cache_interleave_size,
            )
            self.dcp_local_seq_lens.copy_to_gpu(num_reqs)

        attn_metadata: PerLayerAttnMetadata = {}
        if ubatch_slices is not None:
            attn_metadata = [dict() for _ in range(len(ubatch_slices))]

        # Used in the below loop
        query_start_loc = self.query_start_loc.gpu[: num_reqs + 1]
        query_start_loc_cpu = self.query_start_loc.cpu[: num_reqs + 1]
        seq_lens = self.seq_lens.gpu[:num_reqs]
        seq_lens_cpu = self.seq_lens.cpu[:num_reqs]
        num_computed_tokens_cpu = self.input_batch.num_computed_tokens_cpu_tensor[
            :num_reqs
        ]

        dcp_local_seq_lens, dcp_local_seq_lens_cpu = None, None
        if self.dcp_world_size > 1:
            dcp_local_seq_lens = self.dcp_local_seq_lens.gpu[:num_reqs]
            dcp_local_seq_lens_cpu = self.dcp_local_seq_lens.cpu[:num_reqs]

        spec_decode_common_attn_metadata = None

        if for_cudagraph_capture:
            # For some attention backends (e.g. FA) with sliding window models we need
            # to make sure the backend see a max_seq_len that is larger to the sliding
            # window size when capturing to make sure the correct kernel is selected.
            max_seq_len = self.max_model_len
        else:
            max_seq_len = self.seq_lens.np[:num_reqs].max().item()

        if use_spec_decode:
            self.num_accepted_tokens.np[:num_reqs] = (
                self.input_batch.num_accepted_tokens_cpu[:num_reqs]
            )
            self.num_accepted_tokens.np[num_reqs:].fill(1)
            self.num_accepted_tokens.copy_to_gpu()

        # Prepare the attention metadata for each KV cache group and make layers
        # in the same group share the same metadata.
        for kv_cache_gid, kv_cache_group in enumerate(
            self.kv_cache_config.kv_cache_groups
        ):
            encoder_seq_lens = self._get_encoder_seq_lens(
                scheduled_encoder_inputs or {},
                kv_cache_group.kv_cache_spec,
                num_reqs,
            )

            if isinstance(kv_cache_group.kv_cache_spec, EncoderOnlyAttentionSpec):
                # Encoder-only layers do not have KV cache, so we need to
                # create a dummy block table and slot mapping for them.
                blk_table_tensor = torch.zeros(
                    (num_reqs, 1),
                    dtype=torch.int32,
                    device=self.device,
                )
                slot_mapping = torch.zeros(
                    (total_num_scheduled_tokens,),
                    dtype=torch.int64,
                    device=self.device,
                )
            else:
                blk_table = self.input_batch.block_table[kv_cache_gid]
                blk_table_tensor = blk_table.get_device_tensor(num_reqs)
                slot_mapping = blk_table.slot_mapping.gpu[:total_num_scheduled_tokens]

                # Fill unused with -1. Needed for reshape_and_cache in full cuda
                # graph mode.
                blk_table.slot_mapping.gpu[total_num_scheduled_tokens:].fill_(-1)

            common_attn_metadata = CommonAttentionMetadata(
                query_start_loc=query_start_loc,
                query_start_loc_cpu=query_start_loc_cpu,
                seq_lens=seq_lens,
                seq_lens_cpu=seq_lens_cpu,
                num_computed_tokens_cpu=num_computed_tokens_cpu,
                num_reqs=num_reqs,
                num_actual_tokens=total_num_scheduled_tokens,
                max_query_len=max_num_scheduled_tokens,
                max_seq_len=max_seq_len,
                block_table_tensor=blk_table_tensor,
                slot_mapping=slot_mapping,
                logits_indices_padded=logits_indices_padded,
                num_logits_indices=num_logits_indices,
                causal=True,
                encoder_seq_lens=encoder_seq_lens,
                dcp_local_seq_lens=dcp_local_seq_lens,
                dcp_local_seq_lens_cpu=dcp_local_seq_lens_cpu,
            )

            if self.speculative_config and spec_decode_common_attn_metadata is None:
                if isinstance(self.drafter, EagleProposer):
                    if self.drafter.attn_layer_names[0] in kv_cache_group.layer_names:
                        spec_decode_common_attn_metadata = common_attn_metadata
                else:
                    spec_decode_common_attn_metadata = common_attn_metadata

            for attn_gid, attn_group in enumerate(self.attn_groups[kv_cache_gid]):
                cascade_attn_prefix_len = (
                    cascade_attn_prefix_lens[kv_cache_gid][attn_gid]
                    if cascade_attn_prefix_lens
                    else 0
                )
                builder = attn_group.get_metadata_builder()

                extra_attn_metadata_args = {}
                if use_spec_decode and isinstance(builder, GDNAttentionMetadataBuilder):
                    extra_attn_metadata_args = dict(
                        num_accepted_tokens=self.num_accepted_tokens.gpu[:num_reqs],
                        num_decode_draft_tokens_cpu=self.num_decode_draft_tokens.cpu[
                            :num_reqs
                        ],
                    )

                if ubatch_slices is not None:
                    common_attn_metadata_list = split_attn_metadata(
                        ubatch_slices, common_attn_metadata
                    )
                    for ubid, common_attn_metadata in enumerate(
                        common_attn_metadata_list
                    ):
                        builder = attn_group.get_metadata_builder(ubatch_id=ubid)
                        if for_cudagraph_capture:
                            attn_metadata_i = builder.build_for_cudagraph_capture(
                                common_attn_metadata
                            )
                        else:
                            attn_metadata_i = builder.build(
                                common_prefix_len=cascade_attn_prefix_len,
                                common_attn_metadata=common_attn_metadata,
                            )
                        for layer_name in kv_cache_group.layer_names:
                            assert type(attn_metadata) is list
                            attn_metadata[ubid][layer_name] = attn_metadata_i
                else:
                    assert isinstance(attn_metadata, dict)
                    if for_cudagraph_capture:
                        attn_metadata_i = builder.build_for_cudagraph_capture(
                            common_attn_metadata
                        )
                    else:
                        attn_metadata_i = builder.build(
                            common_prefix_len=cascade_attn_prefix_len,
                            common_attn_metadata=common_attn_metadata,
                            **extra_attn_metadata_args,
                        )
                    for layer_name in attn_group.layer_names:
                        attn_metadata[layer_name] = attn_metadata_i

        return attn_metadata, spec_decode_common_attn_metadata

    def _compute_cascade_attn_prefix_lens(
        self,
        num_scheduled_tokens: np.ndarray,
        num_common_prefix_blocks: list[int],
    ) -> list[list[int]] | None:
        """
        :return: Optional[cascade_attn_prefix_lens]
            cascade_attn_prefix_lens is 2D: ``[kv_cache_group_id][attn_group_idx]``,
            None if we should not use cascade attention
        """

        use_cascade_attn = False
        num_kv_cache_groups = len(self.kv_cache_config.kv_cache_groups)
        cascade_attn_prefix_lens: list[list[int]] = [
            [] for _ in range(num_kv_cache_groups)
        ]

        for kv_cache_gid in range(num_kv_cache_groups):
            for attn_group in self.attn_groups[kv_cache_gid]:
                if isinstance(attn_group.kv_cache_spec, EncoderOnlyAttentionSpec):
                    cascade_attn_prefix_len = 0
                else:
                    # 0 if cascade attention should not be used
                    cascade_attn_prefix_len = self._compute_cascade_attn_prefix_len(
                        num_scheduled_tokens,
                        num_common_prefix_blocks[kv_cache_gid],
                        attn_group.kv_cache_spec,
                        attn_group.get_metadata_builder(),
                    )
                cascade_attn_prefix_lens[kv_cache_gid].append(cascade_attn_prefix_len)
                use_cascade_attn |= cascade_attn_prefix_len > 0

        return cascade_attn_prefix_lens if use_cascade_attn else None

    def _compute_cascade_attn_prefix_len(
        self,
        num_scheduled_tokens: np.ndarray,
        num_common_prefix_blocks: int,
        kv_cache_spec: KVCacheSpec,
        attn_metadata_builder: AttentionMetadataBuilder,
    ) -> int:
        """Compute the length of the common prefix for cascade attention.

        NOTE(woosuk): The common prefix length returned by this function
        represents the length used specifically for cascade attention, not the
        actual number of tokens shared between requests. When cascade attention
        is disabled (use_cascade=False), this function returns 0 even if
        requests share common tokens. Additionally, the common prefix length is
        truncated to a multiple of the block size and may be further truncated
        due to implementation details explained below.

        Args:
            num_scheduled_tokens: Number of tokens scheduled per request.
            num_common_prefix_blocks: Number of shared KV cache blocks.

        Returns:
            int: Length of common prefix in tokens.
        """

        common_prefix_len = num_common_prefix_blocks * kv_cache_spec.block_size
        if common_prefix_len == 0:
            # Common case.
            return 0

        # NOTE(woosuk): Cascade attention uses two attention kernels: one
        # for the common prefix and the other for the rest. For the first
        # kernel, we concatenate all the query tokens (possibly from
        # different requests) and treat them as if they are from the same
        # request. Then, we use bi-directional attention to process the
        # common prefix in the KV cache. Importantly, this means that the
        # first kernel does not do any masking.

        # Consider the following example:
        # Request 1's input query: [D, E, X]
        # Request 1's kv cache: [A, B, C, D, E, X]
        # Request 1's num_computed_tokens: 3 (i.e., [A, B, C])
        # Request 2's input query: [E, Y]
        # Request 2's kv cache: [A, B, C, D, E, Y]
        # Request 2's num_computed_tokens: 4 (i.e., [A, B, C, D])

        # If we use [A, B, C, D, E] as the common prefix, then the
        # first kernel will compute the bi-directional attention between
        # input query [D, E, X, E, Y] and common prefix [A, B, C, D, E].
        # However, this is wrong because D in Request 1 should not attend to
        # E in the common prefix (i.e., we need masking).
        # To avoid this, [A, B, C, D] should be the common prefix.
        # That is, the common prefix should be capped by the minimum
        # num_computed_tokens among the requests, and plus one to include
        # the first token of the query.

        # In practice, we use [A, B, C] as the common prefix, instead of
        # [A, B, C, D] (i.e., the common prefix is capped by the minimum
        # num_computed_tokens, without plus one).
        # This is because of an implementation detail: We want to always
        # use two kernels for cascade attention. Let's imagine:
        # Request 3's input query: [D]
        # Request 3's kv cache: [A, B, C, D]
        # Request 3's num_computed_tokens: 3 (i.e., [A, B, C])
        # If we use [A, B, C, D] as the common prefix for Request 1-3,
        # then Request 3 will be processed only by the first kernel,
        # and the second kernel will get an empty input. While this is not
        # a fundamental problem, our current implementation does not support
        # this case.
        num_reqs = len(num_scheduled_tokens)
        common_prefix_len = min(
            common_prefix_len, self.input_batch.num_computed_tokens_cpu[:num_reqs].min()
        )
        # common_prefix_len should be a multiple of the block size.
        common_prefix_len = (
            common_prefix_len // kv_cache_spec.block_size * kv_cache_spec.block_size
        )
        use_sliding_window = isinstance(kv_cache_spec, SlidingWindowSpec) or (
            isinstance(kv_cache_spec, FullAttentionSpec)
            and kv_cache_spec.sliding_window is not None
        )
        use_local_attention = isinstance(kv_cache_spec, ChunkedLocalAttentionSpec) or (
            isinstance(kv_cache_spec, FullAttentionSpec)
            and kv_cache_spec.attention_chunk_size is not None
        )
        assert isinstance(kv_cache_spec, AttentionSpec)
        use_cascade = attn_metadata_builder.use_cascade_attention(
            common_prefix_len=common_prefix_len,
            query_lens=num_scheduled_tokens,
            num_query_heads=self.num_query_heads,
            num_kv_heads=kv_cache_spec.num_kv_heads,
            use_alibi=self.use_alibi,
            use_sliding_window=use_sliding_window,
            use_local_attention=use_local_attention,
            num_sms=self.num_sms,
            dcp_world_size=self.dcp_world_size,
        )
        return common_prefix_len if use_cascade else 0

    def _calc_mrope_positions(self, scheduler_output: "SchedulerOutput"):
        mrope_pos_ptr = 0
        for index, req_id in enumerate(self.input_batch.req_ids):
            req = self.requests[req_id]
            assert req.mrope_positions is not None

            num_computed_tokens = self.input_batch.num_computed_tokens_cpu[index]
            num_scheduled_tokens = scheduler_output.num_scheduled_tokens[req_id]
            num_prompt_tokens = length_from_prompt_token_ids_or_embeds(
                req.prompt_token_ids, req.prompt_embeds
            )

            if num_computed_tokens + num_scheduled_tokens > num_prompt_tokens:
                prompt_part_len = max(0, num_prompt_tokens - num_computed_tokens)
                completion_part_len = max(0, num_scheduled_tokens - prompt_part_len)
            else:
                prompt_part_len = num_scheduled_tokens
                completion_part_len = 0

            assert num_scheduled_tokens == prompt_part_len + completion_part_len

            if prompt_part_len > 0:
                # prompt's mrope_positions are pre-computed
                dst_start = mrope_pos_ptr
                dst_end = mrope_pos_ptr + prompt_part_len
                src_start = num_computed_tokens
                src_end = num_computed_tokens + prompt_part_len

                self.mrope_positions.cpu[:, dst_start:dst_end] = req.mrope_positions[
                    :, src_start:src_end
                ]
                mrope_pos_ptr += prompt_part_len

            if completion_part_len > 0:
                # compute completion's mrope_positions on-the-fly
                dst_start = mrope_pos_ptr
                dst_end = mrope_pos_ptr + completion_part_len

                assert req.mrope_position_delta is not None
                MRotaryEmbedding.get_next_input_positions_tensor(
                    out=self.mrope_positions.np,
                    out_offset=dst_start,
                    mrope_position_delta=req.mrope_position_delta,
                    context_len=num_computed_tokens + prompt_part_len,
                    num_new_tokens=completion_part_len,
                )

                mrope_pos_ptr += completion_part_len

    def _calc_spec_decode_metadata(
        self,
        num_draft_tokens: np.ndarray,
        cu_num_scheduled_tokens: np.ndarray,
    ) -> SpecDecodeMetadata:
        # Inputs:
        # cu_num_scheduled_tokens:  [  4, 104, 107, 207, 209]
        # num_draft_tokens:         [  3,   0,   2,   0,   1]
        # Outputs:
        # cu_num_draft_tokens:      [  3,   3,   5,   5,   6]
        # logits_indices:           [  0,   1,   2,   3, 103, 104, 105, 106,
        #                            206, 207, 208]
        # target_logits_indices:    [  0,   1,   2,   5,   6,   9]
        # bonus_logits_indices:     [  3,   4,   7,   8,  10]

        # Compute the logits indices.
        # [4, 1, 3, 1, 2]
        num_sampled_tokens = num_draft_tokens + 1

        # Step 1. cu_num_sampled_tokens: [4, 5, 8, 9, 11]
        # arange: [0, 1, 2, 3, 0, 0, 1, 2, 0, 0, 1]
        cu_num_sampled_tokens, arange = self._get_cumsum_and_arange(
            num_sampled_tokens, cumsum_dtype=np.int32
        )
        # Step 2. [0, 0, 0, 0, 103, 104, 104, 104, 206, 207, 207]
        logits_indices = np.repeat(
            cu_num_scheduled_tokens - num_sampled_tokens, num_sampled_tokens
        )
        # Step 3. [0, 1, 2, 3, 103, 104, 105, 106, 206, 207, 208]
        logits_indices += arange

        # Compute the bonus logits indices.
        bonus_logits_indices = cu_num_sampled_tokens - 1

        # Compute the draft logits indices.
        # cu_num_draft_tokens: [3, 3, 5, 5, 6]
        # arange: [0, 1, 2, 0, 1, 0]
        cu_num_draft_tokens, arange = self._get_cumsum_and_arange(
            num_draft_tokens, cumsum_dtype=np.int32
        )
        # [0, 0, 0, 5, 5, 9]
        target_logits_indices = np.repeat(
            cu_num_sampled_tokens - num_sampled_tokens, num_draft_tokens
        )
        # [0, 1, 2, 5, 6, 9]
        target_logits_indices += arange

        # TODO: Optimize the CPU -> GPU copy.
        cu_num_draft_tokens = torch.from_numpy(cu_num_draft_tokens).to(
            self.device, non_blocking=True
        )
        cu_num_sampled_tokens = torch.from_numpy(cu_num_sampled_tokens).to(
            self.device, non_blocking=True
        )
        logits_indices = torch.from_numpy(logits_indices).to(
            self.device, non_blocking=True
        )
        target_logits_indices = torch.from_numpy(target_logits_indices).to(
            self.device, non_blocking=True
        )
        bonus_logits_indices = torch.from_numpy(bonus_logits_indices).to(
            self.device, non_blocking=True
        )

        # Compute the draft token ids.
        # draft_token_indices:      [  1,   2,   3, 105, 106, 208]
        draft_token_ids = self.input_ids.gpu[logits_indices]
        draft_token_ids = draft_token_ids[target_logits_indices + 1]

        return SpecDecodeMetadata(
            draft_token_ids=draft_token_ids,
            num_draft_tokens=num_draft_tokens.tolist(),
            cu_num_draft_tokens=cu_num_draft_tokens,
            cu_num_sampled_tokens=cu_num_sampled_tokens,
            target_logits_indices=target_logits_indices,
            bonus_logits_indices=bonus_logits_indices,
            logits_indices=logits_indices,
        )

    def _prepare_kv_sharing_fast_prefill(
        self,
        logits_indices: torch.Tensor,
    ) -> torch.Tensor:
        assert self.kv_sharing_fast_prefill_logits_indices is not None
        num_logits = logits_indices.shape[0]
        assert num_logits > 0
        self.kv_sharing_fast_prefill_logits_indices[:num_logits].copy_(logits_indices)
        # There might have leftover indices in logits_indices[num_logits:]
        # from previous iterations, whose values may be greater than the
        # batch size in the current iteration. To ensure indices are always
        # valid, we fill the padded indices with the last index.
        self.kv_sharing_fast_prefill_logits_indices[num_logits:].fill_(
            logits_indices[-1].item()
        )
        if (
            self.compilation_config.cudagraph_mode != CUDAGraphMode.NONE
            and num_logits <= self.cudagraph_batch_sizes[-1]
        ):
            # Use piecewise CUDA graphs.
            # Add padding to the batch size.
            num_logits_padded = self.vllm_config.pad_for_cudagraph(num_logits)
        else:
            num_logits_padded = num_logits
        logits_indices_padded = self.kv_sharing_fast_prefill_logits_indices[
            :num_logits_padded
        ]
        return logits_indices_padded

    def _batch_mm_kwargs_from_scheduler(
        self,
        scheduler_output: "SchedulerOutput",
    ) -> tuple[list[MultiModalKwargsItem], list[tuple[str, PlaceholderRange]]]:
        """Batch multimodal kwargs from scheduled encoder inputs.

        Args:
            scheduler_output: The scheduler output containing scheduled encoder
                inputs.

        Returns:
            A tuple of (mm_kwargs, req_ids_pos) where:
            - mm_kwargs: List of multimodal kwargs items to be batched
            - mm_hashes_pos: List of (mm_hash, position_info) tuples
        """
        scheduled_encoder_inputs = scheduler_output.scheduled_encoder_inputs
        if not scheduled_encoder_inputs:
            return [], []
        # Batch the multi-modal inputs.
        mm_kwargs = list[MultiModalKwargsItem]()
        # list of tuple (mm_hash, position_info)
        mm_hashes_pos = list[tuple[str, PlaceholderRange]]()
        for req_id, encoder_input_ids in scheduled_encoder_inputs.items():
            req_state = self.requests[req_id]

            for mm_input_id in encoder_input_ids:
                mm_feature = req_state.mm_features[mm_input_id]
                if mm_feature.data is None:
                    continue
                mm_hash = mm_feature.identifier
                mm_kwargs.append(mm_feature.data)
                mm_hashes_pos.append((mm_hash, mm_feature.mm_position))

        return mm_kwargs, mm_hashes_pos

    def _execute_mm_encoder(
        self, scheduler_output: "SchedulerOutput"
    ) -> list[torch.Tensor]:
        # Batch the multi-modal inputs using the helper method.
        mm_kwargs, mm_hashes_pos = self._batch_mm_kwargs_from_scheduler(
            scheduler_output
        )

        if not mm_kwargs:
            return []

        # Batch mm inputs as much as we can: if a request in the batch has
        # multiple modalities or a different modality than the previous one,
        # we process it separately to preserve item order.
        # FIXME(ywang96): This is a hacky way to deal with multiple modalities
        # in the same batch while still being able to benefit from batching
        # multimodal inputs. The proper solution should be reordering the
        # encoder outputs.
        model = cast(SupportsMultiModal, self.model)
        encoder_outputs: list[torch.Tensor] = []
        for modality, num_items, mm_kwargs_group in group_mm_kwargs_by_modality(
            mm_kwargs,
            device=self.device,
            pin_memory=self.pin_memory,
            merge_by_field_config=model.merge_by_field_config,
            multimodal_cpu_fields=model.multimodal_cpu_fields,
        ):
            curr_group_outputs: list[torch.Tensor] = []

            # EVS-related change.
            # (ekhvedchenia): Temporary hack to limit peak memory usage when
            # processing multimodal data. This solves the issue with scheduler
            # putting too many video samples into a single batch. Scheduler
            # uses pruned vision tokens count to compare it versus compute
            # budget which is incorrect (Either input media size or non-pruned
            # output vision tokens count should be considered)
            # TODO(ywang96): Fix memory profiling to take EVS into account and
            # remove this hack.
            if (
                self.is_multimodal_pruning_enabled
                and modality == "video"
                and num_items > 1
            ):
                for video_mm_kwargs_item in filter(
                    lambda item: item.modality == "video", mm_kwargs
                ):
                    _, _, micro_batch_mm_inputs = next(
                        group_mm_kwargs_by_modality(
                            [video_mm_kwargs_item],
                            device=self.device,
                            pin_memory=self.pin_memory,
                            merge_by_field_config=model.merge_by_field_config,
                            multimodal_cpu_fields=model.multimodal_cpu_fields,
                        )
                    )

                    micro_batch_outputs = model.embed_multimodal(
                        **micro_batch_mm_inputs
                    )

                    curr_group_outputs.extend(micro_batch_outputs)
            else:
                # Run the encoder.
                # `curr_group_outputs` is either of the following:
                # 1. A tensor of shape (num_items, feature_size, hidden_size)
                # in case feature_size is fixed across all multimodal items.
                # 2. A list or tuple (length: num_items) of tensors,
                # each of shape (feature_size, hidden_size) in case the feature
                # size is dynamic depending on the input multimodal items.
                curr_group_outputs = model.embed_multimodal(**mm_kwargs_group)  # type: ignore[assignment]

            sanity_check_mm_encoder_outputs(
                curr_group_outputs,
                expected_num_items=num_items,
            )
            encoder_outputs.extend(curr_group_outputs)

        # Cache the encoder outputs by mm_hash
        for (mm_hash, pos_info), output in zip(mm_hashes_pos, encoder_outputs):
            self.encoder_cache[mm_hash] = scatter_mm_placeholders(
                output,
                is_embed=pos_info.is_embed,
            )
            logger.debug("Finish execute for mm hash %s", mm_hash)
            self.maybe_save_ec_to_connector(self.encoder_cache, mm_hash)

        return encoder_outputs

    def _gather_mm_embeddings(
        self,
        scheduler_output: "SchedulerOutput",
        shift_computed_tokens: int = 0,
    ) -> tuple[list[torch.Tensor], torch.Tensor]:
        total_num_scheduled_tokens = scheduler_output.total_num_scheduled_tokens

        mm_embeds = list[torch.Tensor]()
        is_mm_embed = self.is_mm_embed.cpu
        is_mm_embed[:total_num_scheduled_tokens] = False

        req_start_idx = 0
        should_sync_mrope_positions = False

        for req_id in self.input_batch.req_ids:
            mm_embeds_req: list[torch.Tensor] = []

            num_scheduled_tokens = scheduler_output.num_scheduled_tokens[req_id]
            req_state = self.requests[req_id]
            num_computed_tokens = req_state.num_computed_tokens + shift_computed_tokens

            for mm_feature in req_state.mm_features:
                pos_info = mm_feature.mm_position
                start_pos = pos_info.offset
                num_encoder_tokens = pos_info.length

                # The encoder output is needed if the two ranges overlap:
                # [num_computed_tokens,
                #  num_computed_tokens + num_scheduled_tokens) and
                # [start_pos, start_pos + num_encoder_tokens)
                if start_pos >= num_computed_tokens + num_scheduled_tokens:
                    # The encoder output is not needed in this step.
                    break
                if start_pos + num_encoder_tokens <= num_computed_tokens:
                    # The encoder output is already processed and stored
                    # in the decoder's KV cache.
                    continue

                start_idx = max(num_computed_tokens - start_pos, 0)
                end_idx = min(
                    num_computed_tokens - start_pos + num_scheduled_tokens,
                    num_encoder_tokens,
                )
                assert start_idx < end_idx

                mm_hash = mm_feature.identifier
                encoder_output = self.encoder_cache.get(mm_hash, None)
                assert encoder_output is not None, f"Encoder cache miss for {mm_hash}."

                if (is_embed := pos_info.is_embed) is not None:
                    is_embed = is_embed[start_idx:end_idx]

                req_start_pos = req_start_idx + start_pos - num_computed_tokens
                is_mm_embed[req_start_pos + start_idx : req_start_pos + end_idx] = (
                    True if is_embed is None else is_embed
                )

                mm_embeds_item = gather_mm_placeholders(
                    encoder_output[start_idx:end_idx],
                    is_embed=is_embed,
                )
                mm_embeds_req.append(mm_embeds_item)

            if self.is_multimodal_pruning_enabled and self.uses_mrope:
                assert req_state.mrope_positions is not None
                should_sync_mrope_positions = True
                mm_embeds_req, new_mrope_positions, new_delta = (
                    self.model.recompute_mrope_positions(
                        input_ids=req_state.prompt_token_ids,
                        multimodal_embeddings=mm_embeds_req,
                        mrope_positions=req_state.mrope_positions,
                        num_computed_tokens=req_state.num_computed_tokens,
                    )
                )
                req_state.mrope_positions.copy_(new_mrope_positions)
                req_state.mrope_position_delta = new_delta

            mm_embeds.extend(mm_embeds_req)
            req_start_idx += num_scheduled_tokens

        is_mm_embed = self.is_mm_embed.copy_to_gpu(total_num_scheduled_tokens)

        if should_sync_mrope_positions:
            self._calc_mrope_positions(scheduler_output)
            self.mrope_positions.copy_to_gpu(total_num_scheduled_tokens)

        return mm_embeds, is_mm_embed

    def get_model(self) -> nn.Module:
        # get raw model out of the cudagraph wrapper.
        if isinstance(self.model, (CUDAGraphWrapper, UBatchWrapper)):
            return self.model.unwrap()
        return self.model

    def get_supported_generation_tasks(self) -> list[GenerationTask]:
        model = self.get_model()
        supported_tasks = list[GenerationTask]()

        if is_text_generation_model(model):
            supported_tasks.append("generate")

        if supports_transcription(model):
            if model.supports_transcription_only:
                return ["transcription"]

            supported_tasks.append("transcription")

        return supported_tasks

    def get_supported_pooling_tasks(self) -> list[PoolingTask]:
        model = self.get_model()
        if not is_pooling_model(model):
            return []

        supported_tasks = list(model.pooler.get_supported_tasks())

        if self.scheduler_config.enable_chunked_prefill:
            if "token_embed" in supported_tasks:
                supported_tasks.remove("token_embed")
            if "token_classify" in supported_tasks:
                supported_tasks.remove("token_classify")

            logger.debug_once(
                "Chunked prefill is not supported with "
                "token_embed and token_classify tasks "
                "which using ALL pooling. "
                "Please turn off chunked prefill by "
                "`--no-enable-chunked-prefill` before using it."
            )

        if "score" in supported_tasks:
            num_labels = getattr(self.model_config.hf_config, "num_labels", 0)
            if num_labels != 1:
                supported_tasks.remove("score")
                logger.debug_once("Score API is only enabled for num_labels == 1.")

        return supported_tasks

    def get_supported_tasks(self) -> tuple[SupportedTask, ...]:
        tasks = list[SupportedTask]()

        if self.model_config.runner_type == "generate":
            tasks.extend(self.get_supported_generation_tasks())
        if self.model_config.runner_type == "pooling":
            tasks.extend(self.get_supported_pooling_tasks())

        return tuple(tasks)

    def sync_and_slice_intermediate_tensors(
        self,
        num_tokens: int,
        intermediate_tensors: IntermediateTensors | None,
        sync_self: bool,
    ) -> IntermediateTensors:
        assert self.intermediate_tensors is not None

        tp = self.vllm_config.parallel_config.tensor_parallel_size
        is_rs = is_residual_scattered_for_sp(self.vllm_config, num_tokens)

        # When sequence parallelism is enabled, the "residual" tensor is sharded
        # across tensor parallel ranks, so each rank only needs its own slice.
        if sync_self:
            assert intermediate_tensors is not None
            for k, v in intermediate_tensors.items():
                is_scattered = k == "residual" and is_rs
                copy_len = num_tokens // tp if is_scattered else num_tokens
                self.intermediate_tensors[k][:copy_len].copy_(
                    v[:copy_len], non_blocking=True
                )

        return IntermediateTensors(
            {
                k: v[: num_tokens // tp]
                if k == "residual" and is_rs
                else v[:num_tokens]
                for k, v in self.intermediate_tensors.items()
            }
        )

    def eplb_step(self, is_dummy: bool = False, is_profile: bool = False) -> None:
        """
        Step for the EPLB (Expert Parallelism Load Balancing) state.
        """
        if not self.parallel_config.enable_eplb:
            return

        assert self.eplb_state is not None
        model = self.get_model()
        assert is_mixture_of_experts(model)
        self.eplb_state.step(
            is_dummy,
            is_profile,
            log_stats=self.parallel_config.eplb_config.log_balancedness,
        )

    # This is where the second ubatch is adjusted to account for the padding.
    # Should be called after attention metadata creation. This just pads
    # the second ubatch slice out to the total number of tokens
    # (num_tokens + padding)
    @staticmethod
    def pad_out_ubatch_slice(ubatch_slices: UBatchSlices, num_total_tokens: int):
        padded_second_ubatch_slice = slice(
            ubatch_slices[1].token_slice.start, num_total_tokens
        )
        ubatch_slices[1] = UBatchSlice(
            padded_second_ubatch_slice, padded_second_ubatch_slice
        )

    def _pool(
        self,
        hidden_states: torch.Tensor,
        num_scheduled_tokens: int,
        num_scheduled_tokens_np: np.ndarray,
    ) -> ModelRunnerOutput:
        assert self.input_batch.num_reqs == len(self.input_batch.pooling_params), (
            "Either all or none of the requests in a batch must be pooling request"
        )

        hidden_states = hidden_states[:num_scheduled_tokens]
        pooling_metadata = self.input_batch.get_pooling_metadata()
        pooling_metadata.build_pooling_cursor(
            num_scheduled_tokens_np.tolist(), device=hidden_states.device
        )
        seq_lens_cpu = self.seq_lens.cpu[: self.input_batch.num_reqs]

        model = cast(VllmModelForPooling, self.model)
        raw_pooler_output: PoolerOutput = model.pooler(
            hidden_states=hidden_states,
            pooling_metadata=pooling_metadata,
        )
        raw_pooler_output = json_map_leaves(
            lambda x: x.to("cpu", non_blocking=True),
            raw_pooler_output,
        )
        self._sync_device()

        pooler_output: list[torch.Tensor | None] = []
        for raw_output, seq_len, prompt_len in zip(
            raw_pooler_output, seq_lens_cpu, pooling_metadata.prompt_lens
        ):
            output = raw_output if seq_len == prompt_len else None
            pooler_output.append(output)

        return ModelRunnerOutput(
            req_ids=self.input_batch.req_ids,
            req_id_to_index=self.input_batch.req_id_to_index,
            sampled_token_ids=[],
            logprobs=None,
            prompt_logprobs_dict={},
            pooler_output=pooler_output,
        )

    def _get_num_input_tokens(self, num_scheduled_tokens: int) -> int:
        if (
            self.compilation_config.cudagraph_mode != CUDAGraphMode.NONE
            and hasattr(self, "cudagraph_batch_sizes")
            and self.cudagraph_batch_sizes
            and num_scheduled_tokens <= self.cudagraph_batch_sizes[-1]
        ):
            # Use CUDA graphs.
            # Add padding to the batch size.
            return self.vllm_config.pad_for_cudagraph(num_scheduled_tokens)

        # Eager mode.
        # Pad tokens to multiple of tensor_parallel_size when
        # enabled collective fusion for SP
        tp_size = self.vllm_config.parallel_config.tensor_parallel_size
        if (
            self.compilation_config.pass_config.enable_sequence_parallelism
            and tp_size > 1
        ):
            return round_up(num_scheduled_tokens, tp_size)
        return num_scheduled_tokens

    def _preprocess(
        self,
        scheduler_output: "SchedulerOutput",
        num_input_tokens: int,  # Padded
        intermediate_tensors: IntermediateTensors | None = None,
    ) -> tuple[
        torch.Tensor | None,
        torch.Tensor | None,
        torch.Tensor,
        IntermediateTensors | None,
        dict[str, Any],
        ECConnectorOutput | None,
    ]:
        num_scheduled_tokens = scheduler_output.total_num_scheduled_tokens
        is_first_rank = get_pp_group().is_first_rank

        # _prepare_inputs may reorder the batch, so we must gather multi
        # modal outputs after that to ensure the correct order
        ec_connector_output = None

        if (
            self.supports_mm_inputs
            and is_first_rank
            and not self.model_config.is_encoder_decoder
        ):
            # Run the multimodal encoder if any.
            with self.maybe_get_ec_connector_output(
                scheduler_output,
                encoder_cache=self.encoder_cache,
            ) as ec_connector_output:
                self._execute_mm_encoder(scheduler_output)
                mm_embeds, is_mm_embed = self._gather_mm_embeddings(scheduler_output)

            # NOTE(woosuk): To unify token ids and soft tokens (vision
            # embeddings), we always use embeddings (rather than token ids)
            # as input to the multimodal model, even when the input is text.
            inputs_embeds_scheduled = self.model.embed_input_ids(
                self.input_ids.gpu[:num_scheduled_tokens],
                multimodal_embeddings=mm_embeds,
                is_multimodal=is_mm_embed,
            )

            # TODO(woosuk): Avoid the copy. Optimize.
            self.inputs_embeds.gpu[:num_scheduled_tokens].copy_(inputs_embeds_scheduled)

            input_ids = None
            inputs_embeds = self.inputs_embeds.gpu[:num_input_tokens]
            model_kwargs = {
                **self._init_model_kwargs(num_scheduled_tokens),
                **self._extract_mm_kwargs(scheduler_output),
            }
        elif self.enable_prompt_embeds and is_first_rank:
            # Get the input embeddings for the tokens that are not input embeds,
            # then put them into the appropriate positions.
            # TODO(qthequartermasterman): Since even when prompt embeds are
            # enabled, (a) not all requests will use prompt embeds, and (b)
            # after the initial prompt is processed, the rest of the generated
            # tokens will be token ids, it is not desirable to have the
            # embedding layer outside of the CUDA graph all the time. The v0
            # engine avoids this by "double compiling" the CUDA graph, once
            # with input_ids and again with inputs_embeds, for all num_tokens.
            # If a batch only has token ids, then including the embedding layer
            # in the CUDA graph will be more performant (like in the else case
            # below).
            token_ids_idx = (
                self.is_token_ids.gpu[:num_scheduled_tokens]
                .nonzero(as_tuple=False)
                .squeeze(1)
            )
            # Some tokens ids may need to become embeds
            if token_ids_idx.numel() > 0:
                token_ids = self.input_ids.gpu[token_ids_idx]
                tokens_to_embeds = self.model.embed_input_ids(input_ids=token_ids)
                self.inputs_embeds.gpu[token_ids_idx] = tokens_to_embeds

            inputs_embeds = self.inputs_embeds.gpu[:num_input_tokens]
            model_kwargs = self._init_model_kwargs(num_input_tokens)
            input_ids = None
        else:
            # For text-only models, we use token ids as input.
            # While it is possible to use embeddings as input just like the
            # multimodal models, it is not desirable for performance since
            # then the embedding layer is not included in the CUDA graph.
            input_ids = self.input_ids.gpu[:num_input_tokens]
            inputs_embeds = None
            model_kwargs = self._init_model_kwargs(num_input_tokens)
        if self.uses_mrope:
            positions = self.mrope_positions.gpu[:, :num_input_tokens]
        else:
            positions = self.positions.gpu[:num_input_tokens]

        if is_first_rank:
            intermediate_tensors = None
        else:
            assert intermediate_tensors is not None
            intermediate_tensors = self.sync_and_slice_intermediate_tensors(
                num_input_tokens, intermediate_tensors, True
            )

        if (
            self.model_config.is_encoder_decoder
            and scheduler_output.scheduled_encoder_inputs
        ):
            # Run the encoder, just like we do with other multimodal inputs.
            # For an encoder-decoder model, our processing here is a bit
            # simpler, because the outputs are just passed to the decoder.
            # We are not doing any prompt replacement. We also will only
            # ever have a single encoder input.
            encoder_outputs = self._execute_mm_encoder(scheduler_output)
            model_kwargs.update({"encoder_outputs": encoder_outputs})

        return (
            input_ids,
            inputs_embeds,
            positions,
            intermediate_tensors,
            model_kwargs,
            ec_connector_output,
        )

    def _sample(
        self,
        logits: torch.Tensor | None,
        spec_decode_metadata: SpecDecodeMetadata | None,
    ) -> SamplerOutput:
        # Sample the next token and get logprobs if needed.
        sampling_metadata = self.input_batch.sampling_metadata
        if spec_decode_metadata is None:
            # Update output token ids with tokens sampled in last step
            # if async scheduling and required by current sampling params.
            self.input_batch.update_async_output_token_ids()
            return self.sampler(
                logits=logits,
                sampling_metadata=sampling_metadata,
            )

        sampler_output = self.rejection_sampler(
            spec_decode_metadata,
            None,  # draft_probs
            logits,
            sampling_metadata,
        )
        self._update_states_after_model_execute(sampler_output.sampled_token_ids)
        return sampler_output

    def _bookkeeping_sync(
        self,
        scheduler_output: "SchedulerOutput",
        sampler_output: SamplerOutput,
        logits: torch.Tensor | None,
        hidden_states: torch.Tensor,
        num_scheduled_tokens: int,
        spec_decode_metadata: SpecDecodeMetadata | None,
    ) -> tuple[
        dict[str, int],
        LogprobsLists | None,
        list[list[int]],
        dict[str, LogprobsTensors | None],
        list[str],
        dict[str, int],
        list[int],
    ]:
        num_nans_in_logits = {}
        if envs.VLLM_COMPUTE_NANS_IN_LOGITS:
            num_nans_in_logits = self._get_nans_in_logits(logits)

        discard_sampled_tokens_req_indices = self.discard_request_indices.np[
            : self.num_discarded_requests
        ]
        for i in discard_sampled_tokens_req_indices:
            gen = self.input_batch.generators.get(int(i))
            if gen is not None:
                gen.set_offset(gen.get_offset() - 4)

        # Copy some objects so they don't get modified after returning.
        # This is important when using async scheduling.
        req_ids_output_copy = self.input_batch.req_ids.copy()
        req_id_to_index_output_copy = self.input_batch.req_id_to_index.copy()

        num_sampled_tokens = sampler_output.sampled_token_ids.shape[0]
        sampled_token_ids = sampler_output.sampled_token_ids
        logprobs_tensors = sampler_output.logprobs_tensors
        invalid_req_indices = []
        cu_num_new_tokens: list[int] | None = None
        if not self.use_async_scheduling:
            # Get the valid generated tokens.
            max_gen_len = sampled_token_ids.shape[-1]
            if max_gen_len == 1:
                # No spec decode tokens.
                valid_sampled_token_ids = self._to_list(sampled_token_ids)
            else:
                # Includes spec decode tokens.
                valid_sampled_token_ids = self.rejection_sampler.parse_output(
                    sampled_token_ids,
                    self.input_batch.vocab_size,
                )
                if logprobs_tensors:
                    # Needed for extracting logprobs when spec decoding.
                    # This must be done prior to discarding sampled tokens.
                    cu_num_new_tokens = [0]
                    for toks in valid_sampled_token_ids:
                        cu_num_new_tokens.append(cu_num_new_tokens[-1] + len(toks))
            # Mask out the sampled tokens that should not be sampled.
            for i in discard_sampled_tokens_req_indices:
                valid_sampled_token_ids[int(i)].clear()
        else:
            valid_sampled_token_ids = []
            invalid_req_indices = discard_sampled_tokens_req_indices.tolist()
            invalid_req_indices_set = set(invalid_req_indices)

            # Cache the sampled tokens on the GPU and avoid CPU sync.
            # These will be copied into input_ids in the next step
            # when preparing inputs.
            # With spec decoding, this is done in propose_draft_token_ids().
            if self.input_batch.prev_sampled_token_ids is None:
                assert sampled_token_ids.shape[-1] == 1
                self.input_batch.prev_sampled_token_ids = sampled_token_ids
            self.input_batch.prev_req_id_to_index = {
                req_id: i
                for i, req_id in enumerate(self.input_batch.req_ids)
                if i not in invalid_req_indices_set
            }

        # Cache the sampled tokens in the model runner, so that the scheduler
        # doesn't need to send them back.
        # NOTE(woosuk): As an exception, when using PP, the scheduler sends
        # the sampled tokens back, because there's no direct communication
        # between the first-stage worker and the last-stage worker.
        req_ids = self.input_batch.req_ids
        for req_idx in range(num_sampled_tokens):
            if self.use_async_scheduling:
                sampled_ids = [-1] if req_idx not in invalid_req_indices_set else None
            else:
                sampled_ids = valid_sampled_token_ids[req_idx]

            num_sampled_ids: int = len(sampled_ids) if sampled_ids else 0

            if not sampled_ids:
                continue

            start_idx = self.input_batch.num_tokens_no_spec[req_idx]
            end_idx = start_idx + num_sampled_ids
            assert end_idx <= self.max_model_len, (
                "Sampled token IDs exceed the max model length. "
                f"Total number of tokens: {end_idx} > max_model_len: "
                f"{self.max_model_len}"
            )

            self.input_batch.token_ids_cpu[req_idx, start_idx:end_idx] = sampled_ids
            self.input_batch.is_token_ids[req_idx, start_idx:end_idx] = True
            self.input_batch.num_tokens_no_spec[req_idx] = end_idx
            self.input_batch.num_tokens[req_idx] = end_idx

            req_id = req_ids[req_idx]
            req_state = self.requests[req_id]
            req_state.output_token_ids.extend(sampled_ids)

        logprobs_lists = (
            logprobs_tensors.tolists(cu_num_new_tokens)
            if not self.use_async_scheduling and logprobs_tensors is not None
            else None
        )

        # Compute prompt logprobs if needed.
        prompt_logprobs_dict = self._get_prompt_logprobs_dict(
            hidden_states[:num_scheduled_tokens],
            scheduler_output.num_scheduled_tokens,
        )

        return (
            num_nans_in_logits,
            logprobs_lists,
            valid_sampled_token_ids,
            prompt_logprobs_dict,
            req_ids_output_copy,
            req_id_to_index_output_copy,
            invalid_req_indices,
        )

    @contextmanager
    def synchronize_input_prep(self):
        if self.prepare_inputs_event is None:
            yield
            return

        # Ensure prior step has finished with reused CPU tensors.
        # This is required in the async scheduling case because
        # the CPU->GPU transfer happens async.
        self.prepare_inputs_event.synchronize()
        try:
            yield
        finally:
            self.prepare_inputs_event.record()

    def _model_forward(
        self,
        input_ids: torch.Tensor | None = None,
        positions: torch.Tensor | None = None,
        intermediate_tensors: IntermediateTensors | None = None,
        inputs_embeds: torch.Tensor | None = None,
        **model_kwargs: dict[str, Any],
    ) -> Any:
        """Helper method to call the model forward pass.

        This method can be overridden by subclasses for model execution.
        Motivation: We can inspect only this method versus
        the whole execute_model, which has additional logic.

        Args:
            input_ids: Input token IDs
            positions: Token positions
            intermediate_tensors: Tensors from previous pipeline stages
            inputs_embeds: Input embeddings (alternative to input_ids)
            **model_kwargs: Additional model arguments

        Returns:
            Model output tensor
        """
        return self.model(
            input_ids=input_ids,
            positions=positions,
            intermediate_tensors=intermediate_tensors,
            inputs_embeds=inputs_embeds,
            **model_kwargs,
        )

    @torch.inference_mode()
    def execute_model(
        self,
        scheduler_output: "SchedulerOutput",
        intermediate_tensors: IntermediateTensors | None = None,
    ) -> ModelRunnerOutput | IntermediateTensors | None:
        if self.execute_model_state is not None:
            raise RuntimeError(
                "State error: sample_tokens() must be called "
                "after execute_model() returns None."
            )

        # self._draft_token_ids is None when `input_fits_in_drafter=False`
        # and there is no draft tokens scheduled. so it need to update the
        # spec_decoding info in scheduler_output with async_scheduling.
        # use deepcopy to avoid the modification has influence on the
        # scheduler_output in engine core process.
        # TODO(Ronald1995): deepcopy is expensive when there is a large
        # number of requests, optimize it later.
        if (
            self.use_async_scheduling
            and self.num_spec_tokens
            and self._draft_token_ids is None
        ):
            scheduler_output = deepcopy(scheduler_output)

        num_scheduled_tokens = scheduler_output.total_num_scheduled_tokens
        with record_function_or_nullcontext("gpu_model_runner: preprocess"):
            with self.synchronize_input_prep():
                # Update persistent batch states.
                self._update_states(scheduler_output)

                if has_ec_transfer() and get_ec_transfer().is_producer:
                    with self.maybe_get_ec_connector_output(
                        scheduler_output,
                        encoder_cache=self.encoder_cache,
                    ) as ec_connector_output:
                        self._execute_mm_encoder(scheduler_output)
                        return make_empty_encoder_model_runner_output(scheduler_output)

                if not num_scheduled_tokens:
                    if (
                        self.parallel_config.distributed_executor_backend
                        == "external_launcher"
                        and self.parallel_config.data_parallel_size > 1
                    ):
                        # this is a corner case when both external launcher
                        # and DP are enabled, num_scheduled_tokens could be
                        # 0, and has_unfinished_requests in the outer loop
                        # returns True. before returning early here we call
                        # dummy run to ensure coordinate_batch_across_dp
                        # is called into to avoid out of sync issues.
                        self._dummy_run(1)
                    if not has_kv_transfer_group():
                        # Return empty ModelRunnerOutput if no work to do.
                        return EMPTY_MODEL_RUNNER_OUTPUT
                    return self.kv_connector_no_forward(
                        scheduler_output, self.vllm_config
                    )
                if self.cache_config.kv_sharing_fast_prefill:
                    assert not self.num_prompt_logprobs, (
                        "--kv-sharing-fast-prefill produces incorrect "
                        "logprobs for prompt tokens, tokens, please disable "
                        "it when the requests need prompt logprobs"
                    )

                num_reqs = self.input_batch.num_reqs
                req_ids = self.input_batch.req_ids
                tokens = [scheduler_output.num_scheduled_tokens[i] for i in req_ids]
                num_scheduled_tokens_np = np.array(tokens, dtype=np.int32)
                max_num_scheduled_tokens = int(num_scheduled_tokens_np.max())

                (
                    logits_indices,
                    spec_decode_metadata,
                    ubatch_slices,
                    num_tokens_across_dp,
                ) = self._prepare_inputs(
                    scheduler_output, num_scheduled_tokens_np, max_num_scheduled_tokens
                )

                cascade_attn_prefix_lens = None
                # Disable cascade attention when using microbatching (DBO)
                if self.cascade_attn_enabled and ubatch_slices is None:
                    # Pre-compute cascade attention prefix lengths
                    # NOTE: Must be AFTER _prepare_inputs uses self.input_batch state
                    cascade_attn_prefix_lens = self._compute_cascade_attn_prefix_lens(
                        num_scheduled_tokens_np,
                        scheduler_output.num_common_prefix_blocks,
                    )

                # TODO(lucas): move cudagraph dispatching here:
                #   https://github.com/vllm-project/vllm/issues/23789

                total_num_scheduled_tokens = scheduler_output.total_num_scheduled_tokens
                use_spec_decode = len(scheduler_output.scheduled_spec_decode_tokens) > 0
                attn_metadata, spec_decode_common_attn_metadata = (
                    self._build_attention_metadata(
                        total_num_scheduled_tokens=total_num_scheduled_tokens,
                        max_num_scheduled_tokens=max_num_scheduled_tokens,
                        num_reqs=num_reqs,
                        ubatch_slices=ubatch_slices,
                        logits_indices=logits_indices,
                        use_spec_decode=use_spec_decode,
                        scheduled_encoder_inputs=scheduler_output.scheduled_encoder_inputs,
                        cascade_attn_prefix_lens=cascade_attn_prefix_lens,
                    )
                )

                dp_rank = self.parallel_config.data_parallel_rank
                if ubatch_slices:
                    assert num_tokens_across_dp is not None
                    num_input_tokens = int(num_tokens_across_dp[dp_rank].item())
                    self.pad_out_ubatch_slice(ubatch_slices, num_input_tokens)
                elif num_tokens_across_dp is not None:
                    num_input_tokens = int(num_tokens_across_dp[dp_rank].item())
                else:
                    num_input_tokens = self._get_num_input_tokens(
                        scheduler_output.total_num_scheduled_tokens
                    )

                (
                    input_ids,
                    inputs_embeds,
                    positions,
                    intermediate_tensors,
                    model_kwargs,
                    ec_connector_output,
                ) = self._preprocess(
                    scheduler_output, num_input_tokens, intermediate_tensors
                )

            uniform_decode = (
                max_num_scheduled_tokens == self.uniform_decode_query_len
            ) and (num_scheduled_tokens == num_reqs * max_num_scheduled_tokens)
            batch_desc = BatchDescriptor(
                num_tokens=num_input_tokens,
                uniform_decode=uniform_decode,
                has_lora=len(self.input_batch.lora_id_to_lora_request) > 0,
            )
            cudagraph_runtime_mode, batch_descriptor = (
                self.cudagraph_dispatcher.dispatch(
                    batch_desc,
                    use_cascade_attn=cascade_attn_prefix_lens is not None,
                )
            )

        # Set cudagraph mode to none if calc_kv_scales is true.
        # KV scales calculation involves dynamic operations that are incompatible
        # with CUDA graph capture.
        if self.calculate_kv_scales:
            cudagraph_runtime_mode = CUDAGraphMode.NONE
            # Mark KV scales as calculated after the first forward pass
            self.calculate_kv_scales = False

        # Run the model.
        # Use persistent buffers for CUDA graphs.
        with (
            set_forward_context(
                attn_metadata,
                self.vllm_config,
                num_tokens=num_input_tokens,
                num_tokens_across_dp=num_tokens_across_dp,
                cudagraph_runtime_mode=cudagraph_runtime_mode,
                batch_descriptor=batch_descriptor,
                ubatch_slices=ubatch_slices,
            ),
            record_function_or_nullcontext("gpu_model_runner: forward"),
            self.maybe_get_kv_connector_output(scheduler_output) as kv_connector_output,
        ):
            model_output = self._model_forward(
                input_ids=input_ids,
                positions=positions,
                intermediate_tensors=intermediate_tensors,
                inputs_embeds=inputs_embeds,
                **model_kwargs,
            )

        with record_function_or_nullcontext("gpu_model_runner: postprocess"):
            if self.use_aux_hidden_state_outputs:
                # True when EAGLE 3 is used.
                hidden_states, aux_hidden_states = model_output
            else:
                # Common case.
                hidden_states = model_output
                aux_hidden_states = None

            if not self.broadcast_pp_output:
                # Common case.
                if not get_pp_group().is_last_rank:
                    # Return the intermediate tensors.
                    assert isinstance(hidden_states, IntermediateTensors)
                    hidden_states.kv_connector_output = kv_connector_output
                    self.kv_connector_output = kv_connector_output
                    return hidden_states

                if self.is_pooling_model:
                    # Return the pooling output.
                    output = self._pool(
                        hidden_states, num_scheduled_tokens, num_scheduled_tokens_np
                    )
                    output.kv_connector_output = kv_connector_output
                    return output

                sample_hidden_states = hidden_states[logits_indices]
                logits = self.model.compute_logits(sample_hidden_states)
            else:
                # Rare case.
                assert not self.is_pooling_model

                sample_hidden_states = hidden_states[logits_indices]
                if not get_pp_group().is_last_rank:
                    all_gather_tensors = {
                        "residual": not is_residual_scattered_for_sp(
                            self.vllm_config, num_input_tokens
                        )
                    }
                    get_pp_group().send_tensor_dict(
                        hidden_states.tensors,
                        all_gather_group=get_tp_group(),
                        all_gather_tensors=all_gather_tensors,
                    )
                    logits = None
                else:
                    logits = self.model.compute_logits(sample_hidden_states)

                model_output_broadcast_data: dict[str, Any] = {}
                if logits is not None:
                    model_output_broadcast_data["logits"] = logits.contiguous()

                broadcasted = get_pp_group().broadcast_tensor_dict(
                    model_output_broadcast_data, src=len(get_pp_group().ranks) - 1
                )
                assert broadcasted is not None
                logits = broadcasted["logits"]

        self.execute_model_state = ExecuteModelState(
            scheduler_output,
            logits,
            spec_decode_metadata,
            spec_decode_common_attn_metadata,
            hidden_states,
            sample_hidden_states,
            aux_hidden_states,
            ec_connector_output,
        )
        self.kv_connector_output = kv_connector_output
        return None

    @torch.inference_mode
    def sample_tokens(
        self, grammar_output: "GrammarOutput | None"
    ) -> ModelRunnerOutput | AsyncModelRunnerOutput | IntermediateTensors:
        kv_connector_output = self.kv_connector_output
        self.kv_connector_output = None

        if self.execute_model_state is None:
            # Nothing to do (PP non-final rank case), output isn't used.
            if not kv_connector_output:
                return None  # type: ignore[return-value]

            # In case of PP with kv transfer, we need to pass through the
            # kv_connector_output
            if kv_connector_output.is_empty():
                return EMPTY_MODEL_RUNNER_OUTPUT

            output = copy(EMPTY_MODEL_RUNNER_OUTPUT)
            output.kv_connector_output = kv_connector_output
            return output

        # Unpack ephemeral state.
        (
            scheduler_output,
            logits,
            spec_decode_metadata,
            spec_decode_common_attn_metadata,
            hidden_states,
            sample_hidden_states,
            aux_hidden_states,
            ec_connector_output,
        ) = self.execute_model_state
        # Clear ephemeral state.
        self.execute_model_state = None

        # Apply structured output bitmasks if present.
        if grammar_output is not None:
            apply_grammar_bitmask(
                scheduler_output, grammar_output, self.input_batch, logits
            )

        with record_function_or_nullcontext("gpu_model_runner: sample"):
            sampler_output = self._sample(logits, spec_decode_metadata)

        self.input_batch.prev_sampled_token_ids = None

        def propose_draft_token_ids(sampled_token_ids):
            assert spec_decode_common_attn_metadata is not None
            with record_function_or_nullcontext("gpu_model_runner: draft"):
                self._draft_token_ids = self.propose_draft_token_ids(
                    scheduler_output,
                    sampled_token_ids,
                    self.input_batch.sampling_metadata,
                    hidden_states,
                    sample_hidden_states,
                    aux_hidden_states,
                    spec_decode_metadata,
                    spec_decode_common_attn_metadata,
                )

        spec_config = self.speculative_config
        use_padded_batch_for_eagle = (
            spec_config is not None
            and spec_config.use_eagle()
            and not spec_config.disable_padded_drafter_batch
        )
        effective_drafter_max_model_len = self.max_model_len
        if effective_drafter_max_model_len is None:
            effective_drafter_max_model_len = self.model_config.max_model_len
        if (
            spec_config is not None
            and spec_config.draft_model_config is not None
            and spec_config.draft_model_config.max_model_len is not None
        ):
            effective_drafter_max_model_len = (
                spec_config.draft_model_config.max_model_len
            )
        input_fits_in_drafter = spec_decode_common_attn_metadata and (
            spec_decode_common_attn_metadata.max_seq_len + self.num_spec_tokens
            <= effective_drafter_max_model_len
        )
        if use_padded_batch_for_eagle:
            assert self.speculative_config is not None
            assert isinstance(self.drafter, EagleProposer)
            sampled_token_ids = sampler_output.sampled_token_ids
            if input_fits_in_drafter:
                # EAGLE speculative decoding can use the GPU sampled tokens
                # as inputs, and does not need to wait for bookkeeping to finish.
                propose_draft_token_ids(sampled_token_ids)
            elif self.valid_sampled_token_count_event is not None:
                assert spec_decode_common_attn_metadata is not None
                next_token_ids, valid_sampled_tokens_count = (
                    self.drafter.prepare_next_token_ids_padded(
                        spec_decode_common_attn_metadata,
                        sampled_token_ids,
                        self.requests,
                        self.input_batch,
                        self.discard_request_indices.gpu,
                        self.num_discarded_requests,
                    )
                )
                self._copy_valid_sampled_token_count(
                    next_token_ids, valid_sampled_tokens_count
                )

        with record_function_or_nullcontext("gpu_model_runner: bookkeep"):
            (
                num_nans_in_logits,
                logprobs_lists,
                valid_sampled_token_ids,
                prompt_logprobs_dict,
                req_ids_output_copy,
                req_id_to_index_output_copy,
                invalid_req_indices,
            ) = self._bookkeeping_sync(
                scheduler_output,
                sampler_output,
                logits,
                hidden_states,
                scheduler_output.total_num_scheduled_tokens,
                spec_decode_metadata,
            )

        if (
            self.speculative_config
            and not use_padded_batch_for_eagle
            and input_fits_in_drafter
        ):
            # ngram and other speculative decoding methods use the sampled
            # tokens on the CPU, so they are run after bookkeeping.
            propose_draft_token_ids(valid_sampled_token_ids)

        with record_function_or_nullcontext("gpu_model_runner: eplb"):
            self.eplb_step()
        with record_function_or_nullcontext("gpu_model_runner: ModelRunnerOutput"):
            output = ModelRunnerOutput(
                req_ids=req_ids_output_copy,
                req_id_to_index=req_id_to_index_output_copy,
                sampled_token_ids=valid_sampled_token_ids,
                logprobs=logprobs_lists,
                prompt_logprobs_dict=prompt_logprobs_dict,
                pooler_output=[],
                kv_connector_output=kv_connector_output,
                ec_connector_output=ec_connector_output
                if self.supports_mm_inputs
                else None,
                num_nans_in_logits=num_nans_in_logits,
            )

        if not self.use_async_scheduling:
            return output
        with record_function_or_nullcontext(
            "gpu_model_runner: AsyncGPUModelRunnerOutput"
        ):
            async_output = AsyncGPUModelRunnerOutput(
                model_runner_output=output,
                sampled_token_ids=sampler_output.sampled_token_ids,
                logprobs_tensors=sampler_output.logprobs_tensors,
                invalid_req_indices=invalid_req_indices,
                async_output_copy_stream=self.async_output_copy_stream,
                vocab_size=self.input_batch.vocab_size,
            )
        with record_function_or_nullcontext(
            "gpu_model_runner: set_async_sampled_token_ids"
        ):
            # Save ref of sampled_token_ids CPU tensor if the batch contains
            # any requests with sampling params that require output ids.
            self.input_batch.set_async_sampled_token_ids(
                async_output.sampled_token_ids_cpu,
                async_output.async_copy_ready_event,
            )

        return async_output

    def take_draft_token_ids(self) -> DraftTokenIds | None:
        if self._draft_token_ids is None:
            return None
        req_ids = self.input_batch.req_ids
        if isinstance(self._draft_token_ids, torch.Tensor):
            draft_token_ids = self._draft_token_ids.tolist()
        else:
            draft_token_ids = self._draft_token_ids
        self._draft_token_ids = None
        return DraftTokenIds(req_ids, draft_token_ids)

    def _copy_valid_sampled_token_count(
        self, next_token_ids: torch.Tensor, valid_sampled_tokens_count: torch.Tensor
    ) -> None:
        if self.valid_sampled_token_count_event is None:
            return

        default_stream = torch.cuda.current_stream()
        # Initialize a new stream to overlap the copy operation with
        # prepare_input of draft model.
        with torch.cuda.stream(self.valid_sampled_token_count_copy_stream):
            self.valid_sampled_token_count_copy_stream.wait_stream(default_stream)  # type: ignore
            counts = valid_sampled_tokens_count
            counts_cpu = self.valid_sampled_token_count_cpu
            counts_cpu[: counts.shape[0]].copy_(counts, non_blocking=True)
            self.valid_sampled_token_count_event.record()

        self.input_batch.prev_sampled_token_ids = next_token_ids.unsqueeze(1)

    def _get_valid_sampled_token_count(self) -> list[int]:
        # Wait until valid_sampled_tokens_count is copied to cpu,
        prev_sampled_token_ids = self.input_batch.prev_sampled_token_ids
        if (
            self.valid_sampled_token_count_event is None
            or prev_sampled_token_ids is None
        ):
            return []

        counts_cpu = self.valid_sampled_token_count_cpu
        self.valid_sampled_token_count_event.synchronize()
        return counts_cpu[: prev_sampled_token_ids.shape[0]].tolist()

    def propose_draft_token_ids(
        self,
        scheduler_output: "SchedulerOutput",
        sampled_token_ids: torch.Tensor | list[list[int]],
        sampling_metadata: SamplingMetadata,
        hidden_states: torch.Tensor,
        sample_hidden_states: torch.Tensor,
        aux_hidden_states: list[torch.Tensor] | None,
        spec_decode_metadata: SpecDecodeMetadata | None,
        common_attn_metadata: CommonAttentionMetadata,
    ) -> list[list[int]] | torch.Tensor:
        num_scheduled_tokens = scheduler_output.total_num_scheduled_tokens
        spec_config = self.speculative_config
        assert spec_config is not None
        if spec_config.method == "ngram":
            assert isinstance(sampled_token_ids, list)
            assert isinstance(self.drafter, NgramProposer)
            draft_token_ids = self.drafter.propose(
                sampled_token_ids,
                self.input_batch.req_ids,
                self.input_batch.num_tokens_no_spec,
                self.input_batch.token_ids_cpu,
                self.input_batch.spec_decode_unsupported_reqs,
            )
        elif spec_config.method == "suffix":
            assert isinstance(sampled_token_ids, list)
            assert isinstance(self.drafter, SuffixDecodingProposer)
            draft_token_ids = self.drafter.propose(self.input_batch, sampled_token_ids)
        elif spec_config.method == "medusa":
            assert isinstance(sampled_token_ids, list)
            assert isinstance(self.drafter, MedusaProposer)

            if sample_hidden_states.shape[0] == len(sampled_token_ids):
                # The input to the target model does not include draft tokens.
                hidden_states = sample_hidden_states
            else:
                indices = []
                offset = 0
                assert spec_decode_metadata is not None, (
                    "No spec decode metadata for medusa"
                )
                for num_draft, tokens in zip(
                    spec_decode_metadata.num_draft_tokens, sampled_token_ids
                ):
                    indices.append(offset + len(tokens) - 1)
                    offset += num_draft + 1
                indices = torch.tensor(indices, device=self.device)
                hidden_states = sample_hidden_states[indices]

            draft_token_ids = self.drafter.propose(
                target_hidden_states=hidden_states,
                sampling_metadata=sampling_metadata,
            )
        elif spec_config.use_eagle():
            assert isinstance(self.drafter, EagleProposer)

            if spec_config.disable_padded_drafter_batch:
                # When padded-batch is disabled, the sampled_token_ids should be
                # the cpu-side list[list[int]] of valid sampled tokens for each
                # request, with invalid requests having empty lists.
                assert isinstance(sampled_token_ids, list), (
                    "sampled_token_ids should be a python list when"
                    "padded-batch is disabled."
                )
                next_token_ids = self.drafter.prepare_next_token_ids_cpu(
                    sampled_token_ids,
                    self.requests,
                    self.input_batch,
                    scheduler_output.num_scheduled_tokens,
                )
            else:
                # When using padded-batch, the sampled_token_ids should be
                # the gpu tensor of sampled tokens for each request, of shape
                # (num_reqs, num_spec_tokens + 1) with rejected tokens having
                # value -1.
                assert isinstance(sampled_token_ids, torch.Tensor), (
                    "sampled_token_ids should be a torch.Tensor when"
                    "padded-batch is enabled."
                )
                next_token_ids, valid_sampled_tokens_count = (
                    self.drafter.prepare_next_token_ids_padded(
                        common_attn_metadata,
                        sampled_token_ids,
                        self.requests,
                        self.input_batch,
                        self.discard_request_indices.gpu,
                        self.num_discarded_requests,
                    )
                )
                self._copy_valid_sampled_token_count(
                    next_token_ids, valid_sampled_tokens_count
                )

            if spec_decode_metadata is None:
                token_indices_to_sample = None
                # input_ids can be None for multimodal models.
                target_token_ids = self.input_ids.gpu[:num_scheduled_tokens]
                target_positions = self._get_positions(num_scheduled_tokens)
                if self.use_aux_hidden_state_outputs:
                    assert aux_hidden_states is not None
                    target_hidden_states = torch.cat(
                        [h[:num_scheduled_tokens] for h in aux_hidden_states], dim=-1
                    )
                else:
                    target_hidden_states = hidden_states[:num_scheduled_tokens]
            else:
                if spec_config.disable_padded_drafter_batch:
                    token_indices_to_sample = None
                    common_attn_metadata, token_indices = self.drafter.prepare_inputs(
                        common_attn_metadata,
                        sampled_token_ids,
                        spec_decode_metadata.num_draft_tokens,
                    )
                else:
                    common_attn_metadata, token_indices, token_indices_to_sample = (
                        self.drafter.prepare_inputs_padded(
                            common_attn_metadata,
                            spec_decode_metadata,
                            valid_sampled_tokens_count,
                        )
                    )

                target_token_ids = self.input_ids.gpu[token_indices]
                target_positions = self._get_positions(token_indices)
                if self.use_aux_hidden_state_outputs:
                    assert aux_hidden_states is not None
                    target_hidden_states = torch.cat(
                        [h[token_indices] for h in aux_hidden_states], dim=-1
                    )
                else:
                    target_hidden_states = hidden_states[token_indices]

            if self.supports_mm_inputs:
                mm_embed_inputs = self._gather_mm_embeddings(
                    scheduler_output,
                    shift_computed_tokens=1,
                )
            else:
                mm_embed_inputs = None

            draft_token_ids = self.drafter.propose(
                target_token_ids=target_token_ids,
                target_positions=target_positions,
                target_hidden_states=target_hidden_states,
                next_token_ids=next_token_ids,
                last_token_indices=token_indices_to_sample,
                sampling_metadata=sampling_metadata,
                common_attn_metadata=common_attn_metadata,
                mm_embed_inputs=mm_embed_inputs,
            )

        return draft_token_ids

    def update_config(self, overrides: dict[str, Any]) -> None:
        allowed_config_names = {"load_config", "model_config"}
        for config_name, config_overrides in overrides.items():
            assert config_name in allowed_config_names, (
                f"Config `{config_name}` not supported. "
                f"Allowed configs: {allowed_config_names}"
            )
            config = getattr(self, config_name)
            new_config = update_config(config, config_overrides)
            setattr(self, config_name, new_config)

    def load_model(self, eep_scale_up: bool = False) -> None:
        """
        Args:
            eep_scale_up: the model loading is for elastic EP scale up.
        """
        logger.info_once(
            "Starting to load model %s...",
            self.model_config.model,
            scope="global",
        )
        global_expert_loads, old_global_expert_indices_per_model, rank_mapping = (
            EplbState.get_eep_state(self.parallel_config)
            if eep_scale_up
            else (None, None, None)
        )

        if self.parallel_config.enable_eplb:
            self.eplb_state = EplbState(self.parallel_config, self.device)
            eplb_models = 0
        with DeviceMemoryProfiler() as m:
            time_before_load = time.perf_counter()
            model_loader = get_model_loader(self.load_config)
            self.model = model_loader.load_model(
                vllm_config=self.vllm_config, model_config=self.model_config
            )
            if self.lora_config:
                self.model = self.load_lora_model(
                    self.model, self.vllm_config, self.device
                )
            if hasattr(self, "drafter"):
                logger.info_once("Loading drafter model...")
                self.drafter.load_model(self.model)
                if (
                    hasattr(self.drafter, "model")
                    and is_mixture_of_experts(self.drafter.model)
                    and self.parallel_config.enable_eplb
                ):
                    spec_config = self.vllm_config.speculative_config
                    assert spec_config is not None
                    assert spec_config.draft_model_config is not None
                    logger.info_once(
                        "EPLB is enabled for drafter model %s.",
                        spec_config.draft_model_config.model,
                    )

                    global_expert_load = (
                        global_expert_loads[eplb_models]
                        if global_expert_loads
                        else None
                    )
                    old_global_expert_indices = (
                        old_global_expert_indices_per_model[eplb_models]
                        if old_global_expert_indices_per_model
                        else None
                    )
                    if self.eplb_state is None:
                        self.eplb_state = EplbState(self.parallel_config, self.device)
                    self.eplb_state.add_model(
                        self.drafter.model,
                        spec_config.draft_model_config,
                        global_expert_load,
                        old_global_expert_indices,
                        rank_mapping,
                    )
                    eplb_models += 1

            if self.use_aux_hidden_state_outputs:
                if not supports_eagle3(self.get_model()):
                    raise RuntimeError(
                        "Model does not support EAGLE3 interface but "
                        "aux_hidden_state_outputs was requested"
                    )

                # Try to get auxiliary layers from speculative config,
                # otherwise use model's default layers
                aux_layers = self._get_eagle3_aux_layers_from_config()
                if aux_layers:
                    logger.info(
                        "Using auxiliary layers from speculative config: %s",
                        aux_layers,
                    )
                else:
                    aux_layers = self.model.get_eagle3_aux_hidden_state_layers()

                self.model.set_aux_hidden_state_layers(aux_layers)
            time_after_load = time.perf_counter()
        self.model_memory_usage = m.consumed_memory
        logger.info_once(
            "Model loading took %.4f GiB memory and %.6f seconds",
            self.model_memory_usage / GiB_bytes,
            time_after_load - time_before_load,
            scope="local",
        )
        prepare_communication_buffer_for_model(self.model)
        mm_config = self.model_config.multimodal_config
        self.is_multimodal_pruning_enabled = (
            supports_multimodal_pruning(self.get_model())
            and mm_config is not None
            and mm_config.is_multimodal_pruning_enabled()
        )

        if is_mixture_of_experts(self.model) and self.parallel_config.enable_eplb:
            logger.info_once("EPLB is enabled for model %s.", self.model_config.model)
            global_expert_load = (
                global_expert_loads[eplb_models] if global_expert_loads else None
            )
            old_global_expert_indices = (
                old_global_expert_indices_per_model[eplb_models]
                if old_global_expert_indices_per_model
                else None
            )
            assert self.eplb_state is not None
            self.eplb_state.add_model(
                self.model,
                self.model_config,
                global_expert_load,
                old_global_expert_indices,
                rank_mapping,
            )

        if (
            self.vllm_config.compilation_config.mode
            == CompilationMode.STOCK_TORCH_COMPILE
            and supports_dynamo()
        ):
            backend = self.vllm_config.compilation_config.init_backend(self.vllm_config)
            compilation_counter.stock_torch_compile_count += 1
            self.model.compile(fullgraph=True, backend=backend)
            return
        # for other compilation modes, cudagraph behavior is controlled by
        # CudagraphWraper and CudagraphDispatcher of vllm.

        # wrap the model with full cudagraph wrapper if needed.
        cudagraph_mode = self.compilation_config.cudagraph_mode
        assert cudagraph_mode is not None
        if cudagraph_mode.has_full_cudagraphs() and not self.parallel_config.enable_dbo:
            self.model = CUDAGraphWrapper(
                self.model, self.vllm_config, runtime_mode=CUDAGraphMode.FULL
            )
        elif self.parallel_config.enable_dbo:
            if cudagraph_mode.has_full_cudagraphs():
                self.model = UBatchWrapper(
                    self.model, self.vllm_config, CUDAGraphMode.FULL, self.device
                )
            else:
                self.model = UBatchWrapper(
                    self.model, self.vllm_config, CUDAGraphMode.NONE, self.device
                )

    def _get_eagle3_aux_layers_from_config(self) -> tuple[int, ...] | None:
        """Extract Eagle3 auxiliary layer indices from speculative config.

        These indices specify which hidden states from the base model should
        be used as auxiliary inputs for the Eagle3 drafter model during
        speculative decoding.

        Returns:
            Tuple of layer indices if found in draft model config,
            None otherwise.
        """
        if not (self.speculative_config and self.speculative_config.draft_model_config):
            return None

        hf_config = self.speculative_config.draft_model_config.hf_config
        if not hasattr(hf_config, "eagle_aux_hidden_state_layer_ids"):
            return None

        layer_ids = hf_config.eagle_aux_hidden_state_layer_ids
        if layer_ids and isinstance(layer_ids, (list, tuple)):
            return tuple(layer_ids)

        return None

    def reload_weights(self) -> None:
        assert getattr(self, "model", None) is not None, (
            "Cannot reload weights before model is loaded."
        )
        model_loader = get_model_loader(self.load_config)
        logger.info("Reloading weights inplace...")
        model_loader.load_weights(self.get_model(), model_config=self.model_config)

    def save_tensorized_model(
        self,
        tensorizer_config: "TensorizerConfig",
    ) -> None:
        TensorizerLoader.save_model(
            self.get_model(),
            tensorizer_config=tensorizer_config,
            model_config=self.model_config,
        )

    def _get_prompt_logprobs_dict(
        self,
        hidden_states: torch.Tensor,
        num_scheduled_tokens: dict[str, int],
    ) -> dict[str, LogprobsTensors | None]:
        num_prompt_logprobs_dict = self.num_prompt_logprobs
        if not num_prompt_logprobs_dict:
            return {}

        in_progress_dict = self.input_batch.in_progress_prompt_logprobs_cpu
        prompt_logprobs_dict: dict[str, LogprobsTensors | None] = {}

        # Since prompt logprobs are a rare feature, prioritize simple,
        # maintainable loop over optimal performance.
        completed_prefill_reqs = []
        for req_id, num_prompt_logprobs in num_prompt_logprobs_dict.items():
            num_tokens = num_scheduled_tokens.get(req_id)
            if num_tokens is None:
                # This can happen if the request was preempted in prefill stage.
                continue

            # Get metadata for this request.
            request = self.requests[req_id]
            if request.prompt_token_ids is None:
                # Prompt logprobs is incompatible with prompt embeddings
                continue

            num_prompt_tokens = len(request.prompt_token_ids)
            prompt_token_ids = torch.tensor(request.prompt_token_ids).to(
                self.device, non_blocking=True
            )

            # Set up target LogprobsTensors object.
            logprobs_tensors = in_progress_dict.get(req_id)
            if not logprobs_tensors:
                # Create empty logprobs CPU tensors for the entire prompt.
                # If chunked, we'll copy in slice by slice.
                logprobs_tensors = LogprobsTensors.empty_cpu(
                    num_prompt_tokens - 1, num_prompt_logprobs + 1
                )
                in_progress_dict[req_id] = logprobs_tensors

            # Determine number of logits to retrieve.
            start_idx = request.num_computed_tokens
            start_tok = start_idx + 1
            num_remaining_tokens = num_prompt_tokens - start_tok
            if num_tokens <= num_remaining_tokens:
                # This is a chunk, more tokens remain.
                # In the == case, there are no more prompt logprobs to produce
                # but we want to defer returning them to the next step where we
                # have new generated tokens to return.
                num_logits = num_tokens
            else:
                # This is the last chunk of prompt tokens to return.
                num_logits = num_remaining_tokens
                completed_prefill_reqs.append(req_id)
                prompt_logprobs_dict[req_id] = logprobs_tensors

            if num_logits <= 0:
                # This can happen for the final chunk if we prefilled exactly
                # (num_prompt_tokens - 1) tokens for this request in the prior
                # step. There are no more prompt logprobs to produce.
                continue

            # Get the logits corresponding to this req's prompt tokens.
            # If this is a partial request (i.e. chunked prefill),
            # then there is prompt logprob generated for each index.
            req_idx = self.input_batch.req_id_to_index[req_id]
            offset = self.query_start_loc.np[req_idx].item()
            prompt_hidden_states = hidden_states[offset : offset + num_logits]
            logits = self.model.compute_logits(prompt_hidden_states)

            # Get the "target" tokens for each index. For prompt at index i,
            # the token at prompt index i+1 is the "sampled" token we want
            # to gather the logprob for.
            tgt_token_ids = prompt_token_ids[start_tok : start_tok + num_logits]

            # Compute prompt logprobs.
            logprobs = self.sampler.compute_logprobs(logits)
            token_ids, logprobs, ranks = self.sampler.gather_logprobs(
                logprobs, num_prompt_logprobs, tgt_token_ids
            )

            # Transfer GPU->CPU async.
            chunk_slice = slice(start_idx, start_idx + num_logits)
            logprobs_tensors.logprob_token_ids[chunk_slice].copy_(
                token_ids, non_blocking=True
            )
            logprobs_tensors.logprobs[chunk_slice].copy_(logprobs, non_blocking=True)
            logprobs_tensors.selected_token_ranks[chunk_slice].copy_(
                ranks, non_blocking=True
            )

        # Remove requests that have completed prefill from the batch
        # num_prompt_logprobs_dict.
        for req_id in completed_prefill_reqs:
            del num_prompt_logprobs_dict[req_id]
            del in_progress_dict[req_id]

        # Must synchronize the non-blocking GPU->CPU transfers.
        if prompt_logprobs_dict:
            self._sync_device()

        return prompt_logprobs_dict

    def _get_nans_in_logits(
        self,
        logits: torch.Tensor | None,
    ) -> dict[str, int]:
        try:
            if logits is None:
                return {req_id: 0 for req_id in self.input_batch.req_ids}

            num_nans_in_logits = {}
            num_nans_for_index = logits.isnan().sum(dim=-1).cpu().numpy()
            for req_id in self.input_batch.req_ids:
                req_index = self.input_batch.req_id_to_index[req_id]
                num_nans_in_logits[req_id] = (
                    int(num_nans_for_index[req_index])
                    if num_nans_for_index is not None and req_index < logits.shape[0]
                    else 0
                )
            return num_nans_in_logits
        except IndexError:
            return {}

    @contextmanager
    def maybe_randomize_inputs(self, input_ids: torch.Tensor):
        """
        Randomize input_ids if VLLM_RANDOMIZE_DP_DUMMY_INPUTS is set.
        This is to help balance expert-selection
         - during profile_run
         - during DP rank dummy run
        """
        dp_size = self.vllm_config.parallel_config.data_parallel_size
        randomize_inputs = envs.VLLM_RANDOMIZE_DP_DUMMY_INPUTS and dp_size > 1
        if not randomize_inputs:
            yield
        else:
            import functools

            @functools.cache
            def rand_input_ids() -> torch.Tensor:
                return torch.randint_like(
                    self.input_ids.gpu,
                    low=0,
                    high=self.model_config.get_vocab_size(),
                    dtype=input_ids.dtype,
                )

            logger.debug_once("Randomizing dummy data for DP Rank")
            input_ids.copy_(rand_input_ids()[: input_ids.size(0)], non_blocking=True)
            yield
            input_ids.fill_(0)

    def _get_mm_dummy_batch(
        self,
        modality: str,
        max_items_per_batch: int,
    ) -> BatchedTensorInputs:
        """Dummy data for profiling and precompiling multimodal models."""
        assert self.mm_budget is not None

        dummy_decoder_data = self.mm_registry.get_decoder_dummy_data(
            model_config=self.model_config,
            seq_len=self.max_model_len,
            mm_counts={modality: 1},
            cache=self.mm_budget.cache,
        )
        dummy_mm_data = dummy_decoder_data.multi_modal_data

        # Result in the maximum GPU consumption of the model
        dummy_mm_item = dummy_mm_data[modality][0]
        dummy_mm_items = [dummy_mm_item] * max_items_per_batch

        model = cast(SupportsMultiModal, self.model)
        return next(
            mm_kwargs_group
            for _, _, mm_kwargs_group in group_mm_kwargs_by_modality(
                dummy_mm_items,
                device=self.device,
                pin_memory=self.pin_memory,
                merge_by_field_config=model.merge_by_field_config,
                multimodal_cpu_fields=model.multimodal_cpu_fields,
            )
        )

    @torch.inference_mode()
    def _dummy_run(
        self,
        num_tokens: int,
        cudagraph_runtime_mode: CUDAGraphMode | None = None,
        force_attention: bool = False,
        uniform_decode: bool = False,
        allow_microbatching: bool = True,
        skip_eplb: bool = False,
        is_profile: bool = False,
        create_mixed_batch: bool = False,
        remove_lora: bool = True,
        activate_lora: bool = False,
    ) -> tuple[torch.Tensor, torch.Tensor]:
        """
        Run a dummy forward pass to warm up/profile run or capture the
        CUDA graph for the model.

        Args:
            num_tokens: Number of tokens to run the dummy forward pass.
            cudagraph_runtime_mode: used to control the behavior.
                - if not set will determine the cudagraph mode based on using
                    the self.cudagraph_dispatcher.
                - CUDAGraphMode.NONE: No cudagraph, for warm up and profile run
                - CUDAGraphMode.PIECEWISE: Piecewise cudagraph.
                - CUDAGraphMode.FULL: Full cudagraph, attention metadata is
                    needed.
            force_attention: If True, always create attention metadata. Used to
                warm up attention backend when mode is NONE.
            uniform_decode: If True, the batch is a uniform decode batch.
            skip_eplb: If True, skip EPLB state update.
            is_profile: If True, this is a profile run.
            create_mixed_batch: If True, create a mixed batch with both decode
                (1 token) and prefill (multiple tokens) requests.
            remove_lora: If False, dummy LoRAs are not destroyed after the run
            activate_lora: If False, dummy_run is performed without LoRAs.
        """
        assert (
            cudagraph_runtime_mode is None
            or cudagraph_runtime_mode.valid_runtime_modes()
        )

        # If cudagraph_mode.decode_mode() == FULL and
        # cudagraph_mode.separate_routine(). This means that we are using
        # different graphs and/or modes for mixed prefill-decode batches vs.
        # uniform decode batches. A uniform decode batch means that all
        # requests have identical query length, except a potential virtual
        # request (shorter) in the batch account for padding.
        # Uniform decode batch could either be common pure decode, where
        # max_query_len == 1, or speculative decode, where
        # max_query_len == 1 + num_spec_decode_tokens.

        # When setting max_query_len = 1, we switch to and capture the optimized
        # routine of FA2 for pure decode, i.e., Flashdecode + an optimization
        # for GQA/MQA.
        max_query_len = self.uniform_decode_query_len if uniform_decode else num_tokens

        # Set num_scheduled_tokens based on num_tokens and max_num_seqs
        # for dummy run with LoRA so that the num_reqs collectively
        # has num_tokens in total.
        assert num_tokens <= self.scheduler_config.max_num_batched_tokens
        max_num_reqs = self.scheduler_config.max_num_seqs
        if create_mixed_batch:
            assert not uniform_decode
            # Create mixed batch:
            # first half decode tokens, second half one prefill
            num_decode_tokens = min(max_num_reqs - 1, num_tokens // 2)
            num_prefill_tokens = num_tokens - num_decode_tokens
            num_reqs = num_decode_tokens + 1

            # Create decode requests (1 token each) followed by prefill request
            num_scheduled_tokens_list = [1] * num_decode_tokens + [num_prefill_tokens]
            # Note: Overriding max_query_len to be the prefill tokens
            max_query_len = num_prefill_tokens
        elif uniform_decode:
            assert not create_mixed_batch
            num_reqs = min(max_num_reqs, cdiv(num_tokens, max_query_len))
            num_scheduled_tokens_list = [max_query_len] * num_reqs
            if num_tokens % max_query_len != 0:
                num_scheduled_tokens_list[-1] = num_tokens % max_query_len
        else:
            num_reqs = min(num_tokens, max_num_reqs)
            min_tokens_per_req = num_tokens // num_reqs
            num_scheduled_tokens_list = [min_tokens_per_req] * num_reqs
            num_scheduled_tokens_list[-1] += num_tokens % num_reqs

        assert sum(num_scheduled_tokens_list) == num_tokens
        assert len(num_scheduled_tokens_list) == num_reqs
        num_scheduled_tokens = np.array(num_scheduled_tokens_list, dtype=np.int32)
        total_num_scheduled_tokens = int(num_scheduled_tokens.sum())
        num_sampled_tokens = np.ones(num_reqs, dtype=np.int32)

        # Disable DP padding when running eager
        allow_dp_padding = self.compilation_config.cudagraph_mode != CUDAGraphMode.NONE

        # We currently only microbatch if the number of tokens is
        # over a certain threshold.
        ubatch_slices, num_tokens_across_dp = coordinate_batch_across_dp(
            num_tokens_unpadded=total_num_scheduled_tokens,
            parallel_config=self.vllm_config.parallel_config,
            allow_microbatching=allow_microbatching,
            allow_dp_padding=allow_dp_padding,
            num_tokens_padded=total_num_scheduled_tokens,
            uniform_decode=uniform_decode,
            num_scheduled_tokens_per_request=num_scheduled_tokens,
        )
        num_tokens_after_padding = num_tokens
        if num_tokens_across_dp is not None:
            dp_rank = self.parallel_config.data_parallel_rank
            num_tokens_after_padding = int(num_tokens_across_dp[dp_rank])

        # filter out the valid batch descriptor
        _cg_mode, batch_descriptor = (
            self.cudagraph_dispatcher.dispatch(
                BatchDescriptor(
                    num_tokens=num_tokens_after_padding,
                    uniform_decode=uniform_decode,
                    has_lora=activate_lora and self.lora_config is not None,
                )
            )
            if not is_profile
            else (CUDAGraphMode.NONE, None)
        )
        if cudagraph_runtime_mode is not None:
            # we allow forcing NONE when the dispatcher disagrees to support
            # warm ups for cudagraph capture
            assert (
                cudagraph_runtime_mode == CUDAGraphMode.NONE
                or cudagraph_runtime_mode == _cg_mode
            ), (
                f"Cudagraph runtime mode mismatch at dummy_run. "
                f"Expected {_cg_mode}, but got {cudagraph_runtime_mode}."
            )
        else:
            cudagraph_runtime_mode = _cg_mode

        attn_metadata: PerLayerAttnMetadata | None = None

        # If force_attention is True, we always capture attention. Otherwise,
        # it only happens for cudagraph_runtime_mode=FULL.
        if force_attention or cudagraph_runtime_mode == CUDAGraphMode.FULL:
            if create_mixed_batch:
                # In the mixed batch mode (used for FI warmup), we use
                # shorter sequence lengths to run faster.
                # TODO(luka) better system for describing dummy batches
                seq_lens = [1] * num_decode_tokens + [num_prefill_tokens + 1]
            else:
                seq_lens = max_query_len  # type: ignore[assignment]
            self.seq_lens.np[:num_reqs] = seq_lens
            self.seq_lens.np[num_reqs:] = 0
            self.seq_lens.copy_to_gpu()

            cum_num_tokens, _ = self._get_cumsum_and_arange(num_scheduled_tokens)
            self.query_start_loc.np[1 : num_reqs + 1] = cum_num_tokens
            self.query_start_loc.copy_to_gpu()

            attn_metadata, _ = self._build_attention_metadata(
                total_num_scheduled_tokens=num_tokens,
                max_num_scheduled_tokens=max_query_len,
                num_reqs=num_reqs,
                ubatch_slices=ubatch_slices,
                for_cudagraph_capture=True,
            )

        with self.maybe_dummy_run_with_lora(
            self.lora_config,
            num_scheduled_tokens,
            num_sampled_tokens,
            activate_lora,
            remove_lora,
        ):
            # Make sure padding doesn't exceed max_num_tokens
            assert num_tokens_after_padding <= self.max_num_tokens
            model_kwargs = self._init_model_kwargs(num_tokens_after_padding)
            if self.supports_mm_inputs and not self.model_config.is_encoder_decoder:
                input_ids = None
                inputs_embeds = self.inputs_embeds.gpu[:num_tokens_after_padding]
                model_kwargs = {
                    **model_kwargs,
                    **self._dummy_mm_kwargs(num_reqs),
                }
            elif self.enable_prompt_embeds:
                input_ids = None
                inputs_embeds = self.inputs_embeds.gpu[:num_tokens_after_padding]
                model_kwargs = self._init_model_kwargs(num_tokens_after_padding)
            else:
                input_ids = self.input_ids.gpu[:num_tokens_after_padding]
                inputs_embeds = None

            if self.uses_mrope:
                positions = self.mrope_positions.gpu[:, :num_tokens_after_padding]
            else:
                positions = self.positions.gpu[:num_tokens_after_padding]

            if get_pp_group().is_first_rank:
                intermediate_tensors = None
            else:
                if self.intermediate_tensors is None:
                    self.intermediate_tensors = (
                        self.model.make_empty_intermediate_tensors(
                            batch_size=self.max_num_tokens,
                            dtype=self.model_config.dtype,
                            device=self.device,
                        )
                    )

                intermediate_tensors = self.sync_and_slice_intermediate_tensors(
                    num_tokens_after_padding, None, False
                )

            if ubatch_slices is not None:
                # Adjust values to reflect a single ubatch.
                # TODO(sage,lucas): this is cruft that should be addressed in
                #  the padding refactor.
                num_tokens_after_padding = ubatch_slices[0].num_tokens
                if num_tokens_across_dp is not None:
                    num_tokens_across_dp[:] = num_tokens_after_padding

            with (
                self.maybe_randomize_inputs(input_ids),
                set_forward_context(
                    attn_metadata,
                    self.vllm_config,
                    num_tokens=num_tokens_after_padding,
                    num_tokens_across_dp=num_tokens_across_dp,
                    cudagraph_runtime_mode=cudagraph_runtime_mode,
                    batch_descriptor=batch_descriptor,
                    ubatch_slices=ubatch_slices,
                ),
            ):
                outputs = self.model(
                    input_ids=input_ids,
                    positions=positions,
                    intermediate_tensors=intermediate_tensors,
                    inputs_embeds=inputs_embeds,
                    **model_kwargs,
                )

            if self.use_aux_hidden_state_outputs:
                hidden_states, _ = outputs
            else:
                hidden_states = outputs

            if self.speculative_config and self.speculative_config.use_eagle():
                assert isinstance(self.drafter, EagleProposer)
                use_cudagraphs = (
                    cudagraph_runtime_mode == CUDAGraphMode.PIECEWISE
                    and not self.speculative_config.enforce_eager
                )

                # Note(gnovack) - We need to disable cudagraphs for one of the two
                # lora cases when cudagraph_specialize_lora is enabled. This is a
                # short term mitigation for issue mentioned in
                # https://github.com/vllm-project/vllm/issues/28334
                if self.compilation_config.cudagraph_specialize_lora and activate_lora:
                    use_cudagraphs = False

                self.drafter.dummy_run(
                    num_tokens,
                    use_cudagraphs=use_cudagraphs,
                )

        # This is necessary to avoid blocking DP.
        # For dummy runs, we typically skip EPLB since we don't have any real
        # requests to process.
        # However, in DP settings, there may be cases when some DP ranks do
        # not have any requests to process, so they're executing dummy batches.
        # In such cases, we still have to trigger EPLB to make sure
        # ranks execute the rearrangement in synchronization.
        if not skip_eplb:
            self.eplb_step(is_dummy=True, is_profile=is_profile)

        logit_indices = np.cumsum(num_scheduled_tokens) - 1
        logit_indices_device = torch.from_numpy(logit_indices).to(
            self.device, non_blocking=True
        )
        return hidden_states, hidden_states[logit_indices_device]

    @torch.inference_mode()
    def _dummy_sampler_run(
        self,
        hidden_states: torch.Tensor,
    ) -> torch.Tensor:
        # The dummy hidden states may contain special values,
        # like `inf` or `nan`.
        # To avoid breaking the sampler, we use a random tensor here instead.
        hidden_states = torch.rand_like(hidden_states)

        logits = self.model.compute_logits(hidden_states)
        num_reqs = logits.size(0)

        dummy_tensors = lambda v: torch.full((num_reqs,), v, device=self.device)

        dummy_metadata = SamplingMetadata(
            temperature=dummy_tensors(0.5),
            all_greedy=False,
            all_random=False,
            top_p=dummy_tensors(0.9),
            top_k=dummy_tensors(logits.size(1) - 1),
            generators={},
            max_num_logprobs=None,
            no_penalties=True,
            prompt_token_ids=None,
            frequency_penalties=dummy_tensors(0.1),
            presence_penalties=dummy_tensors(0.1),
            repetition_penalties=dummy_tensors(0.1),
            output_token_ids=[[] for _ in range(num_reqs)],
            spec_token_ids=[[] for _ in range(num_reqs)],
            allowed_token_ids_mask=None,
            bad_words_token_ids={},
            logitsprocs=LogitsProcessors(),
        )
        try:
            sampler_output = self.sampler(
                logits=logits, sampling_metadata=dummy_metadata
            )
        except RuntimeError as e:
            if "out of memory" in str(e):
                raise RuntimeError(
                    "CUDA out of memory occurred when warming up sampler with "
                    f"{num_reqs} dummy requests. Please try lowering "
                    "`max_num_seqs` or `gpu_memory_utilization` when "
                    "initializing the engine."
                ) from e
            else:
                raise e
        if self.speculative_config:
            draft_token_ids = [[0] for _ in range(num_reqs)]
            dummy_spec_decode_metadata = SpecDecodeMetadata.make_dummy(
                draft_token_ids, self.device
            )

            num_tokens = sum(len(ids) for ids in draft_token_ids)
            # draft_probs = torch.randn(
            #     num_tokens, logits.shape[-1], device=self.device,
            #     dtype=logits.dtype)
            draft_probs = None
            logits = torch.randn(
                num_tokens + num_reqs,
                logits.shape[-1],
                device=self.device,
                dtype=logits.dtype,
            )
            self.rejection_sampler(
                dummy_spec_decode_metadata,
                draft_probs,
                logits,
                dummy_metadata,
            )
        return sampler_output

    def _dummy_pooler_run_task(
        self,
        hidden_states: torch.Tensor,
        task: PoolingTask,
    ) -> PoolerOutput:
        num_tokens = hidden_states.shape[0]
        max_num_reqs = self.scheduler_config.max_num_seqs
        num_reqs = min(num_tokens, max_num_reqs)
        min_tokens_per_req = num_tokens // num_reqs
        num_scheduled_tokens_list = [min_tokens_per_req] * num_reqs
        num_scheduled_tokens_list[-1] += num_tokens % num_reqs
        assert sum(num_scheduled_tokens_list) == num_tokens
        assert len(num_scheduled_tokens_list) == num_reqs

        req_num_tokens = num_tokens // num_reqs

        dummy_prompt_lens = torch.tensor(
            num_scheduled_tokens_list,
            device="cpu",
        )
        dummy_token_ids = torch.zeros(
            (num_reqs, req_num_tokens), dtype=torch.int32, device=self.device
        )

        model = cast(VllmModelForPooling, self.get_model())
        dummy_pooling_params = PoolingParams(task=task)
        dummy_pooling_params.verify(task=task, model_config=self.model_config)
        to_update = model.pooler.get_pooling_updates(task)
        to_update.apply(dummy_pooling_params)

        dummy_metadata = PoolingMetadata(
            prompt_lens=dummy_prompt_lens,
            prompt_token_ids=dummy_token_ids,
            pooling_params=[dummy_pooling_params] * num_reqs,
        )

        dummy_metadata.build_pooling_cursor(
            num_scheduled_tokens_list, device=hidden_states.device
        )

        try:
            return model.pooler(
                hidden_states=hidden_states, pooling_metadata=dummy_metadata
            )
        except RuntimeError as e:
            if "out of memory" in str(e):
                raise RuntimeError(
                    "CUDA out of memory occurred when warming up pooler "
                    f"({task=}) with {num_reqs} dummy requests. Please try "
                    "lowering `max_num_seqs` or `gpu_memory_utilization` when "
                    "initializing the engine."
                ) from e
            else:
                raise e

    @torch.inference_mode()
    def _dummy_pooler_run(
        self,
        hidden_states: torch.Tensor,
    ) -> PoolerOutput:
        # Find the task that has the largest output for subsequent steps
        supported_pooling_tasks = self.get_supported_pooling_tasks()

        if not supported_pooling_tasks:
            if self.scheduler_config.enable_chunked_prefill:
                raise RuntimeError(
                    f"Model {self.model_config.model} does not support "
                    "any pooling tasks with chunked prefill enabled. "
                    "Please add --no-enable-chunked-prefill to your "
                    "config or CLI args. See "
                    "https://docs.vllm.ai/en/latest/models/pooling_models.html "
                    "to learn more."
                )
            else:
                raise RuntimeError(
                    f"Model {self.model_config.model} does not support "
                    "any pooling tasks. See "
                    "https://docs.vllm.ai/en/latest/models/pooling_models.html "
                    "to learn more."
                )

        output_size = dict[PoolingTask, float]()
        for task in supported_pooling_tasks:
            # Run a full batch with each task to ensure none of them OOMs
            output = self._dummy_pooler_run_task(hidden_states, task)
            output_size[task] = sum(o.nbytes for o in output)
            del output  # Allow GC

        max_task = max(output_size.items(), key=lambda x: x[1])[0]
        return self._dummy_pooler_run_task(hidden_states, max_task)

    def profile_run(self) -> None:
        # Profile with multimodal encoder & encoder cache.
        if self.supports_mm_inputs:
            mm_config = self.model_config.multimodal_config
            if mm_config is not None and mm_config.skip_mm_profiling:
                logger.info(
                    "Skipping memory profiling for multimodal encoder and "
                    "encoder cache."
                )
            else:
                mm_budget = self.mm_budget
                assert mm_budget is not None

                if (encoder_budget := mm_budget.get_encoder_budget()) > 0:
                    # NOTE: Currently model is profiled with a single non-text
                    # modality with the max possible input tokens even when
                    # it supports multiple.
                    dummy_modality = mm_budget.get_modality_with_max_tokens()
                    max_mm_items_per_batch = mm_budget.max_items_per_batch_by_modality[
                        dummy_modality
                    ]

                    logger.info(
                        "Encoder cache will be initialized with a budget of "
                        "%s tokens, and profiled with %s %s items of the "
                        "maximum feature size.",
                        encoder_budget,
                        max_mm_items_per_batch,
                        dummy_modality,
                    )

                    # Create dummy batch of multimodal inputs.
                    batched_dummy_mm_inputs = self._get_mm_dummy_batch(
                        dummy_modality,
                        max_mm_items_per_batch,
                    )

                    # Run multimodal encoder.
                    dummy_encoder_outputs = self.model.embed_multimodal(
                        **batched_dummy_mm_inputs
                    )

                    sanity_check_mm_encoder_outputs(
                        dummy_encoder_outputs,
                        expected_num_items=max_mm_items_per_batch,
                    )

                    # NOTE: This happens when encoder cache needs to store
                    # the embeddings that encoder outputs are scattered onto.
                    # In this case we create dummy embeddings of size
                    # (encode_budget, hidden_size) and scatter encoder
                    # output into it.
                    encoder_output_shape = dummy_encoder_outputs[0].shape
                    if encoder_output_shape[0] < encoder_budget:
                        expanded_outputs = []
                        for output in dummy_encoder_outputs:
                            expanded = output.new_zeros(
                                (encoder_budget, encoder_output_shape[-1])
                            )
                            num_tokens = output.shape[0]
                            expanded[:num_tokens].copy_(output)
                            expanded_outputs.append(expanded)

                        dummy_encoder_outputs = expanded_outputs

                    # Cache the dummy encoder outputs.
                    self.encoder_cache["tmp"] = dict(enumerate(dummy_encoder_outputs))

        # Add `is_profile` here to pre-allocate communication buffers
        hidden_states, last_hidden_states = self._dummy_run(
            self.max_num_tokens, is_profile=True
        )
        if get_pp_group().is_last_rank:
            if self.is_pooling_model:
                output = self._dummy_pooler_run(hidden_states)
            else:
                output = self._dummy_sampler_run(last_hidden_states)
        else:
            output = None
        self._sync_device()
        del hidden_states, output
        self.encoder_cache.clear()
        gc.collect()

    def capture_model(self) -> int:
        if self.compilation_config.cudagraph_mode == CUDAGraphMode.NONE:
            logger.warning(
                "Skipping CUDA graph capture. To turn on CUDA graph capture, "
                "ensure `cudagraph_mode` was not manually set to `NONE`"
            )
            return 0

        compilation_counter.num_gpu_runner_capture_triggers += 1

        start_time = time.perf_counter()

        @contextmanager
        def freeze_gc():
            # Optimize garbage collection during CUDA graph capture.
            # Clean up, then freeze all remaining objects from being included
            # in future collections.
            gc.collect()
            should_freeze = not envs.VLLM_ENABLE_CUDAGRAPH_GC
            if should_freeze:
                gc.freeze()
            try:
                yield
            finally:
                if should_freeze:
                    gc.unfreeze()
                    gc.collect()

        # Trigger CUDA graph capture for specific shapes.
        # Capture the large shapes first so that the smaller shapes
        # can reuse the memory pool allocated for the large shapes.
        set_cudagraph_capturing_enabled(True)
        with freeze_gc(), graph_capture(device=self.device):
            start_free_gpu_memory = torch.cuda.mem_get_info()[0]
            cudagraph_mode = self.compilation_config.cudagraph_mode
            assert cudagraph_mode is not None

            if self.lora_config:
                if self.compilation_config.cudagraph_specialize_lora:
                    lora_cases = [True, False]
                else:
                    lora_cases = [True]
            else:
                lora_cases = [False]

            if cudagraph_mode.mixed_mode() != CUDAGraphMode.NONE:
                cudagraph_runtime_mode = cudagraph_mode.mixed_mode()
                # make sure we capture the largest batch size first
                compilation_cases = list(
                    product(reversed(self.cudagraph_batch_sizes), lora_cases)
                )
                self._capture_cudagraphs(
                    compilation_cases,
                    cudagraph_runtime_mode=cudagraph_runtime_mode,
                    uniform_decode=False,
                )

            # Capture full cudagraph for uniform decode batches if we
            # don't already have full mixed prefill-decode cudagraphs.
            if (
                cudagraph_mode.decode_mode() == CUDAGraphMode.FULL
                and cudagraph_mode.separate_routine()
            ):
                max_num_tokens = (
                    self.scheduler_config.max_num_seqs * self.uniform_decode_query_len
                )
                decode_cudagraph_batch_sizes = [
                    x
                    for x in self.cudagraph_batch_sizes
                    if max_num_tokens >= x >= self.uniform_decode_query_len
                ]
                compilation_cases_decode = list(
                    product(reversed(decode_cudagraph_batch_sizes), lora_cases)
                )
                self._capture_cudagraphs(
                    compilation_cases=compilation_cases_decode,
                    cudagraph_runtime_mode=CUDAGraphMode.FULL,
                    uniform_decode=True,
                )

            torch.cuda.synchronize()
            end_free_gpu_memory = torch.cuda.mem_get_info()[0]

        # Disable cudagraph capturing globally, so any unexpected cudagraph
        # capturing will be detected and raise an error after here.
        # Note: We don't put it into graph_capture context manager because
        # we may do lazy capturing in future that still allows capturing
        # after here.
        set_cudagraph_capturing_enabled(False)

        end_time = time.perf_counter()
        elapsed_time = end_time - start_time
        cuda_graph_size = start_free_gpu_memory - end_free_gpu_memory
        # This usually takes 5~20 seconds.
        logger.info_once(
            "Graph capturing finished in %.0f secs, took %.2f GiB",
            elapsed_time,
            cuda_graph_size / (1 << 30),
            scope="local",
        )
        return cuda_graph_size

    def _capture_cudagraphs(
        self,
        compilation_cases: list[tuple[int, bool]],
        cudagraph_runtime_mode: CUDAGraphMode,
        uniform_decode: bool,
    ):
        assert (
            cudagraph_runtime_mode != CUDAGraphMode.NONE
            and cudagraph_runtime_mode.valid_runtime_modes()
        ), f"Invalid cudagraph runtime mode: {cudagraph_runtime_mode}"

        # Only rank 0 should print progress bar during capture
        if is_global_first_rank():
            compilation_cases = tqdm(
                compilation_cases,
                disable=not self.load_config.use_tqdm_on_load,
                desc="Capturing CUDA graphs ({}, {})".format(
                    "decode" if uniform_decode else "mixed prefill-decode",
                    cudagraph_runtime_mode.name,
                ),
            )

        # We skip EPLB here since we don't want to record dummy metrics
        for num_tokens, activate_lora in compilation_cases:
            # We currently only capture ubatched graphs when its a FULL
            # cudagraph, a uniform decode batch, and the number of tokens
            # is above the threshold. Otherwise we just capture a non-ubatched
            # version of the graph
            allow_microbatching = (
                self.parallel_config.enable_dbo
                and cudagraph_runtime_mode == CUDAGraphMode.FULL
                and uniform_decode
                and check_ubatch_thresholds(
                    config=self.vllm_config.parallel_config,
                    num_tokens=num_tokens,
                    uniform_decode=uniform_decode,
                )
            )

            for _ in range(self.compilation_config.cudagraph_num_of_warmups):
                # Use CUDAGraphRuntimeStyle.NONE (default) for warmup.
                # But be careful, warm up with `NONE`is orthogonal to
                # if we want to warm up attention or not. This is
                # different from the case where `FULL` implies capture
                # attention while `PIECEWISE` implies no attention.
                force_attention = cudagraph_runtime_mode == CUDAGraphMode.FULL
                self._dummy_run(
                    num_tokens,
                    cudagraph_runtime_mode=CUDAGraphMode.NONE,
                    force_attention=force_attention,
                    uniform_decode=uniform_decode,
                    allow_microbatching=allow_microbatching,
                    skip_eplb=True,
                    remove_lora=False,
                    activate_lora=activate_lora,
                )
            self._dummy_run(
                num_tokens,
                cudagraph_runtime_mode=cudagraph_runtime_mode,
                uniform_decode=uniform_decode,
                allow_microbatching=allow_microbatching,
                skip_eplb=True,
                remove_lora=False,
                activate_lora=activate_lora,
            )
        self.maybe_remove_all_loras(self.lora_config)

    def initialize_attn_backend(self, kv_cache_config: KVCacheConfig) -> None:
        """
        Initialize the attention backends and attention metadata builders.
        """
        assert len(self.attn_groups) == 0, "Attention backends are already initialized"

        class AttentionGroupKey(NamedTuple):
            attn_backend: type[AttentionBackend]
            kv_cache_spec: KVCacheSpec

        def get_attn_backends_for_group(
            kv_cache_group_spec: KVCacheGroupSpec,
        ) -> tuple[dict[AttentionGroupKey, list[str]], set[type[AttentionBackend]]]:
            layer_type = cast(type[Any], AttentionLayerBase)
            layers = get_layers_from_vllm_config(
                self.vllm_config, layer_type, kv_cache_group_spec.layer_names
            )
            attn_backends = {}
            attn_backend_layers = defaultdict(list)
            # Dedupe based on full class name; this is a bit safer than
            # using the class itself as the key because when we create dynamic
            # attention backend subclasses (e.g. ChunkedLocalAttention) unless
            # they are cached correctly, there will be different objects per
            # layer.
            for layer_name in kv_cache_group_spec.layer_names:
                attn_backend = layers[layer_name].get_attn_backend()

                if layer_name in self.kv_sharing_fast_prefill_eligible_layers:
                    attn_backend = create_fast_prefill_custom_backend(
                        "FastPrefill",
                        attn_backend,  # type: ignore[arg-type]
                    )

                full_cls_name = attn_backend.full_cls_name()
                layer_kv_cache_spec = kv_cache_group_spec.kv_cache_spec
                if isinstance(layer_kv_cache_spec, UniformTypeKVCacheSpecs):
                    layer_kv_cache_spec = layer_kv_cache_spec.kv_cache_specs[layer_name]
                key = (full_cls_name, layer_kv_cache_spec)
                attn_backends[key] = AttentionGroupKey(
                    attn_backend, layer_kv_cache_spec
                )
                attn_backend_layers[key].append(layer_name)
            return (
                {attn_backends[k]: v for k, v in attn_backend_layers.items()},
                set(group_key.attn_backend for group_key in attn_backends.values()),
            )

        def create_attn_groups(
            attn_backends_map: dict[AttentionGroupKey, list[str]],
            kv_cache_group_id: int,
        ) -> list[AttentionGroup]:
            attn_groups: list[AttentionGroup] = []
            for (attn_backend, kv_cache_spec), layer_names in attn_backends_map.items():
                attn_group = AttentionGroup(
                    attn_backend,
                    layer_names,
                    kv_cache_spec,
                    kv_cache_group_id,
                )

                attn_groups.append(attn_group)
            return attn_groups

        attention_backend_maps = []
        attention_backend_list = []
        for kv_cache_group_spec in kv_cache_config.kv_cache_groups:
            attn_backends = get_attn_backends_for_group(kv_cache_group_spec)
            attention_backend_maps.append(attn_backends[0])
            attention_backend_list.append(attn_backends[1])

        # Resolve cudagraph_mode before actually initialize metadata_builders
        self._check_and_update_cudagraph_mode(
            attention_backend_list, kv_cache_config.kv_cache_groups
        )

        for i, attn_backend_map in enumerate(attention_backend_maps):
            self.attn_groups.append(create_attn_groups(attn_backend_map, i))

    def initialize_metadata_builders(
        self, kv_cache_config: KVCacheConfig, kernel_block_sizes: list[int]
    ) -> None:
        """
        Create the metadata builders for all KV cache groups and attn groups.
        """
        for kv_cache_group_id in range(len(kv_cache_config.kv_cache_groups)):
            for attn_group in self.attn_groups[kv_cache_group_id]:
                attn_group.create_metadata_builders(
                    self.vllm_config,
                    self.device,
                    kernel_block_sizes[kv_cache_group_id]
                    if kv_cache_group_id < len(kernel_block_sizes)
                    else None,
                    num_metadata_builders=1
                    if not self.parallel_config.enable_dbo
                    else 2,
                )
        # Calculate reorder batch threshold (if needed)
        # Note (tdoublep): do this *after* constructing builders,
        # because some of them change the threshold at init time.
        self.calculate_reorder_batch_threshold()

    def _check_and_update_cudagraph_mode(
        self,
        attention_backends: list[set[type[AttentionBackend]]],
        kv_cache_groups: list[KVCacheGroupSpec],
    ) -> None:
        """
        Resolve the cudagraph_mode when there are multiple attention
        groups with potential conflicting CUDA graph support.
        Then initialize the cudagraph_dispatcher based on the resolved
        cudagraph_mode.
        """
        min_cg_support = AttentionCGSupport.ALWAYS
        min_cg_backend_name = None

        for attn_backend_set, kv_cache_group in zip(
            attention_backends, kv_cache_groups
        ):
            for attn_backend in attn_backend_set:
                builder_cls = attn_backend.get_builder_cls()

                cg_support = builder_cls.get_cudagraph_support(
                    self.vllm_config, kv_cache_group.kv_cache_spec
                )
                if cg_support.value < min_cg_support.value:
                    min_cg_support = cg_support
                    min_cg_backend_name = attn_backend.__name__
        # Flexible resolve the cudagraph mode
        cudagraph_mode = self.compilation_config.cudagraph_mode
        assert cudagraph_mode is not None
        # check cudagraph for mixed batch is supported
        if (
            cudagraph_mode.mixed_mode() == CUDAGraphMode.FULL
            and min_cg_support != AttentionCGSupport.ALWAYS
        ):
            msg = (
                f"CUDAGraphMode.{cudagraph_mode.name} is not supported "
                f"with {min_cg_backend_name} backend (support: "
                f"{min_cg_support})"
            )
            if min_cg_support == AttentionCGSupport.NEVER:
                # if not supported any full cudagraphs, just raise it.
                msg += (
                    "; please try cudagraph_mode=PIECEWISE, and "
                    "make sure compilation mode is VLLM_COMPILE"
                )
                raise ValueError(msg)

            # attempt to resolve the full cudagraph related mode
            if self.compilation_config.splitting_ops_contain_attention():
                msg += "; setting cudagraph_mode=FULL_AND_PIECEWISE"
                cudagraph_mode = self.compilation_config.cudagraph_mode = (
                    CUDAGraphMode.FULL_AND_PIECEWISE
                )
            else:
                msg += "; setting cudagraph_mode=FULL_DECODE_ONLY"
                cudagraph_mode = self.compilation_config.cudagraph_mode = (
                    CUDAGraphMode.FULL_DECODE_ONLY
                )
            logger.warning(msg)

        # check that if we are doing decode full-cudagraphs it is supported
        if (
            cudagraph_mode.decode_mode() == CUDAGraphMode.FULL
            and min_cg_support == AttentionCGSupport.NEVER
        ):
            msg = (
                f"CUDAGraphMode.{cudagraph_mode.name} is not supported "
                f"with {min_cg_backend_name} backend (support: "
                f"{min_cg_support})"
            )
            if self.compilation_config.mode == CompilationMode.VLLM_COMPILE and (
                self.compilation_config.splitting_ops_contain_attention()
                or self.compilation_config.use_inductor_graph_partition
            ):
                msg += (
                    "; setting cudagraph_mode=PIECEWISE because "
                    "attention is compiled piecewise"
                )
                cudagraph_mode = self.compilation_config.cudagraph_mode = (
                    CUDAGraphMode.PIECEWISE
                )
            else:
                msg += (
                    "; setting cudagraph_mode=NONE because "
                    "attention is not compiled piecewise"
                )
                cudagraph_mode = self.compilation_config.cudagraph_mode = (
                    CUDAGraphMode.NONE
                )
            logger.warning(msg)

        # check that if we are doing spec-decode + decode full-cudagraphs it is
        # supported
        if (
            cudagraph_mode.decode_mode() == CUDAGraphMode.FULL
            and self.uniform_decode_query_len > 1
            and min_cg_support.value < AttentionCGSupport.UNIFORM_BATCH.value
        ):
            msg = (
                f"CUDAGraphMode.{cudagraph_mode.name} is not supported"
                f" with spec-decode for attention backend "
                f"{min_cg_backend_name} (support: {min_cg_support})"
            )
            if self.compilation_config.splitting_ops_contain_attention():
                msg += "; setting cudagraph_mode=PIECEWISE"
                cudagraph_mode = self.compilation_config.cudagraph_mode = (
                    CUDAGraphMode.PIECEWISE
                )
            else:
                msg += "; setting cudagraph_mode=NONE"
                cudagraph_mode = self.compilation_config.cudagraph_mode = (
                    CUDAGraphMode.NONE
                )
            logger.warning(msg)

        # double check that we can support full cudagraph if they are requested
        # even after automatic downgrades
        if (
            cudagraph_mode.has_full_cudagraphs()
            and min_cg_support == AttentionCGSupport.NEVER
        ):
            raise ValueError(
                f"CUDAGraphMode.{cudagraph_mode.name} is not "
                f"supported with {min_cg_backend_name} backend ("
                f"support:{min_cg_support}) "
                "; please try cudagraph_mode=PIECEWISE, "
                "and make sure compilation mode is VLLM_COMPILE"
            )

        # if we have dedicated decode cudagraphs, and spec-decode is enabled,
        # we need to adjust the cudagraph sizes to be a multiple of the uniform
        # decode query length to avoid: https://github.com/vllm-project/vllm/issues/28207
        # temp-fix: https://github.com/vllm-project/vllm/issues/28207#issuecomment-3504004536
        # Will be removed in the near future when we have seperate cudagraph capture
        # sizes for decode and mixed prefill-decode.
        if (
            cudagraph_mode.decode_mode() == CUDAGraphMode.FULL
            and cudagraph_mode.separate_routine()
            and self.uniform_decode_query_len > 1
        ):
            self.compilation_config.adjust_cudagraph_sizes_for_spec_decode(
                self.uniform_decode_query_len, self.parallel_config.tensor_parallel_size
            )
            capture_sizes = self.compilation_config.cudagraph_capture_sizes
            self.cudagraph_batch_sizes = (
                capture_sizes if capture_sizes is not None else []
            )

        # Trigger cudagraph dispatching keys initialization after
        # resolved cudagraph mode.
        cudagraph_mode = self.compilation_config.cudagraph_mode
        assert cudagraph_mode is not None
        self.cudagraph_dispatcher.initialize_cudagraph_keys(
            cudagraph_mode, self.uniform_decode_query_len
        )

    def calculate_reorder_batch_threshold(self) -> None:
        """
        Choose the minimum reorder batch threshold from all attention groups.
        Backends should be able to support lower threshold then what they request
        just may have a performance penalty due to that backend treating decodes
        as prefills.
        """
        min_none_high = lambda a, b: a if b is None else b if a is None else min(a, b)

        reorder_batch_thresholds: list[int | None] = [
            group.get_metadata_builder().reorder_batch_threshold
            for group in self._attn_group_iterator()
        ]
        # If there are no attention groups (attention-free model) or no backend
        # reports a threshold, leave reordering disabled.
        if len(reorder_batch_thresholds) == 0:
            self.reorder_batch_threshold = None
            return
        self.reorder_batch_threshold = reduce(min_none_high, reorder_batch_thresholds)  # type: ignore[assignment]

    @staticmethod
    def select_common_block_size(
        kv_manager_block_size: int, attn_groups: list[AttentionGroup]
    ) -> int:
        """
        Select a block size that is supported by all backends and is a factor of
        kv_manager_block_size.

        If kv_manager_block_size is supported by all backends, return it directly.
        Otherwise, return the max supported size.

        Args:
            kv_manager_block_size: Block size of KV cache
            attn_groups: List of attention groups

        Returns:
            The selected block size

        Raises:
            ValueError: If no valid block size found
        """

        def block_size_is_supported(
            backends: list[type[AttentionBackend]], block_size: int
        ) -> bool:
            """
            Check if the block size is supported by all backends.
            """
            for backend in backends:
                is_supported = False
                for supported_size in backend.get_supported_kernel_block_sizes():
                    if isinstance(supported_size, int):
                        if block_size == supported_size:
                            is_supported = True
                    elif isinstance(supported_size, MultipleOf):
                        if block_size % supported_size.base == 0:
                            is_supported = True
                    else:
                        raise ValueError(f"Unknown supported size: {supported_size}")
                if not is_supported:
                    return False
            return True

        backends = [group.backend for group in attn_groups]

        # Case 1: if the block_size of kv cache manager is supported by all backends,
        # return it directly
        if block_size_is_supported(backends, kv_manager_block_size):
            return kv_manager_block_size

        # Case 2: otherwise, the block_size must be an `int`-format supported size of
        # at least one backend. Iterate over all `int`-format supported sizes in
        # descending order and return the first one that is supported by all backends.
        # Simple proof:
        # If the supported size b is in MultipleOf(x_i) format for all attention
        # backends i, and b a factor of kv_manager_block_size, then
        # kv_manager_block_size also satisfies MultipleOf(x_i) for all i. We will
        # return kv_manager_block_size in case 1.
        all_int_supported_sizes = set(
            supported_size
            for backend in backends
            for supported_size in backend.get_supported_kernel_block_sizes()
            if isinstance(supported_size, int)
        )

        for supported_size in sorted(all_int_supported_sizes, reverse=True):
            if kv_manager_block_size % supported_size != 0:
                continue
            if block_size_is_supported(backends, supported_size):
                return supported_size
        raise ValueError(f"No common block size for {kv_manager_block_size}. ")

    def may_reinitialize_input_batch(
        self, kv_cache_config: KVCacheConfig, kernel_block_sizes: list[int]
    ) -> None:
        """
        Re-initialize the input batch if the block sizes are different from
        `[self.cache_config.block_size]`. This usually happens when there
        are multiple KV cache groups.

        Args:
            kv_cache_config: The KV cache configuration.
            kernel_block_sizes: The kernel block sizes for each KV cache group.
        """
        block_sizes = [
            kv_cache_group.kv_cache_spec.block_size
            for kv_cache_group in kv_cache_config.kv_cache_groups
            if not isinstance(kv_cache_group.kv_cache_spec, EncoderOnlyAttentionSpec)
        ]

        if block_sizes != [self.cache_config.block_size] or kernel_block_sizes != [
            self.cache_config.block_size
        ]:
            assert self.cache_config.cpu_offload_gb == 0, (
                "Cannot re-initialize the input batch when CPU weight "
                "offloading is enabled. See https://github.com/vllm-project/vllm/pull/18298 "  # noqa: E501
                "for more details."
            )
            self.input_batch = InputBatch(
                max_num_reqs=self.max_num_reqs,
                max_model_len=max(self.max_model_len, self.max_encoder_len),
                max_num_batched_tokens=self.max_num_tokens,
                device=self.device,
                pin_memory=self.pin_memory,
                vocab_size=self.model_config.get_vocab_size(),
                block_sizes=block_sizes,
                kernel_block_sizes=kernel_block_sizes,
                is_spec_decode=bool(self.vllm_config.speculative_config),
                logitsprocs=self.input_batch.logitsprocs,
                logitsprocs_need_output_token_ids=self.input_batch.logitsprocs_need_output_token_ids,
                is_pooling_model=self.is_pooling_model,
                num_speculative_tokens=self.num_spec_tokens,
            )

    def _allocate_kv_cache_tensors(
        self, kv_cache_config: KVCacheConfig
    ) -> dict[str, torch.Tensor]:
        """
        Initializes the KV cache buffer with the correct size. The buffer needs
        to be reshaped to the desired shape before being used by the models.

        Args:
            kv_cache_config: The KV cache config
        Returns:
            dict[str, torch.Tensor]: A map between layer names to their
            corresponding memory buffer for KV cache.
        """
        kv_cache_raw_tensors: dict[str, torch.Tensor] = {}
        for kv_cache_tensor in kv_cache_config.kv_cache_tensors:
            tensor = torch.zeros(
                kv_cache_tensor.size, dtype=torch.int8, device=self.device
            )
            for layer_name in kv_cache_tensor.shared_by:
                kv_cache_raw_tensors[layer_name] = tensor

        layer_names = set()
        for group in kv_cache_config.kv_cache_groups:
            for layer_name in group.layer_names:
                if layer_name in self.runner_only_attn_layers:
                    continue
                layer_names.add(layer_name)
        assert layer_names == set(kv_cache_raw_tensors.keys()), (
            "Some layers are not correctly initialized"
        )
        return kv_cache_raw_tensors

    def _attn_group_iterator(self) -> Iterator[AttentionGroup]:
        return itertools.chain.from_iterable(self.attn_groups)

    def _kv_cache_spec_attn_group_iterator(self) -> Iterator[AttentionGroup]:
        if not self.kv_cache_config.kv_cache_groups:
            return
        for attn_groups in self.attn_groups:
            yield from attn_groups

    def _prepare_kernel_block_sizes(self, kv_cache_config: KVCacheConfig) -> list[int]:
        """
        Generate kernel_block_sizes that matches each block_size.

        For attention backends that support virtual block splitting,
        use the supported block sizes from the backend.
        For other backends (like Mamba), use the same block size (no splitting).

        Args:
            kv_cache_config: The KV cache configuration.

        Returns:
            list[int]: List of kernel block sizes for each cache group.
        """
        kernel_block_sizes = []
        for kv_cache_gid, kv_cache_group in enumerate(kv_cache_config.kv_cache_groups):
            kv_cache_spec = kv_cache_group.kv_cache_spec
            if isinstance(kv_cache_spec, UniformTypeKVCacheSpecs):
                # All layers in the UniformTypeKVCacheSpecs have the same type,
                # Pick an arbitrary one to dispatch.
                kv_cache_spec = next(iter(kv_cache_spec.kv_cache_specs.values()))
            if isinstance(kv_cache_spec, EncoderOnlyAttentionSpec):
                continue
            elif isinstance(kv_cache_spec, AttentionSpec):
                # This is an attention backend that supports virtual
                # block splitting. Get the supported block sizes from
                # all backends in the group.
                attn_groups = self.attn_groups[kv_cache_gid]
                kv_manager_block_size = kv_cache_group.kv_cache_spec.block_size
                selected_kernel_size = self.select_common_block_size(
                    kv_manager_block_size, attn_groups
                )
                kernel_block_sizes.append(selected_kernel_size)
            elif isinstance(kv_cache_spec, MambaSpec):
                # This is likely Mamba or other non-attention cache,
                # no splitting.
                kernel_block_sizes.append(kv_cache_spec.block_size)
            else:
                raise NotImplementedError(
                    f"unknown kv cache spec {kv_cache_group.kv_cache_spec}"
                )
        return kernel_block_sizes

    def _reshape_kv_cache_tensors(
        self,
        kv_cache_config: KVCacheConfig,
        kv_cache_raw_tensors: dict[str, torch.Tensor],
        kernel_block_sizes: list[int],
    ) -> dict[str, torch.Tensor]:
        """
        Reshape the KV cache tensors to the desired shape and dtype.

        Args:
            kv_cache_config: The KV cache config
            kv_cache_raw_tensors: The KV cache buffer of each layer, with
                correct size but uninitialized shape.
            kernel_block_sizes: The kernel block sizes for each KV cache group.
        Returns:
            Dict[str, torch.Tensor]: A map between layer names to their
            corresponding memory buffer for KV cache.
        """
        kv_caches: dict[str, torch.Tensor] = {}
        has_attn, has_mamba = False, False
        for group in self._kv_cache_spec_attn_group_iterator():
            kv_cache_spec = group.kv_cache_spec
            attn_backend = group.backend
            if group.kv_cache_group_id == len(kernel_block_sizes):
                # There may be a last group for layers without kv cache.
                continue
            kernel_block_size = kernel_block_sizes[group.kv_cache_group_id]
            for layer_name in group.layer_names:
                if layer_name in self.runner_only_attn_layers:
                    continue
                raw_tensor = kv_cache_raw_tensors[layer_name]
                assert raw_tensor.numel() % kv_cache_spec.page_size_bytes == 0
                num_blocks = raw_tensor.numel() // kv_cache_spec.page_size_bytes
                if isinstance(kv_cache_spec, AttentionSpec):
                    has_attn = True
                    num_blocks_per_kv_block = (
                        kv_cache_spec.block_size // kernel_block_size
                    )
                    kernel_num_blocks = num_blocks * num_blocks_per_kv_block

                    kv_cache_shape = attn_backend.get_kv_cache_shape(
                        kernel_num_blocks,
                        kernel_block_size,
                        kv_cache_spec.num_kv_heads,
                        kv_cache_spec.head_size,
                        cache_dtype_str=self.cache_config.cache_dtype,
                    )
                    dtype = kv_cache_spec.dtype
                    try:
                        kv_cache_stride_order = attn_backend.get_kv_cache_stride_order()
                        assert len(kv_cache_stride_order) == len(kv_cache_shape)
                    except (AttributeError, NotImplementedError):
                        kv_cache_stride_order = tuple(range(len(kv_cache_shape)))
                    # The allocation respects the backend-defined stride order
                    # to ensure the semantic remains consistent for each
                    # backend. We first obtain the generic kv cache shape and
                    # then permute it according to the stride order which could
                    # result in a non-contiguous tensor.
                    kv_cache_shape = tuple(
                        kv_cache_shape[i] for i in kv_cache_stride_order
                    )
                    # Maintain original KV shape view.
                    inv_order = [
                        kv_cache_stride_order.index(i)
                        for i in range(len(kv_cache_stride_order))
                    ]
                    kv_caches[layer_name] = (
                        kv_cache_raw_tensors[layer_name]
                        .view(dtype)
                        .view(kv_cache_shape)
                        .permute(*inv_order)
                    )
                elif isinstance(kv_cache_spec, MambaSpec):
                    has_mamba = True
                    raw_tensor = kv_cache_raw_tensors[layer_name]
                    state_tensors = []
                    storage_offset_bytes = 0
                    for shape, dtype in zip(kv_cache_spec.shapes, kv_cache_spec.dtypes):
                        dtype_size = get_dtype_size(dtype)
                        num_element_per_page = (
                            kv_cache_spec.page_size_bytes // dtype_size
                        )
                        target_shape = (num_blocks, *shape)
                        stride = torch.empty(target_shape).stride()
                        target_stride = (num_element_per_page, *stride[1:])
                        assert storage_offset_bytes % dtype_size == 0
                        tensor = torch.as_strided(
                            raw_tensor.view(dtype),
                            size=target_shape,
                            stride=target_stride,
                            storage_offset=storage_offset_bytes // dtype_size,
                        )
                        state_tensors.append(tensor)
                        storage_offset_bytes += stride[0] * dtype_size

                    kv_caches[layer_name] = state_tensors
                else:
                    raise NotImplementedError

        if has_attn and has_mamba:
            self._update_hybrid_attention_mamba_layout(kv_caches)

        return kv_caches

    def _update_hybrid_attention_mamba_layout(
        self, kv_caches: dict[str, torch.Tensor]
    ) -> None:
        """
        Update the layout of attention layers from (2, num_blocks, ...) to
        (num_blocks, 2, ...).

        Args:
            kv_caches: The KV cache buffer of each layer.
        """

        for group in self._kv_cache_spec_attn_group_iterator():
            kv_cache_spec = group.kv_cache_spec
            for layer_name in group.layer_names:
                kv_cache = kv_caches[layer_name]
                if isinstance(kv_cache_spec, AttentionSpec) and kv_cache.shape[0] == 2:
                    assert kv_cache.shape[1] != 2, (
                        "Fail to determine whether the layout is "
                        "(2, num_blocks, ...) or (num_blocks, 2, ...) for "
                        f"a tensor of shape {kv_cache.shape}"
                    )
                    hidden_size = kv_cache.shape[2:].numel()
                    kv_cache.as_strided_(
                        size=kv_cache.shape,
                        stride=(hidden_size, 2 * hidden_size, *kv_cache.stride()[2:]),
                    )

    def initialize_kv_cache_tensors(
        self, kv_cache_config: KVCacheConfig, kernel_block_sizes: list[int]
    ) -> dict[str, torch.Tensor]:
        """
        Initialize the memory buffer for KV cache.

        Args:
            kv_cache_config: The KV cache config
            kernel_block_sizes: The kernel block sizes for each KV cache group.

        Returns:
            Dict[str, torch.Tensor]: A map between layer names to their
            corresponding memory buffer for KV cache.
        """

        # Try creating KV caches optimized for kv-connector transfers
        cache_dtype = self.cache_config.cache_dtype
        if self.use_uniform_kv_cache(self.attn_groups, cache_dtype):
            kv_caches, cross_layers_kv_cache, attn_backend = (
                self.allocate_uniform_kv_caches(
                    kv_cache_config,
                    self.attn_groups,
                    cache_dtype,
                    self.device,
                    kernel_block_sizes,
                )
            )
            self.cross_layers_kv_cache = cross_layers_kv_cache
            self.cross_layers_attn_backend = attn_backend
        else:
            # Fallback to the general case
            # Initialize the memory buffer for KV cache
            kv_cache_raw_tensors = self._allocate_kv_cache_tensors(kv_cache_config)

            # Change the memory buffer to the desired shape
            kv_caches = self._reshape_kv_cache_tensors(
                kv_cache_config, kv_cache_raw_tensors, kernel_block_sizes
            )

        # Set up cross-layer KV cache sharing
        for layer_name, target_layer_name in self.shared_kv_cache_layers.items():
            logger.debug("%s reuses KV cache of %s", layer_name, target_layer_name)
            kv_caches[layer_name] = kv_caches[target_layer_name]

        num_attn_module = (
            2 if self.model_config.hf_config.model_type == "longcat_flash" else 1
        )
        bind_kv_cache(
            kv_caches,
            self.compilation_config.static_forward_context,
            self.kv_caches,
            num_attn_module,
        )
        return kv_caches

    def maybe_add_kv_sharing_layers_to_kv_cache_groups(
        self, kv_cache_config: KVCacheConfig
    ) -> None:
        """
        Add layers that re-use KV cache to KV cache group of its target layer.
        Mapping of KV cache tensors happens in `initialize_kv_cache_tensors()`
        """
        if not self.shared_kv_cache_layers:
            # No cross-layer KV sharing, return
            return

        add_kv_sharing_layers_to_kv_cache_groups(
            self.shared_kv_cache_layers,
            kv_cache_config.kv_cache_groups,
            self.runner_only_attn_layers,
        )

        if self.cache_config.kv_sharing_fast_prefill:
            # In You Only Cache Once (https://arxiv.org/abs/2405.05254) or other
            # similar KV sharing setups, only the layers that generate KV caches
            # are involved in the prefill phase, enabling prefill to early exit.
            attn_layers = get_layers_from_vllm_config(self.vllm_config, Attention)
            for layer_name in reversed(attn_layers):
                if layer_name in self.shared_kv_cache_layers:
                    self.kv_sharing_fast_prefill_eligible_layers.add(layer_name)
                else:
                    break

    def initialize_kv_cache(self, kv_cache_config: KVCacheConfig) -> None:
        """
        Initialize KV cache based on `kv_cache_config`.
        Args:
            kv_cache_config: Configuration for the KV cache, including the KV
            cache size of each layer
        """
        kv_cache_config = deepcopy(kv_cache_config)
        self.kv_cache_config = kv_cache_config
        self.may_add_encoder_only_layers_to_kv_cache_config()
        self.maybe_add_kv_sharing_layers_to_kv_cache_groups(kv_cache_config)
        self.initialize_attn_backend(kv_cache_config)
        # The kernel block size for all KV cache groups. For example, if
        # kv_cache_manager uses block_size 256 for a given group, but the attention
        # backends for that group only supports block_size 64, we will return
        # kernel_block_size 64 and split the 256-token-block to 4 blocks with 64
        # tokens each.
        kernel_block_sizes = self._prepare_kernel_block_sizes(kv_cache_config)

        # create metadata builders
        self.initialize_metadata_builders(kv_cache_config, kernel_block_sizes)

        # Reinitialize need to after initialize_attn_backend
        self.may_reinitialize_input_batch(kv_cache_config, kernel_block_sizes)
        kv_caches = self.initialize_kv_cache_tensors(
            kv_cache_config, kernel_block_sizes
        )

        if self.speculative_config and self.speculative_config.use_eagle():
            assert isinstance(self.drafter, EagleProposer)
            # validate all draft model layers belong to the same kv cache
            # group
            self.drafter.validate_same_kv_cache_group(kv_cache_config)

        if has_kv_transfer_group():
            kv_transfer_group = get_kv_transfer_group()
            if self.cross_layers_kv_cache is not None:
                assert self.cross_layers_attn_backend is not None
                kv_transfer_group.register_cross_layers_kv_cache(
                    self.cross_layers_kv_cache, self.cross_layers_attn_backend
                )
            else:
                kv_transfer_group.register_kv_caches(kv_caches)
            kv_transfer_group.set_host_xfer_buffer_ops(copy_kv_blocks)

        if self.dcp_world_size > 1:
            layer_type = cast(type[Any], AttentionLayerBase)
            layers = get_layers_from_vllm_config(self.vllm_config, layer_type)
            for layer in layers.values():
<<<<<<< HEAD
                assert layer.impl.need_to_return_lse_for_decode, (
                    "Decode Context Parallelism (DCP) requires attention "
                    "implementations to return the softmax LSE during decode. "
                    f"The backend {layer.impl.__class__.__name__} does not "
                    "provide the softmax LSE for decode; ensure your attention "
                    "backend supports DCP or disable DCP. Please refer to "
                    "the VLLM_ATTENTION_BACKEND"
=======
                layer_impl = getattr(layer, "impl", None)
                if layer_impl is None:
                    continue
                assert layer_impl.need_to_return_lse_for_decode, (
                    "DCP requires attention impls to return"
                    " the softmax lse for decode, but the impl "
                    f"{layer_impl.__class__.__name__} "
                    "does not return the softmax lse for decode."
>>>>>>> ed40d859
                )

    def may_add_encoder_only_layers_to_kv_cache_config(self) -> None:
        """
        Add encoder-only layers to the KV cache config.
        """
        block_size = self.vllm_config.cache_config.block_size
        encoder_only_attn_specs: dict[AttentionSpec, list[str]] = defaultdict(list)
        attn_layers = get_layers_from_vllm_config(self.vllm_config, Attention)
        for layer_name, attn_module in attn_layers.items():
            if attn_module.attn_type == AttentionType.ENCODER_ONLY:
                attn_spec: AttentionSpec = EncoderOnlyAttentionSpec(
                    block_size=block_size,
                    num_kv_heads=attn_module.num_kv_heads,
                    head_size=attn_module.head_size,
                    dtype=self.kv_cache_dtype,
                )
                encoder_only_attn_specs[attn_spec].append(layer_name)
                self.runner_only_attn_layers.add(layer_name)
        if len(encoder_only_attn_specs) > 0:
            assert len(encoder_only_attn_specs) == 1, (
                "Only support one encoder-only attention spec now"
            )
            spec, layer_names = encoder_only_attn_specs.popitem()
            self.kv_cache_config.kv_cache_groups.append(
                KVCacheGroupSpec(layer_names=layer_names, kv_cache_spec=spec)
            )

    def get_kv_cache_spec(self) -> dict[str, KVCacheSpec]:
        """
        Generates the KVCacheSpec by parsing the kv cache format from each
        Attention module in the static forward context.
        Returns:
            KVCacheSpec: A dictionary mapping layer names to their KV cache
            format. Layers that do not need KV cache are not included.
        """
        if has_ec_transfer() and get_ec_transfer().is_producer:
            return {}
        kv_cache_spec: dict[str, KVCacheSpec] = {}
        layer_type = cast(type[Any], AttentionLayerBase)
        attn_layers = get_layers_from_vllm_config(self.vllm_config, layer_type)
        for layer_name, attn_module in attn_layers.items():
            if isinstance(attn_module, Attention) and (
                kv_tgt_layer := attn_module.kv_sharing_target_layer_name
            ):
                # The layer doesn't need its own KV cache and will use that of
                # the target layer. We skip creating a KVCacheSpec for it, so
                # that KV cache management logic will act as this layer does
                # not exist, and doesn't allocate KV cache for the layer. This
                # enables the memory saving of cross-layer kv sharing, allowing
                # a given amount of memory to accommodate longer context lengths
                # or enable more requests to be processed simultaneously.
                self.shared_kv_cache_layers[layer_name] = kv_tgt_layer
                continue
            # Skip modules that don't need KV cache (eg encoder-only attention)
            if spec := attn_module.get_kv_cache_spec(self.vllm_config):
                kv_cache_spec[layer_name] = spec

        return kv_cache_spec

    def _to_list(self, sampled_token_ids: torch.Tensor) -> list[list[int]]:
        # This is a short term mitigation for issue mentioned in
        # https://github.com/vllm-project/vllm/issues/22754.
        # `tolist` would trigger a cuda wise stream sync, which
        # would block other copy ops from other cuda streams.
        # A cuda event sync would avoid such a situation. Since
        # this is in the critical path of every single model
        # forward loop, this has caused perf issue for a disagg
        # setup.
        pinned = self.sampled_token_ids_pinned_cpu[: sampled_token_ids.shape[0]]
        pinned.copy_(sampled_token_ids, non_blocking=True)
        self.transfer_event.record()
        self.transfer_event.synchronize()
        return pinned.tolist()<|MERGE_RESOLUTION|>--- conflicted
+++ resolved
@@ -5062,7 +5062,6 @@
             layer_type = cast(type[Any], AttentionLayerBase)
             layers = get_layers_from_vllm_config(self.vllm_config, layer_type)
             for layer in layers.values():
-<<<<<<< HEAD
                 assert layer.impl.need_to_return_lse_for_decode, (
                     "Decode Context Parallelism (DCP) requires attention "
                     "implementations to return the softmax LSE during decode. "
@@ -5070,16 +5069,6 @@
                     "provide the softmax LSE for decode; ensure your attention "
                     "backend supports DCP or disable DCP. Please refer to "
                     "the VLLM_ATTENTION_BACKEND"
-=======
-                layer_impl = getattr(layer, "impl", None)
-                if layer_impl is None:
-                    continue
-                assert layer_impl.need_to_return_lse_for_decode, (
-                    "DCP requires attention impls to return"
-                    " the softmax lse for decode, but the impl "
-                    f"{layer_impl.__class__.__name__} "
-                    "does not return the softmax lse for decode."
->>>>>>> ed40d859
                 )
 
     def may_add_encoder_only_layers_to_kv_cache_config(self) -> None:
