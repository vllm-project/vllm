--- conflicted
+++ resolved
@@ -51,13 +51,8 @@
 from vllm.v1.attention.backends.utils import (
     AttentionCGSupport, AttentionMetadataBuilder, CommonAttentionMetadata,
     make_kv_sharing_fast_prefill_attention_metadata,
-<<<<<<< HEAD
-    make_local_attention_virtual_batches)
-=======
     make_local_attention_virtual_batches,
     reorder_batch_to_split_decodes_and_prefills)
-from vllm.v1.core.encoder_cache_manager import compute_encoder_budget
->>>>>>> 4abfd879
 from vllm.v1.kv_cache_interface import (AttentionSpec,
                                         ChunkedLocalAttentionSpec,
                                         FullAttentionSpec, KVCacheConfig,
@@ -328,7 +323,6 @@
             self.kv_sharing_fast_prefill_logits_indices = torch.zeros(
                 self.max_num_tokens, dtype=torch.int32, device=self.device)
 
-<<<<<<< HEAD
         self.mm_budget = (MultiModalBudget(
             self.model_config,
             self.scheduler_config,
@@ -336,9 +330,8 @@
             max_model_len=self.max_model_len,
             max_num_reqs=self.max_num_reqs,
         ) if self.is_multimodal_model else None)
-=======
+
         self.reorder_batch_threshold: Optional[int] = None
->>>>>>> 4abfd879
 
     def _may_reorder_batch(self, scheduler_output: "SchedulerOutput") -> None:
         """
