--- conflicted
+++ resolved
@@ -1044,27 +1044,17 @@
         query_start_loc = self.query_start_loc.gpu[:num_reqs + 1]
 
         num_tokens_unpadded = scheduler_output.total_num_scheduled_tokens
-<<<<<<< HEAD
         num_tokens_padded = self._get_num_input_tokens(num_tokens_unpadded)
+        uniform_decode = \
+            (max_num_scheduled_tokens == self.uniform_decode_query_len) and \
+            (total_num_scheduled_tokens == num_reqs * max_num_scheduled_tokens)
         ubatch_slices, num_tokens_after_padding = \
             ubatch_split(num_scheduled_tokens,
                         num_tokens_unpadded,
                         num_tokens_padded,
                         self.parallel_config,
-                        True)
-=======
-        num_tokens_padded = num_tokens_unpadded + self.get_local_padding(
-            num_tokens_unpadded)
-        uniform_decode = \
-            (max_num_scheduled_tokens == self.uniform_decode_query_len) and \
-            (total_num_scheduled_tokens == num_reqs * max_num_scheduled_tokens)
-        ubatch_slices, num_tokens_after_padding = \
-            ubatch_split(num_scheduled_tokens,
-                         num_tokens_unpadded,
-                         num_tokens_padded,
-                         uniform_decode=uniform_decode,
-                         vllm_config=self.vllm_config)
->>>>>>> f075693d
+                        True,
+                        uniform_decode)
 
         self.seq_lens.np[:num_reqs] = (
             self.input_batch.num_computed_tokens_cpu[:num_reqs] +
@@ -2937,38 +2927,17 @@
 
         # We currently only microbatch if the number of tokens is
         # over a certain threshold.
-<<<<<<< HEAD
         ubatch_slices, num_tokens_across_dp = ubatch_split(
             num_scheduled_tokens,
             total_num_scheduled_tokens,
             total_num_scheduled_tokens,
             self.vllm_config.parallel_config,
             allow_microbatching,
+            uniform_decode,
         )
         num_tokens_after_padding = num_tokens
         if num_tokens_across_dp is not None:
             num_tokens_after_padding = int(num_tokens_across_dp[0])
-=======
-        if self.parallel_config.enable_dbo and allow_microbatching:
-            ubatch_slices, num_tokens_after_padding = ubatch_split(
-                num_scheduled_tokens,
-                total_num_scheduled_tokens,
-                total_num_scheduled_tokens,
-                uniform_decode=uniform_decode,
-                vllm_config=self.vllm_config,
-            )
-
-        # If we failed to microbatch, currently need to resynchronize
-        # TODO(lucas,sage): we should be able to avoid this second sync by
-        #  refactoring `get_dp_padding_ubatch` and `get_dp_padding` into
-        #  a single `coordinate_batch_across_dp` function.
-        if num_tokens_after_padding is None:
-            num_pad, num_tokens_across_dp = self.get_dp_padding(num_tokens)
-            num_tokens_after_padding = num_tokens + num_pad
-        else:
-            num_tokens_across_dp = num_tokens_after_padding
-            num_tokens_after_padding = int(num_tokens_after_padding[0].item())
->>>>>>> f075693d
 
         attn_metadata: Optional[PerLayerAttnMetadata] = None
 
