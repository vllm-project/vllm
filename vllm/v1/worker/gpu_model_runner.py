# SPDX-License-Identifier: Apache-2.0
# SPDX-FileCopyrightText: Copyright contributors to the vLLM project

import gc
import itertools
import time
from collections import defaultdict
from collections.abc import Iterator, Sequence
from contextlib import contextmanager
from copy import copy, deepcopy
from functools import reduce
from itertools import product
from typing import TYPE_CHECKING, Any, NamedTuple, TypeAlias, cast

import numpy as np
import torch
import torch.distributed
import torch.nn as nn
from tqdm import tqdm

import vllm.envs as envs
from vllm.attention.backends.abstract import (
    AttentionBackend,
    AttentionMetadata,
    AttentionType,
    MultipleOf,
)
from vllm.attention.layer import Attention, MLAAttention
from vllm.compilation.counter import compilation_counter
from vllm.compilation.cuda_graph import CUDAGraphStat, CUDAGraphWrapper
from vllm.compilation.monitor import set_cudagraph_capturing_enabled
from vllm.config import (
    CompilationMode,
    CUDAGraphMode,
    VllmConfig,
    get_layers_from_vllm_config,
    update_config,
)
from vllm.distributed.ec_transfer import get_ec_transfer, has_ec_transfer
from vllm.distributed.eplb.eplb_state import EplbState
from vllm.distributed.kv_transfer import get_kv_transfer_group, has_kv_transfer_group
from vllm.distributed.kv_transfer.kv_connector.utils import copy_kv_blocks
from vllm.distributed.parallel_state import (
    get_dcp_group,
    get_pp_group,
    get_tp_group,
    graph_capture,
    is_global_first_rank,
    prepare_communication_buffer_for_model,
)
from vllm.forward_context import BatchDescriptor, set_forward_context
from vllm.logger import init_logger
from vllm.model_executor.layers.attention_layer_base import AttentionLayerBase
from vllm.model_executor.layers.rotary_embedding import (
    MRotaryEmbedding,
    XDRotaryEmbedding,
)
from vllm.model_executor.model_loader import TensorizerLoader, get_model_loader
from vllm.model_executor.models.interfaces import (
    SupportsMRoPE,
    SupportsMultiModal,
    SupportsXDRoPE,
    is_mixture_of_experts,
    supports_eagle3,
    supports_mrope,
    supports_multimodal_pruning,
    supports_transcription,
    supports_xdrope,
)
from vllm.model_executor.models.interfaces_base import (
    VllmModelForPooling,
    is_pooling_model,
    is_text_generation_model,
)
from vllm.multimodal import MULTIMODAL_REGISTRY
from vllm.multimodal.inputs import (
    BatchedTensorInputs,
    MultiModalKwargsItem,
    PlaceholderRange,
)
from vllm.multimodal.utils import group_mm_kwargs_by_modality
from vllm.pooling_params import PoolingParams
from vllm.sampling_params import SamplingType
from vllm.sequence import IntermediateTensors
from vllm.tasks import GenerationTask, PoolingTask, SupportedTask
from vllm.utils import length_from_prompt_token_ids_or_embeds
from vllm.utils.jsontree import json_map_leaves
from vllm.utils.math_utils import cdiv, round_up
from vllm.utils.mem_constants import GiB_bytes
from vllm.utils.mem_utils import DeviceMemoryProfiler
from vllm.utils.platform_utils import is_pin_memory_available
from vllm.utils.torch_utils import (
    get_dtype_size,
    kv_cache_dtype_str_to_dtype,
    supports_dynamo,
)
from vllm.v1.attention.backends.gdn_attn import GDNAttentionMetadataBuilder
from vllm.v1.attention.backends.utils import (
    AttentionCGSupport,
    AttentionMetadataBuilder,
    CommonAttentionMetadata,
    create_fast_prefill_custom_backend,
    get_dcp_local_seq_lens,
    reorder_batch_to_split_decodes_and_prefills,
    split_attn_metadata,
)
from vllm.v1.cudagraph_dispatcher import CudagraphDispatcher
from vllm.v1.kv_cache_interface import (
    AttentionSpec,
    ChunkedLocalAttentionSpec,
    CrossAttentionSpec,
    EncoderOnlyAttentionSpec,
    FullAttentionSpec,
    KVCacheConfig,
    KVCacheGroupSpec,
    KVCacheSpec,
    MambaSpec,
    SlidingWindowSpec,
    UniformTypeKVCacheSpecs,
)
from vllm.v1.outputs import (
    EMPTY_MODEL_RUNNER_OUTPUT,
    AsyncModelRunnerOutput,
    DraftTokenIds,
    ECConnectorOutput,
    KVConnectorOutput,
    LogprobsLists,
    LogprobsTensors,
    ModelRunnerOutput,
    PoolerOutput,
    SamplerOutput,
    make_empty_encoder_model_runner_output,
)
from vllm.v1.pool.metadata import PoolingMetadata
from vllm.v1.sample.logits_processor import LogitsProcessors, build_logitsprocs
from vllm.v1.sample.logits_processor.interface import LogitsProcessor
from vllm.v1.sample.metadata import SamplingMetadata
from vllm.v1.sample.rejection_sampler import RejectionSampler
from vllm.v1.sample.sampler import Sampler
from vllm.v1.spec_decode.eagle import EagleProposer
from vllm.v1.spec_decode.medusa import MedusaProposer
from vllm.v1.spec_decode.metadata import SpecDecodeMetadata
from vllm.v1.spec_decode.ngram_proposer import NgramProposer
from vllm.v1.spec_decode.suffix_decoding import SuffixDecodingProposer
from vllm.v1.structured_output.utils import apply_grammar_bitmask
from vllm.v1.utils import CpuGpuBuffer, record_function_or_nullcontext
from vllm.v1.worker.dp_utils import coordinate_batch_across_dp
from vllm.v1.worker.ec_connector_model_runner_mixin import ECConnectorModelRunnerMixin
from vllm.v1.worker.gpu_input_batch import CachedRequestState, InputBatch
from vllm.v1.worker.gpu_ubatch_wrapper import UBatchWrapper
from vllm.v1.worker.kv_connector_model_runner_mixin import KVConnectorModelRunnerMixin
from vllm.v1.worker.lora_model_runner_mixin import LoRAModelRunnerMixin
from vllm.v1.worker.ubatch_utils import (
    UBatchSlices,
    check_ubatch_thresholds,
)
from vllm.v1.worker.utils import is_residual_scattered_for_sp

from .utils import (
    AttentionGroup,
    MultiModalBudget,
    add_kv_sharing_layers_to_kv_cache_groups,
    bind_kv_cache,
    gather_mm_placeholders,
    sanity_check_mm_encoder_outputs,
    scatter_mm_placeholders,
)

if TYPE_CHECKING:
    from vllm.model_executor.model_loader.tensorizer import TensorizerConfig
    from vllm.v1.core.sched.output import GrammarOutput, SchedulerOutput

logger = init_logger(__name__)

AttnMetadataDict: TypeAlias = dict[str, AttentionMetadata]
# list when ubatching is enabled
PerLayerAttnMetadata: TypeAlias = list[AttnMetadataDict] | AttnMetadataDict


# Wrapper for ModelRunnerOutput to support overlapped execution.
class AsyncGPUModelRunnerOutput(AsyncModelRunnerOutput):
    def __init__(
        self,
        model_runner_output: ModelRunnerOutput,
        sampled_token_ids: torch.Tensor,
        logprobs_tensors: LogprobsTensors | None,
        invalid_req_indices: list[int],
        async_output_copy_stream: torch.cuda.Stream,
        vocab_size: int,
    ):
        self._model_runner_output = model_runner_output
        self._invalid_req_indices = invalid_req_indices

        # Event on the copy stream so we can synchronize the non-blocking copy.
        self.async_copy_ready_event = torch.Event()

        # Keep a reference to the device tensor to avoid it being
        # deallocated until we finish copying it to the host.
        self._sampled_token_ids = sampled_token_ids
        self.vocab_size = vocab_size
        self._logprobs_tensors = logprobs_tensors

        # Initiate the copy on a separate stream, but do not synchronize it.
        default_stream = torch.cuda.current_stream()
        with torch.cuda.stream(async_output_copy_stream):
            async_output_copy_stream.wait_stream(default_stream)
            self.sampled_token_ids_cpu = self._sampled_token_ids.to(
                "cpu", non_blocking=True
            )
            self._logprobs_tensors_cpu = (
                self._logprobs_tensors.to_cpu_nonblocking()
                if self._logprobs_tensors
                else None
            )
            self.async_copy_ready_event.record()

    def get_output(self) -> ModelRunnerOutput:
        """Copy the device tensors to the host and return a ModelRunnerOutput.

        This function blocks until the copy is finished.
        """
        max_gen_len = self.sampled_token_ids_cpu.shape[-1]
        self.async_copy_ready_event.synchronize()

        # Release the device tensors once the copy has completed.
        del self._logprobs_tensors
        del self._sampled_token_ids
        if max_gen_len == 1:
            valid_sampled_token_ids = self.sampled_token_ids_cpu.tolist()
            for i in self._invalid_req_indices:
                valid_sampled_token_ids[i].clear()
            cu_num_tokens = None
        else:
            valid_sampled_token_ids, cu_num_tokens = RejectionSampler.parse_output(
                self.sampled_token_ids_cpu,
                self.vocab_size,
                self._invalid_req_indices,
                return_cu_num_tokens=self._logprobs_tensors_cpu is not None,
            )

        output = self._model_runner_output
        output.sampled_token_ids = valid_sampled_token_ids
        if self._logprobs_tensors_cpu:
            output.logprobs = self._logprobs_tensors_cpu.tolists(cu_num_tokens)
        return output


class ExecuteModelState(NamedTuple):
    """Ephemeral cached state transferred between execute_model() and
    sample_tokens(), after execute_model() returns None."""

    scheduler_output: "SchedulerOutput"
    logits: torch.Tensor
    spec_decode_metadata: SpecDecodeMetadata | None
    spec_decode_common_attn_metadata: CommonAttentionMetadata | None
    hidden_states: torch.Tensor
    sample_hidden_states: torch.Tensor
    aux_hidden_states: list[torch.Tensor] | None
    ec_connector_output: ECConnectorOutput | None
    cudagraph_stats: CUDAGraphStat | None


class GPUModelRunner(
    LoRAModelRunnerMixin, KVConnectorModelRunnerMixin, ECConnectorModelRunnerMixin
):
    def __init__(
        self,
        vllm_config: VllmConfig,
        device: torch.device,
    ):
        self.vllm_config = vllm_config
        self.model_config = vllm_config.model_config
        self.cache_config = vllm_config.cache_config
        self.compilation_config = vllm_config.compilation_config
        self.lora_config = vllm_config.lora_config
        self.load_config = vllm_config.load_config
        self.parallel_config = vllm_config.parallel_config
        self.scheduler_config = vllm_config.scheduler_config
        self.speculative_config = vllm_config.speculative_config
        self.observability_config = vllm_config.observability_config

        from vllm.model_executor.models.utils import set_cpu_offload_max_bytes

        set_cpu_offload_max_bytes(int(self.cache_config.cpu_offload_gb * 1024**3))

        model_config = self.model_config
        cache_config = self.cache_config
        scheduler_config = self.scheduler_config
        parallel_config = self.parallel_config
        self.device = device
        self.pin_memory = is_pin_memory_available()
        self.dtype = self.model_config.dtype
        self.kv_cache_dtype = kv_cache_dtype_str_to_dtype(
            cache_config.cache_dtype, self.model_config
        )

        self.is_pooling_model = model_config.runner_type == "pooling"
        self.enable_prompt_embeds = model_config.enable_prompt_embeds
        self.is_multimodal_raw_input_only_model = (
            model_config.is_multimodal_raw_input_only_model
        )
        # This will be overridden in load_model()
        self.is_multimodal_pruning_enabled = False
        self.max_model_len = model_config.max_model_len

        # Always set to false after the first forward pass
        self.calculate_kv_scales = self.cache_config.calculate_kv_scales
        self.dcp_world_size = self.parallel_config.decode_context_parallel_size
        self.dcp_rank = 0 if self.dcp_world_size <= 1 else get_dcp_group().rank_in_group
        self.max_num_tokens = scheduler_config.max_num_batched_tokens
        self.max_num_reqs = scheduler_config.max_num_seqs

        # Broadcast PP output for external_launcher (torchrun)
        # to make sure we are synced across pp ranks
        # TODO: Support overlapping mirco-batches
        # https://github.com/vllm-project/vllm/issues/18019
        self.broadcast_pp_output = (
            self.parallel_config.distributed_executor_backend == "external_launcher"
            and len(get_pp_group().ranks) > 0
        )

        # Model-related.
        self.num_query_heads = model_config.get_num_attention_heads(parallel_config)
        self.inputs_embeds_size = model_config.get_inputs_embeds_size()
        self.attention_chunk_size = model_config.attention_chunk_size
        # Only relevant for models using ALiBi (e.g, MPT)
        self.use_alibi = model_config.uses_alibi

        self.cascade_attn_enabled = not self.model_config.disable_cascade_attn

        # Multi-modal data support
        self.mm_registry = MULTIMODAL_REGISTRY
        self.uses_mrope = model_config.uses_mrope
        self.uses_xdrope_dim = model_config.uses_xdrope_dim
        self.supports_mm_inputs = self.mm_registry.supports_multimodal_inputs(
            model_config
        )

        if self.model_config.is_encoder_decoder:
            # Maximum length of the encoder input, only for encoder-decoder
            # models.
            self.max_encoder_len = scheduler_config.max_num_encoder_input_tokens
        else:
            self.max_encoder_len = 0

        # Sampler
        self.sampler = Sampler(logprobs_mode=self.model_config.logprobs_mode)

        self.eplb_state: EplbState | None = None
        """
        State of the expert parallelism load balancer.

        Will be lazily initialized when the model is loaded.
        """

        # Lazy initializations
        # self.model: nn.Module  # Set after load_model
        # Initialize in initialize_kv_cache
        self.kv_caches: list[torch.Tensor] = []
        # Initialize in initialize_kv_cache_tensors
        self.cross_layers_kv_cache: torch.Tensor | None = None
        self.cross_layers_attn_backend: type[AttentionBackend] | None = None
        # indexes: [kv_cache_group_id][attn_group]
        self.attn_groups: list[list[AttentionGroup]] = []
        # self.kv_cache_config: KVCacheConfig

        # mm_hash ->  encoder_output
        self.encoder_cache: dict[str, torch.Tensor] = {}

        self.use_aux_hidden_state_outputs = False
        # Set up speculative decoding.
        # NOTE(Jiayi): currently we put the entire draft model on
        # the last PP rank. This is not ideal if there are many
        # layers in the draft model.
        if self.speculative_config and get_pp_group().is_last_rank:
            self.drafter: (
                NgramProposer | SuffixDecodingProposer | EagleProposer | MedusaProposer
            )
            if self.speculative_config.method == "ngram":
                self.drafter = NgramProposer(self.vllm_config)
            elif self.speculative_config.method == "suffix":
                self.drafter = SuffixDecodingProposer(self.vllm_config)
            elif self.speculative_config.use_eagle():
                self.drafter = EagleProposer(self.vllm_config, self.device, self)
                if self.speculative_config.method == "eagle3":
                    self.use_aux_hidden_state_outputs = (
                        self.drafter.eagle3_use_aux_hidden_state
                    )
            elif self.speculative_config.method == "medusa":
                self.drafter = MedusaProposer(
                    vllm_config=self.vllm_config, device=self.device
                )
            else:
                raise ValueError(
                    "Unknown speculative decoding method: "
                    f"{self.speculative_config.method}"
                )
            self.rejection_sampler = RejectionSampler(self.sampler)

        self.num_spec_tokens = 0
        if self.speculative_config:
            self.num_spec_tokens = self.speculative_config.num_speculative_tokens

        # Request states.
        self.requests: dict[str, CachedRequestState] = {}
        # NOTE(rob): num_prompt_logprobs only includes reqs
        # that are currently in the prefill phase.
        self.num_prompt_logprobs: dict[str, int] = {}
        self.comm_stream = torch.cuda.Stream()

        # Input Batch
        # NOTE(Chen): Ideally, we should initialize the input batch inside
        # `initialize_kv_cache` based on the kv cache config. However, as in
        # https://github.com/vllm-project/vllm/pull/18298, due to some unknown
        # reasons, we have to initialize the input batch before `load_model`,
        # quantization + weight offloading will fail otherwise. As a temporary
        # solution, we initialize the input batch here, and re-initialize it
        # in `initialize_kv_cache` if the block_sizes here is different from
        # the block_sizes in the kv cache config.
        logits_processors = model_config.logits_processors
        custom_logitsprocs: Sequence[str | type[LogitsProcessor]] = (
            tuple(logits_processors) if logits_processors is not None else ()
        )
        self.input_batch = InputBatch(
            max_num_reqs=self.max_num_reqs,
            # We need to use the encoder length for encoder-decoer
            # because of KV cache for cross-attention.
            max_model_len=max(self.max_model_len, self.max_encoder_len),
            max_num_batched_tokens=self.max_num_tokens,
            device=self.device,
            pin_memory=self.pin_memory,
            vocab_size=self.model_config.get_vocab_size(),
            block_sizes=[self.cache_config.block_size],
            kernel_block_sizes=[self.cache_config.block_size],
            is_spec_decode=bool(self.vllm_config.speculative_config),
            logitsprocs=build_logitsprocs(
                self.vllm_config,
                self.device,
                self.pin_memory,
                self.is_pooling_model,
                custom_logitsprocs,
            ),
            # We currently don't know whether a particular custom logits processor
            # uses output token ids so we set this conservatively.
            logitsprocs_need_output_token_ids=bool(custom_logitsprocs),
            is_pooling_model=self.is_pooling_model,
            cp_kv_cache_interleave_size=self.parallel_config.cp_kv_cache_interleave_size,
        )

        self.use_async_scheduling = self.scheduler_config.async_scheduling
        # Separate cuda stream for overlapping transfer of sampled token ids from
        # GPU to CPU when async scheduling is enabled.
        self.async_output_copy_stream: torch.cuda.Stream | None = None
        # cuda event to synchronize use of reused CPU tensors between steps
        # when async scheduling is enabled.
        self.prepare_inputs_event: torch.Event | None = None
        if self.use_async_scheduling:
            self.async_output_copy_stream = torch.cuda.Stream()
            self.prepare_inputs_event = torch.Event()

        # self.cudagraph_batch_sizes sorts in ascending order.
        if (
            self.compilation_config.cudagraph_capture_sizes
            and self.compilation_config.cudagraph_mode != CUDAGraphMode.NONE
        ):
            self.cudagraph_batch_sizes = sorted(
                self.compilation_config.cudagraph_capture_sizes
            )

        # Cache the device properties.
        self._init_device_properties()

        # Persistent buffers for CUDA graphs.
        self.input_ids = self._make_buffer(self.max_num_tokens, dtype=torch.int32)
        self.positions = self._make_buffer(self.max_num_tokens, dtype=torch.int64)
        self.query_start_loc = self._make_buffer(
            self.max_num_reqs + 1, dtype=torch.int32
        )
        self.seq_lens = self._make_buffer(self.max_num_reqs, dtype=torch.int32)
        self.encoder_seq_lens = self._make_buffer(self.max_num_reqs, dtype=torch.int32)
        if self.dcp_world_size > 1:
            self.dcp_local_seq_lens = self._make_buffer(
                self.max_num_reqs, dtype=torch.int32
            )
        # Because inputs_embeds may be bfloat16 and we don't need a numpy
        # version of this tensor, avoid a RuntimeError by not creating a
        # numpy buffer.
        self.inputs_embeds = self._make_buffer(
            self.max_num_tokens, self.inputs_embeds_size, dtype=self.dtype, numpy=False
        )
        self.is_token_ids = self._make_buffer(self.max_num_tokens, dtype=torch.bool)
        self.discard_request_mask = self._make_buffer(
            self.max_num_reqs, dtype=torch.bool
        )
        self.num_decode_draft_tokens = self._make_buffer(
            self.max_num_reqs, dtype=torch.int32
        )
        self.num_accepted_tokens = self._make_buffer(
            self.max_num_reqs, dtype=torch.int64
        )

        # Only relevant for multimodal models
        if self.supports_mm_inputs:
            self.is_mm_embed = self._make_buffer(self.max_num_tokens, dtype=torch.bool)

        # Only relevant for models using M-RoPE (e.g, Qwen2-VL)
        if self.uses_mrope:
            # NOTE: `mrope_positions` is implemented with one additional dummy
            # position on purpose to make it non-contiguous so that it can work
            # with torch compile.
            # See detailed explanation in https://github.com/vllm-project/vllm/pull/12128#discussion_r1926431923

            # NOTE: When M-RoPE is enabled, position ids are 3D regardless of
            # the modality of inputs. For text-only inputs, each dimension has
            # identical position IDs, making M-RoPE functionally equivalent to
            # 1D-RoPE.
            # See page 5 of https://arxiv.org/abs/2409.12191
            self.mrope_positions = self._make_buffer(
                (3, self.max_num_tokens + 1), dtype=torch.int64
            )

        # Only relevant for models using XD-RoPE (e.g, HunYuan-VL)
        if self.uses_xdrope_dim > 0:
            # Similar to mrope but use assigned dimension number for RoPE, 4 as default.
            self.xdrope_positions = self._make_buffer(
                (self.uses_xdrope_dim, self.max_num_tokens + 1), dtype=torch.int64
            )

        # None in the first PP rank. The rest are set after load_model.
        self.intermediate_tensors: IntermediateTensors | None = None

        # OPTIMIZATION: Cache the tensors rather than creating them every step.
        # Keep in int64 to avoid overflow with long context
        self.arange_np = np.arange(
            max(self.max_num_reqs + 1, self.max_model_len, self.max_num_tokens),
            dtype=np.int64,
        )

        # Layer pairings for cross-layer KV sharing.
        # If an Attention layer `layer_name` is in the keys of this dict, it
        # means this layer will perform attention using the keys and values
        # from the KV cache of `shared_kv_cache_layers[layer_name]`.
        self.shared_kv_cache_layers: dict[str, str] = {}
        self.kv_sharing_fast_prefill_eligible_layers: set[str] = set()

        self.kv_sharing_fast_prefill_logits_indices = None
        if self.cache_config.kv_sharing_fast_prefill:
            self.kv_sharing_fast_prefill_logits_indices = torch.zeros(
                self.max_num_tokens, dtype=torch.int32, device=self.device
            )

        self.uniform_decode_query_len = 1 + self.num_spec_tokens

        # Cudagraph dispatcher for runtime cudagraph dispatching.
        self.cudagraph_dispatcher = CudagraphDispatcher(self.vllm_config)

        self.mm_budget = (
            MultiModalBudget(
                self.model_config,
                self.scheduler_config,
                self.mm_registry,
            )
            if self.supports_mm_inputs
            else None
        )

        self.reorder_batch_threshold: int | None = None

        # Attention layers that are only in the KVCacheConfig of the runner
        # (e.g., KV sharing, encoder-only attention), but not in the
        # KVCacheConfig of the scheduler.
        self.runner_only_attn_layers: set[str] = set()

        # Cached outputs.
        self._draft_token_ids: list[list[int]] | torch.Tensor | None = None
        self.transfer_event = torch.Event()
        self.sampled_token_ids_pinned_cpu = torch.empty(
            (self.max_num_reqs, 1),
            dtype=torch.int64,
            device="cpu",
            pin_memory=self.pin_memory,
        )

        # Pre-allocated tensor for copying valid sampled token counts to CPU,
        # with dedicated stream for overlapping and event for coordination.
        self.valid_sampled_token_count_event: torch.Event | None = None
        self.valid_sampled_token_count_copy_stream: torch.cuda.Stream | None = None
        if self.use_async_scheduling and self.num_spec_tokens:
            self.valid_sampled_token_count_event = torch.Event()
            self.valid_sampled_token_count_copy_stream = torch.cuda.Stream()
        self.valid_sampled_token_count_cpu = torch.empty(
            self.max_num_reqs,
            dtype=torch.int64,
            device="cpu",
            pin_memory=self.pin_memory,
        )

        # Ephemeral state transferred between execute_model() and sample_tokens().
        self.execute_model_state: ExecuteModelState | None = None
        self.kv_connector_output: KVConnectorOutput | None = None

    def reset_mm_cache(self) -> None:
        if self.mm_budget:
            self.mm_budget.reset_cache()

    @torch.inference_mode()
    def init_fp8_kv_scales(self) -> None:
        """
        Re-initialize the KV cache and FP8 scales after waking from sleep.
        1. Zero out the KV cache tensors to remove garbage data from re-allocation.
        2. Reset Attention layer scaling factors (_k_scale, _v_scale) to 1.0.
          If these are left at 0.0 (default after wake_up), all KV cache values
          become effectively zero, causing gibberish output.
        """
        if not self.cache_config.cache_dtype.startswith("fp8"):
            return

        kv_caches = getattr(self, "kv_caches", [])
        for cache_tensor in kv_caches:
            if cache_tensor is not None:
                cache_tensor.zero_()

        k_attr_names = ("_k_scale", "k_scale")
        v_attr_names = ("_v_scale", "v_scale")

        attn_layers = self.compilation_config.static_forward_context
        for name, module in attn_layers.items():
            if isinstance(module, (Attention, MLAAttention)):
                # TODO: Generally, scale is 1.0 if user uses on-the-fly fp8
                # kvcache quant. However, to get better accuracy, compression
                # frameworks like llm-compressors allow users to tune the
                # scale. We may need to restore the specific calibrated scales
                # here in the future.
                k_scale_val, v_scale_val = 1.0, 1.0

                # Processing K Scale
                for attr in k_attr_names:
                    if hasattr(module, attr):
                        param = getattr(module, attr)
                        if isinstance(param, torch.Tensor):
                            param.fill_(k_scale_val)

                # Processing V Scale
                for attr in v_attr_names:
                    if hasattr(module, attr):
                        param = getattr(module, attr)
                        if isinstance(param, torch.Tensor):
                            param.fill_(v_scale_val)

    def _get_positions(self, num_tokens: Any):
        if isinstance(num_tokens, int):
            if self.uses_mrope:
                return self.mrope_positions.gpu[:, :num_tokens]
            if self.uses_xdrope_dim > 0:
                return self.xdrope_positions.gpu[:, :num_tokens]
            return self.positions.gpu[:num_tokens]
        else:
            if self.uses_mrope:
                return self.mrope_positions.gpu[:, num_tokens]
            if self.uses_xdrope_dim > 0:
                return self.xdrope_positions.gpu[:, num_tokens]
            return self.positions.gpu[num_tokens]

    def _make_buffer(
        self, *size: int | torch.SymInt, dtype: torch.dtype, numpy: bool = True
    ) -> CpuGpuBuffer:
        return CpuGpuBuffer(
            *size,
            dtype=dtype,
            device=self.device,
            pin_memory=self.pin_memory,
            with_numpy=numpy,
        )

    def _init_model_kwargs(self, num_tokens: int):
        model_kwargs = dict[str, Any]()

        if not self.is_pooling_model:
            return model_kwargs

        num_reqs = self.input_batch.num_reqs
        pooling_params = self.input_batch.get_pooling_params()

        token_type_id_requests = dict[int, Any]()
        for i, param in enumerate(pooling_params):
            if (
                param.extra_kwargs is not None
                and (token_types := param.extra_kwargs.get("compressed_token_type_ids"))
                is not None
            ):
                token_type_id_requests[i] = token_types

        if len(token_type_id_requests) == 0:
            return model_kwargs

        seq_lens = self.seq_lens.gpu[:num_reqs]
        token_type_ids = []

        for i in range(num_reqs):
            pos = token_type_id_requests.get(i, seq_lens[i])
            ids = (torch.arange(seq_lens[i]) >= pos).int()
            token_type_ids.append(ids)

        model_kwargs["token_type_ids"] = torch.concat(token_type_ids).to(
            device=self.device
        )
        return model_kwargs

    def _may_reorder_batch(self, scheduler_output: "SchedulerOutput") -> None:
        """
        Update the order of requests in the batch based on the attention
        backend's needs. For example, some attention backends (namely MLA) may
        want to separate requests based on if the attention computation will be
        compute-bound or memory-bound.

        Args:
            scheduler_output: The scheduler output.
        """
        # Attention free models have zero kv_cache_goups, however models
        # like Mamba are also attention free but use the kv_cache for
        # keeping its internal state. This is why we check the number
        # of kv_cache groups instead of solely checking
        # for self.model_config.is_attention_free.
        if len(self.kv_cache_config.kv_cache_groups) == 0:
            return

        if self.reorder_batch_threshold is not None:
            reorder_batch_to_split_decodes_and_prefills(
                self.input_batch,
                scheduler_output,
                decode_threshold=self.reorder_batch_threshold,
            )

    # Note: used for model runner override.
    def _init_device_properties(self) -> None:
        """Initialize attributes from torch.cuda.get_device_properties"""
        self.device_properties = torch.cuda.get_device_properties(self.device)
        self.num_sms = self.device_properties.multi_processor_count

    # Note: used for model runner override.
    def _sync_device(self) -> None:
        torch.cuda.synchronize()

    def _update_states(self, scheduler_output: "SchedulerOutput") -> None:
        """Update the cached states and the persistent batch with the scheduler
        output.

        The updated states are used by the `_prepare_inputs` function to create
        the input GPU tensors for the model.

        The SamplingMetadata is updated and copied to the GPU if there is a
        new/resumed/paused/finished request in the batch.
        """
        # Remove finished requests from the cached states.
        for req_id in scheduler_output.finished_req_ids:
            self.requests.pop(req_id, None)
            self.num_prompt_logprobs.pop(req_id, None)
        # Remove the finished requests from the persistent batch.
        # NOTE(woosuk): There could be an edge case where finished_req_ids and
        # scheduled_req_ids overlap. This happens when a request is aborted and
        # then resubmitted with the same ID. In this case, we treat them as two
        # distinct requests - clearing the cached states for the first request
        # and handling the second as a new request.
        for req_id in scheduler_output.finished_req_ids:
            self.input_batch.remove_request(req_id)

        # Free the cached encoder outputs.
        for mm_hash in scheduler_output.free_encoder_mm_hashes:
            self.encoder_cache.pop(mm_hash, None)

        # Remove the unscheduled requests from the persistent batch.
        # NOTE(woosuk): The unscheduled requests are either preempted requests
        # or running requests that are not scheduled in this step. We remove
        # them from the persistent batch but keep their cached states since
        # they will be scheduled again sometime in the future.
        scheduled_req_ids = scheduler_output.num_scheduled_tokens.keys()
        cached_req_ids = self.input_batch.req_id_to_index.keys()
        resumed_req_ids = scheduler_output.scheduled_cached_reqs.resumed_req_ids
        # NOTE(zhuohan): cached_req_ids and resumed_req_ids are usually disjoint,
        # so `(scheduled_req_ids - resumed_req_ids) == scheduled_req_ids` holds
        # apart from the forced-preemption case in reset_prefix_cache. And in
        # that case we include the resumed_req_ids in the unscheduled set so
        # that they get cleared from the persistent batch before being re-scheduled
        # in the normal resumed request path.
        unscheduled_req_ids = cached_req_ids - (scheduled_req_ids - resumed_req_ids)
        # NOTE(woosuk): The persistent batch optimization assumes that
        # consecutive batches contain mostly the same requests. If batches
        # have low request overlap (e.g., alternating between two distinct
        # sets of requests), this optimization becomes very inefficient.
        for req_id in unscheduled_req_ids:
            self.input_batch.remove_request(req_id)

        reqs_to_add: list[CachedRequestState] = []
        # Add new requests to the cached states.
        for new_req_data in scheduler_output.scheduled_new_reqs:
            req_id = new_req_data.req_id
            sampling_params = new_req_data.sampling_params
            pooling_params = new_req_data.pooling_params

            if (
                sampling_params
                and sampling_params.sampling_type == SamplingType.RANDOM_SEED
            ):
                generator = torch.Generator(device=self.device)
                generator.manual_seed(sampling_params.seed)
            else:
                generator = None

            if self.is_pooling_model:
                assert pooling_params is not None
                task = pooling_params.task
                assert task is not None, "You did not set `task` in the API"

                model = cast(VllmModelForPooling, self.get_model())
                to_update = model.pooler.get_pooling_updates(task)
                to_update.apply(pooling_params)

            req_state = CachedRequestState(
                req_id=req_id,
                prompt_token_ids=new_req_data.prompt_token_ids,
                prompt_embeds=new_req_data.prompt_embeds,
                mm_features=new_req_data.mm_features,
                sampling_params=sampling_params,
                pooling_params=pooling_params,
                generator=generator,
                block_ids=new_req_data.block_ids,
                num_computed_tokens=new_req_data.num_computed_tokens,
                output_token_ids=[],
                lora_request=new_req_data.lora_request,
            )
            self.requests[req_id] = req_state

            if sampling_params and sampling_params.prompt_logprobs is not None:
                self.num_prompt_logprobs[req_id] = (
                    self.input_batch.vocab_size
                    if sampling_params.prompt_logprobs == -1
                    else sampling_params.prompt_logprobs
                )

            # Only relevant for models using M-RoPE (e.g, Qwen2-VL)
            if self.uses_mrope:
                self._init_mrope_positions(req_state)

            # Only relevant for models using XD-RoPE (e.g, HunYuan-VL)
            if self.uses_xdrope_dim > 0:
                self._init_xdrope_positions(req_state)

            reqs_to_add.append(req_state)

        # Update the states of the running/resumed requests.
        is_last_rank = get_pp_group().is_last_rank
        req_data = scheduler_output.scheduled_cached_reqs

        # Wait until valid_sampled_tokens_count is copied to cpu,
        # then use it to update actual num_computed_tokens of each request.
        valid_sampled_token_count = self._get_valid_sampled_token_count()

        for i, req_id in enumerate(req_data.req_ids):
            req_state = self.requests[req_id]
            num_computed_tokens = req_data.num_computed_tokens[i]
            new_block_ids = req_data.new_block_ids[i]
            resumed_from_preemption = req_id in req_data.resumed_req_ids
            num_output_tokens = req_data.num_output_tokens[i]
            req_index = self.input_batch.req_id_to_index.get(req_id)

            # prev_num_draft_len is used in async scheduling mode with
            # spec decode. it indicates if need to update num_computed_tokens
            # of the request. for example:
            # fist step: num_computed_tokens = 0, spec_tokens = [],
            # prev_num_draft_len = 0.
            # second step: num_computed_tokens = 100(prompt lenth),
            # spec_tokens = [a,b], prev_num_draft_len = 0.
            # third step: num_computed_tokens = 100 + 2, spec_tokens = [c,d],
            # prev_num_draft_len = 2.
            # num_computed_tokens in first step and second step does't contain
            # the spec tokens length, but in third step it contains the
            # spec tokens length. we only need to update num_computed_tokens
            # when prev_num_draft_len > 0.
            if req_state.prev_num_draft_len:
                if req_index is None:
                    req_state.prev_num_draft_len = 0
                else:
                    assert self.input_batch.prev_req_id_to_index is not None
                    prev_req_index = self.input_batch.prev_req_id_to_index[req_id]
                    num_accepted = valid_sampled_token_count[prev_req_index] - 1
                    num_rejected = req_state.prev_num_draft_len - num_accepted
                    num_computed_tokens -= num_rejected
                    req_state.output_token_ids.extend([-1] * num_accepted)

            # Update the cached states.
            req_state.num_computed_tokens = num_computed_tokens

            if not is_last_rank:
                # When using PP, the scheduler sends the sampled tokens back,
                # because there's no direct communication between the first-
                # stage worker and the last-stage worker.
                new_token_ids = req_data.new_token_ids[i]
                # Add the sampled token(s) from the previous step (if any).
                # This doesn't include "unverified" tokens like spec tokens.
                num_new_tokens = (
                    num_computed_tokens + len(new_token_ids) - req_state.num_tokens
                )
                if num_new_tokens == 1:
                    # Avoid slicing list in most common case.
                    req_state.output_token_ids.append(new_token_ids[-1])
                elif num_new_tokens > 0:
                    req_state.output_token_ids.extend(new_token_ids[-num_new_tokens:])
            elif num_output_tokens < len(req_state.output_token_ids):
                # Some output tokens were discarded due to a sync-KV-load
                # failure. Align the cached state.
                del req_state.output_token_ids[num_output_tokens:]
                if req_index is not None:
                    end_idx = (
                        self.input_batch.num_prompt_tokens[req_index]
                        + num_output_tokens
                    )
                    self.input_batch.num_tokens[req_index] = end_idx
                    self.input_batch.num_tokens_no_spec[req_index] = end_idx

            # Update the block IDs.
            if not resumed_from_preemption:
                if new_block_ids is not None:
                    # Append the new blocks to the existing block IDs.
                    for block_ids, new_ids in zip(req_state.block_ids, new_block_ids):
                        block_ids.extend(new_ids)
            else:
                assert req_index is None
                assert new_block_ids is not None
                # The request is resumed from preemption.
                # Replace the existing block IDs with the new ones.
                req_state.block_ids = new_block_ids

            if req_index is None:
                # The request is not in the persistent batch.
                # The request was either preempted and resumed later, or was not
                # scheduled in the previous step and needs to be added again.

                if self.use_async_scheduling and num_output_tokens > 0:
                    # We must recover the output token ids for resumed requests in the
                    # async scheduling case, so that correct input_ids are obtained.
                    resumed_token_ids = req_data.all_token_ids[req_id]
                    req_state.output_token_ids = resumed_token_ids[-num_output_tokens:]

                reqs_to_add.append(req_state)
                continue

            # Update the persistent batch.
            self.input_batch.num_computed_tokens_cpu[req_index] = num_computed_tokens
            if new_block_ids is not None:
                self.input_batch.block_table.append_row(new_block_ids, req_index)

            # For the last rank, we don't need to update the token_ids_cpu
            # because the sampled tokens are already cached.
            if not is_last_rank:
                # Add new_token_ids to token_ids_cpu.
                start_token_index = num_computed_tokens
                end_token_index = num_computed_tokens + len(new_token_ids)
                self.input_batch.token_ids_cpu[
                    req_index, start_token_index:end_token_index
                ] = new_token_ids
                self.input_batch.num_tokens_no_spec[req_index] = end_token_index
                self.input_batch.num_tokens[req_index] = end_token_index

            # Add spec_token_ids to token_ids_cpu.
            spec_token_ids = scheduler_output.scheduled_spec_decode_tokens.get(
                req_id, []
            )
            num_spec_tokens = len(spec_token_ids)
            # For async scheduling, token_ids_cpu assigned from
            # spec_token_ids are placeholders and will be overwritten in
            # _prepare_input_ids.
            if num_spec_tokens:
                start_index = self.input_batch.num_tokens_no_spec[req_index]
                end_token_index = start_index + num_spec_tokens
                self.input_batch.token_ids_cpu[
                    req_index, start_index:end_token_index
                ] = spec_token_ids
                # NOTE(woosuk): `num_tokens` here may include spec tokens.
                self.input_batch.num_tokens[req_index] += num_spec_tokens

            # When speculative decoding is used with structured output,
            # the scheduler can drop draft tokens that do not
            # conform to the schema. This can result in
            # scheduler_output.scheduled_spec_decode_tokens being empty,
            # even when speculative decoding is enabled.
            self.input_batch.spec_token_ids[req_index].clear()
            self.input_batch.spec_token_ids[req_index].extend(spec_token_ids)

            # there are no draft tokens with async scheduling,
            # we clear the spec_decoding info in scheduler_output and
            # use normal sampling but rejection_sampling.
            if self.use_async_scheduling:
                req_state.prev_num_draft_len = num_spec_tokens
                if num_spec_tokens and self._draft_token_ids is None:
                    scheduler_output.total_num_scheduled_tokens -= num_spec_tokens
                    scheduler_output.num_scheduled_tokens[req_id] -= num_spec_tokens
                    scheduler_output.scheduled_spec_decode_tokens.pop(req_id, None)
        # Add the new or resumed requests to the persistent batch.
        # The smaller empty indices are filled first.
        for request in reqs_to_add:
            self.input_batch.add_request(request)

        # Condense the batched states if there are gaps left by removed requests
        self.input_batch.condense()
        # Allow attention backend to reorder the batch, potentially
        self._may_reorder_batch(scheduler_output)
        # Refresh batch metadata with any pending updates.
        self.input_batch.refresh_metadata()

    def _update_states_after_model_execute(
        self, output_token_ids: torch.Tensor
    ) -> None:
        """Update the cached states after model execution.

        This is used for MTP/EAGLE for hybrid models, as in linear attention,
        only the last token's state is kept. In MTP/EAGLE, for draft tokens
        the state are kept util we decide how many tokens are accepted for
        each sequence, and a shifting is done during the next iteration
        based on the number of accepted tokens.
        """
        if not self.model_config.is_hybrid or not self.speculative_config:
            return

        # Find the number of accepted tokens for each sequence.
        num_accepted_tokens = (
            (
                torch.cat(
                    [
                        output_token_ids,
                        torch.full(
                            (output_token_ids.size(0), 1),
                            -1,
                            device=output_token_ids.device,
                        ),
                    ],
                    dim=1,
                )
                == -1
            )
            .int()
            .argmax(-1)
            .cpu()
            .numpy()
        )
        for i, num_tokens in enumerate(num_accepted_tokens):
            self.input_batch.num_accepted_tokens_cpu[i] = num_tokens

    def _init_mrope_positions(self, req_state: CachedRequestState):
        model = self.get_model()
        assert supports_mrope(model), "M-RoPE support is not implemented."
        assert req_state.prompt_token_ids is not None, (
            "M-RoPE requires prompt_token_ids to be available."
        )
        mrope_model = cast(SupportsMRoPE, model)

        req_state.mrope_positions, req_state.mrope_position_delta = (
            mrope_model.get_mrope_input_positions(
                req_state.prompt_token_ids,
                req_state.mm_features,
            )
        )

    def _init_xdrope_positions(self, req_state: CachedRequestState):
        model = self.get_model()
        xdrope_model = cast(SupportsXDRoPE, model)
        assert req_state.prompt_token_ids is not None, (
            "XD-RoPE requires prompt_token_ids to be available."
        )
        assert supports_xdrope(model), "XD-RoPE support is not implemented."

        req_state.xdrope_positions = xdrope_model.get_xdrope_input_positions(
            req_state.prompt_token_ids,
            req_state.mm_features,
        )

    def _extract_mm_kwargs(
        self,
        scheduler_output: "SchedulerOutput",
    ) -> BatchedTensorInputs:
        if not scheduler_output or not self.is_multimodal_raw_input_only_model:
            return {}

        mm_kwargs = list[MultiModalKwargsItem]()
        for req in scheduler_output.scheduled_new_reqs:
            for feature in req.mm_features:
                if feature.data is not None:
                    mm_kwargs.append(feature.data)

        # Input all modalities at once
        model = cast(SupportsMultiModal, self.model)
        mm_kwargs_combined: BatchedTensorInputs = {}
        for _, _, mm_kwargs_group in group_mm_kwargs_by_modality(
            mm_kwargs,
            device=self.device,
            pin_memory=self.pin_memory,
            merge_by_field_config=model.merge_by_field_config,
            multimodal_cpu_fields=model.multimodal_cpu_fields,
        ):
            mm_kwargs_combined.update(mm_kwargs_group)

        return mm_kwargs_combined

    def _dummy_mm_kwargs(self, num_seqs: int) -> BatchedTensorInputs:
        if not self.is_multimodal_raw_input_only_model:
            return {}

        mm_budget = self.mm_budget
        assert mm_budget is not None

        dummy_modality = mm_budget.get_modality_with_max_tokens()
        return self._get_mm_dummy_batch(dummy_modality, num_seqs)

    def _get_cumsum_and_arange(
        self,
        num_tokens: np.ndarray,
        cumsum_dtype: np.dtype | None = None,
    ) -> tuple[np.ndarray, np.ndarray]:
        """Get the cumulative sum and batched arange of the given array.
        # E.g., [2, 5, 3] -> ([2, 7, 10], [0, 1, 0, 1, 2, 3, 4, 0, 1, 2])
        # Equivalent to but faster than:
        # np.concatenate([np.arange(n) for n in num_tokens])
        """
        # Step 1. [2, 5, 3] -> [2, 7, 10]
        cu_num_tokens = np.cumsum(num_tokens, dtype=cumsum_dtype)
        total_num_tokens = cu_num_tokens[-1]
        # Step 2. [2, 7, 10] -> [0, 0, 2, 2, 2, 2, 2, 7, 7, 7]
        cumsums_offsets = np.repeat(cu_num_tokens - num_tokens, num_tokens)
        # Step 3. [0, 1, 0, 1, 2, 3, 4, 0, 1, 2]
        arange = self.arange_np[:total_num_tokens] - cumsums_offsets

        return cu_num_tokens, arange

    def _prepare_input_ids(
        self,
        scheduler_output: "SchedulerOutput",
        total_num_scheduled_tokens: int,
        cu_num_tokens: np.ndarray,
    ) -> None:
        """Prepare the input IDs for the current batch.

        Carefully handles the `prev_sampled_token_ids` which can be cached
        from the previous engine iteration, in which case those tokens on the
        GPU need to be copied into the corresponding slots into input_ids."""

        if self.input_batch.prev_sampled_token_ids is None:
            # Normal scheduling case
            self.input_ids.copy_to_gpu(total_num_scheduled_tokens)
            if self.enable_prompt_embeds:
                self.inputs_embeds.copy_to_gpu(total_num_scheduled_tokens)
                self.is_token_ids.copy_to_gpu(total_num_scheduled_tokens)
            return

        # Async scheduling case, where some decode requests from the previous
        # iteration won't have entries in input_ids_cpu and need to be copied
        # on the GPU from prev_sampled_token_ids.
        prev_req_id_to_index = self.input_batch.prev_req_id_to_index
        assert prev_req_id_to_index is not None
        sample_flattened_indices: list[int] = []
        spec_flattened_indices: list[int] = []
        prev_common_req_indices: list[int] = []
        prev_draft_token_indices: list[int] = []
        indices_match = True
        max_flattened_index = -1
        total_num_spec_tokens = 0
        scheduled_spec_tokens = scheduler_output.scheduled_spec_decode_tokens

        for req_id, cur_index in self.input_batch.req_id_to_index.items():
            if (prev_index := prev_req_id_to_index.get(req_id)) is not None:
                prev_common_req_indices.append(prev_index)
                # We need to compute the flattened input_ids index of the
                # last token in each common request.
                draft_len = len(scheduled_spec_tokens.get(req_id, ()))
                total_num_spec_tokens += draft_len
                flattened_index = cu_num_tokens[cur_index].item() - 1
                # example: cu_num_tokens = [2, 5, 8], draft_tokens = [1, 2, 2]
                # sample_flattened_indices = [0, 2, 5]
                # spec_flattened_indices = [1,   3, 4,    6, 7]
                sample_flattened_indices.append(flattened_index - draft_len)
                spec_flattened_indices.extend(
                    range(flattened_index - draft_len + 1, flattened_index + 1)
                )
                start = prev_index * self.num_spec_tokens
                # prev_draft_token_indices is used to find which draft_tokens_id
                # should be copied to input_ids
                # example: prev draft_tokens_id [[1,2], [3,4], [5, 6]]
                # flatten draft_tokens_id [1,2,3,4,5,6]
                # draft_len of each request [1, 2, 1]
                # then prev_draft_token_indices is [0,   2, 3,   4]
                prev_draft_token_indices.extend(range(start, start + draft_len))
                indices_match &= prev_index == flattened_index
                max_flattened_index = max(max_flattened_index, flattened_index)
        num_commmon_tokens = len(sample_flattened_indices)
        total_without_spec = total_num_scheduled_tokens - total_num_spec_tokens
        if num_commmon_tokens < total_without_spec:
            # If not all requests are decodes from the last iteration,
            # We need to copy the input_ids_cpu to the GPU first.
            self.input_ids.copy_to_gpu(total_num_scheduled_tokens)
            if self.enable_prompt_embeds:
                self.inputs_embeds.copy_to_gpu(total_num_scheduled_tokens)
                self.is_token_ids.copy_to_gpu(total_num_scheduled_tokens)
        if num_commmon_tokens == 0:
            # No requests in common with the previous iteration
            # So input_ids.cpu will have all the input ids.
            return
        if indices_match and max_flattened_index == (num_commmon_tokens - 1):
            # Common-case optimization: the batch is unchanged
            # and no reordering happened.
            # The indices are both the same permutation of 0..N-1 so
            # we can copy directly using a single slice.
            self.input_ids.gpu[:num_commmon_tokens].copy_(
                self.input_batch.prev_sampled_token_ids[:num_commmon_tokens, 0],
                non_blocking=True,
            )
            if self.enable_prompt_embeds:
                self.is_token_ids.gpu[:num_commmon_tokens] = True
            return
        # Upload the index tensors asynchronously so the scatter can be non-blocking.
        sampled_tokens_index_tensor = torch.tensor(
            sample_flattened_indices, dtype=torch.int64, pin_memory=self.pin_memory
        ).to(self.device, non_blocking=True)
        prev_common_req_indices_tensor = torch.tensor(
            prev_common_req_indices, dtype=torch.int64, pin_memory=self.pin_memory
        ).to(self.device, non_blocking=True)
        self.input_ids.gpu.scatter_(
            dim=0,
            index=sampled_tokens_index_tensor,
            src=self.input_batch.prev_sampled_token_ids[
                prev_common_req_indices_tensor, 0
            ],
        )

        # Scatter the draft tokens after the sampled tokens are scattered.
        if self._draft_token_ids is None or not spec_flattened_indices:
            return

        assert isinstance(self._draft_token_ids, torch.Tensor)
        draft_tokens_index_tensor = torch.tensor(
            spec_flattened_indices, dtype=torch.int64, pin_memory=self.pin_memory
        ).to(self.device, non_blocking=True)
        prev_draft_token_indices_tensor = torch.tensor(
            prev_draft_token_indices, dtype=torch.int64, pin_memory=self.pin_memory
        ).to(self.device, non_blocking=True)

        # because input_ids dtype is torch.int32,
        # so convert draft_token_ids to torch.int32 here.
        draft_token_ids = self._draft_token_ids.to(dtype=torch.int32)
        self._draft_token_ids = None

        self.input_ids.gpu.scatter_(
            dim=0,
            index=draft_tokens_index_tensor,
            src=draft_token_ids.flatten()[prev_draft_token_indices_tensor],
        )

    def _get_encoder_seq_lens(
        self,
        num_scheduled_tokens: dict[str, int],
        kv_cache_spec: KVCacheSpec,
        num_reqs: int,
    ) -> tuple[torch.Tensor | None, np.ndarray | None]:
        if not isinstance(kv_cache_spec, CrossAttentionSpec):
            return None, None

        # Build encoder_seq_lens array mapping request indices to
        # encoder lengths for inputs scheduled in this batch
        for req_id in num_scheduled_tokens:
            req_index = self.input_batch.req_id_to_index[req_id]
            req_state = self.requests[req_id]
            if req_state.mm_features is None:
                self.encoder_seq_lens.np[req_index] = 0
                continue

            # Get the total number of encoder input tokens for running encoder requests
            # whether encoding is finished or not so that cross-attention knows how
            # many encoder tokens to attend to.
            encoder_input_tokens = sum(
                feature.mm_position.length for feature in req_state.mm_features
            )
            self.encoder_seq_lens.np[req_index] = encoder_input_tokens

        self.encoder_seq_lens.copy_to_gpu(num_reqs)
        encoder_seq_lens = self.encoder_seq_lens.gpu[:num_reqs]
        encoder_seq_lens_cpu = self.encoder_seq_lens.np[:num_reqs]

        return encoder_seq_lens, encoder_seq_lens_cpu

    def _prepare_inputs(
        self,
        scheduler_output: "SchedulerOutput",
        num_scheduled_tokens: np.ndarray,
    ) -> tuple[
        torch.Tensor,
        SpecDecodeMetadata | None,
    ]:
        """
        :return: tuple[
            logits_indices, spec_decode_metadata,
        ]
        """
        total_num_scheduled_tokens = scheduler_output.total_num_scheduled_tokens
        assert total_num_scheduled_tokens > 0
        num_reqs = self.input_batch.num_reqs
        assert num_reqs > 0

        # OPTIMIZATION: Start copying the block table first.
        # This way, we can overlap the copy with the following CPU operations.
        self.input_batch.block_table.commit_block_table(num_reqs)

        # Get request indices.
        # E.g., [2, 5, 3] -> [0, 0, 1, 1, 1, 1, 1, 2, 2, 2]
        req_indices = np.repeat(self.arange_np[:num_reqs], num_scheduled_tokens)

        # cu_num_tokens: [2, 5, 3] -> [2, 7, 10]
        # arange: [0, 1, 0, 1, 2, 3, 4, 0, 1, 2]
        cu_num_tokens, arange = self._get_cumsum_and_arange(num_scheduled_tokens)

        # Get positions.
        positions_np = self.positions.np[:total_num_scheduled_tokens]
        np.add(
            self.input_batch.num_computed_tokens_cpu[req_indices],
            arange,
            out=positions_np,
        )

        # Calculate M-RoPE positions.
        # Only relevant for models using M-RoPE (e.g, Qwen2-VL)
        if self.uses_mrope:
            self._calc_mrope_positions(scheduler_output)

        # Calculate XD-RoPE positions.
        # Only relevant for models using XD-RoPE (e.g, HunYuan-VL)
        if self.uses_xdrope_dim > 0:
            self._calc_xdrope_positions(scheduler_output)

        # Get token indices.
        # E.g., [0, 1, 0, 1, 2, 3, 4, 0, 1, 2]
        # -> [0, 1, M, M + 1, M + 2, M + 3, M + 4, 2 * M, 2 * M + 1, 2 * M + 2]
        # where M is the max_model_len.
        token_indices = (
            positions_np + req_indices * self.input_batch.token_ids_cpu.shape[1]
        )
        token_indices_tensor = torch.from_numpy(token_indices)

        # NOTE(woosuk): We use torch.index_select instead of np.take here
        # because torch.index_select is much faster than np.take for large
        # tensors.
        torch.index_select(
            self.input_batch.token_ids_cpu_tensor.flatten(),
            0,
            token_indices_tensor,
            out=self.input_ids.cpu[:total_num_scheduled_tokens],
        )
        if self.enable_prompt_embeds:
            is_token_ids = self.input_batch.is_token_ids_tensor.flatten()
            torch.index_select(
                is_token_ids,
                0,
                token_indices_tensor,
                out=self.is_token_ids.cpu[:total_num_scheduled_tokens],
            )

        # Because we did not pre-allocate a massive prompt_embeds CPU tensor on
        # the InputBatch, we need to fill in the prompt embeds into the expected
        # spots in the GpuModelRunner's pre-allocated prompt_embeds tensor.
        if self.input_batch.req_prompt_embeds:
            output_idx = 0
            for req_idx in range(num_reqs):
                num_sched = num_scheduled_tokens[req_idx]

                # Skip if this request doesn't have embeddings
                if req_idx not in self.input_batch.req_prompt_embeds:
                    output_idx += num_sched
                    continue

                # Skip if no tokens scheduled
                if num_sched <= 0:
                    output_idx += num_sched
                    continue

                req_embeds = self.input_batch.req_prompt_embeds[req_idx]
                start_pos = self.input_batch.num_computed_tokens_cpu[req_idx]

                # Skip if trying to read beyond available embeddings
                if start_pos >= req_embeds.shape[0]:
                    output_idx += num_sched
                    continue

                # Copy available embeddings
                end_pos = start_pos + num_sched
                actual_end = min(end_pos, req_embeds.shape[0])
                actual_num_sched = actual_end - start_pos

                if actual_num_sched > 0:
                    self.inputs_embeds.cpu[
                        output_idx : output_idx + actual_num_sched
                    ].copy_(req_embeds[start_pos:actual_end])

                output_idx += num_sched

        self.input_batch.block_table.compute_slot_mapping(req_indices, positions_np)
        self.input_batch.block_table.commit_slot_mapping(total_num_scheduled_tokens)

        # Prepare the attention metadata.
        self.query_start_loc.np[0] = 0
        self.query_start_loc.np[1 : num_reqs + 1] = cu_num_tokens
        # Note: pad query_start_loc to be non-decreasing, as kernels
        # like FlashAttention requires that
        self.query_start_loc.np[num_reqs + 1 :].fill(cu_num_tokens[-1])
        self.query_start_loc.copy_to_gpu()
        query_start_loc = self.query_start_loc.gpu[: num_reqs + 1]

        self.seq_lens.np[:num_reqs] = (
            self.input_batch.num_computed_tokens_cpu[:num_reqs] + num_scheduled_tokens
        )
        # Fill unused with 0 for full cuda graph mode.
        self.seq_lens.np[num_reqs:].fill(0)
        self.seq_lens.copy_to_gpu()

        num_tokens = [self.requests[r].num_tokens for r in self.input_batch.req_ids]
        num_tokens_np = np.array(num_tokens, dtype=np.int32)

        # Record which requests should not be sampled,
        # so that we could clear the sampled tokens before returning
        self.discard_request_mask.np[:num_reqs] = (
            self.seq_lens.np[:num_reqs] < num_tokens_np
        )
        self.discard_request_mask.copy_to_gpu(num_reqs)

        # Copy the tensors to the GPU.
        self._prepare_input_ids(
            scheduler_output,
            total_num_scheduled_tokens,
            cu_num_tokens,
        )

        if self.uses_mrope:
            # Only relevant for models using M-RoPE (e.g, Qwen2-VL)
            self.mrope_positions.gpu[:, :total_num_scheduled_tokens].copy_(
                self.mrope_positions.cpu[:, :total_num_scheduled_tokens],
                non_blocking=True,
            )
        elif self.uses_xdrope_dim > 0:
            # Only relevant for models using XD-RoPE (e.g, HunYuan-VL)
            self.xdrope_positions.gpu[:, :total_num_scheduled_tokens].copy_(
                self.xdrope_positions.cpu[:, :total_num_scheduled_tokens],
                non_blocking=True,
            )
        else:
            # Common case (1D positions)
            self.positions.copy_to_gpu(total_num_scheduled_tokens)

        use_spec_decode = len(scheduler_output.scheduled_spec_decode_tokens) > 0
        if not use_spec_decode:
            # NOTE(woosuk): Due to chunked prefills, the batch may contain
            # partial requests. While we should not sample any token
            # from these partial requests, we do so for simplicity.
            # We will ignore the sampled tokens from the partial requests.
            # TODO: Support prompt logprobs.
            logits_indices = query_start_loc[1:] - 1
            num_draft_tokens = None
            spec_decode_metadata = None
            num_sampled_tokens = np.ones(num_reqs, dtype=np.int32)
        else:
            # Get the number of draft tokens for each request.
            # Iterate over the dictionary rather than all requests since not all
            # requests have draft tokens.
            num_draft_tokens = np.zeros(num_reqs, dtype=np.int32)
            # For chunked prefills, use -1 as mask rather than 0, as guided
            # decoding may rollback speculative tokens.
            num_decode_draft_tokens = np.full(num_reqs, -1, dtype=np.int32)
            for (
                req_id,
                draft_token_ids,
            ) in scheduler_output.scheduled_spec_decode_tokens.items():
                req_idx = self.input_batch.req_id_to_index[req_id]
                num_draft_tokens[req_idx] = len(draft_token_ids)
                num_decode_draft_tokens[req_idx] = (
                    len(draft_token_ids)
                    if (
                        self.input_batch.num_computed_tokens_cpu[req_idx]
                        >= self.input_batch.num_prompt_tokens[req_idx]
                    )
                    else -1
                )
            spec_decode_metadata = self._calc_spec_decode_metadata(
                num_draft_tokens, cu_num_tokens
            )
            logits_indices = spec_decode_metadata.logits_indices
            num_sampled_tokens = num_draft_tokens + 1
            # For DECODE only cuda graph of some attention backends (e.g., GDN).
            self.num_decode_draft_tokens.np[:num_reqs] = num_decode_draft_tokens
            self.num_decode_draft_tokens.np[num_reqs:].fill(-1)
            self.num_decode_draft_tokens.copy_to_gpu()

        # Hot-Swap lora model
        if self.lora_config:
            assert (
                np.sum(num_sampled_tokens)
                <= self.vllm_config.scheduler_config.max_num_batched_tokens
            )
            self.set_active_loras(
                self.input_batch, num_scheduled_tokens, num_sampled_tokens
            )

        return (
            logits_indices,
            spec_decode_metadata,
        )

    def _build_attention_metadata(
        self,
        num_tokens: int,
        num_reqs: int,
        max_query_len: int,
        num_tokens_padded: int | None = None,
        num_reqs_padded: int | None = None,
        ubatch_slices: UBatchSlices | None = None,
        logits_indices: torch.Tensor | None = None,
        use_spec_decode: bool = False,
        for_cudagraph_capture: bool = False,
        num_scheduled_tokens: dict[str, int] | None = None,
        cascade_attn_prefix_lens: list[list[int]] | None = None,
    ) -> tuple[PerLayerAttnMetadata, CommonAttentionMetadata | None]:
        """
        :return: tuple[attn_metadata, spec_decode_common_attn_metadata]
        """
        num_tokens_padded = num_tokens_padded or num_tokens
        num_reqs_padded = num_reqs_padded or num_reqs

        logits_indices_padded = None
        num_logits_indices = None
        if logits_indices is not None:
            num_logits_indices = logits_indices.size(0)
            if self.cache_config.kv_sharing_fast_prefill:
                logits_indices_padded = self._prepare_kv_sharing_fast_prefill(
                    logits_indices
                )

        # update seq_lens of decode reqs under DCP.
        if self.dcp_world_size > 1:
            self.dcp_local_seq_lens.cpu[:num_reqs] = get_dcp_local_seq_lens(
                self.seq_lens.cpu[:num_reqs],
                self.dcp_world_size,
                self.dcp_rank,
                self.parallel_config.cp_kv_cache_interleave_size,
            )
            self.dcp_local_seq_lens.cpu[num_reqs:].fill_(0)
            self.dcp_local_seq_lens.copy_to_gpu(num_reqs_padded)

        attn_metadata: PerLayerAttnMetadata = {}
        if ubatch_slices is not None:
            attn_metadata = [dict() for _ in range(len(ubatch_slices))]

        if for_cudagraph_capture:
            # For some attention backends (e.g. FA) with sliding window models we need
            # to make sure the backend see a max_seq_len that is larger to the sliding
            # window size when capturing to make sure the correct kernel is selected.
            max_seq_len = self.max_model_len
        else:
            max_seq_len = self.seq_lens.np[:num_reqs].max().item()

        if use_spec_decode:
            self.num_accepted_tokens.np[:num_reqs] = (
                self.input_batch.num_accepted_tokens_cpu[:num_reqs]
            )
            self.num_accepted_tokens.np[num_reqs:].fill(1)
            self.num_accepted_tokens.copy_to_gpu()

        # Used in the below loop, uses padded shapes
        query_start_loc = self.query_start_loc.gpu[: num_reqs_padded + 1]
        query_start_loc_cpu = self.query_start_loc.cpu[: num_reqs_padded + 1]
        seq_lens = self.seq_lens.gpu[:num_reqs_padded]
        seq_lens_cpu = self.seq_lens.cpu[:num_reqs_padded]
        num_computed_tokens_cpu = self.input_batch.num_computed_tokens_cpu_tensor[
            :num_reqs_padded
        ]

        dcp_local_seq_lens, dcp_local_seq_lens_cpu = None, None
        if self.dcp_world_size > 1:
            dcp_local_seq_lens = self.dcp_local_seq_lens.gpu[:num_reqs_padded]
            dcp_local_seq_lens_cpu = self.dcp_local_seq_lens.cpu[:num_reqs_padded]

        spec_decode_common_attn_metadata = None

        # Prepare the attention metadata for each KV cache group and make layers
        # in the same group share the same metadata.
        for kv_cache_gid, kv_cache_group in enumerate(
            self.kv_cache_config.kv_cache_groups
        ):
            encoder_seq_lens, encoder_seq_lens_cpu = self._get_encoder_seq_lens(
                num_scheduled_tokens or {},
                kv_cache_group.kv_cache_spec,
                num_reqs_padded,
            )

            if isinstance(kv_cache_group.kv_cache_spec, EncoderOnlyAttentionSpec):
                # Encoder-only layers do not have KV cache, so we need to
                # create a dummy block table and slot mapping for them.
                blk_table_tensor = torch.zeros(
                    (num_reqs_padded, 1),
                    dtype=torch.int32,
                    device=self.device,
                )
                slot_mapping = torch.zeros(
                    (num_tokens_padded,),
                    dtype=torch.int64,
                    device=self.device,
                )
            else:
                blk_table = self.input_batch.block_table[kv_cache_gid]
                blk_table_tensor = blk_table.get_device_tensor(num_reqs_padded)
                slot_mapping = blk_table.slot_mapping.gpu[:num_tokens_padded]

                # Fill unused with -1. Needed for reshape_and_cache in full cuda
                # graph mode. `blk_table_tensor` -1 to match mamba PAD_SLOT_ID
                slot_mapping[num_tokens:num_tokens_padded].fill_(-1)
                blk_table_tensor[num_reqs:num_reqs_padded].fill_(-1)

            common_attn_metadata = CommonAttentionMetadata(
                query_start_loc=query_start_loc,
                query_start_loc_cpu=query_start_loc_cpu,
                seq_lens=seq_lens,
                seq_lens_cpu=seq_lens_cpu,
                num_computed_tokens_cpu=num_computed_tokens_cpu,
                num_actual_tokens=num_tokens_padded,
                num_reqs=num_reqs_padded,
                max_query_len=max_query_len,
                max_seq_len=max_seq_len,
                block_table_tensor=blk_table_tensor,
                slot_mapping=slot_mapping,
                logits_indices_padded=logits_indices_padded,
                num_logits_indices=num_logits_indices,
                causal=True,
                encoder_seq_lens=encoder_seq_lens,
                encoder_seq_lens_cpu=encoder_seq_lens_cpu,
                dcp_local_seq_lens=dcp_local_seq_lens,
                dcp_local_seq_lens_cpu=dcp_local_seq_lens_cpu,
            )

            if self.speculative_config and spec_decode_common_attn_metadata is None:
                if isinstance(self.drafter, EagleProposer):
                    if self.drafter.attn_layer_names[0] in kv_cache_group.layer_names:
                        spec_decode_common_attn_metadata = common_attn_metadata
                else:
                    spec_decode_common_attn_metadata = common_attn_metadata

            for attn_gid, attn_group in enumerate(self.attn_groups[kv_cache_gid]):
                cascade_attn_prefix_len = (
                    cascade_attn_prefix_lens[kv_cache_gid][attn_gid]
                    if cascade_attn_prefix_lens
                    else 0
                )
                builder = attn_group.get_metadata_builder()

                extra_attn_metadata_args = {}
                if use_spec_decode and isinstance(builder, GDNAttentionMetadataBuilder):
                    extra_attn_metadata_args = dict(
                        num_accepted_tokens=self.num_accepted_tokens.gpu[
                            :num_reqs_padded
                        ],
                        num_decode_draft_tokens_cpu=self.num_decode_draft_tokens.cpu[
                            :num_reqs_padded
                        ],
                    )

                if ubatch_slices is not None:
                    common_attn_metadata_list = split_attn_metadata(
                        ubatch_slices, common_attn_metadata
                    )
                    for ubid, common_attn_metadata in enumerate(
                        common_attn_metadata_list
                    ):
                        builder = attn_group.get_metadata_builder(ubatch_id=ubid)
                        if for_cudagraph_capture:
                            attn_metadata_i = builder.build_for_cudagraph_capture(
                                common_attn_metadata
                            )
                        else:
                            attn_metadata_i = builder.build(
                                common_prefix_len=cascade_attn_prefix_len,
                                common_attn_metadata=common_attn_metadata,
                            )
                        for layer_name in kv_cache_group.layer_names:
                            assert type(attn_metadata) is list
                            attn_metadata[ubid][layer_name] = attn_metadata_i
                else:
                    assert isinstance(attn_metadata, dict)
                    if for_cudagraph_capture:
                        attn_metadata_i = builder.build_for_cudagraph_capture(
                            common_attn_metadata
                        )
                    else:
                        attn_metadata_i = builder.build(
                            common_prefix_len=cascade_attn_prefix_len,
                            common_attn_metadata=common_attn_metadata,
                            **extra_attn_metadata_args,
                        )
                    for layer_name in attn_group.layer_names:
                        attn_metadata[layer_name] = attn_metadata_i

        if spec_decode_common_attn_metadata is not None and (
            num_reqs != num_reqs_padded or num_tokens != num_tokens_padded
        ):
            # Currently the drafter still only uses piecewise cudagraphs (and modifies
            # the attention metadata in directly), and therefore does not want to use
            # padded attention metadata.
            spec_decode_common_attn_metadata = (
                spec_decode_common_attn_metadata.unpadded(num_tokens, num_reqs)
            )

        return attn_metadata, spec_decode_common_attn_metadata

    def _compute_cascade_attn_prefix_lens(
        self,
        num_scheduled_tokens: np.ndarray,
        num_computed_tokens: np.ndarray,
        num_common_prefix_blocks: list[int],
    ) -> list[list[int]] | None:
        """
        :return: Optional[cascade_attn_prefix_lens]
            cascade_attn_prefix_lens is 2D: ``[kv_cache_group_id][attn_group_idx]``,
            None if we should not use cascade attention
        """

        use_cascade_attn = False
        num_kv_cache_groups = len(self.kv_cache_config.kv_cache_groups)
        cascade_attn_prefix_lens: list[list[int]] = [
            [] for _ in range(num_kv_cache_groups)
        ]

        for kv_cache_gid in range(num_kv_cache_groups):
            for attn_group in self.attn_groups[kv_cache_gid]:
                if isinstance(attn_group.kv_cache_spec, EncoderOnlyAttentionSpec):
                    cascade_attn_prefix_len = 0
                else:
                    # 0 if cascade attention should not be used
                    cascade_attn_prefix_len = self._compute_cascade_attn_prefix_len(
                        num_scheduled_tokens,
                        num_computed_tokens,
                        num_common_prefix_blocks[kv_cache_gid],
                        attn_group.kv_cache_spec,
                        attn_group.get_metadata_builder(),
                    )
                cascade_attn_prefix_lens[kv_cache_gid].append(cascade_attn_prefix_len)
                use_cascade_attn |= cascade_attn_prefix_len > 0

        return cascade_attn_prefix_lens if use_cascade_attn else None

    def _compute_cascade_attn_prefix_len(
        self,
        num_scheduled_tokens: np.ndarray,
        num_computed_tokens: np.ndarray,
        num_common_prefix_blocks: int,
        kv_cache_spec: KVCacheSpec,
        attn_metadata_builder: AttentionMetadataBuilder,
    ) -> int:
        """Compute the length of the common prefix for cascade attention.

        NOTE(woosuk): The common prefix length returned by this function
        represents the length used specifically for cascade attention, not the
        actual number of tokens shared between requests. When cascade attention
        is disabled (use_cascade=False), this function returns 0 even if
        requests share common tokens. Additionally, the common prefix length is
        truncated to a multiple of the block size and may be further truncated
        due to implementation details explained below.

        Args:
            num_scheduled_tokens: Number of tokens scheduled per request.
            num_common_prefix_blocks: Number of shared KV cache blocks.

        Returns:
            int: Length of common prefix in tokens.
        """

        common_prefix_len = num_common_prefix_blocks * kv_cache_spec.block_size
        if common_prefix_len == 0:
            # Common case.
            return 0

        # NOTE(woosuk): Cascade attention uses two attention kernels: one
        # for the common prefix and the other for the rest. For the first
        # kernel, we concatenate all the query tokens (possibly from
        # different requests) and treat them as if they are from the same
        # request. Then, we use bi-directional attention to process the
        # common prefix in the KV cache. Importantly, this means that the
        # first kernel does not do any masking.

        # Consider the following example:
        # Request 1's input query: [D, E, X]
        # Request 1's kv cache: [A, B, C, D, E, X]
        # Request 1's num_computed_tokens: 3 (i.e., [A, B, C])
        # Request 2's input query: [E, Y]
        # Request 2's kv cache: [A, B, C, D, E, Y]
        # Request 2's num_computed_tokens: 4 (i.e., [A, B, C, D])

        # If we use [A, B, C, D, E] as the common prefix, then the
        # first kernel will compute the bi-directional attention between
        # input query [D, E, X, E, Y] and common prefix [A, B, C, D, E].
        # However, this is wrong because D in Request 1 should not attend to
        # E in the common prefix (i.e., we need masking).
        # To avoid this, [A, B, C, D] should be the common prefix.
        # That is, the common prefix should be capped by the minimum
        # num_computed_tokens among the requests, and plus one to include
        # the first token of the query.

        # In practice, we use [A, B, C] as the common prefix, instead of
        # [A, B, C, D] (i.e., the common prefix is capped by the minimum
        # num_computed_tokens, without plus one).
        # This is because of an implementation detail: We want to always
        # use two kernels for cascade attention. Let's imagine:
        # Request 3's input query: [D]
        # Request 3's kv cache: [A, B, C, D]
        # Request 3's num_computed_tokens: 3 (i.e., [A, B, C])
        # If we use [A, B, C, D] as the common prefix for Request 1-3,
        # then Request 3 will be processed only by the first kernel,
        # and the second kernel will get an empty input. While this is not
        # a fundamental problem, our current implementation does not support
        # this case.
        common_prefix_len = min(common_prefix_len, num_computed_tokens.min())
        # common_prefix_len should be a multiple of the block size.
        common_prefix_len = (
            common_prefix_len // kv_cache_spec.block_size * kv_cache_spec.block_size
        )
        use_sliding_window = isinstance(kv_cache_spec, SlidingWindowSpec) or (
            isinstance(kv_cache_spec, FullAttentionSpec)
            and kv_cache_spec.sliding_window is not None
        )
        use_local_attention = isinstance(kv_cache_spec, ChunkedLocalAttentionSpec) or (
            isinstance(kv_cache_spec, FullAttentionSpec)
            and kv_cache_spec.attention_chunk_size is not None
        )
        assert isinstance(kv_cache_spec, AttentionSpec)
        use_cascade = attn_metadata_builder.use_cascade_attention(
            common_prefix_len=common_prefix_len,
            query_lens=num_scheduled_tokens,
            num_query_heads=self.num_query_heads,
            num_kv_heads=kv_cache_spec.num_kv_heads,
            use_alibi=self.use_alibi,
            use_sliding_window=use_sliding_window,
            use_local_attention=use_local_attention,
            num_sms=self.num_sms,
            dcp_world_size=self.dcp_world_size,
        )
        return common_prefix_len if use_cascade else 0

    def _calc_mrope_positions(self, scheduler_output: "SchedulerOutput"):
        mrope_pos_ptr = 0
        for index, req_id in enumerate(self.input_batch.req_ids):
            req = self.requests[req_id]
            assert req.mrope_positions is not None

            num_computed_tokens = self.input_batch.num_computed_tokens_cpu[index]
            num_scheduled_tokens = scheduler_output.num_scheduled_tokens[req_id]
            num_prompt_tokens = length_from_prompt_token_ids_or_embeds(
                req.prompt_token_ids, req.prompt_embeds
            )

            if num_computed_tokens + num_scheduled_tokens > num_prompt_tokens:
                prompt_part_len = max(0, num_prompt_tokens - num_computed_tokens)
                completion_part_len = max(0, num_scheduled_tokens - prompt_part_len)
            else:
                prompt_part_len = num_scheduled_tokens
                completion_part_len = 0

            assert num_scheduled_tokens == prompt_part_len + completion_part_len

            if prompt_part_len > 0:
                # prompt's mrope_positions are pre-computed
                dst_start = mrope_pos_ptr
                dst_end = mrope_pos_ptr + prompt_part_len
                src_start = num_computed_tokens
                src_end = num_computed_tokens + prompt_part_len

                self.mrope_positions.cpu[:, dst_start:dst_end] = req.mrope_positions[
                    :, src_start:src_end
                ]
                mrope_pos_ptr += prompt_part_len

            if completion_part_len > 0:
                # compute completion's mrope_positions on-the-fly
                dst_start = mrope_pos_ptr
                dst_end = mrope_pos_ptr + completion_part_len

                assert req.mrope_position_delta is not None
                MRotaryEmbedding.get_next_input_positions_tensor(
                    out=self.mrope_positions.np,
                    out_offset=dst_start,
                    mrope_position_delta=req.mrope_position_delta,
                    context_len=num_computed_tokens + prompt_part_len,
                    num_new_tokens=completion_part_len,
                )

                mrope_pos_ptr += completion_part_len

    def _calc_xdrope_positions(self, scheduler_output: "SchedulerOutput"):
        xdrope_pos_ptr = 0
        for index, req_id in enumerate(self.input_batch.req_ids):
            req = self.requests[req_id]
            assert req.xdrope_positions is not None

            num_computed_tokens = self.input_batch.num_computed_tokens_cpu[index]
            num_scheduled_tokens = scheduler_output.num_scheduled_tokens[req_id]
            num_prompt_tokens = length_from_prompt_token_ids_or_embeds(
                req.prompt_token_ids, req.prompt_embeds
            )

            if num_computed_tokens + num_scheduled_tokens > num_prompt_tokens:
                prompt_part_len = max(0, num_prompt_tokens - num_computed_tokens)
                completion_part_len = max(0, num_scheduled_tokens - prompt_part_len)
            else:
                prompt_part_len = num_scheduled_tokens
                completion_part_len = 0

            assert num_scheduled_tokens == prompt_part_len + completion_part_len

            if prompt_part_len > 0:
                # prompt's xdrope_positions are pre-computed
                dst_start = xdrope_pos_ptr
                dst_end = xdrope_pos_ptr + prompt_part_len
                src_start = num_computed_tokens
                src_end = num_computed_tokens + prompt_part_len

                self.xdrope_positions.cpu[:, dst_start:dst_end] = req.xdrope_positions[
                    :, src_start:src_end
                ]
                xdrope_pos_ptr += prompt_part_len

            if completion_part_len > 0:
                # compute completion's xdrope_positions on-the-fly
                dst_start = xdrope_pos_ptr
                dst_end = xdrope_pos_ptr + completion_part_len

                XDRotaryEmbedding.get_next_input_positions_tensor(
                    out=self.xdrope_positions.np,
                    out_offset=dst_start,
                    context_len=num_computed_tokens + prompt_part_len,
                    num_new_tokens=completion_part_len,
                )

                xdrope_pos_ptr += completion_part_len

    def _calc_spec_decode_metadata(
        self,
        num_draft_tokens: np.ndarray,
        cu_num_scheduled_tokens: np.ndarray,
    ) -> SpecDecodeMetadata:
        # Inputs:
        # cu_num_scheduled_tokens:  [  4, 104, 107, 207, 209]
        # num_draft_tokens:         [  3,   0,   2,   0,   1]
        # Outputs:
        # cu_num_draft_tokens:      [  3,   3,   5,   5,   6]
        # logits_indices:           [  0,   1,   2,   3, 103, 104, 105, 106,
        #                            206, 207, 208]
        # target_logits_indices:    [  0,   1,   2,   5,   6,   9]
        # bonus_logits_indices:     [  3,   4,   7,   8,  10]

        # Compute the logits indices.
        # [4, 1, 3, 1, 2]
        num_sampled_tokens = num_draft_tokens + 1

        # Step 1. cu_num_sampled_tokens: [4, 5, 8, 9, 11]
        # arange: [0, 1, 2, 3, 0, 0, 1, 2, 0, 0, 1]
        cu_num_sampled_tokens, arange = self._get_cumsum_and_arange(
            num_sampled_tokens, cumsum_dtype=np.int32
        )
        # Step 2. [0, 0, 0, 0, 103, 104, 104, 104, 206, 207, 207]
        logits_indices = np.repeat(
            cu_num_scheduled_tokens - num_sampled_tokens, num_sampled_tokens
        )
        # Step 3. [0, 1, 2, 3, 103, 104, 105, 106, 206, 207, 208]
        logits_indices += arange

        # Compute the bonus logits indices.
        bonus_logits_indices = cu_num_sampled_tokens - 1

        # Compute the draft logits indices.
        # cu_num_draft_tokens: [3, 3, 5, 5, 6]
        # arange: [0, 1, 2, 0, 1, 0]
        cu_num_draft_tokens, arange = self._get_cumsum_and_arange(
            num_draft_tokens, cumsum_dtype=np.int32
        )
        # [0, 0, 0, 5, 5, 9]
        target_logits_indices = np.repeat(
            cu_num_sampled_tokens - num_sampled_tokens, num_draft_tokens
        )
        # [0, 1, 2, 5, 6, 9]
        target_logits_indices += arange

        # TODO: Optimize the CPU -> GPU copy.
        cu_num_draft_tokens = torch.from_numpy(cu_num_draft_tokens).to(
            self.device, non_blocking=True
        )
        cu_num_sampled_tokens = torch.from_numpy(cu_num_sampled_tokens).to(
            self.device, non_blocking=True
        )
        logits_indices = torch.from_numpy(logits_indices).to(
            self.device, non_blocking=True
        )
        target_logits_indices = torch.from_numpy(target_logits_indices).to(
            self.device, non_blocking=True
        )
        bonus_logits_indices = torch.from_numpy(bonus_logits_indices).to(
            self.device, non_blocking=True
        )

        # Compute the draft token ids.
        # draft_token_indices:      [  1,   2,   3, 105, 106, 208]
        draft_token_ids = self.input_ids.gpu[logits_indices]
        draft_token_ids = draft_token_ids[target_logits_indices + 1]

        return SpecDecodeMetadata(
            draft_token_ids=draft_token_ids,
            num_draft_tokens=num_draft_tokens.tolist(),
            cu_num_draft_tokens=cu_num_draft_tokens,
            cu_num_sampled_tokens=cu_num_sampled_tokens,
            target_logits_indices=target_logits_indices,
            bonus_logits_indices=bonus_logits_indices,
            logits_indices=logits_indices,
        )

    def _prepare_kv_sharing_fast_prefill(
        self,
        logits_indices: torch.Tensor,
    ) -> torch.Tensor:
        assert self.kv_sharing_fast_prefill_logits_indices is not None
        num_logits = logits_indices.shape[0]
        assert num_logits > 0
        self.kv_sharing_fast_prefill_logits_indices[:num_logits].copy_(logits_indices)
        # There might have leftover indices in logits_indices[num_logits:]
        # from previous iterations, whose values may be greater than the
        # batch size in the current iteration. To ensure indices are always
        # valid, we fill the padded indices with the last index.
        self.kv_sharing_fast_prefill_logits_indices[num_logits:].fill_(
            logits_indices[-1].item()
        )
        if (
            self.compilation_config.cudagraph_mode != CUDAGraphMode.NONE
            and num_logits <= self.cudagraph_batch_sizes[-1]
        ):
            # Use piecewise CUDA graphs.
            # Add padding to the batch size.
            num_logits_padded = self.vllm_config.pad_for_cudagraph(num_logits)
        else:
            num_logits_padded = num_logits
        logits_indices_padded = self.kv_sharing_fast_prefill_logits_indices[
            :num_logits_padded
        ]
        return logits_indices_padded

    def _batch_mm_kwargs_from_scheduler(
        self,
        scheduler_output: "SchedulerOutput",
    ) -> tuple[list[MultiModalKwargsItem], list[tuple[str, PlaceholderRange]]]:
        """Batch multimodal kwargs from scheduled encoder inputs.

        Args:
            scheduler_output: The scheduler output containing scheduled encoder
                inputs.

        Returns:
            A tuple of (mm_kwargs, req_ids_pos) where:
            - mm_kwargs: List of multimodal kwargs items to be batched
            - mm_hashes_pos: List of (mm_hash, position_info) tuples
        """
        scheduled_encoder_inputs = scheduler_output.scheduled_encoder_inputs
        if not scheduled_encoder_inputs:
            return [], []
        # Batch the multi-modal inputs.
        mm_kwargs = list[MultiModalKwargsItem]()
        # list of tuple (mm_hash, position_info)
        mm_hashes_pos = list[tuple[str, PlaceholderRange]]()
        for req_id, encoder_input_ids in scheduled_encoder_inputs.items():
            req_state = self.requests[req_id]

            for mm_input_id in encoder_input_ids:
                mm_feature = req_state.mm_features[mm_input_id]
                if mm_feature.data is None:
                    continue
                mm_hash = mm_feature.identifier
                mm_kwargs.append(mm_feature.data)
                mm_hashes_pos.append((mm_hash, mm_feature.mm_position))

        return mm_kwargs, mm_hashes_pos

    def _execute_mm_encoder(
        self, scheduler_output: "SchedulerOutput"
    ) -> list[torch.Tensor]:
        # Batch the multi-modal inputs using the helper method.
        mm_kwargs, mm_hashes_pos = self._batch_mm_kwargs_from_scheduler(
            scheduler_output
        )

        if not mm_kwargs:
            return []

        # Batch mm inputs as much as we can: if a request in the batch has
        # multiple modalities or a different modality than the previous one,
        # we process it separately to preserve item order.
        # FIXME(ywang96): This is a hacky way to deal with multiple modalities
        # in the same batch while still being able to benefit from batching
        # multimodal inputs. The proper solution should be reordering the
        # encoder outputs.
        model = cast(SupportsMultiModal, self.model)
        encoder_outputs: list[torch.Tensor] = []
        for modality, num_items, mm_kwargs_group in group_mm_kwargs_by_modality(
            mm_kwargs,
            device=self.device,
            pin_memory=self.pin_memory,
            merge_by_field_config=model.merge_by_field_config,
            multimodal_cpu_fields=model.multimodal_cpu_fields,
        ):
            curr_group_outputs: list[torch.Tensor] = []

            # EVS-related change.
            # (ekhvedchenia): Temporary hack to limit peak memory usage when
            # processing multimodal data. This solves the issue with scheduler
            # putting too many video samples into a single batch. Scheduler
            # uses pruned vision tokens count to compare it versus compute
            # budget which is incorrect (Either input media size or non-pruned
            # output vision tokens count should be considered)
            # TODO(ywang96): Fix memory profiling to take EVS into account and
            # remove this hack.
            if (
                self.is_multimodal_pruning_enabled
                and modality == "video"
                and num_items > 1
            ):
                for video_mm_kwargs_item in filter(
                    lambda item: item.modality == "video", mm_kwargs
                ):
                    _, _, micro_batch_mm_inputs = next(
                        group_mm_kwargs_by_modality(
                            [video_mm_kwargs_item],
                            device=self.device,
                            pin_memory=self.pin_memory,
                            merge_by_field_config=model.merge_by_field_config,
                            multimodal_cpu_fields=model.multimodal_cpu_fields,
                        )
                    )

                    micro_batch_outputs = model.embed_multimodal(
                        **micro_batch_mm_inputs
                    )

                    curr_group_outputs.extend(micro_batch_outputs)
            else:
                # Run the encoder.
                # `curr_group_outputs` is either of the following:
                # 1. A tensor of shape (num_items, feature_size, hidden_size)
                # in case feature_size is fixed across all multimodal items.
                # 2. A list or tuple (length: num_items) of tensors,
                # each of shape (feature_size, hidden_size) in case the feature
                # size is dynamic depending on the input multimodal items.
                curr_group_outputs = model.embed_multimodal(**mm_kwargs_group)  # type: ignore[assignment]

            sanity_check_mm_encoder_outputs(
                curr_group_outputs,
                expected_num_items=num_items,
            )
            encoder_outputs.extend(curr_group_outputs)

        # Cache the encoder outputs by mm_hash
        for (mm_hash, pos_info), output in zip(mm_hashes_pos, encoder_outputs):
            self.encoder_cache[mm_hash] = scatter_mm_placeholders(
                output,
                is_embed=pos_info.is_embed,
            )
            logger.debug("Finish execute for mm hash %s", mm_hash)
            self.maybe_save_ec_to_connector(self.encoder_cache, mm_hash)

        return encoder_outputs

    def _gather_mm_embeddings(
        self,
        scheduler_output: "SchedulerOutput",
        shift_computed_tokens: int = 0,
    ) -> tuple[list[torch.Tensor], torch.Tensor]:
        total_num_scheduled_tokens = scheduler_output.total_num_scheduled_tokens

        mm_embeds = list[torch.Tensor]()
        is_mm_embed = self.is_mm_embed.cpu
        is_mm_embed[:total_num_scheduled_tokens] = False

        req_start_idx = 0
        should_sync_mrope_positions = False
        should_sync_xdrope_positions = False

        for req_id in self.input_batch.req_ids:
            mm_embeds_req: list[torch.Tensor] = []

            num_scheduled_tokens = scheduler_output.num_scheduled_tokens[req_id]
            req_state = self.requests[req_id]
            num_computed_tokens = req_state.num_computed_tokens + shift_computed_tokens

            for mm_feature in req_state.mm_features:
                pos_info = mm_feature.mm_position
                start_pos = pos_info.offset
                num_encoder_tokens = pos_info.length

                # The encoder output is needed if the two ranges overlap:
                # [num_computed_tokens,
                #  num_computed_tokens + num_scheduled_tokens) and
                # [start_pos, start_pos + num_encoder_tokens)
                if start_pos >= num_computed_tokens + num_scheduled_tokens:
                    # The encoder output is not needed in this step.
                    break
                if start_pos + num_encoder_tokens <= num_computed_tokens:
                    # The encoder output is already processed and stored
                    # in the decoder's KV cache.
                    continue

                start_idx = max(num_computed_tokens - start_pos, 0)
                end_idx = min(
                    num_computed_tokens - start_pos + num_scheduled_tokens,
                    num_encoder_tokens,
                )
                assert start_idx < end_idx

                mm_hash = mm_feature.identifier
                encoder_output = self.encoder_cache.get(mm_hash, None)
                assert encoder_output is not None, f"Encoder cache miss for {mm_hash}."

                if (is_embed := pos_info.is_embed) is not None:
                    is_embed = is_embed[start_idx:end_idx]

                req_start_pos = req_start_idx + start_pos - num_computed_tokens
                is_mm_embed[req_start_pos + start_idx : req_start_pos + end_idx] = (
                    True if is_embed is None else is_embed
                )

                mm_embeds_item = gather_mm_placeholders(
                    encoder_output[start_idx:end_idx],
                    is_embed=is_embed,
                )
                mm_embeds_req.append(mm_embeds_item)

            if self.is_multimodal_pruning_enabled and self.uses_mrope:
                assert req_state.mrope_positions is not None
                should_sync_mrope_positions = True
                mm_embeds_req, new_mrope_positions, new_delta = (
                    self.model.recompute_mrope_positions(
                        input_ids=req_state.prompt_token_ids,
                        multimodal_embeddings=mm_embeds_req,
                        mrope_positions=req_state.mrope_positions,
                        num_computed_tokens=req_state.num_computed_tokens,
                    )
                )
                req_state.mrope_positions.copy_(new_mrope_positions)
                req_state.mrope_position_delta = new_delta

            mm_embeds.extend(mm_embeds_req)
            req_start_idx += num_scheduled_tokens

        is_mm_embed = self.is_mm_embed.copy_to_gpu(total_num_scheduled_tokens)

        if should_sync_mrope_positions:
            self._calc_mrope_positions(scheduler_output)
            self.mrope_positions.copy_to_gpu(total_num_scheduled_tokens)

        if should_sync_xdrope_positions:
            self._calc_xdrope_positions(scheduler_output)
            self.xdrope_positions.copy_to_gpu(total_num_scheduled_tokens)

        return mm_embeds, is_mm_embed

    def get_model(self) -> nn.Module:
        # get raw model out of the cudagraph wrapper.
        if isinstance(self.model, (CUDAGraphWrapper, UBatchWrapper)):
            return self.model.unwrap()
        return self.model

    def get_supported_generation_tasks(self) -> list[GenerationTask]:
        model = self.get_model()
        supported_tasks = list[GenerationTask]()

        if is_text_generation_model(model):
            supported_tasks.append("generate")

        if supports_transcription(model):
            if model.supports_transcription_only:
                return ["transcription"]

            supported_tasks.append("transcription")

        return supported_tasks

    def get_supported_pooling_tasks(self) -> list[PoolingTask]:
        model = self.get_model()
        if not is_pooling_model(model):
            return []

        supported_tasks = list(model.pooler.get_supported_tasks())

        if self.scheduler_config.enable_chunked_prefill:
            if "token_embed" in supported_tasks:
                supported_tasks.remove("token_embed")
            if "token_classify" in supported_tasks:
                supported_tasks.remove("token_classify")

            logger.debug_once(
                "Chunked prefill is not supported with "
                "token_embed and token_classify tasks "
                "which using ALL pooling. "
                "Please turn off chunked prefill by "
                "`--no-enable-chunked-prefill` before using it."
            )

        if "score" in supported_tasks:
            num_labels = getattr(self.model_config.hf_config, "num_labels", 0)
            if num_labels != 1:
                supported_tasks.remove("score")
                logger.debug_once("Score API is only enabled for num_labels == 1.")

        return supported_tasks

    def get_supported_tasks(self) -> tuple[SupportedTask, ...]:
        tasks = list[SupportedTask]()

        if self.model_config.runner_type == "generate":
            tasks.extend(self.get_supported_generation_tasks())
        if self.model_config.runner_type == "pooling":
            tasks.extend(self.get_supported_pooling_tasks())

        return tuple(tasks)

    def sync_and_slice_intermediate_tensors(
        self,
        num_tokens: int,
        intermediate_tensors: IntermediateTensors | None,
        sync_self: bool,
    ) -> IntermediateTensors:
        assert self.intermediate_tensors is not None

        tp = self.vllm_config.parallel_config.tensor_parallel_size
        is_rs = is_residual_scattered_for_sp(self.vllm_config, num_tokens)

        # When sequence parallelism is enabled, the "residual" tensor is sharded
        # across tensor parallel ranks, so each rank only needs its own slice.
        if sync_self:
            assert intermediate_tensors is not None
            for k, v in intermediate_tensors.items():
                is_scattered = k == "residual" and is_rs
                copy_len = num_tokens // tp if is_scattered else num_tokens
                self.intermediate_tensors[k][:copy_len].copy_(
                    v[:copy_len], non_blocking=True
                )

        return IntermediateTensors(
            {
                k: v[: num_tokens // tp]
                if k == "residual" and is_rs
                else v[:num_tokens]
                for k, v in self.intermediate_tensors.items()
            }
        )

    def eplb_step(self, is_dummy: bool = False, is_profile: bool = False) -> None:
        """
        Step for the EPLB (Expert Parallelism Load Balancing) state.
        """
        if not self.parallel_config.enable_eplb:
            return
        if self.parallel_config.eplb_config.load_initial_load_window and is_profile:
            return
        if self.parallel_config.eplb_config.static:
            return

        assert self.eplb_state is not None
        model = self.get_model()
        assert is_mixture_of_experts(model)
        self.eplb_state.step(
            is_dummy,
            is_profile,
            log_stats=self.parallel_config.eplb_config.log_balancedness,
        )

    def _pool(
        self,
        hidden_states: torch.Tensor,
        num_scheduled_tokens: int,
        num_scheduled_tokens_np: np.ndarray,
    ) -> ModelRunnerOutput:
        assert self.input_batch.num_reqs == len(self.input_batch.pooling_params), (
            "Either all or none of the requests in a batch must be pooling request"
        )

        hidden_states = hidden_states[:num_scheduled_tokens]
        pooling_metadata = self.input_batch.get_pooling_metadata()
        pooling_metadata.build_pooling_cursor(
            num_scheduled_tokens_np.tolist(), device=hidden_states.device
        )
        seq_lens_cpu = self.seq_lens.cpu[: self.input_batch.num_reqs]

        model = cast(VllmModelForPooling, self.model)
        raw_pooler_output: PoolerOutput = model.pooler(
            hidden_states=hidden_states,
            pooling_metadata=pooling_metadata,
        )
        raw_pooler_output = json_map_leaves(
            lambda x: x.to("cpu", non_blocking=True),
            raw_pooler_output,
        )
        self._sync_device()

        pooler_output: list[torch.Tensor | None] = []
        for raw_output, seq_len, prompt_len in zip(
            raw_pooler_output, seq_lens_cpu, pooling_metadata.prompt_lens
        ):
            output = raw_output if seq_len == prompt_len else None
            pooler_output.append(output)

        return ModelRunnerOutput(
            req_ids=self.input_batch.req_ids,
            req_id_to_index=self.input_batch.req_id_to_index,
            sampled_token_ids=[],
            logprobs=None,
            prompt_logprobs_dict={},
            pooler_output=pooler_output,
        )

    def _pad_for_sequence_parallelism(self, num_scheduled_tokens: int) -> int:
        # Pad tokens to multiple of tensor_parallel_size when
        # enabled collective fusion for SP
        tp_size = self.vllm_config.parallel_config.tensor_parallel_size
        if self.compilation_config.pass_config.enable_sp and tp_size > 1:
            return round_up(num_scheduled_tokens, tp_size)
        return num_scheduled_tokens

    def _preprocess(
        self,
        scheduler_output: "SchedulerOutput",
        num_input_tokens: int,  # Padded
        intermediate_tensors: IntermediateTensors | None = None,
    ) -> tuple[
        torch.Tensor | None,
        torch.Tensor | None,
        torch.Tensor,
        IntermediateTensors | None,
        dict[str, Any],
        ECConnectorOutput | None,
    ]:
        num_scheduled_tokens = scheduler_output.total_num_scheduled_tokens
        is_first_rank = get_pp_group().is_first_rank
        is_encoder_decoder = self.model_config.is_encoder_decoder

        # _prepare_inputs may reorder the batch, so we must gather multi
        # modal outputs after that to ensure the correct order
        ec_connector_output = None

        if self.supports_mm_inputs and is_first_rank and not is_encoder_decoder:
            # Run the multimodal encoder if any.
            with self.maybe_get_ec_connector_output(
                scheduler_output,
                encoder_cache=self.encoder_cache,
            ) as ec_connector_output:
                self._execute_mm_encoder(scheduler_output)
                mm_embeds, is_mm_embed = self._gather_mm_embeddings(scheduler_output)

            # NOTE(woosuk): To unify token ids and soft tokens (vision
            # embeddings), we always use embeddings (rather than token ids)
            # as input to the multimodal model, even when the input is text.
            inputs_embeds_scheduled = self.model.embed_input_ids(
                self.input_ids.gpu[:num_scheduled_tokens],
                multimodal_embeddings=mm_embeds,
                is_multimodal=is_mm_embed,
            )

            # TODO(woosuk): Avoid the copy. Optimize.
            self.inputs_embeds.gpu[:num_scheduled_tokens].copy_(inputs_embeds_scheduled)

            input_ids = None
            inputs_embeds = self.inputs_embeds.gpu[:num_input_tokens]
            model_kwargs = {
                **self._init_model_kwargs(num_scheduled_tokens),
                **self._extract_mm_kwargs(scheduler_output),
            }
        elif self.enable_prompt_embeds and is_first_rank:
            # Get the input embeddings for the tokens that are not input embeds,
            # then put them into the appropriate positions.
            # TODO(qthequartermasterman): Since even when prompt embeds are
            # enabled, (a) not all requests will use prompt embeds, and (b)
            # after the initial prompt is processed, the rest of the generated
            # tokens will be token ids, it is not desirable to have the
            # embedding layer outside of the CUDA graph all the time. The v0
            # engine avoids this by "double compiling" the CUDA graph, once
            # with input_ids and again with inputs_embeds, for all num_tokens.
            # If a batch only has token ids, then including the embedding layer
            # in the CUDA graph will be more performant (like in the else case
            # below).
            token_ids_idx = (
                self.is_token_ids.gpu[:num_scheduled_tokens]
                .nonzero(as_tuple=False)
                .squeeze(1)
            )
            # Some tokens ids may need to become embeds
            if token_ids_idx.numel() > 0:
                token_ids = self.input_ids.gpu[token_ids_idx]
                tokens_to_embeds = self.model.embed_input_ids(input_ids=token_ids)
                self.inputs_embeds.gpu[token_ids_idx] = tokens_to_embeds

            inputs_embeds = self.inputs_embeds.gpu[:num_input_tokens]
            model_kwargs = self._init_model_kwargs(num_input_tokens)
            input_ids = None
        else:
            # For text-only models, we use token ids as input.
            # While it is possible to use embeddings as input just like the
            # multimodal models, it is not desirable for performance since
            # then the embedding layer is not included in the CUDA graph.
            input_ids = self.input_ids.gpu[:num_input_tokens]
            inputs_embeds = None
            model_kwargs = self._init_model_kwargs(num_input_tokens)

        if self.uses_mrope:
            positions = self.mrope_positions.gpu[:, :num_input_tokens]
        elif self.uses_xdrope_dim > 0:
            positions = self.xdrope_positions.gpu[:, :num_input_tokens]
        else:
            positions = self.positions.gpu[:num_input_tokens]

        if is_first_rank:
            intermediate_tensors = None
        else:
            assert intermediate_tensors is not None
            intermediate_tensors = self.sync_and_slice_intermediate_tensors(
                num_input_tokens, intermediate_tensors, True
            )

        if is_encoder_decoder and scheduler_output.scheduled_encoder_inputs:
            # Run the encoder, just like we do with other multimodal inputs.
            # For an encoder-decoder model, our processing here is a bit
            # simpler, because the outputs are just passed to the decoder.
            # We are not doing any prompt replacement. We also will only
            # ever have a single encoder input.
            encoder_outputs = self._execute_mm_encoder(scheduler_output)
            model_kwargs.update({"encoder_outputs": encoder_outputs})

        return (
            input_ids,
            inputs_embeds,
            positions,
            intermediate_tensors,
            model_kwargs,
            ec_connector_output,
        )

    def _sample(
        self,
        logits: torch.Tensor | None,
        spec_decode_metadata: SpecDecodeMetadata | None,
    ) -> SamplerOutput:
        # Sample the next token and get logprobs if needed.
        sampling_metadata = self.input_batch.sampling_metadata
        if spec_decode_metadata is None:
            # Update output token ids with tokens sampled in last step
            # if async scheduling and required by current sampling params.
            self.input_batch.update_async_output_token_ids()
            return self.sampler(
                logits=logits,
                sampling_metadata=sampling_metadata,
            )

        sampler_output = self.rejection_sampler(
            spec_decode_metadata,
            None,  # draft_probs
            logits,
            sampling_metadata,
        )
        self._update_states_after_model_execute(sampler_output.sampled_token_ids)
        return sampler_output

    def _bookkeeping_sync(
        self,
        scheduler_output: "SchedulerOutput",
        sampler_output: SamplerOutput,
        logits: torch.Tensor | None,
        hidden_states: torch.Tensor,
        num_scheduled_tokens: int,
        spec_decode_metadata: SpecDecodeMetadata | None,
    ) -> tuple[
        dict[str, int],
        LogprobsLists | None,
        list[list[int]],
        dict[str, LogprobsTensors | None],
        list[str],
        dict[str, int],
        list[int],
    ]:
        num_nans_in_logits = {}
        if envs.VLLM_COMPUTE_NANS_IN_LOGITS:
            num_nans_in_logits = self._get_nans_in_logits(logits)

        num_reqs = self.input_batch.num_reqs
        discard_sampled_tokens_req_indices = np.nonzero(
            self.discard_request_mask.np[:num_reqs]
        )[0]
        for i in discard_sampled_tokens_req_indices:
            gen = self.input_batch.generators.get(int(i))
            if gen is not None:
                gen.set_offset(gen.get_offset() - 4)

        # Copy some objects so they don't get modified after returning.
        # This is important when using async scheduling.
        req_ids_output_copy = self.input_batch.req_ids.copy()
        req_id_to_index_output_copy = self.input_batch.req_id_to_index.copy()

        num_sampled_tokens = sampler_output.sampled_token_ids.shape[0]
        sampled_token_ids = sampler_output.sampled_token_ids
        logprobs_tensors = sampler_output.logprobs_tensors
        invalid_req_indices = []
        cu_num_tokens: list[int] | None = None
        if not self.use_async_scheduling:
            # Get the valid generated tokens.
            max_gen_len = sampled_token_ids.shape[-1]
            if max_gen_len == 1:
                # No spec decode tokens.
                valid_sampled_token_ids = self._to_list(sampled_token_ids)
                # Mask out the sampled tokens that should not be sampled.
                for i in discard_sampled_tokens_req_indices:
                    valid_sampled_token_ids[int(i)].clear()
            else:
                # Includes spec decode tokens.
                valid_sampled_token_ids, cu_num_tokens = RejectionSampler.parse_output(
                    sampled_token_ids,
                    self.input_batch.vocab_size,
                    discard_sampled_tokens_req_indices,
                    return_cu_num_tokens=logprobs_tensors is not None,
                )
        else:
            valid_sampled_token_ids = []
            invalid_req_indices = discard_sampled_tokens_req_indices.tolist()
            invalid_req_indices_set = set(invalid_req_indices)

            # Cache the sampled tokens on the GPU and avoid CPU sync.
            # These will be copied into input_ids in the next step
            # when preparing inputs.
            # With spec decoding, this is done in propose_draft_token_ids().
            if self.input_batch.prev_sampled_token_ids is None:
                assert sampled_token_ids.shape[-1] == 1
                self.input_batch.prev_sampled_token_ids = sampled_token_ids
            self.input_batch.prev_req_id_to_index = {
                req_id: i
                for i, req_id in enumerate(self.input_batch.req_ids)
                if i not in invalid_req_indices_set
            }

        # Cache the sampled tokens in the model runner, so that the scheduler
        # doesn't need to send them back.
        # NOTE(woosuk): As an exception, when using PP, the scheduler sends
        # the sampled tokens back, because there's no direct communication
        # between the first-stage worker and the last-stage worker.
        req_ids = self.input_batch.req_ids
        for req_idx in range(num_sampled_tokens):
            if self.use_async_scheduling:
                sampled_ids = [-1] if req_idx not in invalid_req_indices_set else None
            else:
                sampled_ids = valid_sampled_token_ids[req_idx]

            num_sampled_ids: int = len(sampled_ids) if sampled_ids else 0

            if not sampled_ids:
                continue

            start_idx = self.input_batch.num_tokens_no_spec[req_idx]
            end_idx = start_idx + num_sampled_ids
            assert end_idx <= self.max_model_len, (
                "Sampled token IDs exceed the max model length. "
                f"Total number of tokens: {end_idx} > max_model_len: "
                f"{self.max_model_len}"
            )

            self.input_batch.token_ids_cpu[req_idx, start_idx:end_idx] = sampled_ids
            self.input_batch.is_token_ids[req_idx, start_idx:end_idx] = True
            self.input_batch.num_tokens_no_spec[req_idx] = end_idx
            self.input_batch.num_tokens[req_idx] = end_idx

            req_id = req_ids[req_idx]
            req_state = self.requests[req_id]
            req_state.output_token_ids.extend(sampled_ids)

        logprobs_lists = (
            logprobs_tensors.tolists(cu_num_tokens)
            if not self.use_async_scheduling and logprobs_tensors is not None
            else None
        )

        # Compute prompt logprobs if needed.
        prompt_logprobs_dict = self._get_prompt_logprobs_dict(
            hidden_states[:num_scheduled_tokens],
            scheduler_output.num_scheduled_tokens,
        )

        return (
            num_nans_in_logits,
            logprobs_lists,
            valid_sampled_token_ids,
            prompt_logprobs_dict,
            req_ids_output_copy,
            req_id_to_index_output_copy,
            invalid_req_indices,
        )

    @contextmanager
    def synchronize_input_prep(self):
        if self.prepare_inputs_event is None:
            yield
            return

        # Ensure prior step has finished with reused CPU tensors.
        # This is required in the async scheduling case because
        # the CPU->GPU transfer happens async.
        self.prepare_inputs_event.synchronize()
        try:
            yield
        finally:
            self.prepare_inputs_event.record()

    def _model_forward(
        self,
        input_ids: torch.Tensor | None = None,
        positions: torch.Tensor | None = None,
        intermediate_tensors: IntermediateTensors | None = None,
        inputs_embeds: torch.Tensor | None = None,
        **model_kwargs: dict[str, Any],
    ) -> Any:
        """Helper method to call the model forward pass.

        This method can be overridden by subclasses for model execution.
        Motivation: We can inspect only this method versus
        the whole execute_model, which has additional logic.

        Args:
            input_ids: Input token IDs
            positions: Token positions
            intermediate_tensors: Tensors from previous pipeline stages
            inputs_embeds: Input embeddings (alternative to input_ids)
            **model_kwargs: Additional model arguments

        Returns:
            Model output tensor
        """
        return self.model(
            input_ids=input_ids,
            positions=positions,
            intermediate_tensors=intermediate_tensors,
            inputs_embeds=inputs_embeds,
            **model_kwargs,
        )

    def _determine_batch_execution_and_padding(
        self,
        num_tokens: int,
        num_reqs: int,
        num_scheduled_tokens_np: np.ndarray,
        max_num_scheduled_tokens: int,
        use_cascade_attn: bool,
        allow_microbatching: bool = True,
        force_eager: bool = False,
        # For cudagraph capture TODO(lucas): Refactor how we capture cudagraphs (will
        # be improved in model runner v2)
        force_uniform_decode: bool | None = None,
        force_has_lora: bool | None = None,
    ) -> tuple[
        CUDAGraphMode,
        BatchDescriptor,
        UBatchSlices | None,
        torch.Tensor | None,
        CUDAGraphStat | None,
    ]:
        num_tokens_padded = self._pad_for_sequence_parallelism(num_tokens)
        uniform_decode = (
            (
                (max_num_scheduled_tokens == self.uniform_decode_query_len)
                and (num_tokens_padded == max_num_scheduled_tokens * num_reqs)
            )
            if force_uniform_decode is None
            else force_uniform_decode
        )

        has_lora = (
            len(self.input_batch.lora_id_to_lora_request) > 0
            if force_has_lora is None
            else force_has_lora
        )

        dispatch_cudagraph = (
            lambda num_tokens: self.cudagraph_dispatcher.dispatch(
                num_tokens=num_tokens,
                has_lora=has_lora,
                use_cascade_attn=use_cascade_attn,
                uniform_decode=uniform_decode,
            )
            if not force_eager
            else (CUDAGraphMode.NONE, BatchDescriptor(num_tokens_padded))
        )

        cudagraph_mode, batch_descriptor = dispatch_cudagraph(num_tokens_padded)
        num_tokens_padded = batch_descriptor.num_tokens

        # Extra coordination when running data-parallel since we need to coordinate
        # across ranks
        ubatch_slices, num_tokens_across_dp = None, None
        if self.vllm_config.parallel_config.data_parallel_size > 1:
            # Disable DP padding when running eager to avoid excessive padding when
            # running prefills. This lets us set cudagraph_mode="NONE" on the prefiller
            # in a P/D setup and still use CUDA graphs (enabled by this padding) on the
            # decoder.
            allow_dp_padding = (
                self.compilation_config.cudagraph_mode != CUDAGraphMode.NONE
            )

            ubatch_slices, num_tokens_across_dp = coordinate_batch_across_dp(
                num_tokens_unpadded=num_tokens_padded,
                parallel_config=self.parallel_config,
                allow_microbatching=allow_microbatching,
                allow_dp_padding=allow_dp_padding,
                num_tokens_padded=num_tokens_padded,
                uniform_decode=uniform_decode,
                num_scheduled_tokens_per_request=num_scheduled_tokens_np,
            )

            # Extract DP padding if there is any
            if num_tokens_across_dp is not None:
                dp_rank = self.parallel_config.data_parallel_rank
                num_tokens_padded = int(num_tokens_across_dp[dp_rank].item())

                # Re-dispatch with DP padding
                cudagraph_mode, batch_descriptor = dispatch_cudagraph(num_tokens_padded)
                # Assert to make sure the agreed upon token count is correct otherwise
                # num_tokens_across_dp will no-longer be valid
                assert batch_descriptor.num_tokens == num_tokens_padded

        cudagraph_stats = None
        if self.vllm_config.observability_config.cudagraph_metrics:
            cudagraph_stats = CUDAGraphStat(
                num_unpadded_tokens=num_tokens,
                num_padded_tokens=batch_descriptor.num_tokens,
                num_paddings=batch_descriptor.num_tokens - num_tokens,
                runtime_mode=str(cudagraph_mode),
            )

        return (
            cudagraph_mode,
            batch_descriptor,
            ubatch_slices,
            num_tokens_across_dp,
            cudagraph_stats,
        )

    @torch.inference_mode()
    def execute_model(
        self,
        scheduler_output: "SchedulerOutput",
        intermediate_tensors: IntermediateTensors | None = None,
    ) -> ModelRunnerOutput | IntermediateTensors | None:
        if self.execute_model_state is not None:
            raise RuntimeError(
                "State error: sample_tokens() must be called "
                "after execute_model() returns None."
            )

        # self._draft_token_ids is None when `input_fits_in_drafter=False`
        # and there is no draft tokens scheduled. so it need to update the
        # spec_decoding info in scheduler_output with async_scheduling.
        # use deepcopy to avoid the modification has influence on the
        # scheduler_output in engine core process.
        # TODO(Ronald1995): deepcopy is expensive when there is a large
        # number of requests, optimize it later.
        if (
            self.use_async_scheduling
            and self.num_spec_tokens
            and self._draft_token_ids is None
        ):
            scheduler_output = deepcopy(scheduler_output)

        num_scheduled_tokens = scheduler_output.total_num_scheduled_tokens
        with record_function_or_nullcontext("gpu_model_runner: preprocess"):
            with self.synchronize_input_prep():
                # Update persistent batch states.
                self._update_states(scheduler_output)

                if has_ec_transfer() and get_ec_transfer().is_producer:
                    with self.maybe_get_ec_connector_output(
                        scheduler_output,
                        encoder_cache=self.encoder_cache,
                    ) as ec_connector_output:
                        self._execute_mm_encoder(scheduler_output)
                        return make_empty_encoder_model_runner_output(scheduler_output)

                if not num_scheduled_tokens:
                    if (
                        self.parallel_config.distributed_executor_backend
                        == "external_launcher"
                        and self.parallel_config.data_parallel_size > 1
                    ):
                        # this is a corner case when both external launcher
                        # and DP are enabled, num_scheduled_tokens could be
                        # 0, and has_unfinished_requests in the outer loop
                        # returns True. before returning early here we call
                        # dummy run to ensure coordinate_batch_across_dp
                        # is called into to avoid out of sync issues.
                        self._dummy_run(1)
                    if not has_kv_transfer_group():
                        # Return empty ModelRunnerOutput if no work to do.
                        return EMPTY_MODEL_RUNNER_OUTPUT
                    return self.kv_connector_no_forward(
                        scheduler_output, self.vllm_config
                    )
                if self.cache_config.kv_sharing_fast_prefill:
                    assert not self.num_prompt_logprobs, (
                        "--kv-sharing-fast-prefill produces incorrect "
                        "logprobs for prompt tokens, tokens, please disable "
                        "it when the requests need prompt logprobs"
                    )

                num_reqs = self.input_batch.num_reqs
                req_ids = self.input_batch.req_ids
                tokens = [scheduler_output.num_scheduled_tokens[i] for i in req_ids]
                num_scheduled_tokens_np = np.array(tokens, dtype=np.int32)
                max_num_scheduled_tokens = int(num_scheduled_tokens_np.max())
                num_tokens_unpadded = scheduler_output.total_num_scheduled_tokens

                (
                    logits_indices,
                    spec_decode_metadata,
                ) = self._prepare_inputs(
                    scheduler_output,
                    num_scheduled_tokens_np,
                )

                cascade_attn_prefix_lens = None
                # Disable cascade attention when using microbatching (DBO)
                if self.cascade_attn_enabled and not self.parallel_config.enable_dbo:
                    # Pre-compute cascade attention prefix lengths
                    cascade_attn_prefix_lens = self._compute_cascade_attn_prefix_lens(
                        num_scheduled_tokens_np,
                        self.input_batch.num_computed_tokens_cpu[:num_reqs],
                        scheduler_output.num_common_prefix_blocks,
                    )

                (
                    cudagraph_mode,
                    batch_desc,
                    ubatch_slices,
                    num_tokens_across_dp,
                    cudagraph_stats,
                ) = self._determine_batch_execution_and_padding(
                    num_tokens=num_tokens_unpadded,
                    num_reqs=num_reqs,
                    num_scheduled_tokens_np=num_scheduled_tokens_np,
                    max_num_scheduled_tokens=max_num_scheduled_tokens,
                    use_cascade_attn=cascade_attn_prefix_lens is not None,
                )

                logger.debug(
                    "Running batch with cudagraph_mode: %s, batch_descriptor: %s, "
                    "ubatch_slices: %s, num_tokens_across_dp: %s",
                    cudagraph_mode,
                    batch_desc,
                    ubatch_slices,
                    num_tokens_across_dp,
                )

                num_tokens_padded = batch_desc.num_tokens
                num_reqs_padded = (
                    batch_desc.num_reqs if batch_desc.num_reqs is not None else num_reqs
                )

                use_spec_decode = len(scheduler_output.scheduled_spec_decode_tokens) > 0
                pad_attn = cudagraph_mode == CUDAGraphMode.FULL

                (attn_metadata, spec_decode_common_attn_metadata) = (
                    self._build_attention_metadata(
                        num_tokens=num_tokens_unpadded,
                        num_tokens_padded=num_tokens_padded if pad_attn else None,
                        num_reqs=num_reqs,
                        num_reqs_padded=num_reqs_padded if pad_attn else None,
                        max_query_len=max_num_scheduled_tokens,
                        ubatch_slices=ubatch_slices,
                        logits_indices=logits_indices,
                        use_spec_decode=use_spec_decode,
                        num_scheduled_tokens=scheduler_output.num_scheduled_tokens,
                        cascade_attn_prefix_lens=cascade_attn_prefix_lens,
                    )
                )

            (
                input_ids,
                inputs_embeds,
                positions,
                intermediate_tensors,
                model_kwargs,
                ec_connector_output,
            ) = self._preprocess(
                scheduler_output, num_tokens_padded, intermediate_tensors
            )

        # Set cudagraph mode to none if calc_kv_scales is true.
        # KV scales calculation involves dynamic operations that are incompatible
        # with CUDA graph capture.
        if self.calculate_kv_scales:
            cudagraph_mode = CUDAGraphMode.NONE
            # Mark KV scales as calculated after the first forward pass
            self.calculate_kv_scales = False

        # Run the model.
        # Use persistent buffers for CUDA graphs.
        with (
            set_forward_context(
                attn_metadata,
                self.vllm_config,
                num_tokens=num_tokens_padded,
                num_tokens_across_dp=num_tokens_across_dp,
                cudagraph_runtime_mode=cudagraph_mode,
                batch_descriptor=batch_desc,
                ubatch_slices=ubatch_slices,
            ),
            record_function_or_nullcontext("gpu_model_runner: forward"),
            self.maybe_get_kv_connector_output(scheduler_output) as kv_connector_output,
        ):
            model_output = self._model_forward(
                input_ids=input_ids,
                positions=positions,
                intermediate_tensors=intermediate_tensors,
                inputs_embeds=inputs_embeds,
                **model_kwargs,
            )

        with record_function_or_nullcontext("gpu_model_runner: postprocess"):
            if self.use_aux_hidden_state_outputs:
                # True when EAGLE 3 is used.
                hidden_states, aux_hidden_states = model_output
            else:
                # Common case.
                hidden_states = model_output
                aux_hidden_states = None

            if not self.broadcast_pp_output:
                # Common case.
                if not get_pp_group().is_last_rank:
                    # Return the intermediate tensors.
                    assert isinstance(hidden_states, IntermediateTensors)
                    hidden_states.kv_connector_output = kv_connector_output
                    self.kv_connector_output = kv_connector_output
                    return hidden_states

                if self.is_pooling_model:
                    # Return the pooling output.
                    output = self._pool(
                        hidden_states, num_scheduled_tokens, num_scheduled_tokens_np
                    )
                    output.kv_connector_output = kv_connector_output
                    return output

                sample_hidden_states = hidden_states[logits_indices]
                logits = self.model.compute_logits(sample_hidden_states)
            else:
                # Rare case.
                assert not self.is_pooling_model

                sample_hidden_states = hidden_states[logits_indices]
                if not get_pp_group().is_last_rank:
                    all_gather_tensors = {
                        "residual": not is_residual_scattered_for_sp(
                            self.vllm_config, num_tokens_padded
                        )
                    }
                    get_pp_group().send_tensor_dict(
                        hidden_states.tensors,
                        all_gather_group=get_tp_group(),
                        all_gather_tensors=all_gather_tensors,
                    )
                    logits = None
                else:
                    logits = self.model.compute_logits(sample_hidden_states)

                model_output_broadcast_data: dict[str, Any] = {}
                if logits is not None:
                    model_output_broadcast_data["logits"] = logits.contiguous()

                broadcasted = get_pp_group().broadcast_tensor_dict(
                    model_output_broadcast_data, src=len(get_pp_group().ranks) - 1
                )
                assert broadcasted is not None
                logits = broadcasted["logits"]

        self.execute_model_state = ExecuteModelState(
            scheduler_output,
            logits,
            spec_decode_metadata,
            spec_decode_common_attn_metadata,
            hidden_states,
            sample_hidden_states,
            aux_hidden_states,
            ec_connector_output,
            cudagraph_stats,
        )
        self.kv_connector_output = kv_connector_output
        return None

    @torch.inference_mode
    def sample_tokens(
        self, grammar_output: "GrammarOutput | None"
    ) -> ModelRunnerOutput | AsyncModelRunnerOutput | IntermediateTensors:
        kv_connector_output = self.kv_connector_output
        self.kv_connector_output = None

        if self.execute_model_state is None:
            # Nothing to do (PP non-final rank case), output isn't used.
            if not kv_connector_output:
                return None  # type: ignore[return-value]

            # In case of PP with kv transfer, we need to pass through the
            # kv_connector_output
            if kv_connector_output.is_empty():
                return EMPTY_MODEL_RUNNER_OUTPUT

            output = copy(EMPTY_MODEL_RUNNER_OUTPUT)
            output.kv_connector_output = kv_connector_output
            return output

        # Unpack ephemeral state.
        (
            scheduler_output,
            logits,
            spec_decode_metadata,
            spec_decode_common_attn_metadata,
            hidden_states,
            sample_hidden_states,
            aux_hidden_states,
            ec_connector_output,
            cudagraph_stats,
        ) = self.execute_model_state
        # Clear ephemeral state.
        self.execute_model_state = None

        # Apply structured output bitmasks if present.
        if grammar_output is not None:
            apply_grammar_bitmask(
                scheduler_output, grammar_output, self.input_batch, logits
            )

        with record_function_or_nullcontext("gpu_model_runner: sample"):
            sampler_output = self._sample(logits, spec_decode_metadata)

        self.input_batch.prev_sampled_token_ids = None

        def propose_draft_token_ids(sampled_token_ids):
            assert spec_decode_common_attn_metadata is not None
            with record_function_or_nullcontext("gpu_model_runner: draft"):
                self._draft_token_ids = self.propose_draft_token_ids(
                    scheduler_output,
                    sampled_token_ids,
                    self.input_batch.sampling_metadata,
                    hidden_states,
                    sample_hidden_states,
                    aux_hidden_states,
                    spec_decode_metadata,
                    spec_decode_common_attn_metadata,
                )

        spec_config = self.speculative_config
        use_padded_batch_for_eagle = (
            spec_config is not None
            and spec_config.use_eagle()
            and not spec_config.disable_padded_drafter_batch
        )
        effective_drafter_max_model_len = self.max_model_len
        if effective_drafter_max_model_len is None:
            effective_drafter_max_model_len = self.model_config.max_model_len
        if (
            spec_config is not None
            and spec_config.draft_model_config is not None
            and spec_config.draft_model_config.max_model_len is not None
        ):
            effective_drafter_max_model_len = (
                spec_config.draft_model_config.max_model_len
            )
        input_fits_in_drafter = spec_decode_common_attn_metadata and (
            spec_decode_common_attn_metadata.max_seq_len + self.num_spec_tokens
            <= effective_drafter_max_model_len
        )
        if use_padded_batch_for_eagle:
            assert self.speculative_config is not None
            assert isinstance(self.drafter, EagleProposer)
            sampled_token_ids = sampler_output.sampled_token_ids
            if input_fits_in_drafter:
                # EAGLE speculative decoding can use the GPU sampled tokens
                # as inputs, and does not need to wait for bookkeeping to finish.
                propose_draft_token_ids(sampled_token_ids)
            elif self.valid_sampled_token_count_event is not None:
                assert spec_decode_common_attn_metadata is not None
                next_token_ids, valid_sampled_tokens_count = (
                    self.drafter.prepare_next_token_ids_padded(
                        spec_decode_common_attn_metadata,
                        sampled_token_ids,
                        self.requests,
                        self.input_batch,
                        self.discard_request_mask.gpu,
                    )
                )
                self._copy_valid_sampled_token_count(
                    next_token_ids, valid_sampled_tokens_count
                )

        with record_function_or_nullcontext("gpu_model_runner: bookkeep"):
            (
                num_nans_in_logits,
                logprobs_lists,
                valid_sampled_token_ids,
                prompt_logprobs_dict,
                req_ids_output_copy,
                req_id_to_index_output_copy,
                invalid_req_indices,
            ) = self._bookkeeping_sync(
                scheduler_output,
                sampler_output,
                logits,
                hidden_states,
                scheduler_output.total_num_scheduled_tokens,
                spec_decode_metadata,
            )

        if (
            self.speculative_config
            and not use_padded_batch_for_eagle
            and input_fits_in_drafter
        ):
            # ngram and other speculative decoding methods use the sampled
            # tokens on the CPU, so they are run after bookkeeping.
            propose_draft_token_ids(valid_sampled_token_ids)

        with record_function_or_nullcontext("gpu_model_runner: eplb"):
            self.eplb_step()
        with record_function_or_nullcontext("gpu_model_runner: ModelRunnerOutput"):
            output = ModelRunnerOutput(
                req_ids=req_ids_output_copy,
                req_id_to_index=req_id_to_index_output_copy,
                sampled_token_ids=valid_sampled_token_ids,
                logprobs=logprobs_lists,
                prompt_logprobs_dict=prompt_logprobs_dict,
                pooler_output=[],
                kv_connector_output=kv_connector_output,
                ec_connector_output=ec_connector_output
                if self.supports_mm_inputs
                else None,
                num_nans_in_logits=num_nans_in_logits,
                cudagraph_stats=cudagraph_stats,
            )

        if not self.use_async_scheduling:
            return output
        with record_function_or_nullcontext(
            "gpu_model_runner: AsyncGPUModelRunnerOutput"
        ):
            async_output = AsyncGPUModelRunnerOutput(
                model_runner_output=output,
                sampled_token_ids=sampler_output.sampled_token_ids,
                logprobs_tensors=sampler_output.logprobs_tensors,
                invalid_req_indices=invalid_req_indices,
                async_output_copy_stream=self.async_output_copy_stream,
                vocab_size=self.input_batch.vocab_size,
            )
        with record_function_or_nullcontext(
            "gpu_model_runner: set_async_sampled_token_ids"
        ):
            # Save ref of sampled_token_ids CPU tensor if the batch contains
            # any requests with sampling params that require output ids.
            self.input_batch.set_async_sampled_token_ids(
                async_output.sampled_token_ids_cpu,
                async_output.async_copy_ready_event,
            )

        return async_output

    def take_draft_token_ids(self) -> DraftTokenIds | None:
        if self._draft_token_ids is None:
            return None
        req_ids = self.input_batch.req_ids
        if isinstance(self._draft_token_ids, torch.Tensor):
            draft_token_ids = self._draft_token_ids.tolist()
        else:
            draft_token_ids = self._draft_token_ids
        self._draft_token_ids = None
        return DraftTokenIds(req_ids, draft_token_ids)

    def _copy_valid_sampled_token_count(
        self, next_token_ids: torch.Tensor, valid_sampled_tokens_count: torch.Tensor
    ) -> None:
        if self.valid_sampled_token_count_event is None:
            return

        default_stream = torch.cuda.current_stream()
        # Initialize a new stream to overlap the copy operation with
        # prepare_input of draft model.
        with torch.cuda.stream(self.valid_sampled_token_count_copy_stream):
            self.valid_sampled_token_count_copy_stream.wait_stream(default_stream)  # type: ignore
            counts = valid_sampled_tokens_count
            counts_cpu = self.valid_sampled_token_count_cpu
            counts_cpu[: counts.shape[0]].copy_(counts, non_blocking=True)
            self.valid_sampled_token_count_event.record()

        self.input_batch.prev_sampled_token_ids = next_token_ids.unsqueeze(1)

    def _get_valid_sampled_token_count(self) -> list[int]:
        # Wait until valid_sampled_tokens_count is copied to cpu,
        prev_sampled_token_ids = self.input_batch.prev_sampled_token_ids
        if (
            self.valid_sampled_token_count_event is None
            or prev_sampled_token_ids is None
        ):
            return []

        counts_cpu = self.valid_sampled_token_count_cpu
        self.valid_sampled_token_count_event.synchronize()
        return counts_cpu[: prev_sampled_token_ids.shape[0]].tolist()

    def propose_draft_token_ids(
        self,
        scheduler_output: "SchedulerOutput",
        sampled_token_ids: torch.Tensor | list[list[int]],
        sampling_metadata: SamplingMetadata,
        hidden_states: torch.Tensor,
        sample_hidden_states: torch.Tensor,
        aux_hidden_states: list[torch.Tensor] | None,
        spec_decode_metadata: SpecDecodeMetadata | None,
        common_attn_metadata: CommonAttentionMetadata,
    ) -> list[list[int]] | torch.Tensor:
        num_scheduled_tokens = scheduler_output.total_num_scheduled_tokens
        spec_config = self.speculative_config
        assert spec_config is not None
        if spec_config.method == "ngram":
            assert isinstance(sampled_token_ids, list)
            assert isinstance(self.drafter, NgramProposer)
            draft_token_ids = self.drafter.propose(
                sampled_token_ids,
                self.input_batch.req_ids,
                self.input_batch.num_tokens_no_spec,
                self.input_batch.token_ids_cpu,
                self.input_batch.spec_decode_unsupported_reqs,
            )
        elif spec_config.method == "suffix":
            assert isinstance(sampled_token_ids, list)
            assert isinstance(self.drafter, SuffixDecodingProposer)
            draft_token_ids = self.drafter.propose(self.input_batch, sampled_token_ids)
        elif spec_config.method == "medusa":
            assert isinstance(sampled_token_ids, list)
            assert isinstance(self.drafter, MedusaProposer)

            if sample_hidden_states.shape[0] == len(sampled_token_ids):
                # The input to the target model does not include draft tokens.
                hidden_states = sample_hidden_states
            else:
                indices = []
                offset = 0
                assert spec_decode_metadata is not None, (
                    "No spec decode metadata for medusa"
                )
                for num_draft, tokens in zip(
                    spec_decode_metadata.num_draft_tokens, sampled_token_ids
                ):
                    indices.append(offset + len(tokens) - 1)
                    offset += num_draft + 1
                indices = torch.tensor(indices, device=self.device)
                hidden_states = sample_hidden_states[indices]

            draft_token_ids = self.drafter.propose(
                target_hidden_states=hidden_states,
                sampling_metadata=sampling_metadata,
            )
        elif spec_config.use_eagle():
            assert isinstance(self.drafter, EagleProposer)

            if spec_config.disable_padded_drafter_batch:
                # When padded-batch is disabled, the sampled_token_ids should be
                # the cpu-side list[list[int]] of valid sampled tokens for each
                # request, with invalid requests having empty lists.
                assert isinstance(sampled_token_ids, list), (
                    "sampled_token_ids should be a python list when"
                    "padded-batch is disabled."
                )
                next_token_ids = self.drafter.prepare_next_token_ids_cpu(
                    sampled_token_ids,
                    self.requests,
                    self.input_batch,
                    scheduler_output.num_scheduled_tokens,
                )
            else:
                # When using padded-batch, the sampled_token_ids should be
                # the gpu tensor of sampled tokens for each request, of shape
                # (num_reqs, num_spec_tokens + 1) with rejected tokens having
                # value -1.
                assert isinstance(sampled_token_ids, torch.Tensor), (
                    "sampled_token_ids should be a torch.Tensor when"
                    "padded-batch is enabled."
                )
                next_token_ids, valid_sampled_tokens_count = (
                    self.drafter.prepare_next_token_ids_padded(
                        common_attn_metadata,
                        sampled_token_ids,
                        self.requests,
                        self.input_batch,
                        self.discard_request_mask.gpu,
                    )
                )
                self._copy_valid_sampled_token_count(
                    next_token_ids, valid_sampled_tokens_count
                )

            if spec_decode_metadata is None:
                token_indices_to_sample = None
                # input_ids can be None for multimodal models.
                target_token_ids = self.input_ids.gpu[:num_scheduled_tokens]
                target_positions = self._get_positions(num_scheduled_tokens)
                if self.use_aux_hidden_state_outputs:
                    assert aux_hidden_states is not None
                    target_hidden_states = torch.cat(
                        [h[:num_scheduled_tokens] for h in aux_hidden_states], dim=-1
                    )
                else:
                    target_hidden_states = hidden_states[:num_scheduled_tokens]
            else:
                if spec_config.disable_padded_drafter_batch:
                    token_indices_to_sample = None
                    common_attn_metadata, token_indices = self.drafter.prepare_inputs(
                        common_attn_metadata,
                        sampled_token_ids,
                        spec_decode_metadata.num_draft_tokens,
                    )
                    target_token_ids = self.input_ids.gpu[token_indices]
                    target_positions = self._get_positions(token_indices)
                    if self.use_aux_hidden_state_outputs:
                        assert aux_hidden_states is not None
                        target_hidden_states = torch.cat(
                            [h[token_indices] for h in aux_hidden_states], dim=-1
                        )
                    else:
                        target_hidden_states = hidden_states[token_indices]
                else:
                    common_attn_metadata, token_indices_to_sample = (
                        self.drafter.prepare_inputs_padded(
                            common_attn_metadata,
                            spec_decode_metadata,
                            valid_sampled_tokens_count,
                        )
                    )
                    total_num_tokens = common_attn_metadata.num_actual_tokens
                    # When padding the batch, token_indices is just a range
                    target_token_ids = self.input_ids.gpu[:total_num_tokens]
                    target_positions = self._get_positions(total_num_tokens)
                    if self.use_aux_hidden_state_outputs:
                        assert aux_hidden_states is not None
                        target_hidden_states = torch.cat(
                            [h[:total_num_tokens] for h in aux_hidden_states], dim=-1
                        )
                    else:
                        target_hidden_states = hidden_states[:total_num_tokens]

            if self.supports_mm_inputs:
                mm_embed_inputs = self._gather_mm_embeddings(
                    scheduler_output,
                    shift_computed_tokens=1,
                )
            else:
                mm_embed_inputs = None

            draft_token_ids = self.drafter.propose(
                target_token_ids=target_token_ids,
                target_positions=target_positions,
                target_hidden_states=target_hidden_states,
                next_token_ids=next_token_ids,
                last_token_indices=token_indices_to_sample,
                sampling_metadata=sampling_metadata,
                common_attn_metadata=common_attn_metadata,
                mm_embed_inputs=mm_embed_inputs,
            )

        return draft_token_ids

    def update_config(self, overrides: dict[str, Any]) -> None:
        allowed_config_names = {"load_config", "model_config"}
        for config_name, config_overrides in overrides.items():
            assert config_name in allowed_config_names, (
                f"Config `{config_name}` not supported. "
                f"Allowed configs: {allowed_config_names}"
            )
            config = getattr(self, config_name)
            new_config = update_config(config, config_overrides)
            setattr(self, config_name, new_config)

    def load_model(self, eep_scale_up: bool = False) -> None:
        """
        Args:
            eep_scale_up: the model loading is for elastic EP scale up.
        """
        logger.info_once(
            "Starting to load model %s...",
            self.model_config.model,
            scope="global",
        )
        global_expert_loads, old_global_expert_indices_per_model, rank_mapping = (
            EplbState.get_eep_state(self.parallel_config)
            if eep_scale_up
            else (None, None, None)
        )

        if self.parallel_config.enable_eplb:
            self.eplb_state = EplbState(self.parallel_config, self.device)
            eplb_models = 0
        with DeviceMemoryProfiler() as m:
            time_before_load = time.perf_counter()
            model_loader = get_model_loader(self.load_config)
            self.model = model_loader.load_model(
                vllm_config=self.vllm_config, model_config=self.model_config
            )
            if self.lora_config:
                self.model = self.load_lora_model(
                    self.model, self.vllm_config, self.device
                )
            if hasattr(self, "drafter"):
                logger.info_once("Loading drafter model...")
                self.drafter.load_model(self.model)
                if (
                    hasattr(self.drafter, "model")
                    and is_mixture_of_experts(self.drafter.model)
                    and self.parallel_config.enable_eplb
                ):
                    spec_config = self.vllm_config.speculative_config
                    assert spec_config is not None
                    assert spec_config.draft_model_config is not None
                    logger.info_once(
                        "EPLB is enabled for drafter model %s.",
                        spec_config.draft_model_config.model,
                    )

                    global_expert_load = (
                        global_expert_loads[eplb_models]
                        if global_expert_loads
                        else None
                    )
                    old_global_expert_indices = (
                        old_global_expert_indices_per_model[eplb_models]
                        if old_global_expert_indices_per_model
                        else None
                    )
                    if self.eplb_state is None:
                        self.eplb_state = EplbState(self.parallel_config, self.device)
                    self.eplb_state.add_model(
                        self.drafter.model,
                        spec_config.draft_model_config,
                        global_expert_load,
                        old_global_expert_indices,
                        rank_mapping,
                    )
                    eplb_models += 1

            if self.use_aux_hidden_state_outputs:
                if not supports_eagle3(self.get_model()):
                    raise RuntimeError(
                        "Model does not support EAGLE3 interface but "
                        "aux_hidden_state_outputs was requested"
                    )

                # Try to get auxiliary layers from speculative config,
                # otherwise use model's default layers
                aux_layers = self._get_eagle3_aux_layers_from_config()
                if aux_layers:
                    logger.info(
                        "Using auxiliary layers from speculative config: %s",
                        aux_layers,
                    )
                else:
                    aux_layers = self.model.get_eagle3_aux_hidden_state_layers()

                self.model.set_aux_hidden_state_layers(aux_layers)
            time_after_load = time.perf_counter()
        self.model_memory_usage = m.consumed_memory
        logger.info_once(
            "Model loading took %.4f GiB memory and %.6f seconds",
            self.model_memory_usage / GiB_bytes,
            time_after_load - time_before_load,
            scope="local",
        )
        prepare_communication_buffer_for_model(self.model)
        if (drafter := getattr(self, "drafter", None)) and (
            drafter_model := getattr(drafter, "model", None)
        ):
            prepare_communication_buffer_for_model(drafter_model)
        mm_config = self.model_config.multimodal_config
        self.is_multimodal_pruning_enabled = (
            supports_multimodal_pruning(self.get_model())
            and mm_config is not None
            and mm_config.is_multimodal_pruning_enabled()
        )

        if is_mixture_of_experts(self.model) and self.parallel_config.enable_eplb:
            logger.info_once("EPLB is enabled for model %s.", self.model_config.model)
            global_expert_load = (
                global_expert_loads[eplb_models] if global_expert_loads else None
            )
            old_global_expert_indices = (
                old_global_expert_indices_per_model[eplb_models]
                if old_global_expert_indices_per_model
                else None
            )
            assert self.eplb_state is not None
            self.eplb_state.add_model(
                self.model,
                self.model_config,
                global_expert_load,
                old_global_expert_indices,
                rank_mapping,
            )
<<<<<<< HEAD
            if self.parallel_config.eplb_config.load_path is not None:
                self.eplb_state.rearrange(self.model, load_initial_load_window=True)
                if self.parallel_config.eplb_config.static:
                    self.eplb_state = None
=======
            if self.eplb_state.is_async:
                self.eplb_state.start_async_loop(rank_mapping=rank_mapping)
>>>>>>> 42c19496

        if (
            self.vllm_config.compilation_config.mode
            == CompilationMode.STOCK_TORCH_COMPILE
            and supports_dynamo()
        ):
            backend = self.vllm_config.compilation_config.init_backend(self.vllm_config)
            compilation_counter.stock_torch_compile_count += 1
            self.model.compile(fullgraph=True, backend=backend)
            return
        # for other compilation modes, cudagraph behavior is controlled by
        # CudagraphWraper and CudagraphDispatcher of vllm.

        # wrap the model with full cudagraph wrapper if needed.
        cudagraph_mode = self.compilation_config.cudagraph_mode
        assert cudagraph_mode is not None
        if cudagraph_mode.has_full_cudagraphs() and not self.parallel_config.enable_dbo:
            self.model = CUDAGraphWrapper(
                self.model, self.vllm_config, runtime_mode=CUDAGraphMode.FULL
            )
        elif self.parallel_config.enable_dbo:
            if cudagraph_mode.has_full_cudagraphs():
                self.model = UBatchWrapper(
                    self.model, self.vllm_config, CUDAGraphMode.FULL, self.device
                )
            else:
                self.model = UBatchWrapper(
                    self.model, self.vllm_config, CUDAGraphMode.NONE, self.device
                )

    def _get_eagle3_aux_layers_from_config(self) -> tuple[int, ...] | None:
        """Extract Eagle3 auxiliary layer indices from speculative config.

        These indices specify which hidden states from the base model should
        be used as auxiliary inputs for the Eagle3 drafter model during
        speculative decoding.

        Returns:
            Tuple of layer indices if found in draft model config,
            None otherwise.
        """
        if not (self.speculative_config and self.speculative_config.draft_model_config):
            return None

        hf_config = self.speculative_config.draft_model_config.hf_config
        if not hasattr(hf_config, "eagle_aux_hidden_state_layer_ids"):
            return None

        layer_ids = hf_config.eagle_aux_hidden_state_layer_ids
        if layer_ids and isinstance(layer_ids, (list, tuple)):
            return tuple(layer_ids)

        return None

    def reload_weights(self) -> None:
        assert getattr(self, "model", None) is not None, (
            "Cannot reload weights before model is loaded."
        )
        model_loader = get_model_loader(self.load_config)
        logger.info("Reloading weights inplace...")
        model_loader.load_weights(self.get_model(), model_config=self.model_config)

    def save_tensorized_model(
        self,
        tensorizer_config: "TensorizerConfig",
    ) -> None:
        TensorizerLoader.save_model(
            self.get_model(),
            tensorizer_config=tensorizer_config,
            model_config=self.model_config,
        )

    def _get_prompt_logprobs_dict(
        self,
        hidden_states: torch.Tensor,
        num_scheduled_tokens: dict[str, int],
    ) -> dict[str, LogprobsTensors | None]:
        num_prompt_logprobs_dict = self.num_prompt_logprobs
        if not num_prompt_logprobs_dict:
            return {}

        in_progress_dict = self.input_batch.in_progress_prompt_logprobs_cpu
        prompt_logprobs_dict: dict[str, LogprobsTensors | None] = {}

        # Since prompt logprobs are a rare feature, prioritize simple,
        # maintainable loop over optimal performance.
        completed_prefill_reqs = []
        for req_id, num_prompt_logprobs in num_prompt_logprobs_dict.items():
            num_tokens = num_scheduled_tokens.get(req_id)
            if num_tokens is None:
                # This can happen if the request was preempted in prefill stage.
                continue

            # Get metadata for this request.
            request = self.requests[req_id]
            if request.prompt_token_ids is None:
                # Prompt logprobs is incompatible with prompt embeddings
                continue

            num_prompt_tokens = len(request.prompt_token_ids)
            prompt_token_ids = torch.tensor(request.prompt_token_ids).to(
                self.device, non_blocking=True
            )

            # Set up target LogprobsTensors object.
            logprobs_tensors = in_progress_dict.get(req_id)
            if not logprobs_tensors:
                # Create empty logprobs CPU tensors for the entire prompt.
                # If chunked, we'll copy in slice by slice.
                logprobs_tensors = LogprobsTensors.empty_cpu(
                    num_prompt_tokens - 1, num_prompt_logprobs + 1
                )
                in_progress_dict[req_id] = logprobs_tensors

            # Determine number of logits to retrieve.
            start_idx = request.num_computed_tokens
            start_tok = start_idx + 1
            num_remaining_tokens = num_prompt_tokens - start_tok
            if num_tokens <= num_remaining_tokens:
                # This is a chunk, more tokens remain.
                # In the == case, there are no more prompt logprobs to produce
                # but we want to defer returning them to the next step where we
                # have new generated tokens to return.
                num_logits = num_tokens
            else:
                # This is the last chunk of prompt tokens to return.
                num_logits = num_remaining_tokens
                completed_prefill_reqs.append(req_id)
                prompt_logprobs_dict[req_id] = logprobs_tensors

            if num_logits <= 0:
                # This can happen for the final chunk if we prefilled exactly
                # (num_prompt_tokens - 1) tokens for this request in the prior
                # step. There are no more prompt logprobs to produce.
                continue

            # Get the logits corresponding to this req's prompt tokens.
            # If this is a partial request (i.e. chunked prefill),
            # then there is prompt logprob generated for each index.
            req_idx = self.input_batch.req_id_to_index[req_id]
            offset = self.query_start_loc.np[req_idx].item()
            prompt_hidden_states = hidden_states[offset : offset + num_logits]
            logits = self.model.compute_logits(prompt_hidden_states)

            # Get the "target" tokens for each index. For prompt at index i,
            # the token at prompt index i+1 is the "sampled" token we want
            # to gather the logprob for.
            tgt_token_ids = prompt_token_ids[start_tok : start_tok + num_logits]

            # Compute prompt logprobs.
            logprobs = self.sampler.compute_logprobs(logits)
            token_ids, logprobs, ranks = self.sampler.gather_logprobs(
                logprobs, num_prompt_logprobs, tgt_token_ids
            )

            # Transfer GPU->CPU async.
            chunk_slice = slice(start_idx, start_idx + num_logits)
            logprobs_tensors.logprob_token_ids[chunk_slice].copy_(
                token_ids, non_blocking=True
            )
            logprobs_tensors.logprobs[chunk_slice].copy_(logprobs, non_blocking=True)
            logprobs_tensors.selected_token_ranks[chunk_slice].copy_(
                ranks, non_blocking=True
            )

        # Remove requests that have completed prefill from the batch
        # num_prompt_logprobs_dict.
        for req_id in completed_prefill_reqs:
            del num_prompt_logprobs_dict[req_id]
            del in_progress_dict[req_id]

        # Must synchronize the non-blocking GPU->CPU transfers.
        if prompt_logprobs_dict:
            self._sync_device()

        return prompt_logprobs_dict

    def _get_nans_in_logits(
        self,
        logits: torch.Tensor | None,
    ) -> dict[str, int]:
        try:
            if logits is None:
                return {req_id: 0 for req_id in self.input_batch.req_ids}

            num_nans_in_logits = {}
            num_nans_for_index = logits.isnan().sum(dim=-1).cpu().numpy()
            for req_id in self.input_batch.req_ids:
                req_index = self.input_batch.req_id_to_index[req_id]
                num_nans_in_logits[req_id] = (
                    int(num_nans_for_index[req_index])
                    if num_nans_for_index is not None and req_index < logits.shape[0]
                    else 0
                )
            return num_nans_in_logits
        except IndexError:
            return {}

    @contextmanager
    def maybe_randomize_inputs(self, input_ids: torch.Tensor):
        """
        Randomize input_ids if VLLM_RANDOMIZE_DP_DUMMY_INPUTS is set.
        This is to help balance expert-selection
         - during profile_run
         - during DP rank dummy run
        """
        dp_size = self.vllm_config.parallel_config.data_parallel_size
        randomize_inputs = envs.VLLM_RANDOMIZE_DP_DUMMY_INPUTS and dp_size > 1
        if not randomize_inputs:
            yield
        else:
            import functools

            @functools.cache
            def rand_input_ids() -> torch.Tensor:
                return torch.randint_like(
                    self.input_ids.gpu,
                    low=0,
                    high=self.model_config.get_vocab_size(),
                    dtype=input_ids.dtype,
                )

            logger.debug_once("Randomizing dummy data for DP Rank")
            input_ids.copy_(rand_input_ids()[: input_ids.size(0)], non_blocking=True)
            yield
            input_ids.fill_(0)

    def _get_mm_dummy_batch(
        self,
        modality: str,
        max_items_per_batch: int,
    ) -> BatchedTensorInputs:
        """Dummy data for profiling and precompiling multimodal models."""
        assert self.mm_budget is not None

        dummy_decoder_data = self.mm_registry.get_decoder_dummy_data(
            model_config=self.model_config,
            seq_len=self.max_model_len,
            mm_counts={modality: 1},
            cache=self.mm_budget.cache,
        )
        dummy_mm_data = dummy_decoder_data.multi_modal_data

        # Result in the maximum GPU consumption of the model
        dummy_mm_item = dummy_mm_data[modality][0]
        dummy_mm_items = [dummy_mm_item] * max_items_per_batch

        model = cast(SupportsMultiModal, self.model)
        return next(
            mm_kwargs_group
            for _, _, mm_kwargs_group in group_mm_kwargs_by_modality(
                dummy_mm_items,
                device=self.device,
                pin_memory=self.pin_memory,
                merge_by_field_config=model.merge_by_field_config,
                multimodal_cpu_fields=model.multimodal_cpu_fields,
            )
        )

    @torch.inference_mode()
    def _dummy_run(
        self,
        num_tokens: int,
        cudagraph_runtime_mode: CUDAGraphMode | None = None,
        force_attention: bool = False,
        uniform_decode: bool = False,
        allow_microbatching: bool = True,
        skip_eplb: bool = False,
        is_profile: bool = False,
        create_mixed_batch: bool = False,
        remove_lora: bool = True,
        activate_lora: bool = False,
        is_graph_capturing: bool = False,
    ) -> tuple[torch.Tensor, torch.Tensor]:
        """
        Run a dummy forward pass to warm up/profile run or capture the
        CUDA graph for the model.

        Args:
            num_tokens: Number of tokens to run the dummy forward pass.
            cudagraph_runtime_mode: used to control the behavior.
                - if not set will determine the cudagraph mode based on using
                    the self.cudagraph_dispatcher.
                - CUDAGraphMode.NONE: No cudagraph, for warm up and profile run
                - CUDAGraphMode.PIECEWISE: Piecewise cudagraph.
                - CUDAGraphMode.FULL: Full cudagraph, attention metadata is
                    needed.
            force_attention: If True, always create attention metadata. Used to
                warm up attention backend when mode is NONE.
            uniform_decode: If True, the batch is a uniform decode batch.
            skip_eplb: If True, skip EPLB state update.
            is_profile: If True, this is a profile run.
            create_mixed_batch: If True, create a mixed batch with both decode
                (1 token) and prefill (multiple tokens) requests.
            remove_lora: If False, dummy LoRAs are not destroyed after the run
            activate_lora: If False, dummy_run is performed without LoRAs.
        """
        assert (
            cudagraph_runtime_mode is None
            or cudagraph_runtime_mode.valid_runtime_modes()
        )

        # If cudagraph_mode.decode_mode() == FULL and
        # cudagraph_mode.separate_routine(). This means that we are using
        # different graphs and/or modes for mixed prefill-decode batches vs.
        # uniform decode batches. A uniform decode batch means that all
        # requests have identical query length, except a potential virtual
        # request (shorter) in the batch account for padding.
        # Uniform decode batch could either be common pure decode, where
        # max_query_len == 1, or speculative decode, where
        # max_query_len == 1 + num_spec_decode_tokens.

        # When setting max_query_len = 1, we switch to and capture the optimized
        # routine of FA2 for pure decode, i.e., Flashdecode + an optimization
        # for GQA/MQA.
        max_query_len = self.uniform_decode_query_len if uniform_decode else num_tokens

        # Set num_scheduled_tokens based on num_tokens and max_num_seqs
        # for dummy run with LoRA so that the num_reqs collectively
        # has num_tokens in total.
        assert num_tokens <= self.scheduler_config.max_num_batched_tokens
        max_num_reqs = self.scheduler_config.max_num_seqs
        if create_mixed_batch:
            assert not uniform_decode
            # Create mixed batch:
            # first half decode tokens, second half one prefill
            num_decode_tokens = min(max_num_reqs - 1, num_tokens // 2)
            num_prefill_tokens = num_tokens - num_decode_tokens
            num_reqs = num_decode_tokens + 1

            # Create decode requests (1 token each) followed by prefill request
            num_scheduled_tokens_list = [1] * num_decode_tokens + [num_prefill_tokens]
            # Note: Overriding max_query_len to be the prefill tokens
            max_query_len = num_prefill_tokens
        elif uniform_decode:
            assert not create_mixed_batch
            num_reqs = min(max_num_reqs, cdiv(num_tokens, max_query_len))
            num_scheduled_tokens_list = [max_query_len] * num_reqs
            if num_tokens % max_query_len != 0:
                num_scheduled_tokens_list[-1] = num_tokens % max_query_len
        else:
            num_reqs = min(num_tokens, max_num_reqs)
            min_tokens_per_req = num_tokens // num_reqs
            num_scheduled_tokens_list = [min_tokens_per_req] * num_reqs
            num_scheduled_tokens_list[-1] += num_tokens % num_reqs

        assert sum(num_scheduled_tokens_list) == num_tokens
        assert len(num_scheduled_tokens_list) == num_reqs
        num_scheduled_tokens = np.array(num_scheduled_tokens_list, dtype=np.int32)
        num_tokens_unpadded = int(num_scheduled_tokens.sum())

        num_sampled_tokens = np.ones(num_reqs, dtype=np.int32)

        _cudagraph_mode, batch_desc, ubatch_slices, num_tokens_across_dp, _ = (
            self._determine_batch_execution_and_padding(
                num_tokens=num_tokens_unpadded,
                num_reqs=num_reqs,
                num_scheduled_tokens_np=num_scheduled_tokens,
                max_num_scheduled_tokens=max_query_len,
                use_cascade_attn=False,
                allow_microbatching=allow_microbatching,
                force_eager=is_profile
                or (cudagraph_runtime_mode == CUDAGraphMode.NONE),
                # `force_uniform_decode` is used for cudagraph capture; because for
                # capturing mixed prefill-decode batches, we sometimes use
                # num_tokens == num_reqs which looks like a uniform decode batch to the
                # dispatcher; but we actually want to capture a piecewise cudagraph
                force_uniform_decode=uniform_decode,
                # `force_has_lora` is used for cudagraph capture; because LoRA is
                # activated later in the context manager, but we need to know the
                # LoRA state when determining the batch descriptor for capture
                force_has_lora=activate_lora,
            )
        )

        if cudagraph_runtime_mode is None:
            cudagraph_runtime_mode = _cudagraph_mode
        else:
            assert cudagraph_runtime_mode == _cudagraph_mode, (
                f"Cudagraph runtime mode mismatch in dummy_run. "
                f"Expected {_cudagraph_mode}, but got {cudagraph_runtime_mode}."
            )

        num_tokens_padded = batch_desc.num_tokens
        num_reqs_padded = (
            batch_desc.num_reqs if batch_desc.num_reqs is not None else num_reqs
        )

        attn_metadata: PerLayerAttnMetadata | None = None

        # If force_attention is True, we always capture attention. Otherwise,
        # it only happens for cudagraph_runtime_mode=FULL.
        if force_attention or cudagraph_runtime_mode == CUDAGraphMode.FULL:
            if create_mixed_batch:
                # In the mixed batch mode (used for FI warmup), we use
                # shorter sequence lengths to run faster.
                # TODO(luka) better system for describing dummy batches
                seq_lens = [1] * num_decode_tokens + [num_prefill_tokens + 1]
            else:
                seq_lens = max_query_len  # type: ignore[assignment]
            self.seq_lens.np[:num_reqs] = seq_lens
            self.seq_lens.np[num_reqs:] = 0
            self.seq_lens.copy_to_gpu()

            cum_num_tokens, _ = self._get_cumsum_and_arange(num_scheduled_tokens)
            self.query_start_loc.np[1 : num_reqs + 1] = cum_num_tokens
            self.query_start_loc.copy_to_gpu()

            attn_metadata, _ = self._build_attention_metadata(
                num_tokens=num_tokens_unpadded,
                num_reqs=num_reqs_padded,
                max_query_len=max_query_len,
                ubatch_slices=ubatch_slices,
                for_cudagraph_capture=is_graph_capturing,
            )

        with self.maybe_dummy_run_with_lora(
            self.lora_config,
            num_scheduled_tokens,
            num_sampled_tokens,
            activate_lora,
            remove_lora,
        ):
            # Make sure padding doesn't exceed max_num_tokens
            assert num_tokens_padded <= self.max_num_tokens
            model_kwargs = self._init_model_kwargs(num_tokens_padded)
            if self.supports_mm_inputs and not self.model_config.is_encoder_decoder:
                input_ids = None
                inputs_embeds = self.inputs_embeds.gpu[:num_tokens_padded]
                model_kwargs = {
                    **model_kwargs,
                    **self._dummy_mm_kwargs(num_reqs),
                }
            elif self.enable_prompt_embeds:
                input_ids = None
                inputs_embeds = self.inputs_embeds.gpu[:num_tokens_padded]
                model_kwargs = self._init_model_kwargs(num_tokens_padded)
            else:
                input_ids = self.input_ids.gpu[:num_tokens_padded]
                inputs_embeds = None

            if self.uses_mrope:
                positions = self.mrope_positions.gpu[:, :num_tokens_padded]
            elif self.uses_xdrope_dim > 0:
                positions = self.xdrope_positions.gpu[:, :num_tokens_padded]
            else:
                positions = self.positions.gpu[:num_tokens_padded]

            if get_pp_group().is_first_rank:
                intermediate_tensors = None
            else:
                if self.intermediate_tensors is None:
                    self.intermediate_tensors = (
                        self.model.make_empty_intermediate_tensors(
                            batch_size=self.max_num_tokens,
                            dtype=self.model_config.dtype,
                            device=self.device,
                        )
                    )

                intermediate_tensors = self.sync_and_slice_intermediate_tensors(
                    num_tokens_padded, None, False
                )

            if ubatch_slices is not None:
                # Adjust values to reflect a single ubatch.
                # TODO(sage,lucas): this is cruft that should be addressed in
                #  the padding refactor.
                num_tokens_padded = ubatch_slices[0].num_tokens
                if num_tokens_across_dp is not None:
                    num_tokens_across_dp[:] = num_tokens_padded

            with (
                self.maybe_randomize_inputs(input_ids),
                set_forward_context(
                    attn_metadata,
                    self.vllm_config,
                    num_tokens=num_tokens_padded,
                    num_tokens_across_dp=num_tokens_across_dp,
                    cudagraph_runtime_mode=cudagraph_runtime_mode,
                    batch_descriptor=batch_desc,
                    ubatch_slices=ubatch_slices,
                ),
            ):
                outputs = self.model(
                    input_ids=input_ids,
                    positions=positions,
                    intermediate_tensors=intermediate_tensors,
                    inputs_embeds=inputs_embeds,
                    **model_kwargs,
                )

            if self.use_aux_hidden_state_outputs:
                hidden_states, _ = outputs
            else:
                hidden_states = outputs

            if self.speculative_config and self.speculative_config.use_eagle():
                assert isinstance(self.drafter, EagleProposer)
                use_cudagraphs = (
                    cudagraph_runtime_mode.has_mode(CUDAGraphMode.PIECEWISE)
                    and not self.speculative_config.enforce_eager
                )

                # Note(gnovack) - We need to disable cudagraphs for one of the two
                # lora cases when cudagraph_specialize_lora is enabled. This is a
                # short term mitigation for issue mentioned in
                # https://github.com/vllm-project/vllm/issues/28334
                if self.compilation_config.cudagraph_specialize_lora and activate_lora:
                    use_cudagraphs = False

                self.drafter.dummy_run(
                    num_tokens,
                    use_cudagraphs=use_cudagraphs,
                    is_graph_capturing=is_graph_capturing,
                )

        # This is necessary to avoid blocking DP.
        # For dummy runs, we typically skip EPLB since we don't have any real
        # requests to process.
        # However, in DP settings, there may be cases when some DP ranks do
        # not have any requests to process, so they're executing dummy batches.
        # In such cases, we still have to trigger EPLB to make sure
        # ranks execute the rearrangement in synchronization.
        if not skip_eplb:
            self.eplb_step(is_dummy=True, is_profile=is_profile)

        logit_indices = np.cumsum(num_scheduled_tokens) - 1
        logit_indices_device = torch.from_numpy(logit_indices).to(
            self.device, non_blocking=True
        )
        return hidden_states, hidden_states[logit_indices_device]

    @torch.inference_mode()
    def _dummy_sampler_run(
        self,
        hidden_states: torch.Tensor,
    ) -> torch.Tensor:
        # The dummy hidden states may contain special values,
        # like `inf` or `nan`.
        # To avoid breaking the sampler, we use a random tensor here instead.
        hidden_states = torch.rand_like(hidden_states)

        logits = self.model.compute_logits(hidden_states)
        num_reqs = logits.size(0)

        dummy_tensors = lambda v: torch.full((num_reqs,), v, device=self.device)

        dummy_metadata = SamplingMetadata(
            temperature=dummy_tensors(0.5),
            all_greedy=False,
            all_random=False,
            top_p=dummy_tensors(0.9),
            top_k=dummy_tensors(logits.size(1) - 1),
            generators={},
            max_num_logprobs=None,
            no_penalties=True,
            prompt_token_ids=None,
            frequency_penalties=dummy_tensors(0.1),
            presence_penalties=dummy_tensors(0.1),
            repetition_penalties=dummy_tensors(0.1),
            output_token_ids=[[] for _ in range(num_reqs)],
            spec_token_ids=[[] for _ in range(num_reqs)],
            allowed_token_ids_mask=None,
            bad_words_token_ids={},
            logitsprocs=LogitsProcessors(),
        )
        try:
            sampler_output = self.sampler(
                logits=logits, sampling_metadata=dummy_metadata
            )
        except RuntimeError as e:
            if "out of memory" in str(e):
                raise RuntimeError(
                    "CUDA out of memory occurred when warming up sampler with "
                    f"{num_reqs} dummy requests. Please try lowering "
                    "`max_num_seqs` or `gpu_memory_utilization` when "
                    "initializing the engine."
                ) from e
            else:
                raise e
        if self.speculative_config:
            draft_token_ids = [[0] for _ in range(num_reqs)]
            dummy_spec_decode_metadata = SpecDecodeMetadata.make_dummy(
                draft_token_ids, self.device
            )

            num_tokens = sum(len(ids) for ids in draft_token_ids)
            # draft_probs = torch.randn(
            #     num_tokens, logits.shape[-1], device=self.device,
            #     dtype=logits.dtype)
            draft_probs = None
            logits = torch.randn(
                num_tokens + num_reqs,
                logits.shape[-1],
                device=self.device,
                dtype=logits.dtype,
            )
            self.rejection_sampler(
                dummy_spec_decode_metadata,
                draft_probs,
                logits,
                dummy_metadata,
            )
        return sampler_output

    def _dummy_pooler_run_task(
        self,
        hidden_states: torch.Tensor,
        task: PoolingTask,
    ) -> PoolerOutput:
        num_tokens = hidden_states.shape[0]
        max_num_reqs = self.scheduler_config.max_num_seqs
        num_reqs = min(num_tokens, max_num_reqs)
        min_tokens_per_req = num_tokens // num_reqs
        num_scheduled_tokens_list = [min_tokens_per_req] * num_reqs
        num_scheduled_tokens_list[-1] += num_tokens % num_reqs
        assert sum(num_scheduled_tokens_list) == num_tokens
        assert len(num_scheduled_tokens_list) == num_reqs

        req_num_tokens = num_tokens // num_reqs

        dummy_prompt_lens = torch.tensor(
            num_scheduled_tokens_list,
            device="cpu",
        )
        dummy_token_ids = torch.zeros(
            (num_reqs, req_num_tokens), dtype=torch.int32, device=self.device
        )

        model = cast(VllmModelForPooling, self.get_model())
        dummy_pooling_params = PoolingParams(task=task)
        dummy_pooling_params.verify(task=task, model_config=self.model_config)
        to_update = model.pooler.get_pooling_updates(task)
        to_update.apply(dummy_pooling_params)

        dummy_metadata = PoolingMetadata(
            prompt_lens=dummy_prompt_lens,
            prompt_token_ids=dummy_token_ids,
            pooling_params=[dummy_pooling_params] * num_reqs,
        )

        dummy_metadata.build_pooling_cursor(
            num_scheduled_tokens_list, device=hidden_states.device
        )

        try:
            return model.pooler(
                hidden_states=hidden_states, pooling_metadata=dummy_metadata
            )
        except RuntimeError as e:
            if "out of memory" in str(e):
                raise RuntimeError(
                    "CUDA out of memory occurred when warming up pooler "
                    f"({task=}) with {num_reqs} dummy requests. Please try "
                    "lowering `max_num_seqs` or `gpu_memory_utilization` when "
                    "initializing the engine."
                ) from e
            else:
                raise e

    @torch.inference_mode()
    def _dummy_pooler_run(
        self,
        hidden_states: torch.Tensor,
    ) -> PoolerOutput:
        # Find the task that has the largest output for subsequent steps
        supported_pooling_tasks = self.get_supported_pooling_tasks()

        if not supported_pooling_tasks:
            if self.scheduler_config.enable_chunked_prefill:
                raise RuntimeError(
                    f"Model {self.model_config.model} does not support "
                    "any pooling tasks with chunked prefill enabled. "
                    "Please add --no-enable-chunked-prefill to your "
                    "config or CLI args. See "
                    "https://docs.vllm.ai/en/latest/models/pooling_models.html "
                    "to learn more."
                )
            else:
                raise RuntimeError(
                    f"Model {self.model_config.model} does not support "
                    "any pooling tasks. See "
                    "https://docs.vllm.ai/en/latest/models/pooling_models.html "
                    "to learn more."
                )

        output_size = dict[PoolingTask, float]()
        for task in supported_pooling_tasks:
            # Run a full batch with each task to ensure none of them OOMs
            output = self._dummy_pooler_run_task(hidden_states, task)
            output_size[task] = sum(o.nbytes for o in output)
            del output  # Allow GC

        max_task = max(output_size.items(), key=lambda x: x[1])[0]
        return self._dummy_pooler_run_task(hidden_states, max_task)

    def profile_run(self) -> None:
        # Profile with multimodal encoder & encoder cache.
        if self.supports_mm_inputs:
            mm_config = self.model_config.multimodal_config
            if mm_config is not None and mm_config.skip_mm_profiling:
                logger.info(
                    "Skipping memory profiling for multimodal encoder and "
                    "encoder cache."
                )
            else:
                mm_budget = self.mm_budget
                assert mm_budget is not None

                if (encoder_budget := mm_budget.get_encoder_budget()) > 0:
                    # NOTE: Currently model is profiled with a single non-text
                    # modality with the max possible input tokens even when
                    # it supports multiple.
                    dummy_modality = mm_budget.get_modality_with_max_tokens()
                    max_mm_items_per_batch = mm_budget.max_items_per_batch_by_modality[
                        dummy_modality
                    ]

                    logger.info(
                        "Encoder cache will be initialized with a budget of "
                        "%s tokens, and profiled with %s %s items of the "
                        "maximum feature size.",
                        encoder_budget,
                        max_mm_items_per_batch,
                        dummy_modality,
                    )

                    # Create dummy batch of multimodal inputs.
                    batched_dummy_mm_inputs = self._get_mm_dummy_batch(
                        dummy_modality,
                        max_mm_items_per_batch,
                    )

                    # Run multimodal encoder.
                    dummy_encoder_outputs = self.model.embed_multimodal(
                        **batched_dummy_mm_inputs
                    )

                    sanity_check_mm_encoder_outputs(
                        dummy_encoder_outputs,
                        expected_num_items=max_mm_items_per_batch,
                    )

                    # NOTE: This happens when encoder cache needs to store
                    # the embeddings that encoder outputs are scattered onto.
                    # In this case we create dummy embeddings of size
                    # (max_tokens_for_modality, hidden_size) and scatter
                    # encoder output into it.
                    encoder_output_shape = dummy_encoder_outputs[0].shape
                    max_mm_tokens_per_item = mm_budget.max_tokens_by_modality[
                        dummy_modality
                    ]
                    if encoder_output_shape[0] < max_mm_tokens_per_item:
                        encoder_hidden_size = encoder_output_shape[-1]
                        expanded_outputs = []
                        for output in dummy_encoder_outputs:
                            expanded = output.new_zeros(
                                (max_mm_tokens_per_item, encoder_hidden_size)
                            )
                            num_tokens = output.shape[0]
                            expanded[:num_tokens].copy_(output)
                            expanded_outputs.append(expanded)

                        dummy_encoder_outputs = expanded_outputs

                    # Cache the dummy encoder outputs.
                    self.encoder_cache["tmp"] = dict(enumerate(dummy_encoder_outputs))

        # Add `is_profile` here to pre-allocate communication buffers
        hidden_states, last_hidden_states = self._dummy_run(
            self.max_num_tokens, is_profile=True
        )
        if get_pp_group().is_last_rank:
            if self.is_pooling_model:
                output = self._dummy_pooler_run(hidden_states)
            else:
                output = self._dummy_sampler_run(last_hidden_states)
        else:
            output = None
        self._sync_device()
        del hidden_states, output
        self.encoder_cache.clear()
        gc.collect()

    def capture_model(self) -> int:
        if self.compilation_config.cudagraph_mode == CUDAGraphMode.NONE:
            logger.warning(
                "Skipping CUDA graph capture. To turn on CUDA graph capture, "
                "ensure `cudagraph_mode` was not manually set to `NONE`"
            )
            return 0

        compilation_counter.num_gpu_runner_capture_triggers += 1

        start_time = time.perf_counter()

        @contextmanager
        def freeze_gc():
            # Optimize garbage collection during CUDA graph capture.
            # Clean up, then freeze all remaining objects from being included
            # in future collections.
            gc.collect()
            should_freeze = not envs.VLLM_ENABLE_CUDAGRAPH_GC
            if should_freeze:
                gc.freeze()
            try:
                yield
            finally:
                if should_freeze:
                    gc.unfreeze()
                    gc.collect()

        # Trigger CUDA graph capture for specific shapes.
        # Capture the large shapes first so that the smaller shapes
        # can reuse the memory pool allocated for the large shapes.
        set_cudagraph_capturing_enabled(True)
        with freeze_gc(), graph_capture(device=self.device):
            start_free_gpu_memory = torch.cuda.mem_get_info()[0]
            cudagraph_mode = self.compilation_config.cudagraph_mode
            assert cudagraph_mode is not None

            if self.lora_config:
                if self.compilation_config.cudagraph_specialize_lora:
                    lora_cases = [True, False]
                else:
                    lora_cases = [True]
            else:
                lora_cases = [False]

            if cudagraph_mode.mixed_mode() != CUDAGraphMode.NONE:
                cudagraph_runtime_mode = cudagraph_mode.mixed_mode()
                # make sure we capture the largest batch size first
                compilation_cases = list(
                    product(reversed(self.cudagraph_batch_sizes), lora_cases)
                )
                self._capture_cudagraphs(
                    compilation_cases,
                    cudagraph_runtime_mode=cudagraph_runtime_mode,
                    uniform_decode=False,
                )

            # Capture full cudagraph for uniform decode batches if we
            # don't already have full mixed prefill-decode cudagraphs.
            if (
                cudagraph_mode.decode_mode() == CUDAGraphMode.FULL
                and cudagraph_mode.separate_routine()
            ):
                max_num_tokens = (
                    self.scheduler_config.max_num_seqs * self.uniform_decode_query_len
                )
                decode_cudagraph_batch_sizes = [
                    x
                    for x in self.cudagraph_batch_sizes
                    if max_num_tokens >= x >= self.uniform_decode_query_len
                ]
                compilation_cases_decode = list(
                    product(reversed(decode_cudagraph_batch_sizes), lora_cases)
                )
                self._capture_cudagraphs(
                    compilation_cases=compilation_cases_decode,
                    cudagraph_runtime_mode=CUDAGraphMode.FULL,
                    uniform_decode=True,
                )

            torch.cuda.synchronize()
            end_free_gpu_memory = torch.cuda.mem_get_info()[0]

        # Disable cudagraph capturing globally, so any unexpected cudagraph
        # capturing will be detected and raise an error after here.
        # Note: We don't put it into graph_capture context manager because
        # we may do lazy capturing in future that still allows capturing
        # after here.
        set_cudagraph_capturing_enabled(False)

        end_time = time.perf_counter()
        elapsed_time = end_time - start_time
        cuda_graph_size = start_free_gpu_memory - end_free_gpu_memory
        # This usually takes 5~20 seconds.
        logger.info_once(
            "Graph capturing finished in %.0f secs, took %.2f GiB",
            elapsed_time,
            cuda_graph_size / (1 << 30),
            scope="local",
        )
        return cuda_graph_size

    def _capture_cudagraphs(
        self,
        compilation_cases: list[tuple[int, bool]],
        cudagraph_runtime_mode: CUDAGraphMode,
        uniform_decode: bool,
    ):
        assert (
            cudagraph_runtime_mode != CUDAGraphMode.NONE
            and cudagraph_runtime_mode.valid_runtime_modes()
        ), f"Invalid cudagraph runtime mode: {cudagraph_runtime_mode}"

        # Only rank 0 should print progress bar during capture
        if is_global_first_rank():
            compilation_cases = tqdm(
                compilation_cases,
                disable=not self.load_config.use_tqdm_on_load,
                desc="Capturing CUDA graphs ({}, {})".format(
                    "decode" if uniform_decode else "mixed prefill-decode",
                    cudagraph_runtime_mode.name,
                ),
            )

        # We skip EPLB here since we don't want to record dummy metrics
        for num_tokens, activate_lora in compilation_cases:
            # We currently only capture ubatched graphs when its a FULL
            # cudagraph, a uniform decode batch, and the number of tokens
            # is above the threshold. Otherwise we just capture a non-ubatched
            # version of the graph
            allow_microbatching = (
                self.parallel_config.enable_dbo
                and cudagraph_runtime_mode == CUDAGraphMode.FULL
                and uniform_decode
                and check_ubatch_thresholds(
                    config=self.vllm_config.parallel_config,
                    num_tokens=num_tokens,
                    uniform_decode=uniform_decode,
                )
            )

            for _ in range(self.compilation_config.cudagraph_num_of_warmups):
                # Use CUDAGraphRuntimeStyle.NONE (default) for warmup.
                # But be careful, warm up with `NONE`is orthogonal to
                # if we want to warm up attention or not. This is
                # different from the case where `FULL` implies capture
                # attention while `PIECEWISE` implies no attention.
                force_attention = cudagraph_runtime_mode == CUDAGraphMode.FULL
                self._dummy_run(
                    num_tokens,
                    cudagraph_runtime_mode=CUDAGraphMode.NONE,
                    force_attention=force_attention,
                    uniform_decode=uniform_decode,
                    allow_microbatching=allow_microbatching,
                    skip_eplb=True,
                    remove_lora=False,
                    activate_lora=activate_lora,
                )
            self._dummy_run(
                num_tokens,
                cudagraph_runtime_mode=cudagraph_runtime_mode,
                uniform_decode=uniform_decode,
                allow_microbatching=allow_microbatching,
                skip_eplb=True,
                remove_lora=False,
                activate_lora=activate_lora,
                is_graph_capturing=True,
            )
        self.maybe_remove_all_loras(self.lora_config)

    def initialize_attn_backend(self, kv_cache_config: KVCacheConfig) -> None:
        """
        Initialize the attention backends and attention metadata builders.
        """
        assert len(self.attn_groups) == 0, "Attention backends are already initialized"

        class AttentionGroupKey(NamedTuple):
            attn_backend: type[AttentionBackend]
            kv_cache_spec: KVCacheSpec

        def get_attn_backends_for_group(
            kv_cache_group_spec: KVCacheGroupSpec,
        ) -> tuple[dict[AttentionGroupKey, list[str]], set[type[AttentionBackend]]]:
            layer_type = cast(type[Any], AttentionLayerBase)
            layers = get_layers_from_vllm_config(
                self.vllm_config, layer_type, kv_cache_group_spec.layer_names
            )
            attn_backends = {}
            attn_backend_layers = defaultdict(list)
            # Dedupe based on full class name; this is a bit safer than
            # using the class itself as the key because when we create dynamic
            # attention backend subclasses (e.g. ChunkedLocalAttention) unless
            # they are cached correctly, there will be different objects per
            # layer.
            for layer_name in kv_cache_group_spec.layer_names:
                attn_backend = layers[layer_name].get_attn_backend()

                if layer_name in self.kv_sharing_fast_prefill_eligible_layers:
                    attn_backend = create_fast_prefill_custom_backend(
                        "FastPrefill",
                        attn_backend,  # type: ignore[arg-type]
                    )

                full_cls_name = attn_backend.full_cls_name()
                layer_kv_cache_spec = kv_cache_group_spec.kv_cache_spec
                if isinstance(layer_kv_cache_spec, UniformTypeKVCacheSpecs):
                    layer_kv_cache_spec = layer_kv_cache_spec.kv_cache_specs[layer_name]
                key = (full_cls_name, layer_kv_cache_spec)
                attn_backends[key] = AttentionGroupKey(
                    attn_backend, layer_kv_cache_spec
                )
                attn_backend_layers[key].append(layer_name)
            return (
                {attn_backends[k]: v for k, v in attn_backend_layers.items()},
                set(group_key.attn_backend for group_key in attn_backends.values()),
            )

        def create_attn_groups(
            attn_backends_map: dict[AttentionGroupKey, list[str]],
            kv_cache_group_id: int,
        ) -> list[AttentionGroup]:
            attn_groups: list[AttentionGroup] = []
            for (attn_backend, kv_cache_spec), layer_names in attn_backends_map.items():
                attn_group = AttentionGroup(
                    attn_backend,
                    layer_names,
                    kv_cache_spec,
                    kv_cache_group_id,
                )

                attn_groups.append(attn_group)
            return attn_groups

        attention_backend_maps = []
        attention_backend_list = []
        for kv_cache_group_spec in kv_cache_config.kv_cache_groups:
            attn_backends = get_attn_backends_for_group(kv_cache_group_spec)
            attention_backend_maps.append(attn_backends[0])
            attention_backend_list.append(attn_backends[1])

        # Resolve cudagraph_mode before actually initialize metadata_builders
        self._check_and_update_cudagraph_mode(
            attention_backend_list, kv_cache_config.kv_cache_groups
        )

        for i, attn_backend_map in enumerate(attention_backend_maps):
            self.attn_groups.append(create_attn_groups(attn_backend_map, i))

    def initialize_metadata_builders(
        self, kv_cache_config: KVCacheConfig, kernel_block_sizes: list[int]
    ) -> None:
        """
        Create the metadata builders for all KV cache groups and attn groups.
        """
        for kv_cache_group_id in range(len(kv_cache_config.kv_cache_groups)):
            for attn_group in self.attn_groups[kv_cache_group_id]:
                attn_group.create_metadata_builders(
                    self.vllm_config,
                    self.device,
                    kernel_block_sizes[kv_cache_group_id]
                    if kv_cache_group_id < len(kernel_block_sizes)
                    else None,
                    num_metadata_builders=1
                    if not self.parallel_config.enable_dbo
                    else 2,
                )
        # Calculate reorder batch threshold (if needed)
        # Note (tdoublep): do this *after* constructing builders,
        # because some of them change the threshold at init time.
        self.calculate_reorder_batch_threshold()

    def _check_and_update_cudagraph_mode(
        self,
        attention_backends: list[set[type[AttentionBackend]]],
        kv_cache_groups: list[KVCacheGroupSpec],
    ) -> None:
        """
        Resolve the cudagraph_mode when there are multiple attention
        groups with potential conflicting CUDA graph support.
        Then initialize the cudagraph_dispatcher based on the resolved
        cudagraph_mode.
        """
        min_cg_support = AttentionCGSupport.ALWAYS
        min_cg_backend_name = None

        for attn_backend_set, kv_cache_group in zip(
            attention_backends, kv_cache_groups
        ):
            for attn_backend in attn_backend_set:
                builder_cls = attn_backend.get_builder_cls()

                cg_support = builder_cls.get_cudagraph_support(
                    self.vllm_config, kv_cache_group.kv_cache_spec
                )
                if cg_support.value < min_cg_support.value:
                    min_cg_support = cg_support
                    min_cg_backend_name = attn_backend.__name__
        # Flexible resolve the cudagraph mode
        cudagraph_mode = self.compilation_config.cudagraph_mode
        assert cudagraph_mode is not None
        # check cudagraph for mixed batch is supported
        if (
            cudagraph_mode.mixed_mode() == CUDAGraphMode.FULL
            and min_cg_support != AttentionCGSupport.ALWAYS
        ):
            msg = (
                f"CUDAGraphMode.{cudagraph_mode.name} is not supported "
                f"with {min_cg_backend_name} backend (support: "
                f"{min_cg_support})"
            )
            if min_cg_support == AttentionCGSupport.NEVER:
                # if not supported any full cudagraphs, just raise it.
                msg += (
                    "; please try cudagraph_mode=PIECEWISE, and "
                    "make sure compilation mode is VLLM_COMPILE"
                )
                raise ValueError(msg)

            # attempt to resolve the full cudagraph related mode
            if self.compilation_config.splitting_ops_contain_attention():
                msg += "; setting cudagraph_mode=FULL_AND_PIECEWISE"
                cudagraph_mode = self.compilation_config.cudagraph_mode = (
                    CUDAGraphMode.FULL_AND_PIECEWISE
                )
            else:
                msg += "; setting cudagraph_mode=FULL_DECODE_ONLY"
                cudagraph_mode = self.compilation_config.cudagraph_mode = (
                    CUDAGraphMode.FULL_DECODE_ONLY
                )
            logger.warning(msg)

        # check that if we are doing decode full-cudagraphs it is supported
        if (
            cudagraph_mode.decode_mode() == CUDAGraphMode.FULL
            and min_cg_support == AttentionCGSupport.NEVER
        ):
            msg = (
                f"CUDAGraphMode.{cudagraph_mode.name} is not supported "
                f"with {min_cg_backend_name} backend (support: "
                f"{min_cg_support})"
            )
            if self.compilation_config.mode == CompilationMode.VLLM_COMPILE and (
                self.compilation_config.splitting_ops_contain_attention()
                or self.compilation_config.use_inductor_graph_partition
            ):
                msg += (
                    "; setting cudagraph_mode=PIECEWISE because "
                    "attention is compiled piecewise"
                )
                cudagraph_mode = self.compilation_config.cudagraph_mode = (
                    CUDAGraphMode.PIECEWISE
                )
            else:
                msg += (
                    "; setting cudagraph_mode=NONE because "
                    "attention is not compiled piecewise"
                )
                cudagraph_mode = self.compilation_config.cudagraph_mode = (
                    CUDAGraphMode.NONE
                )
            logger.warning(msg)

        # check that if we are doing spec-decode + decode full-cudagraphs it is
        # supported
        if (
            cudagraph_mode.decode_mode() == CUDAGraphMode.FULL
            and self.uniform_decode_query_len > 1
            and min_cg_support.value < AttentionCGSupport.UNIFORM_BATCH.value
        ):
            msg = (
                f"CUDAGraphMode.{cudagraph_mode.name} is not supported"
                f" with spec-decode for attention backend "
                f"{min_cg_backend_name} (support: {min_cg_support})"
            )
            if self.compilation_config.splitting_ops_contain_attention():
                msg += "; setting cudagraph_mode=PIECEWISE"
                cudagraph_mode = self.compilation_config.cudagraph_mode = (
                    CUDAGraphMode.PIECEWISE
                )
            else:
                msg += "; setting cudagraph_mode=NONE"
                cudagraph_mode = self.compilation_config.cudagraph_mode = (
                    CUDAGraphMode.NONE
                )
            logger.warning(msg)

        # double check that we can support full cudagraph if they are requested
        # even after automatic downgrades
        if (
            cudagraph_mode.has_full_cudagraphs()
            and min_cg_support == AttentionCGSupport.NEVER
        ):
            raise ValueError(
                f"CUDAGraphMode.{cudagraph_mode.name} is not "
                f"supported with {min_cg_backend_name} backend ("
                f"support:{min_cg_support}) "
                "; please try cudagraph_mode=PIECEWISE, "
                "and make sure compilation mode is VLLM_COMPILE"
            )

        # if we have dedicated decode cudagraphs, and spec-decode is enabled,
        # we need to adjust the cudagraph sizes to be a multiple of the uniform
        # decode query length to avoid: https://github.com/vllm-project/vllm/issues/28207
        # temp-fix: https://github.com/vllm-project/vllm/issues/28207#issuecomment-3504004536
        # Will be removed in the near future when we have seperate cudagraph capture
        # sizes for decode and mixed prefill-decode.
        if (
            cudagraph_mode.decode_mode() == CUDAGraphMode.FULL
            and cudagraph_mode.separate_routine()
            and self.uniform_decode_query_len > 1
        ):
            self.compilation_config.adjust_cudagraph_sizes_for_spec_decode(
                self.uniform_decode_query_len, self.parallel_config.tensor_parallel_size
            )
            capture_sizes = self.compilation_config.cudagraph_capture_sizes
            self.cudagraph_batch_sizes = (
                capture_sizes if capture_sizes is not None else []
            )

        # Trigger cudagraph dispatching keys initialization after
        # resolved cudagraph mode.
        self.compilation_config.cudagraph_mode = cudagraph_mode
        self.cudagraph_dispatcher.initialize_cudagraph_keys(
            cudagraph_mode, self.uniform_decode_query_len
        )

    def calculate_reorder_batch_threshold(self) -> None:
        """
        Choose the minimum reorder batch threshold from all attention groups.
        Backends should be able to support lower threshold then what they request
        just may have a performance penalty due to that backend treating decodes
        as prefills.
        """
        min_none_high = lambda a, b: a if b is None else b if a is None else min(a, b)

        reorder_batch_thresholds: list[int | None] = [
            group.get_metadata_builder().reorder_batch_threshold
            for group in self._attn_group_iterator()
        ]
        # If there are no attention groups (attention-free model) or no backend
        # reports a threshold, leave reordering disabled.
        if len(reorder_batch_thresholds) == 0:
            self.reorder_batch_threshold = None
            return
        self.reorder_batch_threshold = reduce(min_none_high, reorder_batch_thresholds)  # type: ignore[assignment]

    @staticmethod
    def select_common_block_size(
        kv_manager_block_size: int, attn_groups: list[AttentionGroup]
    ) -> int:
        """
        Select a block size that is supported by all backends and is a factor of
        kv_manager_block_size.

        If kv_manager_block_size is supported by all backends, return it directly.
        Otherwise, return the max supported size.

        Args:
            kv_manager_block_size: Block size of KV cache
            attn_groups: List of attention groups

        Returns:
            The selected block size

        Raises:
            ValueError: If no valid block size found
        """

        def block_size_is_supported(
            backends: list[type[AttentionBackend]], block_size: int
        ) -> bool:
            """
            Check if the block size is supported by all backends.
            """
            for backend in backends:
                is_supported = False
                for supported_size in backend.get_supported_kernel_block_sizes():
                    if isinstance(supported_size, int):
                        if block_size == supported_size:
                            is_supported = True
                    elif isinstance(supported_size, MultipleOf):
                        if block_size % supported_size.base == 0:
                            is_supported = True
                    else:
                        raise ValueError(f"Unknown supported size: {supported_size}")
                if not is_supported:
                    return False
            return True

        backends = [group.backend for group in attn_groups]

        # Case 1: if the block_size of kv cache manager is supported by all backends,
        # return it directly
        if block_size_is_supported(backends, kv_manager_block_size):
            return kv_manager_block_size

        # Case 2: otherwise, the block_size must be an `int`-format supported size of
        # at least one backend. Iterate over all `int`-format supported sizes in
        # descending order and return the first one that is supported by all backends.
        # Simple proof:
        # If the supported size b is in MultipleOf(x_i) format for all attention
        # backends i, and b a factor of kv_manager_block_size, then
        # kv_manager_block_size also satisfies MultipleOf(x_i) for all i. We will
        # return kv_manager_block_size in case 1.
        all_int_supported_sizes = set(
            supported_size
            for backend in backends
            for supported_size in backend.get_supported_kernel_block_sizes()
            if isinstance(supported_size, int)
        )

        for supported_size in sorted(all_int_supported_sizes, reverse=True):
            if kv_manager_block_size % supported_size != 0:
                continue
            if block_size_is_supported(backends, supported_size):
                return supported_size
        raise ValueError(f"No common block size for {kv_manager_block_size}. ")

    def may_reinitialize_input_batch(
        self, kv_cache_config: KVCacheConfig, kernel_block_sizes: list[int]
    ) -> None:
        """
        Re-initialize the input batch if the block sizes are different from
        `[self.cache_config.block_size]`. This usually happens when there
        are multiple KV cache groups.

        Args:
            kv_cache_config: The KV cache configuration.
            kernel_block_sizes: The kernel block sizes for each KV cache group.
        """
        block_sizes = [
            kv_cache_group.kv_cache_spec.block_size
            for kv_cache_group in kv_cache_config.kv_cache_groups
            if not isinstance(kv_cache_group.kv_cache_spec, EncoderOnlyAttentionSpec)
        ]

        if block_sizes != [self.cache_config.block_size] or kernel_block_sizes != [
            self.cache_config.block_size
        ]:
            assert self.cache_config.cpu_offload_gb == 0, (
                "Cannot re-initialize the input batch when CPU weight "
                "offloading is enabled. See https://github.com/vllm-project/vllm/pull/18298 "  # noqa: E501
                "for more details."
            )
            self.input_batch = InputBatch(
                max_num_reqs=self.max_num_reqs,
                max_model_len=max(self.max_model_len, self.max_encoder_len),
                max_num_batched_tokens=self.max_num_tokens,
                device=self.device,
                pin_memory=self.pin_memory,
                vocab_size=self.model_config.get_vocab_size(),
                block_sizes=block_sizes,
                kernel_block_sizes=kernel_block_sizes,
                is_spec_decode=bool(self.vllm_config.speculative_config),
                logitsprocs=self.input_batch.logitsprocs,
                logitsprocs_need_output_token_ids=self.input_batch.logitsprocs_need_output_token_ids,
                is_pooling_model=self.is_pooling_model,
                num_speculative_tokens=self.num_spec_tokens,
            )

    def _allocate_kv_cache_tensors(
        self, kv_cache_config: KVCacheConfig
    ) -> dict[str, torch.Tensor]:
        """
        Initializes the KV cache buffer with the correct size. The buffer needs
        to be reshaped to the desired shape before being used by the models.

        Args:
            kv_cache_config: The KV cache config
        Returns:
            dict[str, torch.Tensor]: A map between layer names to their
            corresponding memory buffer for KV cache.
        """
        kv_cache_raw_tensors: dict[str, torch.Tensor] = {}
        for kv_cache_tensor in kv_cache_config.kv_cache_tensors:
            tensor = torch.zeros(
                kv_cache_tensor.size, dtype=torch.int8, device=self.device
            )
            for layer_name in kv_cache_tensor.shared_by:
                kv_cache_raw_tensors[layer_name] = tensor

        layer_names = set()
        for group in kv_cache_config.kv_cache_groups:
            for layer_name in group.layer_names:
                if layer_name in self.runner_only_attn_layers:
                    continue
                layer_names.add(layer_name)
        assert layer_names == set(kv_cache_raw_tensors.keys()), (
            "Some layers are not correctly initialized"
        )
        return kv_cache_raw_tensors

    def _attn_group_iterator(self) -> Iterator[AttentionGroup]:
        return itertools.chain.from_iterable(self.attn_groups)

    def _kv_cache_spec_attn_group_iterator(self) -> Iterator[AttentionGroup]:
        if not self.kv_cache_config.kv_cache_groups:
            return
        for attn_groups in self.attn_groups:
            yield from attn_groups

    def _prepare_kernel_block_sizes(self, kv_cache_config: KVCacheConfig) -> list[int]:
        """
        Generate kernel_block_sizes that matches each block_size.

        For attention backends that support virtual block splitting,
        use the supported block sizes from the backend.
        For other backends (like Mamba), use the same block size (no splitting).

        Args:
            kv_cache_config: The KV cache configuration.

        Returns:
            list[int]: List of kernel block sizes for each cache group.
        """
        kernel_block_sizes = []
        for kv_cache_gid, kv_cache_group in enumerate(kv_cache_config.kv_cache_groups):
            kv_cache_spec = kv_cache_group.kv_cache_spec
            if isinstance(kv_cache_spec, UniformTypeKVCacheSpecs):
                # All layers in the UniformTypeKVCacheSpecs have the same type,
                # Pick an arbitrary one to dispatch.
                kv_cache_spec = next(iter(kv_cache_spec.kv_cache_specs.values()))
            if isinstance(kv_cache_spec, EncoderOnlyAttentionSpec):
                continue
            elif isinstance(kv_cache_spec, AttentionSpec):
                # This is an attention backend that supports virtual
                # block splitting. Get the supported block sizes from
                # all backends in the group.
                attn_groups = self.attn_groups[kv_cache_gid]
                kv_manager_block_size = kv_cache_group.kv_cache_spec.block_size
                selected_kernel_size = self.select_common_block_size(
                    kv_manager_block_size, attn_groups
                )
                kernel_block_sizes.append(selected_kernel_size)
            elif isinstance(kv_cache_spec, MambaSpec):
                # This is likely Mamba or other non-attention cache,
                # no splitting.
                kernel_block_sizes.append(kv_cache_spec.block_size)
            else:
                raise NotImplementedError(
                    f"unknown kv cache spec {kv_cache_group.kv_cache_spec}"
                )
        return kernel_block_sizes

    def _reshape_kv_cache_tensors(
        self,
        kv_cache_config: KVCacheConfig,
        kv_cache_raw_tensors: dict[str, torch.Tensor],
        kernel_block_sizes: list[int],
    ) -> dict[str, torch.Tensor]:
        """
        Reshape the KV cache tensors to the desired shape and dtype.

        Args:
            kv_cache_config: The KV cache config
            kv_cache_raw_tensors: The KV cache buffer of each layer, with
                correct size but uninitialized shape.
            kernel_block_sizes: The kernel block sizes for each KV cache group.
        Returns:
            Dict[str, torch.Tensor]: A map between layer names to their
            corresponding memory buffer for KV cache.
        """
        kv_caches: dict[str, torch.Tensor] = {}
        has_attn, has_mamba = False, False
        for group in self._kv_cache_spec_attn_group_iterator():
            kv_cache_spec = group.kv_cache_spec
            attn_backend = group.backend
            if group.kv_cache_group_id == len(kernel_block_sizes):
                # There may be a last group for layers without kv cache.
                continue
            kernel_block_size = kernel_block_sizes[group.kv_cache_group_id]
            for layer_name in group.layer_names:
                if layer_name in self.runner_only_attn_layers:
                    continue
                raw_tensor = kv_cache_raw_tensors[layer_name]
                assert raw_tensor.numel() % kv_cache_spec.page_size_bytes == 0
                num_blocks = raw_tensor.numel() // kv_cache_spec.page_size_bytes
                if isinstance(kv_cache_spec, AttentionSpec):
                    has_attn = True
                    num_blocks_per_kv_block = (
                        kv_cache_spec.block_size // kernel_block_size
                    )
                    kernel_num_blocks = num_blocks * num_blocks_per_kv_block

                    kv_cache_shape = attn_backend.get_kv_cache_shape(
                        kernel_num_blocks,
                        kernel_block_size,
                        kv_cache_spec.num_kv_heads,
                        kv_cache_spec.head_size,
                        cache_dtype_str=self.cache_config.cache_dtype,
                    )
                    dtype = kv_cache_spec.dtype
                    try:
                        kv_cache_stride_order = attn_backend.get_kv_cache_stride_order()
                        assert len(kv_cache_stride_order) == len(kv_cache_shape)
                    except (AttributeError, NotImplementedError):
                        kv_cache_stride_order = tuple(range(len(kv_cache_shape)))
                    # The allocation respects the backend-defined stride order
                    # to ensure the semantic remains consistent for each
                    # backend. We first obtain the generic kv cache shape and
                    # then permute it according to the stride order which could
                    # result in a non-contiguous tensor.
                    kv_cache_shape = tuple(
                        kv_cache_shape[i] for i in kv_cache_stride_order
                    )
                    # Maintain original KV shape view.
                    inv_order = [
                        kv_cache_stride_order.index(i)
                        for i in range(len(kv_cache_stride_order))
                    ]
                    kv_caches[layer_name] = (
                        kv_cache_raw_tensors[layer_name]
                        .view(dtype)
                        .view(kv_cache_shape)
                        .permute(*inv_order)
                    )
                elif isinstance(kv_cache_spec, MambaSpec):
                    has_mamba = True
                    raw_tensor = kv_cache_raw_tensors[layer_name]
                    state_tensors = []
                    storage_offset_bytes = 0
                    for shape, dtype in zip(kv_cache_spec.shapes, kv_cache_spec.dtypes):
                        dtype_size = get_dtype_size(dtype)
                        num_element_per_page = (
                            kv_cache_spec.page_size_bytes // dtype_size
                        )
                        target_shape = (num_blocks, *shape)
                        stride = torch.empty(target_shape).stride()
                        target_stride = (num_element_per_page, *stride[1:])
                        assert storage_offset_bytes % dtype_size == 0
                        tensor = torch.as_strided(
                            raw_tensor.view(dtype),
                            size=target_shape,
                            stride=target_stride,
                            storage_offset=storage_offset_bytes // dtype_size,
                        )
                        state_tensors.append(tensor)
                        storage_offset_bytes += stride[0] * dtype_size

                    kv_caches[layer_name] = state_tensors
                else:
                    raise NotImplementedError

        if has_attn and has_mamba:
            self._update_hybrid_attention_mamba_layout(kv_caches)

        return kv_caches

    def _update_hybrid_attention_mamba_layout(
        self, kv_caches: dict[str, torch.Tensor]
    ) -> None:
        """
        Update the layout of attention layers from (2, num_blocks, ...) to
        (num_blocks, 2, ...).

        Args:
            kv_caches: The KV cache buffer of each layer.
        """

        for group in self._kv_cache_spec_attn_group_iterator():
            kv_cache_spec = group.kv_cache_spec
            for layer_name in group.layer_names:
                kv_cache = kv_caches[layer_name]
                if isinstance(kv_cache_spec, AttentionSpec) and kv_cache.shape[0] == 2:
                    assert kv_cache.shape[1] != 2, (
                        "Fail to determine whether the layout is "
                        "(2, num_blocks, ...) or (num_blocks, 2, ...) for "
                        f"a tensor of shape {kv_cache.shape}"
                    )
                    hidden_size = kv_cache.shape[2:].numel()
                    kv_cache.as_strided_(
                        size=kv_cache.shape,
                        stride=(hidden_size, 2 * hidden_size, *kv_cache.stride()[2:]),
                    )

    def initialize_kv_cache_tensors(
        self, kv_cache_config: KVCacheConfig, kernel_block_sizes: list[int]
    ) -> dict[str, torch.Tensor]:
        """
        Initialize the memory buffer for KV cache.

        Args:
            kv_cache_config: The KV cache config
            kernel_block_sizes: The kernel block sizes for each KV cache group.

        Returns:
            Dict[str, torch.Tensor]: A map between layer names to their
            corresponding memory buffer for KV cache.
        """

        # Try creating KV caches optimized for kv-connector transfers
        cache_dtype = self.cache_config.cache_dtype
        if self.use_uniform_kv_cache(self.attn_groups, cache_dtype):
            kv_caches, cross_layers_kv_cache, attn_backend = (
                self.allocate_uniform_kv_caches(
                    kv_cache_config,
                    self.attn_groups,
                    cache_dtype,
                    self.device,
                    kernel_block_sizes,
                )
            )
            self.cross_layers_kv_cache = cross_layers_kv_cache
            self.cross_layers_attn_backend = attn_backend
        else:
            # Fallback to the general case
            # Initialize the memory buffer for KV cache
            kv_cache_raw_tensors = self._allocate_kv_cache_tensors(kv_cache_config)

            # Change the memory buffer to the desired shape
            kv_caches = self._reshape_kv_cache_tensors(
                kv_cache_config, kv_cache_raw_tensors, kernel_block_sizes
            )

        # Set up cross-layer KV cache sharing
        for layer_name, target_layer_name in self.shared_kv_cache_layers.items():
            logger.debug("%s reuses KV cache of %s", layer_name, target_layer_name)
            kv_caches[layer_name] = kv_caches[target_layer_name]

        num_attn_module = (
            2 if self.model_config.hf_config.model_type == "longcat_flash" else 1
        )
        bind_kv_cache(
            kv_caches,
            self.compilation_config.static_forward_context,
            self.kv_caches,
            num_attn_module,
        )
        return kv_caches

    def maybe_add_kv_sharing_layers_to_kv_cache_groups(
        self, kv_cache_config: KVCacheConfig
    ) -> None:
        """
        Add layers that re-use KV cache to KV cache group of its target layer.
        Mapping of KV cache tensors happens in `initialize_kv_cache_tensors()`
        """
        if not self.shared_kv_cache_layers:
            # No cross-layer KV sharing, return
            return

        add_kv_sharing_layers_to_kv_cache_groups(
            self.shared_kv_cache_layers,
            kv_cache_config.kv_cache_groups,
            self.runner_only_attn_layers,
        )

        if self.cache_config.kv_sharing_fast_prefill:
            # In You Only Cache Once (https://arxiv.org/abs/2405.05254) or other
            # similar KV sharing setups, only the layers that generate KV caches
            # are involved in the prefill phase, enabling prefill to early exit.
            attn_layers = get_layers_from_vllm_config(self.vllm_config, Attention)
            for layer_name in reversed(attn_layers):
                if layer_name in self.shared_kv_cache_layers:
                    self.kv_sharing_fast_prefill_eligible_layers.add(layer_name)
                else:
                    break

    def initialize_kv_cache(self, kv_cache_config: KVCacheConfig) -> None:
        """
        Initialize KV cache based on `kv_cache_config`.
        Args:
            kv_cache_config: Configuration for the KV cache, including the KV
            cache size of each layer
        """
        kv_cache_config = deepcopy(kv_cache_config)
        self.kv_cache_config = kv_cache_config
        self.may_add_encoder_only_layers_to_kv_cache_config()
        self.maybe_add_kv_sharing_layers_to_kv_cache_groups(kv_cache_config)
        self.initialize_attn_backend(kv_cache_config)
        # The kernel block size for all KV cache groups. For example, if
        # kv_cache_manager uses block_size 256 for a given group, but the attention
        # backends for that group only supports block_size 64, we will return
        # kernel_block_size 64 and split the 256-token-block to 4 blocks with 64
        # tokens each.
        kernel_block_sizes = self._prepare_kernel_block_sizes(kv_cache_config)

        # create metadata builders
        self.initialize_metadata_builders(kv_cache_config, kernel_block_sizes)

        # Reinitialize need to after initialize_attn_backend
        self.may_reinitialize_input_batch(kv_cache_config, kernel_block_sizes)
        kv_caches = self.initialize_kv_cache_tensors(
            kv_cache_config, kernel_block_sizes
        )

        if self.speculative_config and self.speculative_config.use_eagle():
            assert isinstance(self.drafter, EagleProposer)
            # validate all draft model layers belong to the same kv cache
            # group
            self.drafter.validate_same_kv_cache_group(kv_cache_config)

        if has_kv_transfer_group():
            kv_transfer_group = get_kv_transfer_group()
            if self.cross_layers_kv_cache is not None:
                assert self.cross_layers_attn_backend is not None
                kv_transfer_group.register_cross_layers_kv_cache(
                    self.cross_layers_kv_cache, self.cross_layers_attn_backend
                )
            else:
                kv_transfer_group.register_kv_caches(kv_caches)
            kv_transfer_group.set_host_xfer_buffer_ops(copy_kv_blocks)

        if self.dcp_world_size > 1:
            layer_type = cast(type[Any], AttentionLayerBase)
            layers = get_layers_from_vllm_config(self.vllm_config, layer_type)
            for layer in layers.values():
                layer_impl = getattr(layer, "impl", None)
                if layer_impl is None:
                    continue
                assert layer_impl.need_to_return_lse_for_decode, (
                    "DCP requires attention impls to return"
                    " the softmax lse for decode, but the impl "
                    f"{layer_impl.__class__.__name__} "
                    "does not return the softmax lse for decode."
                )

    def may_add_encoder_only_layers_to_kv_cache_config(self) -> None:
        """
        Add encoder-only layers to the KV cache config.
        """
        block_size = self.vllm_config.cache_config.block_size
        encoder_only_attn_specs: dict[AttentionSpec, list[str]] = defaultdict(list)
        attn_layers = get_layers_from_vllm_config(self.vllm_config, Attention)
        for layer_name, attn_module in attn_layers.items():
            if attn_module.attn_type == AttentionType.ENCODER_ONLY:
                attn_spec: AttentionSpec = EncoderOnlyAttentionSpec(
                    block_size=block_size,
                    num_kv_heads=attn_module.num_kv_heads,
                    head_size=attn_module.head_size,
                    dtype=self.kv_cache_dtype,
                )
                encoder_only_attn_specs[attn_spec].append(layer_name)
                self.runner_only_attn_layers.add(layer_name)
        if len(encoder_only_attn_specs) > 0:
            assert len(encoder_only_attn_specs) == 1, (
                "Only support one encoder-only attention spec now"
            )
            spec, layer_names = encoder_only_attn_specs.popitem()
            self.kv_cache_config.kv_cache_groups.append(
                KVCacheGroupSpec(layer_names=layer_names, kv_cache_spec=spec)
            )

    def get_kv_cache_spec(self) -> dict[str, KVCacheSpec]:
        """
        Generates the KVCacheSpec by parsing the kv cache format from each
        Attention module in the static forward context.
        Returns:
            KVCacheSpec: A dictionary mapping layer names to their KV cache
            format. Layers that do not need KV cache are not included.
        """
        if has_ec_transfer() and get_ec_transfer().is_producer:
            return {}
        kv_cache_spec: dict[str, KVCacheSpec] = {}
        layer_type = cast(type[Any], AttentionLayerBase)
        attn_layers = get_layers_from_vllm_config(self.vllm_config, layer_type)
        for layer_name, attn_module in attn_layers.items():
            if isinstance(attn_module, Attention) and (
                kv_tgt_layer := attn_module.kv_sharing_target_layer_name
            ):
                # The layer doesn't need its own KV cache and will use that of
                # the target layer. We skip creating a KVCacheSpec for it, so
                # that KV cache management logic will act as this layer does
                # not exist, and doesn't allocate KV cache for the layer. This
                # enables the memory saving of cross-layer kv sharing, allowing
                # a given amount of memory to accommodate longer context lengths
                # or enable more requests to be processed simultaneously.
                self.shared_kv_cache_layers[layer_name] = kv_tgt_layer
                continue
            # Skip modules that don't need KV cache (eg encoder-only attention)
            if spec := attn_module.get_kv_cache_spec(self.vllm_config):
                kv_cache_spec[layer_name] = spec

        return kv_cache_spec

    def _to_list(self, sampled_token_ids: torch.Tensor) -> list[list[int]]:
        # This is a short term mitigation for issue mentioned in
        # https://github.com/vllm-project/vllm/issues/22754.
        # `tolist` would trigger a cuda wise stream sync, which
        # would block other copy ops from other cuda streams.
        # A cuda event sync would avoid such a situation. Since
        # this is in the critical path of every single model
        # forward loop, this has caused perf issue for a disagg
        # setup.
        pinned = self.sampled_token_ids_pinned_cpu[: sampled_token_ids.shape[0]]
        pinned.copy_(sampled_token_ids, non_blocking=True)
        self.transfer_event.record()
        self.transfer_event.synchronize()
        return pinned.tolist()<|MERGE_RESOLUTION|>--- conflicted
+++ resolved
@@ -3610,15 +3610,12 @@
                 old_global_expert_indices,
                 rank_mapping,
             )
-<<<<<<< HEAD
             if self.parallel_config.eplb_config.load_path is not None:
                 self.eplb_state.rearrange(self.model, load_initial_load_window=True)
                 if self.parallel_config.eplb_config.static:
-                    self.eplb_state = None
-=======
+                    self.eplb_state = None # TODO FIX
             if self.eplb_state.is_async:
                 self.eplb_state.start_async_loop(rank_mapping=rank_mapping)
->>>>>>> 42c19496
 
         if (
             self.vllm_config.compilation_config.mode
