# SPDX-License-Identifier: Apache-2.0
# SPDX-FileCopyrightText: Copyright contributors to the vLLM project

import gc
import itertools
import time
from collections import defaultdict
from collections.abc import Iterator
from contextlib import contextmanager
from copy import deepcopy
from typing import TYPE_CHECKING, Any, NamedTuple, TypeAlias, cast

import numpy as np
import torch
import torch.distributed
import torch.nn as nn
from tqdm import tqdm

import vllm.envs as envs
from vllm.attention import Attention, AttentionType
from vllm.attention.backends.abstract import AttentionBackend, MultipleOf
from vllm.attention.layer import MLAAttention
from vllm.attention.layers.chunked_local_attention import ChunkedLocalAttention
from vllm.compilation.counter import compilation_counter
from vllm.compilation.cuda_graph import CUDAGraphWrapper
from vllm.compilation.monitor import set_cudagraph_capturing_enabled
from vllm.config import (
    CompilationLevel,
    CUDAGraphMode,
    VllmConfig,
    get_layers_from_vllm_config,
    update_config,
)
from vllm.distributed.eplb.eplb_state import EplbState
from vllm.distributed.kv_transfer import get_kv_transfer_group, has_kv_transfer_group
from vllm.distributed.kv_transfer.kv_connector.utils import copy_kv_blocks
from vllm.distributed.parallel_state import (
    get_pp_group,
    get_tp_group,
    graph_capture,
    is_global_first_rank,
    prepare_communication_buffer_for_model,
)
from vllm.forward_context import BatchDescriptor, set_forward_context
from vllm.logger import init_logger
from vllm.model_executor.layers.attention_layer_base import AttentionLayerBase
from vllm.model_executor.layers.mamba.abstract import MambaBase
from vllm.model_executor.layers.rotary_embedding import MRotaryEmbedding
from vllm.model_executor.model_loader import TensorizerLoader, get_model_loader
from vllm.model_executor.models.deepseek_v2 import DeepseekV32IndexerCache
from vllm.model_executor.models.interfaces import (
    SupportsMultiModal,
    is_mixture_of_experts,
    supports_eagle3,
    supports_mrope,
    supports_multimodal_pruning,
    supports_transcription,
)
from vllm.model_executor.models.interfaces_base import (
    VllmModelForPooling,
    is_pooling_model,
    is_text_generation_model,
)
from vllm.multimodal import MULTIMODAL_REGISTRY
from vllm.multimodal.inputs import (
    BatchedTensorInputs,
    MultiModalKwargsItem,
    PlaceholderRange,
)
from vllm.multimodal.utils import group_mm_kwargs_by_modality
from vllm.pooling_params import PoolingParams
from vllm.sampling_params import SamplingType
from vllm.sequence import IntermediateTensors
from vllm.tasks import GenerationTask, PoolingTask, SupportedTask
from vllm.utils import (
    STR_DTYPE_TO_TORCH_DTYPE,
    DeviceMemoryProfiler,
    GiB_bytes,
    cdiv,
    check_use_alibi,
    get_dtype_size,
    is_pin_memory_available,
    length_from_prompt_token_ids_or_embeds,
    round_up,
    supports_dynamo,
)
from vllm.utils.jsontree import json_map_leaves
from vllm.v1.attention.backends.flash_attn import AttentionMetadata
from vllm.v1.attention.backends.gdn_attn import GDNAttentionMetadataBuilder
from vllm.v1.attention.backends.utils import (
    AttentionCGSupport,
    AttentionMetadataBuilder,
    CommonAttentionMetadata,
    create_fast_prefill_custom_backend,
    reorder_batch_to_split_decodes_and_prefills,
    split_attn_metadata,
)
from vllm.v1.cudagraph_dispatcher import CudagraphDispatcher
from vllm.v1.kv_cache_interface import (
    AttentionSpec,
    ChunkedLocalAttentionSpec,
    CrossAttentionSpec,
    EncoderOnlyAttentionSpec,
    FullAttentionSpec,
    KVCacheConfig,
    KVCacheGroupSpec,
    KVCacheSpec,
    MambaSpec,
    MLAAttentionSpec,
    SlidingWindowSpec,
    UniformTypeKVCacheSpecs,
)
from vllm.v1.outputs import (
    EMPTY_MODEL_RUNNER_OUTPUT,
    AsyncModelRunnerOutput,
    DraftTokenIds,
    KVConnectorOutput,
    LogprobsLists,
    LogprobsTensors,
    ModelRunnerOutput,
    PoolerOutput,
    SamplerOutput,
)
from vllm.v1.pool.metadata import PoolingMetadata
from vllm.v1.sample.logits_processor import LogitsProcessors, build_logitsprocs
from vllm.v1.sample.metadata import SamplingMetadata
from vllm.v1.sample.rejection_sampler import RejectionSampler
from vllm.v1.sample.sampler import Sampler
from vllm.v1.spec_decode.eagle import EagleProposer
from vllm.v1.spec_decode.medusa import MedusaProposer
from vllm.v1.spec_decode.metadata import SpecDecodeMetadata
from vllm.v1.spec_decode.ngram_proposer import NgramProposer
from vllm.v1.structured_output.utils import apply_grammar_bitmask
from vllm.v1.utils import CpuGpuBuffer, record_function_or_nullcontext
from vllm.v1.worker.dp_utils import coordinate_batch_across_dp
from vllm.v1.worker.gpu_input_batch import CachedRequestState, InputBatch
from vllm.v1.worker.gpu_ubatch_wrapper import UBatchWrapper
from vllm.v1.worker.kv_connector_model_runner_mixin import KVConnectorModelRunnerMixin
from vllm.v1.worker.lora_model_runner_mixin import LoRAModelRunnerMixin
from vllm.v1.worker.ubatch_utils import (
    UBatchSlice,
    UBatchSlices,
    check_ubatch_thresholds,
)
from vllm.v1.worker.utils import is_residual_scattered_for_sp

from .utils import (
    AttentionGroup,
    MultiModalBudget,
    add_kv_sharing_layers_to_kv_cache_groups,
    bind_kv_cache,
    gather_mm_placeholders,
    sanity_check_mm_encoder_outputs,
    scatter_mm_placeholders,
)

if TYPE_CHECKING:
    from vllm.model_executor.model_loader.tensorizer import TensorizerConfig
    from vllm.v1.core.sched.output import SchedulerOutput

logger = init_logger(__name__)

AttnMetadataDict: TypeAlias = dict[str, AttentionMetadata]
# list when ubatching is enabled
PerLayerAttnMetadata: TypeAlias = list[AttnMetadataDict] | AttnMetadataDict


# Wrapper for ModelRunnerOutput to support overlapped execution.
class AsyncGPUModelRunnerOutput(AsyncModelRunnerOutput):
    def __init__(
        self,
        model_runner_output: ModelRunnerOutput,
        sampled_token_ids: torch.Tensor,
        invalid_req_indices: list[int],
        async_output_copy_stream: torch.cuda.Stream,
    ):
        self._model_runner_output = model_runner_output
        self._invalid_req_indices = invalid_req_indices

        # Event on the copy stream so we can synchronize the non-blocking copy.
        self.async_copy_ready_event = torch.cuda.Event()

        # Keep a reference to the device tensor to avoid it being
        # deallocated until we finish copying it to the host.
        self._sampled_token_ids = sampled_token_ids

        # Initiate the copy on a separate stream, but do not synchronize it.
        default_stream = torch.cuda.current_stream()
        with torch.cuda.stream(async_output_copy_stream):
            async_output_copy_stream.wait_stream(default_stream)
            self.sampled_token_ids_cpu = self._sampled_token_ids.to(
                "cpu", non_blocking=True
            )
            self.async_copy_ready_event.record()

    def get_output(self) -> ModelRunnerOutput:
        """Copy the device tensors to the host and return a ModelRunnerOutput.

        This function blocks until the copy is finished.
        """
        self.async_copy_ready_event.synchronize()

        # Release the device tensor once the copy has completed
        del self._sampled_token_ids

        valid_sampled_token_ids = self.sampled_token_ids_cpu.tolist()
        for i in self._invalid_req_indices:
            valid_sampled_token_ids[i].clear()

        output = self._model_runner_output
        output.sampled_token_ids = valid_sampled_token_ids
        return output


class GPUModelRunner(LoRAModelRunnerMixin, KVConnectorModelRunnerMixin):
    def __init__(
        self,
        vllm_config: VllmConfig,
        device: torch.device,
    ):
        self.vllm_config = vllm_config
        self.model_config = vllm_config.model_config
        self.cache_config = vllm_config.cache_config
        self.compilation_config = vllm_config.compilation_config
        self.lora_config = vllm_config.lora_config
        self.load_config = vllm_config.load_config
        self.parallel_config = vllm_config.parallel_config
        self.scheduler_config = vllm_config.scheduler_config
        self.speculative_config = vllm_config.speculative_config
        self.observability_config = vllm_config.observability_config

        from vllm.model_executor.models.utils import set_cpu_offload_max_bytes

        set_cpu_offload_max_bytes(int(self.cache_config.cpu_offload_gb * 1024**3))
        from vllm.model_executor.layers.batch_invariant import init_batch_invariance

        init_batch_invariance()

        model_config = self.model_config
        cache_config = self.cache_config
        scheduler_config = self.scheduler_config
        parallel_config = self.parallel_config
        self.device = device
        self.pin_memory = is_pin_memory_available()
        self.dtype = self.model_config.dtype
        if cache_config.cache_dtype == "auto":
            self.kv_cache_dtype = self.dtype
        else:
            self.kv_cache_dtype = STR_DTYPE_TO_TORCH_DTYPE[cache_config.cache_dtype]

        self.is_pooling_model = model_config.runner_type == "pooling"
        self.enable_prompt_embeds = model_config.enable_prompt_embeds
        self.is_multimodal_raw_input_only_model = (
            model_config.is_multimodal_raw_input_only_model
        )
        # This will be overridden in load_model()
        self.is_multimodal_pruning_enabled = False
        self.max_model_len = model_config.max_model_len
        self.dcp_world_size = self.parallel_config.decode_context_parallel_size
        self.max_num_tokens = scheduler_config.max_num_batched_tokens
        self.max_num_reqs = scheduler_config.max_num_seqs

        # Broadcast PP output for external_launcher (torchrun)
        # to make sure we are synced across pp ranks
        # TODO: Support overlapping mirco-batches
        # https://github.com/vllm-project/vllm/issues/18019
        self.broadcast_pp_output = (
            self.parallel_config.distributed_executor_backend == "external_launcher"
            and len(get_pp_group().ranks) > 0
        )

        # Model-related.
        self.num_query_heads = model_config.get_num_attention_heads(parallel_config)
        self.hidden_size = model_config.get_hidden_size()
        self.attention_chunk_size = model_config.attention_chunk_size
        # Only relevant for models using ALiBi (e.g, MPT)
        self.use_alibi = check_use_alibi(model_config)

        self.cascade_attn_enabled = not self.model_config.disable_cascade_attn

        # Multi-modal data support
        self.mm_registry = MULTIMODAL_REGISTRY
        self.uses_mrope = model_config.uses_mrope
        self.supports_mm_inputs = self.mm_registry.supports_multimodal_inputs(
            model_config
        )

        if self.model_config.is_encoder_decoder:
            # Maximum length of the encoder input, only for encoder-decoder
            # models.
            self.max_encoder_len = scheduler_config.max_num_encoder_input_tokens
        else:
            self.max_encoder_len = 0

        # Sampler
        self.sampler = Sampler(logprobs_mode=self.model_config.logprobs_mode)

        self.eplb_state: EplbState | None = None
        """
        State of the expert parallelism load balancer.

        Will be lazily initialized when the model is loaded.
        """

        # Lazy initializations
        # self.model: nn.Module  # Set after load_model
        # Initialize in initialize_kv_cache
        self.kv_caches: list[torch.Tensor] = []
        # indexes: [kv_cache_group_id][attn_group]
        self.attn_groups: list[list[AttentionGroup]] = []
        # self.kv_cache_config: KVCacheConfig

        # mm_hash ->  encoder_output
        self.encoder_cache: dict[str, torch.Tensor] = {}

        self.use_aux_hidden_state_outputs = False
        # Set up speculative decoding.
        # NOTE(Jiayi): currently we put the entire draft model on
        # the last PP rank. This is not ideal if there are many
        # layers in the draft model.
        if self.speculative_config and get_pp_group().is_last_rank:
            if self.speculative_config.method == "ngram":
                self.drafter = NgramProposer(self.vllm_config)
            elif self.speculative_config.use_eagle():
                self.drafter = EagleProposer(self.vllm_config, self.device, self)  # type: ignore
                if self.speculative_config.method == "eagle3":
                    self.use_aux_hidden_state_outputs = True
            elif self.speculative_config.method == "medusa":
                self.drafter = MedusaProposer(
                    vllm_config=self.vllm_config, device=self.device
                )  # type: ignore
            else:
                raise ValueError(
                    "Unknown speculative decoding method: "
                    f"{self.speculative_config.method}"
                )
            self.rejection_sampler = RejectionSampler()

        # Request states.
        self.requests: dict[str, CachedRequestState] = {}
        self.comm_stream = torch.cuda.Stream()

        # Input Batch
        # NOTE(Chen): Ideally, we should initialize the input batch inside
        # `initialize_kv_cache` based on the kv cache config. However, as in
        # https://github.com/vllm-project/vllm/pull/18298, due to some unknown
        # reasons, we have to initialize the input batch before `load_model`,
        # quantization + weight offloading will fail otherwise. As a temporary
        # solution, we initialize the input batch here, and re-initialize it
        # in `initialize_kv_cache` if the block_sizes here is different from
        # the block_sizes in the kv cache config.
        custom_logitsprocs = model_config.logits_processors
        self.input_batch = InputBatch(
            max_num_reqs=self.max_num_reqs,
            # We need to use the encoder length for encoder-decoer
            # because of KV cache for cross-attention.
            max_model_len=max(self.max_model_len, self.max_encoder_len),
            max_num_batched_tokens=self.max_num_tokens,
            device=self.device,
            pin_memory=self.pin_memory,
            vocab_size=self.model_config.get_vocab_size(),
            block_sizes=[self.cache_config.block_size],
            kernel_block_sizes=[self.cache_config.block_size],
            is_spec_decode=bool(self.vllm_config.speculative_config),
            logitsprocs=build_logitsprocs(
                self.vllm_config,
                self.device,
                self.pin_memory,
                self.is_pooling_model,
                custom_logitsprocs,
            ),
            # We currently don't know whether a particular custom logits processor
            # uses output token ids so we set this conservatively.
            logitsprocs_need_output_token_ids=bool(custom_logitsprocs),
            is_pooling_model=self.is_pooling_model,
        )

        self.use_async_scheduling = self.scheduler_config.async_scheduling
        # Separate cuda stream for overlapping transfer of sampled token ids from
        # GPU to CPU when async scheduling is enabled.
        self.async_output_copy_stream: torch.cuda.Stream | None = None
        # cuda event to synchronize use of reused CPU tensors between steps
        # when async scheduling is enabled.
        self.prepare_inputs_event: torch.cuda.Event | None = None
        if self.use_async_scheduling:
            self.async_output_copy_stream = torch.cuda.Stream()
            self.prepare_inputs_event = torch.cuda.Event()

        # TODO(woosuk): Provide an option to tune the max cudagraph batch size.
        # The convention is different.
        # self.cudagraph_batch_sizes sorts in ascending order.
        # The batch sizes in the config are in descending order.
        if (
            self.compilation_config.cudagraph_capture_sizes
            and self.compilation_config.cudagraph_mode != CUDAGraphMode.NONE
        ):
            self.cudagraph_batch_sizes = list(
                reversed(self.compilation_config.cudagraph_capture_sizes)
            )

        # Cache the device properties.
        self._init_device_properties()

        # Persistent buffers for CUDA graphs.
        self.input_ids = self._make_buffer(self.max_num_tokens, dtype=torch.int32)
        self.positions = self._make_buffer(self.max_num_tokens, dtype=torch.int64)
        self.query_start_loc = self._make_buffer(
            self.max_num_reqs + 1, dtype=torch.int32
        )
        self.seq_lens = self._make_buffer(self.max_num_reqs, dtype=torch.int32)
        if self.dcp_world_size > 1:
            self.dcp_local_seq_lens = self._make_buffer(
                self.max_num_reqs, dtype=torch.int32
            )
        # Because inputs_embeds may be bfloat16 and we don't need a numpy
        # version of this tensor, avoid a RuntimeError by not creating a
        # numpy buffer.
        self.inputs_embeds = self._make_buffer(
            self.max_num_tokens, self.hidden_size, dtype=self.dtype, numpy=False
        )
        self.is_token_ids = self._make_buffer(self.max_num_tokens, dtype=torch.bool)
        self.discard_request_indices = self._make_buffer(
            self.max_num_reqs, dtype=torch.int64
        )
        self.num_discarded_requests = 0

        self.num_decode_draft_tokens = self._make_buffer(
            self.max_num_reqs, dtype=torch.int32
        )
        self.num_accepted_tokens = self._make_buffer(
            self.max_num_reqs, dtype=torch.int64
        )

        # Only relevant for multimodal models
        if self.supports_mm_inputs:
            self.is_mm_embed = self._make_buffer(self.max_num_tokens, dtype=torch.bool)

        # Only relevant for models using M-RoPE (e.g, Qwen2-VL)
        if self.uses_mrope:
            # NOTE: `mrope_positions` is implemented with one additional dummy
            # position on purpose to make it non-contiguous so that it can work
            # with torch compile.
            # See detailed explanation in https://github.com/vllm-project/vllm/pull/12128#discussion_r1926431923

            # NOTE: When M-RoPE is enabled, position ids are 3D regardless of
            # the modality of inputs. For text-only inputs, each dimension has
            # identical position IDs, making M-RoPE functionally equivalent to
            # 1D-RoPE.
            # See page 5 of https://arxiv.org/abs/2409.12191
            self.mrope_positions = self._make_buffer(
                (3, self.max_num_tokens + 1), dtype=torch.int64
            )

        # None in the first PP rank. The rest are set after load_model.
        self.intermediate_tensors: IntermediateTensors | None = None

        # OPTIMIZATION: Cache the tensors rather than creating them every step.
        # Keep in int64 to avoid overflow with long context
        self.arange_np = np.arange(
            max(self.max_num_reqs + 1, self.max_model_len, self.max_num_tokens),
            dtype=np.int64,
        )

        # Layer pairings for cross-layer KV sharing.
        # If an Attention layer `layer_name` is in the keys of this dict, it
        # means this layer will perform attention using the keys and values
        # from the KV cache of `shared_kv_cache_layers[layer_name]`.
        self.shared_kv_cache_layers: dict[str, str] = {}
        self.kv_sharing_fast_prefill_eligible_layers: set[str] = set()

        self.kv_sharing_fast_prefill_logits_indices = None
        if self.cache_config.kv_sharing_fast_prefill:
            self.kv_sharing_fast_prefill_logits_indices = torch.zeros(
                self.max_num_tokens, dtype=torch.int32, device=self.device
            )

        self.uniform_decode_query_len = (
            1
            if not self.speculative_config
            else 1 + self.speculative_config.num_speculative_tokens
        )

        # Cudagraph dispatcher for runtime cudagraph dispatching.
        self.cudagraph_dispatcher = CudagraphDispatcher(self.vllm_config)

        self.mm_budget = (
            MultiModalBudget(
                self.model_config,
                self.scheduler_config,
                self.mm_registry,
            )
            if self.supports_mm_inputs
            else None
        )

        self.reorder_batch_threshold: int | None = None

        # Attention layers that are only in the KVCacheConfig of the runner
        # (e.g., KV sharing, encoder-only attention), but not in the
        # KVCacheConfig of the scheduler.
        self.runner_only_attn_layers: set[str] = set()

        # Cached outputs.
        self._draft_token_ids: list[list[int]] | torch.Tensor | None = None
        self.transfer_event = torch.cuda.Event()
        self.sampled_token_ids_pinned_cpu = torch.empty(
            (self.max_model_len, 1),
            dtype=torch.int64,
            device="cpu",
            pin_memory=self.pin_memory,
        )
        # multi step
        self.total_step = 1
        self.curr_step = 0

    def reset_mm_cache(self) -> None:
        if self.mm_budget:
            self.mm_budget.reset_cache()

    def _get_positions(self, num_tokens: Any):
        if isinstance(num_tokens, int):
            if self.uses_mrope:
                return self.mrope_positions.gpu[:, :num_tokens]
            return self.positions.gpu[:num_tokens]
        else:
            if self.uses_mrope:
                return self.mrope_positions.gpu[:, num_tokens]
            return self.positions.gpu[num_tokens]

    def _make_buffer(
        self, *size: int | torch.SymInt, dtype: torch.dtype, numpy: bool = True
    ) -> CpuGpuBuffer:
        return CpuGpuBuffer(
            *size,
            dtype=dtype,
            device=self.device,
            pin_memory=self.pin_memory,
            with_numpy=numpy,
        )

    def _init_model_kwargs(self, num_tokens: int):
        model_kwargs = dict[str, Any]()

        if not self.is_pooling_model:
            return model_kwargs

        num_reqs = self.input_batch.num_reqs
        pooling_params = self.input_batch.get_pooling_params()

        token_type_id_requests = dict[int, Any]()
        for i, param in enumerate(pooling_params):
            if (
                param.extra_kwargs is not None
                and (token_types := param.extra_kwargs.get("compressed_token_type_ids"))
                is not None
            ):
                token_type_id_requests[i] = token_types

        if len(token_type_id_requests) == 0:
            return model_kwargs

        seq_lens = self.seq_lens.gpu[:num_reqs]
        token_type_ids = []

        for i in range(num_reqs):
            pos = token_type_id_requests.get(i, seq_lens[i])
            ids = (torch.arange(seq_lens[i]) >= pos).int()
            token_type_ids.append(ids)

        model_kwargs["token_type_ids"] = torch.concat(token_type_ids).to(
            device=self.device
        )
        return model_kwargs

    def _may_reorder_batch(self, scheduler_output: "SchedulerOutput") -> None:
        """
        Update the order of requests in the batch based on the attention
        backend's needs. For example, some attention backends (namely MLA) may
        want to separate requests based on if the attention computation will be
        compute-bound or memory-bound.

        Args:
            scheduler_output: The scheduler output.
        """
        # Attention free models have zero kv_cache_goups, however models
        # like Mamba are also attention free but use the kv_cache for
        # keeping its internal state. This is why we check the number
        # of kv_cache groups instead of solely checking
        # for self.model_config.is_attention_free.
        if len(self.kv_cache_config.kv_cache_groups) == 0:
            return

        if self.reorder_batch_threshold is not None:
            # NOTE(lucas): currently no backend supports the custom masking
            #  required for DCP with q_len > 1, so we assert here. Remove this
            #  assert once the custom mask is support is added to FA3.
            if (
                self.dcp_world_size > 1
                and envs.VLLM_ATTENTION_BACKEND != "FLASH_ATTN_MLA"
            ):
                assert self.reorder_batch_threshold == 1, (
                    "DCP not support reorder_batch_threshold > 1 now."
                )
            reorder_batch_to_split_decodes_and_prefills(
                self.input_batch,
                scheduler_output,
                decode_threshold=self.reorder_batch_threshold,
            )

    # Note: used for model runner override.
    def _init_device_properties(self) -> None:
        """Initialize attributes from torch.cuda.get_device_properties"""
        self.device_properties = torch.cuda.get_device_properties(self.device)
        self.num_sms = self.device_properties.multi_processor_count

    # Note: used for model runner override.
    def _sync_device(self) -> None:
        torch.cuda.synchronize()

    def _update_states(self, scheduler_output: "SchedulerOutput") -> None:
        """Update the cached states and the persistent batch with the scheduler
        output.

        The updated states are used by the `_prepare_inputs` function to create
        the input GPU tensors for the model.

        The SamplingMetadata is updated and copied to the GPU if there is a
        new/resumed/paused/finished request in the batch.
        """
        # Remove finished requests from the cached states.
        for req_id in scheduler_output.finished_req_ids:
            self.requests.pop(req_id, None)
        # Remove the finished requests from the persistent batch.
        # NOTE(woosuk): There could be an edge case where finished_req_ids and
        # scheduled_req_ids overlap. This happens when a request is aborted and
        # then resubmitted with the same ID. In this case, we treat them as two
        # distinct requests - clearing the cached states for the first request
        # and handling the second as a new request.
        for req_id in scheduler_output.finished_req_ids:
            self.input_batch.remove_request(req_id)

        # Free the cached encoder outputs.
        for mm_hash in scheduler_output.free_encoder_mm_hashes:
            self.encoder_cache.pop(mm_hash, None)

        # Remove the unscheduled requests from the persistent batch.
        # NOTE(woosuk): The unscheduled requests are either preempted requests
        # or running requests that are not scheduled in this step. We remove
        # them from the persistent batch but keep their cached states since
        # they will be scheduled again sometime in the future.
        scheduled_req_ids = scheduler_output.num_scheduled_tokens.keys()
        cached_req_ids = self.input_batch.req_id_to_index.keys()
        unscheduled_req_ids = cached_req_ids - scheduled_req_ids
        # NOTE(woosuk): The persistent batch optimization assumes that
        # consecutive batches contain mostly the same requests. If batches
        # have low request overlap (e.g., alternating between two distinct
        # sets of requests), this optimization becomes very inefficient.
        for req_id in unscheduled_req_ids:
            self.input_batch.remove_request(req_id)

        reqs_to_add: list[CachedRequestState] = []
        # Add new requests to the cached states.
        for new_req_data in scheduler_output.scheduled_new_reqs:
            req_id = new_req_data.req_id
            sampling_params = new_req_data.sampling_params
            pooling_params = new_req_data.pooling_params

            if (
                sampling_params
                and sampling_params.sampling_type == SamplingType.RANDOM_SEED
            ):
                generator = torch.Generator(device=self.device)
                generator.manual_seed(sampling_params.seed)
            else:
                generator = None

            if self.is_pooling_model:
                assert pooling_params is not None
                task = pooling_params.task
                assert task is not None, "You did not set `task` in the API"

                model = cast(VllmModelForPooling, self.get_model())
                to_update = model.pooler.get_pooling_updates(task)
                to_update.apply(pooling_params)

            req_state = CachedRequestState(
                req_id=req_id,
                prompt_token_ids=new_req_data.prompt_token_ids,
                prompt_embeds=new_req_data.prompt_embeds,
                mm_features=new_req_data.mm_features,
                sampling_params=sampling_params,
                pooling_params=pooling_params,
                generator=generator,
                block_ids=new_req_data.block_ids,
                num_computed_tokens=new_req_data.num_computed_tokens,
                output_token_ids=[],
                lora_request=new_req_data.lora_request,
            )
            self.requests[req_id] = req_state

            # Only relevant for models using M-RoPE (e.g, Qwen2-VL)
            if self.uses_mrope:
                self._init_mrope_positions(req_state)

            reqs_to_add.append(req_state)

        # Update the states of the running/resumed requests.
        is_last_rank = get_pp_group().is_last_rank
        req_data = scheduler_output.scheduled_cached_reqs
        for i, req_id in enumerate(req_data.req_ids):
            req_state = self.requests[req_id]
            num_computed_tokens = req_data.num_computed_tokens[i]
            new_block_ids = req_data.new_block_ids[i]
            resumed_from_preemption = req_data.resumed_from_preemption[i]
            num_output_tokens = req_data.num_output_tokens[i]

            # Update the cached states.

            req_state.num_computed_tokens = num_computed_tokens
            req_index = self.input_batch.req_id_to_index.get(req_id)

            if not is_last_rank:
                # When using PP, the scheduler sends the sampled tokens back,
                # because there's no direct communication between the first-
                # stage worker and the last-stage worker.
                new_token_ids = req_data.new_token_ids[i]
                # Add the sampled token(s) from the previous step (if any).
                # This doesn't include "unverified" tokens like spec tokens.
                num_new_tokens = (
                    num_computed_tokens + len(new_token_ids) - req_state.num_tokens
                )
                if num_new_tokens == 1:
                    # Avoid slicing list in most common case.
                    req_state.output_token_ids.append(new_token_ids[-1])
                elif num_new_tokens > 0:
                    req_state.output_token_ids.extend(new_token_ids[-num_new_tokens:])
            elif num_output_tokens < len(req_state.output_token_ids):
                # Some output tokens were discarded due to a sync-KV-load
                # failure. Align the cached state.
                del req_state.output_token_ids[num_output_tokens:]
                if req_index is not None:
                    end_idx = (
                        self.input_batch.num_prompt_tokens[req_index]
                        + num_output_tokens
                    )
                    self.input_batch.num_tokens[req_index] = end_idx
                    self.input_batch.num_tokens_no_spec[req_index] = end_idx

            # Update the block IDs.
            if not resumed_from_preemption:
                if new_block_ids is not None:
                    # Append the new blocks to the existing block IDs.
                    for block_ids, new_ids in zip(req_state.block_ids, new_block_ids):
                        block_ids.extend(new_ids)
            else:
                assert req_index is None
                assert new_block_ids is not None
                # The request is resumed from preemption.
                # Replace the existing block IDs with the new ones.
                req_state.block_ids = new_block_ids

                if self.use_async_scheduling and num_output_tokens > 0:
                    # We must recover the output token ids for resumed requests in the
                    # async scheduling case, so that correct input_ids are obtained.
                    resumed_token_ids = req_data.resumed_req_token_ids[i]
                    assert resumed_token_ids is not None
                    req_state.output_token_ids = resumed_token_ids[-num_output_tokens:]
            if req_index is None:
                # The request is not in the persistent batch.
                # The request was either preempted and resumed later, or was not
                # scheduled in the previous step and needs to be added again.
                reqs_to_add.append(req_state)
                continue

            # Update the persistent batch.
            self.input_batch.num_computed_tokens_cpu[req_index] = num_computed_tokens
            if new_block_ids is not None:
                self.input_batch.block_table.append_row(new_block_ids, req_index)

            # For the last rank, we don't need to update the token_ids_cpu
            # because the sampled tokens are already cached.
            if not is_last_rank:
                # Add new_token_ids to token_ids_cpu.
                start_token_index = num_computed_tokens
                end_token_index = num_computed_tokens + len(new_token_ids)
                self.input_batch.token_ids_cpu[
                    req_index, start_token_index:end_token_index
                ] = new_token_ids
                self.input_batch.num_tokens_no_spec[req_index] = end_token_index
                self.input_batch.num_tokens[req_index] = end_token_index

            # Add spec_token_ids to token_ids_cpu.
            spec_token_ids = scheduler_output.scheduled_spec_decode_tokens.get(
                req_id, ()
            )
            if spec_token_ids:
                num_spec_tokens = len(spec_token_ids)
                start_index = self.input_batch.num_tokens_no_spec[req_index]
                end_token_index = start_index + num_spec_tokens
                self.input_batch.token_ids_cpu[
                    req_index, start_index:end_token_index
                ] = spec_token_ids
                # NOTE(woosuk): `num_tokens` here may include spec tokens.
                self.input_batch.num_tokens[req_index] += num_spec_tokens
                self.input_batch.spec_token_ids[req_index] = spec_token_ids

        # Add the new or resumed requests to the persistent batch.
        # The smaller empty indices are filled first.
        for request in reqs_to_add:
            self.input_batch.add_request(request)

        # Condense the batched states if there are gaps left by removed requests
        self.input_batch.condense()
        # Allow attention backend to reorder the batch, potentially
        self._may_reorder_batch(scheduler_output)
        # Refresh batch metadata with any pending updates.
        self.input_batch.refresh_metadata()

    def _update_states_after_model_execute(
        self, output_token_ids: torch.Tensor
    ) -> None:
        """Update the cached states after model execution.

        This is used for MTP/EAGLE for hybrid models, as in linear attention,
        only the last token's state is kept. In MTP/EAGLE, for draft tokens
        the state are kept util we decide how many tokens are accepted for
        each sequence, and a shifting is done during the next iteration
        based on the number of accepted tokens.
        """
        if not self.model_config.is_hybrid or not self.speculative_config:
            return

        # Find the number of accepted tokens for each sequence.
        num_accepted_tokens = (
            (
                torch.cat(
                    [
                        output_token_ids,
                        torch.full(
                            (output_token_ids.size(0), 1),
                            -1,
                            device=output_token_ids.device,
                        ),
                    ],
                    dim=1,
                )
                == -1
            )
            .int()
            .argmax(-1)
            .cpu()
            .numpy()
        )
        for i, num_tokens in enumerate(num_accepted_tokens):
            self.input_batch.num_accepted_tokens_cpu[i] = num_tokens

    def _init_mrope_positions(self, req_state: CachedRequestState):
        image_grid_thw = []
        video_grid_thw = []
        second_per_grid_ts = []
        audio_feature_lengths = []
        use_audio_in_video = False
        for mm_feature in req_state.mm_features:
            mm_item = mm_feature.data
            if mm_item is None:
                continue
            mm_input = mm_item.get_data()
            if (t := mm_input.get("image_grid_thw")) is not None:
                image_grid_thw.append(t.tolist())
            if (t := mm_input.get("video_grid_thw")) is not None:
                video_grid_thw.append(t.tolist())
            if (t := mm_input.get("second_per_grid_ts")) is not None:
                second_per_grid_ts.append(t)
            if (t := mm_input.get("audio_feature_lengths")) is not None:
                audio_feature_lengths.append(t)
            if mm_input.get("use_audio_in_video") is True:
                use_audio_in_video = True

        assert supports_mrope(self.get_model()), "M-RoPE support is not implemented."

        req_state.mrope_positions, req_state.mrope_position_delta = (
            self.model.get_mrope_input_positions(
                req_state.prompt_token_ids,
                hf_config=self.model_config.hf_config,
                image_grid_thw=image_grid_thw,
                video_grid_thw=video_grid_thw,
                second_per_grid_ts=second_per_grid_ts,
                audio_feature_lengths=audio_feature_lengths,
                use_audio_in_video=use_audio_in_video,
            )
        )

    def _extract_mm_kwargs(
        self,
        scheduler_output: "SchedulerOutput",
    ) -> BatchedTensorInputs:
        if not scheduler_output or not self.is_multimodal_raw_input_only_model:
            return {}

        mm_kwargs = list[MultiModalKwargsItem]()
        for req in scheduler_output.scheduled_new_reqs:
            for feature in req.mm_features:
                if feature.data is not None:
                    mm_kwargs.append(feature.data)

        # Input all modalities at once
        model = cast(SupportsMultiModal, self.model)
        mm_kwargs_combined: BatchedTensorInputs = {}
        for _, _, mm_kwargs_group in group_mm_kwargs_by_modality(
            mm_kwargs,
            device=self.device,
            pin_memory=self.pin_memory,
            merge_by_field_config=model.merge_by_field_config,
        ):
            mm_kwargs_combined.update(mm_kwargs_group)

        return mm_kwargs_combined

    def _dummy_mm_kwargs(self, num_seqs: int) -> BatchedTensorInputs:
        if not self.is_multimodal_raw_input_only_model:
            return {}

        mm_budget = self.mm_budget
        assert mm_budget is not None

        dummy_modality = mm_budget.get_modality_with_max_tokens()
        return self._get_mm_dummy_batch(dummy_modality, num_seqs)

    def _get_cumsum_and_arange(
        self,
        num_tokens: np.ndarray,
        cumsum_dtype: np.dtype | None = None,
    ) -> tuple[np.ndarray, np.ndarray]:
        """Get the cumulative sum and batched arange of the given array.
        # E.g., [2, 5, 3] -> ([2, 7, 10], [0, 1, 0, 1, 2, 3, 4, 0, 1, 2])
        # Equivalent to but faster than:
        # np.concatenate([np.arange(n) for n in num_tokens])
        """
        # Step 1. [2, 5, 3] -> [2, 7, 10]
        cu_num_tokens = np.cumsum(num_tokens, dtype=cumsum_dtype)
        total_num_tokens = cu_num_tokens[-1]
        # Step 2. [2, 7, 10] -> [0, 0, 2, 2, 2, 2, 2, 7, 7, 7]
        cumsums_offsets = np.repeat(cu_num_tokens - num_tokens, num_tokens)
        # Step 3. [0, 1, 0, 1, 2, 3, 4, 0, 1, 2]
        arange = self.arange_np[:total_num_tokens] - cumsums_offsets

        return cu_num_tokens, arange

    def _prepare_input_ids(
        self, total_num_scheduled_tokens: int, cu_num_tokens: np.ndarray
    ) -> None:
        """Prepare the input IDs for the current batch.

        Carefully handles the `prev_sampled_token_ids` which can be cached
        from the previous engine iteration, in which case those tokens on the
        GPU need to be copied into the corresponding slots into input_ids."""

        if self.input_batch.prev_sampled_token_ids is None:
            # Normal scheduling case
            self.input_ids.copy_to_gpu(total_num_scheduled_tokens)
            if self.enable_prompt_embeds:
                self.inputs_embeds.copy_to_gpu(total_num_scheduled_tokens)
                self.is_token_ids.copy_to_gpu(total_num_scheduled_tokens)
            return

        # Async scheduling case, where some decode requests from the previous
        # iteration won't have entries in input_ids_cpu and need to be copied
        # on the GPU from prev_sampled_token_ids.
        prev_req_id_to_index = self.input_batch.prev_req_id_to_index
        assert prev_req_id_to_index is not None
        flattened_indices = []
        prev_common_req_indices = []
        indices_match = True
        max_flattened_index = -1
        for req_id, cur_index in self.input_batch.req_id_to_index.items():
            if (prev_index := prev_req_id_to_index.get(req_id)) is not None:
                prev_common_req_indices.append(prev_index)
                # We need to compute the flattened input_ids index of the
                # last token in each common request.
                flattened_index = cu_num_tokens[cur_index].item() - 1
                flattened_indices.append(flattened_index)
                indices_match &= prev_index == flattened_index
                max_flattened_index = max(max_flattened_index, flattened_index)
        num_commmon_tokens = len(flattened_indices)
        if num_commmon_tokens < total_num_scheduled_tokens:
            # If not all requests are decodes from the last iteration,
            # We need to copy the input_ids_cpu to the GPU first.
            self.input_ids.copy_to_gpu(total_num_scheduled_tokens)
            if self.enable_prompt_embeds:
                self.inputs_embeds.copy_to_gpu(total_num_scheduled_tokens)
                self.is_token_ids.copy_to_gpu(total_num_scheduled_tokens)
        if num_commmon_tokens == 0:
            # No requests in common with the previous iteration
            # So input_ids.cpu will have all the input ids.
            return
        if indices_match and max_flattened_index == (num_commmon_tokens - 1):
            # Common-case optimization: the batch is unchanged
            # and no reordering happened.
            # The indices are both the same permutation of 0..N-1 so
            # we can copy directly using a single slice.
            self.input_ids.gpu[:num_commmon_tokens].copy_(
                self.input_batch.prev_sampled_token_ids[:num_commmon_tokens, 0],
                non_blocking=True,
            )
            if self.enable_prompt_embeds:
                self.is_token_ids.gpu[:num_commmon_tokens] = True
            return
        # Upload the index tensors asynchronously so the scatter can be non-blocking.
        input_ids_index_tensor = torch.tensor(
            flattened_indices, dtype=torch.int64, pin_memory=self.pin_memory
        ).to(self.device, non_blocking=True)
        prev_common_req_indices_tensor = torch.tensor(
            prev_common_req_indices, dtype=torch.int64, pin_memory=self.pin_memory
        ).to(self.device, non_blocking=True)
        self.input_ids.gpu.scatter_(
            dim=0,
            index=input_ids_index_tensor,
            src=self.input_batch.prev_sampled_token_ids[
                prev_common_req_indices_tensor, 0
            ],
        )

    def _get_encoder_seq_lens(
        self,
        scheduler_output: "SchedulerOutput",
        kv_cache_spec: KVCacheSpec,
        num_reqs: int,
    ) -> np.ndarray | None:
        if not isinstance(kv_cache_spec, CrossAttentionSpec):
            return None

        # Build encoder_seq_lens array mapping request indices to
        # encoder lengths for inputs scheduled in this batch
        encoder_seq_lens = np.zeros(num_reqs, dtype=np.int32)
        for req_id in scheduler_output.scheduled_encoder_inputs:
            req_index = self.input_batch.req_id_to_index[req_id]
            encoder_seq_lens[req_index] = self.max_encoder_len

        return encoder_seq_lens

    def _prepare_inputs(
        self,
        scheduler_output: "SchedulerOutput",
        last_step_valid_sampled_token_ids = None,
    ) -> tuple[
        PerLayerAttnMetadata,
        torch.Tensor,
        SpecDecodeMetadata | None,
        np.ndarray,
        CommonAttentionMetadata | None,
        int,
        UBatchSlices | None,
        torch.Tensor | None,
        bool,
    ]:
        """
        :return: tuple[
            attn_metadata: layer-to-attention_metadata mapping,
            logits_indices, spec_decode_metadata,
            num_scheduled_tokens, spec_decode_common_attn_metadata,
            max_num_scheduled_tokens, use_cascade_attn
        ]
        """
        if self.curr_step > 0:
            if self._draft_token_ids is not None:
                token_each_reqs = [1 + len(x) for x in self._draft_token_ids]
            else:
                token_each_reqs = [1] * self.input_batch.num_reqs
            total_num_scheduled_tokens = sum(token_each_reqs)
        else:
            total_num_scheduled_tokens = scheduler_output.total_num_scheduled_tokens
        assert total_num_scheduled_tokens > 0
        num_reqs = self.input_batch.num_reqs
        assert num_reqs > 0

        if self.curr_step > 0 and self._draft_token_ids is not None:
            # Get the number of draft tokens for each request.
            # Iterate over the dictionary rather than all requests since not all
            # requests have draft tokens.
            num_draft_tokens = np.array(
                [len(x) for x in self._draft_token_ids], dtype=np.int32
            )
            start_index = self.input_batch.num_tokens_no_spec[:num_reqs]
            end_token_index = start_index + num_draft_tokens
            if isinstance(self._draft_token_ids, torch.Tensor):
                draft_token_ids = self._draft_token_ids.tolist()
            else:
                draft_token_ids = self._draft_token_ids
            for x in range(num_reqs):
                self.input_batch.token_ids_cpu[
                    x, start_index[x]:end_token_index[x]
                ] = draft_token_ids[x]
                self.input_batch.spec_token_ids[x] = draft_token_ids[x]
            # NOTE(woosuk): `num_tokens` here may include spec tokens.
            self.input_batch.num_tokens[:num_reqs] += num_draft_tokens

        # OPTIMIZATION: Start copying the block table first.
        # This way, we can overlap the copy with the following CPU operations.
        self.input_batch.block_table.commit_block_table(num_reqs)

        # Get the number of scheduled tokens for each request.
        req_ids = self.input_batch.req_ids
        if self.curr_step > 0:
            tokens = token_each_reqs
        else:
            tokens = [scheduler_output.num_scheduled_tokens[i] for i in req_ids]
        num_scheduled_tokens = np.array(tokens, dtype=np.int32)
        max_num_scheduled_tokens = max(tokens)

        # Get request indices.
        # E.g., [2, 5, 3] -> [0, 0, 1, 1, 1, 1, 1, 2, 2, 2]
        req_indices = np.repeat(self.arange_np[:num_reqs], num_scheduled_tokens)

        # cu_num_tokens: [2, 5, 3] -> [2, 7, 10]
        # arange: [0, 1, 0, 1, 2, 3, 4, 0, 1, 2]
        cu_num_tokens, arange = self._get_cumsum_and_arange(num_scheduled_tokens)

        if self.curr_step > 0:
            last_step_computed_tokens = np.array(
                [len(x) for x in last_step_valid_sampled_token_ids], dtype=np.int32
            )
            self.input_batch.num_computed_tokens_cpu[req_indices] += (
                last_step_computed_tokens[req_indices]
            )
        # Get positions.
        positions_np = self.positions.np[:total_num_scheduled_tokens]
        np.add(
            self.input_batch.num_computed_tokens_cpu[req_indices],
            arange,
            out=positions_np,
        )

        # Calculate M-RoPE positions.
        # Only relevant for models using M-RoPE (e.g, Qwen2-VL)
        if self.uses_mrope:
            self._calc_mrope_positions(scheduler_output)

        # Get token indices.
        # E.g., [0, 1, 0, 1, 2, 3, 4, 0, 1, 2]
        # -> [0, 1, M, M + 1, M + 2, M + 3, M + 4, 2 * M, 2 * M + 1, 2 * M + 2]
        # where M is the max_model_len.
        token_indices = (
            positions_np + req_indices * self.input_batch.token_ids_cpu.shape[1]
        )
        token_indices_tensor = torch.from_numpy(token_indices)

        # NOTE(woosuk): We use torch.index_select instead of np.take here
        # because torch.index_select is much faster than np.take for large
        # tensors.
        torch.index_select(
            self.input_batch.token_ids_cpu_tensor.flatten(),
            0,
            token_indices_tensor,
            out=self.input_ids.cpu[:total_num_scheduled_tokens],
        )
        if self.enable_prompt_embeds:
            is_token_ids = self.input_batch.is_token_ids.flatten()
            torch.index_select(
                is_token_ids,
                0,
                token_indices_tensor,
                out=self.is_token_ids.cpu[:total_num_scheduled_tokens],
            )

        # Because we did not pre-allocate a massive prompt_embeds CPU tensor on
        # the InputBatch, we need to fill in the prompt embeds into the expected
        # spots in the GpuModelRunner's pre-allocated prompt_embeds tensor.
        if self.input_batch.req_prompt_embeds:
            output_idx = 0
            for req_idx in range(num_reqs):
                num_sched = num_scheduled_tokens[req_idx]

                # Skip if this request doesn't have embeddings
                if req_idx not in self.input_batch.req_prompt_embeds:
                    output_idx += num_sched
                    continue

                # Skip if no tokens scheduled
                if num_sched <= 0:
                    output_idx += num_sched
                    continue

                req_embeds = self.input_batch.req_prompt_embeds[req_idx]
                start_pos = self.input_batch.num_computed_tokens_cpu[req_idx]

                # Skip if trying to read beyond available embeddings
                if start_pos >= req_embeds.shape[0]:
                    output_idx += num_sched
                    continue

                # Copy available embeddings
                end_pos = start_pos + num_sched
                actual_end = min(end_pos, req_embeds.shape[0])
                actual_num_sched = actual_end - start_pos

                if actual_num_sched > 0:
                    self.inputs_embeds.cpu[
                        output_idx : output_idx + actual_num_sched
                    ].copy_(req_embeds[start_pos:actual_end])

                output_idx += num_sched

        self.input_batch.block_table.compute_slot_mapping(req_indices, positions_np)
        self.input_batch.block_table.commit_slot_mapping(total_num_scheduled_tokens)

        # Prepare the attention metadata.
        self.query_start_loc.np[0] = 0
        self.query_start_loc.np[1 : num_reqs + 1] = cu_num_tokens
        # Note: pad query_start_loc to be non-decreasing, as kernels
        # like FlashAttention requires that
        self.query_start_loc.np[num_reqs + 1 :].fill(cu_num_tokens[-1])
        self.query_start_loc.copy_to_gpu()
        query_start_loc = self.query_start_loc.gpu[: num_reqs + 1]

        if self.curr_step > 0:
            num_tokens_unpadded = total_num_scheduled_tokens
        else:
            num_tokens_unpadded = scheduler_output.total_num_scheduled_tokens
        num_tokens_padded = self._get_num_input_tokens(num_tokens_unpadded)
        uniform_decode = (
            max_num_scheduled_tokens == self.uniform_decode_query_len
        ) and (total_num_scheduled_tokens == num_reqs * max_num_scheduled_tokens)

        # Disable DP padding when running eager to avoid excessive padding when
        # running prefills. This lets us set enforce_eager on the prefiller in
        # a P/D setup and still use CUDA graphs (enabled by this padding) on the
        # decoder.
        allow_dp_padding = self.compilation_config.cudagraph_mode != CUDAGraphMode.NONE

        ubatch_slices, num_tokens_across_dp = coordinate_batch_across_dp(
            num_tokens_unpadded=num_tokens_unpadded,
            parallel_config=self.parallel_config,
            allow_microbatching=True,
            allow_dp_padding=allow_dp_padding,
            num_tokens_padded=num_tokens_padded,
            uniform_decode=uniform_decode,
            num_scheduled_tokens_per_request=num_scheduled_tokens,
        )

        self.seq_lens.np[:num_reqs] = (
            self.input_batch.num_computed_tokens_cpu[:num_reqs] + num_scheduled_tokens
        )
        # Fill unused with 0 for full cuda graph mode.
        self.seq_lens.np[num_reqs:].fill(0)
        self.seq_lens.copy_to_gpu()
        seq_lens = self.seq_lens.gpu[:num_reqs]
        max_seq_len = self.seq_lens.np[:num_reqs].max().item()

        num_tokens = [self.requests[r].num_tokens for r in self.input_batch.req_ids]
        num_tokens_np = np.array(num_tokens, dtype=np.int32)

        # Record the index of requests that should not be sampled,
        # so that we could clear the sampled tokens before returning
        discard_requests_mask = self.seq_lens.np[:num_reqs] < num_tokens_np
        discard_request_indices = np.nonzero(discard_requests_mask)[0]
        self.num_discarded_requests = len(discard_request_indices)
        self.discard_request_indices.np[: self.num_discarded_requests] = (
            discard_request_indices
        )

        self.discard_request_indices.copy_to_gpu(self.num_discarded_requests)

        # Copy the tensors to the GPU.
        self._prepare_input_ids(total_num_scheduled_tokens, cu_num_tokens)

        if self.uses_mrope:
            # Only relevant for models using M-RoPE (e.g, Qwen2-VL)
            self.mrope_positions.gpu[:, :total_num_scheduled_tokens].copy_(
                self.mrope_positions.cpu[:, :total_num_scheduled_tokens],
                non_blocking=True,
            )
        else:
            # Common case (1D positions)
            self.positions.copy_to_gpu(total_num_scheduled_tokens)

        if self.curr_step > 0:
            use_spec_decode = self._draft_token_ids is not None
        else:
            use_spec_decode = len(scheduler_output.scheduled_spec_decode_tokens) > 0
        if not use_spec_decode:
            # NOTE(woosuk): Due to chunked prefills, the batch may contain
            # partial requests. While we should not sample any token
            # from these partial requests, we do so for simplicity.
            # We will ignore the sampled tokens from the partial requests.
            # TODO: Support prompt logprobs.
            logits_indices = query_start_loc[1:] - 1
            num_draft_tokens = None
            spec_decode_metadata = None
        else:
            if self.curr_step > 0:
                num_decode_draft_tokens = np.full(num_reqs, -1, dtype=np.int32)
                for x in range(num_reqs):
                    num_decode_draft_tokens[x] = (
                        num_draft_tokens[x]
                        if (
                            self.input_batch.num_computed_tokens_cpu[x]
                            >= self.input_batch.num_prompt_tokens[x]
                        )
                        else -1
                    )
            else:
                # Get the number of draft tokens for each request.
                # Iterate over the dictionary rather than all requests since not all
                # requests have draft tokens.
                num_draft_tokens = np.zeros(num_reqs, dtype=np.int32)
                # For chunked prefills, use -1 as mask rather than 0, as guided
                # decoding may rollback speculative tokens.
                num_decode_draft_tokens = np.full(num_reqs, -1, dtype=np.int32)
                for (
                    req_id,
                    draft_token_ids,
                ) in scheduler_output.scheduled_spec_decode_tokens.items():
                    req_idx = self.input_batch.req_id_to_index[req_id]
                    num_draft_tokens[req_idx] = len(draft_token_ids)
                    num_decode_draft_tokens[req_idx] = (
                        len(draft_token_ids)
                        if (
                            self.input_batch.num_computed_tokens_cpu[req_idx]
                            >= self.input_batch.num_prompt_tokens[req_idx]
                        )
                        else -1
                    )
            spec_decode_metadata = self._calc_spec_decode_metadata(
                num_draft_tokens, cu_num_tokens
            )
            logits_indices = spec_decode_metadata.logits_indices

            # For DECODE only cuda graph of some attention backends (e.g., GDN).
            self.num_decode_draft_tokens.np[:num_reqs] = num_decode_draft_tokens
            self.num_decode_draft_tokens.np[num_reqs:].fill(-1)
            self.num_decode_draft_tokens.copy_to_gpu()

        logits_indices_padded = None
        if self.cache_config.kv_sharing_fast_prefill:
            logits_indices_padded = self._prepare_kv_sharing_fast_prefill(
                logits_indices
            )

        attn_metadata: PerLayerAttnMetadata = {}
        if ubatch_slices is not None:
            attn_metadata = [dict() for _ in range(len(ubatch_slices))]
        use_cascade_attn = False

        # Used in the below loop.
        query_start_loc_cpu = self.query_start_loc.cpu[: num_reqs + 1]
        seq_lens_cpu = self.seq_lens.cpu[:num_reqs]
        num_computed_tokens_cpu = self.input_batch.num_computed_tokens_cpu_tensor[
            :num_reqs
        ]
        spec_decode_common_attn_metadata = None
        if use_spec_decode:
            self.num_accepted_tokens.np[:num_reqs] = (
                self.input_batch.num_accepted_tokens_cpu[:num_reqs]
            )
            self.num_accepted_tokens.np[num_reqs:].fill(1)
            self.num_accepted_tokens.copy_to_gpu()

        # Prepare the attention metadata for each KV cache group and make layers
        # in the same group share the same metadata.
        for kv_cache_group_id, kv_cache_group_spec in enumerate(
            self.kv_cache_config.kv_cache_groups
        ):
            encoder_seq_lens = self._get_encoder_seq_lens(
                scheduler_output, kv_cache_group_spec.kv_cache_spec, num_reqs
            )

            if isinstance(kv_cache_group_spec.kv_cache_spec, EncoderOnlyAttentionSpec):
                # Encoder-only layers do not have KV cache, so we need to
                # create a dummy block table and slot mapping for them.
                blk_table_tensor = torch.zeros(
                    (num_reqs, 1),
                    dtype=torch.int32,
                    device=self.device,
                )
                slot_mapping = torch.zeros(
                    (total_num_scheduled_tokens,),
                    dtype=torch.int64,
                    device=self.device,
                )
                num_common_prefix_blocks = 0
            else:
                blk_table = self.input_batch.block_table[kv_cache_group_id]
                blk_table_tensor = blk_table.get_device_tensor(num_reqs)
                slot_mapping = blk_table.slot_mapping.gpu[:total_num_scheduled_tokens]

                # Fill unused with -1. Needed for reshape_and_cache in full cuda
                # graph mode.
                blk_table.slot_mapping.gpu[total_num_scheduled_tokens:].fill_(-1)
                num_common_prefix_blocks = scheduler_output.num_common_prefix_blocks[
                    kv_cache_group_id
                ]

            common_attn_metadata = CommonAttentionMetadata(
                query_start_loc=query_start_loc,
                query_start_loc_cpu=query_start_loc_cpu,
                seq_lens=seq_lens,
                seq_lens_cpu=seq_lens_cpu,
                num_computed_tokens_cpu=num_computed_tokens_cpu,
                num_reqs=num_reqs,
                num_actual_tokens=total_num_scheduled_tokens,
                max_query_len=max_num_scheduled_tokens,
                max_seq_len=max_seq_len,
                block_table_tensor=blk_table_tensor,
                slot_mapping=slot_mapping,
                logits_indices_padded=logits_indices_padded,
                num_logits_indices=logits_indices.size(0),
                causal=True,
                encoder_seq_lens=encoder_seq_lens,
                dcp_local_seq_lens=self.dcp_local_seq_lens.gpu[:num_reqs]
                if self.dcp_world_size > 1
                else None,
            )

            if self.speculative_config and spec_decode_common_attn_metadata is None:
                if isinstance(self.drafter, EagleProposer):
                    if (
                        self.drafter.attn_layer_names[0]
                        in kv_cache_group_spec.layer_names
                    ):
                        spec_decode_common_attn_metadata = common_attn_metadata
                else:
                    spec_decode_common_attn_metadata = common_attn_metadata

            for attn_group in self.attn_groups[kv_cache_group_id]:
                # Prepare for cascade attention if enabled & beneficial.
                common_prefix_len = 0
                builder = attn_group.get_metadata_builder()
                if self.cascade_attn_enabled:
                    common_prefix_len = self._compute_cascade_attn_prefix_len(
                        num_scheduled_tokens,
                        num_common_prefix_blocks,
                        attn_group.kv_cache_spec,
                        builder,
                    )

                extra_attn_metadata_args = {}
                if use_spec_decode and isinstance(builder, GDNAttentionMetadataBuilder):
                    extra_attn_metadata_args = dict(
                        num_accepted_tokens=self.num_accepted_tokens.gpu[:num_reqs],
                        num_decode_draft_tokens_cpu=self.num_decode_draft_tokens.cpu[
                            :num_reqs
                        ],
                    )

                if ubatch_slices is not None:
                    common_attn_metadata_list = split_attn_metadata(
                        ubatch_slices, common_attn_metadata
                    )
                    for ubid, common_attn_metadata in enumerate(
                        common_attn_metadata_list
                    ):
                        attn_metadata_i = attn_group.get_metadata_builder(
                            ubatch_id=ubid
                        ).build(
                            common_prefix_len=common_prefix_len,
                            common_attn_metadata=common_attn_metadata,
                        )
                        for layer_name in kv_cache_group_spec.layer_names:
                            assert type(attn_metadata) is list
                            attn_metadata[ubid][layer_name] = attn_metadata_i
                else:
                    assert isinstance(attn_metadata, dict)
                    attn_metadata_i = builder.build(
                        common_prefix_len=common_prefix_len,
                        common_attn_metadata=common_attn_metadata,
                        **extra_attn_metadata_args,
                    )
                    use_cascade_attn |= getattr(attn_metadata_i, "use_cascade", False)
                    for layer_name in attn_group.layer_names:
                        attn_metadata[layer_name] = attn_metadata_i

        # disable cascade attention when DBO
        if ubatch_slices is not None:
            use_cascade_attn = False

        # Hot-Swap lora model
        if self.lora_config:
            self.set_active_loras(self.input_batch, num_scheduled_tokens)

        return (
            attn_metadata,
            logits_indices,
            spec_decode_metadata,
            num_scheduled_tokens,
            spec_decode_common_attn_metadata,
            max_num_scheduled_tokens,
            ubatch_slices,
            num_tokens_across_dp,
            use_cascade_attn,
        )

    def _compute_cascade_attn_prefix_len(
        self,
        num_scheduled_tokens: np.ndarray,
        num_common_prefix_blocks: int,
        kv_cache_spec: KVCacheSpec,
        attn_metadata_builder: AttentionMetadataBuilder,
    ) -> int:
        """Compute the length of the common prefix for cascade attention.

        NOTE(woosuk): The common prefix length returned by this function
        represents the length used specifically for cascade attention, not the
        actual number of tokens shared between requests. When cascade attention
        is disabled (use_cascade=False), this function returns 0 even if
        requests share common tokens. Additionally, the common prefix length is
        truncated to a multiple of the block size and may be further truncated
        due to implementation details explained below.

        Args:
            num_scheduled_tokens: Number of tokens scheduled per request.
            num_common_prefix_blocks: Number of shared KV cache blocks.

        Returns:
            int: Length of common prefix in tokens.
        """
        common_prefix_len = num_common_prefix_blocks * kv_cache_spec.block_size
        if common_prefix_len == 0:
            # Common case.
            return 0

        # NOTE(woosuk): Cascade attention uses two attention kernels: one
        # for the common prefix and the other for the rest. For the first
        # kernel, we concatenate all the query tokens (possibly from
        # different requests) and treat them as if they are from the same
        # request. Then, we use bi-directional attention to process the
        # common prefix in the KV cache. Importantly, this means that the
        # first kernel does not do any masking.

        # Consider the following example:
        # Request 1's input query: [D, E, X]
        # Request 1's kv cache: [A, B, C, D, E, X]
        # Request 1's num_computed_tokens: 3 (i.e., [A, B, C])
        # Request 2's input query: [E, Y]
        # Request 2's kv cache: [A, B, C, D, E, Y]
        # Request 2's num_computed_tokens: 4 (i.e., [A, B, C, D])

        # If we use [A, B, C, D, E] as the common prefix, then the
        # first kernel will compute the bi-directional attention between
        # input query [D, E, X, E, Y] and common prefix [A, B, C, D, E].
        # However, this is wrong because D in Request 1 should not attend to
        # E in the common prefix (i.e., we need masking).
        # To avoid this, [A, B, C, D] should be the common prefix.
        # That is, the common prefix should be capped by the minimum
        # num_computed_tokens among the requests, and plus one to include
        # the first token of the query.

        # In practice, we use [A, B, C] as the common prefix, instead of
        # [A, B, C, D] (i.e., the common prefix is capped by the minimum
        # num_computed_tokens, without plus one).
        # This is because of an implementation detail: We want to always
        # use two kernels for cascade attention. Let's imagine:
        # Request 3's input query: [D]
        # Request 3's kv cache: [A, B, C, D]
        # Request 3's num_computed_tokens: 3 (i.e., [A, B, C])
        # If we use [A, B, C, D] as the common prefix for Request 1-3,
        # then Request 3 will be processed only by the first kernel,
        # and the second kernel will get an empty input. While this is not
        # a fundamental problem, our current implementation does not support
        # this case.
        num_reqs = len(num_scheduled_tokens)
        common_prefix_len = min(
            common_prefix_len, self.input_batch.num_computed_tokens_cpu[:num_reqs].min()
        )
        # common_prefix_len should be a multiple of the block size.
        common_prefix_len = (
            common_prefix_len // kv_cache_spec.block_size * kv_cache_spec.block_size
        )
        use_sliding_window = isinstance(kv_cache_spec, SlidingWindowSpec) or (
            isinstance(kv_cache_spec, FullAttentionSpec)
            and kv_cache_spec.sliding_window is not None
        )
        use_local_attention = isinstance(kv_cache_spec, ChunkedLocalAttentionSpec) or (
            isinstance(kv_cache_spec, FullAttentionSpec)
            and kv_cache_spec.attention_chunk_size is not None
        )
        assert isinstance(kv_cache_spec, AttentionSpec)
        use_cascade = attn_metadata_builder.use_cascade_attention(
            common_prefix_len=common_prefix_len,
            query_lens=num_scheduled_tokens,
            num_query_heads=self.num_query_heads,
            num_kv_heads=kv_cache_spec.num_kv_heads,
            use_alibi=self.use_alibi,
            use_sliding_window=use_sliding_window,
            use_local_attention=use_local_attention,
            num_sms=self.num_sms,
            dcp_world_size=self.dcp_world_size,
        )
        return common_prefix_len if use_cascade else 0

    def _calc_mrope_positions(self, scheduler_output: "SchedulerOutput"):
        mrope_pos_ptr = 0
        for index, req_id in enumerate(self.input_batch.req_ids):
            req = self.requests[req_id]
            assert req.mrope_positions is not None

            num_computed_tokens = self.input_batch.num_computed_tokens_cpu[index]
            num_scheduled_tokens = scheduler_output.num_scheduled_tokens[req_id]
            num_prompt_tokens = length_from_prompt_token_ids_or_embeds(
                req.prompt_token_ids, req.prompt_embeds
            )

            if num_computed_tokens + num_scheduled_tokens > num_prompt_tokens:
                prompt_part_len = max(0, num_prompt_tokens - num_computed_tokens)
                completion_part_len = max(0, num_scheduled_tokens - prompt_part_len)
            else:
                prompt_part_len = num_scheduled_tokens
                completion_part_len = 0

            assert num_scheduled_tokens == prompt_part_len + completion_part_len

            if prompt_part_len > 0:
                # prompt's mrope_positions are pre-computed
                dst_start = mrope_pos_ptr
                dst_end = mrope_pos_ptr + prompt_part_len
                src_start = num_computed_tokens
                src_end = num_computed_tokens + prompt_part_len

                self.mrope_positions.cpu[:, dst_start:dst_end] = req.mrope_positions[
                    :, src_start:src_end
                ]
                mrope_pos_ptr += prompt_part_len

            if completion_part_len > 0:
                # compute completion's mrope_positions on-the-fly
                dst_start = mrope_pos_ptr
                dst_end = mrope_pos_ptr + completion_part_len

                MRotaryEmbedding.get_next_input_positions_tensor(
                    out=self.mrope_positions.np,
                    out_offset=dst_start,
                    mrope_position_delta=req.mrope_position_delta,
                    context_len=num_computed_tokens + prompt_part_len,
                    num_new_tokens=completion_part_len,
                )

                mrope_pos_ptr += completion_part_len

    def _calc_spec_decode_metadata(
        self,
        num_draft_tokens: np.ndarray,
        cu_num_scheduled_tokens: np.ndarray,
    ) -> SpecDecodeMetadata:
        # Inputs:
        # cu_num_scheduled_tokens:  [  4, 104, 107, 207, 209]
        # num_draft_tokens:         [  3,   0,   2,   0,   1]
        # Outputs:
        # cu_num_draft_tokens:      [  3,   3,   5,   5,   6]
        # logits_indices:           [  0,   1,   2,   3, 103, 104, 105, 106,
        #                            206, 207, 208]
        # target_logits_indices:    [  0,   1,   2,   5,   6,   9]
        # bonus_logits_indices:     [  3,   4,   7,   8,  10]

        # Compute the logits indices.
        # [4, 1, 3, 1, 2]
        num_sampled_tokens = num_draft_tokens + 1

        # Step 1. cu_num_sampled_tokens: [4, 5, 8, 9, 11]
        # arange: [0, 1, 2, 3, 0, 0, 1, 2, 0, 0, 1]
        cu_num_sampled_tokens, arange = self._get_cumsum_and_arange(
            num_sampled_tokens, cumsum_dtype=np.int32
        )
        # Step 2. [0, 0, 0, 0, 103, 104, 104, 104, 206, 207, 207]
        logits_indices = np.repeat(
            cu_num_scheduled_tokens - num_sampled_tokens, num_sampled_tokens
        )
        # Step 3. [0, 1, 2, 3, 103, 104, 105, 106, 206, 207, 208]
        logits_indices += arange

        # Compute the bonus logits indices.
        bonus_logits_indices = cu_num_sampled_tokens - 1

        # Compute the draft logits indices.
        # cu_num_draft_tokens: [3, 3, 5, 5, 6]
        # arange: [0, 1, 2, 0, 1, 0]
        cu_num_draft_tokens, arange = self._get_cumsum_and_arange(
            num_draft_tokens, cumsum_dtype=np.int32
        )
        # [0, 0, 0, 5, 5, 9]
        target_logits_indices = np.repeat(
            cu_num_sampled_tokens - num_sampled_tokens, num_draft_tokens
        )
        # [0, 1, 2, 5, 6, 9]
        target_logits_indices += arange

        # TODO: Optimize the CPU -> GPU copy.
        cu_num_draft_tokens = torch.from_numpy(cu_num_draft_tokens).to(
            self.device, non_blocking=True
        )
        logits_indices = torch.from_numpy(logits_indices).to(
            self.device, non_blocking=True
        )
        target_logits_indices = torch.from_numpy(target_logits_indices).to(
            self.device, non_blocking=True
        )
        bonus_logits_indices = torch.from_numpy(bonus_logits_indices).to(
            self.device, non_blocking=True
        )

        # Compute the draft token ids.
        # draft_token_indices:      [  1,   2,   3, 105, 106, 208]
        draft_token_ids = self.input_ids.gpu[logits_indices]
        draft_token_ids = draft_token_ids[target_logits_indices + 1]

        metadata = SpecDecodeMetadata(
            draft_token_ids=draft_token_ids,
            num_draft_tokens=num_draft_tokens.tolist(),
            cu_num_draft_tokens=cu_num_draft_tokens,
            target_logits_indices=target_logits_indices,
            bonus_logits_indices=bonus_logits_indices,
            logits_indices=logits_indices,
        )
        return metadata

    def _prepare_kv_sharing_fast_prefill(
        self,
        logits_indices: torch.Tensor,
    ) -> torch.Tensor:
        assert self.kv_sharing_fast_prefill_logits_indices is not None
        num_logits = logits_indices.shape[0]
        assert num_logits > 0
        self.kv_sharing_fast_prefill_logits_indices[:num_logits].copy_(logits_indices)
        # There might have leftover indices in logits_indices[num_logits:]
        # from previous iterations, whose values may be greater than the
        # batch size in the current iteration. To ensure indices are always
        # valid, we fill the padded indices with the last index.
        self.kv_sharing_fast_prefill_logits_indices[num_logits:].fill_(
            logits_indices[-1].item()
        )
        if (
            self.compilation_config.cudagraph_mode != CUDAGraphMode.NONE
            and num_logits <= self.cudagraph_batch_sizes[-1]
        ):
            # Use piecewise CUDA graphs.
            # Add padding to the batch size.
            num_logits_padded = self.vllm_config.pad_for_cudagraph(num_logits)
        else:
            num_logits_padded = num_logits
        logits_indices_padded = self.kv_sharing_fast_prefill_logits_indices[
            :num_logits_padded
        ]
        return logits_indices_padded

    def _batch_mm_kwargs_from_scheduler(
        self,
        scheduler_output: "SchedulerOutput",
    ) -> tuple[list[MultiModalKwargsItem], list[tuple[str, PlaceholderRange]]]:
        """Batch multimodal kwargs from scheduled encoder inputs.

        Args:
            scheduler_output: The scheduler output containing scheduled encoder
                inputs.

        Returns:
            A tuple of (mm_kwargs, req_ids_pos) where:
            - mm_kwargs: List of multimodal kwargs items to be batched
            - mm_hashes_pos: List of (mm_hash, position_info) tuples
        """
        scheduled_encoder_inputs = scheduler_output.scheduled_encoder_inputs
        if not scheduled_encoder_inputs:
            return [], []
        # Batch the multi-modal inputs.
        mm_kwargs = list[MultiModalKwargsItem]()
        # list of tuple (mm_hash, position_info)
        mm_hashes_pos = list[tuple[str, PlaceholderRange]]()
        for req_id, encoder_input_ids in scheduled_encoder_inputs.items():
            req_state = self.requests[req_id]

            for mm_input_id in encoder_input_ids:
                mm_feature = req_state.mm_features[mm_input_id]
                mm_hash = mm_feature.identifier
                mm_kwargs.append(mm_feature.data)
                mm_hashes_pos.append((mm_hash, mm_feature.mm_position))

        return mm_kwargs, mm_hashes_pos

    def _execute_mm_encoder(self, scheduler_output: "SchedulerOutput"):
        # Batch the multi-modal inputs using the helper method.
        mm_kwargs, mm_hashes_pos = self._batch_mm_kwargs_from_scheduler(
            scheduler_output
        )

        if not mm_kwargs:
            return

        # Batch mm inputs as much as we can: if a request in the batch has
        # multiple modalities or a different modality than the previous one,
        # we process it separately to preserve item order.
        # FIXME(ywang96): This is a hacky way to deal with multiple modalities
        # in the same batch while still being able to benefit from batching
        # multimodal inputs. The proper solution should be reordering the
        # encoder outputs.
        model = cast(SupportsMultiModal, self.model)
        encoder_outputs = []
        for modality, num_items, mm_kwargs_group in group_mm_kwargs_by_modality(
            mm_kwargs,
            device=self.device,
            pin_memory=self.pin_memory,
            merge_by_field_config=model.merge_by_field_config,
        ):
            # (ekhvedchenia): Temporary hack to limit peak memory usage when
            # processing multimodal data.This solves the issue with scheduler
            # putting too many video samples into a single batch. Scheduler
            # uses pruned vision tokens count to compare it versus compute
            # budget which is incorrect (Either input media size or non-pruned
            # output vision tokens count should be considered)
            curr_group_outputs = []

            if self.is_multimodal_pruning_enabled and modality == "video":
                micro_batch_size = 1
                for i in range(0, num_items, micro_batch_size):
                    micro_batch_mm_inputs = dict(
                        (k, v[i : i + micro_batch_size])
                        for k, v in mm_kwargs_group.items()
                    )

                    micro_batch_outputs = model.get_multimodal_embeddings(
                        **micro_batch_mm_inputs
                    )

                    curr_group_outputs.extend(micro_batch_outputs)
            else:
                # Run the encoder.
                # `curr_group_outputs` is either of the following:
                # 1. A tensor of shape (num_items, feature_size, hidden_size)
                # in case feature_size is fixed across all multimodal items.
                # 2. A list or tuple (length: num_items) of tensors,
                # each of shape (feature_size, hidden_size) in case the feature
                # size is dynamic depending on the input multimodal items.
                curr_group_outputs = model.get_multimodal_embeddings(**mm_kwargs_group)

            sanity_check_mm_encoder_outputs(
                curr_group_outputs,
                expected_num_items=num_items,
            )
            encoder_outputs.extend(curr_group_outputs)

        # Cache the encoder outputs by mm_hash
        for (mm_hash, pos_info), output in zip(mm_hashes_pos, encoder_outputs):
            self.encoder_cache[mm_hash] = scatter_mm_placeholders(
                output,
                is_embed=pos_info.is_embed,
            )

    def _gather_mm_embeddings(
        self,
        scheduler_output: "SchedulerOutput",
        shift_computed_tokens: int = 0,
    ) -> tuple[list[torch.Tensor], torch.Tensor]:
        total_num_scheduled_tokens = scheduler_output.total_num_scheduled_tokens

        mm_embeds = list[torch.Tensor]()
        is_mm_embed = self.is_mm_embed.cpu
        is_mm_embed[:total_num_scheduled_tokens] = False

        req_start_idx = 0
        should_sync_mrope_positions = False

        for req_id in self.input_batch.req_ids:
            mm_embeds_req: list[torch.Tensor] = []

            num_scheduled_tokens = scheduler_output.num_scheduled_tokens[req_id]
            req_state = self.requests[req_id]
            num_computed_tokens = req_state.num_computed_tokens + shift_computed_tokens

            for mm_feature in req_state.mm_features:
                pos_info = mm_feature.mm_position
                start_pos = pos_info.offset
                num_encoder_tokens = pos_info.length

                # The encoder output is needed if the two ranges overlap:
                # [num_computed_tokens,
                #  num_computed_tokens + num_scheduled_tokens) and
                # [start_pos, start_pos + num_encoder_tokens)
                if start_pos >= num_computed_tokens + num_scheduled_tokens:
                    # The encoder output is not needed in this step.
                    break
                if start_pos + num_encoder_tokens <= num_computed_tokens:
                    # The encoder output is already processed and stored
                    # in the decoder's KV cache.
                    continue

                start_idx = max(num_computed_tokens - start_pos, 0)
                end_idx = min(
                    num_computed_tokens - start_pos + num_scheduled_tokens,
                    num_encoder_tokens,
                )
                assert start_idx < end_idx

                mm_hash = mm_feature.identifier
                encoder_output = self.encoder_cache.get(mm_hash, None)
                assert encoder_output is not None, f"Encoder cache miss for {mm_hash}."

                if (is_embed := pos_info.is_embed) is not None:
                    is_embed = is_embed[start_idx:end_idx]

                req_start_pos = req_start_idx + start_pos - num_computed_tokens
                is_mm_embed[req_start_pos + start_idx : req_start_pos + end_idx] = (
                    True if is_embed is None else is_embed
                )

                mm_embeds_item = gather_mm_placeholders(
                    encoder_output[start_idx:end_idx],
                    is_embed=is_embed,
                )
                mm_embeds_req.append(mm_embeds_item)

            if self.is_multimodal_pruning_enabled and self.uses_mrope:
                assert req_state.mrope_positions is not None
                should_sync_mrope_positions = True
                mm_embeds_req, new_mrope_positions, new_delta = (
                    self.model.recompute_mrope_positions(
                        input_ids=req_state.prompt_token_ids,
                        multimodal_embeddings=mm_embeds_req,
                        mrope_positions=req_state.mrope_positions,
                        num_computed_tokens=req_state.num_computed_tokens,
                    )
                )
                req_state.mrope_positions.copy_(new_mrope_positions)
                req_state.mrope_position_delta = new_delta

            mm_embeds.extend(mm_embeds_req)
            req_start_idx += num_scheduled_tokens

        is_mm_embed = self.is_mm_embed.copy_to_gpu(total_num_scheduled_tokens)

        if should_sync_mrope_positions:
            self._calc_mrope_positions(scheduler_output)
            self.mrope_positions.copy_to_gpu(total_num_scheduled_tokens)

        return mm_embeds, is_mm_embed

    def _extract_encoder_inputs(
        self,
        scheduler_output: "SchedulerOutput",
    ) -> dict[str, torch.Tensor]:
        """Extract encoder inputs for encoder-decoder models.

        This method extracts multimodal input features from scheduled encoder
        inputs and formats them for the encoder-decoder model forward pass.
        """
        # Batch the multi-modal inputs using the helper method.
        mm_kwargs, _ = self._batch_mm_kwargs_from_scheduler(scheduler_output)

        if not mm_kwargs:
            return {}

        # Group MM kwargs by modality and extract features
        model = cast(SupportsMultiModal, self.model)
        encoder_features = {}
        for _, _, mm_kwargs_group in group_mm_kwargs_by_modality(
            mm_kwargs,
            device=self.device,
            pin_memory=self.pin_memory,
            merge_by_field_config=model.merge_by_field_config,
        ):
            # Add the grouped features to encoder_features dict
            # This allows the model to receive them as kwargs (e.g.,
            # input_features=...)
            encoder_features.update(mm_kwargs_group)

        return encoder_features

    def get_model(self) -> nn.Module:
        # get raw model out of the cudagraph wrapper.
        if isinstance(self.model, (CUDAGraphWrapper, UBatchWrapper)):
            return self.model.unwrap()
        return self.model

    def get_supported_generation_tasks(self) -> list[GenerationTask]:
        model = self.get_model()
        supported_tasks = list[GenerationTask]()

        if is_text_generation_model(model):
            supported_tasks.append("generate")

        if supports_transcription(model):
            if model.supports_transcription_only:
                return ["transcription"]

            supported_tasks.append("transcription")

        return supported_tasks

    def get_supported_pooling_tasks(self) -> list[PoolingTask]:
        model = self.get_model()
        if not is_pooling_model(model):
            return []

        supported_tasks = list(model.pooler.get_supported_tasks())

        if (
            self.scheduler_config.chunked_prefill_enabled
            and "encode" in supported_tasks
        ):
            supported_tasks.remove("encode")

            logger.debug_once(
                "Chunked prefill is not supported with "
                "encode task which using ALL pooling. "
                "Please turn off chunked prefill by "
                "`--no-enable-chunked-prefill` before using it."
            )

        if "score" in supported_tasks:
            num_labels = getattr(self.model_config.hf_config, "num_labels", 0)
            if num_labels != 1:
                supported_tasks.remove("score")
                logger.debug_once("Score API is only enabled for num_labels == 1.")

        return supported_tasks

    def get_supported_tasks(self) -> tuple[SupportedTask, ...]:
        tasks = list[SupportedTask]()

        if self.model_config.runner_type == "generate":
            tasks.extend(self.get_supported_generation_tasks())
        if self.model_config.runner_type == "pooling":
            tasks.extend(self.get_supported_pooling_tasks())

        return tuple(tasks)

    def sync_and_slice_intermediate_tensors(
        self,
        num_tokens: int,
        intermediate_tensors: IntermediateTensors,
        sync_self: bool,
    ) -> IntermediateTensors:
        assert self.intermediate_tensors is not None

        tp = self.vllm_config.parallel_config.tensor_parallel_size
        is_rs = is_residual_scattered_for_sp(self.vllm_config, num_tokens)

        # When sequence parallelism is enabled, the "residual" tensor is sharded
        # across tensor parallel ranks, so each rank only needs its own slice.
        if sync_self:
            assert intermediate_tensors is not None
            for k, v in intermediate_tensors.items():
                is_scattered = k == "residual" and is_rs
                copy_len = num_tokens // tp if is_scattered else num_tokens
                self.intermediate_tensors[k][:copy_len].copy_(
                    v[:copy_len], non_blocking=True
                )

        return IntermediateTensors(
            {
                k: v[: num_tokens // tp]
                if k == "residual" and is_rs
                else v[:num_tokens]
                for k, v in self.intermediate_tensors.items()
            }
        )

    def eplb_step(self, is_dummy: bool = False, is_profile: bool = False) -> None:
        """
        Step for the EPLB (Expert Parallelism Load Balancing) state.
        """
        if not self.parallel_config.enable_eplb:
            return

        assert self.eplb_state is not None
        model = self.get_model()
        assert is_mixture_of_experts(model)
        self.eplb_state.step(
            model,
            is_dummy,
            is_profile,
            log_stats=self.parallel_config.eplb_config.log_balancedness,
        )

    # This is where the second ubatch is adjusted to account for the padding.
    # Should be called after attention metadata creation. This just pads
    # the second ubatch slice out to the total number of tokens
    # (num_tokens + padding)
    @staticmethod
    def pad_out_ubatch_slice(ubatch_slices: UBatchSlices, num_total_tokens: int):
        padded_second_ubatch_slice = slice(
            ubatch_slices[1].token_slice.start, num_total_tokens
        )
        ubatch_slices[1] = UBatchSlice(
            padded_second_ubatch_slice, padded_second_ubatch_slice
        )

    def _pool(
        self,
        hidden_states: torch.Tensor,
        num_scheduled_tokens: int,
        num_scheduled_tokens_np: np.ndarray,
    ) -> ModelRunnerOutput:
        assert self.input_batch.num_reqs == len(self.input_batch.pooling_params), (
            "Either all or none of the requests in a batch must be pooling request"
        )

        hidden_states = hidden_states[:num_scheduled_tokens]
        pooling_metadata = self.input_batch.get_pooling_metadata()
        pooling_metadata.build_pooling_cursor(
            num_scheduled_tokens_np.tolist(), device=hidden_states.device
        )
        seq_lens_cpu = self.seq_lens.cpu[: self.input_batch.num_reqs]

        model = cast(VllmModelForPooling, self.model)
        raw_pooler_output: PoolerOutput = model.pooler(
            hidden_states=hidden_states,
            pooling_metadata=pooling_metadata,
        )
        raw_pooler_output = json_map_leaves(
            lambda x: x.to("cpu", non_blocking=True),
            raw_pooler_output,
        )
        self._sync_device()

        pooler_output: list[torch.Tensor | None] = []
        for raw_output, seq_len, prompt_len in zip(
            raw_pooler_output, seq_lens_cpu, pooling_metadata.prompt_lens
        ):
            output = raw_output if seq_len == prompt_len else None
            pooler_output.append(output)

        return ModelRunnerOutput(
            req_ids=self.input_batch.req_ids,
            req_id_to_index=self.input_batch.req_id_to_index,
            sampled_token_ids=[],
            logprobs=None,
            prompt_logprobs_dict={},
            pooler_output=pooler_output,
        )

    def _get_num_input_tokens(self, num_scheduled_tokens: int) -> int:
        if (
            self.compilation_config.cudagraph_mode != CUDAGraphMode.NONE
            and hasattr(self, "cudagraph_batch_sizes")
            and self.cudagraph_batch_sizes
            and num_scheduled_tokens <= self.cudagraph_batch_sizes[-1]
        ):
            # Use CUDA graphs.
            # Add padding to the batch size.
            return self.vllm_config.pad_for_cudagraph(num_scheduled_tokens)

        # Eager mode.
        # Pad tokens to multiple of tensor_parallel_size when
        # enabled collective fusion for SP
        tp_size = self.vllm_config.parallel_config.tensor_parallel_size
        if (
            self.compilation_config.pass_config.enable_sequence_parallelism
            and tp_size > 1
        ):
            return round_up(num_scheduled_tokens, tp_size)
        return num_scheduled_tokens

    def _preprocess(
        self,
        scheduler_output: "SchedulerOutput",
        num_input_tokens: int,  # Padded
        intermediate_tensors: IntermediateTensors | None = None,
    ) -> tuple[
        int,
        torch.Tensor | None,
        torch.Tensor | None,
        torch.Tensor,
        IntermediateTensors | None,
        dict[str, Any],
    ]:
        if self.curr_step > 0:
            if self._draft_token_ids is not None:
                token_each_reqs = [1 + len(x) for x in self._draft_token_ids]
            else:
                token_each_reqs = [1] * self.input_batch.num_reqs
            num_scheduled_tokens = sum(token_each_reqs)
        else:
            num_scheduled_tokens = scheduler_output.total_num_scheduled_tokens
        is_first_rank = get_pp_group().is_first_rank

        # _prepare_inputs may reorder the batch, so we must gather multi
        # modal outputs after that to ensure the correct order
        if (
            self.supports_mm_inputs
            and is_first_rank
            and not self.model_config.is_encoder_decoder
        ):
            # Run the multimodal encoder if any.
            self._execute_mm_encoder(scheduler_output)
            mm_embeds, is_mm_embed = self._gather_mm_embeddings(scheduler_output)

            # NOTE(woosuk): To unify token ids and soft tokens (vision
            # embeddings), we always use embeddings (rather than token ids)
            # as input to the multimodal model, even when the input is text.
            inputs_embeds_scheduled = self.model.get_input_embeddings(
                self.input_ids.gpu[:num_scheduled_tokens],
                multimodal_embeddings=mm_embeds,
                is_multimodal=is_mm_embed,
            )

            # TODO(woosuk): Avoid the copy. Optimize.
            self.inputs_embeds.gpu[:num_scheduled_tokens].copy_(inputs_embeds_scheduled)

            input_ids = None
            inputs_embeds = self.inputs_embeds.gpu[:num_input_tokens]
            model_kwargs = {
                **self._init_model_kwargs(num_scheduled_tokens),
                **self._extract_mm_kwargs(scheduler_output),
            }
        elif self.enable_prompt_embeds and is_first_rank:
            # Get the input embeddings for the tokens that are not input embeds,
            # then put them into the appropriate positions.
            # TODO(qthequartermasterman): Since even when prompt embeds are
            # enabled, (a) not all requests will use prompt embeds, and (b)
            # after the initial prompt is processed, the rest of the generated
            # tokens will be token ids, it is not desirable to have the
            # embedding layer outside of the CUDA graph all the time. The v0
            # engine avoids this by "double compiling" the CUDA graph, once
            # with input_ids and again with inputs_embeds, for all num_tokens.
            # If a batch only has token ids, then including the embedding layer
            # in the CUDA graph will be more performant (like in the else case
            # below).
            token_ids_idx = (
                self.is_token_ids.gpu[:num_scheduled_tokens]
                .nonzero(as_tuple=False)
                .squeeze(1)
            )
            # Some tokens ids may need to become embeds
            if token_ids_idx.numel() > 0:
                token_ids = self.input_ids.gpu[token_ids_idx]
                tokens_to_embeds = self.model.get_input_embeddings(input_ids=token_ids)
                self.inputs_embeds.gpu[token_ids_idx] = tokens_to_embeds

            inputs_embeds = self.inputs_embeds.gpu[:num_input_tokens]
            model_kwargs = self._init_model_kwargs(num_input_tokens)
            input_ids = None
        else:
            # For text-only models, we use token ids as input.
            # While it is possible to use embeddings as input just like the
            # multimodal models, it is not desirable for performance since
            # then the embedding layer is not included in the CUDA graph.
            input_ids = self.input_ids.gpu[:num_input_tokens]
            inputs_embeds = None
            model_kwargs = self._init_model_kwargs(num_input_tokens)
        if self.uses_mrope:
            positions = self.mrope_positions.gpu[:, :num_input_tokens]
        else:
            positions = self.positions.gpu[:num_input_tokens]

        if is_first_rank:
            intermediate_tensors = None
        else:
            intermediate_tensors = self.sync_and_slice_intermediate_tensors(
                num_input_tokens, intermediate_tensors, True
            )

        if (
            self.model_config.is_encoder_decoder
            and scheduler_output.scheduled_encoder_inputs
        ):
            encoder_inputs = self._extract_encoder_inputs(scheduler_output)
            model_kwargs.update(encoder_inputs)

        return (
            num_scheduled_tokens,
            input_ids,
            inputs_embeds,
            positions,
            intermediate_tensors,
            model_kwargs,
        )

    def _sample(
        self,
        logits: torch.Tensor | None,
        spec_decode_metadata: SpecDecodeMetadata | None,
    ) -> SamplerOutput:
        # Sample the next token and get logprobs if needed.
        sampling_metadata = self.input_batch.sampling_metadata
        if spec_decode_metadata is None:
            # Update output token ids with tokens sampled in last step
            # if async scheduling and required by current sampling params.
            self.input_batch.update_async_output_token_ids()
            return self.sampler(
                logits=logits,
                sampling_metadata=sampling_metadata,
            )

        # When indexing with a tensor (bonus_logits_indices), PyTorch
        # creates a new tensor with separate storage from the original
        # logits tensor. This means any in-place operations on bonus_logits
        # won't affect the original logits tensor.
        assert logits is not None
        bonus_logits = logits[spec_decode_metadata.bonus_logits_indices]
        sampler_output = self.sampler(
            logits=bonus_logits,
            sampling_metadata=sampling_metadata,
            predict_bonus_token=True,
        )
        bonus_token_ids = sampler_output.sampled_token_ids

        # Just like `bonus_logits`, `target_logits` is a new tensor with
        # separate storage from the original `logits` tensor. Therefore,
        # it is safe to update `target_logits` in place.
        target_logits = logits[spec_decode_metadata.target_logits_indices]
        output_token_ids = self.rejection_sampler(
            spec_decode_metadata,
            None,  # draft_probs
            target_logits,
            bonus_token_ids,
            sampling_metadata,
        )
        sampler_output.sampled_token_ids = output_token_ids
        self._update_states_after_model_execute(output_token_ids)
        return sampler_output

    def _bookkeeping_sync(
        self,
        scheduler_output: "SchedulerOutput",
        sampler_output: SamplerOutput,
        logits: torch.Tensor | None,
        hidden_states: torch.Tensor,
        num_scheduled_tokens: int,
    ) -> tuple[
        dict[str, int],
        LogprobsLists | None,
        list[list[int]],
        dict[str, LogprobsTensors | None],
        list[str],
        dict[str, int],
        list[int],
    ]:
        num_nans_in_logits = {}
        if envs.VLLM_COMPUTE_NANS_IN_LOGITS:
            num_nans_in_logits = self._get_nans_in_logits(logits)

        discard_sampled_tokens_req_indices = self.discard_request_indices.np[
            : self.num_discarded_requests
        ]
        for i in discard_sampled_tokens_req_indices:
            gen = self.input_batch.generators.get(int(i))
            if gen is not None:
                gen.set_offset(gen.get_offset() - 4)

        # Copy some objects so they don't get modified after returning.
        # This is important when using async scheduling.
        req_ids_output_copy = self.input_batch.req_ids.copy()
        req_id_to_index_output_copy = self.input_batch.req_id_to_index.copy()

        # NOTE: GPU -> CPU Sync happens here.
        # Move as many CPU operations as possible before this sync point.
        logprobs_tensors = sampler_output.logprobs_tensors
        logprobs_lists = (
            logprobs_tensors.tolists() if logprobs_tensors is not None else None
        )

        # Compute prompt logprobs if needed.
        prompt_logprobs_dict = self._get_prompt_logprobs_dict(
            hidden_states[:num_scheduled_tokens],
            scheduler_output.num_scheduled_tokens,
        )

        num_sampled_tokens = sampler_output.sampled_token_ids.shape[0]
        sampled_token_ids = sampler_output.sampled_token_ids
        invalid_req_indices = []
        if not self.use_async_scheduling:
            # Get the valid generated tokens.
            max_gen_len = sampled_token_ids.shape[-1]
            if max_gen_len == 1:
                # No spec decode tokens.
                valid_sampled_token_ids = self._to_list(sampled_token_ids)
            else:
                # Includes spec decode tokens.
                valid_sampled_token_ids = self.rejection_sampler.parse_output(
                    sampled_token_ids,
                    self.input_batch.vocab_size,
                )
            # Mask out the sampled tokens that should not be sampled.
            for i in discard_sampled_tokens_req_indices:
                valid_sampled_token_ids[int(i)].clear()
        else:
            valid_sampled_token_ids = []
            invalid_req_indices = discard_sampled_tokens_req_indices.tolist()
            invalid_req_indices_set = set(invalid_req_indices)
            assert sampled_token_ids.shape[-1] == 1

            # Cache the sampled tokens on the GPU and avoid CPU sync.
            # These will be copied into input_ids in the next step
            # when preparing inputs.
            self.input_batch.prev_sampled_token_ids = sampled_token_ids
            self.input_batch.prev_req_id_to_index = {
                req_id: i
                for i, req_id in enumerate(self.input_batch.req_ids)
                if i not in invalid_req_indices_set
            }

        # Cache the sampled tokens in the model runner, so that the scheduler
        # doesn't need to send them back.
        # NOTE(woosuk): As an exception, when using PP, the scheduler sends
        # the sampled tokens back, because there's no direct communication
        # between the first-stage worker and the last-stage worker.
        req_ids = self.input_batch.req_ids
        for req_idx in range(num_sampled_tokens):
            if self.use_async_scheduling:
                sampled_ids = [-1] if req_idx not in invalid_req_indices_set else None
            else:
                sampled_ids = valid_sampled_token_ids[req_idx]
            if not sampled_ids:
                continue

            start_idx = self.input_batch.num_tokens_no_spec[req_idx]
            end_idx = start_idx + len(sampled_ids)
            assert end_idx <= self.max_model_len, (
                "Sampled token IDs exceed the max model length. "
                f"Total number of tokens: {end_idx} > max_model_len: "
                f"{self.max_model_len}"
            )

            self.input_batch.token_ids_cpu[req_idx, start_idx:end_idx] = sampled_ids
            self.input_batch.is_token_ids[req_idx, start_idx:end_idx] = True
            self.input_batch.num_tokens_no_spec[req_idx] = end_idx
            self.input_batch.num_tokens[req_idx] = end_idx

            req_id = req_ids[req_idx]
            req_state = self.requests[req_id]
            req_state.output_token_ids.extend(sampled_ids)

        return (
            num_nans_in_logits,
            logprobs_lists,
            valid_sampled_token_ids,
            prompt_logprobs_dict,
            req_ids_output_copy,
            req_id_to_index_output_copy,
            invalid_req_indices,
        )

    @contextmanager
    def synchronize_input_prep(self):
        if self.prepare_inputs_event is None:
            yield
            return

        # Ensure prior step has finished with reused CPU tensors.
        # This is required in the async scheduling case because
        # the CPU->GPU transfer happens async.
        self.prepare_inputs_event.synchronize()
        try:
            yield
        finally:
            self.prepare_inputs_event.record()

    def _model_forward(
        self,
        input_ids: torch.Tensor | None = None,
        positions: torch.Tensor | None = None,
        intermediate_tensors: IntermediateTensors | None = None,
        inputs_embeds: torch.Tensor | None = None,
        **model_kwargs: dict[str, Any],
    ) -> Any:
        """Helper method to call the model forward pass.

        This method can be overridden by subclasses for model execution.
        Motivation: We can inspect only this method versus
        the whole execute_model, which has additional logic.

        Args:
            input_ids: Input token IDs
            positions: Token positions
            intermediate_tensors: Tensors from previous pipeline stages
            inputs_embeds: Input embeddings (alternative to input_ids)
            **model_kwargs: Additional model arguments

        Returns:
            Model output tensor
        """
        return self.model(
            input_ids=input_ids,
            positions=positions,
            intermediate_tensors=intermediate_tensors,
            inputs_embeds=inputs_embeds,
            **model_kwargs,
        )

    @torch.inference_mode()
    def execute_model(
        self,
        scheduler_output: "SchedulerOutput",
        intermediate_tensors: IntermediateTensors | None = None,
    ) -> ModelRunnerOutput | AsyncModelRunnerOutput | IntermediateTensors:
        with record_function_or_nullcontext("Preprocess"):
            with self.synchronize_input_prep():
                # Update persistent batch states.
                self._update_states(scheduler_output)

                if not scheduler_output.total_num_scheduled_tokens:
                    if not has_kv_transfer_group():
                        # Return empty ModelRunnerOutput if no work to do.
                        return EMPTY_MODEL_RUNNER_OUTPUT
                    return self.kv_connector_no_forward(
                        scheduler_output, self.vllm_config
                    )
                if self.cache_config.kv_sharing_fast_prefill:
                    assert not self.input_batch.num_prompt_logprobs, (
                        "--kv-sharing-fast-prefill produces incorrect "
                        "logprobs for prompt tokens, tokens, please disable "
                        "it when the requests need prompt logprobs"
                    )

                # Prepare the decoder inputs.
                (
                    attn_metadata,
                    logits_indices,
                    spec_decode_metadata,
                    num_scheduled_tokens_np,
                    spec_decode_common_attn_metadata,
                    max_query_len,
                    ubatch_slices,
                    num_tokens_across_dp,
                    use_cascade_attn,
                ) = self._prepare_inputs(scheduler_output)

            dp_rank = self.parallel_config.data_parallel_rank
            if ubatch_slices:
                assert num_tokens_across_dp is not None
                num_input_tokens = int(num_tokens_across_dp[dp_rank].item())
                self.pad_out_ubatch_slice(ubatch_slices, num_input_tokens)
            elif num_tokens_across_dp is not None:
                num_input_tokens = int(num_tokens_across_dp[dp_rank].item())
            else:
                num_input_tokens = self._get_num_input_tokens(
                    scheduler_output.total_num_scheduled_tokens
                )

            (
                num_scheduled_tokens,
                input_ids,
                inputs_embeds,
                positions,
                intermediate_tensors,
                model_kwargs,
            ) = self._preprocess(
                scheduler_output, num_input_tokens, intermediate_tensors
            )

            uniform_decode = (max_query_len == self.uniform_decode_query_len) and (
                num_scheduled_tokens == self.input_batch.num_reqs * max_query_len
            )
            batch_descriptor = BatchDescriptor(
                num_tokens=num_input_tokens, uniform_decode=uniform_decode
            )
            cudagraph_runtime_mode, batch_descriptor = (
                self.cudagraph_dispatcher.dispatch(batch_descriptor, use_cascade_attn)
            )

        if uniform_decode:
            self.total_step = scheduler_output.step_num
            # some cases that ms doesn't support
            if self.uses_mrope:
                self.total_step = 1
            if self.supports_mm_inputs and not self.model_config.is_encoder_decoder:
                self.total_step = 1
            if (
                self.model_config.is_encoder_decoder
                and scheduler_output.scheduled_encoder_inputs
            ):
                self.total_step = 1
        else:
            self.total_step = 1

        cached_valid_sampled_token_ids = []
        final_kv_connector_output = KVConnectorOutput()
        final_kv_connector_output.finished_sending = set()
        final_kv_connector_output.finished_recving = set()
        for self.curr_step in range(self.total_step):
            if self.curr_step > 0:
                # Prepare the decoder inputs.
                (
                    attn_metadata,
                    logits_indices,
                    spec_decode_metadata,
                    num_scheduled_tokens_np,
                    spec_decode_common_attn_metadata,
                    max_query_len,
                    ubatch_slices,
                    num_tokens_across_dp,
                    use_cascade_attn,
                ) = self._prepare_inputs(
                    scheduler_output, cached_valid_sampled_token_ids[-1]
                )
                (
                    num_scheduled_tokens,
                    input_ids,
                    inputs_embeds,
                    positions,
                    intermediate_tensors,
                    model_kwargs,
                ) = self._preprocess(
                    scheduler_output, num_input_tokens, intermediate_tensors
                )

            # Set cudagraph mode to none if calc_kv_scales is true.
            if attn_metadata is not None:
                metadata_list = (
                    attn_metadata.values()
                    if isinstance(attn_metadata, dict)
                    else [attn_metadata]
                )
                if any(
                    getattr(m, "enable_kv_scales_calculation", False)
                    for m in metadata_list
                ):
                    cudagraph_runtime_mode = CUDAGraphMode.NONE

            # Run the model.
            # Use persistent buffers for CUDA graphs.
            with (
                set_forward_context(
                    attn_metadata,
                    self.vllm_config,
                    num_tokens=num_input_tokens,
                    num_tokens_across_dp=num_tokens_across_dp,
                    cudagraph_runtime_mode=cudagraph_runtime_mode,
                    batch_descriptor=batch_descriptor,
                    ubatch_slices=ubatch_slices,
                ),
                record_function_or_nullcontext("Forward"),
                self.maybe_get_kv_connector_output(
                    scheduler_output
                ) as kv_connector_output,
            ):
                model_output = self._model_forward(
                    input_ids=input_ids,
                    positions=positions,
                    intermediate_tensors=intermediate_tensors,
                    inputs_embeds=inputs_embeds,
                    **model_kwargs,
                )

            with record_function_or_nullcontext("Postprocess"):
                if self.use_aux_hidden_state_outputs:
                    # True when EAGLE 3 is used.
                    hidden_states, aux_hidden_states = model_output
                else:
                    # Common case.
                    hidden_states = model_output
                    aux_hidden_states = None

                if not self.broadcast_pp_output:
                    # Common case.
                    if not get_pp_group().is_last_rank:
                        # Return the intermediate tensors.
                        assert isinstance(hidden_states, IntermediateTensors)
                        hidden_states.kv_connector_output = kv_connector_output
                        return hidden_states

                    if self.is_pooling_model:
                        # Return the pooling output.
                        output = self._pool(
                            hidden_states, num_scheduled_tokens, num_scheduled_tokens_np
                        )
                        output.kv_connector_output = kv_connector_output
                        return output

                    sample_hidden_states = hidden_states[logits_indices]
                    logits = self.model.compute_logits(sample_hidden_states)
                else:
                    # Rare case.
                    assert not self.is_pooling_model

                    if not get_pp_group().is_last_rank:
                        all_gather_tensors = {
                            "residual": not is_residual_scattered_for_sp(
                                self.vllm_config, num_input_tokens
                            )
                        }
                        get_pp_group().send_tensor_dict(
                            hidden_states.tensors,
                            all_gather_group=get_tp_group(),
                            all_gather_tensors=all_gather_tensors,
                        )
                        logits = None
                    else:
                        sample_hidden_states = hidden_states[logits_indices]
                        logits = self.model.compute_logits(sample_hidden_states)

                    model_output_broadcast_data = {}
                    if logits is not None:
                        model_output_broadcast_data["logits"] = logits.contiguous()

<<<<<<< HEAD
                    model_output_broadcast_data = get_pp_group().broadcast_tensor_dict(
                        model_output_broadcast_data, src=len(get_pp_group().ranks) - 1
                    )
                    assert model_output_broadcast_data is not None
                    logits = model_output_broadcast_data["logits"]
=======
            # Apply structured output bitmasks if present
            if scheduler_output.structured_output_request_ids:
                apply_grammar_bitmask(scheduler_output, self.input_batch, logits)
>>>>>>> 93546600

                # Apply structured output bitmasks if present
                if scheduler_output.grammar_bitmask is not None:
                    apply_grammar_bitmask(
                        scheduler_output, self.input_batch, logits, self.device
                    )

            with record_function_or_nullcontext("Sample"):
                sampler_output = self._sample(logits, spec_decode_metadata)

            def propose_draft_token_ids(sampled_token_ids):
                assert spec_decode_common_attn_metadata is not None
                with record_function_or_nullcontext("Draft"):
                    self._draft_token_ids = self.propose_draft_token_ids(
                        scheduler_output,
                        sampled_token_ids,
                        self.input_batch.sampling_metadata,
                        hidden_states,
                        sample_hidden_states,
                        aux_hidden_states,
                        spec_decode_metadata,
                        spec_decode_common_attn_metadata,
                    )

            use_padded_batch_for_eagle = (
                self.speculative_config
                and self.speculative_config.use_eagle()
                and not self.speculative_config.disable_padded_drafter_batch
            )
            effective_drafter_max_model_len = self.max_model_len
            if effective_drafter_max_model_len is None:
                effective_drafter_max_model_len = self.model_config.max_model_len
            if (
                self.speculative_config
                and self.speculative_config.draft_model_config is not None
                and self.speculative_config.draft_model_config.max_model_len is not None
            ):
                effective_drafter_max_model_len = (
                    self.speculative_config.draft_model_config.max_model_len
                )
            input_fits_in_drafter = spec_decode_common_attn_metadata and (
                spec_decode_common_attn_metadata.max_seq_len
                + self.speculative_config.num_speculative_tokens
                <= effective_drafter_max_model_len
            )
            if use_padded_batch_for_eagle and input_fits_in_drafter:
                # EAGLE speculative decoding can use the GPU sampled tokens
                # as inputs, and does not need to wait for bookkeeping to finish.
                propose_draft_token_ids(sampler_output.sampled_token_ids)

            with record_function_or_nullcontext("Bookkeep"):
                (
                    num_nans_in_logits,
                    logprobs_lists,
                    valid_sampled_token_ids,
                    prompt_logprobs_dict,
                    req_ids_output_copy,
                    req_id_to_index_output_copy,
                    invalid_req_indices,
                ) = self._bookkeeping_sync(
                    scheduler_output,
                    sampler_output,
                    logits,
                    hidden_states,
                    num_scheduled_tokens,
                )

            if (
                self.speculative_config
                and not use_padded_batch_for_eagle
                and input_fits_in_drafter
            ):
                # ngram and other speculative decoding methods use the sampled
                # tokens on the CPU, so they are run after bookkeeping.
                propose_draft_token_ids(valid_sampled_token_ids)

            with record_function_or_nullcontext("EPLB"):
                self.eplb_step()

            cached_valid_sampled_token_ids.append(valid_sampled_token_ids)
            if kv_connector_output is not None:
                final_kv_connector_output.finished_sending.update(
                    kv_connector_output.finished_sending)
                final_kv_connector_output.finished_recving.update(
                    kv_connector_output.finished_recving)

        final_token_ids = None
        for each_token_ids in cached_valid_sampled_token_ids:
            if final_token_ids is None:
                final_token_ids = each_token_ids
            else:
                _ = [x.extend(y) for x, y in zip(final_token_ids, each_token_ids)]
        output = ModelRunnerOutput(
            req_ids=req_ids_output_copy,
            req_id_to_index=req_id_to_index_output_copy,
            sampled_token_ids=final_token_ids,
            logprobs=logprobs_lists,
            prompt_logprobs_dict=prompt_logprobs_dict,
            pooler_output=[],
            kv_connector_output=final_kv_connector_output,
            num_nans_in_logits=num_nans_in_logits,
            step_num=self.curr_step + 1,
        )
        self.curr_step = 0

        if not self.use_async_scheduling:
            return output

        async_output = AsyncGPUModelRunnerOutput(
            model_runner_output=output,
            sampled_token_ids=sampler_output.sampled_token_ids,
            invalid_req_indices=invalid_req_indices,
            async_output_copy_stream=self.async_output_copy_stream,
        )

        # Save ref of sampled_token_ids CPU tensor if the batch contains
        # any requests with sampling params that that require output ids.
        self.input_batch.set_async_sampled_token_ids(
            async_output.sampled_token_ids_cpu,
            async_output.async_copy_ready_event,
        )

        return async_output

    def take_draft_token_ids(self) -> DraftTokenIds | None:
        if self._draft_token_ids is None:
            return None
        req_ids = self.input_batch.req_ids
        if isinstance(self._draft_token_ids, torch.Tensor):
            draft_token_ids = self._draft_token_ids.tolist()
        else:
            draft_token_ids = self._draft_token_ids
        self._draft_token_ids = None
        return DraftTokenIds(req_ids, draft_token_ids)

    def propose_draft_token_ids(
        self,
        scheduler_output: "SchedulerOutput",
        sampled_token_ids: torch.Tensor | list[list[int]],
        sampling_metadata: SamplingMetadata,
        hidden_states: torch.Tensor,
        sample_hidden_states: torch.Tensor,
        aux_hidden_states: list[torch.Tensor] | None,
        spec_decode_metadata: SpecDecodeMetadata | None,
        common_attn_metadata: CommonAttentionMetadata,
    ) -> list[list[int]] | torch.Tensor:
        num_scheduled_tokens = scheduler_output.total_num_scheduled_tokens
        if self.speculative_config.method == "ngram":
            assert isinstance(sampled_token_ids, list)
            assert isinstance(self.drafter, NgramProposer)
            draft_token_ids = self.drafter.propose(
                sampled_token_ids,
                self.input_batch.req_ids,
                self.input_batch.num_tokens_no_spec,
                self.input_batch.token_ids_cpu,
                self.input_batch.spec_decode_unsupported_reqs,
            )
        elif self.speculative_config.method == "medusa":
            assert isinstance(sampled_token_ids, list)
            assert isinstance(self.drafter, MedusaProposer)

            if sample_hidden_states.shape[0] == len(sampled_token_ids):
                # The input to the target model does not include draft tokens.
                hidden_states = sample_hidden_states
            else:
                indices = []
                offset = 0
                assert spec_decode_metadata is not None
                for num_draft, tokens in zip(
                    spec_decode_metadata.num_draft_tokens, sampled_token_ids
                ):
                    indices.append(offset + len(tokens) - 1)
                    offset += num_draft + 1
                indices = torch.tensor(indices, device=self.device)
                hidden_states = sample_hidden_states[indices]

            draft_token_ids = self.drafter.propose(
                target_hidden_states=hidden_states,
                sampling_metadata=sampling_metadata,
            )
        elif self.speculative_config.use_eagle():
            assert isinstance(self.drafter, EagleProposer)

            if self.speculative_config.disable_padded_drafter_batch:
                # When padded-batch is disabled, the sampled_token_ids should be
                # the cpu-side list[list[int]] of valid sampled tokens for each
                # request, with invalid requests having empty lists.
                assert isinstance(sampled_token_ids, list), (
                    "sampled_token_ids should be a python list when"
                    "padded-batch is disabled."
                )
                next_token_ids = self.drafter.prepare_next_token_ids_cpu(
                    sampled_token_ids,
                    self.requests,
                    self.input_batch,
                    scheduler_output.num_scheduled_tokens,
                )
            else:
                # When using padded-batch, the sampled_token_ids should be
                # the gpu tensor of sampled tokens for each request, of shape
                # (num_reqs, num_spec_tokens + 1) with rejected tokens having
                # value -1.
                assert isinstance(sampled_token_ids, torch.Tensor), (
                    "sampled_token_ids should be a torch.Tensor when"
                    "padded-batch is enabled."
                )
                next_token_ids, valid_sampled_tokens_count = (
                    self.drafter.prepare_next_token_ids_padded(
                        common_attn_metadata,
                        sampled_token_ids,
                        self.requests,
                        self.input_batch,
                        self.discard_request_indices.gpu,
                        self.num_discarded_requests,
                    )
                )

            if spec_decode_metadata is None:
                token_indices_to_sample = None
                # input_ids can be None for multimodal models.
                target_token_ids = self.input_ids.gpu[:num_scheduled_tokens]
                target_positions = self._get_positions(num_scheduled_tokens)
                if self.use_aux_hidden_state_outputs:
                    assert aux_hidden_states is not None
                    target_hidden_states = torch.cat(
                        [h[:num_scheduled_tokens] for h in aux_hidden_states], dim=-1
                    )
                else:
                    target_hidden_states = hidden_states[:num_scheduled_tokens]
            else:
                if self.speculative_config.disable_padded_drafter_batch:
                    token_indices_to_sample = None
                    common_attn_metadata, token_indices = self.drafter.prepare_inputs(
                        common_attn_metadata,
                        sampled_token_ids,
                        spec_decode_metadata.num_draft_tokens,
                    )
                else:
                    common_attn_metadata, token_indices, token_indices_to_sample = (
                        self.drafter.prepare_inputs_padded(
                            common_attn_metadata,
                            spec_decode_metadata,
                            valid_sampled_tokens_count,
                        )
                    )

                target_token_ids = self.input_ids.gpu[token_indices]
                target_positions = self._get_positions(token_indices)
                if self.use_aux_hidden_state_outputs:
                    assert aux_hidden_states is not None
                    target_hidden_states = torch.cat(
                        [h[token_indices] for h in aux_hidden_states], dim=-1
                    )
                else:
                    target_hidden_states = hidden_states[token_indices]

            if self.supports_mm_inputs:
                mm_embed_inputs = self._gather_mm_embeddings(
                    scheduler_output,
                    shift_computed_tokens=1,
                )
            else:
                mm_embed_inputs = None

            draft_token_ids = self.drafter.propose(
                target_token_ids=target_token_ids,
                target_positions=target_positions,
                target_hidden_states=target_hidden_states,
                next_token_ids=next_token_ids,
                last_token_indices=token_indices_to_sample,
                sampling_metadata=sampling_metadata,
                common_attn_metadata=common_attn_metadata,
                mm_embed_inputs=mm_embed_inputs,
            )

        return draft_token_ids

    def update_config(self, overrides: dict[str, Any]) -> None:
        allowed_config_names = {"load_config", "model_config"}
        for config_name, config_overrides in overrides.items():
            assert config_name in allowed_config_names, (
                f"Config `{config_name}` not supported. "
                f"Allowed configs: {allowed_config_names}"
            )
            config = getattr(self, config_name)
            new_config = update_config(config, config_overrides)
            setattr(self, config_name, new_config)

    def load_model(self, eep_scale_up: bool = False) -> None:
        """
        Args:
            eep_scale_up: the model loading is for elastic EP scale up.
        """
        logger.info("Starting to load model %s...", self.model_config.model)
        if eep_scale_up:
            from vllm.distributed.parallel_state import get_ep_group

            num_local_physical_experts = torch.empty(1, dtype=torch.int32, device="cpu")
            torch.distributed.broadcast(
                num_local_physical_experts, group=get_ep_group().cpu_group, group_src=0
            )
            num_local_physical_experts = int(num_local_physical_experts.item())
            new_ep_size = get_ep_group().world_size
            global_expert_load, old_global_expert_indices = EplbState.recv_state()
            num_logical_experts = global_expert_load.shape[1]
            self.parallel_config.eplb_config.num_redundant_experts = (
                num_local_physical_experts * new_ep_size - num_logical_experts
            )
            assert old_global_expert_indices.shape[1] % num_local_physical_experts == 0
            old_ep_size = (
                old_global_expert_indices.shape[1] // num_local_physical_experts
            )
            rank_mapping = {
                old_ep_rank: old_ep_rank for old_ep_rank in range(old_ep_size)
            }
        else:
            global_expert_load = None
            old_global_expert_indices = None
            rank_mapping = None

        with DeviceMemoryProfiler() as m:
            time_before_load = time.perf_counter()
            model_loader = get_model_loader(self.load_config)
            self.model = model_loader.load_model(
                vllm_config=self.vllm_config, model_config=self.model_config
            )
            if self.lora_config:
                self.model = self.load_lora_model(
                    self.model, self.vllm_config, self.device
                )
            if hasattr(self, "drafter"):
                logger.info("Loading drafter model...")
                self.drafter.load_model(self.model)
            if self.use_aux_hidden_state_outputs:
                if not supports_eagle3(self.get_model()):
                    raise RuntimeError(
                        "Model does not support EAGLE3 interface but "
                        "aux_hidden_state_outputs was requested"
                    )

                # Try to get auxiliary layers from speculative config,
                # otherwise use model's default layers
                aux_layers = self._get_eagle3_aux_layers_from_config()
                if aux_layers:
                    logger.info(
                        "Using auxiliary layers from speculative config: %s",
                        aux_layers,
                    )
                else:
                    aux_layers = self.model.get_eagle3_aux_hidden_state_layers()

                self.model.set_aux_hidden_state_layers(aux_layers)
            time_after_load = time.perf_counter()
        self.model_memory_usage = m.consumed_memory
        logger.info(
            "Model loading took %.4f GiB and %.6f seconds",
            self.model_memory_usage / GiB_bytes,
            time_after_load - time_before_load,
        )
        prepare_communication_buffer_for_model(self.model)

        self.is_multimodal_pruning_enabled = (
            supports_multimodal_pruning(self.get_model())
            and self.model_config.multimodal_config.is_multimodal_pruning_enabled()
        )

        if is_mixture_of_experts(self.model) and self.parallel_config.enable_eplb:
            logger.info("EPLB is enabled for model %s.", self.model_config.model)
            self.eplb_state = EplbState.build(
                self.model,
                self.device,
                self.parallel_config,
                global_expert_load,
                old_global_expert_indices,
                rank_mapping,
            )

        if (
            self.vllm_config.compilation_config.level == CompilationLevel.DYNAMO_AS_IS
            and supports_dynamo()
        ):
            backend = self.vllm_config.compilation_config.init_backend(self.vllm_config)
            compilation_counter.dynamo_as_is_count += 1
            self.model.compile(fullgraph=True, backend=backend)
            return
        # for other compilation levels, cudagraph behavior is controlled by
        # CudagraphWraper and CudagraphDispatcher of vllm.

        # wrap the model with full cudagraph wrapper if needed.
        if (
            self.compilation_config.cudagraph_mode.has_full_cudagraphs()
            and not self.parallel_config.enable_dbo
        ):
            self.model = CUDAGraphWrapper(
                self.model, self.vllm_config, runtime_mode=CUDAGraphMode.FULL
            )
        elif self.parallel_config.enable_dbo:
            if self.compilation_config.cudagraph_mode.has_full_cudagraphs():
                self.model = UBatchWrapper(
                    self.model, self.vllm_config, CUDAGraphMode.FULL, self.device
                )
            else:
                self.model = UBatchWrapper(
                    self.model, self.vllm_config, CUDAGraphMode.NONE, self.device
                )

    def _get_eagle3_aux_layers_from_config(self) -> tuple[int, ...] | None:
        """Extract Eagle3 auxiliary layer indices from speculative config.

        These indices specify which hidden states from the base model should
        be used as auxiliary inputs for the Eagle3 drafter model during
        speculative decoding.

        Returns:
            Tuple of layer indices if found in draft model config,
            None otherwise.
        """
        if not (self.speculative_config and self.speculative_config.draft_model_config):
            return None

        hf_config = self.speculative_config.draft_model_config.hf_config
        if not hasattr(hf_config, "eagle_aux_hidden_state_layer_ids"):
            return None

        layer_ids = hf_config.eagle_aux_hidden_state_layer_ids
        if layer_ids and isinstance(layer_ids, (list, tuple)):
            return tuple(layer_ids)

        return None

    def reload_weights(self) -> None:
        assert getattr(self, "model", None) is not None, (
            "Cannot reload weights before model is loaded."
        )
        model_loader = get_model_loader(self.load_config)
        logger.info("Reloading weights inplace...")
        model_loader.load_weights(self.get_model(), model_config=self.model_config)

    def save_tensorized_model(
        self,
        tensorizer_config: "TensorizerConfig",
    ) -> None:
        TensorizerLoader.save_model(
            self.get_model(),
            tensorizer_config=tensorizer_config,
            model_config=self.model_config,
        )

    def _get_prompt_logprobs_dict(
        self,
        hidden_states: torch.Tensor,
        num_scheduled_tokens: dict[str, int],
    ) -> dict[str, LogprobsTensors | None]:
        num_prompt_logprobs_dict = self.input_batch.num_prompt_logprobs
        if not num_prompt_logprobs_dict:
            return {}

        in_progress_dict = self.input_batch.in_progress_prompt_logprobs_cpu
        prompt_logprobs_dict: dict[str, LogprobsTensors | None] = {}

        # Since prompt logprobs are a rare feature, prioritize simple,
        # maintainable loop over optimal performance.
        completed_prefill_reqs = []
        for req_id, num_prompt_logprobs in num_prompt_logprobs_dict.items():
            num_tokens = num_scheduled_tokens[req_id]

            # Get metadata for this request.
            request = self.requests[req_id]
            if request.prompt_token_ids is None:
                # Prompt logprobs is incompatible with prompt embeddings
                continue

            num_prompt_tokens = len(request.prompt_token_ids)
            prompt_token_ids = torch.tensor(request.prompt_token_ids).to(
                self.device, non_blocking=True
            )

            # Set up target LogprobsTensors object.
            logprobs_tensors = in_progress_dict.get(req_id)
            if not logprobs_tensors:
                # Create empty logprobs CPU tensors for the entire prompt.
                # If chunked, we'll copy in slice by slice.
                logprobs_tensors = LogprobsTensors.empty_cpu(
                    num_prompt_tokens - 1, num_prompt_logprobs + 1
                )
                in_progress_dict[req_id] = logprobs_tensors

            # Determine number of logits to retrieve.
            start_idx = request.num_computed_tokens
            start_tok = start_idx + 1
            num_remaining_tokens = num_prompt_tokens - start_tok
            if num_tokens <= num_remaining_tokens:
                # This is a chunk, more tokens remain.
                # In the == case, there are no more prompt logprobs to produce
                # but we want to defer returning them to the next step where we
                # have new generated tokens to return.
                num_logits = num_tokens
            else:
                # This is the last chunk of prompt tokens to return.
                num_logits = num_remaining_tokens
                completed_prefill_reqs.append(req_id)
                prompt_logprobs_dict[req_id] = logprobs_tensors

            if num_logits <= 0:
                # This can happen for the final chunk if we prefilled exactly
                # (num_prompt_tokens - 1) tokens for this request in the prior
                # step. There are no more prompt logprobs to produce.
                continue

            # Get the logits corresponding to this req's prompt tokens.
            # If this is a partial request (i.e. chunked prefill),
            # then there is prompt logprob generated for each index.
            req_idx = self.input_batch.req_id_to_index[req_id]
            offset = self.query_start_loc.np[req_idx].item()
            prompt_hidden_states = hidden_states[offset : offset + num_logits]
            logits = self.model.compute_logits(prompt_hidden_states)

            # Get the "target" tokens for each index. For prompt at index i,
            # the token at prompt index i+1 is the "sampled" token we want
            # to gather the logprob for.
            tgt_token_ids = prompt_token_ids[start_tok : start_tok + num_logits]

            # Compute prompt logprobs.
            logprobs = self.sampler.compute_logprobs(logits)
            token_ids, logprobs, ranks = self.sampler.gather_logprobs(
                logprobs, num_prompt_logprobs, tgt_token_ids
            )

            # Transfer GPU->CPU async.
            chunk_slice = slice(start_idx, start_idx + num_logits)
            logprobs_tensors.logprob_token_ids[chunk_slice].copy_(
                token_ids, non_blocking=True
            )
            logprobs_tensors.logprobs[chunk_slice].copy_(logprobs, non_blocking=True)
            logprobs_tensors.selected_token_ranks[chunk_slice].copy_(
                ranks, non_blocking=True
            )

        # Remove requests that have completed prefill from the batch
        # num_prompt_logprobs_dict.
        for req_id in completed_prefill_reqs:
            del num_prompt_logprobs_dict[req_id]
            del in_progress_dict[req_id]

        # Must synchronize the non-blocking GPU->CPU transfers.
        if prompt_logprobs_dict:
            self._sync_device()

        return prompt_logprobs_dict

    def _get_nans_in_logits(
        self,
        logits: torch.Tensor | None,
    ) -> dict[str, int]:
        try:
            if logits is None:
                return {req_id: 0 for req_id in self.input_batch.req_ids}

            num_nans_in_logits = {}
            num_nans_for_index = logits.isnan().sum(dim=-1).cpu().numpy()
            for req_id in self.input_batch.req_ids:
                req_index = self.input_batch.req_id_to_index[req_id]
                num_nans_in_logits[req_id] = (
                    int(num_nans_for_index[req_index])
                    if num_nans_for_index is not None and req_index < logits.shape[0]
                    else 0
                )
            return num_nans_in_logits
        except IndexError:
            return {}

    @contextmanager
    def maybe_randomize_inputs(self, input_ids: torch.Tensor):
        """
        Randomize input_ids if VLLM_RANDOMIZE_DP_DUMMY_INPUTS is set.
        This is to help balance expert-selection
         - during profile_run
         - during DP rank dummy run
        """
        dp_size = self.vllm_config.parallel_config.data_parallel_size
        randomize_inputs = envs.VLLM_RANDOMIZE_DP_DUMMY_INPUTS and dp_size > 1
        if not randomize_inputs:
            yield
        else:
            import functools

            @functools.cache
            def rand_input_ids() -> torch.Tensor:
                return torch.randint_like(
                    self.input_ids.gpu,
                    low=0,
                    high=self.model_config.get_vocab_size(),
                    dtype=input_ids.dtype,
                )

            logger.debug_once("Randomizing dummy data for DP Rank")
            input_ids.copy_(rand_input_ids()[: input_ids.size(0)], non_blocking=True)
            yield
            input_ids.fill_(0)

    def _get_mm_dummy_batch(
        self,
        modality: str,
        max_items_per_batch: int,
    ) -> BatchedTensorInputs:
        """Dummy data for profiling and precompiling multimodal models."""
        assert self.mm_budget is not None

        dummy_decoder_data = self.mm_registry.get_decoder_dummy_data(
            model_config=self.model_config,
            seq_len=self.max_model_len,
            mm_counts={modality: 1},
            cache=self.mm_budget.cache,
        )
        dummy_mm_data = dummy_decoder_data.multi_modal_data

        # Result in the maximum GPU consumption of the model
        dummy_mm_item = dummy_mm_data[modality][0]
        dummy_mm_items = [dummy_mm_item] * max_items_per_batch

        model = cast(SupportsMultiModal, self.model)
        return next(
            mm_kwargs_group
            for _, _, mm_kwargs_group in group_mm_kwargs_by_modality(
                dummy_mm_items,
                device=self.device,
                pin_memory=self.pin_memory,
                merge_by_field_config=model.merge_by_field_config,
            )
        )

    @torch.inference_mode()
    def _dummy_run(
        self,
        num_tokens: int,
        cudagraph_runtime_mode: CUDAGraphMode | None = None,
        force_attention: bool = False,
        uniform_decode: bool = False,
        allow_microbatching: bool = True,
        skip_eplb: bool = False,
        is_profile: bool = False,
        create_mixed_batch: bool = False,
        remove_lora: bool = True,
    ) -> tuple[torch.Tensor, torch.Tensor]:
        """
        Run a dummy forward pass to warm up/profile run or capture the
        CUDA graph for the model.

        Args:
            num_tokens: Number of tokens to run the dummy forward pass.
            cudagraph_runtime_mode: used to control the behavior.
                - if not set will determine the cudagraph mode based on using
                    the self.cudagraph_dispatcher.
                - CUDAGraphMode.NONE: No cudagraph, for warm up and profile run
                - CUDAGraphMode.PIECEWISE: Piecewise cudagraph.
                - CUDAGraphMode.FULL: Full cudagraph, attention metadata is
                    needed.
            force_attention: If True, always create attention metadata. Used to
                warm up attention backend when mode is NONE.
            uniform_decode: If True, the batch is a uniform decode batch.
            skip_eplb: If True, skip EPLB state update.
            is_profile: If True, this is a profile run.
            create_mixed_batch: If True, create a mixed batch with both decode
                (1 token) and prefill (multiple tokens) requests.
            remove_lora: If False, dummy LoRAs are not destroyed after the run
        """
        assert (
            cudagraph_runtime_mode is None
            or cudagraph_runtime_mode.valid_runtime_modes()
        )

        # If cudagraph_mode.decode_mode() == FULL and
        # cudagraph_mode.separate_routine(). This means that we are using
        # different graphs and/or modes for mixed prefill-decode batches vs.
        # uniform decode batches. A uniform decode batch means that all
        # requests have identical query length, except a potential virtual
        # request (shorter) in the batch account for padding.
        # Uniform decode batch could either be common pure decode, where
        # max_query_len == 1, or speculative decode, where
        # max_query_len == 1 + num_spec_decode_tokens.

        # When setting max_query_len = 1, we switch to and capture the optimized
        # routine of FA2 for pure decode, i.e., Flashdecode + an optimization
        # for GQA/MQA.
        max_query_len = self.uniform_decode_query_len if uniform_decode else num_tokens

        # Set num_scheduled_tokens based on num_tokens and max_num_seqs
        # for dummy run with LoRA so that the num_reqs collectively
        # has num_tokens in total.
        assert num_tokens <= self.scheduler_config.max_num_batched_tokens
        max_num_reqs = self.scheduler_config.max_num_seqs
        if create_mixed_batch:
            assert not uniform_decode
            # Create mixed batch:
            # first half decode tokens, second half one prefill
            num_decode_tokens = min(max_num_reqs - 1, num_tokens // 2)
            num_prefill_tokens = num_tokens - num_decode_tokens
            num_reqs = num_decode_tokens + 1

            # Create decode requests (1 token each) followed by prefill request
            num_scheduled_tokens_list = [1] * num_decode_tokens + [num_prefill_tokens]
            # Note: Overriding max_query_len to be the prefill tokens
            max_query_len = num_prefill_tokens
        elif uniform_decode:
            assert not create_mixed_batch
            num_reqs = min(max_num_reqs, cdiv(num_tokens, max_query_len))
            num_scheduled_tokens_list = [max_query_len] * num_reqs
            if num_tokens % max_query_len != 0:
                num_scheduled_tokens_list[-1] = num_tokens % max_query_len
        else:
            num_reqs = min(num_tokens, max_num_reqs)
            min_tokens_per_req = num_tokens // num_reqs
            num_scheduled_tokens_list = [min_tokens_per_req] * num_reqs
            num_scheduled_tokens_list[-1] += num_tokens % num_reqs

        assert sum(num_scheduled_tokens_list) == num_tokens
        assert len(num_scheduled_tokens_list) == num_reqs
        num_scheduled_tokens = np.array(num_scheduled_tokens_list, dtype=np.int32)
        total_num_scheduled_tokens = int(num_scheduled_tokens.sum())

        # Disable DP padding when running eager
        allow_dp_padding = self.compilation_config.cudagraph_mode != CUDAGraphMode.NONE

        # We currently only microbatch if the number of tokens is
        # over a certain threshold.
        ubatch_slices, num_tokens_across_dp = coordinate_batch_across_dp(
            num_tokens_unpadded=total_num_scheduled_tokens,
            parallel_config=self.vllm_config.parallel_config,
            allow_microbatching=allow_microbatching,
            allow_dp_padding=allow_dp_padding,
            num_tokens_padded=total_num_scheduled_tokens,
            uniform_decode=uniform_decode,
            num_scheduled_tokens_per_request=num_scheduled_tokens,
        )
        num_tokens_after_padding = num_tokens
        if num_tokens_across_dp is not None:
            dp_rank = self.parallel_config.data_parallel_rank
            num_tokens_after_padding = int(num_tokens_across_dp[dp_rank])

        attn_metadata: PerLayerAttnMetadata | None = None

        # If force_attention is True, we always capture attention. Otherwise,
        # it only happens for cudagraph_runtime_mode=FULL.
        if force_attention or cudagraph_runtime_mode == CUDAGraphMode.FULL:
            attn_metadata = {}
            if ubatch_slices is not None:
                attn_metadata = [dict() for _ in range(len(ubatch_slices))]

            if create_mixed_batch:
                # In the mixed batch mode (used for FI warmup), we use
                # shorter sequence lengths to run faster.
                # TODO(luka) better system for describing dummy batches
                seq_lens = [1] * num_decode_tokens + [num_prefill_tokens + 1]
            else:
                seq_lens = max_query_len
            self.seq_lens.np[:num_reqs] = seq_lens
            self.seq_lens.np[num_reqs:] = 0
            self.seq_lens.copy_to_gpu()

            cum_num_tokens, _ = self._get_cumsum_and_arange(num_scheduled_tokens)
            self.query_start_loc.np[1 : num_reqs + 1] = cum_num_tokens
            self.query_start_loc.copy_to_gpu()

            for kv_cache_group_id, kv_cache_group_spec in enumerate(
                self.kv_cache_config.kv_cache_groups
            ):
                common_attn_metadata = CommonAttentionMetadata(
                    query_start_loc=self.query_start_loc.gpu[: num_reqs + 1],
                    query_start_loc_cpu=self.query_start_loc.cpu[: num_reqs + 1],
                    seq_lens=self.seq_lens.gpu[:num_reqs],
                    seq_lens_cpu=self.seq_lens.cpu[:num_reqs],
                    num_computed_tokens_cpu=self.input_batch.num_computed_tokens_cpu_tensor[
                        :num_reqs
                    ],
                    num_reqs=num_reqs,
                    num_actual_tokens=num_tokens,
                    max_query_len=max_query_len,
                    max_seq_len=self.max_model_len,
                    block_table_tensor=self.input_batch.block_table[
                        kv_cache_group_id
                    ].get_device_tensor(num_reqs),
                    slot_mapping=self.input_batch.block_table[
                        kv_cache_group_id
                    ].slot_mapping.gpu[:num_tokens],
                    causal=True,
                    dcp_local_seq_lens=self.dcp_local_seq_lens.gpu[:num_reqs]
                    if self.dcp_world_size > 1
                    else None,
                )
                for attn_group in self.attn_groups[kv_cache_group_id]:
                    if ubatch_slices is not None:
                        common_attn_metadata_list = split_attn_metadata(
                            ubatch_slices, common_attn_metadata
                        )
                        for ubid, common_attn_metadata in enumerate(
                            common_attn_metadata_list
                        ):
                            assert common_attn_metadata.max_query_len == 1
                            attn_metadata_i = attn_group.get_metadata_builder(
                                ubatch_id=ubid
                            ).build_for_cudagraph_capture(common_attn_metadata)
                            for layer_name in attn_group.layer_names:
                                assert type(attn_metadata) is list
                                attn_metadata[ubid][layer_name] = attn_metadata_i
                    else:
                        assert type(attn_metadata) is dict
                        metadata_builder = attn_group.get_metadata_builder()
                        attn_metadata_i = metadata_builder.build_for_cudagraph_capture(
                            common_attn_metadata
                        )
                        for layer_name in attn_group.layer_names:
                            attn_metadata[layer_name] = attn_metadata_i

        with self.maybe_dummy_run_with_lora(
            self.lora_config, num_scheduled_tokens, remove_lora
        ):
            # Make sure padding doesn't exceed max_num_tokens
            assert num_tokens_after_padding <= self.max_num_tokens
            model_kwargs = self._init_model_kwargs(num_tokens_after_padding)
            if self.supports_mm_inputs and not self.model_config.is_encoder_decoder:
                input_ids = None
                inputs_embeds = self.inputs_embeds.gpu[:num_tokens_after_padding]
                model_kwargs = {
                    **model_kwargs,
                    **self._dummy_mm_kwargs(num_reqs),
                }
            elif self.enable_prompt_embeds:
                input_ids = None
                inputs_embeds = self.inputs_embeds.gpu[:num_tokens_after_padding]
                model_kwargs = self._init_model_kwargs(num_tokens_after_padding)
            else:
                input_ids = self.input_ids.gpu[:num_tokens_after_padding]
                inputs_embeds = None

            if self.uses_mrope:
                positions = self.mrope_positions.gpu[:, :num_tokens_after_padding]
            else:
                positions = self.positions.gpu[:num_tokens_after_padding]

            if get_pp_group().is_first_rank:
                intermediate_tensors = None
            else:
                if self.intermediate_tensors is None:
                    self.intermediate_tensors = (
                        self.model.make_empty_intermediate_tensors(
                            batch_size=self.max_num_tokens,
                            dtype=self.model_config.dtype,
                            device=self.device,
                        )
                    )

                intermediate_tensors = self.sync_and_slice_intermediate_tensors(
                    num_tokens_after_padding, None, False
                )

            # filter out the valid batch descriptor
            _cg_mode, batch_descriptor = (
                self.cudagraph_dispatcher.dispatch(
                    BatchDescriptor(
                        num_tokens=num_tokens_after_padding,
                        uniform_decode=uniform_decode,
                    )
                )
                if not is_profile
                else (CUDAGraphMode.NONE, None)
            )
            if cudagraph_runtime_mode is not None:
                # we allow forcing NONE when the dispatcher disagrees to support
                # warm ups for cudagraph capture
                assert (
                    cudagraph_runtime_mode == CUDAGraphMode.NONE
                    or cudagraph_runtime_mode == _cg_mode
                ), (
                    f"Cudagraph runtime mode mismatch at dummy_run. "
                    f"Expected {_cg_mode}, but got {cudagraph_runtime_mode}."
                )
            else:
                cudagraph_runtime_mode = _cg_mode

            if ubatch_slices is not None:
                # Adjust values to reflect a single ubatch.
                # TODO(sage,lucas): this is cruft that should be addressed in
                #  the padding refactor.
                num_tokens_after_padding = ubatch_slices[0].num_tokens
                if num_tokens_across_dp is not None:
                    num_tokens_across_dp[:] = num_tokens_after_padding

            with (
                self.maybe_randomize_inputs(input_ids),
                set_forward_context(
                    attn_metadata,
                    self.vllm_config,
                    num_tokens=num_tokens_after_padding,
                    num_tokens_across_dp=num_tokens_across_dp,
                    cudagraph_runtime_mode=cudagraph_runtime_mode,
                    batch_descriptor=batch_descriptor,
                    ubatch_slices=ubatch_slices,
                ),
            ):
                outputs = self.model(
                    input_ids=input_ids,
                    positions=positions,
                    intermediate_tensors=intermediate_tensors,
                    inputs_embeds=inputs_embeds,
                    **model_kwargs,
                )

            if self.use_aux_hidden_state_outputs:
                hidden_states, _ = outputs
            else:
                hidden_states = outputs

            if self.speculative_config and self.speculative_config.use_eagle():
                assert isinstance(self.drafter, EagleProposer)
                use_cudagraphs = cudagraph_runtime_mode == CUDAGraphMode.PIECEWISE
                self.drafter.dummy_run(num_tokens, use_cudagraphs=use_cudagraphs)

        # This is necessary to avoid blocking DP.
        # For dummy runs, we typically skip EPLB since we don't have any real
        # requests to process.
        # However, in DP settings, there may be cases when some DP ranks do
        # not have any requests to process, so they're executing dummy batches.
        # In such cases, we still have to trigger EPLB to make sure
        # ranks execute the rearrangement in synchronization.
        if not skip_eplb:
            self.eplb_step(is_dummy=True, is_profile=is_profile)

        logit_indices = np.cumsum(num_scheduled_tokens) - 1
        return hidden_states, hidden_states[logit_indices]

    @torch.inference_mode()
    def _dummy_sampler_run(
        self,
        hidden_states: torch.Tensor,
    ) -> torch.Tensor:
        # The dummy hidden states may contain special values,
        # like `inf` or `nan`.
        # To avoid breaking the sampler, we use a random tensor here instead.
        hidden_states = torch.rand_like(hidden_states)

        logits = self.model.compute_logits(hidden_states)
        num_reqs = logits.size(0)

        dummy_tensors = lambda v: torch.full((num_reqs,), v, device=self.device)

        dummy_metadata = SamplingMetadata(
            temperature=dummy_tensors(0.5),
            all_greedy=False,
            all_random=False,
            top_p=dummy_tensors(0.9),
            top_k=dummy_tensors(logits.size(1) - 1),
            generators={},
            max_num_logprobs=None,
            no_penalties=True,
            prompt_token_ids=None,
            frequency_penalties=dummy_tensors(0.1),
            presence_penalties=dummy_tensors(0.1),
            repetition_penalties=dummy_tensors(0.1),
            output_token_ids=[[] for _ in range(num_reqs)],
            spec_token_ids=[[] for _ in range(num_reqs)],
            allowed_token_ids_mask=None,
            bad_words_token_ids={},
            logitsprocs=LogitsProcessors(),
        )
        try:
            sampler_output = self.sampler(
                logits=logits, sampling_metadata=dummy_metadata
            )
        except RuntimeError as e:
            if "out of memory" in str(e):
                raise RuntimeError(
                    "CUDA out of memory occurred when warming up sampler with "
                    f"{num_reqs} dummy requests. Please try lowering "
                    "`max_num_seqs` or `gpu_memory_utilization` when "
                    "initializing the engine."
                ) from e
            else:
                raise e
        if self.speculative_config:
            draft_token_ids = [[0] for _ in range(num_reqs)]
            dummy_spec_decode_metadata = SpecDecodeMetadata.make_dummy(
                draft_token_ids, self.device
            )

            num_tokens = sum(len(ids) for ids in draft_token_ids)
            # draft_probs = torch.randn(
            #     num_tokens, logits.shape[-1], device=self.device,
            #     dtype=logits.dtype)
            draft_probs = None
            target_logits = torch.randn(
                num_tokens, logits.shape[-1], device=self.device, dtype=logits.dtype
            )
            # NOTE(woosuk): Here, we should use int32 because the sampler uses
            # int32 for bonus_token_ids. If the dtype mismatches, re-compilation
            # will occur at runtime.
            bonus_token_ids = torch.zeros(
                num_reqs, device=self.device, dtype=torch.int32
            )
            self.rejection_sampler(
                dummy_spec_decode_metadata,
                draft_probs,
                target_logits,
                bonus_token_ids,
                dummy_metadata,
            )
        return sampler_output

    def _dummy_pooler_run_task(
        self,
        hidden_states: torch.Tensor,
        task: PoolingTask,
    ) -> PoolerOutput:
        num_tokens = hidden_states.shape[0]
        max_num_reqs = self.scheduler_config.max_num_seqs
        num_reqs = min(num_tokens, max_num_reqs)
        min_tokens_per_req = num_tokens // num_reqs
        num_scheduled_tokens_list = [min_tokens_per_req] * num_reqs
        num_scheduled_tokens_list[-1] += num_tokens % num_reqs
        assert sum(num_scheduled_tokens_list) == num_tokens
        assert len(num_scheduled_tokens_list) == num_reqs

        req_num_tokens = num_tokens // num_reqs

        dummy_prompt_lens = torch.tensor(
            num_scheduled_tokens_list,
            device="cpu",
        )
        dummy_token_ids = torch.zeros(
            (num_reqs, req_num_tokens), dtype=torch.int32, device=self.device
        )

        model = cast(VllmModelForPooling, self.get_model())
        dummy_pooling_params = PoolingParams(task=task)
        dummy_pooling_params.verify(task=task, model_config=self.model_config)
        to_update = model.pooler.get_pooling_updates(task)
        to_update.apply(dummy_pooling_params)

        dummy_metadata = PoolingMetadata(
            prompt_lens=dummy_prompt_lens,
            prompt_token_ids=dummy_token_ids,
            pooling_params=[dummy_pooling_params] * num_reqs,
        )

        dummy_metadata.build_pooling_cursor(
            num_scheduled_tokens_list, device=hidden_states.device
        )

        try:
            return model.pooler(
                hidden_states=hidden_states, pooling_metadata=dummy_metadata
            )
        except RuntimeError as e:
            if "out of memory" in str(e):
                raise RuntimeError(
                    "CUDA out of memory occurred when warming up pooler "
                    f"({task=}) with {num_reqs} dummy requests. Please try "
                    "lowering `max_num_seqs` or `gpu_memory_utilization` when "
                    "initializing the engine."
                ) from e
            else:
                raise e

    @torch.inference_mode()
    def _dummy_pooler_run(
        self,
        hidden_states: torch.Tensor,
    ) -> PoolerOutput:
        # Find the task that has the largest output for subsequent steps
        supported_pooling_tasks = self.get_supported_pooling_tasks()

        if not supported_pooling_tasks:
            if self.scheduler_config.chunked_prefill_enabled:
                raise RuntimeError(
                    f"Model {self.model_config.model} does not support "
                    "any pooling tasks with chunked prefill enabled. "
                    "Please add --no-enable-chunked-prefill to your "
                    "config or CLI args. See "
                    "https://docs.vllm.ai/en/latest/models/pooling_models.html "
                    "to learn more."
                )
            else:
                raise RuntimeError(
                    f"Model {self.model_config.model} does not support "
                    "any pooling tasks. See "
                    "https://docs.vllm.ai/en/latest/models/pooling_models.html "
                    "to learn more."
                )

        output_size = dict[PoolingTask, float]()
        for task in supported_pooling_tasks:
            # Run a full batch with each task to ensure none of them OOMs
            output = self._dummy_pooler_run_task(hidden_states, task)
            output_size[task] = sum(o.nbytes for o in output)
            del output  # Allow GC

        max_task = max(output_size.items(), key=lambda x: x[1])[0]
        return self._dummy_pooler_run_task(hidden_states, max_task)

    def profile_run(self) -> None:
        # Profile with multimodal encoder & encoder cache.
        if self.supports_mm_inputs:
            if self.model_config.multimodal_config.skip_mm_profiling:
                logger.info(
                    "Skipping memory profiling for multimodal encoder and "
                    "encoder cache."
                )
            else:
                mm_budget = self.mm_budget
                assert mm_budget is not None

                if (encoder_budget := mm_budget.get_encoder_budget()) > 0:
                    # NOTE: Currently model is profiled with a single non-text
                    # modality with the max possible input tokens even when
                    # it supports multiple.
                    dummy_modality = mm_budget.get_modality_with_max_tokens()
                    max_mm_items_per_batch = mm_budget.max_items_per_batch_by_modality[
                        dummy_modality
                    ]

                    logger.info(
                        "Encoder cache will be initialized with a budget of "
                        "%s tokens, and profiled with %s %s items of the "
                        "maximum feature size.",
                        encoder_budget,
                        max_mm_items_per_batch,
                        dummy_modality,
                    )

                    # Create dummy batch of multimodal inputs.
                    batched_dummy_mm_inputs = self._get_mm_dummy_batch(
                        dummy_modality,
                        max_mm_items_per_batch,
                    )

                    # Run multimodal encoder.
                    dummy_encoder_outputs = self.model.get_multimodal_embeddings(
                        **batched_dummy_mm_inputs
                    )

                    sanity_check_mm_encoder_outputs(
                        dummy_encoder_outputs,
                        expected_num_items=max_mm_items_per_batch,
                    )

                    # NOTE: This happens when encoder cache needs to store
                    # the embeddings that encoder outputs are scattered onto.
                    # In this case we create dummy embeddings of size
                    # (encode_budget, hidden_size) and scatter encoder
                    # output into it.
                    encoder_output_shape = dummy_encoder_outputs[0].shape
                    if encoder_output_shape[0] < encoder_budget:
                        expanded_outputs = []
                        for output in dummy_encoder_outputs:
                            expanded = output.new_zeros(
                                (encoder_budget, encoder_output_shape[-1])
                            )
                            num_tokens = output.shape[0]
                            expanded[:num_tokens].copy_(output)
                            expanded_outputs.append(expanded)

                        dummy_encoder_outputs = expanded_outputs

                    # Cache the dummy encoder outputs.
                    self.encoder_cache["tmp"] = dict(enumerate(dummy_encoder_outputs))

        # Add `is_profile` here to pre-allocate communication buffers
        hidden_states, last_hidden_states = self._dummy_run(
            self.max_num_tokens, is_profile=True
        )
        if get_pp_group().is_last_rank:
            if self.is_pooling_model:
                output = self._dummy_pooler_run(hidden_states)
            else:
                output = self._dummy_sampler_run(last_hidden_states)
        else:
            output = None
        self._sync_device()
        del hidden_states, output
        self.encoder_cache.clear()
        gc.collect()

    def capture_model(self) -> int:
        if self.compilation_config.cudagraph_mode == CUDAGraphMode.NONE:
            logger.warning(
                "Skipping CUDA graph capture. To turn on CUDA graph capture, "
                "ensure `cudagraph_mode` was not manually set to `NONE`"
            )
            return 0
        else:
            self.initialize_cudagraph_capture()

        compilation_counter.num_gpu_runner_capture_triggers += 1

        start_time = time.perf_counter()

        @contextmanager
        def freeze_gc():
            # Optimize garbage collection during CUDA graph capture.
            # Clean up, then freeze all remaining objects from being included
            # in future collections.
            gc.collect()
            should_freeze = not envs.VLLM_ENABLE_CUDAGRAPH_GC
            if should_freeze:
                gc.freeze()
            try:
                yield
            finally:
                if should_freeze:
                    gc.unfreeze()
                    gc.collect()

        # Trigger CUDA graph capture for specific shapes.
        # Capture the large shapes first so that the smaller shapes
        # can reuse the memory pool allocated for the large shapes.
        set_cudagraph_capturing_enabled(True)
        with freeze_gc(), graph_capture(device=self.device):
            start_free_gpu_memory = torch.cuda.mem_get_info()[0]
            cudagraph_mode = self.compilation_config.cudagraph_mode
            assert cudagraph_mode is not None
            if cudagraph_mode.mixed_mode() != CUDAGraphMode.NONE:
                cudagraph_runtime_mode = cudagraph_mode.mixed_mode()

                compilation_cases = list(reversed(self.cudagraph_batch_sizes))
                self._capture_cudagraphs(
                    compilation_cases,
                    cudagraph_runtime_mode=cudagraph_runtime_mode,
                    uniform_decode=False,
                )

            # Capture full cudagraph for uniform decode batches if we
            # don't already have full mixed prefill-decode cudagraphs.
            if (
                cudagraph_mode.decode_mode() == CUDAGraphMode.FULL
                and cudagraph_mode.separate_routine()
            ):
                max_num_tokens = (
                    self.scheduler_config.max_num_seqs * self.uniform_decode_query_len
                )
                decode_cudagraph_batch_sizes = [
                    x
                    for x in self.cudagraph_batch_sizes
                    if max_num_tokens >= x >= self.uniform_decode_query_len
                ]
                compilation_cases_decode = list(reversed(decode_cudagraph_batch_sizes))
                self._capture_cudagraphs(
                    compilation_cases=compilation_cases_decode,
                    cudagraph_runtime_mode=CUDAGraphMode.FULL,
                    uniform_decode=True,
                )

            torch.cuda.synchronize()
            end_free_gpu_memory = torch.cuda.mem_get_info()[0]

        # Disable cudagraph capturing globally, so any unexpected cudagraph
        # capturing will be detected and raise an error after here.
        # Note: We don't put it into graph_capture context manager because
        # we may do lazy capturing in future that still allows capturing
        # after here.
        set_cudagraph_capturing_enabled(False)

        end_time = time.perf_counter()
        elapsed_time = end_time - start_time
        cuda_graph_size = start_free_gpu_memory - end_free_gpu_memory
        # This usually takes 5~20 seconds.
        logger.info(
            "Graph capturing finished in %.0f secs, took %.2f GiB",
            elapsed_time,
            cuda_graph_size / (1 << 30),
        )
        return cuda_graph_size

    def _capture_cudagraphs(
        self,
        compilation_cases: list[int],
        cudagraph_runtime_mode: CUDAGraphMode,
        uniform_decode: bool,
    ):
        assert (
            cudagraph_runtime_mode != CUDAGraphMode.NONE
            and cudagraph_runtime_mode.valid_runtime_modes()
        ), f"Invalid cudagraph runtime mode: {cudagraph_runtime_mode}"

        # Only rank 0 should print progress bar during capture
        if is_global_first_rank():
            compilation_cases = tqdm(
                compilation_cases,
                disable=not self.load_config.use_tqdm_on_load,
                desc="Capturing CUDA graphs ({}, {})".format(
                    "decode" if uniform_decode else "mixed prefill-decode",
                    cudagraph_runtime_mode.name,
                ),
            )

        # We skip EPLB here since we don't want to record dummy metrics
        for num_tokens in compilation_cases:
            # We currently only capture ubatched graphs when its a FULL
            # cudagraph, a uniform decode batch, and the number of tokens
            # is above the threshold. Otherwise we just capture a non-ubatched
            # version of the graph
            allow_microbatching = (
                self.parallel_config.enable_dbo
                and cudagraph_runtime_mode == CUDAGraphMode.FULL
                and uniform_decode
                and check_ubatch_thresholds(
                    config=self.vllm_config.parallel_config,
                    num_tokens=num_tokens,
                    uniform_decode=uniform_decode,
                )
            )

            for _ in range(self.compilation_config.cudagraph_num_of_warmups):
                # Use CUDAGraphRuntimeStyle.NONE (default) for warmup.
                # But be careful, warm up with `NONE`is orthogonal to
                # if we want to warm up attention or not. This is
                # different from the case where `FULL` implies capture
                # attention while `PIECEWISE` implies no attention.
                force_attention = cudagraph_runtime_mode == CUDAGraphMode.FULL
                self._dummy_run(
                    num_tokens,
                    cudagraph_runtime_mode=CUDAGraphMode.NONE,
                    force_attention=force_attention,
                    uniform_decode=uniform_decode,
                    allow_microbatching=allow_microbatching,
                    skip_eplb=True,
                    remove_lora=False,
                )
            self._dummy_run(
                num_tokens,
                cudagraph_runtime_mode=cudagraph_runtime_mode,
                uniform_decode=uniform_decode,
                allow_microbatching=allow_microbatching,
                skip_eplb=True,
                remove_lora=False,
            )
        self.maybe_remove_all_loras(self.lora_config)

    def initialize_attn_backend(self, kv_cache_config: KVCacheConfig) -> None:
        """
        Initialize the attention backends and attention metadata builders.
        """
        assert len(self.attn_groups) == 0, "Attention backends are already initialized"

        class AttentionGroupKey(NamedTuple):
            attn_backend: type[AttentionBackend]
            kv_cache_spec: KVCacheSpec

        def get_attn_backends_for_group(
            kv_cache_group_spec: KVCacheGroupSpec,
        ) -> dict[AttentionGroupKey, list[str]]:
            layers = get_layers_from_vllm_config(
                self.vllm_config, AttentionLayerBase, kv_cache_group_spec.layer_names
            )
            attn_backends = {}
            attn_backend_layers = defaultdict(list)
            # Dedupe based on full class name; this is a bit safer than
            # using the class itself as the key because when we create dynamic
            # attention backend subclasses (e.g. ChunkedLocalAttention) unless
            # they are cached correctly, there will be different objects per
            # layer.
            for layer_name in kv_cache_group_spec.layer_names:
                attn_backend = layers[layer_name].get_attn_backend()

                if layer_name in self.kv_sharing_fast_prefill_eligible_layers:
                    attn_backend = create_fast_prefill_custom_backend(
                        "FastPrefill",
                        attn_backend,
                    )

                full_cls_name = attn_backend.full_cls_name()
                layer_kv_cache_spec = kv_cache_group_spec.kv_cache_spec
                if isinstance(layer_kv_cache_spec, UniformTypeKVCacheSpecs):
                    layer_kv_cache_spec = layer_kv_cache_spec.kv_cache_specs[layer_name]
                key = (full_cls_name, layer_kv_cache_spec)
                attn_backends[key] = AttentionGroupKey(
                    attn_backend, layer_kv_cache_spec
                )
                attn_backend_layers[key].append(layer_name)
            return {attn_backends[k]: v for k, v in attn_backend_layers.items()}

        def create_attn_groups(
            attn_backends_map: dict[AttentionGroupKey, list[str]],
        ) -> list[AttentionGroup]:
            attn_groups: list[AttentionGroup] = []
            for (attn_backend, kv_cache_spec), layer_names in attn_backends_map.items():
                attn_group = AttentionGroup.create_with_metadata_builders(
                    attn_backend,
                    layer_names,
                    kv_cache_spec,
                    self.vllm_config,
                    self.device,
                    num_metadata_builders=1
                    if not self.parallel_config.enable_dbo
                    else 2,
                )

                attn_groups.append(attn_group)
            return attn_groups

        for kv_cache_group_spec in kv_cache_config.kv_cache_groups:
            attn_backends = get_attn_backends_for_group(kv_cache_group_spec)
            self.attn_groups.append(create_attn_groups(attn_backends))

        # Calculate reorder batch threshold (if needed)
        self.calculate_reorder_batch_threshold()

    def initialize_cudagraph_capture(self) -> None:
        """
        Resolve the cudagraph_mode when there are multiple attention
        backends with potential conflicting CUDA graph support.
        Then initialize the cudagraph_dispatcher based on the resolved
        cudagraph_mode.
        """
        min_cg_support = AttentionCGSupport.ALWAYS
        min_cg_builder_name = None

        for attn_group in self._attn_group_iterator():
            builder = attn_group.get_metadata_builder()
            if builder.cudagraph_support.value < min_cg_support.value:
                min_cg_support = builder.cudagraph_support
                min_cg_builder_name = builder.__class__.__name__
        # Flexible resolve the cudagraph mode
        cudagraph_mode = self.compilation_config.cudagraph_mode
        # check cudagraph for mixed batch is supported
        if (
            cudagraph_mode.mixed_mode() == CUDAGraphMode.FULL
            and min_cg_support != AttentionCGSupport.ALWAYS
        ):
            msg = (
                f"CUDAGraphMode.{cudagraph_mode.name} is not supported "
                f"with {min_cg_builder_name} backend (support: "
                f"{min_cg_support})"
            )
            if min_cg_support == AttentionCGSupport.NEVER:
                # if not supported any full cudagraphs, just raise it.
                msg += (
                    "; please try cudagraph_mode=PIECEWISE, and "
                    "make sure compilation level is piecewise"
                )
                raise ValueError(msg)

            # attempt to resolve the full cudagraph related mode
            if self.compilation_config.splitting_ops_contain_attention():
                msg += "; setting cudagraph_mode=FULL_AND_PIECEWISE"
                cudagraph_mode = self.compilation_config.cudagraph_mode = (
                    CUDAGraphMode.FULL_AND_PIECEWISE
                )
            else:
                msg += "; setting cudagraph_mode=FULL_DECODE_ONLY"
                cudagraph_mode = self.compilation_config.cudagraph_mode = (
                    CUDAGraphMode.FULL_DECODE_ONLY
                )
            logger.warning(msg)

        # check that if we are doing decode full-cudagraphs it is supported
        if (
            cudagraph_mode.decode_mode() == CUDAGraphMode.FULL
            and min_cg_support == AttentionCGSupport.NEVER
        ):
            msg = (
                f"CUDAGraphMode.{cudagraph_mode.name} is not supported "
                f"with {min_cg_builder_name} backend (support: "
                f"{min_cg_support})"
            )
            if self.compilation_config.level == CompilationLevel.PIECEWISE and (
                self.compilation_config.splitting_ops_contain_attention()
                or self.compilation_config.use_inductor_graph_partition
            ):
                msg += (
                    "; setting cudagraph_mode=PIECEWISE because "
                    "attention is compiled piecewise"
                )
                cudagraph_mode = self.compilation_config.cudagraph_mode = (
                    CUDAGraphMode.PIECEWISE
                )
            else:
                msg += (
                    "; setting cudagraph_mode=NONE because "
                    "attention is not compiled piecewise"
                )
                cudagraph_mode = self.compilation_config.cudagraph_mode = (
                    CUDAGraphMode.NONE
                )
            logger.warning(msg)

        # check that if we are doing spec-decode + decode full-cudagraphs it is
        # supported
        if (
            cudagraph_mode.decode_mode() == CUDAGraphMode.FULL
            and self.uniform_decode_query_len > 1
            and min_cg_support.value < AttentionCGSupport.UNIFORM_BATCH.value
        ):
            msg = (
                f"CUDAGraphMode.{cudagraph_mode.name} is not supported"
                f" with spec-decode for attention backend "
                f"{min_cg_builder_name} (support: {min_cg_support})"
            )
            if self.compilation_config.splitting_ops_contain_attention():
                msg += "; setting cudagraph_mode=PIECEWISE"
                cudagraph_mode = self.compilation_config.cudagraph_mode = (
                    CUDAGraphMode.PIECEWISE
                )
            else:
                msg += "; setting cudagraph_mode=NONE"
                cudagraph_mode = self.compilation_config.cudagraph_mode = (
                    CUDAGraphMode.NONE
                )
            logger.warning(msg)

        # double check that we can support full cudagraph if they are requested
        # even after automatic downgrades
        if (
            cudagraph_mode.has_full_cudagraphs()
            and min_cg_support == AttentionCGSupport.NEVER
        ):
            raise ValueError(
                f"CUDAGraphMode.{cudagraph_mode.name} is not "
                f"supported with {min_cg_builder_name} backend ("
                f"support:{min_cg_support}) "
                "; please try cudagraph_mode=PIECEWISE, "
                "and make sure compilation level is piecewise"
            )

        # Trigger cudagraph dispatching keys initialization here (after
        # initializing attn backends).
        self.cudagraph_dispatcher.initialize_cudagraph_keys(
            self.compilation_config.cudagraph_mode, self.uniform_decode_query_len
        )

    def calculate_reorder_batch_threshold(self) -> None:
        """
        Check that if any backends reorder batches; that the reordering
        is compatible (e.g., decode threshold is the same)
        """
        for group in self._attn_group_iterator():
            attn_metadata_builder_i = group.get_metadata_builder()

            # check that if any backends reorder batches; that the reordering
            # is compatible (e.g., decode threshold is the same)
            reorder_batch_threshold_i = attn_metadata_builder_i.reorder_batch_threshold
            if reorder_batch_threshold_i is not None:
                if self.reorder_batch_threshold is not None:
                    if reorder_batch_threshold_i != self.reorder_batch_threshold:
                        raise ValueError(
                            f"Attention backend reorders decodes with "
                            f"threshold {reorder_batch_threshold_i} but other "
                            f"backend uses threshold "
                            f"{self.reorder_batch_threshold}"
                        )
                else:
                    self.reorder_batch_threshold = reorder_batch_threshold_i

    def _find_compatible_block_sizes(
        self,
        kv_manager_block_size: int,
        backend_cls: type[AttentionBackend],
        return_all: bool = False,
    ) -> list[int]:
        """
        Find compatible block sizes for a backend.

        Args:
            kv_manager_block_size: Physical block size of KV cache
            backend_cls: Attention backend class
            return_all: Return all compatible sizes if True, max size if False

        Returns:
            Compatible block size(s) based on return_all parameter

        Raises:
            ValueError: If no compatible block size found
        """
        supported_block_size = backend_cls.get_supported_kernel_block_size()
        compatible_sizes = []

        for block_size in supported_block_size:
            if isinstance(block_size, int):
                if kv_manager_block_size % block_size == 0:
                    compatible_sizes.append(block_size)
            elif (
                isinstance(block_size, MultipleOf)
                and kv_manager_block_size % block_size.base == 0
            ):
                compatible_sizes.append(kv_manager_block_size)

        if not compatible_sizes:
            raise ValueError(f"No compatible block size for {kv_manager_block_size}")

        return compatible_sizes if return_all else [max(compatible_sizes)]

    def _select_common_block_size(
        self, kv_manager_block_size: int, attn_groups: list[AttentionGroup]
    ) -> int:
        """
        Select common block size for all backends.

        Args:
            kv_manager_block_size: Block size of KV cache
            attn_groups: List of attention groups

        Returns:
            Block size supported by all backends,
            prioritizing cache_config.block_size

        Raises:
            ValueError: If no common block size found
        """
        all_backend_supports = []

        for attn_group in attn_groups:
            compatible_sizes = self._find_compatible_block_sizes(
                kv_manager_block_size, attn_group.backend, return_all=True
            )
            supported_sizes = sorted(list(set(compatible_sizes)), reverse=True)
            all_backend_supports.append(set(supported_sizes))

        common_supported_sizes = set.intersection(*all_backend_supports)

        if not common_supported_sizes:
            error_msg = f"No common block size for {kv_manager_block_size}. "
            for i, attn_group in enumerate(attn_groups):
                supported = all_backend_supports[i]
                error_msg += (
                    f"Backend {attn_group.backend} supports: {sorted(supported)}. "
                )
            raise ValueError(error_msg)

        if self.cache_config.block_size in common_supported_sizes:
            return self.cache_config.block_size

        return max(common_supported_sizes)

    def may_reinitialize_input_batch(self, kv_cache_config: KVCacheConfig) -> None:
        """
        Re-initialize the input batch if the block sizes are different from
        `[self.cache_config.block_size]`. This usually happens when there
        are multiple KV cache groups.

        Args:
            kv_cache_config: The KV cache configuration.
        """
        block_sizes = [
            kv_cache_group.kv_cache_spec.block_size
            for kv_cache_group in kv_cache_config.kv_cache_groups
            if not isinstance(kv_cache_group.kv_cache_spec, EncoderOnlyAttentionSpec)
        ]

        # Generate kernel_block_sizes that matches each block_size
        kernel_block_sizes = self._prepare_kernel_block_sizes(kv_cache_config)

        if block_sizes != [self.cache_config.block_size] or kernel_block_sizes != [
            self.cache_config.block_size
        ]:
            assert self.cache_config.cpu_offload_gb == 0, (
                "Cannot re-initialize the input batch when CPU weight "
                "offloading is enabled. See https://github.com/vllm-project/vllm/pull/18298 "  # noqa: E501
                "for more details."
            )
            self.input_batch = InputBatch(
                max_num_reqs=self.max_num_reqs,
                max_model_len=max(self.max_model_len, self.max_encoder_len),
                max_num_batched_tokens=self.max_num_tokens,
                device=self.device,
                pin_memory=self.pin_memory,
                vocab_size=self.model_config.get_vocab_size(),
                block_sizes=block_sizes,
                kernel_block_sizes=kernel_block_sizes,
                is_spec_decode=bool(self.vllm_config.speculative_config),
                logitsprocs=self.input_batch.logitsprocs,
                logitsprocs_need_output_token_ids=self.input_batch.logitsprocs_need_output_token_ids,
                is_pooling_model=self.is_pooling_model,
                num_speculative_tokens=(
                    self.vllm_config.speculative_config.num_speculative_tokens
                    if self.vllm_config.speculative_config
                    else 0
                ),
            )

    def _allocate_kv_cache_tensors(
        self, kv_cache_config: KVCacheConfig
    ) -> dict[str, torch.Tensor]:
        """
        Initializes the KV cache buffer with the correct size. The buffer needs
        to be reshaped to the desired shape before being used by the models.

        Args:
            kv_cache_config: The KV cache config
        Returns:
            dict[str, torch.Tensor]: A map between layer names to their
            corresponding memory buffer for KV cache.
        """
        kv_cache_raw_tensors: dict[str, torch.Tensor] = {}
        for kv_cache_tensor in kv_cache_config.kv_cache_tensors:
            tensor = torch.zeros(
                kv_cache_tensor.size, dtype=torch.int8, device=self.device
            )
            for layer_name in kv_cache_tensor.shared_by:
                kv_cache_raw_tensors[layer_name] = tensor

        layer_names = set()
        for group in kv_cache_config.kv_cache_groups:
            for layer_name in group.layer_names:
                if layer_name in self.runner_only_attn_layers:
                    continue
                layer_names.add(layer_name)
        assert layer_names == set(kv_cache_raw_tensors.keys()), (
            "Some layers are not correctly initialized"
        )
        return kv_cache_raw_tensors

    def _attn_group_iterator(self) -> Iterator[AttentionGroup]:
        return itertools.chain.from_iterable(self.attn_groups)

    def _kv_cache_spec_attn_group_iterator(self) -> Iterator[AttentionGroup]:
        if not self.kv_cache_config.kv_cache_groups:
            return
        for attn_groups in self.attn_groups:
            yield from attn_groups

    def _prepare_kernel_block_sizes(self, kv_cache_config: KVCacheConfig) -> list[int]:
        """
        Generate kernel_block_sizes that matches each block_size.

        For attention backends that support virtual block splitting,
        use the supported block sizes from the backend.
        For other backends (like Mamba), use the same block size (no splitting).

        Args:
            kv_cache_config: The KV cache configuration.

        Returns:
            list[int]: List of kernel block sizes for each cache group.
        """
        kernel_block_sizes = []
        for kv_cache_group_id, kv_cache_group in enumerate(
            kv_cache_config.kv_cache_groups
        ):
            kv_cache_spec = kv_cache_group.kv_cache_spec
            if isinstance(kv_cache_spec, UniformTypeKVCacheSpecs):
                # All layers in the UniformTypeKVCacheSpecs have the same type,
                # Pick an arbitrary one to dispatch.
                kv_cache_spec = next(iter(kv_cache_spec.kv_cache_specs.values()))
            if isinstance(kv_cache_spec, EncoderOnlyAttentionSpec):
                continue
            elif isinstance(kv_cache_spec, AttentionSpec):
                # This is an attention backend that supports virtual
                # block splitting. Get the supported block sizes from
                # all backends in the group.
                attn_groups = self.attn_groups[kv_cache_group_id]
                kv_manager_block_size = kv_cache_group.kv_cache_spec.block_size
                selected_kernel_size = self._select_common_block_size(
                    kv_manager_block_size, attn_groups
                )
                kernel_block_sizes.append(selected_kernel_size)
            elif isinstance(kv_cache_spec, MambaSpec):
                # This is likely Mamba or other non-attention cache,
                # no splitting.
                kernel_block_sizes.append(kv_cache_spec.block_size)
            else:
                raise NotImplementedError(
                    f"unknown kv cache spec {kv_cache_group.kv_cache_spec}"
                )
        return kernel_block_sizes

    def _reshape_kv_cache_tensors(
        self,
        kv_cache_config: KVCacheConfig,
        kv_cache_raw_tensors: dict[str, torch.Tensor],
    ) -> dict[str, torch.Tensor]:
        """
        Reshape the KV cache tensors to the desired shape and dtype.

        Args:
            kv_cache_config: The KV cache config
            kv_cache_raw_tensors: The KV cache buffer of each layer, with
                correct size but uninitialized shape.
        Returns:
            Dict[str, torch.Tensor]: A map between layer names to their
            corresponding memory buffer for KV cache.
        """
        kv_caches: dict[str, torch.Tensor] = {}
        has_attn, has_mamba = False, False
        for group in self._kv_cache_spec_attn_group_iterator():
            kv_cache_spec = group.kv_cache_spec
            attn_backend = group.backend
            for layer_name in group.layer_names:
                if layer_name in self.runner_only_attn_layers:
                    continue
                raw_tensor = kv_cache_raw_tensors[layer_name]
                assert raw_tensor.numel() % kv_cache_spec.page_size_bytes == 0
                num_blocks = raw_tensor.numel() // kv_cache_spec.page_size_bytes
                if isinstance(kv_cache_spec, AttentionSpec):
                    has_attn = True
                    kv_manager_block_size = kv_cache_spec.block_size
                    kernel_size_list = self._find_compatible_block_sizes(
                        kv_manager_block_size, attn_backend, return_all=False
                    )
                    kernel_size = kernel_size_list[0]
                    num_blocks_per_kv_block = kv_manager_block_size // kernel_size
                    kernel_num_blocks = num_blocks * num_blocks_per_kv_block

                    kv_cache_shape = attn_backend.get_kv_cache_shape(
                        kernel_num_blocks,
                        kernel_size,
                        kv_cache_spec.num_kv_heads,
                        kv_cache_spec.head_size,
                        cache_dtype_str=self.cache_config.cache_dtype,
                    )
                    dtype = kv_cache_spec.dtype
                    try:
                        kv_cache_stride_order = attn_backend.get_kv_cache_stride_order()  # noqa: E501
                        assert len(kv_cache_stride_order) == len(kv_cache_shape)
                    except (AttributeError, NotImplementedError):
                        kv_cache_stride_order = tuple(range(len(kv_cache_shape)))
                    # The allocation respects the backend-defined stride order
                    # to ensure the semantic remains consistent for each
                    # backend. We first obtain the generic kv cache shape and
                    # then permute it according to the stride order which could
                    # result in a non-contiguous tensor.
                    kv_cache_shape = tuple(
                        kv_cache_shape[i] for i in kv_cache_stride_order
                    )
                    # Maintain original KV shape view.
                    inv_order = [
                        kv_cache_stride_order.index(i)
                        for i in range(len(kv_cache_stride_order))
                    ]
                    kv_caches[layer_name] = (
                        kv_cache_raw_tensors[layer_name]
                        .view(dtype)
                        .view(kv_cache_shape)
                        .permute(*inv_order)
                    )
                elif isinstance(kv_cache_spec, MambaSpec):
                    has_mamba = True
                    raw_tensor = kv_cache_raw_tensors[layer_name]
                    state_tensors = []
                    storage_offset_bytes = 0
                    for shape, dtype in zip(kv_cache_spec.shapes, kv_cache_spec.dtypes):
                        dtype_size = get_dtype_size(dtype)
                        num_element_per_page = (
                            kv_cache_spec.page_size_bytes // dtype_size
                        )
                        target_shape = (num_blocks, *shape)
                        stride = torch.empty(target_shape).stride()
                        target_stride = (num_element_per_page, *stride[1:])
                        assert storage_offset_bytes % dtype_size == 0
                        tensor = torch.as_strided(
                            raw_tensor.view(dtype),
                            size=target_shape,
                            stride=target_stride,
                            storage_offset=storage_offset_bytes // dtype_size,
                        )
                        state_tensors.append(tensor)
                        storage_offset_bytes += stride[0] * dtype_size

                    kv_caches[layer_name] = state_tensors
                else:
                    raise NotImplementedError

        if has_attn and has_mamba:
            self._update_hybrid_attention_mamba_layout(kv_caches)

        return kv_caches

    def _update_hybrid_attention_mamba_layout(
        self, kv_caches: dict[str, torch.Tensor]
    ) -> None:
        """
        Update the layout of attention layers from (2, num_blocks, ...) to
        (num_blocks, 2, ...).

        Args:
            kv_caches: The KV cache buffer of each layer.
        """

        for group in self._kv_cache_spec_attn_group_iterator():
            kv_cache_spec = group.kv_cache_spec
            for layer_name in group.layer_names:
                kv_cache = kv_caches[layer_name]
                if isinstance(kv_cache_spec, AttentionSpec) and kv_cache.shape[0] == 2:
                    assert kv_cache.shape[1] != 2, (
                        "Fail to determine whether the layout is "
                        "(2, num_blocks, ...) or (num_blocks, 2, ...) for "
                        f"a tensor of shape {kv_cache.shape}"
                    )
                    hidden_size = kv_cache.shape[2:].numel()
                    kv_cache.as_strided_(
                        size=kv_cache.shape,
                        stride=(hidden_size, 2 * hidden_size, *kv_cache.stride()[2:]),
                    )

    def initialize_kv_cache_tensors(
        self, kv_cache_config: KVCacheConfig
    ) -> dict[str, torch.Tensor]:
        """
        Initialize the memory buffer for KV cache.

        Args:
            kv_cache_config: The KV cache config
        Returns:
            Dict[str, torch.Tensor]: A map between layer names to their
            corresponding memory buffer for KV cache.
        """
        # Initialize the memory buffer for KV cache
        kv_cache_raw_tensors = self._allocate_kv_cache_tensors(kv_cache_config)
        # Change the memory buffer to the desired shape
        kv_caches = self._reshape_kv_cache_tensors(
            kv_cache_config, kv_cache_raw_tensors
        )

        # Set up cross-layer KV cache sharing
        for layer_name, target_layer_name in self.shared_kv_cache_layers.items():
            logger.debug("%s reuses KV cache of %s", layer_name, target_layer_name)
            kv_caches[layer_name] = kv_caches[target_layer_name]

        num_attn_module = (
            2 if self.model_config.hf_config.model_type == "longcat_flash" else 1
        )
        bind_kv_cache(
            kv_caches,
            self.compilation_config.static_forward_context,
            self.kv_caches,
            num_attn_module,
        )
        return kv_caches

    def maybe_add_kv_sharing_layers_to_kv_cache_groups(
        self, kv_cache_config: KVCacheConfig
    ) -> None:
        """
        Add layers that re-use KV cache to KV cache group of its target layer.
        Mapping of KV cache tensors happens in `initialize_kv_cache_tensors()`
        """
        if not self.shared_kv_cache_layers:
            # No cross-layer KV sharing, return
            return

        add_kv_sharing_layers_to_kv_cache_groups(
            self.shared_kv_cache_layers,
            kv_cache_config.kv_cache_groups,
            self.runner_only_attn_layers,
        )

        if self.cache_config.kv_sharing_fast_prefill:
            # In You Only Cache Once (https://arxiv.org/abs/2405.05254) or other
            # similar KV sharing setups, only the layers that generate KV caches
            # are involved in the prefill phase, enabling prefill to early exit.
            attn_layers = get_layers_from_vllm_config(self.vllm_config, Attention)
            for layer_name in reversed(attn_layers):
                if layer_name in self.shared_kv_cache_layers:
                    self.kv_sharing_fast_prefill_eligible_layers.add(layer_name)
                else:
                    break

    def initialize_kv_cache(self, kv_cache_config: KVCacheConfig) -> None:
        """
        Initialize KV cache based on `kv_cache_config`.
        Args:
            kv_cache_config: Configuration for the KV cache, including the KV
            cache size of each layer
        """
        kv_cache_config = deepcopy(kv_cache_config)
        self.kv_cache_config = kv_cache_config
        self.may_add_encoder_only_layers_to_kv_cache_config()
        self.maybe_add_kv_sharing_layers_to_kv_cache_groups(kv_cache_config)
        self.initialize_attn_backend(kv_cache_config)
        # Reinitialize need to after initialize_attn_backend
        self.may_reinitialize_input_batch(kv_cache_config)
        kv_caches = self.initialize_kv_cache_tensors(kv_cache_config)

        if self.speculative_config and self.speculative_config.use_eagle():
            assert isinstance(self.drafter, EagleProposer)
            # validate all draft model layers belong to the same kv cache
            # group
            self.drafter.validate_same_kv_cache_group(kv_cache_config)

        if has_kv_transfer_group():
            kv_transfer_group = get_kv_transfer_group()
            kv_transfer_group.register_kv_caches(kv_caches)
            kv_transfer_group.set_host_xfer_buffer_ops(copy_kv_blocks)

        if self.dcp_world_size > 1:
            layer_names = self.attn_groups[0][0].layer_names
            layers = get_layers_from_vllm_config(
                self.vllm_config, AttentionLayerBase, layer_names
            )
            for layer in layers.values():
                assert layer.impl.need_to_return_lse_for_decode, (
                    "DCP requires attention impls to return"
                    " the softmax lse for decode, but the impl "
                    f"{layer.impl.__class__.__name__} "
                    "does not return the softmax lse for decode."
                )

    def may_add_encoder_only_layers_to_kv_cache_config(self) -> None:
        """
        Add encoder-only layers to the KV cache config.
        """
        block_size = self.vllm_config.cache_config.block_size
        encoder_only_attn_specs: dict[AttentionSpec, list[str]] = defaultdict(list)
        attn_layers = get_layers_from_vllm_config(self.vllm_config, Attention)
        for layer_name, attn_module in attn_layers.items():
            if attn_module.attn_type == AttentionType.ENCODER_ONLY:
                attn_spec: AttentionSpec = EncoderOnlyAttentionSpec(
                    block_size=block_size,
                    num_kv_heads=attn_module.num_kv_heads,
                    head_size=attn_module.head_size,
                    dtype=self.kv_cache_dtype,
                )
                encoder_only_attn_specs[attn_spec].append(layer_name)
                self.runner_only_attn_layers.add(layer_name)
        if len(encoder_only_attn_specs) > 0:
            assert len(encoder_only_attn_specs) == 1, (
                "Only support one encoder-only attention spec now"
            )
            spec, layer_names = encoder_only_attn_specs.popitem()
            self.kv_cache_config.kv_cache_groups.append(
                KVCacheGroupSpec(layer_names=layer_names, kv_cache_spec=spec)
            )

    def get_kv_cache_spec(self) -> dict[str, KVCacheSpec]:
        """
        Generates the KVCacheSpec by parsing the kv cache format from each
        Attention module in the static forward context.
        Returns:
            KVCacheSpec: A dictionary mapping layer names to their KV cache
            format. Layers that do not need KV cache are not included.
        """

        block_size = self.vllm_config.cache_config.block_size
        use_mla = self.vllm_config.model_config.use_mla
        cache_dtype_str = self.vllm_config.cache_config.cache_dtype
        kv_cache_spec: dict[str, KVCacheSpec] = {}
        attn_layers = get_layers_from_vllm_config(self.vllm_config, AttentionLayerBase)
        for layer_name, attn_module in attn_layers.items():
            if isinstance(attn_module, Attention):
                if (
                    kv_tgt_layer := attn_module.kv_sharing_target_layer_name
                ) is not None:
                    # The layer doesn't need its own KV cache and will use that of
                    # the target layer. We skip creating a KVCacheSpec for it, so
                    # that KV cache management logic will act as this layer does
                    # not exist, and doesn't allocate KV cache for the layer. This
                    # enables the memory saving of cross-layer kv sharing, allowing
                    # a given amount of memory to accommodate longer context lengths
                    # or enable more requests to be processed simultaneously.
                    self.shared_kv_cache_layers[layer_name] = kv_tgt_layer
                    continue

                # TODO(lucas): move the attention specs into the model layers like
                # the attention backends
                if attn_module.attn_type == AttentionType.DECODER:
                    if attn_module.sliding_window is not None:
                        assert not use_mla, "MLA is not supported for slidingwindow"
                        kv_cache_spec[layer_name] = SlidingWindowSpec(
                            block_size=block_size,
                            num_kv_heads=attn_module.num_kv_heads,
                            head_size=attn_module.head_size,
                            dtype=self.kv_cache_dtype,
                            sliding_window=attn_module.sliding_window,
                        )
                    elif self.attention_chunk_size is not None and isinstance(
                        attn_module, ChunkedLocalAttention
                    ):
                        kv_cache_spec[layer_name] = ChunkedLocalAttentionSpec(
                            block_size=block_size,
                            num_kv_heads=attn_module.num_kv_heads,
                            head_size=attn_module.head_size,
                            dtype=self.kv_cache_dtype,
                            attention_chunk_size=self.attention_chunk_size,
                        )
                    else:
                        kv_cache_spec[layer_name] = FullAttentionSpec(
                            block_size=block_size,
                            num_kv_heads=attn_module.num_kv_heads,
                            head_size=attn_module.head_size,
                            dtype=self.kv_cache_dtype,
                        )
                elif attn_module.attn_type == AttentionType.ENCODER_DECODER:
                    kv_cache_spec[layer_name] = CrossAttentionSpec(
                        block_size=block_size,
                        num_kv_heads=attn_module.num_kv_heads,
                        head_size=attn_module.head_size,
                        dtype=self.kv_cache_dtype,
                    )
                elif attn_module.attn_type in (
                    AttentionType.ENCODER,
                    AttentionType.ENCODER_ONLY,
                ):
                    # encoder-only attention does not need KV cache.
                    continue
                else:
                    raise ValueError(f"Unknown attention type: {attn_module.attn_type}")

            elif isinstance(attn_module, MLAAttention):
                kv_cache_spec[layer_name] = MLAAttentionSpec(
                    block_size=block_size,
                    num_kv_heads=1,
                    head_size=attn_module.head_size,
                    dtype=self.kv_cache_dtype,
                    cache_dtype_str=cache_dtype_str,
                )

            elif isinstance(attn_module, MambaBase):
                if (
                    self.vllm_config.speculative_config is not None
                    and self.vllm_config.model_config.hf_config.model_type
                    not in ["qwen3_next"]
                ):
                    raise NotImplementedError(
                        "Mamba with speculative decoding is not supported yet."
                    )
                mamba_block_size = self.vllm_config.cache_config.mamba_block_size
                page_size_padded = self.vllm_config.cache_config.mamba_page_size_padded
                kv_cache_spec[layer_name] = MambaSpec(
                    shapes=attn_module.get_state_shape(),
                    dtypes=attn_module.get_state_dtype(),
                    block_size=mamba_block_size,
                    page_size_padded=page_size_padded,
                    mamba_type=attn_module.mamba_type,
                    num_speculative_blocks=(
                        self.speculative_config.num_speculative_tokens
                        if self.speculative_config
                        else 0
                    ),
                )

        ds_indexer_layers = get_layers_from_vllm_config(
            self.vllm_config, DeepseekV32IndexerCache
        )
        for layer_name, ds_indexer_module in ds_indexer_layers.items():
            kv_cache_spec[layer_name] = ds_indexer_module.get_kv_cache_spec()

        return kv_cache_spec

    def _to_list(self, sampled_token_ids: torch.Tensor) -> list[list[int]]:
        # This is a short term mitigation for issue mentioned in
        # https://github.com/vllm-project/vllm/issues/22754.
        # `tolist` would trigger a cuda wise stream sync, which
        # would block other copy ops from other cuda streams.
        # A cuda event sync would avoid such a situation. Since
        # this is in the critical path of every single model
        # forward loop, this has caused perf issue for a disagg
        # setup.
        pinned = self.sampled_token_ids_pinned_cpu[: sampled_token_ids.shape[0]]
        pinned.copy_(sampled_token_ids, non_blocking=True)
        self.transfer_event.record()
        self.transfer_event.synchronize()
        return pinned.tolist()<|MERGE_RESOLUTION|>--- conflicted
+++ resolved
@@ -2679,23 +2679,15 @@
                     if logits is not None:
                         model_output_broadcast_data["logits"] = logits.contiguous()
 
-<<<<<<< HEAD
                     model_output_broadcast_data = get_pp_group().broadcast_tensor_dict(
                         model_output_broadcast_data, src=len(get_pp_group().ranks) - 1
                     )
                     assert model_output_broadcast_data is not None
                     logits = model_output_broadcast_data["logits"]
-=======
-            # Apply structured output bitmasks if present
-            if scheduler_output.structured_output_request_ids:
-                apply_grammar_bitmask(scheduler_output, self.input_batch, logits)
->>>>>>> 93546600
 
                 # Apply structured output bitmasks if present
-                if scheduler_output.grammar_bitmask is not None:
-                    apply_grammar_bitmask(
-                        scheduler_output, self.input_batch, logits, self.device
-                    )
+                if scheduler_output.structured_output_request_ids:
+                    apply_grammar_bitmask(scheduler_output, self.input_batch, logits)
 
             with record_function_or_nullcontext("Sample"):
                 sampler_output = self._sample(logits, spec_decode_metadata)
