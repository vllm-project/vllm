# SPDX-License-Identifier: Apache-2.0
# SPDX-FileCopyrightText: Copyright contributors to the vLLM project

import gc
import time
from contextlib import contextmanager
from typing import TYPE_CHECKING, Any, Optional, Union, cast

import numpy as np
import torch
import torch.distributed
import torch.nn as nn
from tqdm import tqdm

import vllm.envs as envs
from vllm.attention import AttentionType, get_attn_backend
from vllm.attention.backends.abstract import AttentionBackend
from vllm.attention.layer import Attention
from vllm.compilation.counter import compilation_counter
from vllm.config import (CompilationLevel, VllmConfig,
                         get_layers_from_vllm_config, update_config)
from vllm.distributed.eplb.eplb_state import EplbState
from vllm.distributed.kv_transfer import (get_kv_transfer_group,
                                          has_kv_transfer_group)
from vllm.distributed.parallel_state import (
    get_pp_group, get_tp_group, graph_capture, is_global_first_rank,
    prepare_communication_buffer_for_model)
from vllm.forward_context import DPMetadata, set_forward_context
from vllm.logger import init_logger
from vllm.model_executor.layers.mamba.mamba_mixer2 import MambaBase
from vllm.model_executor.layers.rotary_embedding import MRotaryEmbedding
from vllm.model_executor.model_loader import TensorizerLoader, get_model_loader
from vllm.model_executor.models.interfaces import (is_mixture_of_experts,
                                                   supports_transcription)
from vllm.model_executor.models.interfaces_base import (
    VllmModelForPooling, is_pooling_model, is_text_generation_model)
from vllm.multimodal import MULTIMODAL_REGISTRY
from vllm.multimodal.inputs import MultiModalKwargs, PlaceholderRange
from vllm.multimodal.utils import group_mm_inputs_by_modality
from vllm.pooling_params import PoolingParams
from vllm.sampling_params import SamplingType
from vllm.sequence import IntermediateTensors, PoolerOutput
from vllm.tasks import GenerationTask, PoolingTask, SupportedTask
from vllm.utils import (STR_DTYPE_TO_TORCH_DTYPE, DeviceMemoryProfiler,
                        GiB_bytes, LazyLoader, check_use_alibi, get_dtype_size,
                        is_pin_memory_available, round_up)
from vllm.v1.attention.backends.mamba_selectors import get_mamba_attn_backend
from vllm.v1.attention.backends.utils import (
    AttentionMetadataBuilder, CommonAttentionMetadata,
    make_local_attention_virtual_batches)
from vllm.v1.core.encoder_cache_manager import compute_encoder_budget
from vllm.v1.kv_cache_interface import (AttentionSpec,
                                        ChunkedLocalAttentionSpec,
                                        FullAttentionSpec, KVCacheConfig,
                                        KVCacheSpec, MambaSpec,
                                        SlidingWindowSpec)
from vllm.v1.outputs import (EMPTY_MODEL_RUNNER_OUTPUT, LogprobsTensors,
                             ModelRunnerOutput)
from vllm.v1.pool.metadata import PoolingMetadata
from vllm.v1.sample.metadata import SamplingMetadata
from vllm.v1.sample.rejection_sampler import RejectionSampler
from vllm.v1.sample.sampler import Sampler
from vllm.v1.spec_decode.eagle import EagleProposer
from vllm.v1.spec_decode.medusa import MedusaProposer
from vllm.v1.spec_decode.metadata import SpecDecodeMetadata
from vllm.v1.spec_decode.ngram_proposer import NgramProposer
from vllm.v1.worker.gpu_input_batch import CachedRequestState, InputBatch
from vllm.v1.worker.kv_connector_model_runner_mixin import (
    KVConnectorModelRunnerMixin)
from vllm.v1.worker.lora_model_runner_mixin import LoRAModelRunnerMixin

from ..sample.logits_processor import LogitsProcessorManager
from .utils import (bind_kv_cache, gather_mm_placeholders,
                    initialize_kv_cache_for_kv_sharing,
                    sanity_check_mm_encoder_outputs, scatter_mm_placeholders)

if TYPE_CHECKING:
    import xgrammar as xgr
    import xgrammar.kernels.apply_token_bitmask_inplace_torch_compile as xgr_torch_compile  # noqa: E501

    from vllm.model_executor.model_loader.tensorizer import TensorizerConfig
    from vllm.v1.core.sched.output import SchedulerOutput
else:
    xgr = LazyLoader("xgr", globals(), "xgrammar")
    xgr_torch_compile = LazyLoader(
        "xgr_torch_compile", globals(),
        "xgrammar.kernels.apply_token_bitmask_inplace_torch_compile")

logger = init_logger(__name__)


class GPUModelRunner(LoRAModelRunnerMixin, KVConnectorModelRunnerMixin):

    def __init__(
        self,
        vllm_config: VllmConfig,
        device: torch.device,
    ):
        self.vllm_config = vllm_config
        self.model_config = vllm_config.model_config
        self.cache_config = vllm_config.cache_config
        self.compilation_config = vllm_config.compilation_config
        self.lora_config = vllm_config.lora_config
        self.load_config = vllm_config.load_config
        self.parallel_config = vllm_config.parallel_config
        self.scheduler_config = vllm_config.scheduler_config
        self.speculative_config = vllm_config.speculative_config
        self.observability_config = vllm_config.observability_config

        from vllm.model_executor.models.utils import set_cpu_offload_max_bytes
        set_cpu_offload_max_bytes(
            int(self.cache_config.cpu_offload_gb * 1024**3))

        model_config = self.model_config
        cache_config = self.cache_config
        scheduler_config = self.scheduler_config
        parallel_config = self.parallel_config
        self.device = device
        self.pin_memory = is_pin_memory_available()
        self.dtype = self.model_config.dtype
        if cache_config.cache_dtype == "auto":
            self.kv_cache_dtype = self.dtype
        else:
            self.kv_cache_dtype = STR_DTYPE_TO_TORCH_DTYPE[
                cache_config.cache_dtype]

        self.is_multimodal_model = model_config.is_multimodal_model
        self.is_pooling_model = model_config.pooler_config is not None
        self.is_encoder_only_model = False
        self.is_multimodal_raw_input_supported = (
            model_config.is_multimodal_raw_input_supported)
        self.max_model_len = model_config.max_model_len
        self.max_num_tokens = scheduler_config.max_num_batched_tokens
        self.max_num_reqs = scheduler_config.max_num_seqs

        # Model-related.
        self.num_query_heads = model_config.get_num_attention_heads(
            parallel_config)
        self.hidden_size = model_config.get_hidden_size()
        self.attention_chunk_size = model_config.attention_chunk_size

        self.cascade_attn_enabled = not self.model_config.disable_cascade_attn

        # Multi-modal data support
        self.mm_registry = MULTIMODAL_REGISTRY
        self.uses_mrope = model_config.uses_mrope

        encoder_compute_budget, encoder_cache_size = compute_encoder_budget(
            model_config=model_config,
            scheduler_config=scheduler_config,
            mm_registry=self.mm_registry,
        )
        self.max_num_encoder_input_tokens = encoder_compute_budget
        self.encoder_cache_size = encoder_cache_size

        # Sampler
        self.sampler = Sampler(logprobs_mode=self.model_config.logprobs_mode)

        self.eplb_state: Optional[EplbState] = None
        """
        State of the expert parallelism load balancer.

        Will be lazily initialized when the model is loaded.
        """

        # Lazy initializations
        # self.model: nn.Module  # Set after load_model
        # Initialize in initialize_kv_cache
        self.kv_caches: list[torch.Tensor] = []
        self.attn_metadata_builders: list[AttentionMetadataBuilder] = []
        self.attn_backends: list[type[AttentionBackend]] = []
        # self.kv_cache_config: KVCacheConfig

        # req_id -> (input_id -> encoder_output)
        self.encoder_cache: dict[str, dict[int, torch.Tensor]] = {}

        self.use_aux_hidden_state_outputs = False
        # Set up speculative decoding.
        # NOTE(Jiayi): currently we put the entire draft model on
        # the last PP rank. This is not ideal if there are many
        # layers in the draft model.
        if self.speculative_config and get_pp_group().is_last_rank:
            if self.speculative_config.method == "ngram":
                self.drafter = NgramProposer(self.vllm_config)
            elif self.speculative_config.use_eagle():
                self.drafter = EagleProposer(self.vllm_config, self.device,
                                             self)  # type: ignore
                if self.speculative_config.method == "eagle3":
                    self.use_aux_hidden_state_outputs = True
            elif self.speculative_config.method == "medusa":
                self.drafter = MedusaProposer(
                    vllm_config=self.vllm_config,
                    device=self.device)  # type: ignore
            else:
                raise ValueError("Unknown speculative decoding method: "
                                 f"{self.speculative_config.method}")
            self.rejection_sampler = RejectionSampler()

        # Request states.
        self.requests: dict[str, CachedRequestState] = {}

        # Input Batch
        # NOTE(Chen): Ideally, we should initialize the input batch inside
        # `initialize_kv_cache` based on the kv cache config. However, as in
        # https://github.com/vllm-project/vllm/pull/18298, due to some unknown
        # reasons, we have to initialize the input batch before `load_model`,
        # quantization + weight offloading will fail otherwise. As a temporary
        # solution, we initialize the input batch here, and re-initialize it
        # in `initialize_kv_cache` if the block_sizes here is different from
        # the block_sizes in the kv cache config.
        self.input_batch = InputBatch(
            max_num_reqs=self.max_num_reqs,
            max_model_len=self.max_model_len,
            max_num_batched_tokens=self.max_num_tokens,
            device=self.device,
            pin_memory=self.pin_memory,
            vocab_size=self.model_config.get_vocab_size(),
            block_sizes=[self.cache_config.block_size],
            is_spec_decode=bool(self.vllm_config.speculative_config),
        )

        self.use_cuda_graph = (
            self.vllm_config.compilation_config.level
            == CompilationLevel.PIECEWISE
            and self.vllm_config.compilation_config.use_cudagraph
            and not self.model_config.enforce_eager)
        # TODO(woosuk): Provide an option to tune the max cudagraph batch size.
        # The convention is different.
        # self.cudagraph_batch_sizes sorts in ascending order.
        # The batch sizes in the config are in descending order.
        self.cudagraph_batch_sizes = list(
            reversed(self.compilation_config.cudagraph_capture_sizes))

        self.full_cuda_graph = self.compilation_config.full_cuda_graph

        # Cache the device properties.
        self._init_device_properties()

        # Persistent buffers for CUDA graphs.
        self.input_ids = torch.zeros(self.max_num_tokens,
                                     dtype=torch.int32,
                                     device=self.device)
        self.positions = torch.zeros(self.max_num_tokens,
                                     dtype=torch.int64,
                                     device=self.device)
        self.query_start_loc = torch.zeros(self.max_num_reqs + 1,
                                           dtype=torch.int32,
                                           device=self.device)
        self.seq_lens = torch.zeros(self.max_num_reqs,
                                    dtype=torch.int32,
                                    device=self.device)
        self.slot_mapping = torch.zeros(self.max_num_tokens,
                                        dtype=torch.int64,
                                        device=self.device)
        # None in the first PP rank. The rest are set after load_model.
        self.intermediate_tensors: Optional[IntermediateTensors] = None

        # Only relevant for models using M-RoPE (e.g, Qwen2-VL)
        if self.uses_mrope:
            # NOTE: `mrope_positions` is implemented with one additional dummy
            # position on purpose to make it non-contiguous so that it can work
            # with torch compile.
            # See detailed explanation in https://github.com/vllm-project/vllm/pull/12128#discussion_r1926431923

            # NOTE: When M-RoPE is enabled, position ids are 3D regardless of
            # the modality of inputs. For text-only inputs, each dimension has
            # identical position IDs, making M-RoPE functionally equivalent to
            # 1D-RoPE.
            # See page 5 of https://arxiv.org/abs/2409.12191
            self.mrope_positions = torch.zeros((3, self.max_num_tokens + 1),
                                               dtype=torch.int64,
                                               device=self.device)
            self.mrope_positions_cpu = torch.zeros(
                (3, self.max_num_tokens + 1),
                dtype=torch.int64,
                device="cpu",
                pin_memory=self.pin_memory)
            self.mrope_positions_np = self.mrope_positions_cpu.numpy()

        # Only relevant for models using ALiBi (e.g, MPT)
        self.use_alibi = check_use_alibi(model_config)

        self.inputs_embeds = torch.zeros(
            (self.max_num_tokens, self.hidden_size),
            dtype=self.dtype,
            device=self.device)

        # OPTIMIZATION: Cache the tensors rather than creating them every step.
        # Keep in int64 to avoid overflow with long context
        self.arange_np = np.arange(max(self.max_num_reqs + 1,
                                       self.max_model_len,
                                       self.max_num_tokens),
                                   dtype=np.int64)
        # NOTE(woosuk): These tensors are "stateless", i.e., they are literally
        # a faster version of creating a new tensor every time. Thus, we should
        # not make any assumptions about the values in these tensors.
        self.input_ids_cpu = torch.zeros(self.max_num_tokens,
                                         dtype=torch.int32,
                                         device="cpu",
                                         pin_memory=self.pin_memory)
        self.positions_cpu = torch.zeros(self.max_num_tokens,
                                         dtype=torch.int64,
                                         device="cpu",
                                         pin_memory=self.pin_memory)
        self.positions_np = self.positions_cpu.numpy()
        self.query_start_loc_cpu = torch.zeros(self.max_num_reqs + 1,
                                               dtype=torch.int32,
                                               device="cpu",
                                               pin_memory=self.pin_memory)
        self.query_start_loc_np = self.query_start_loc_cpu.numpy()
        self.seq_lens_cpu = torch.zeros(self.max_num_reqs,
                                        dtype=torch.int32,
                                        device="cpu",
                                        pin_memory=self.pin_memory)
        self.seq_lens_np = self.seq_lens_cpu.numpy()

        # Layer pairings for cross-layer KV sharing.
        # If an Attention layer `layer_name` is in the keys of this dict, it
        # means this layer will perform attention using the keys and values
        # from the KV cache of `shared_kv_cache_layers[layer_name]`.
        self.shared_kv_cache_layers: dict[str, str] = {}

    def _may_reorder_batch(self, scheduler_output: "SchedulerOutput") -> None:
        """
        Update the order of requests in the batch based on the attention
        backend's needs. For example, some attention backends (namely MLA) may
        want to separate requests based on if the attention computation will be
        compute-bound or memory-bound.

        Args:
            scheduler_output: The scheduler output.
        """
        # Attention free models have zero kv_cache_goups, however models
        # like Mamba are also attention free but use the kv_cache for
        # keeping its internal state. This is why we check the number
        # of kv_cache groups instead of solely checking
        # for self.model_config.is_attention_free.
        if len(self.kv_cache_config.kv_cache_groups) == 0:
            return

        self.attn_metadata_builders[0].reorder_batch(self.input_batch,
                                                     scheduler_output)

        # For models with multiple KV cache groups, the groups should agree on
        # the same order of requests. We ensure this by only allowing the first
        # group to reorder the batch and asserting that all other groups do not
        # reorder the batch.
        # TODO(tdoublep): make this more flexible so that any group can
        # re-order the batch (not only the first).
        # TODO(tdoublep): verify this during engine init instead of at runtime
        for i in range(1, len(self.kv_cache_config.kv_cache_groups)):
            batch_reordered = self.attn_metadata_builders[i].reorder_batch(
                self.input_batch, scheduler_output)
            assert not batch_reordered

    # Note: used for model runner override.
    def _init_device_properties(self) -> None:
        """Initialize attributes from torch.cuda.get_device_properties
        """
        self.device_properties = torch.cuda.get_device_properties(self.device)
        self.num_sms = self.device_properties.multi_processor_count

    # Note: used for model runner override.
    def _sync_device(self) -> None:
        torch.cuda.synchronize()

    def _update_states(self, scheduler_output: "SchedulerOutput") -> None:
        """Update the cached states and the persistent batch with the scheduler
        output.

        The updated states are used by the `_prepare_inputs` function to create
        the input GPU tensors for the model.

        The SamplingMetadata is updated and copied to the GPU if there is a
        new/resumed/paused/finished request in the batch.
        """
        # Remove finished requests from the cached states.
        for req_id in scheduler_output.finished_req_ids:
            self.requests.pop(req_id, None)
            self.encoder_cache.pop(req_id, None)
        # Remove the finished requests from the persistent batch.
        # NOTE(woosuk): There could be an edge case where finished_req_ids and
        # scheduled_req_ids overlap. This happens when a request is aborted and
        # then resubmitted with the same ID. In this case, we treat them as two
        # distinct requests - clearing the cached states for the first request
        # and handling the second as a new request.
        for req_id in scheduler_output.finished_req_ids:
            self.input_batch.remove_request(req_id)

        # Free the cached encoder outputs.
        for req_id, input_id in scheduler_output.free_encoder_input_ids:
            encoder_outputs = self.encoder_cache.get(req_id)
            if encoder_outputs is not None:
                encoder_outputs.pop(input_id, None)
                if not encoder_outputs:
                    self.encoder_cache.pop(req_id, None)

        # Remove the unscheduled requests from the persistent batch.
        # NOTE(woosuk): The unscheduled requests are either preempted requests
        # or running requests that are not scheduled in this step. We remove
        # them from the persistent batch but keep their cached states since
        # they will be scheduled again sometime in the future.
        scheduled_req_ids = scheduler_output.num_scheduled_tokens.keys()
        cached_req_ids = self.input_batch.req_id_to_index.keys()
        unscheduled_req_ids = cached_req_ids - scheduled_req_ids
        # NOTE(woosuk): The persistent batch optimization assumes that
        # consecutive batches contain mostly the same requests. If batches
        # have low request overlap (e.g., alternating between two distinct
        # sets of requests), this optimization becomes very inefficient.
        for req_id in unscheduled_req_ids:
            self.input_batch.remove_request(req_id)

        req_ids_to_add: list[str] = []
        # Add new requests to the cached states.
        for new_req_data in scheduler_output.scheduled_new_reqs:
            req_id = new_req_data.req_id
            sampling_params = new_req_data.sampling_params
            pooling_params = new_req_data.pooling_params

            if sampling_params and \
                sampling_params.sampling_type == SamplingType.RANDOM_SEED:
                generator = torch.Generator(device=self.device)
                generator.manual_seed(sampling_params.seed)
            else:
                generator = None

            if pooling_params:
                assert (task := pooling_params.task) is not None, (
                    "You did not set `task` in the API")

                model = cast(VllmModelForPooling, self.model)
                to_update = model.pooler.get_pooling_updates(task)
                to_update.apply(pooling_params)

            self.requests[req_id] = CachedRequestState(
                req_id=req_id,
                prompt_token_ids=new_req_data.prompt_token_ids,
                mm_inputs=new_req_data.mm_inputs,
                mm_positions=new_req_data.mm_positions,
                sampling_params=sampling_params,
                pooling_params=pooling_params,
                generator=generator,
                block_ids=new_req_data.block_ids,
                num_computed_tokens=new_req_data.num_computed_tokens,
                output_token_ids=[],
                lora_request=new_req_data.lora_request,
            )

            # Only relevant for models using M-RoPE (e.g, Qwen2-VL)
            if self.uses_mrope:
                image_grid_thw = []
                video_grid_thw = []
                second_per_grid_ts = []
                audio_feature_lengths = []
                use_audio_in_video = False
                for mm_input in self.requests[req_id].mm_inputs:
                    if mm_input.get("image_grid_thw") is not None:
                        image_grid_thw.extend(
                            mm_input["image_grid_thw"].tolist())
                    if mm_input.get("video_grid_thw") is not None:
                        video_grid_thw.extend(
                            mm_input["video_grid_thw"].tolist())
                    if mm_input.get("second_per_grid_ts") is not None:
                        second_per_grid_ts.extend(
                            mm_input["second_per_grid_ts"])
                    if mm_input.get("audio_feature_lengths") is not None:
                        audio_feature_lengths.extend(
                            mm_input["audio_feature_lengths"])
                    if mm_input.get("use_audio_in_video") is True:
                        use_audio_in_video = True

                hf_config = self.model_config.hf_config

                self.requests[req_id].mrope_positions, \
                    self.requests[req_id].mrope_position_delta = \
                    MRotaryEmbedding.get_input_positions_tensor(
                        self.requests[req_id].prompt_token_ids,
                        hf_config=hf_config,
                        image_grid_thw=image_grid_thw,
                        video_grid_thw=video_grid_thw,
                        second_per_grid_ts=second_per_grid_ts,
                        audio_feature_lengths=audio_feature_lengths,
                        use_audio_in_video=use_audio_in_video,
                    )

            req_ids_to_add.append(req_id)

        # Update the states of the running/resumed requests.
        is_last_rank = get_pp_group().is_last_rank
        req_data = scheduler_output.scheduled_cached_reqs
        for i, req_id in enumerate(req_data.req_ids):
            req_state = self.requests[req_id]
            num_computed_tokens = req_data.num_computed_tokens[i]
            new_block_ids = req_data.new_block_ids[i]
            resumed_from_preemption = req_data.resumed_from_preemption[i]

            # Update the cached states.
            req_state.num_computed_tokens = num_computed_tokens

            if not is_last_rank:
                # When using PP, the scheduler sends the sampled tokens back,
                # because there's no direct communication between the first-
                # stage worker and the last-stage worker.
                new_token_ids = req_data.new_token_ids[i]
                # Add the sampled token(s) from the previous step (if any).
                # This doesn't include "unverified" tokens like spec tokens.
                num_new_tokens = (num_computed_tokens + len(new_token_ids) -
                                  req_state.num_tokens)
                if num_new_tokens == 1:
                    # Avoid slicing list in most common case.
                    req_state.output_token_ids.append(new_token_ids[-1])
                elif num_new_tokens > 0:
                    req_state.output_token_ids.extend(
                        new_token_ids[-num_new_tokens:])

            # Update the block IDs.
            if not resumed_from_preemption:
                # Append the new blocks to the existing block IDs.
                for block_ids, new_ids in zip(req_state.block_ids,
                                              new_block_ids):
                    block_ids.extend(new_ids)
            else:
                # The request is resumed from preemption.
                # Replace the existing block IDs with the new ones.
                req_state.block_ids = new_block_ids

            req_index = self.input_batch.req_id_to_index.get(req_id)
            if req_index is None:
                # The request is not in the persistent batch.
                # The request was either preempted and resumed later, or was not
                # scheduled in the previous step and needs to be added again.
                req_ids_to_add.append(req_id)
                continue

            # Update the persistent batch.
            self.input_batch.num_computed_tokens_cpu[req_index] = (
                num_computed_tokens)
            self.input_batch.block_table.append_row(new_block_ids, req_index)

            # For the last rank, we don't need to update the token_ids_cpu
            # because the sampled tokens are already cached.
            if not is_last_rank:
                # Add new_token_ids to token_ids_cpu.
                start_token_index = num_computed_tokens
                end_token_index = num_computed_tokens + len(new_token_ids)
                self.input_batch.token_ids_cpu[
                    req_index,
                    start_token_index:end_token_index] = new_token_ids
                self.input_batch.num_tokens_no_spec[
                    req_index] = end_token_index
                self.input_batch.num_tokens[req_index] = end_token_index

            # Add spec_token_ids to token_ids_cpu.
            spec_token_ids = (
                scheduler_output.scheduled_spec_decode_tokens.get(req_id, ()))
            if spec_token_ids:
                num_spec_tokens = len(spec_token_ids)
                start_index = self.input_batch.num_tokens_no_spec[req_index]
                end_token_index = start_index + num_spec_tokens
                self.input_batch.token_ids_cpu[
                    req_index, start_index:end_token_index] = spec_token_ids
                # NOTE(woosuk): `num_tokens` here may include spec tokens.
                self.input_batch.num_tokens[req_index] += num_spec_tokens

        # Add the new or resumed requests to the persistent batch.
        # The smaller empty indices are filled first.
        for req_id in req_ids_to_add:
            req_state = self.requests[req_id]
            self.input_batch.add_request(req_state)

        # Condense the batched states if there are gaps left by removed requests
        self.input_batch.condense()
        # Allow attention backend to reorder the batch, potentially
        self._may_reorder_batch(scheduler_output)
        # Refresh batch metadata with any pending updates.
        self.input_batch.refresh_metadata()

    def _init_model_kwargs_for_multimodal_model(
        self,
        scheduler_output: Optional["SchedulerOutput"] = None,
        num_reqs: int = -1,
    ) -> dict[str, Any]:

        model_kwargs: dict[str, Any] = {}
        if self.is_multimodal_raw_input_supported:
            # This model requires the raw multimodal data in input.
            if scheduler_output:
                multi_modal_kwargs_list = []
                for req in scheduler_output.scheduled_new_reqs:
                    req_mm_inputs = req.mm_inputs
                    if not isinstance(req_mm_inputs, list):
                        req_mm_inputs = list(req_mm_inputs)
                    multi_modal_kwargs_list.extend(req_mm_inputs)
                multi_modal_kwargs = MultiModalKwargs.batch(
                    multi_modal_kwargs_list)
            else:
                # The only case where SchedulerOutput is None is for
                # a dummy run let's get some dummy data.
                dummy_data = [
                    self.mm_registry.get_decoder_dummy_data(
                        model_config=self.model_config,
                        seq_len=1).multi_modal_data for i in range(num_reqs)
                ]
                multi_modal_kwargs = MultiModalKwargs.batch(dummy_data)

            model_kwargs.update(multi_modal_kwargs)

        return model_kwargs

    def _get_cumsum_and_arange(
        self,
        num_tokens: np.ndarray,
        cumsum_dtype: Optional[np.dtype] = None,
    ) -> tuple[np.ndarray, np.ndarray]:
        """Get the cumulative sum and batched arange of the given array.
        # E.g., [2, 5, 3] -> ([2, 7, 10], [0, 1, 0, 1, 2, 3, 4, 0, 1, 2])
        # Equivalent to but faster than:
        # np.concatenate([np.arange(n) for n in num_tokens])
        """
        # Step 1. [2, 5, 3] -> [2, 7, 10]
        cu_num_tokens = np.cumsum(num_tokens, dtype=cumsum_dtype)
        total_num_tokens = cu_num_tokens[-1]
        # Step 2. [2, 7, 10] -> [0, 0, 2, 2, 2, 2, 2, 7, 7, 7]
        cumsums_offsets = np.repeat(cu_num_tokens - num_tokens, num_tokens)
        # Step 3. [0, 1, 0, 1, 2, 3, 4, 0, 1, 2]
        arange = self.arange_np[:total_num_tokens] - cumsums_offsets

        return cu_num_tokens, arange

    def _prepare_inputs(
        self,
        scheduler_output: "SchedulerOutput",
    ) -> tuple[dict[str,
                    Any], bool, torch.Tensor, Optional[SpecDecodeMetadata],
               np.ndarray, Optional[CommonAttentionMetadata]]:
        """
        :return: tuple[
            attn_metadata: layer-to-attention_metadata mapping,
            attention_cuda_graphs: whether attention can run in cudagraph
            logits_indices, spec_decode_metadata
        ]
        """
        total_num_scheduled_tokens = scheduler_output.total_num_scheduled_tokens
        assert total_num_scheduled_tokens > 0
        num_reqs = self.input_batch.num_reqs
        assert num_reqs > 0

        # OPTIMIZATION: Start copying the block table first.
        # This way, we can overlap the copy with the following CPU operations.
        self.input_batch.block_table.commit_block_table(num_reqs)

        # Get the number of scheduled tokens for each request.
        req_ids = self.input_batch.req_ids
        tokens = [scheduler_output.num_scheduled_tokens[i] for i in req_ids]
        num_scheduled_tokens = np.array(tokens, dtype=np.int32)
        max_num_scheduled_tokens = max(tokens)

        # Get request indices.
        # E.g., [2, 5, 3] -> [0, 0, 1, 1, 1, 1, 1, 2, 2, 2]
        req_indices = np.repeat(self.arange_np[:num_reqs],
                                num_scheduled_tokens)

        # cu_num_tokens: [2, 5, 3] -> [2, 7, 10]
        # arange: [0, 1, 0, 1, 2, 3, 4, 0, 1, 2]
        cu_num_tokens, arange = self._get_cumsum_and_arange(
            num_scheduled_tokens)

        # Get positions.
        positions_np = self.positions_np[:total_num_scheduled_tokens]
        np.add(self.input_batch.num_computed_tokens_cpu[req_indices],
               arange,
               out=positions_np)

        # Calculate M-RoPE positions.
        # Only relevant for models using M-RoPE (e.g, Qwen2-VL)
        if self.uses_mrope:
            self._calc_mrope_positions(scheduler_output)

        # Get token indices.
        # E.g., [0, 1, 0, 1, 2, 3, 4, 0, 1, 2]
        # -> [0, 1, M, M + 1, M + 2, M + 3, M + 4, 2 * M, 2 * M + 1, 2 * M + 2]
        # where M is the max_model_len.
        token_indices = (positions_np +
                         req_indices * self.input_batch.token_ids_cpu.shape[1])

        # NOTE(woosuk): We use torch.index_select instead of np.take here
        # because torch.index_select is much faster than np.take for large
        # tensors.
        torch.index_select(self.input_batch.token_ids_cpu_tensor.flatten(),
                           0,
                           torch.from_numpy(token_indices),
                           out=self.input_ids_cpu[:total_num_scheduled_tokens])

        self.input_batch.block_table.compute_slot_mapping(
            req_indices, positions_np)
        self.input_batch.block_table.commit_slot_mapping(
            total_num_scheduled_tokens)

        # Prepare the attention metadata.
        self.query_start_loc_np[0] = 0
        self.query_start_loc_np[1:num_reqs + 1] = cu_num_tokens

        self.seq_lens_np[:num_reqs] = (
            self.input_batch.num_computed_tokens_cpu[:num_reqs] +
            num_scheduled_tokens)

        # Copy the tensors to the GPU.
        self.input_ids[:total_num_scheduled_tokens].copy_(
            self.input_ids_cpu[:total_num_scheduled_tokens], non_blocking=True)
        if self.uses_mrope:
            # Only relevant for models using M-RoPE (e.g, Qwen2-VL)
            self.mrope_positions[:, :total_num_scheduled_tokens].copy_(
                self.mrope_positions_cpu[:, :total_num_scheduled_tokens],
                non_blocking=True)
        else:
            # Common case (1D positions)
            self.positions[:total_num_scheduled_tokens].copy_(
                self.positions_cpu[:total_num_scheduled_tokens],
                non_blocking=True)

        self.query_start_loc[:num_reqs + 1].copy_(
            self.query_start_loc_cpu[:num_reqs + 1], non_blocking=True)
        self.seq_lens[:num_reqs].copy_(self.seq_lens_cpu[:num_reqs],
                                       non_blocking=True)

        # Fill unused with 0 for full cuda graph mode.
        self.seq_lens[num_reqs:].fill_(0)
        # Note: pad query_start_loc to be non-decreasing, as kernels
        # like FlashAttention requires that
        self.query_start_loc[num_reqs + 1:].fill_(
            self.query_start_loc_cpu[num_reqs].item())

        query_start_loc = self.query_start_loc[:num_reqs + 1]

        spec_decode_common_attn_metadata = None

        attn_metadata: dict[str, Any] = {}

        # Prepare encoder attention metadata separately
        # (encoder layers are not in KV cache groups)
        if self.is_encoder_only_model:
            common_attn_metadata, encoder_attn_metadata = \
                self._build_encoder_only_attn_metadata(
                scheduler_output)

            # Add encoder attention metadata for all encoder layers
            attention_layers = get_layers_from_vllm_config(
                self.vllm_config, Attention)
            for layer_name, attn_module in attention_layers.items():
                if attn_module.attn_type == AttentionType.ENCODER_ONLY:
                    attn_metadata[layer_name] = encoder_attn_metadata

        # Prepare the attention metadata for each KV cache group and make layers
        # in the same group share the same metadata.
        for kv_cache_group_id, kv_cache_group_spec in enumerate(
                self.kv_cache_config.kv_cache_groups):

            blk_table = self.input_batch.block_table[kv_cache_group_id]
            blk_table_tensor = blk_table.get_device_tensor()[:num_reqs]
            slot_mapping = blk_table.slot_mapping[:total_num_scheduled_tokens]

            # Fill unused with -1. Needed for reshape_and_cache in full cuda
            # graph mode.
            blk_table.slot_mapping[total_num_scheduled_tokens:].fill_(-1)

            common_attn_metadata = CommonAttentionMetadata(
                query_start_loc=self.query_start_loc[:num_reqs + 1],
                query_start_loc_cpu=self.query_start_loc_cpu[:num_reqs + 1],
                seq_lens=self.seq_lens[:num_reqs],
                seq_lens_cpu=self.seq_lens_cpu[:num_reqs],
                num_computed_tokens_cpu=self.input_batch.
                num_computed_tokens_cpu_tensor[:num_reqs],
                num_reqs=num_reqs,
                num_actual_tokens=total_num_scheduled_tokens,
                max_query_len=max_num_scheduled_tokens,
                block_table_tensor=blk_table_tensor,
                slot_mapping=slot_mapping,
                causal=True,
            )

            if self.speculative_config and \
                spec_decode_common_attn_metadata is None:
                spec_decode_common_attn_metadata = common_attn_metadata

            if isinstance(kv_cache_group_spec.kv_cache_spec,
                          ChunkedLocalAttentionSpec):
                common_attn_metadata = make_local_attention_virtual_batches(
                    kv_cache_group_spec.kv_cache_spec.attention_chunk_size,
                    common_attn_metadata, self.cache_config.block_size)

            # Prepare for cascade attention if enabled & beneficial.
            common_prefix_len = 0
            builder = self.attn_metadata_builders[kv_cache_group_id]
            if self.cascade_attn_enabled:
                common_prefix_len = self._compute_cascade_attn_prefix_len(
                    num_scheduled_tokens,
                    scheduler_output.
                    num_common_prefix_blocks[kv_cache_group_id],
                    kv_cache_group_spec.kv_cache_spec,
                    builder,
                )

            attn_metadata_i = (builder.build(
                common_prefix_len=common_prefix_len,
                common_attn_metadata=common_attn_metadata,
            ))

            for layer_name in kv_cache_group_spec.layer_names:
                attn_metadata[layer_name] = attn_metadata_i

            # Hack for now to fix chunked local attention + no hybrid kv cache
            # manager we can remove this once
            # https://github.com/vllm-project/vllm/pull/21588
            # is merged (i.e. properly handle different attention backends for
            # the same kv_cache_spec)
            if self.attention_chunk_size is not None \
                    and self.scheduler_config.disable_hybrid_kv_cache_manager:
                if not hasattr(self, "local_attention_layers"):
                    self.local_attention_layers = []
                    attn_layers = get_layers_from_vllm_config(
                        self.vllm_config, Attention)
                    for layer_name, attn_module in attn_layers.items():
                        if attn_module.use_irope:
                            self.local_attention_layers.append(layer_name)

                local_attn_metadata_i = (builder.build(
                    common_prefix_len=0,
                    common_attn_metadata=make_local_attention_virtual_batches(
                        self.attention_chunk_size, common_attn_metadata,
                        self.cache_config.block_size),
                ))

                for layer_name in self.local_attention_layers:
                    attn_metadata[layer_name] = local_attn_metadata_i

        attention_cuda_graphs = all(
            b.can_run_in_cudagraph(common_attn_metadata)
            for b in self.attn_metadata_builders)

        use_spec_decode = len(
            scheduler_output.scheduled_spec_decode_tokens) > 0
        if not use_spec_decode:
            # NOTE(woosuk): Due to chunked prefills, the batch may contain
            # partial requests. While we should not sample any token
            # from these partial requests, we do so for simplicity.
            # We will ignore the sampled tokens from the partial requests.
            # TODO: Support prompt logprobs.
            logits_indices = query_start_loc[1:] - 1
            spec_decode_metadata = None
        else:
            # Get the number of draft tokens for each request.
            # Iterate over the dictionary rather than all requests since not all
            # requests have draft tokens.
            num_draft_tokens = np.zeros(num_reqs, dtype=np.int32)
            for req_id, draft_token_ids in (
                    scheduler_output.scheduled_spec_decode_tokens.items()):
                req_idx = self.input_batch.req_id_to_index[req_id]
                num_draft_tokens[req_idx] = len(draft_token_ids)

            spec_decode_metadata = self._calc_spec_decode_metadata(
                num_draft_tokens, cu_num_tokens)
            logits_indices = spec_decode_metadata.logits_indices

        # Hot-Swap lora model
        if self.lora_config:
            self.set_active_loras(self.input_batch, num_scheduled_tokens)

        return (attn_metadata, attention_cuda_graphs, logits_indices,
                spec_decode_metadata, num_scheduled_tokens,
                spec_decode_common_attn_metadata)

    def _compute_cascade_attn_prefix_len(
        self,
        num_scheduled_tokens: np.ndarray,
        num_common_prefix_blocks: int,
        kv_cache_spec: KVCacheSpec,
        attn_metadata_builder: AttentionMetadataBuilder,
    ) -> int:
        """Compute the length of the common prefix for cascade attention.

        NOTE(woosuk): The common prefix length returned by this function
        represents the length used specifically for cascade attention, not the
        actual number of tokens shared between requests. When cascade attention
        is disabled (use_cascade=False), this function returns 0 even if
        requests share common tokens. Additionally, the common prefix length is
        truncated to a multiple of the block size and may be further truncated
        due to implementation details explained below.

        Args:
            num_scheduled_tokens: Number of tokens scheduled per request.
            num_common_prefix_blocks: Number of shared KV cache blocks.

        Returns:
            int: Length of common prefix in tokens.
        """
        common_prefix_len = num_common_prefix_blocks * kv_cache_spec.block_size
        if common_prefix_len == 0:
            # Common case.
            return 0

        # NOTE(woosuk): Cascade attention uses two attention kernels: one
        # for the common prefix and the other for the rest. For the first
        # kernel, we concatenate all the query tokens (possibly from
        # different requests) and treat them as if they are from the same
        # request. Then, we use bi-directional attention to process the
        # common prefix in the KV cache. Importantly, this means that the
        # first kernel does not do any masking.

        # Consider the following example:
        # Request 1's input query: [D, E, X]
        # Request 1's kv cache: [A, B, C, D, E, X]
        # Request 1's num_computed_tokens: 3 (i.e., [A, B, C])
        # Request 2's input query: [E, Y]
        # Request 2's kv cache: [A, B, C, D, E, Y]
        # Request 2's num_computed_tokens: 4 (i.e., [A, B, C, D])

        # If we use [A, B, C, D, E] as the common prefix, then the
        # first kernel will compute the bi-directional attention between
        # input query [D, E, X, E, Y] and common prefix [A, B, C, D, E].
        # However, this is wrong because D in Request 1 should not attend to
        # E in the common prefix (i.e., we need masking).
        # To avoid this, [A, B, C, D] should be the common prefix.
        # That is, the common prefix should be capped by the minimum
        # num_computed_tokens among the requests, and plus one to include
        # the first token of the query.

        # In practice, we use [A, B, C] as the common prefix, instead of
        # [A, B, C, D] (i.e., the common prefix is capped by the minimum
        # num_computed_tokens, without plus one).
        # This is because of an implementation detail: We want to always
        # use two kernels for cascade attention. Let's imagine:
        # Request 3's input query: [D]
        # Request 3's kv cache: [A, B, C, D]
        # Request 3's num_computed_tokens: 3 (i.e., [A, B, C])
        # If we use [A, B, C, D] as the common prefix for Request 1-3,
        # then Request 3 will be processed only by the first kernel,
        # and the second kernel will get an empty input. While this is not
        # a fundamental problem, our current implementation does not support
        # this case.
        num_reqs = len(num_scheduled_tokens)
        common_prefix_len = min(
            common_prefix_len,
            self.input_batch.num_computed_tokens_cpu[:num_reqs].min())
        # common_prefix_len should be a multiple of the block size.
        common_prefix_len = (common_prefix_len // kv_cache_spec.block_size *
                             kv_cache_spec.block_size)
        use_sliding_window = (isinstance(kv_cache_spec, SlidingWindowSpec) or
                              (isinstance(kv_cache_spec, FullAttentionSpec)
                               and kv_cache_spec.sliding_window is not None))
        use_local_attention = (
            isinstance(kv_cache_spec, ChunkedLocalAttentionSpec)
            or (isinstance(kv_cache_spec, FullAttentionSpec)
                and kv_cache_spec.attention_chunk_size is not None))
        assert isinstance(kv_cache_spec, AttentionSpec)
        use_cascade = attn_metadata_builder.use_cascade_attention(
            common_prefix_len=common_prefix_len,
            query_lens=num_scheduled_tokens,
            num_query_heads=self.num_query_heads,
            num_kv_heads=kv_cache_spec.num_kv_heads,
            use_alibi=self.use_alibi,
            use_sliding_window=use_sliding_window,
            use_local_attention=use_local_attention,
            num_sms=self.num_sms,
        )
        return common_prefix_len if use_cascade else 0

    def _calc_mrope_positions(self, scheduler_output: "SchedulerOutput"):
        mrope_pos_ptr = 0
        for index, req_id in enumerate(self.input_batch.req_ids):
            req = self.requests[req_id]
            assert req.mrope_positions is not None

            num_computed_tokens = \
                self.input_batch.num_computed_tokens_cpu[index]
            num_scheduled_tokens = \
                scheduler_output.num_scheduled_tokens[req_id]
            num_prompt_tokens = len(req.prompt_token_ids)

            if num_computed_tokens + num_scheduled_tokens > num_prompt_tokens:
                prompt_part_len = max(0,
                                      num_prompt_tokens - num_computed_tokens)
                completion_part_len = max(
                    0, num_scheduled_tokens - prompt_part_len)
            else:
                prompt_part_len = num_scheduled_tokens
                completion_part_len = 0

            assert num_scheduled_tokens == prompt_part_len + completion_part_len

            if prompt_part_len > 0:
                # prompt's mrope_positions are pre-computed
                dst_start = mrope_pos_ptr
                dst_end = mrope_pos_ptr + prompt_part_len
                src_start = num_computed_tokens
                src_end = num_computed_tokens + prompt_part_len

                self.mrope_positions_cpu[:, dst_start:dst_end] = \
                    req.mrope_positions[:,src_start:src_end]

                mrope_pos_ptr += prompt_part_len

            if completion_part_len > 0:
                # compute completion's mrope_positions on-the-fly
                dst_start = mrope_pos_ptr
                dst_end = mrope_pos_ptr + completion_part_len

                MRotaryEmbedding.get_next_input_positions_tensor(
                    out=self.mrope_positions_np,
                    out_offset=dst_start,
                    mrope_position_delta=req.mrope_position_delta,
                    context_len=num_computed_tokens + prompt_part_len,
                    num_new_tokens=completion_part_len,
                )

                mrope_pos_ptr += completion_part_len

    def _calc_spec_decode_metadata(
        self,
        num_draft_tokens: np.ndarray,
        cu_num_scheduled_tokens: np.ndarray,
    ) -> SpecDecodeMetadata:
        # Inputs:
        # cu_num_scheduled_tokens:  [  4, 104, 107, 207, 209]
        # num_draft_tokens:         [  3,   0,   2,   0,   1]
        # Outputs:
        # cu_num_draft_tokens:      [  3,   3,   5,   5,   6]
        # logits_indices:           [  0,   1,   2,   3, 103, 104, 105, 106,
        #                            206, 207, 208]
        # target_logits_indices:    [  0,   1,   2,   5,   6,   9]
        # bonus_logits_indices:     [  3,   4,   7,   8,  10]

        # Compute the logits indices.
        # [4, 1, 3, 1, 2]
        num_sampled_tokens = num_draft_tokens + 1

        # Step 1. cu_num_sampled_tokens: [4, 5, 8, 9, 11]
        # arange: [0, 1, 2, 3, 0, 0, 1, 2, 0, 0, 1]
        cu_num_sampled_tokens, arange = self._get_cumsum_and_arange(
            num_sampled_tokens, cumsum_dtype=np.int32)
        # Step 2. [0, 0, 0, 0, 103, 104, 104, 104, 206, 207, 207]
        logits_indices = np.repeat(
            cu_num_scheduled_tokens - num_sampled_tokens, num_sampled_tokens)
        # Step 3. [0, 1, 2, 3, 103, 104, 105, 106, 206, 207, 208]
        logits_indices += arange

        # Compute the bonus logits indices.
        bonus_logits_indices = cu_num_sampled_tokens - 1

        # Compute the draft logits indices.
        # cu_num_draft_tokens: [3, 3, 5, 5, 6]
        # arange: [0, 1, 2, 0, 1, 0]
        cu_num_draft_tokens, arange = self._get_cumsum_and_arange(
            num_draft_tokens, cumsum_dtype=np.int32)
        # [0, 0, 0, 5, 5, 9]
        target_logits_indices = np.repeat(
            cu_num_sampled_tokens - num_sampled_tokens, num_draft_tokens)
        # [0, 1, 2, 5, 6, 9]
        target_logits_indices += arange

        # TODO: Optimize the CPU -> GPU copy.
        cu_num_draft_tokens = torch.from_numpy(cu_num_draft_tokens).to(
            self.device, non_blocking=True)
        logits_indices = torch.from_numpy(logits_indices).to(self.device,
                                                             non_blocking=True)
        target_logits_indices = torch.from_numpy(target_logits_indices).to(
            self.device, non_blocking=True)
        bonus_logits_indices = torch.from_numpy(bonus_logits_indices).to(
            self.device, non_blocking=True)

        # Compute the draft token ids.
        # draft_token_indices:      [  1,   2,   3, 105, 106, 208]
        draft_token_ids = self.input_ids[logits_indices]
        draft_token_ids = draft_token_ids[target_logits_indices + 1]

        metadata = SpecDecodeMetadata(
            draft_token_ids=draft_token_ids,
            num_draft_tokens=num_draft_tokens.tolist(),
            cu_num_draft_tokens=cu_num_draft_tokens,
            target_logits_indices=target_logits_indices,
            bonus_logits_indices=bonus_logits_indices,
            logits_indices=logits_indices,
        )
        return metadata

    def _execute_mm_encoder(self, scheduler_output: "SchedulerOutput"):
        scheduled_encoder_inputs = scheduler_output.scheduled_encoder_inputs
        if not scheduled_encoder_inputs:
            return

        # Batch the multi-modal inputs.
        mm_inputs = list[MultiModalKwargs]()
        req_ids_pos = list[tuple[str, int, PlaceholderRange]]()
        for req_id, encoder_input_ids in scheduled_encoder_inputs.items():
            req_state = self.requests[req_id]

            for mm_input_id in encoder_input_ids:
                mm_inputs.append(req_state.mm_inputs[mm_input_id])
                req_ids_pos.append(
                    (req_id, mm_input_id, req_state.mm_positions[mm_input_id]))

        # Batch mm inputs as much as we can: if a request in the batch has
        # multiple modalities or a different modality than the previous one,
        # we process it separately to preserve item order.
        # FIXME(ywang96): This is a hacky way to deal with multiple modalities
        # in the same batch while still being able to benefit from batching
        # multimodal inputs. The proper solution should be reordering the
        # encoder outputs.
        grouped_mm_inputs_list = group_mm_inputs_by_modality(mm_inputs)

        encoder_outputs = []
        for grouped_mm_inputs in grouped_mm_inputs_list:
            batched_mm_inputs = MultiModalKwargs.batch(
                grouped_mm_inputs, pin_memory=self.pin_memory)
            batched_mm_inputs = MultiModalKwargs.as_kwargs(
                batched_mm_inputs,
                device=self.device,
            )

            # Run the encoder.
            # `curr_group_outputs` is either of the following:
            # 1. A tensor of shape (num_items, feature_size, hidden_size)
            # in case feature_size is fixed across all multimodal items.
            # 2. A list or tuple (length: num_items) of tensors, each of shape
            # (feature_size, hidden_size) in case the feature size is dynamic
            # depending on the input multimodal items.
            curr_group_outputs = self.model.get_multimodal_embeddings(
                **batched_mm_inputs)

            sanity_check_mm_encoder_outputs(
                curr_group_outputs,
                expected_num_items=len(grouped_mm_inputs),
            )

            for output in curr_group_outputs:
                encoder_outputs.append(output)

        # Cache the encoder outputs.
        for (req_id, input_id, pos_info), output in zip(
                req_ids_pos,
                encoder_outputs,
        ):
            if req_id not in self.encoder_cache:
                self.encoder_cache[req_id] = {}

            self.encoder_cache[req_id][input_id] = scatter_mm_placeholders(
                output,
                is_embed=pos_info.is_embed,
            )

    def _gather_mm_embeddings(
        self,
        scheduler_output: "SchedulerOutput",
    ) -> list[torch.Tensor]:
        mm_embeds: list[torch.Tensor] = []
        for req_id in self.input_batch.req_ids:
            num_scheduled_tokens = scheduler_output.num_scheduled_tokens[
                req_id]
            req_state = self.requests[req_id]
            num_computed_tokens = req_state.num_computed_tokens
            mm_positions = req_state.mm_positions
            for i, pos_info in enumerate(mm_positions):
                start_pos = pos_info.offset
                num_encoder_tokens = pos_info.length

                # The encoder output is needed if the two ranges overlap:
                # [num_computed_tokens,
                #  num_computed_tokens + num_scheduled_tokens) and
                # [start_pos, start_pos + num_encoder_tokens)
                if start_pos >= num_computed_tokens + num_scheduled_tokens:
                    # The encoder output is not needed in this step.
                    break
                if start_pos + num_encoder_tokens <= num_computed_tokens:
                    # The encoder output is already processed and stored
                    # in the decoder's KV cache.
                    continue

                start_idx = max(num_computed_tokens - start_pos, 0)
                end_idx = min(
                    num_computed_tokens - start_pos + num_scheduled_tokens,
                    num_encoder_tokens)
                assert start_idx < end_idx
                assert req_id in self.encoder_cache
                assert i in self.encoder_cache[req_id]
                encoder_output = self.encoder_cache[req_id][i]

                if (is_embed := pos_info.is_embed) is not None:
                    is_embed = is_embed[start_idx:end_idx]

                mm_embeds_item = gather_mm_placeholders(
                    encoder_output[start_idx:end_idx],
                    is_embed=is_embed,
                )
                mm_embeds.append(mm_embeds_item)
        return mm_embeds

    def get_model(self) -> nn.Module:
        return self.model

    def get_supported_generation_tasks(self) -> list[GenerationTask]:
        model = self.get_model()
        supported_tasks = list[GenerationTask]()

        if is_text_generation_model(model):
            supported_tasks.append("generate")

        if supports_transcription(model):
            if model.supports_transcription_only:
                return ["transcription"]

            supported_tasks.append("transcription")

        return supported_tasks

    def get_supported_pooling_tasks(self) -> list[PoolingTask]:
        model = self.get_model()
        if not is_pooling_model(model):
            return []

        return list(model.pooler.get_supported_tasks())

    def get_supported_tasks(self) -> tuple[SupportedTask, ...]:
        tasks = list[SupportedTask]()

        if self.model_config.runner_type == "generate":
            tasks.extend(self.get_supported_generation_tasks())
        if self.model_config.runner_type == "pooling":
            tasks.extend(self.get_supported_pooling_tasks())

        return tuple(tasks)

    def apply_grammar_bitmask(
        self,
        scheduler_output: "SchedulerOutput",
        logits: torch.Tensor,
    ):
        grammar_bitmask = scheduler_output.grammar_bitmask
        if grammar_bitmask is None:
            return

        # We receive the structured output bitmask from the scheduler,
        # compacted to contain bitmasks only for structured output requests.
        # The order of the requests in the bitmask is not guaranteed to be the
        # same as the order of the requests in the gpu runner's batch. We need
        # to sort the bitmask to match the order of the requests used here.

        # Get the batch indices of the structured output requests.
        # Keep track of the number of speculative tokens scheduled for every
        # request in the batch, as the logit indices are offset by this amount.
        struct_out_req_batch_indices: dict[str, int] = {}
        cumulative_offset = 0
        seq = sorted(self.input_batch.req_id_to_index.items(),
                     key=lambda x: x[1])
        for req_id, batch_index in seq:
            logit_index = batch_index + cumulative_offset
            cumulative_offset += len(
                scheduler_output.scheduled_spec_decode_tokens.get(req_id, []))
            if req_id in scheduler_output.structured_output_request_ids:
                struct_out_req_batch_indices[req_id] = logit_index

        out_indices = []

        # Reorder the bitmask to match the order of the requests in the batch.
        sorted_bitmask = np.zeros_like(grammar_bitmask,
                                       shape=(logits.shape[0],
                                              grammar_bitmask.shape[1]))
        cumulative_index = 0
        seq = sorted(scheduler_output.structured_output_request_ids.items(),
                     key=lambda x: x[1])
        for req_id, _ in seq:
            logit_index = struct_out_req_batch_indices[req_id]
            num_spec_tokens = len(
                scheduler_output.scheduled_spec_decode_tokens.get(req_id, []))
            for i in range(1 + num_spec_tokens):
                sorted_bitmask[logit_index + i] = \
                    grammar_bitmask[cumulative_index + i]
                out_indices.append(logit_index + i)
            cumulative_index += 1 + num_spec_tokens
        grammar_bitmask = sorted_bitmask

        # Serialization of np.ndarray is much more efficient than a tensor,
        # so we receive it in that format.
        grammar_bitmask = torch.from_numpy(grammar_bitmask)

        # Force use of the torch.compile implementation from xgrammar to work
        # around issues with the Triton kernel in concurrent structured output
        # scenarios. See PR #19565 and issues #19493, #18376 for details.
        xgr_torch_compile.apply_token_bitmask_inplace_torch_compile(
            logits,
            grammar_bitmask.to(self.device, non_blocking=True),
            indices=out_indices,
        )

    def sync_and_slice_intermediate_tensors(
            self, num_tokens: int, intermediate_tensors: IntermediateTensors,
            sync_self: bool) -> IntermediateTensors:

        assert self.intermediate_tensors is not None

        tp = self.vllm_config.parallel_config.tensor_parallel_size
        enabled_sp = self.compilation_config.pass_config. \
            enable_sequence_parallelism
        if enabled_sp:
            # When sequence parallelism is enabled, we always pad num_tokens
            # to be a multiple of tensor_parallel_size (tp) earlier
            assert num_tokens % tp == 0
        is_residual_scattered = tp > 1 and enabled_sp \
            and num_tokens % tp == 0

        # When sequence parallelism is enabled, the "residual" tensor is sharded
        # across tensor parallel ranks, so each rank only needs its own slice.
        if sync_self:
            assert intermediate_tensors is not None
            for k, v in intermediate_tensors.items():
                is_scattered = k == "residual" and is_residual_scattered
                copy_len = num_tokens // tp if is_scattered else \
                    num_tokens
                self.intermediate_tensors[k][:copy_len].copy_(
                    v[:copy_len], non_blocking=True)

        return IntermediateTensors({
            k:
            v[:num_tokens // tp]
            if k == "residual" and is_residual_scattered else v[:num_tokens]
            for k, v in self.intermediate_tensors.items()
        })

    def eplb_step(self,
                  is_dummy: bool = False,
                  is_profile: bool = False) -> None:
        """
        Step for the EPLB (Expert Parallelism Load Balancing) state.
        """
        if not self.parallel_config.enable_eplb:
            return

        assert self.eplb_state is not None
        assert is_mixture_of_experts(self.model)
        self.eplb_state.step(
            self.model,
            is_dummy,
            is_profile,
            log_stats=self.parallel_config.eplb_log_balancedness,
        )

    def get_dp_padding(self,
                       num_tokens: int) -> tuple[int, Optional[torch.Tensor]]:
        dp_size = self.vllm_config.parallel_config.data_parallel_size
        dp_rank = self.vllm_config.parallel_config.data_parallel_rank

        # For DP: Don't pad when setting enforce_eager.
        # This lets us set enforce_eager on the prefiller in a P/D setup and
        # still use CUDA graphs (enabled by this padding) on the decoder.
        #
        # TODO(tms) : There are many cases where padding is enabled for
        # prefills, causing unnecessary and excessive padding of activations.

        if dp_size == 1 or self.vllm_config.model_config.enforce_eager:
            # Early exit.
            return 0, None

        num_tokens_across_dp = DPMetadata.num_tokens_across_dp(
            num_tokens, dp_size, dp_rank)
        max_tokens_across_dp_cpu = torch.max(num_tokens_across_dp).item()
        num_tokens_after_padding = torch.tensor([max_tokens_across_dp_cpu] *
                                                dp_size,
                                                device="cpu",
                                                dtype=torch.int32)
        return max_tokens_across_dp_cpu - num_tokens, num_tokens_after_padding

    def _pool(
        self,
        hidden_states: torch.Tensor,
        num_scheduled_tokens: int,
        num_scheduled_tokens_np: np.ndarray,
        finished_sending: Optional[set[str]],
        finished_recving: Optional[set[str]],
        finished_loading_dict: Optional[dict[str, int]],
    ) -> ModelRunnerOutput:
        assert self.input_batch.num_reqs ==\
            len(self.input_batch.pooling_params), \
        "Either all or none of the requests in" \
        " a batch must be pooling request"

        extracted_hidden_states = list(
            torch.split(hidden_states[:num_scheduled_tokens],
                        num_scheduled_tokens_np.tolist()))

        pooling_metadata = self.input_batch.pooling_metadata

        raw_pooler_output = self.model.pooler(
            hidden_states=extracted_hidden_states,
            pooling_metadata=pooling_metadata)

        pooler_output: list[Optional[torch.Tensor]] = []
        seq_lens = self.seq_lens[:self.input_batch.num_reqs]
        for raw_output, seq_len, prompt_len in zip(
                raw_pooler_output, seq_lens, pooling_metadata.prompt_lens):

            if seq_len == prompt_len:
                pooler_output.append(raw_output.data.cpu())
            else:
                pooler_output.append(None)

        return ModelRunnerOutput(
            req_ids=self.input_batch.req_ids,
            req_id_to_index=self.input_batch.req_id_to_index,
            sampled_token_ids=[],
            spec_token_ids=None,
            logprobs=None,
            prompt_logprobs_dict={},
            pooler_output=pooler_output,
            finished_sending=finished_sending,
            finished_recving=finished_recving,
            finished_loading_dict=finished_loading_dict,
        )

    @torch.inference_mode()
    def execute_model(
        self,
        scheduler_output: "SchedulerOutput",
        intermediate_tensors: Optional[IntermediateTensors] = None,
    ) -> Union[ModelRunnerOutput, IntermediateTensors]:
        self._update_states(scheduler_output)
        if not scheduler_output.total_num_scheduled_tokens:
            if not has_kv_transfer_group():
                # Return empty ModelRunnerOutput if there's no work to do.
                return EMPTY_MODEL_RUNNER_OUTPUT

            return self.kv_connector_no_forward(scheduler_output,
                                                self.vllm_config)

        # Prepare the decoder inputs.
        (attn_metadata, attention_cuda_graphs, logits_indices,
         spec_decode_metadata, num_scheduled_tokens_np,
         spec_decode_common_attn_metadata) = (
             self._prepare_inputs(scheduler_output))
        num_scheduled_tokens = scheduler_output.total_num_scheduled_tokens
        if (self.use_cuda_graph
                and num_scheduled_tokens <= self.cudagraph_batch_sizes[-1]):
            # Use piecewise CUDA graphs.
            # Add padding to the batch size.
            num_input_tokens = self.vllm_config.pad_for_cudagraph(
                num_scheduled_tokens)
        else:
            # Eager mode.
            # Pad tokens to multiple of tensor_parallel_size when
            # enabled collective fusion for SP
            tp_size = self.vllm_config.parallel_config.tensor_parallel_size
            if self.compilation_config.pass_config. \
                enable_sequence_parallelism and tp_size > 1:
                num_input_tokens = round_up(num_scheduled_tokens, tp_size)
            else:
                num_input_tokens = num_scheduled_tokens

        # Padding for DP
        num_pad, num_tokens_across_dp = self.get_dp_padding(num_input_tokens)
        num_input_tokens += num_pad

        # _prepare_inputs may reorder the batch, so we must gather multi
        # modal outputs after that to ensure the correct order
        if self.is_multimodal_model:
            # Run the multimodal encoder if any.
            self._execute_mm_encoder(scheduler_output)
            mm_embeds = self._gather_mm_embeddings(scheduler_output)
        else:
            mm_embeds = []

        if self.is_multimodal_model and get_pp_group().is_first_rank:
            # NOTE(woosuk): To unify token ids and soft tokens (vision
            # embeddings), we always use embeddings (rather than token ids)
            # as input to the multimodal model, even when the input is text.
            input_ids = self.input_ids[:num_scheduled_tokens]

            model_kwargs = self._init_model_kwargs_for_multimodal_model(
                scheduler_output=scheduler_output)
            inputs_embeds = self.model.get_input_embeddings(
                input_ids=input_ids,
                multimodal_embeddings=mm_embeds or None,
            )

            # TODO(woosuk): Avoid the copy. Optimize.
            self.inputs_embeds[:num_scheduled_tokens].copy_(inputs_embeds)
            inputs_embeds = self.inputs_embeds[:num_input_tokens]
            input_ids = None
        else:
            # For text-only models, we use token ids as input.
            # While it is possible to use embeddings as input just like the
            # multimodal models, it is not desirable for performance since
            # then the embedding layer is not included in the CUDA graph.
            input_ids = self.input_ids[:num_input_tokens]
            inputs_embeds = None
            model_kwargs = {}
        if self.uses_mrope:
            positions = self.mrope_positions[:, :num_input_tokens]
        else:
            positions = self.positions[:num_input_tokens]

        if get_pp_group().is_first_rank:
            intermediate_tensors = None
        else:
            intermediate_tensors = self.sync_and_slice_intermediate_tensors(
                num_input_tokens, intermediate_tensors, True)

        # Some attention backends only support CUDA Graphs in pure decode.
        # If attention doesn't support CUDA Graphs for this batch, but we
        # compiled with full CUDA graphs, we have to skip them entirely.
        skip_cuda_graphs = self.full_cuda_graph and not attention_cuda_graphs

        # Run the model.
        # Use persistent buffers for CUDA graphs.
        with set_forward_context(
                attn_metadata,
                self.vllm_config,
                num_tokens=num_input_tokens,
                num_tokens_across_dp=num_tokens_across_dp,
                skip_cuda_graphs=skip_cuda_graphs,
        ):
            self.maybe_setup_kv_connector(scheduler_output)

            model_output = self.model(
                input_ids=input_ids,
                positions=positions,
                intermediate_tensors=intermediate_tensors,
                inputs_embeds=inputs_embeds,
                **MultiModalKwargs.as_kwargs(
                    model_kwargs,
                    device=self.device,
                ),
            )

            self.maybe_wait_for_kv_save()
            finished_sending, finished_recving = (
                self.get_finished_kv_transfers(scheduler_output))
            finished_loading_dict = self.get_finished_loading(scheduler_output)

        if self.use_aux_hidden_state_outputs:
            hidden_states, aux_hidden_states = model_output
        else:
            hidden_states = model_output
            aux_hidden_states = None

        # Broadcast PP output for external_launcher (torchrun)
        # to make sure we are synced across pp ranks
        # TODO: Support overlapping mirco-batches
        # https://github.com/vllm-project/vllm/issues/18019
        broadcast_pp_output = \
            self.parallel_config.distributed_executor_backend \
            == "external_launcher" and len(get_pp_group().ranks) > 0
        if not get_pp_group().is_last_rank:
            # For mid-pipeline stages, return the hidden states.
            if not broadcast_pp_output:
                if (finished_sending or finished_recving
                        or finished_loading_dict):
                    hidden_states.finished_sending = finished_sending
                    hidden_states.finished_recving = finished_recving
                    hidden_states.finished_loading_dict = finished_loading_dict
                return hidden_states
            assert isinstance(hidden_states, IntermediateTensors)
            get_pp_group().send_tensor_dict(hidden_states.tensors,
                                            all_gather_group=get_tp_group())
            logits = None
        else:
            if self.input_batch.pooling_params:
                return self._pool(hidden_states, num_scheduled_tokens,
                                  num_scheduled_tokens_np, finished_sending,
                                  finished_recving, finished_loading_dict)

            sample_hidden_states = hidden_states[logits_indices]
            logits = self.model.compute_logits(sample_hidden_states, None)
        if broadcast_pp_output:
            model_output_broadcast_data = {
                "logits": logits.contiguous(),
            } if logits is not None else {}
            model_output_broadcast_data = get_pp_group().broadcast_tensor_dict(
                model_output_broadcast_data, src=len(get_pp_group().ranks) - 1)
            assert model_output_broadcast_data is not None
            logits = model_output_broadcast_data["logits"]

        # Apply structured output bitmasks if present
        if scheduler_output.grammar_bitmask is not None:
            self.apply_grammar_bitmask(scheduler_output, logits)

        # Sample the next token and get logprobs if needed.
        sampling_metadata = self.input_batch.sampling_metadata
        if spec_decode_metadata is None:
            sampler_output = self.sampler(
                logits=logits,
                sampling_metadata=sampling_metadata,
            )
        else:
            # When indexing with a tensor (bonus_logits_indices), PyTorch
            # creates a new tensor with separate storage from the original
            # logits tensor. This means any in-place operations on bonus_logits
            # won't affect the original logits tensor.
            assert logits is not None
            bonus_logits = logits[spec_decode_metadata.bonus_logits_indices]
            sampler_output = self.sampler(
                logits=bonus_logits,
                sampling_metadata=sampling_metadata,
            )
            bonus_token_ids = sampler_output.sampled_token_ids

            # Just like `bonus_logits`, `target_logits` is a new tensor with
            # separate storage from the original `logits` tensor. Therefore,
            # it is safe to update `target_logits` in place.
            target_logits = logits[spec_decode_metadata.target_logits_indices]
            output_token_ids = self.rejection_sampler(
                spec_decode_metadata,
                None,  # draft_probs
                target_logits,
                bonus_token_ids,
                sampling_metadata,
            )
            sampler_output.sampled_token_ids = output_token_ids

        num_nans_in_logits = {}
        if envs.VLLM_COMPUTE_NANS_IN_LOGITS:
            num_nans_in_logits = self._get_nans_in_logits(logits)

        # TODO(woosuk): The following loop can be slow since it iterates over
        # the requests one by one. Optimize.
        discard_sampled_tokens_req_indices = []
        for i, req_id in enumerate(self.input_batch.req_ids):
            req_state = self.requests[req_id]
            seq_len = (req_state.num_computed_tokens +
                       scheduler_output.num_scheduled_tokens[req_id])
            if seq_len < req_state.num_tokens:
                # Ignore the sampled token for partial prefills.
                # Rewind the generator state as if the token was not sampled.
                # This relies on cuda-specific torch-internal impl details
                generator = self.input_batch.generators.get(i)
                if generator is not None:
                    generator.set_offset(generator.get_offset() - 4)
                # Record the index of the request that should not be sampled,
                # so that we could clear the sampled tokens before returning.
                discard_sampled_tokens_req_indices.append(i)

        # NOTE: GPU -> CPU Sync happens here.
        # Move as many CPU operations as possible before this sync point.
        logprobs_tensors = sampler_output.logprobs_tensors
        logprobs_lists = logprobs_tensors.tolists() \
            if logprobs_tensors is not None else None

        # Compute prompt logprobs if needed.
        prompt_logprobs_dict = self._get_prompt_logprobs_dict(
            hidden_states[:num_scheduled_tokens],
            scheduler_output,
        )

        # Get the valid generated tokens.
        sampled_token_ids = sampler_output.sampled_token_ids
        max_gen_len = sampled_token_ids.shape[-1]
        if max_gen_len == 1:
            # No spec decode tokens.
            valid_sampled_token_ids = sampled_token_ids.tolist()
        else:
            # Includes spec decode tokens.
            valid_sampled_token_ids = self.rejection_sampler.parse_output(
                sampled_token_ids,
                self.input_batch.vocab_size,
            )
        # Mask out the sampled tokens that should not be sampled.
        for i in discard_sampled_tokens_req_indices:
            valid_sampled_token_ids[i].clear()

        # Cache the sampled tokens in the model runner, so that the scheduler
        # doesn't need to send them back.
        # NOTE(woosuk): As an exception, when using PP, the scheduler sends
        # the sampled tokens back, because there's no direct communication
        # between the first-stage worker and the last-stage worker.
        for req_idx, sampled_ids in enumerate(valid_sampled_token_ids):
            if not sampled_ids:
                continue

            start_idx = self.input_batch.num_tokens_no_spec[req_idx]
            end_idx = start_idx + len(sampled_ids)
            assert end_idx <= self.max_model_len, (
                "Sampled token IDs exceed the max model length. "
                f"Total number of tokens: {end_idx} > max_model_len: "
                f"{self.max_model_len}")

            self.input_batch.token_ids_cpu[req_idx,
                                           start_idx:end_idx] = sampled_ids
            self.input_batch.num_tokens_no_spec[req_idx] = end_idx
            self.input_batch.num_tokens[req_idx] = end_idx
            req_id = self.input_batch.req_ids[req_idx]
            req_state = self.requests[req_id]
            req_state.output_token_ids.extend(sampled_ids)

        if not self.speculative_config:
            # Speculative decoding is not enabled.
            spec_token_ids = None
        else:
            assert spec_decode_common_attn_metadata is not None
            spec_token_ids = self.propose_draft_token_ids(
                scheduler_output,
                valid_sampled_token_ids,
                sampling_metadata,
                hidden_states,
                sample_hidden_states,
                aux_hidden_states,
                spec_decode_metadata,
                spec_decode_common_attn_metadata,
            )

        self.eplb_step()

        return ModelRunnerOutput(
            req_ids=self.input_batch.req_ids,
            req_id_to_index=self.input_batch.req_id_to_index,
            sampled_token_ids=valid_sampled_token_ids,
            spec_token_ids=spec_token_ids,
            logprobs=logprobs_lists,
            prompt_logprobs_dict=prompt_logprobs_dict,
            pooler_output=[],
            finished_sending=finished_sending,
            finished_recving=finished_recving,
            finished_loading_dict=finished_loading_dict,
            num_nans_in_logits=num_nans_in_logits,
        )

    def propose_draft_token_ids(
        self,
        scheduler_output: "SchedulerOutput",
        sampled_token_ids: list[list[int]],
        sampling_metadata: SamplingMetadata,
        hidden_states: torch.Tensor,
        sample_hidden_states: torch.Tensor,
        aux_hidden_states: Optional[torch.Tensor],
        spec_decode_metadata: Optional[SpecDecodeMetadata],
        common_attn_metadata: CommonAttentionMetadata,
    ) -> list[list[int]]:
        num_scheduled_tokens = scheduler_output.total_num_scheduled_tokens
        if self.speculative_config.method == "ngram":
            assert isinstance(self.drafter, NgramProposer)
            spec_token_ids = self.propose_ngram_draft_token_ids(
                sampled_token_ids)
        elif self.speculative_config.method == "medusa":
            assert isinstance(self.drafter, MedusaProposer)
            if sample_hidden_states.shape[0] == len(sampled_token_ids):
                # The input to the target model does not include draft tokens.
                hidden_states = sample_hidden_states
            else:
                indices = []
                offset = 0
                for num_draft, tokens in zip(
                        spec_decode_metadata.num_draft_tokens,
                        sampled_token_ids):
                    indices.append(offset + len(tokens) - 1)
                    offset += num_draft + 1
                indices = torch.tensor(indices, device=self.device)
                hidden_states = sample_hidden_states[indices]

            spec_token_ids = self.drafter.propose(
                target_hidden_states=hidden_states,
                sampling_metadata=sampling_metadata,
            )
        elif self.speculative_config.use_eagle():
            assert isinstance(self.drafter, EagleProposer)
            # TODO(woosuk): Refactor the loop.
            next_token_ids: list[int] = []
            for i, token_ids in enumerate(sampled_token_ids):
                if token_ids:
                    # Common case.
                    next_token_id = token_ids[-1]
                else:
                    # Partial prefill (rare case).
                    # Get the next token id from the request state.
                    req_id = self.input_batch.req_ids[i]
                    req_state = self.requests[req_id]
                    seq_len = (req_state.num_computed_tokens +
                               scheduler_output.num_scheduled_tokens[req_id])
                    next_token_id = req_state.get_token_id(seq_len)
                next_token_ids.append(next_token_id)
            next_token_ids = torch.tensor(next_token_ids,
                                          dtype=torch.int32,
                                          device=self.device)

            if spec_decode_metadata is None:
                # input_ids can be None for multimodal models.
                target_token_ids = self.input_ids[:num_scheduled_tokens]
                # TODO(woosuk): Support M-RoPE.
                target_positions = self.positions[:num_scheduled_tokens]
                if self.use_aux_hidden_state_outputs:
                    target_hidden_states = torch.cat(
                        [h[:num_scheduled_tokens] for h in aux_hidden_states],
                        dim=-1)
                else:
                    target_hidden_states = hidden_states[:num_scheduled_tokens]
            else:
                # TODO(woosuk): Refactor this.
                num_draft_tokens = spec_decode_metadata.num_draft_tokens
                num_rejected_tokens = [
                    n + 1 - len(sampled_token_ids[i]) if n > 0 else 0
                    for i, n in enumerate(num_draft_tokens)
                ]
                num_rejected_tokens_cpu = torch.tensor(num_rejected_tokens,
                                                       dtype=torch.int32)
                common_attn_metadata, token_indices =\
                    self.drafter.prepare_inputs(
                    common_attn_metadata, num_rejected_tokens_cpu)

                target_token_ids = self.input_ids[token_indices]
                # TODO(woosuk): Support M-RoPE.
                target_positions = self.positions[token_indices]
                if self.use_aux_hidden_state_outputs:
                    target_hidden_states = torch.cat(
                        [h[token_indices] for h in aux_hidden_states], dim=-1)
                else:
                    target_hidden_states = hidden_states[token_indices]
            draft_token_ids = self.drafter.propose(
                target_token_ids=target_token_ids,
                target_positions=target_positions,
                target_hidden_states=target_hidden_states,
                next_token_ids=next_token_ids,
                sampling_metadata=sampling_metadata,
                common_attn_metadata=common_attn_metadata,
            )
            spec_token_ids = draft_token_ids.tolist()
        return spec_token_ids

    def propose_ngram_draft_token_ids(
        self,
        sampled_token_ids: list[list[int]],
    ) -> list[list[int]]:
        # TODO(woosuk): Optimize.
        draft_token_ids: list[list[int]] = []
        for i, sampled_ids in enumerate(sampled_token_ids):
            num_sampled_ids = len(sampled_ids)
            if not num_sampled_ids:
                # Skip speculative decoding.
                draft_token_ids.append([])
                continue

            # Skip requests that require sampling parameters that are not
            # supported with speculative decoding.
            req_id = self.input_batch.req_ids[i]
            if req_id in self.input_batch.spec_decode_unsupported_reqs:
                draft_token_ids.append([])
                continue

            num_tokens = self.input_batch.num_tokens_no_spec[i]
            if num_tokens >= self.max_model_len:
                # Skip requests that have already reached the max model length.
                draft_token_ids.append([])
                continue

            drafter_output = self.drafter.propose(
                self.input_batch.token_ids_cpu[i, :num_tokens])
            if drafter_output is None or len(drafter_output) == 0:
                draft_token_ids.append([])
            else:
                draft_token_ids.append(drafter_output.tolist())
        return draft_token_ids

    def update_config(self, overrides: dict[str, Any]) -> None:
        allowed_config_names = {"load_config", "model_config"}
        for config_name, config_overrides in overrides.items():
            assert config_name in allowed_config_names, \
                f"Config `{config_name}` not supported. " \
                f"Allowed configs: {allowed_config_names}"
            config = getattr(self, config_name)
            new_config = update_config(config, config_overrides)
            setattr(self, config_name, new_config)

    def load_model(self, eep_scale_up: bool = False) -> None:
        """
        Args:
            eep_scale_up: the model loading is for elastic EP scale up.
        """
        logger.info("Starting to load model %s...", self.model_config.model)
        if eep_scale_up:
            from vllm.distributed.parallel_state import get_ep_group
            num_local_physical_experts = torch.empty(1,
                                                     dtype=torch.int32,
                                                     device="cpu")
            torch.distributed.broadcast(num_local_physical_experts,
                                        group=get_ep_group().cpu_group,
                                        group_src=0)
            num_local_physical_experts = int(num_local_physical_experts.item())
            new_ep_size = get_ep_group().world_size
            global_expert_load, old_global_expert_indices = (
                EplbState.recv_state())
            num_logical_experts = global_expert_load.shape[1]
            self.parallel_config.num_redundant_experts = (
                num_local_physical_experts * new_ep_size - num_logical_experts)
            assert old_global_expert_indices.shape[
                1] % num_local_physical_experts == 0
            old_ep_size = old_global_expert_indices.shape[
                1] // num_local_physical_experts
            rank_mapping = {
                old_ep_rank: old_ep_rank
                for old_ep_rank in range(old_ep_size)
            }
        else:
            global_expert_load = None
            old_global_expert_indices = None
            rank_mapping = None

        with DeviceMemoryProfiler() as m:
            time_before_load = time.perf_counter()
            model_loader = get_model_loader(self.load_config)
            logger.info("Loading model from scratch...")
            self.model = model_loader.load_model(
                vllm_config=self.vllm_config, model_config=self.model_config)
            if self.lora_config:
                self.model = self.load_lora_model(self.model,
                                                  self.model_config,
                                                  self.scheduler_config,
                                                  self.lora_config,
                                                  self.device)
            if hasattr(self, "drafter"):
                logger.info("Loading drafter model...")
                self.drafter.load_model(self.model)
            if self.use_aux_hidden_state_outputs:
                self.model.set_aux_hidden_state_layers(
                    self.model.get_eagle3_aux_hidden_state_layers())
            time_after_load = time.perf_counter()
        self.model_memory_usage = m.consumed_memory
        logger.info("Model loading took %.4f GiB and %.6f seconds",
                    self.model_memory_usage / GiB_bytes,
                    time_after_load - time_before_load)
        prepare_communication_buffer_for_model(self.model)

        if is_mixture_of_experts(
                self.model) and self.parallel_config.enable_eplb:
            logger.info("EPLB is enabled for model %s.",
                        self.model_config.model)
            self.eplb_state = EplbState.build(
                self.model,
                self.device,
                self.parallel_config,
                global_expert_load,
                old_global_expert_indices,
                rank_mapping,
            )

    def reload_weights(self) -> None:
        assert getattr(self, "model", None) is not None, \
            "Cannot reload weights before model is loaded."
        model_loader = get_model_loader(self.load_config)
        logger.info("Reloading weights inplace...")
        model_loader.load_weights(self.model, model_config=self.model_config)

    def save_tensorized_model(
        self,
        tensorizer_config: "TensorizerConfig",
    ) -> None:
        TensorizerLoader.save_model(
            self.model,
            tensorizer_config=tensorizer_config,
            model_config=self.model_config,
        )

    def _get_prompt_logprobs_dict(
        self,
        hidden_states: torch.Tensor,
        scheduler_output: "SchedulerOutput",
    ) -> dict[str, Optional[LogprobsTensors]]:
        num_prompt_logprobs_dict = self.input_batch.num_prompt_logprobs
        if not num_prompt_logprobs_dict:
            return {}

        in_progress_dict = self.input_batch.in_progress_prompt_logprobs_cpu
        prompt_logprobs_dict: dict[str, Optional[LogprobsTensors]] = {}

        # Since prompt logprobs are a rare feature, prioritize simple,
        # maintainable loop over optimal performance.
        completed_prefill_reqs = []
        for req_id, num_prompt_logprobs in num_prompt_logprobs_dict.items():

            num_tokens = scheduler_output.num_scheduled_tokens[req_id]

            # Get metadata for this request.
            request = self.requests[req_id]
            num_prompt_tokens = len(request.prompt_token_ids)
            prompt_token_ids = torch.tensor(request.prompt_token_ids).to(
                self.device, non_blocking=True)

            # Set up target LogprobsTensors object.
            logprobs_tensors = in_progress_dict.get(req_id)
            if not logprobs_tensors:
                # Create empty logprobs CPU tensors for the entire prompt.
                # If chunked, we'll copy in slice by slice.
                logprobs_tensors = LogprobsTensors.empty_cpu(
                    num_prompt_tokens - 1, num_prompt_logprobs + 1)
                in_progress_dict[req_id] = logprobs_tensors

            # Determine number of logits to retrieve.
            start_idx = request.num_computed_tokens
            start_tok = start_idx + 1
            num_remaining_tokens = num_prompt_tokens - start_tok
            if num_tokens <= num_remaining_tokens:
                # This is a chunk, more tokens remain.
                # In the == case, there are no more prompt logprobs to produce
                # but we want to defer returning them to the next step where we
                # have new generated tokens to return.
                num_logits = num_tokens
            else:
                # This is the last chunk of prompt tokens to return.
                num_logits = num_remaining_tokens
                completed_prefill_reqs.append(req_id)
                prompt_logprobs_dict[req_id] = logprobs_tensors

            if num_logits <= 0:
                # This can happen for the final chunk if we prefilled exactly
                # (num_prompt_tokens - 1) tokens for this request in the prior
                # step. There are no more prompt logprobs to produce.
                continue

            # Get the logits corresponding to this req's prompt tokens.
            # If this is a partial request (i.e. chunked prefill),
            # then there is prompt logprob generated for each index.
            req_idx = self.input_batch.req_id_to_index[req_id]
            offset = self.query_start_loc_np[req_idx].item()
            prompt_hidden_states = hidden_states[offset:offset + num_logits]
            logits = self.model.compute_logits(prompt_hidden_states, None)

            # Get the "target" tokens for each index. For prompt at index i,
            # the token at prompt index i+1 is the "sampled" token we want
            # to gather the logprob for.
            tgt_token_ids = prompt_token_ids[start_tok:start_tok + num_logits]

            # Compute prompt logprobs.
            logprobs = self.sampler.compute_logprobs(logits)
            token_ids, logprobs, ranks = self.sampler.gather_logprobs(
                logprobs, num_prompt_logprobs, tgt_token_ids)

            # Transfer GPU->CPU async.
            chunk_slice = slice(start_idx, start_idx + num_logits)
            logprobs_tensors.logprob_token_ids[chunk_slice].copy_(
                token_ids, non_blocking=True)
            logprobs_tensors.logprobs[chunk_slice].copy_(logprobs,
                                                         non_blocking=True)
            logprobs_tensors.selected_token_ranks[chunk_slice].copy_(
                ranks, non_blocking=True)

        # Remove requests that have completed prefill from the batch
        # num_prompt_logprobs_dict.
        for req_id in completed_prefill_reqs:
            del num_prompt_logprobs_dict[req_id]
            del in_progress_dict[req_id]

        # Must synchronize the non-blocking GPU->CPU transfers.
        if prompt_logprobs_dict:
            self._sync_device()

        return prompt_logprobs_dict

    def _get_nans_in_logits(
        self,
        logits: Optional[torch.Tensor],
    ) -> dict[str, int]:
        try:
            if logits is None:
                return {req_id: 0 for req_id in self.input_batch.req_ids}

            num_nans_in_logits = {}
            num_nans_for_index = logits.isnan().sum(dim=-1).cpu().numpy()
            for req_id in self.input_batch.req_ids:
                req_index = self.input_batch.req_id_to_index[req_id]
                num_nans_in_logits[req_id] = (
                    int(num_nans_for_index[req_index])
                    if num_nans_for_index is not None
                    and req_index < logits.shape[0] else 0)
            return num_nans_in_logits
        except IndexError:
            return {}

    @contextmanager
    def maybe_randomize_inputs(self, input_ids: torch.Tensor):
        """
        Randomize input_ids if VLLM_RANDOMIZE_DP_DUMMY_INPUTS is set.
        This is to help balance expert-selection
         - during profile_run
         - during DP rank dummy run
        """
        dp_size = self.vllm_config.parallel_config.data_parallel_size
        randomize_inputs = envs.VLLM_RANDOMIZE_DP_DUMMY_INPUTS and dp_size > 1
        if not randomize_inputs:
            yield
        else:
            import functools

            @functools.cache
            def rand_input_ids() -> torch.Tensor:
                return torch.randint_like(
                    self.input_ids,
                    low=0,
                    high=self.model_config.get_vocab_size(),
                    dtype=input_ids.dtype)

            logger.debug("Randomizing dummy data for DP Rank")
            input_ids.copy_(rand_input_ids()[:input_ids.size(0)],
                            non_blocking=True)
            yield
            input_ids.fill_(0)

    @torch.inference_mode()
    def _dummy_run(
        self,
        num_tokens: int,
        capture_attn_cudagraph: bool = False,
        skip_eplb: bool = False,
        is_profile: bool = False,
    ) -> tuple[torch.Tensor, torch.Tensor]:

        # Padding for DP
        num_pad, num_tokens_across_dp = self.get_dp_padding(num_tokens)
        num_tokens += num_pad

        # Set num_scheduled_tokens based on num_tokens and max_num_seqs
        # for dummy run with LoRA so that the num_reqs collectively
        # has num_tokens in total.
        assert num_tokens <= self.scheduler_config.max_num_batched_tokens
        max_num_reqs = self.scheduler_config.max_num_seqs
        num_reqs = min(num_tokens, max_num_reqs)
        min_tokens_per_req = num_tokens // num_reqs
        num_scheduled_tokens_list = [min_tokens_per_req] * num_reqs
        num_scheduled_tokens_list[-1] += num_tokens % num_reqs
        assert sum(num_scheduled_tokens_list) == num_tokens
        assert len(num_scheduled_tokens_list) == num_reqs
        num_scheduled_tokens = np.array(num_scheduled_tokens_list,
                                        dtype=np.int32)

        attn_metadata: Optional[dict[str, Any]] = None
        if capture_attn_cudagraph:
            attn_metadata = {}

            # Make sure max_model_len is used at the graph capture time.
            self.seq_lens_np[:num_reqs] = self.max_model_len
            self.seq_lens_np[num_reqs:] = 0
            self.seq_lens[:num_reqs].copy_(self.seq_lens_cpu[:num_reqs],
                                           non_blocking=True)

            for kv_cache_group_id, kv_cache_group_spec in enumerate(
                    self.kv_cache_config.kv_cache_groups):
                common_attn_metadata = CommonAttentionMetadata(
                    query_start_loc=self.query_start_loc[:num_reqs + 1],
                    query_start_loc_cpu=self.query_start_loc_cpu[:num_reqs +
                                                                 1],
                    seq_lens=self.seq_lens[:num_reqs],
                    seq_lens_cpu=self.seq_lens_cpu[:num_reqs],
                    num_computed_tokens_cpu=self.input_batch.
                    num_computed_tokens_cpu_tensor[:num_reqs],
                    num_reqs=num_reqs,
                    num_actual_tokens=num_tokens,
                    max_query_len=num_tokens,
                    block_table_tensor=self.input_batch.block_table[
                        kv_cache_group_id].get_device_tensor()[:num_reqs],
                    slot_mapping=self.input_batch.
                    block_table[kv_cache_group_id].slot_mapping[:num_tokens],
                    causal=True)

                attn_metadata_i = self.attn_metadata_builders[
                    kv_cache_group_id].build_for_cudagraph_capture(
                        common_attn_metadata)
                for layer_name in kv_cache_group_spec.layer_names:
                    attn_metadata[layer_name] = attn_metadata_i

        with self.maybe_dummy_run_with_lora(self.lora_config,
                                            num_scheduled_tokens):
            model = self.model
            if self.is_multimodal_model:
                model_kwargs = self._init_model_kwargs_for_multimodal_model(
                    num_reqs=num_reqs)
                input_ids = None
                inputs_embeds = self.inputs_embeds[:num_tokens]
            else:
                input_ids = self.input_ids[:num_tokens]
                inputs_embeds = None
                model_kwargs = {}

            if self.uses_mrope:
                positions = self.mrope_positions[:, :num_tokens]
            else:
                positions = self.positions[:num_tokens]

            if get_pp_group().is_first_rank:
                intermediate_tensors = None
            else:
                if self.intermediate_tensors is None:
                    self.intermediate_tensors = (
                        self.model.make_empty_intermediate_tensors(
                            batch_size=self.max_num_tokens,
                            dtype=self.model_config.dtype,
                            device=self.device))

                intermediate_tensors = self.sync_and_slice_intermediate_tensors(
                    num_tokens, None, False)

            with self.maybe_randomize_inputs(input_ids), set_forward_context(
                    attn_metadata,
                    self.vllm_config,
                    num_tokens=num_tokens,
                    num_tokens_across_dp=num_tokens_across_dp):
                outputs = model(
                    input_ids=input_ids,
                    positions=positions,
                    intermediate_tensors=intermediate_tensors,
                    inputs_embeds=inputs_embeds,
                    **MultiModalKwargs.as_kwargs(
                        model_kwargs,
                        device=self.device,
                    ),
                )

            if self.use_aux_hidden_state_outputs:
                hidden_states, _ = outputs
            else:
                hidden_states = outputs

            if self.speculative_config and self.speculative_config.use_eagle():
                assert isinstance(self.drafter, EagleProposer)
                self.drafter.dummy_run(num_tokens)

        # This is necessary to avoid blocking DP.
        # For dummy runs, we typically skip EPLB since we don't have any real
        # requests to process.
        # However, in DP settings, there may be cases when some DP ranks do
        # not have any requests to process, so they're executing dummy batches.
        # In such cases, we still have to trigger EPLB to make sure
        # ranks execute the rearrangement in synchronization.
        if not skip_eplb:
            self.eplb_step(is_dummy=True, is_profile=is_profile)

        logit_indices = np.cumsum(num_scheduled_tokens) - 1
        return hidden_states, hidden_states[logit_indices]

    @torch.inference_mode()
    def _dummy_sampler_run(
        self,
        hidden_states: torch.Tensor,
    ) -> torch.Tensor:
        # The dummy hidden states may contain special values,
        # like `inf` or `nan`.
        # To avoid breaking the sampler, we use a random tensor here instead.
        hidden_states = torch.rand_like(hidden_states)

        logits = self.model.compute_logits(hidden_states, None)
        num_reqs = logits.size(0)

        dummy_tensors = lambda v: torch.full(
            (num_reqs, ), v, device=self.device)

        dummy_metadata = SamplingMetadata(
            temperature=dummy_tensors(0.5),
            all_greedy=False,
            all_random=False,
            top_p=dummy_tensors(0.9),
            top_k=dummy_tensors(logits.size(1) - 1),
            generators={},
            max_num_logprobs=None,
            no_penalties=True,
            prompt_token_ids=None,
            frequency_penalties=dummy_tensors(0.1),
            presence_penalties=dummy_tensors(0.1),
            repetition_penalties=dummy_tensors(0.1),
            output_token_ids=[[] for _ in range(num_reqs)],
            allowed_token_ids_mask=None,
            bad_words_token_ids={},
            logitsprocs=LogitsProcessorManager(),
        )
        try:
            sampler_output = self.sampler(logits=logits,
                                          sampling_metadata=dummy_metadata)
        except RuntimeError as e:
            if 'out of memory' in str(e):
                raise RuntimeError(
                    "CUDA out of memory occurred when warming up sampler with "
                    f"{num_reqs} dummy requests. Please try lowering "
                    "`max_num_seqs` or `gpu_memory_utilization` when "
                    "initializing the engine.") from e
            else:
                raise e
        if self.speculative_config:
            draft_token_ids = [[0] for _ in range(num_reqs)]
            dummy_spec_decode_metadata = SpecDecodeMetadata.make_dummy(
                draft_token_ids, self.device)

            num_tokens = sum(len(ids) for ids in draft_token_ids)
            # draft_probs = torch.randn(
            #     num_tokens, logits.shape[-1], device=self.device,
            #     dtype=logits.dtype)
            draft_probs = None
            target_logits = torch.randn(num_tokens,
                                        logits.shape[-1],
                                        device=self.device,
                                        dtype=logits.dtype)
            # NOTE(woosuk): Here, we should use int32 because the sampler uses
            # int32 for bonus_token_ids. If the dtype mismatches, re-compilation
            # will occur at runtime.
            bonus_token_ids = torch.zeros(num_reqs,
                                          device=self.device,
                                          dtype=torch.int32)
            self.rejection_sampler(
                dummy_spec_decode_metadata,
                draft_probs,
                target_logits,
                bonus_token_ids,
                dummy_metadata,
            )
        return sampler_output

    def _dummy_pooler_run_task(
        self,
        hidden_states: torch.Tensor,
        task: PoolingTask,
    ) -> PoolerOutput:
        num_tokens = hidden_states.shape[0]
        max_num_reqs = self.scheduler_config.max_num_seqs
        num_reqs = min(num_tokens, max_num_reqs)
        min_tokens_per_req = num_tokens // num_reqs
        num_scheduled_tokens_list = [min_tokens_per_req] * num_reqs
        num_scheduled_tokens_list[-1] += num_tokens % num_reqs
        assert sum(num_scheduled_tokens_list) == num_tokens
        assert len(num_scheduled_tokens_list) == num_reqs

        hidden_states_list = list(
            torch.split(hidden_states, num_scheduled_tokens_list))
        req_num_tokens = num_tokens // num_reqs

        dummy_prompt_lens = torch.tensor(
            [h.shape[0] for h in hidden_states_list],
            device=self.device,
        )
        dummy_token_ids = torch.zeros((num_reqs, req_num_tokens),
                                      dtype=torch.int32,
                                      device=self.device)

        model = cast(VllmModelForPooling, self.model)
        dummy_pooling_params = PoolingParams(task=task)
        to_update = model.pooler.get_pooling_updates(task)
        to_update.apply(dummy_pooling_params)

        dummy_metadata = PoolingMetadata(
            prompt_lens=dummy_prompt_lens,
            prompt_token_ids=dummy_token_ids,
            pooling_params=[dummy_pooling_params] * num_reqs,
        )

        try:
            return model.pooler(hidden_states=hidden_states_list,
                                pooling_metadata=dummy_metadata)
        except RuntimeError as e:
            if 'out of memory' in str(e):
                raise RuntimeError(
                    "CUDA out of memory occurred when warming up pooler "
                    f"({task=}) with {num_reqs} dummy requests. Please try "
                    "lowering `max_num_seqs` or `gpu_memory_utilization` when "
                    "initializing the engine.") from e
            else:
                raise e

    @torch.inference_mode()
    def _dummy_pooler_run(
        self,
        hidden_states: torch.Tensor,
    ) -> PoolerOutput:
        # Find the task that has the largest output for subsequent steps
        output_size = dict[PoolingTask, float]()
        for task in self.get_supported_pooling_tasks():
            # Run a full batch with each task to ensure none of them OOMs
            output = self._dummy_pooler_run_task(hidden_states, task)
            output_size[task] = output.get_data_nbytes()
            del output  # Allow GC

        max_task = max(output_size.items(), key=lambda x: x[1])[0]
        return self._dummy_pooler_run_task(hidden_states, max_task)

    def profile_run(self) -> None:
        # Profile with multimodal encoder & encoder cache.
        # TODO: handle encoder-decoder models once we support them.
        if (self.is_multimodal_model and self.max_num_encoder_input_tokens > 0
                and self.encoder_cache_size > 0):

            # NOTE: Currently model is profiled with a single non-text
            # modality with the max possible input tokens even when
            # it supports multiple.
            max_tokens_by_modality_dict = self.mm_registry \
                .get_max_tokens_per_item_by_nonzero_modality(self.model_config)
            dummy_data_modality, max_tokens_per_mm_item = max(
                max_tokens_by_modality_dict.items(), key=lambda item: item[1])

            # Check how many items of this modality can be supported by
            # the encoder budget.
            encoder_budget = min(self.max_num_encoder_input_tokens,
                                 self.encoder_cache_size)

            max_num_mm_items_encoder_budget = encoder_budget // \
                max_tokens_per_mm_item

            # Check how many items of this modality can be supported by
            # the decoder budget.
            max_mm_items_per_req = self.mm_registry.get_mm_limits_per_prompt(
                self.model_config)[dummy_data_modality]

            # NOTE: We do not consider max_num_batched_tokens on purpose
            # because the multimodal embeddings can be generated in advance
            # and chunked prefilled.
            max_num_mm_items_decoder_budget = self.max_num_reqs * \
                max_mm_items_per_req

            max_num_mm_items = max(
                1,
                min(max_num_mm_items_encoder_budget,
                    max_num_mm_items_decoder_budget))

            logger.info(
                "Encoder cache will be initialized with a budget of %s tokens,"
                " and profiled with %s %s items of the maximum feature size.",
                encoder_budget, max_num_mm_items, dummy_data_modality)

            # Create dummy batch of multimodal inputs.
            dummy_mm_kwargs = self.mm_registry.get_decoder_dummy_data(
                model_config=self.model_config,
                seq_len=max_tokens_per_mm_item,
                mm_counts={
                    dummy_data_modality: 1
                },
            ).multi_modal_data

            batched_dummy_mm_inputs = MultiModalKwargs.batch(
                [dummy_mm_kwargs] * max_num_mm_items,
                pin_memory=self.pin_memory)
            batched_dummy_mm_inputs = MultiModalKwargs.as_kwargs(
                batched_dummy_mm_inputs,
                device=self.device,
            )

            # Run multimodal encoder.
            dummy_encoder_outputs = self.model.get_multimodal_embeddings(
                **batched_dummy_mm_inputs)

            sanity_check_mm_encoder_outputs(
                dummy_encoder_outputs,
                expected_num_items=max_num_mm_items,
            )

            # Cache the dummy encoder outputs.
            self.encoder_cache["tmp"] = dict(enumerate(dummy_encoder_outputs))

        # Add `is_profile` here to pre-allocate communication buffers
        hidden_states, last_hidden_states \
            = self._dummy_run(self.max_num_tokens, is_profile=True)
        if get_pp_group().is_last_rank:
            if self.is_pooling_model:
                output = self._dummy_pooler_run(hidden_states)
            else:
                output = self._dummy_sampler_run(last_hidden_states)
        else:
            output = None
        self._sync_device()
        del hidden_states, output
        self.encoder_cache.clear()
        gc.collect()

    def capture_model(self) -> None:
        if not self.use_cuda_graph:
            logger.warning(
                "Skipping CUDA graph capture. To turn on CUDA graph capture, "
                "set -O %s and ensure `use_cudagraph` was not manually set to "
                "False", CompilationLevel.PIECEWISE)
            return

        compilation_counter.num_gpu_runner_capture_triggers += 1

        start_time = time.perf_counter()
        start_free_gpu_memory = torch.cuda.mem_get_info()[0]

        @contextmanager
        def freeze_gc():
            # Optimize garbage collection during CUDA graph capture.
            # Clean up, then freeze all remaining objects from being included
            # in future collections.
            gc.collect()
            should_freeze = not envs.VLLM_ENABLE_CUDAGRAPH_GC
            if should_freeze:
                gc.freeze()
            try:
                yield
            finally:
                if should_freeze:
                    gc.unfreeze()

        # Trigger CUDA graph capture for specific shapes.
        # Capture the large shapes first so that the smaller shapes
        # can reuse the memory pool allocated for the large shapes.
        with freeze_gc(), graph_capture(device=self.device):
            full_cg = self.full_cuda_graph
            # Only rank 0 should print progress bar during capture
            compilation_cases = reversed(self.cudagraph_batch_sizes)
            if is_global_first_rank():
                compilation_cases = tqdm(
                    list(compilation_cases),
                    disable=not self.load_config.use_tqdm_on_load,
                    desc="Capturing CUDA graph shapes")
            for num_tokens in compilation_cases:
                # We skip EPLB here since we don't want to record dummy metrics
                for _ in range(
                        self.compilation_config.cudagraph_num_of_warmups):
                    self._dummy_run(num_tokens,
                                    capture_attn_cudagraph=full_cg,
                                    skip_eplb=True)
                self._dummy_run(num_tokens,
                                capture_attn_cudagraph=full_cg,
                                skip_eplb=True)

        end_time = time.perf_counter()
        end_free_gpu_memory = torch.cuda.mem_get_info()[0]
        elapsed_time = end_time - start_time
        cuda_graph_size = start_free_gpu_memory - end_free_gpu_memory
        # This usually takes 5~20 seconds.
        logger.info("Graph capturing finished in %.0f secs, took %.2f GiB",
                    elapsed_time, cuda_graph_size / (1 << 30))

    def _initialize_single_attn_backend(
        self, kv_cache_spec: KVCacheSpec
    ) -> tuple[AttentionBackend, AttentionMetadataBuilder]:
        if isinstance(kv_cache_spec, AttentionSpec):
            attn_backend_i = get_attn_backend(
                kv_cache_spec.head_size,
                self.dtype,
                kv_cache_spec.dtype,
                kv_cache_spec.block_size,
                self.model_config.is_attention_free,
                use_mla=kv_cache_spec.use_mla,
            )
            if attn_backend_i is None:
                error_msg = (f"Error with get_attn_backend: "
                             f"{kv_cache_spec.head_size=}, "
                             f"{self.dtype=}, {kv_cache_spec.dtype=}, "
                             f"{kv_cache_spec.block_size=}, "
                             f"{self.model_config.is_attention_free=}, "
                             f"{kv_cache_spec.use_mla=}")
                logger.error(error_msg)
                raise NotImplementedError(
                    "Non-Attention backend is not supported by V1 "
                    "GPUModelRunner.")
        elif isinstance(kv_cache_spec, MambaSpec):
            attn_backend_i = get_mamba_attn_backend(kv_cache_spec.mamba_type)
        else:
            raise ValueError(
                f"Unknown KV cache spec type: {type(kv_cache_spec)}")

        attn_metadata_builder_i = attn_backend_i.get_builder_cls()(
            kv_cache_spec,
            self.vllm_config,
            self.device,
        )

        if (self.full_cuda_graph
                and not attn_metadata_builder_i.full_cudagraph_supported):
            raise ValueError(
                f"Full CUDAGraph not supported for "
                f"{attn_backend_i.__name__}. Turn off CompilationConfig."
                f"full_cuda_graph or use a different attention backend.")
        return attn_backend_i, attn_metadata_builder_i

    def initialize_attn_backend(self, kv_cache_config: KVCacheConfig) -> None:
        """
        Initialize the attention backends and attention metadata builders.
        """
        assert len(self.attn_backends) == 0 and len(
            self.attn_metadata_builders
        ) == 0, "Attention backends are already initialized"
        for i, kv_cache_group_spec in enumerate(
                kv_cache_config.kv_cache_groups):
            kv_cache_spec = kv_cache_group_spec.kv_cache_spec

            attn_backend_i, attn_metadata_builder_i = \
                self._initialize_single_attn_backend(kv_cache_spec)
            self.attn_backends.append(attn_backend_i)
            self.attn_metadata_builders.append(attn_metadata_builder_i)

        if len(self.attn_backends) > 0:
            return

        # Check if model is encoder-only
        block_size = self.vllm_config.cache_config.block_size
        use_mla = self.vllm_config.model_config.use_mla
        attn_specs = list[AttentionSpec]()
        attn_layers = get_layers_from_vllm_config(self.vllm_config, Attention)
        for attn_module in attn_layers.values():

            if attn_module.attn_type == AttentionType.ENCODER_ONLY:
                assert attn_module.sliding_window is None, "Sliding "
                "window attention is not supported for encoder-only models"

                attn_specs.append(
                    FullAttentionSpec(block_size=block_size,
                                      num_kv_heads=attn_module.num_kv_heads,
                                      head_size=attn_module.head_size,
                                      dtype=self.kv_cache_dtype,
                                      use_mla=use_mla))
            else:
                raise ValueError("Expected only encoder-only layers")

        if len(attn_specs) > 0:
            assert len(attn_specs) == len(attn_layers), \
                "All or none of the layers are expected to be encoder-only"

            attn_backend, attn_metadata_builder = \
                self._initialize_single_attn_backend(attn_specs[0])
            self.attn_backends.append(attn_backend)
            self.attn_metadata_builders.append(attn_metadata_builder)
            self.is_encoder_only_model = True

    def may_reinitialize_input_batch(self,
                                     kv_cache_config: KVCacheConfig) -> None:
        """
        Re-initialize the input batch if the block sizes are different from
        `[self.cache_config.block_size]`. This usually happens when there
        are multiple KV cache groups.

        Args:
            kv_cache_config: The KV cache configuration.
        """
        block_sizes = [
            kv_cache_group.kv_cache_spec.block_size
            for kv_cache_group in kv_cache_config.kv_cache_groups
        ]
        if block_sizes != [self.cache_config.block_size]:
            assert self.cache_config.cpu_offload_gb == 0, (
                "Cannot re-initialize the input batch when CPU weight "
                "offloading is enabled. See https://github.com/vllm-project/vllm/pull/18298 "  # noqa: E501
                "for more details.")
            self.input_batch = InputBatch(
                max_num_reqs=self.max_num_reqs,
                max_model_len=self.max_model_len,
                max_num_batched_tokens=self.max_num_tokens,
                device=self.device,
                pin_memory=self.pin_memory,
                vocab_size=self.model_config.get_vocab_size(),
                block_sizes=block_sizes,
                is_spec_decode=bool(self.vllm_config.speculative_config),
            )

    def _allocate_kv_cache_tensors(
            self, kv_cache_config: KVCacheConfig) -> dict[str, torch.Tensor]:
        """
        Initializes the KV cache buffer with the correct size. The buffer needs
        to be reshaped to the desired shape before being used by the models.

        Args:
            kv_cache_config: The KV cache config
        Returns:
            dict[str, torch.Tensor]: A map between layer names to their
            corresponding memory buffer for KV cache.
         """
        kv_cache_raw_tensors: dict[str, torch.Tensor] = {}
        for kv_cache_tensor in kv_cache_config.kv_cache_tensors:
            tensor = torch.zeros(kv_cache_tensor.size,
                                 dtype=torch.int8,
                                 device=self.device)
            for layer_name in kv_cache_tensor.shared_by:
                kv_cache_raw_tensors[layer_name] = tensor

        layer_names = set()
        for group in kv_cache_config.kv_cache_groups:
            layer_names.update(group.layer_names)
        assert layer_names == set(kv_cache_raw_tensors.keys(
        )), "Some layers are not correctly initialized"
        return kv_cache_raw_tensors

    def _reshape_kv_cache_tensors(
        self,
        kv_cache_config: KVCacheConfig,
        kv_cache_raw_tensors: dict[str, torch.Tensor],
    ) -> dict[str, torch.Tensor]:
        """
        Reshape the KV cache tensors to the desired shape and dtype.

        Args:
            kv_cache_config: The KV cache config
            kv_cache_raw_tensors: The KV cache buffer of each layer, with
            correct size but uninitialized shape.
        Returns:
            Dict[str, torch.Tensor]: A map between layer names to their
            corresponding memory buffer for KV cache.
        """
        kv_caches: dict[str, torch.Tensor] = {}
        has_attn, has_mamba = False, False
        for i, kv_cache_group_spec in enumerate(
                kv_cache_config.kv_cache_groups):
            kv_cache_spec = kv_cache_group_spec.kv_cache_spec
            for layer_name in kv_cache_group_spec.layer_names:
                raw_tensor = kv_cache_raw_tensors[layer_name]
                assert raw_tensor.numel() % kv_cache_spec.page_size_bytes == 0
                num_blocks = (raw_tensor.numel() //
                              kv_cache_spec.page_size_bytes)
                if isinstance(kv_cache_spec, AttentionSpec):
                    has_attn = True
                    kv_cache_shape = self.attn_backends[i].get_kv_cache_shape(
                        num_blocks, kv_cache_spec.block_size,
                        kv_cache_spec.num_kv_heads, kv_cache_spec.head_size)
                    dtype = kv_cache_spec.dtype
                    try:
                        kv_cache_stride_order = self.attn_backends[
                            i].get_kv_cache_stride_order()
                        assert len(kv_cache_stride_order) == len(
                            kv_cache_shape)
                    except (AttributeError, NotImplementedError):
                        kv_cache_stride_order = tuple(
                            range(len(kv_cache_shape)))
                    # The allocation respects the backend-defined stride order
                    # to ensure the semantic remains consistent for each
                    # backend. We first obtain the generic kv cache shape and
                    # then permute it according to the stride order which could
                    # result in a non-contiguous tensor.
                    kv_cache_shape = tuple(kv_cache_shape[i]
                                           for i in kv_cache_stride_order)
                    # Maintain original KV shape view.
                    inv_order = [
                        kv_cache_stride_order.index(i)
                        for i in range(len(kv_cache_stride_order))
                    ]
                    kv_caches[layer_name] = kv_cache_raw_tensors[
                        layer_name].view(dtype).view(kv_cache_shape).permute(
                            *inv_order)
                elif isinstance(kv_cache_spec, MambaSpec):
                    has_mamba = True
                    raw_tensor = kv_cache_raw_tensors[layer_name]
                    dtype = kv_cache_spec.dtype
                    num_element_per_page = (kv_cache_spec.page_size_bytes //
                                            get_dtype_size(dtype))
                    state_tensors = []
                    storage_offset = 0
                    for shape in kv_cache_spec.shapes:
                        target_shape = (num_blocks, *shape)
                        stride = torch.empty(target_shape).stride()
                        target_stride = (num_element_per_page, *stride[1:])
                        tensor = torch.as_strided(
                            raw_tensor.view(dtype),
                            size=target_shape,
                            stride=target_stride,
                            storage_offset=storage_offset,
                        )
                        state_tensors.append(tensor)
                        storage_offset += stride[0]

                    kv_caches[layer_name] = state_tensors
                else:
                    raise NotImplementedError

        if has_attn and has_mamba:
            self._verify_hybrid_attention_mamba_layout(kv_cache_config,
                                                       kv_cache_raw_tensors)

        return kv_caches

    def _verify_hybrid_attention_mamba_layout(
            self, kv_cache_config: KVCacheConfig,
            kv_cache_raw_tensors: dict[str, torch.Tensor]) -> None:
        """
        Verify that the KV cache memory layout is compatible for
        models with both attention and mamba KV cache groups.

        Args:
            kv_cache_config: The KV cache config
            kv_cache_raw_tensors: The KV cache buffer of each layer.
        """

        for i, kv_cache_group_spec in enumerate(
                kv_cache_config.kv_cache_groups):
            kv_cache_spec = kv_cache_group_spec.kv_cache_spec
            for layer_name in kv_cache_group_spec.layer_names:
                raw_tensor = kv_cache_raw_tensors[layer_name]
                num_blocks = (raw_tensor.numel() //
                              kv_cache_spec.page_size_bytes)
                if isinstance(kv_cache_spec, AttentionSpec):
                    kv_cache_shape = self.attn_backends[i].get_kv_cache_shape(
                        num_blocks, kv_cache_spec.block_size,
                        kv_cache_spec.num_kv_heads, kv_cache_spec.head_size)
                    if kv_cache_shape[0] != num_blocks or kv_cache_shape[
                            1] != 2:
                        raise ValueError(
                            "Hybrid models in V1 require an attention "
                            "backend with kv_cache_shape="
                            "(num_blocks, 2, ...). Please try setting "
                            "VLLM_ATTENTION_BACKEND=FLASHINFER")

    def initialize_kv_cache_tensors(
            self, kv_cache_config: KVCacheConfig) -> dict[str, torch.Tensor]:
        """
        Initialize the memory buffer for KV cache.

        Args:
            kv_cache_config: The KV cache config
        Returns:
            Dict[str, torch.Tensor]: A map between layer names to their
            corresponding memory buffer for KV cache.
        """
        # Initialize the memory buffer for KV cache
        kv_cache_raw_tensors = self._allocate_kv_cache_tensors(kv_cache_config)
        # Change the memory buffer to the desired shape
        kv_caches = self._reshape_kv_cache_tensors(kv_cache_config,
                                                   kv_cache_raw_tensors)

        # Setup `kv_cache_config` and `kv_caches` for models
        # with cross-layer KV sharing
        if self.shared_kv_cache_layers:
            initialize_kv_cache_for_kv_sharing(
                self.shared_kv_cache_layers,
                kv_cache_config.kv_cache_groups,
                kv_caches,
            )

        bind_kv_cache(kv_caches,
                      self.compilation_config.static_forward_context,
                      self.kv_caches)
        return kv_caches

    def initialize_kv_cache(self, kv_cache_config: KVCacheConfig) -> None:
        """
        Initialize KV cache based on `kv_cache_config`.
        Args:
            kv_cache_config: Configuration for the KV cache, including the KV
            cache size of each layer
        """
        self.kv_cache_config = kv_cache_config
        self.may_reinitialize_input_batch(kv_cache_config)
        self.initialize_attn_backend(kv_cache_config)
        kv_caches = self.initialize_kv_cache_tensors(kv_cache_config)

        if self.speculative_config and self.speculative_config.use_eagle():
            assert isinstance(self.drafter, EagleProposer)
            # validate all draft model layers belong to the same kv cache
            # group
            self.drafter.validate_same_kv_cache_group(kv_cache_config)

        if has_kv_transfer_group():
            get_kv_transfer_group().register_kv_caches(kv_caches)

    def get_kv_cache_spec(self) -> dict[str, KVCacheSpec]:
        """
        Generates the KVCacheSpec by parsing the kv cache format from each
        Attention module in the static forward context.
        Returns:
            KVCacheSpec: A dictionary mapping layer names to their KV cache
            format. Layers that do not need KV cache are not included.
        """

        block_size = self.vllm_config.cache_config.block_size
        use_mla = self.vllm_config.model_config.use_mla
        kv_cache_spec: dict[str, KVCacheSpec] = {}
        attn_layers = get_layers_from_vllm_config(self.vllm_config, Attention)
        for layer_name, attn_module in attn_layers.items():
            if (kv_tgt_layer :=
                    attn_module.kv_sharing_target_layer_name) is not None:
                # The layer doesn't need its own KV cache and will use that of
                # the target layer. We skip creating a KVCacheSpec for it, so
                # that KV cache management logic will act as this layer does
                # not exist, and doesn't allocate KV cache for the layer. This
                # enables the memory saving of cross-layer kv sharing, allowing
                # a given amount of memory to accommodate longer context lengths
                # or enable more requests to be processed simultaneously.
                self.shared_kv_cache_layers[layer_name] = kv_tgt_layer
                continue

            # TODO: Support other attention modules, e.g., cross-attention
<<<<<<< HEAD
            if attn_module.attn_type in (AttentionType.DECODER,
                                         AttentionType.ENCODER_ONLY):
=======
            if attn_module.attn_type == AttentionType.DECODER:
                use_local_attention = (self.attention_chunk_size is not None
                                       and attn_module.use_irope)
>>>>>>> 31084b3b
                if attn_module.sliding_window is not None:
                    kv_cache_spec[layer_name] = SlidingWindowSpec(
                        block_size=block_size,
                        num_kv_heads=attn_module.num_kv_heads,
                        head_size=attn_module.head_size,
                        dtype=self.kv_cache_dtype,
                        sliding_window=attn_module.sliding_window,
<<<<<<< HEAD
                        use_mla=use_mla,
                        attn_type=str(attn_module.attn_type))
=======
                        use_mla=use_mla)
                    assert not use_local_attention, (
                        "attention module can not be with ",
                        "both local attention and sliding window")
                elif use_local_attention:
                    kv_cache_spec[layer_name] = ChunkedLocalAttentionSpec(
                        block_size=block_size,
                        num_kv_heads=attn_module.num_kv_heads,
                        head_size=attn_module.head_size,
                        dtype=self.kv_cache_dtype,
                        attention_chunk_size=self.attention_chunk_size,
                        use_mla=use_mla)
>>>>>>> 31084b3b
                else:
                    kv_cache_spec[layer_name] = FullAttentionSpec(
                        block_size=block_size,
                        num_kv_heads=attn_module.num_kv_heads,
                        head_size=attn_module.head_size,
                        dtype=self.kv_cache_dtype,
                        use_mla=use_mla,
                        attn_type=str(attn_module.attn_type))
            elif attn_module.attn_type == AttentionType.ENCODER:
                # encoder attention does not need KV cache.
                continue
            elif attn_module.attn_type == AttentionType.ENCODER_DECODER:
                raise NotImplementedError
            else:
                raise ValueError(
                    f"Unknown attention type: {attn_module.attn_type}")

        mamba_layers = get_layers_from_vllm_config(self.vllm_config, MambaBase)
        if len(mamba_layers) > 0:
            if self.vllm_config.speculative_config is not None:
                raise NotImplementedError(
                    "Mamba with speculative decoding is not supported yet.")
            if self.vllm_config.cache_config.enable_prefix_caching:
                raise NotImplementedError(
                    "Prefix caching is not supported for Mamba yet.")
            max_model_len = self.vllm_config.model_config.max_model_len

            page_size_padded = (
                self.vllm_config.cache_config.mamba_page_size_padded)

            # Set block_size to max_model_len, so that mamba model will always
            # have only one block in the KV cache.
            for layer_name, mamba_module in mamba_layers.items():
                kv_cache_spec[layer_name] = MambaSpec(
                    shapes=mamba_module.get_state_shape(),
                    dtype=self.kv_cache_dtype,
                    block_size=max_model_len,
                    page_size_padded=page_size_padded,
                    mamba_type=mamba_module.mamba_type)

        return kv_cache_spec

    def _build_encoder_only_attn_metadata(
            self, scheduler_output: "SchedulerOutput") -> \
                tuple[CommonAttentionMetadata, Any]:
        """Prepare encoder attention metadata for encoder-only models.

        Args:
            scheduler_output: Scheduler output

        Returns:
            dict[str, Any]: Encoder attention metadata
        """
        num_reqs = self.input_batch.num_reqs
        total_num_scheduled_tokens = scheduler_output.total_num_scheduled_tokens

        # Get the number of scheduled tokens for each request.
        req_ids = self.input_batch.req_ids
        tokens = [scheduler_output.num_scheduled_tokens[i] for i in req_ids]
        max_num_scheduled_tokens = max(tokens)

        # Use the first attention metadata builder
        # to create encoder attention metadata
        builder = self.attn_metadata_builders[0]

        dummy_block_table = torch.zeros((num_reqs, 1),
                                        dtype=torch.int32,
                                        device=self.device)
        dummy_slot_mapping = torch.zeros((total_num_scheduled_tokens, ),
                                         dtype=torch.int32,
                                         device=self.device)

        common_metadata = CommonAttentionMetadata(
            query_start_loc=self.query_start_loc[:num_reqs + 1],
            query_start_loc_cpu=self.query_start_loc_cpu[:num_reqs + 1],
            seq_lens=self.seq_lens[:num_reqs],
            seq_lens_cpu=self.seq_lens_cpu[:num_reqs],
            num_computed_tokens_cpu=self.input_batch.
            num_computed_tokens_cpu_tensor[:num_reqs],
            num_reqs=num_reqs,
            num_actual_tokens=total_num_scheduled_tokens,
            max_query_len=max_num_scheduled_tokens,
            block_table_tensor=dummy_block_table,
            slot_mapping=dummy_slot_mapping,
            causal=False,
        )

        return common_metadata, builder.build(
            common_prefix_len=0,  # No cascade for encoder
            common_attn_metadata=common_metadata,
        )<|MERGE_RESOLUTION|>--- conflicted
+++ resolved
@@ -252,6 +252,7 @@
         self.slot_mapping = torch.zeros(self.max_num_tokens,
                                         dtype=torch.int64,
                                         device=self.device)
+
         # None in the first PP rank. The rest are set after load_model.
         self.intermediate_tensors: Optional[IntermediateTensors] = None
 
@@ -2859,14 +2860,9 @@
                 continue
 
             # TODO: Support other attention modules, e.g., cross-attention
-<<<<<<< HEAD
-            if attn_module.attn_type in (AttentionType.DECODER,
-                                         AttentionType.ENCODER_ONLY):
-=======
             if attn_module.attn_type == AttentionType.DECODER:
                 use_local_attention = (self.attention_chunk_size is not None
                                        and attn_module.use_irope)
->>>>>>> 31084b3b
                 if attn_module.sliding_window is not None:
                     kv_cache_spec[layer_name] = SlidingWindowSpec(
                         block_size=block_size,
@@ -2874,10 +2870,6 @@
                         head_size=attn_module.head_size,
                         dtype=self.kv_cache_dtype,
                         sliding_window=attn_module.sliding_window,
-<<<<<<< HEAD
-                        use_mla=use_mla,
-                        attn_type=str(attn_module.attn_type))
-=======
                         use_mla=use_mla)
                     assert not use_local_attention, (
                         "attention module can not be with ",
@@ -2890,17 +2882,16 @@
                         dtype=self.kv_cache_dtype,
                         attention_chunk_size=self.attention_chunk_size,
                         use_mla=use_mla)
->>>>>>> 31084b3b
                 else:
                     kv_cache_spec[layer_name] = FullAttentionSpec(
                         block_size=block_size,
                         num_kv_heads=attn_module.num_kv_heads,
                         head_size=attn_module.head_size,
                         dtype=self.kv_cache_dtype,
-                        use_mla=use_mla,
-                        attn_type=str(attn_module.attn_type))
-            elif attn_module.attn_type == AttentionType.ENCODER:
-                # encoder attention does not need KV cache.
+                        use_mla=use_mla)
+            elif attn_module.attn_type in (AttentionType.ENCODER,
+                                           AttentionType.ENCODER_ONLY):
+                # encoder-only attention does not need KV cache.
                 continue
             elif attn_module.attn_type == AttentionType.ENCODER_DECODER:
                 raise NotImplementedError
