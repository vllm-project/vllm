# SPDX-License-Identifier: Apache-2.0
# SPDX-FileCopyrightText: Copyright contributors to the vLLM project

import gc
import itertools
import time
from collections import defaultdict
from collections.abc import Iterator, Sequence
from contextlib import contextmanager
from copy import copy, deepcopy
from functools import reduce
from itertools import product
from typing import TYPE_CHECKING, Any, NamedTuple, TypeAlias, cast

import numpy as np
import torch
import torch.distributed
import torch.nn as nn
from tqdm import tqdm

import vllm.envs as envs
from vllm.attention.backends.abstract import (
    AttentionBackend,
    AttentionMetadata,
    AttentionType,
    MultipleOf,
)
from vllm.attention.layer import Attention, MLAAttention
from vllm.compilation.counter import compilation_counter
from vllm.compilation.cuda_graph import CUDAGraphStat, CUDAGraphWrapper
from vllm.compilation.monitor import set_cudagraph_capturing_enabled
from vllm.config import (
    CompilationMode,
    CUDAGraphMode,
    VllmConfig,
    get_layers_from_vllm_config,
    update_config,
)
from vllm.distributed.ec_transfer import get_ec_transfer, has_ec_transfer
from vllm.distributed.eplb.eplb_state import EplbState
from vllm.distributed.kv_transfer import get_kv_transfer_group, has_kv_transfer_group
from vllm.distributed.kv_transfer.kv_connector.utils import copy_kv_blocks
from vllm.distributed.parallel_state import (
    get_dcp_group,
    get_pp_group,
    get_tp_group,
    graph_capture,
    is_global_first_rank,
    prepare_communication_buffer_for_model,
)
from vllm.forward_context import BatchDescriptor, set_forward_context
from vllm.logger import init_logger
from vllm.model_executor.layers.attention_layer_base import AttentionLayerBase
from vllm.model_executor.layers.rotary_embedding import (
    MRotaryEmbedding,
    XDRotaryEmbedding,
)
from vllm.model_executor.model_loader import TensorizerLoader, get_model_loader
from vllm.model_executor.models.interfaces import (
    SupportsMRoPE,
    SupportsMultiModal,
    SupportsXDRoPE,
    is_mixture_of_experts,
    supports_eagle3,
    supports_mrope,
    supports_multimodal_pruning,
    supports_transcription,
    supports_xdrope,
)
from vllm.model_executor.models.interfaces_base import (
    VllmModelForPooling,
    is_pooling_model,
    is_text_generation_model,
)
from vllm.multimodal import MULTIMODAL_REGISTRY
from vllm.multimodal.inputs import (
    BatchedTensorInputs,
    MultiModalKwargsItem,
    PlaceholderRange,
)
from vllm.multimodal.utils import group_mm_kwargs_by_modality
from vllm.pooling_params import PoolingParams
from vllm.sampling_params import SamplingType
from vllm.sequence import IntermediateTensors
from vllm.tasks import GenerationTask, PoolingTask, SupportedTask
from vllm.utils import length_from_prompt_token_ids_or_embeds
from vllm.utils.jsontree import json_map_leaves
from vllm.utils.math_utils import cdiv, round_up
from vllm.utils.mem_constants import GiB_bytes
from vllm.utils.mem_utils import DeviceMemoryProfiler
from vllm.utils.platform_utils import is_pin_memory_available
from vllm.utils.torch_utils import (
    get_dtype_size,
    kv_cache_dtype_str_to_dtype,
    supports_dynamo,
)
from vllm.v1.attention.backends.gdn_attn import GDNAttentionMetadataBuilder
from vllm.v1.attention.backends.utils import (
    AttentionCGSupport,
    AttentionMetadataBuilder,
    CommonAttentionMetadata,
    create_fast_prefill_custom_backend,
    get_dcp_local_seq_lens,
    reorder_batch_to_split_decodes_and_prefills,
    split_attn_metadata,
)
from vllm.v1.cudagraph_dispatcher import CudagraphDispatcher
from vllm.v1.kv_cache_interface import (
    AttentionSpec,
    ChunkedLocalAttentionSpec,
    CrossAttentionSpec,
    EncoderOnlyAttentionSpec,
    FullAttentionSpec,
    KVCacheConfig,
    KVCacheGroupSpec,
    KVCacheSpec,
    MambaSpec,
    SlidingWindowSpec,
    UniformTypeKVCacheSpecs,
)
from vllm.v1.outputs import (
    EMPTY_MODEL_RUNNER_OUTPUT,
    AsyncModelRunnerOutput,
    DraftTokenIds,
    ECConnectorOutput,
    KVConnectorOutput,
    LogprobsLists,
    LogprobsTensors,
    ModelRunnerOutput,
    PoolerOutput,
    SamplerOutput,
    make_empty_encoder_model_runner_output,
)
from vllm.v1.pool.metadata import PoolingMetadata, PoolingStates
from vllm.v1.sample.logits_processor import LogitsProcessors, build_logitsprocs
from vllm.v1.sample.logits_processor.interface import LogitsProcessor
from vllm.v1.sample.metadata import SamplingMetadata
from vllm.v1.sample.rejection_sampler import RejectionSampler
from vllm.v1.sample.sampler import Sampler
from vllm.v1.spec_decode.eagle import EagleProposer
from vllm.v1.spec_decode.medusa import MedusaProposer
from vllm.v1.spec_decode.metadata import SpecDecodeMetadata
from vllm.v1.spec_decode.ngram_proposer import NgramProposer
from vllm.v1.spec_decode.suffix_decoding import SuffixDecodingProposer
from vllm.v1.structured_output.utils import apply_grammar_bitmask
from vllm.v1.utils import CpuGpuBuffer, record_function_or_nullcontext
from vllm.v1.worker.dp_utils import coordinate_batch_across_dp
from vllm.v1.worker.ec_connector_model_runner_mixin import ECConnectorModelRunnerMixin
from vllm.v1.worker.gpu_input_batch import CachedRequestState, InputBatch
from vllm.v1.worker.gpu_ubatch_wrapper import UBatchWrapper
from vllm.v1.worker.kv_connector_model_runner_mixin import KVConnectorModelRunnerMixin
from vllm.v1.worker.lora_model_runner_mixin import LoRAModelRunnerMixin
from vllm.v1.worker.ubatch_utils import (
    UBatchSlices,
    check_ubatch_thresholds,
    maybe_create_ubatch_slices,
)
from vllm.v1.worker.utils import is_residual_scattered_for_sp

from .utils import (
    AttentionGroup,
    MultiModalBudget,
    add_kv_sharing_layers_to_kv_cache_groups,
    bind_kv_cache,
    gather_mm_placeholders,
    sanity_check_mm_encoder_outputs,
    scatter_mm_placeholders,
)

if TYPE_CHECKING:
    from vllm.model_executor.model_loader.tensorizer import TensorizerConfig
    from vllm.v1.core.sched.output import GrammarOutput, SchedulerOutput

logger = init_logger(__name__)

AttnMetadataDict: TypeAlias = dict[str, AttentionMetadata]
# list when ubatching is enabled
PerLayerAttnMetadata: TypeAlias = list[AttnMetadataDict] | AttnMetadataDict


# Wrapper for ModelRunnerOutput to support overlapped execution.
class AsyncGPUModelRunnerOutput(AsyncModelRunnerOutput):
    def __init__(
        self,
        model_runner_output: ModelRunnerOutput,
        sampled_token_ids: torch.Tensor,
        logprobs_tensors: LogprobsTensors | None,
        invalid_req_indices: list[int],
        async_output_copy_stream: torch.cuda.Stream,
        vocab_size: int,
    ):
        self._model_runner_output = model_runner_output
        self._invalid_req_indices = invalid_req_indices

        # Event on the copy stream so we can synchronize the non-blocking copy.
        self.async_copy_ready_event = torch.Event()

        # Keep a reference to the device tensor to avoid it being
        # deallocated until we finish copying it to the host.
        self._sampled_token_ids = sampled_token_ids
        self.vocab_size = vocab_size
        self._logprobs_tensors = logprobs_tensors

        # Initiate the copy on a separate stream, but do not synchronize it.
        default_stream = torch.cuda.current_stream()
        with torch.cuda.stream(async_output_copy_stream):
            async_output_copy_stream.wait_stream(default_stream)
            self.sampled_token_ids_cpu = self._sampled_token_ids.to(
                "cpu", non_blocking=True
            )
            self._logprobs_tensors_cpu = (
                self._logprobs_tensors.to_cpu_nonblocking()
                if self._logprobs_tensors
                else None
            )
            self.async_copy_ready_event.record()

    def get_output(self) -> ModelRunnerOutput:
        """Copy the device tensors to the host and return a ModelRunnerOutput.

        This function blocks until the copy is finished.
        """
        max_gen_len = self.sampled_token_ids_cpu.shape[-1]
        self.async_copy_ready_event.synchronize()

        # Release the device tensors once the copy has completed.
        del self._logprobs_tensors
        del self._sampled_token_ids
        if max_gen_len == 1:
            valid_sampled_token_ids = self.sampled_token_ids_cpu.tolist()
            for i in self._invalid_req_indices:
                valid_sampled_token_ids[i].clear()
            cu_num_tokens = None
        else:
            valid_sampled_token_ids, cu_num_tokens = RejectionSampler.parse_output(
                self.sampled_token_ids_cpu,
                self.vocab_size,
                self._invalid_req_indices,
                return_cu_num_tokens=self._logprobs_tensors_cpu is not None,
            )

        output = self._model_runner_output
        output.sampled_token_ids = valid_sampled_token_ids
        if self._logprobs_tensors_cpu:
            output.logprobs = self._logprobs_tensors_cpu.tolists(cu_num_tokens)
        return output


class ExecuteModelState(NamedTuple):
    """Ephemeral cached state transferred between execute_model() and
    sample_tokens(), after execute_model() returns None."""

    scheduler_output: "SchedulerOutput"
    logits: torch.Tensor
    spec_decode_metadata: SpecDecodeMetadata | None
    spec_decode_common_attn_metadata: CommonAttentionMetadata | None
    hidden_states: torch.Tensor
    sample_hidden_states: torch.Tensor
    aux_hidden_states: list[torch.Tensor] | None
    ec_connector_output: ECConnectorOutput | None
    cudagraph_stats: CUDAGraphStat | None


class GPUModelRunner(
    LoRAModelRunnerMixin, KVConnectorModelRunnerMixin, ECConnectorModelRunnerMixin
):
    def __init__(
        self,
        vllm_config: VllmConfig,
        device: torch.device,
    ):
        self.vllm_config = vllm_config
        self.model_config = vllm_config.model_config
        self.cache_config = vllm_config.cache_config
        self.compilation_config = vllm_config.compilation_config
        self.lora_config = vllm_config.lora_config
        self.load_config = vllm_config.load_config
        self.parallel_config = vllm_config.parallel_config
        self.scheduler_config = vllm_config.scheduler_config
        self.speculative_config = vllm_config.speculative_config
        self.observability_config = vllm_config.observability_config

        from vllm.model_executor.models.utils import set_cpu_offload_max_bytes

        set_cpu_offload_max_bytes(int(self.cache_config.cpu_offload_gb * 1024**3))

        model_config = self.model_config
        cache_config = self.cache_config
        scheduler_config = self.scheduler_config
        parallel_config = self.parallel_config
        self.device = device
        self.pin_memory = is_pin_memory_available()
        self.dtype = self.model_config.dtype
        self.kv_cache_dtype = kv_cache_dtype_str_to_dtype(
            cache_config.cache_dtype, self.model_config
        )

        self.is_pooling_model = model_config.runner_type == "pooling"
        self.enable_prompt_embeds = model_config.enable_prompt_embeds
        self.is_multimodal_raw_input_only_model = (
            model_config.is_multimodal_raw_input_only_model
        )
        # This will be overridden in load_model()
        self.is_multimodal_pruning_enabled = False
        self.max_model_len = model_config.max_model_len

        # Always set to false after the first forward pass
        self.calculate_kv_scales = self.cache_config.calculate_kv_scales
        self.dcp_world_size = self.parallel_config.decode_context_parallel_size
        self.dcp_rank = 0 if self.dcp_world_size <= 1 else get_dcp_group().rank_in_group
        self.max_num_tokens = scheduler_config.max_num_batched_tokens
        self.max_num_reqs = scheduler_config.max_num_seqs

        # Broadcast PP output for external_launcher (torchrun)
        # to make sure we are synced across pp ranks
        # TODO: Support overlapping mirco-batches
        # https://github.com/vllm-project/vllm/issues/18019
        self.broadcast_pp_output = (
            self.parallel_config.distributed_executor_backend == "external_launcher"
            and len(get_pp_group().ranks) > 0
        )

        # Model-related.
        self.num_query_heads = model_config.get_num_attention_heads(parallel_config)
        self.inputs_embeds_size = model_config.get_inputs_embeds_size()
        self.attention_chunk_size = model_config.attention_chunk_size
        # Only relevant for models using ALiBi (e.g, MPT)
        self.use_alibi = model_config.uses_alibi

        self.cascade_attn_enabled = not self.model_config.disable_cascade_attn

        # Multi-modal data support
        self.mm_registry = MULTIMODAL_REGISTRY
        self.uses_mrope = model_config.uses_mrope
        self.uses_xdrope_dim = model_config.uses_xdrope_dim
        self.supports_mm_inputs = self.mm_registry.supports_multimodal_inputs(
            model_config
        )

        if self.model_config.is_encoder_decoder:
            # Maximum length of the encoder input, only for encoder-decoder
            # models.
            self.max_encoder_len = scheduler_config.max_num_encoder_input_tokens
        else:
            self.max_encoder_len = 0

        # Sampler
        self.sampler = Sampler(logprobs_mode=self.model_config.logprobs_mode)

        self.eplb_state: EplbState | None = None
        """
        State of the expert parallelism load balancer.

        Will be lazily initialized when the model is loaded.
        """

        # Lazy initializations
        # self.model: nn.Module  # Set after load_model
        # Initialize in initialize_kv_cache
        self.kv_caches: list[torch.Tensor] = []
        # Initialize in initialize_kv_cache_tensors
        self.cross_layers_kv_cache: torch.Tensor | None = None
        self.cross_layers_attn_backend: type[AttentionBackend] | None = None
        # indexes: [kv_cache_group_id][attn_group]
        self.attn_groups: list[list[AttentionGroup]] = []
        # self.kv_cache_config: KVCacheConfig

        # mm_hash ->  encoder_output
        self.encoder_cache: dict[str, torch.Tensor] = {}

        self.use_aux_hidden_state_outputs = False
        # Set up speculative decoding.
        # NOTE(Jiayi): currently we put the entire draft model on
        # the last PP rank. This is not ideal if there are many
        # layers in the draft model.
        if self.speculative_config and get_pp_group().is_last_rank:
            self.drafter: (
                NgramProposer | SuffixDecodingProposer | EagleProposer | MedusaProposer
            )
            if self.speculative_config.method == "ngram":
                self.drafter = NgramProposer(self.vllm_config)
            elif self.speculative_config.method == "suffix":
                self.drafter = SuffixDecodingProposer(self.vllm_config)
            elif self.speculative_config.use_eagle():
                self.drafter = EagleProposer(self.vllm_config, self.device, self)
                if self.speculative_config.method == "eagle3":
                    self.use_aux_hidden_state_outputs = (
                        self.drafter.eagle3_use_aux_hidden_state
                    )
            elif self.speculative_config.method == "medusa":
                self.drafter = MedusaProposer(
                    vllm_config=self.vllm_config, device=self.device
                )
            else:
                raise ValueError(
                    "Unknown speculative decoding method: "
                    f"{self.speculative_config.method}"
                )
            self.rejection_sampler = RejectionSampler(self.sampler)

        self.num_spec_tokens = 0
        if self.speculative_config:
            self.num_spec_tokens = self.speculative_config.num_speculative_tokens

        # Request states.
        self.requests: dict[str, CachedRequestState] = {}
        # NOTE(rob): num_prompt_logprobs only includes reqs
        # that are currently in the prefill phase.
        self.num_prompt_logprobs: dict[str, int] = {}
        self.comm_stream = torch.cuda.Stream()

        # Input Batch
        # NOTE(Chen): Ideally, we should initialize the input batch inside
        # `initialize_kv_cache` based on the kv cache config. However, as in
        # https://github.com/vllm-project/vllm/pull/18298, due to some unknown
        # reasons, we have to initialize the input batch before `load_model`,
        # quantization + weight offloading will fail otherwise. As a temporary
        # solution, we initialize the input batch here, and re-initialize it
        # in `initialize_kv_cache` if the block_sizes here is different from
        # the block_sizes in the kv cache config.
        logits_processors = model_config.logits_processors
        custom_logitsprocs: Sequence[str | type[LogitsProcessor]] = (
            tuple(logits_processors) if logits_processors is not None else ()
        )
        self.input_batch = InputBatch(
            max_num_reqs=self.max_num_reqs,
            # We need to use the encoder length for encoder-decoer
            # because of KV cache for cross-attention.
            max_model_len=max(self.max_model_len, self.max_encoder_len),
            max_num_batched_tokens=self.max_num_tokens,
            device=self.device,
            pin_memory=self.pin_memory,
            vocab_size=self.model_config.get_vocab_size(),
            block_sizes=[self.cache_config.block_size],
            kernel_block_sizes=[self.cache_config.block_size],
            is_spec_decode=bool(self.vllm_config.speculative_config),
            logitsprocs=build_logitsprocs(
                self.vllm_config,
                self.device,
                self.pin_memory,
                self.is_pooling_model,
                custom_logitsprocs,
            ),
            # We currently don't know whether a particular custom logits processor
            # uses output token ids so we set this conservatively.
            logitsprocs_need_output_token_ids=bool(custom_logitsprocs),
            is_pooling_model=self.is_pooling_model,
            cp_kv_cache_interleave_size=self.parallel_config.cp_kv_cache_interleave_size,
        )

        self.use_async_scheduling = self.scheduler_config.async_scheduling
        # Separate cuda stream for overlapping transfer of sampled token ids from
        # GPU to CPU when async scheduling is enabled.
        self.async_output_copy_stream: torch.cuda.Stream | None = None
        # cuda event to synchronize use of reused CPU tensors between steps
        # when async scheduling is enabled.
        self.prepare_inputs_event: torch.Event | None = None
        if self.use_async_scheduling:
            self.async_output_copy_stream = torch.cuda.Stream()
            self.prepare_inputs_event = torch.Event()

        # self.cudagraph_batch_sizes sorts in ascending order.
        if (
            self.compilation_config.cudagraph_capture_sizes
            and self.compilation_config.cudagraph_mode != CUDAGraphMode.NONE
        ):
            self.cudagraph_batch_sizes = sorted(
                self.compilation_config.cudagraph_capture_sizes
            )

        # Cache the device properties.
        self._init_device_properties()

        # Persistent buffers for CUDA graphs.
        self.input_ids = self._make_buffer(self.max_num_tokens, dtype=torch.int32)
        self.positions = self._make_buffer(self.max_num_tokens, dtype=torch.int64)
        self.query_start_loc = self._make_buffer(
            self.max_num_reqs + 1, dtype=torch.int32
        )
        self.seq_lens = self._make_buffer(self.max_num_reqs, dtype=torch.int32)
        self.encoder_seq_lens = self._make_buffer(self.max_num_reqs, dtype=torch.int32)
        if self.dcp_world_size > 1:
            self.dcp_local_seq_lens = self._make_buffer(
                self.max_num_reqs, dtype=torch.int32
            )
        # Because inputs_embeds may be bfloat16 and we don't need a numpy
        # version of this tensor, avoid a RuntimeError by not creating a
        # numpy buffer.
        self.inputs_embeds = self._make_buffer(
            self.max_num_tokens, self.inputs_embeds_size, dtype=self.dtype, numpy=False
        )
        self.is_token_ids = self._make_buffer(self.max_num_tokens, dtype=torch.bool)
        self.discard_request_mask = self._make_buffer(
            self.max_num_reqs, dtype=torch.bool
        )
        self.num_decode_draft_tokens = self._make_buffer(
            self.max_num_reqs, dtype=torch.int32
        )
        self.num_accepted_tokens = self._make_buffer(
            self.max_num_reqs, dtype=torch.int64
        )

        # Only relevant for multimodal models
        if self.supports_mm_inputs:
            self.is_mm_embed = self._make_buffer(self.max_num_tokens, dtype=torch.bool)

        # Only relevant for models using M-RoPE (e.g, Qwen2-VL)
        if self.uses_mrope:
            # NOTE: `mrope_positions` is implemented with one additional dummy
            # position on purpose to make it non-contiguous so that it can work
            # with torch compile.
            # See detailed explanation in https://github.com/vllm-project/vllm/pull/12128#discussion_r1926431923

            # NOTE: When M-RoPE is enabled, position ids are 3D regardless of
            # the modality of inputs. For text-only inputs, each dimension has
            # identical position IDs, making M-RoPE functionally equivalent to
            # 1D-RoPE.
            # See page 5 of https://arxiv.org/abs/2409.12191
            self.mrope_positions = self._make_buffer(
                (3, self.max_num_tokens + 1), dtype=torch.int64
            )

        # Only relevant for models using XD-RoPE (e.g, HunYuan-VL)
        if self.uses_xdrope_dim > 0:
            # Similar to mrope but use assigned dimension number for RoPE, 4 as default.
            self.xdrope_positions = self._make_buffer(
                (self.uses_xdrope_dim, self.max_num_tokens + 1), dtype=torch.int64
            )

        # None in the first PP rank. The rest are set after load_model.
        self.intermediate_tensors: IntermediateTensors | None = None

        # OPTIMIZATION: Cache the tensors rather than creating them every step.
        # Keep in int64 to avoid overflow with long context
        self.arange_np = np.arange(
            max(self.max_num_reqs + 1, self.max_model_len, self.max_num_tokens),
            dtype=np.int64,
        )

        self.expert_usage_histogram: torch.Tensor | None = None

        if envs.VLLM_COLLECT_EXPERT_USAGE_HISTOGRAM:
            self.expert_histogram_iter = 0

            logger.warning_once(
                "Collecting expert routing histogram per layer, "
                "this can affect performance negatively"
            )

            self.expert_usage_histogram = torch.zeros(
                model_config.get_total_num_moe_layers(),
                model_config.get_num_experts()
                + self.parallel_config.eplb_config.num_redundant_experts,
                dtype=torch.int32,
                device=self.device,
            )

        # Layer pairings for cross-layer KV sharing.
        # If an Attention layer `layer_name` is in the keys of this dict, it
        # means this layer will perform attention using the keys and values
        # from the KV cache of `shared_kv_cache_layers[layer_name]`.
        self.shared_kv_cache_layers: dict[str, str] = {}
        self.kv_sharing_fast_prefill_eligible_layers: set[str] = set()

        self.kv_sharing_fast_prefill_logits_indices = None
        if self.cache_config.kv_sharing_fast_prefill:
            self.kv_sharing_fast_prefill_logits_indices = torch.zeros(
                self.max_num_tokens, dtype=torch.int32, device=self.device
            )

        self.uniform_decode_query_len = 1 + self.num_spec_tokens

        # Cudagraph dispatcher for runtime cudagraph dispatching.
        self.cudagraph_dispatcher = CudagraphDispatcher(self.vllm_config)

        self.mm_budget = (
            MultiModalBudget(
                self.model_config,
                self.scheduler_config,
                self.mm_registry,
            )
            if self.supports_mm_inputs
            else None
        )

        self.reorder_batch_threshold: int | None = None

        # Attention layers that are only in the KVCacheConfig of the runner
        # (e.g., KV sharing, encoder-only attention), but not in the
        # KVCacheConfig of the scheduler.
        self.runner_only_attn_layers: set[str] = set()

        # Cached outputs.
        self._draft_token_ids: list[list[int]] | torch.Tensor | None = None
        self.transfer_event = torch.Event()
        self.sampled_token_ids_pinned_cpu = torch.empty(
            (self.max_num_reqs, 1),
            dtype=torch.int64,
            device="cpu",
            pin_memory=self.pin_memory,
        )

        # Pre-allocated tensor for copying valid sampled token counts to CPU,
        # with dedicated stream for overlapping and event for coordination.
        self.valid_sampled_token_count_event: torch.Event | None = None
        self.valid_sampled_token_count_copy_stream: torch.cuda.Stream | None = None
        if self.use_async_scheduling and self.num_spec_tokens:
            self.valid_sampled_token_count_event = torch.Event()
            self.valid_sampled_token_count_copy_stream = torch.cuda.Stream()
        self.valid_sampled_token_count_cpu = torch.empty(
            self.max_num_reqs,
            dtype=torch.int64,
            device="cpu",
            pin_memory=self.pin_memory,
        )

        # Ephemeral state transferred between execute_model() and sample_tokens().
        self.execute_model_state: ExecuteModelState | None = None
        self.kv_connector_output: KVConnectorOutput | None = None

    def reset_mm_cache(self) -> None:
        if self.mm_budget:
            self.mm_budget.reset_cache()

    @torch.inference_mode()
    def init_fp8_kv_scales(self) -> None:
        """
        Re-initialize the KV cache and FP8 scales after waking from sleep.
        1. Zero out the KV cache tensors to remove garbage data from re-allocation.
        2. Reset Attention layer scaling factors (_k_scale, _v_scale) to 1.0.
          If these are left at 0.0 (default after wake_up), all KV cache values
          become effectively zero, causing gibberish output.
        """
        if not self.cache_config.cache_dtype.startswith("fp8"):
            return

        kv_caches = getattr(self, "kv_caches", [])
        for cache_tensor in kv_caches:
            if cache_tensor is not None:
                cache_tensor.zero_()

        k_attr_names = ("_k_scale", "k_scale")
        v_attr_names = ("_v_scale", "v_scale")

        attn_layers = self.compilation_config.static_forward_context
        for name, module in attn_layers.items():
            if isinstance(module, (Attention, MLAAttention)):
                # TODO: Generally, scale is 1.0 if user uses on-the-fly fp8
                # kvcache quant. However, to get better accuracy, compression
                # frameworks like llm-compressors allow users to tune the
                # scale. We may need to restore the specific calibrated scales
                # here in the future.
                k_scale_val, v_scale_val = 1.0, 1.0

                # Processing K Scale
                for attr in k_attr_names:
                    if hasattr(module, attr):
                        param = getattr(module, attr)
                        if isinstance(param, torch.Tensor):
                            param.fill_(k_scale_val)

                # Processing V Scale
                for attr in v_attr_names:
                    if hasattr(module, attr):
                        param = getattr(module, attr)
                        if isinstance(param, torch.Tensor):
                            param.fill_(v_scale_val)

    def _get_positions(self, num_tokens: Any):
        if isinstance(num_tokens, int):
            if self.uses_mrope:
                return self.mrope_positions.gpu[:, :num_tokens]
            if self.uses_xdrope_dim > 0:
                return self.xdrope_positions.gpu[:, :num_tokens]
            return self.positions.gpu[:num_tokens]
        else:
            if self.uses_mrope:
                return self.mrope_positions.gpu[:, num_tokens]
            if self.uses_xdrope_dim > 0:
                return self.xdrope_positions.gpu[:, num_tokens]
            return self.positions.gpu[num_tokens]

    def _make_buffer(
        self, *size: int | torch.SymInt, dtype: torch.dtype, numpy: bool = True
    ) -> CpuGpuBuffer:
        return CpuGpuBuffer(
            *size,
            dtype=dtype,
            device=self.device,
            pin_memory=self.pin_memory,
            with_numpy=numpy,
        )

    def _init_model_kwargs(self, num_tokens: int):
        model_kwargs = dict[str, Any]()

        if not self.is_pooling_model:
            return model_kwargs

        num_reqs = self.input_batch.num_reqs
        pooling_params = self.input_batch.get_pooling_params()

        token_type_id_requests = dict[int, Any]()
        for i, param in enumerate(pooling_params):
            if (
                param.extra_kwargs is not None
                and (token_types := param.extra_kwargs.get("compressed_token_type_ids"))
                is not None
            ):
                token_type_id_requests[i] = token_types

        if len(token_type_id_requests) == 0:
            return model_kwargs

        seq_lens = self.seq_lens.gpu[:num_reqs]
        token_type_ids = []

        for i in range(num_reqs):
            pos = token_type_id_requests.get(i, seq_lens[i])
            ids = (torch.arange(seq_lens[i]) >= pos).int()
            token_type_ids.append(ids)

        model_kwargs["token_type_ids"] = torch.concat(token_type_ids).to(
            device=self.device
        )
        return model_kwargs

    def _may_reorder_batch(self, scheduler_output: "SchedulerOutput") -> None:
        """
        Update the order of requests in the batch based on the attention
        backend's needs. For example, some attention backends (namely MLA) may
        want to separate requests based on if the attention computation will be
        compute-bound or memory-bound.

        Args:
            scheduler_output: The scheduler output.
        """
        # Attention free models have zero kv_cache_goups, however models
        # like Mamba are also attention free but use the kv_cache for
        # keeping its internal state. This is why we check the number
        # of kv_cache groups instead of solely checking
        # for self.model_config.is_attention_free.
        if len(self.kv_cache_config.kv_cache_groups) == 0:
            return

        if self.reorder_batch_threshold is not None:
            reorder_batch_to_split_decodes_and_prefills(
                self.input_batch,
                scheduler_output,
                decode_threshold=self.reorder_batch_threshold,
            )

    # Note: used for model runner override.
    def _init_device_properties(self) -> None:
        """Initialize attributes from torch.cuda.get_device_properties"""
        self.device_properties = torch.cuda.get_device_properties(self.device)
        self.num_sms = self.device_properties.multi_processor_count

    # Note: used for model runner override.
    def _sync_device(self) -> None:
        torch.cuda.synchronize()

    def _update_states(self, scheduler_output: "SchedulerOutput") -> None:
        """Update the cached states and the persistent batch with the scheduler
        output.

        The updated states are used by the `_prepare_inputs` function to create
        the input GPU tensors for the model.

        The SamplingMetadata is updated and copied to the GPU if there is a
        new/resumed/paused/finished request in the batch.
        """
        # Remove finished requests from the cached states.
        for req_id in scheduler_output.finished_req_ids:
            self.requests.pop(req_id, None)
            self.num_prompt_logprobs.pop(req_id, None)
        # Remove the finished requests from the persistent batch.
        # NOTE(woosuk): There could be an edge case where finished_req_ids and
        # scheduled_req_ids overlap. This happens when a request is aborted and
        # then resubmitted with the same ID. In this case, we treat them as two
        # distinct requests - clearing the cached states for the first request
        # and handling the second as a new request.
        for req_id in scheduler_output.finished_req_ids:
            self.input_batch.remove_request(req_id)

        # Free the cached encoder outputs.
        for mm_hash in scheduler_output.free_encoder_mm_hashes:
            self.encoder_cache.pop(mm_hash, None)

        # Remove the unscheduled requests from the persistent batch.
        # NOTE(woosuk): The unscheduled requests are either preempted requests
        # or running requests that are not scheduled in this step. We remove
        # them from the persistent batch but keep their cached states since
        # they will be scheduled again sometime in the future.
        scheduled_req_ids = scheduler_output.num_scheduled_tokens.keys()
        cached_req_ids = self.input_batch.req_id_to_index.keys()
        resumed_req_ids = scheduler_output.scheduled_cached_reqs.resumed_req_ids
        # NOTE(zhuohan): cached_req_ids and resumed_req_ids are usually disjoint,
        # so `(scheduled_req_ids - resumed_req_ids) == scheduled_req_ids` holds
        # apart from the forced-preemption case in reset_prefix_cache. And in
        # that case we include the resumed_req_ids in the unscheduled set so
        # that they get cleared from the persistent batch before being re-scheduled
        # in the normal resumed request path.
        unscheduled_req_ids = cached_req_ids - (scheduled_req_ids - resumed_req_ids)
        # NOTE(woosuk): The persistent batch optimization assumes that
        # consecutive batches contain mostly the same requests. If batches
        # have low request overlap (e.g., alternating between two distinct
        # sets of requests), this optimization becomes very inefficient.
        for req_id in unscheduled_req_ids:
            self.input_batch.remove_request(req_id)

        reqs_to_add: list[CachedRequestState] = []
        # Add new requests to the cached states.
        for new_req_data in scheduler_output.scheduled_new_reqs:
            req_id = new_req_data.req_id
            sampling_params = new_req_data.sampling_params
            pooling_params = new_req_data.pooling_params

            if (
                sampling_params
                and sampling_params.sampling_type == SamplingType.RANDOM_SEED
            ):
                generator = torch.Generator(device=self.device)
                generator.manual_seed(sampling_params.seed)
            else:
                generator = None

            if self.is_pooling_model:
                assert pooling_params is not None
                task = pooling_params.task
                assert task is not None, "You did not set `task` in the API"

                model = cast(VllmModelForPooling, self.get_model())
                to_update = model.pooler.get_pooling_updates(task)
                to_update.apply(pooling_params)

            req_state = CachedRequestState(
                req_id=req_id,
                prompt_token_ids=new_req_data.prompt_token_ids,
                prompt_embeds=new_req_data.prompt_embeds,
                mm_features=new_req_data.mm_features,
                sampling_params=sampling_params,
                pooling_params=pooling_params,
                generator=generator,
                block_ids=new_req_data.block_ids,
                num_computed_tokens=new_req_data.num_computed_tokens,
                output_token_ids=[],
                lora_request=new_req_data.lora_request,
            )
            self.requests[req_id] = req_state

            if sampling_params and sampling_params.prompt_logprobs is not None:
                self.num_prompt_logprobs[req_id] = (
                    self.input_batch.vocab_size
                    if sampling_params.prompt_logprobs == -1
                    else sampling_params.prompt_logprobs
                )

            # Only relevant for models using M-RoPE (e.g, Qwen2-VL)
            if self.uses_mrope:
                self._init_mrope_positions(req_state)

            # Only relevant for models using XD-RoPE (e.g, HunYuan-VL)
            if self.uses_xdrope_dim > 0:
                self._init_xdrope_positions(req_state)

            reqs_to_add.append(req_state)

        # Update the states of the running/resumed requests.
        is_last_rank = get_pp_group().is_last_rank
        req_data = scheduler_output.scheduled_cached_reqs

        # Wait until valid_sampled_tokens_count is copied to cpu,
        # then use it to update actual num_computed_tokens of each request.
        valid_sampled_token_count = self._get_valid_sampled_token_count()

        for i, req_id in enumerate(req_data.req_ids):
            req_state = self.requests[req_id]
            num_computed_tokens = req_data.num_computed_tokens[i]
            new_block_ids = req_data.new_block_ids[i]
            resumed_from_preemption = req_id in req_data.resumed_req_ids
            num_output_tokens = req_data.num_output_tokens[i]
            req_index = self.input_batch.req_id_to_index.get(req_id)

            # prev_num_draft_len is used in async scheduling mode with
            # spec decode. it indicates if need to update num_computed_tokens
            # of the request. for example:
            # fist step: num_computed_tokens = 0, spec_tokens = [],
            # prev_num_draft_len = 0.
            # second step: num_computed_tokens = 100(prompt lenth),
            # spec_tokens = [a,b], prev_num_draft_len = 0.
            # third step: num_computed_tokens = 100 + 2, spec_tokens = [c,d],
            # prev_num_draft_len = 2.
            # num_computed_tokens in first step and second step does't contain
            # the spec tokens length, but in third step it contains the
            # spec tokens length. we only need to update num_computed_tokens
            # when prev_num_draft_len > 0.
            if req_state.prev_num_draft_len:
                if req_index is None:
                    req_state.prev_num_draft_len = 0
                else:
                    assert self.input_batch.prev_req_id_to_index is not None
                    prev_req_index = self.input_batch.prev_req_id_to_index[req_id]
                    num_accepted = valid_sampled_token_count[prev_req_index] - 1
                    num_rejected = req_state.prev_num_draft_len - num_accepted
                    num_computed_tokens -= num_rejected
                    req_state.output_token_ids.extend([-1] * num_accepted)

            # Update the cached states.
            req_state.num_computed_tokens = num_computed_tokens

            if not is_last_rank:
                # When using PP, the scheduler sends the sampled tokens back,
                # because there's no direct communication between the first-
                # stage worker and the last-stage worker.
                new_token_ids = req_data.new_token_ids[i]
                # Add the sampled token(s) from the previous step (if any).
                # This doesn't include "unverified" tokens like spec tokens.
                num_new_tokens = (
                    num_computed_tokens + len(new_token_ids) - req_state.num_tokens
                )
                if num_new_tokens == 1:
                    # Avoid slicing list in most common case.
                    req_state.output_token_ids.append(new_token_ids[-1])
                elif num_new_tokens > 0:
                    req_state.output_token_ids.extend(new_token_ids[-num_new_tokens:])
            elif num_output_tokens < len(req_state.output_token_ids):
                # Some output tokens were discarded due to a sync-KV-load
                # failure. Align the cached state.
                del req_state.output_token_ids[num_output_tokens:]
                if req_index is not None:
                    end_idx = (
                        self.input_batch.num_prompt_tokens[req_index]
                        + num_output_tokens
                    )
                    self.input_batch.num_tokens[req_index] = end_idx
                    self.input_batch.num_tokens_no_spec[req_index] = end_idx

            # Update the block IDs.
            if not resumed_from_preemption:
                if new_block_ids is not None:
                    # Append the new blocks to the existing block IDs.
                    for block_ids, new_ids in zip(req_state.block_ids, new_block_ids):
                        block_ids.extend(new_ids)
            else:
                assert req_index is None
                assert new_block_ids is not None
                # The request is resumed from preemption.
                # Replace the existing block IDs with the new ones.
                req_state.block_ids = new_block_ids

            if req_index is None:
                # The request is not in the persistent batch.
                # The request was either preempted and resumed later, or was not
                # scheduled in the previous step and needs to be added again.

                if self.use_async_scheduling and num_output_tokens > 0:
                    # We must recover the output token ids for resumed requests in the
                    # async scheduling case, so that correct input_ids are obtained.
                    resumed_token_ids = req_data.all_token_ids[req_id]
                    req_state.output_token_ids = resumed_token_ids[-num_output_tokens:]

                reqs_to_add.append(req_state)
                continue

            # Update the persistent batch.
            self.input_batch.num_computed_tokens_cpu[req_index] = num_computed_tokens
            if new_block_ids is not None:
                self.input_batch.block_table.append_row(new_block_ids, req_index)

            # For the last rank, we don't need to update the token_ids_cpu
            # because the sampled tokens are already cached.
            if not is_last_rank:
                # Add new_token_ids to token_ids_cpu.
                start_token_index = num_computed_tokens
                end_token_index = num_computed_tokens + len(new_token_ids)
                self.input_batch.token_ids_cpu[
                    req_index, start_token_index:end_token_index
                ] = new_token_ids
                self.input_batch.num_tokens_no_spec[req_index] = end_token_index
                self.input_batch.num_tokens[req_index] = end_token_index

            # Add spec_token_ids to token_ids_cpu.
            spec_token_ids = scheduler_output.scheduled_spec_decode_tokens.get(
                req_id, []
            )
            num_spec_tokens = len(spec_token_ids)
            # For async scheduling, token_ids_cpu assigned from
            # spec_token_ids are placeholders and will be overwritten in
            # _prepare_input_ids.
            if num_spec_tokens:
                start_index = self.input_batch.num_tokens_no_spec[req_index]
                end_token_index = start_index + num_spec_tokens
                self.input_batch.token_ids_cpu[
                    req_index, start_index:end_token_index
                ] = spec_token_ids
                # NOTE(woosuk): `num_tokens` here may include spec tokens.
                self.input_batch.num_tokens[req_index] += num_spec_tokens

            # When speculative decoding is used with structured output,
            # the scheduler can drop draft tokens that do not
            # conform to the schema. This can result in
            # scheduler_output.scheduled_spec_decode_tokens being empty,
            # even when speculative decoding is enabled.
            self.input_batch.spec_token_ids[req_index].clear()
            self.input_batch.spec_token_ids[req_index].extend(spec_token_ids)

            # there are no draft tokens with async scheduling,
            # we clear the spec_decoding info in scheduler_output and
            # use normal sampling but rejection_sampling.
            if self.use_async_scheduling:
                req_state.prev_num_draft_len = num_spec_tokens
                if num_spec_tokens and self._draft_token_ids is None:
                    scheduler_output.total_num_scheduled_tokens -= num_spec_tokens
                    scheduler_output.num_scheduled_tokens[req_id] -= num_spec_tokens
                    scheduler_output.scheduled_spec_decode_tokens.pop(req_id, None)
        # Add the new or resumed requests to the persistent batch.
        # The smaller empty indices are filled first.
        for request in reqs_to_add:
            self.input_batch.add_request(request)

        # Condense the batched states if there are gaps left by removed requests
        self.input_batch.condense()
        # Allow attention backend to reorder the batch, potentially
        self._may_reorder_batch(scheduler_output)
        # Refresh batch metadata with any pending updates.
        self.input_batch.refresh_metadata()

    def _update_states_after_model_execute(
        self, output_token_ids: torch.Tensor
    ) -> None:
        """Update the cached states after model execution.

        This is used for MTP/EAGLE for hybrid models, as in linear attention,
        only the last token's state is kept. In MTP/EAGLE, for draft tokens
        the state are kept util we decide how many tokens are accepted for
        each sequence, and a shifting is done during the next iteration
        based on the number of accepted tokens.
        """
        if not self.model_config.is_hybrid or not self.speculative_config:
            return

        # Find the number of accepted tokens for each sequence.
        num_accepted_tokens = (
            (
                torch.cat(
                    [
                        output_token_ids,
                        torch.full(
                            (output_token_ids.size(0), 1),
                            -1,
                            device=output_token_ids.device,
                        ),
                    ],
                    dim=1,
                )
                == -1
            )
            .int()
            .argmax(-1)
            .cpu()
            .numpy()
        )
        for i, num_tokens in enumerate(num_accepted_tokens):
            self.input_batch.num_accepted_tokens_cpu[i] = num_tokens

    def _init_mrope_positions(self, req_state: CachedRequestState):
        model = self.get_model()
        assert supports_mrope(model), "M-RoPE support is not implemented."
        assert req_state.prompt_token_ids is not None, (
            "M-RoPE requires prompt_token_ids to be available."
        )
        mrope_model = cast(SupportsMRoPE, model)

        req_state.mrope_positions, req_state.mrope_position_delta = (
            mrope_model.get_mrope_input_positions(
                req_state.prompt_token_ids,
                req_state.mm_features,
            )
        )

    def _init_xdrope_positions(self, req_state: CachedRequestState):
        model = self.get_model()
        xdrope_model = cast(SupportsXDRoPE, model)
        assert req_state.prompt_token_ids is not None, (
            "XD-RoPE requires prompt_token_ids to be available."
        )
        assert supports_xdrope(model), "XD-RoPE support is not implemented."

        req_state.xdrope_positions = xdrope_model.get_xdrope_input_positions(
            req_state.prompt_token_ids,
            req_state.mm_features,
        )

    def _extract_mm_kwargs(
        self,
        scheduler_output: "SchedulerOutput",
    ) -> BatchedTensorInputs:
        if not scheduler_output or not self.is_multimodal_raw_input_only_model:
            return {}

        mm_kwargs = list[MultiModalKwargsItem]()
        for req in scheduler_output.scheduled_new_reqs:
            for feature in req.mm_features:
                if feature.data is not None:
                    mm_kwargs.append(feature.data)

        # Input all modalities at once
        model = cast(SupportsMultiModal, self.model)
        mm_kwargs_combined: BatchedTensorInputs = {}
        for _, _, mm_kwargs_group in group_mm_kwargs_by_modality(
            mm_kwargs,
            device=self.device,
            pin_memory=self.pin_memory,
            merge_by_field_config=model.merge_by_field_config,
            multimodal_cpu_fields=model.multimodal_cpu_fields,
        ):
            mm_kwargs_combined.update(mm_kwargs_group)

        return mm_kwargs_combined

    def _dummy_mm_kwargs(self, num_seqs: int) -> BatchedTensorInputs:
        if not self.is_multimodal_raw_input_only_model:
            return {}

        mm_budget = self.mm_budget
        assert mm_budget is not None

        dummy_modality = mm_budget.get_modality_with_max_tokens()
        return self._get_mm_dummy_batch(dummy_modality, num_seqs)

    def _get_cumsum_and_arange(
        self,
        num_tokens: np.ndarray,
        cumsum_dtype: np.dtype | None = None,
    ) -> tuple[np.ndarray, np.ndarray]:
        """Get the cumulative sum and batched arange of the given array.
        # E.g., [2, 5, 3] -> ([2, 7, 10], [0, 1, 0, 1, 2, 3, 4, 0, 1, 2])
        # Equivalent to but faster than:
        # np.concatenate([np.arange(n) for n in num_tokens])
        """
        # Step 1. [2, 5, 3] -> [2, 7, 10]
        cu_num_tokens = np.cumsum(num_tokens, dtype=cumsum_dtype)
        total_num_tokens = cu_num_tokens[-1]
        # Step 2. [2, 7, 10] -> [0, 0, 2, 2, 2, 2, 2, 7, 7, 7]
        cumsums_offsets = np.repeat(cu_num_tokens - num_tokens, num_tokens)
        # Step 3. [0, 1, 0, 1, 2, 3, 4, 0, 1, 2]
        arange = self.arange_np[:total_num_tokens] - cumsums_offsets

        return cu_num_tokens, arange

    def _prepare_input_ids(
        self,
        scheduler_output: "SchedulerOutput",
        total_num_scheduled_tokens: int,
        cu_num_tokens: np.ndarray,
    ) -> None:
        """Prepare the input IDs for the current batch.

        Carefully handles the `prev_sampled_token_ids` which can be cached
        from the previous engine iteration, in which case those tokens on the
        GPU need to be copied into the corresponding slots into input_ids."""

        if self.input_batch.prev_sampled_token_ids is None:
            # Normal scheduling case
            self.input_ids.copy_to_gpu(total_num_scheduled_tokens)
            if self.enable_prompt_embeds:
                self.inputs_embeds.copy_to_gpu(total_num_scheduled_tokens)
                self.is_token_ids.copy_to_gpu(total_num_scheduled_tokens)
            return

        # Async scheduling case, where some decode requests from the previous
        # iteration won't have entries in input_ids_cpu and need to be copied
        # on the GPU from prev_sampled_token_ids.
        prev_req_id_to_index = self.input_batch.prev_req_id_to_index
        assert prev_req_id_to_index is not None
        sample_flattened_indices: list[int] = []
        spec_flattened_indices: list[int] = []
        prev_common_req_indices: list[int] = []
        prev_draft_token_indices: list[int] = []
        indices_match = True
        max_flattened_index = -1
        total_num_spec_tokens = 0
        scheduled_spec_tokens = scheduler_output.scheduled_spec_decode_tokens

        for req_id, cur_index in self.input_batch.req_id_to_index.items():
            if (prev_index := prev_req_id_to_index.get(req_id)) is not None:
                prev_common_req_indices.append(prev_index)
                # We need to compute the flattened input_ids index of the
                # last token in each common request.
                draft_len = len(scheduled_spec_tokens.get(req_id, ()))
                total_num_spec_tokens += draft_len
                flattened_index = cu_num_tokens[cur_index].item() - 1
                # example: cu_num_tokens = [2, 5, 8], draft_tokens = [1, 2, 2]
                # sample_flattened_indices = [0, 2, 5]
                # spec_flattened_indices = [1,   3, 4,    6, 7]
                sample_flattened_indices.append(flattened_index - draft_len)
                spec_flattened_indices.extend(
                    range(flattened_index - draft_len + 1, flattened_index + 1)
                )
                start = prev_index * self.num_spec_tokens
                # prev_draft_token_indices is used to find which draft_tokens_id
                # should be copied to input_ids
                # example: prev draft_tokens_id [[1,2], [3,4], [5, 6]]
                # flatten draft_tokens_id [1,2,3,4,5,6]
                # draft_len of each request [1, 2, 1]
                # then prev_draft_token_indices is [0,   2, 3,   4]
                prev_draft_token_indices.extend(range(start, start + draft_len))
                indices_match &= prev_index == flattened_index
                max_flattened_index = max(max_flattened_index, flattened_index)
        num_commmon_tokens = len(sample_flattened_indices)
        total_without_spec = total_num_scheduled_tokens - total_num_spec_tokens
        if num_commmon_tokens < total_without_spec:
            # If not all requests are decodes from the last iteration,
            # We need to copy the input_ids_cpu to the GPU first.
            self.input_ids.copy_to_gpu(total_num_scheduled_tokens)
            if self.enable_prompt_embeds:
                self.inputs_embeds.copy_to_gpu(total_num_scheduled_tokens)
                self.is_token_ids.copy_to_gpu(total_num_scheduled_tokens)
        if num_commmon_tokens == 0:
            # No requests in common with the previous iteration
            # So input_ids.cpu will have all the input ids.
            return
        if indices_match and max_flattened_index == (num_commmon_tokens - 1):
            # Common-case optimization: the batch is unchanged
            # and no reordering happened.
            # The indices are both the same permutation of 0..N-1 so
            # we can copy directly using a single slice.
            self.input_ids.gpu[:num_commmon_tokens].copy_(
                self.input_batch.prev_sampled_token_ids[:num_commmon_tokens, 0],
                non_blocking=True,
            )
            if self.enable_prompt_embeds:
                self.is_token_ids.gpu[:num_commmon_tokens] = True
            return
        # Upload the index tensors asynchronously so the scatter can be non-blocking.
        sampled_tokens_index_tensor = torch.tensor(
            sample_flattened_indices, dtype=torch.int64, pin_memory=self.pin_memory
        ).to(self.device, non_blocking=True)
        prev_common_req_indices_tensor = torch.tensor(
            prev_common_req_indices, dtype=torch.int64, pin_memory=self.pin_memory
        ).to(self.device, non_blocking=True)
        self.input_ids.gpu.scatter_(
            dim=0,
            index=sampled_tokens_index_tensor,
            src=self.input_batch.prev_sampled_token_ids[
                prev_common_req_indices_tensor, 0
            ],
        )

        # Scatter the draft tokens after the sampled tokens are scattered.
        if self._draft_token_ids is None or not spec_flattened_indices:
            return

        assert isinstance(self._draft_token_ids, torch.Tensor)
        draft_tokens_index_tensor = torch.tensor(
            spec_flattened_indices, dtype=torch.int64, pin_memory=self.pin_memory
        ).to(self.device, non_blocking=True)
        prev_draft_token_indices_tensor = torch.tensor(
            prev_draft_token_indices, dtype=torch.int64, pin_memory=self.pin_memory
        ).to(self.device, non_blocking=True)

        # because input_ids dtype is torch.int32,
        # so convert draft_token_ids to torch.int32 here.
        draft_token_ids = self._draft_token_ids.to(dtype=torch.int32)
        self._draft_token_ids = None

        self.input_ids.gpu.scatter_(
            dim=0,
            index=draft_tokens_index_tensor,
            src=draft_token_ids.flatten()[prev_draft_token_indices_tensor],
        )

    def _get_encoder_seq_lens(
        self,
        num_scheduled_tokens: dict[str, int],
        kv_cache_spec: KVCacheSpec,
        num_reqs: int,
    ) -> tuple[torch.Tensor | None, np.ndarray | None]:
        if not isinstance(kv_cache_spec, CrossAttentionSpec):
            return None, None

        # Build encoder_seq_lens array mapping request indices to
        # encoder lengths for inputs scheduled in this batch
        for req_id in num_scheduled_tokens:
            req_index = self.input_batch.req_id_to_index[req_id]
            req_state = self.requests[req_id]
            if req_state.mm_features is None:
                self.encoder_seq_lens.np[req_index] = 0
                continue

            # Get the total number of encoder input tokens for running encoder requests
            # whether encoding is finished or not so that cross-attention knows how
            # many encoder tokens to attend to.
            encoder_input_tokens = sum(
                feature.mm_position.length for feature in req_state.mm_features
            )
            self.encoder_seq_lens.np[req_index] = encoder_input_tokens

        self.encoder_seq_lens.copy_to_gpu(num_reqs)
        encoder_seq_lens = self.encoder_seq_lens.gpu[:num_reqs]
        encoder_seq_lens_cpu = self.encoder_seq_lens.np[:num_reqs]

        return encoder_seq_lens, encoder_seq_lens_cpu

    def _prepare_inputs(
        self,
        scheduler_output: "SchedulerOutput",
        num_scheduled_tokens: np.ndarray,
    ) -> tuple[
        torch.Tensor,
        SpecDecodeMetadata | None,
    ]:
        """
        :return: tuple[
            logits_indices, spec_decode_metadata,
        ]
        """
        total_num_scheduled_tokens = scheduler_output.total_num_scheduled_tokens
        assert total_num_scheduled_tokens > 0
        num_reqs = self.input_batch.num_reqs
        assert num_reqs > 0

        # OPTIMIZATION: Start copying the block table first.
        # This way, we can overlap the copy with the following CPU operations.
        self.input_batch.block_table.commit_block_table(num_reqs)

        # Get request indices.
        # E.g., [2, 5, 3] -> [0, 0, 1, 1, 1, 1, 1, 2, 2, 2]
        req_indices = np.repeat(self.arange_np[:num_reqs], num_scheduled_tokens)

        # cu_num_tokens: [2, 5, 3] -> [2, 7, 10]
        # arange: [0, 1, 0, 1, 2, 3, 4, 0, 1, 2]
        cu_num_tokens, arange = self._get_cumsum_and_arange(num_scheduled_tokens)

        # Get positions.
        positions_np = self.positions.np[:total_num_scheduled_tokens]
        np.add(
            self.input_batch.num_computed_tokens_cpu[req_indices],
            arange,
            out=positions_np,
        )

        # Calculate M-RoPE positions.
        # Only relevant for models using M-RoPE (e.g, Qwen2-VL)
        if self.uses_mrope:
            self._calc_mrope_positions(scheduler_output)

        # Calculate XD-RoPE positions.
        # Only relevant for models using XD-RoPE (e.g, HunYuan-VL)
        if self.uses_xdrope_dim > 0:
            self._calc_xdrope_positions(scheduler_output)

        # Get token indices.
        # E.g., [0, 1, 0, 1, 2, 3, 4, 0, 1, 2]
        # -> [0, 1, M, M + 1, M + 2, M + 3, M + 4, 2 * M, 2 * M + 1, 2 * M + 2]
        # where M is the max_model_len.
        token_indices = (
            positions_np + req_indices * self.input_batch.token_ids_cpu.shape[1]
        )
        token_indices_tensor = torch.from_numpy(token_indices)

        # NOTE(woosuk): We use torch.index_select instead of np.take here
        # because torch.index_select is much faster than np.take for large
        # tensors.
        torch.index_select(
            self.input_batch.token_ids_cpu_tensor.flatten(),
            0,
            token_indices_tensor,
            out=self.input_ids.cpu[:total_num_scheduled_tokens],
        )
        if self.enable_prompt_embeds:
            is_token_ids = self.input_batch.is_token_ids_tensor.flatten()
            torch.index_select(
                is_token_ids,
                0,
                token_indices_tensor,
                out=self.is_token_ids.cpu[:total_num_scheduled_tokens],
            )

        # Because we did not pre-allocate a massive prompt_embeds CPU tensor on
        # the InputBatch, we need to fill in the prompt embeds into the expected
        # spots in the GpuModelRunner's pre-allocated prompt_embeds tensor.
        if self.input_batch.req_prompt_embeds:
            output_idx = 0
            for req_idx in range(num_reqs):
                num_sched = num_scheduled_tokens[req_idx]

                # Skip if this request doesn't have embeddings
                if req_idx not in self.input_batch.req_prompt_embeds:
                    output_idx += num_sched
                    continue

                # Skip if no tokens scheduled
                if num_sched <= 0:
                    output_idx += num_sched
                    continue

                req_embeds = self.input_batch.req_prompt_embeds[req_idx]
                start_pos = self.input_batch.num_computed_tokens_cpu[req_idx]

                # Skip if trying to read beyond available embeddings
                if start_pos >= req_embeds.shape[0]:
                    output_idx += num_sched
                    continue

                # Copy available embeddings
                end_pos = start_pos + num_sched
                actual_end = min(end_pos, req_embeds.shape[0])
                actual_num_sched = actual_end - start_pos

                if actual_num_sched > 0:
                    self.inputs_embeds.cpu[
                        output_idx : output_idx + actual_num_sched
                    ].copy_(req_embeds[start_pos:actual_end])

                output_idx += num_sched

        self.input_batch.block_table.compute_slot_mapping(req_indices, positions_np)
        self.input_batch.block_table.commit_slot_mapping(total_num_scheduled_tokens)

        # Prepare the attention metadata.
        self.query_start_loc.np[0] = 0
        self.query_start_loc.np[1 : num_reqs + 1] = cu_num_tokens
        # Note: pad query_start_loc to be non-decreasing, as kernels
        # like FlashAttention requires that
        self.query_start_loc.np[num_reqs + 1 :].fill(cu_num_tokens[-1])
        self.query_start_loc.copy_to_gpu()
        query_start_loc = self.query_start_loc.gpu[: num_reqs + 1]

        self.seq_lens.np[:num_reqs] = (
            self.input_batch.num_computed_tokens_cpu[:num_reqs] + num_scheduled_tokens
        )
        # Fill unused with 0 for full cuda graph mode.
        self.seq_lens.np[num_reqs:].fill(0)
        self.seq_lens.copy_to_gpu()

        num_tokens = [self.requests[r].num_tokens for r in self.input_batch.req_ids]
        num_tokens_np = np.array(num_tokens, dtype=np.int32)

        # Record which requests should not be sampled,
        # so that we could clear the sampled tokens before returning
        self.discard_request_mask.np[:num_reqs] = (
            self.seq_lens.np[:num_reqs] < num_tokens_np
        )
        self.discard_request_mask.copy_to_gpu(num_reqs)

        # Copy the tensors to the GPU.
        self._prepare_input_ids(
            scheduler_output,
            total_num_scheduled_tokens,
            cu_num_tokens,
        )

        if self.uses_mrope:
            # Only relevant for models using M-RoPE (e.g, Qwen2-VL)
            self.mrope_positions.gpu[:, :total_num_scheduled_tokens].copy_(
                self.mrope_positions.cpu[:, :total_num_scheduled_tokens],
                non_blocking=True,
            )
        elif self.uses_xdrope_dim > 0:
            # Only relevant for models using XD-RoPE (e.g, HunYuan-VL)
            self.xdrope_positions.gpu[:, :total_num_scheduled_tokens].copy_(
                self.xdrope_positions.cpu[:, :total_num_scheduled_tokens],
                non_blocking=True,
            )
        else:
            # Common case (1D positions)
            self.positions.copy_to_gpu(total_num_scheduled_tokens)

        use_spec_decode = len(scheduler_output.scheduled_spec_decode_tokens) > 0
        if not use_spec_decode:
            # NOTE(woosuk): Due to chunked prefills, the batch may contain
            # partial requests. While we should not sample any token
            # from these partial requests, we do so for simplicity.
            # We will ignore the sampled tokens from the partial requests.
            # TODO: Support prompt logprobs.
            logits_indices = query_start_loc[1:] - 1
            num_draft_tokens = None
            spec_decode_metadata = None
            num_sampled_tokens = np.ones(num_reqs, dtype=np.int32)
        else:
            # Get the number of draft tokens for each request.
            # Iterate over the dictionary rather than all requests since not all
            # requests have draft tokens.
            num_draft_tokens = np.zeros(num_reqs, dtype=np.int32)
            # For chunked prefills, use -1 as mask rather than 0, as guided
            # decoding may rollback speculative tokens.
            num_decode_draft_tokens = np.full(num_reqs, -1, dtype=np.int32)
            for (
                req_id,
                draft_token_ids,
            ) in scheduler_output.scheduled_spec_decode_tokens.items():
                req_idx = self.input_batch.req_id_to_index[req_id]
                num_draft_tokens[req_idx] = len(draft_token_ids)
                num_decode_draft_tokens[req_idx] = (
                    len(draft_token_ids)
                    if (
                        self.input_batch.num_computed_tokens_cpu[req_idx]
                        >= self.input_batch.num_prompt_tokens[req_idx]
                    )
                    else -1
                )
            spec_decode_metadata = self._calc_spec_decode_metadata(
                num_draft_tokens, cu_num_tokens
            )
            logits_indices = spec_decode_metadata.logits_indices
            num_sampled_tokens = num_draft_tokens + 1
            # For DECODE only cuda graph of some attention backends (e.g., GDN).
            self.num_decode_draft_tokens.np[:num_reqs] = num_decode_draft_tokens
            self.num_decode_draft_tokens.np[num_reqs:].fill(-1)
            self.num_decode_draft_tokens.copy_to_gpu()

        # Hot-Swap lora model
        if self.lora_config:
            assert (
                np.sum(num_sampled_tokens)
                <= self.vllm_config.scheduler_config.max_num_batched_tokens
            )
            self.set_active_loras(
                self.input_batch, num_scheduled_tokens, num_sampled_tokens
            )

        return (
            logits_indices,
            spec_decode_metadata,
        )

    def _build_attention_metadata(
        self,
        num_tokens: int,
        num_reqs: int,
        max_query_len: int,
        num_tokens_padded: int | None = None,
        num_reqs_padded: int | None = None,
        ubatch_slices: UBatchSlices | None = None,
        logits_indices: torch.Tensor | None = None,
        use_spec_decode: bool = False,
        for_cudagraph_capture: bool = False,
        num_scheduled_tokens: dict[str, int] | None = None,
        cascade_attn_prefix_lens: list[list[int]] | None = None,
    ) -> tuple[PerLayerAttnMetadata, CommonAttentionMetadata | None]:
        """
        :return: tuple[attn_metadata, spec_decode_common_attn_metadata]
        """
        num_tokens_padded = num_tokens_padded or num_tokens
        num_reqs_padded = num_reqs_padded or num_reqs

        logits_indices_padded = None
        num_logits_indices = None
        if logits_indices is not None:
            num_logits_indices = logits_indices.size(0)
            if self.cache_config.kv_sharing_fast_prefill:
                logits_indices_padded = self._prepare_kv_sharing_fast_prefill(
                    logits_indices
                )

        # update seq_lens of decode reqs under DCP.
        if self.dcp_world_size > 1:
            self.dcp_local_seq_lens.cpu[:num_reqs] = get_dcp_local_seq_lens(
                self.seq_lens.cpu[:num_reqs],
                self.dcp_world_size,
                self.dcp_rank,
                self.parallel_config.cp_kv_cache_interleave_size,
            )
            self.dcp_local_seq_lens.cpu[num_reqs:].fill_(0)
            self.dcp_local_seq_lens.copy_to_gpu(num_reqs_padded)

        attn_metadata: PerLayerAttnMetadata = {}
        if ubatch_slices is not None:
            attn_metadata = [dict() for _ in range(len(ubatch_slices))]

        if for_cudagraph_capture:
            # For some attention backends (e.g. FA) with sliding window models we need
            # to make sure the backend see a max_seq_len that is larger to the sliding
            # window size when capturing to make sure the correct kernel is selected.
            max_seq_len = self.max_model_len
        else:
            max_seq_len = self.seq_lens.np[:num_reqs].max().item()

        if use_spec_decode:
            self.num_accepted_tokens.np[:num_reqs] = (
                self.input_batch.num_accepted_tokens_cpu[:num_reqs]
            )
            self.num_accepted_tokens.np[num_reqs:].fill(1)
            self.num_accepted_tokens.copy_to_gpu()

        # Used in the below loop, uses padded shapes
        query_start_loc = self.query_start_loc.gpu[: num_reqs_padded + 1]
        query_start_loc_cpu = self.query_start_loc.cpu[: num_reqs_padded + 1]
        seq_lens = self.seq_lens.gpu[:num_reqs_padded]
        seq_lens_cpu = self.seq_lens.cpu[:num_reqs_padded]
        num_computed_tokens_cpu = self.input_batch.num_computed_tokens_cpu_tensor[
            :num_reqs_padded
        ]

        dcp_local_seq_lens, dcp_local_seq_lens_cpu = None, None
        if self.dcp_world_size > 1:
            dcp_local_seq_lens = self.dcp_local_seq_lens.gpu[:num_reqs_padded]
            dcp_local_seq_lens_cpu = self.dcp_local_seq_lens.cpu[:num_reqs_padded]

        spec_decode_common_attn_metadata = None

        # Prepare the attention metadata for each KV cache group and make layers
        # in the same group share the same metadata.
        for kv_cache_gid, kv_cache_group in enumerate(
            self.kv_cache_config.kv_cache_groups
        ):
            encoder_seq_lens, encoder_seq_lens_cpu = self._get_encoder_seq_lens(
                num_scheduled_tokens or {},
                kv_cache_group.kv_cache_spec,
                num_reqs_padded,
            )

            if isinstance(kv_cache_group.kv_cache_spec, EncoderOnlyAttentionSpec):
                # Encoder-only layers do not have KV cache, so we need to
                # create a dummy block table and slot mapping for them.
                blk_table_tensor = torch.zeros(
                    (num_reqs_padded, 1),
                    dtype=torch.int32,
                    device=self.device,
                )
                slot_mapping = torch.zeros(
                    (num_tokens_padded,),
                    dtype=torch.int64,
                    device=self.device,
                )
            else:
                blk_table = self.input_batch.block_table[kv_cache_gid]
                blk_table_tensor = blk_table.get_device_tensor(num_reqs_padded)
                slot_mapping = blk_table.slot_mapping.gpu[:num_tokens_padded]

                # Fill unused with -1. Needed for reshape_and_cache in full cuda
                # graph mode. `blk_table_tensor` -1 to match mamba PAD_SLOT_ID
                slot_mapping[num_tokens:num_tokens_padded].fill_(-1)
                blk_table_tensor[num_reqs:num_reqs_padded].fill_(-1)

            common_attn_metadata = CommonAttentionMetadata(
                query_start_loc=query_start_loc,
                query_start_loc_cpu=query_start_loc_cpu,
                seq_lens=seq_lens,
                seq_lens_cpu=seq_lens_cpu,
                num_computed_tokens_cpu=num_computed_tokens_cpu,
                num_actual_tokens=num_tokens_padded,
                num_reqs=num_reqs_padded,
                max_query_len=max_query_len,
                max_seq_len=max_seq_len,
                block_table_tensor=blk_table_tensor,
                slot_mapping=slot_mapping,
                logits_indices_padded=logits_indices_padded,
                num_logits_indices=num_logits_indices,
                causal=True,
                encoder_seq_lens=encoder_seq_lens,
                encoder_seq_lens_cpu=encoder_seq_lens_cpu,
                dcp_local_seq_lens=dcp_local_seq_lens,
                dcp_local_seq_lens_cpu=dcp_local_seq_lens_cpu,
            )

            if self.speculative_config and spec_decode_common_attn_metadata is None:
                if isinstance(self.drafter, EagleProposer):
                    if self.drafter.attn_layer_names[0] in kv_cache_group.layer_names:
                        spec_decode_common_attn_metadata = common_attn_metadata
                else:
                    spec_decode_common_attn_metadata = common_attn_metadata

            for attn_gid, attn_group in enumerate(self.attn_groups[kv_cache_gid]):
                cascade_attn_prefix_len = (
                    cascade_attn_prefix_lens[kv_cache_gid][attn_gid]
                    if cascade_attn_prefix_lens
                    else 0
                )
                builder = attn_group.get_metadata_builder()

                extra_attn_metadata_args = {}
                if use_spec_decode and isinstance(builder, GDNAttentionMetadataBuilder):
                    extra_attn_metadata_args = dict(
                        num_accepted_tokens=self.num_accepted_tokens.gpu[
                            :num_reqs_padded
                        ],
                        num_decode_draft_tokens_cpu=self.num_decode_draft_tokens.cpu[
                            :num_reqs_padded
                        ],
                    )

                if ubatch_slices is not None:
                    common_attn_metadata_list = split_attn_metadata(
                        ubatch_slices, common_attn_metadata
                    )
                    for ubid, common_attn_metadata in enumerate(
                        common_attn_metadata_list
                    ):
                        builder = attn_group.get_metadata_builder(ubatch_id=ubid)
                        if for_cudagraph_capture:
                            attn_metadata_i = builder.build_for_cudagraph_capture(
                                common_attn_metadata
                            )
                        else:
                            attn_metadata_i = builder.build(
                                common_prefix_len=cascade_attn_prefix_len,
                                common_attn_metadata=common_attn_metadata,
                            )
                        for layer_name in kv_cache_group.layer_names:
                            assert type(attn_metadata) is list
                            attn_metadata[ubid][layer_name] = attn_metadata_i
                else:
                    assert isinstance(attn_metadata, dict)
                    if for_cudagraph_capture:
                        attn_metadata_i = builder.build_for_cudagraph_capture(
                            common_attn_metadata
                        )
                    else:
                        attn_metadata_i = builder.build(
                            common_prefix_len=cascade_attn_prefix_len,
                            common_attn_metadata=common_attn_metadata,
                            **extra_attn_metadata_args,
                        )
                    for layer_name in attn_group.layer_names:
                        attn_metadata[layer_name] = attn_metadata_i

        if spec_decode_common_attn_metadata is not None and (
            num_reqs != num_reqs_padded or num_tokens != num_tokens_padded
        ):
            # Currently the drafter still only uses piecewise cudagraphs (and modifies
            # the attention metadata in directly), and therefore does not want to use
            # padded attention metadata.
            spec_decode_common_attn_metadata = (
                spec_decode_common_attn_metadata.unpadded(num_tokens, num_reqs)
            )

        return attn_metadata, spec_decode_common_attn_metadata

    def _compute_cascade_attn_prefix_lens(
        self,
        num_scheduled_tokens: np.ndarray,
        num_computed_tokens: np.ndarray,
        num_common_prefix_blocks: list[int],
    ) -> list[list[int]] | None:
        """
        :return: Optional[cascade_attn_prefix_lens]
            cascade_attn_prefix_lens is 2D: ``[kv_cache_group_id][attn_group_idx]``,
            None if we should not use cascade attention
        """

        use_cascade_attn = False
        num_kv_cache_groups = len(self.kv_cache_config.kv_cache_groups)
        cascade_attn_prefix_lens: list[list[int]] = [
            [] for _ in range(num_kv_cache_groups)
        ]

        for kv_cache_gid in range(num_kv_cache_groups):
            for attn_group in self.attn_groups[kv_cache_gid]:
                if isinstance(attn_group.kv_cache_spec, EncoderOnlyAttentionSpec):
                    cascade_attn_prefix_len = 0
                else:
                    # 0 if cascade attention should not be used
                    cascade_attn_prefix_len = self._compute_cascade_attn_prefix_len(
                        num_scheduled_tokens,
                        num_computed_tokens,
                        num_common_prefix_blocks[kv_cache_gid],
                        attn_group.kv_cache_spec,
                        attn_group.get_metadata_builder(),
                    )
                cascade_attn_prefix_lens[kv_cache_gid].append(cascade_attn_prefix_len)
                use_cascade_attn |= cascade_attn_prefix_len > 0

        return cascade_attn_prefix_lens if use_cascade_attn else None

    def _compute_cascade_attn_prefix_len(
        self,
        num_scheduled_tokens: np.ndarray,
        num_computed_tokens: np.ndarray,
        num_common_prefix_blocks: int,
        kv_cache_spec: KVCacheSpec,
        attn_metadata_builder: AttentionMetadataBuilder,
    ) -> int:
        """Compute the length of the common prefix for cascade attention.

        NOTE(woosuk): The common prefix length returned by this function
        represents the length used specifically for cascade attention, not the
        actual number of tokens shared between requests. When cascade attention
        is disabled (use_cascade=False), this function returns 0 even if
        requests share common tokens. Additionally, the common prefix length is
        truncated to a multiple of the block size and may be further truncated
        due to implementation details explained below.

        Args:
            num_scheduled_tokens: Number of tokens scheduled per request.
            num_common_prefix_blocks: Number of shared KV cache blocks.

        Returns:
            int: Length of common prefix in tokens.
        """

        common_prefix_len = num_common_prefix_blocks * kv_cache_spec.block_size
        if common_prefix_len == 0:
            # Common case.
            return 0

        # NOTE(woosuk): Cascade attention uses two attention kernels: one
        # for the common prefix and the other for the rest. For the first
        # kernel, we concatenate all the query tokens (possibly from
        # different requests) and treat them as if they are from the same
        # request. Then, we use bi-directional attention to process the
        # common prefix in the KV cache. Importantly, this means that the
        # first kernel does not do any masking.

        # Consider the following example:
        # Request 1's input query: [D, E, X]
        # Request 1's kv cache: [A, B, C, D, E, X]
        # Request 1's num_computed_tokens: 3 (i.e., [A, B, C])
        # Request 2's input query: [E, Y]
        # Request 2's kv cache: [A, B, C, D, E, Y]
        # Request 2's num_computed_tokens: 4 (i.e., [A, B, C, D])

        # If we use [A, B, C, D, E] as the common prefix, then the
        # first kernel will compute the bi-directional attention between
        # input query [D, E, X, E, Y] and common prefix [A, B, C, D, E].
        # However, this is wrong because D in Request 1 should not attend to
        # E in the common prefix (i.e., we need masking).
        # To avoid this, [A, B, C, D] should be the common prefix.
        # That is, the common prefix should be capped by the minimum
        # num_computed_tokens among the requests, and plus one to include
        # the first token of the query.

        # In practice, we use [A, B, C] as the common prefix, instead of
        # [A, B, C, D] (i.e., the common prefix is capped by the minimum
        # num_computed_tokens, without plus one).
        # This is because of an implementation detail: We want to always
        # use two kernels for cascade attention. Let's imagine:
        # Request 3's input query: [D]
        # Request 3's kv cache: [A, B, C, D]
        # Request 3's num_computed_tokens: 3 (i.e., [A, B, C])
        # If we use [A, B, C, D] as the common prefix for Request 1-3,
        # then Request 3 will be processed only by the first kernel,
        # and the second kernel will get an empty input. While this is not
        # a fundamental problem, our current implementation does not support
        # this case.
        common_prefix_len = min(common_prefix_len, num_computed_tokens.min())
        # common_prefix_len should be a multiple of the block size.
        common_prefix_len = (
            common_prefix_len // kv_cache_spec.block_size * kv_cache_spec.block_size
        )
        use_sliding_window = isinstance(kv_cache_spec, SlidingWindowSpec) or (
            isinstance(kv_cache_spec, FullAttentionSpec)
            and kv_cache_spec.sliding_window is not None
        )
        use_local_attention = isinstance(kv_cache_spec, ChunkedLocalAttentionSpec) or (
            isinstance(kv_cache_spec, FullAttentionSpec)
            and kv_cache_spec.attention_chunk_size is not None
        )
        assert isinstance(kv_cache_spec, AttentionSpec)
        use_cascade = attn_metadata_builder.use_cascade_attention(
            common_prefix_len=common_prefix_len,
            query_lens=num_scheduled_tokens,
            num_query_heads=self.num_query_heads,
            num_kv_heads=kv_cache_spec.num_kv_heads,
            use_alibi=self.use_alibi,
            use_sliding_window=use_sliding_window,
            use_local_attention=use_local_attention,
            num_sms=self.num_sms,
            dcp_world_size=self.dcp_world_size,
        )
        return common_prefix_len if use_cascade else 0

    def _calc_mrope_positions(self, scheduler_output: "SchedulerOutput"):
        mrope_pos_ptr = 0
        for index, req_id in enumerate(self.input_batch.req_ids):
            req = self.requests[req_id]
            assert req.mrope_positions is not None

            num_computed_tokens = self.input_batch.num_computed_tokens_cpu[index]
            num_scheduled_tokens = scheduler_output.num_scheduled_tokens[req_id]
            num_prompt_tokens = length_from_prompt_token_ids_or_embeds(
                req.prompt_token_ids, req.prompt_embeds
            )

            if num_computed_tokens + num_scheduled_tokens > num_prompt_tokens:
                prompt_part_len = max(0, num_prompt_tokens - num_computed_tokens)
                completion_part_len = max(0, num_scheduled_tokens - prompt_part_len)
            else:
                prompt_part_len = num_scheduled_tokens
                completion_part_len = 0

            assert num_scheduled_tokens == prompt_part_len + completion_part_len

            if prompt_part_len > 0:
                # prompt's mrope_positions are pre-computed
                dst_start = mrope_pos_ptr
                dst_end = mrope_pos_ptr + prompt_part_len
                src_start = num_computed_tokens
                src_end = num_computed_tokens + prompt_part_len

                self.mrope_positions.cpu[:, dst_start:dst_end] = req.mrope_positions[
                    :, src_start:src_end
                ]
                mrope_pos_ptr += prompt_part_len

            if completion_part_len > 0:
                # compute completion's mrope_positions on-the-fly
                dst_start = mrope_pos_ptr
                dst_end = mrope_pos_ptr + completion_part_len

                assert req.mrope_position_delta is not None
                MRotaryEmbedding.get_next_input_positions_tensor(
                    out=self.mrope_positions.np,
                    out_offset=dst_start,
                    mrope_position_delta=req.mrope_position_delta,
                    context_len=num_computed_tokens + prompt_part_len,
                    num_new_tokens=completion_part_len,
                )

                mrope_pos_ptr += completion_part_len

    def _calc_xdrope_positions(self, scheduler_output: "SchedulerOutput"):
        xdrope_pos_ptr = 0
        for index, req_id in enumerate(self.input_batch.req_ids):
            req = self.requests[req_id]
            assert req.xdrope_positions is not None

            num_computed_tokens = self.input_batch.num_computed_tokens_cpu[index]
            num_scheduled_tokens = scheduler_output.num_scheduled_tokens[req_id]
            num_prompt_tokens = length_from_prompt_token_ids_or_embeds(
                req.prompt_token_ids, req.prompt_embeds
            )

            if num_computed_tokens + num_scheduled_tokens > num_prompt_tokens:
                prompt_part_len = max(0, num_prompt_tokens - num_computed_tokens)
                completion_part_len = max(0, num_scheduled_tokens - prompt_part_len)
            else:
                prompt_part_len = num_scheduled_tokens
                completion_part_len = 0

            assert num_scheduled_tokens == prompt_part_len + completion_part_len

            if prompt_part_len > 0:
                # prompt's xdrope_positions are pre-computed
                dst_start = xdrope_pos_ptr
                dst_end = xdrope_pos_ptr + prompt_part_len
                src_start = num_computed_tokens
                src_end = num_computed_tokens + prompt_part_len

                self.xdrope_positions.cpu[:, dst_start:dst_end] = req.xdrope_positions[
                    :, src_start:src_end
                ]
                xdrope_pos_ptr += prompt_part_len

            if completion_part_len > 0:
                # compute completion's xdrope_positions on-the-fly
                dst_start = xdrope_pos_ptr
                dst_end = xdrope_pos_ptr + completion_part_len

                XDRotaryEmbedding.get_next_input_positions_tensor(
                    out=self.xdrope_positions.np,
                    out_offset=dst_start,
                    context_len=num_computed_tokens + prompt_part_len,
                    num_new_tokens=completion_part_len,
                )

                xdrope_pos_ptr += completion_part_len

    def _calc_spec_decode_metadata(
        self,
        num_draft_tokens: np.ndarray,
        cu_num_scheduled_tokens: np.ndarray,
    ) -> SpecDecodeMetadata:
        # Inputs:
        # cu_num_scheduled_tokens:  [  4, 104, 107, 207, 209]
        # num_draft_tokens:         [  3,   0,   2,   0,   1]
        # Outputs:
        # cu_num_draft_tokens:      [  3,   3,   5,   5,   6]
        # logits_indices:           [  0,   1,   2,   3, 103, 104, 105, 106,
        #                            206, 207, 208]
        # target_logits_indices:    [  0,   1,   2,   5,   6,   9]
        # bonus_logits_indices:     [  3,   4,   7,   8,  10]

        # Compute the logits indices.
        # [4, 1, 3, 1, 2]
        num_sampled_tokens = num_draft_tokens + 1

        # Step 1. cu_num_sampled_tokens: [4, 5, 8, 9, 11]
        # arange: [0, 1, 2, 3, 0, 0, 1, 2, 0, 0, 1]
        cu_num_sampled_tokens, arange = self._get_cumsum_and_arange(
            num_sampled_tokens, cumsum_dtype=np.int32
        )
        # Step 2. [0, 0, 0, 0, 103, 104, 104, 104, 206, 207, 207]
        logits_indices = np.repeat(
            cu_num_scheduled_tokens - num_sampled_tokens, num_sampled_tokens
        )
        # Step 3. [0, 1, 2, 3, 103, 104, 105, 106, 206, 207, 208]
        logits_indices += arange

        # Compute the bonus logits indices.
        bonus_logits_indices = cu_num_sampled_tokens - 1

        # Compute the draft logits indices.
        # cu_num_draft_tokens: [3, 3, 5, 5, 6]
        # arange: [0, 1, 2, 0, 1, 0]
        cu_num_draft_tokens, arange = self._get_cumsum_and_arange(
            num_draft_tokens, cumsum_dtype=np.int32
        )
        # [0, 0, 0, 5, 5, 9]
        target_logits_indices = np.repeat(
            cu_num_sampled_tokens - num_sampled_tokens, num_draft_tokens
        )
        # [0, 1, 2, 5, 6, 9]
        target_logits_indices += arange

        # TODO: Optimize the CPU -> GPU copy.
        cu_num_draft_tokens = torch.from_numpy(cu_num_draft_tokens).to(
            self.device, non_blocking=True
        )
        cu_num_sampled_tokens = torch.from_numpy(cu_num_sampled_tokens).to(
            self.device, non_blocking=True
        )
        logits_indices = torch.from_numpy(logits_indices).to(
            self.device, non_blocking=True
        )
        target_logits_indices = torch.from_numpy(target_logits_indices).to(
            self.device, non_blocking=True
        )
        bonus_logits_indices = torch.from_numpy(bonus_logits_indices).to(
            self.device, non_blocking=True
        )

        # Compute the draft token ids.
        # draft_token_indices:      [  1,   2,   3, 105, 106, 208]
        draft_token_ids = self.input_ids.gpu[logits_indices]
        draft_token_ids = draft_token_ids[target_logits_indices + 1]

        return SpecDecodeMetadata(
            draft_token_ids=draft_token_ids,
            num_draft_tokens=num_draft_tokens.tolist(),
            cu_num_draft_tokens=cu_num_draft_tokens,
            cu_num_sampled_tokens=cu_num_sampled_tokens,
            target_logits_indices=target_logits_indices,
            bonus_logits_indices=bonus_logits_indices,
            logits_indices=logits_indices,
        )

    def _prepare_kv_sharing_fast_prefill(
        self,
        logits_indices: torch.Tensor,
    ) -> torch.Tensor:
        assert self.kv_sharing_fast_prefill_logits_indices is not None
        num_logits = logits_indices.shape[0]
        assert num_logits > 0
        self.kv_sharing_fast_prefill_logits_indices[:num_logits].copy_(logits_indices)
        # There might have leftover indices in logits_indices[num_logits:]
        # from previous iterations, whose values may be greater than the
        # batch size in the current iteration. To ensure indices are always
        # valid, we fill the padded indices with the last index.
        self.kv_sharing_fast_prefill_logits_indices[num_logits:].fill_(
            logits_indices[-1].item()
        )
        if (
            self.compilation_config.cudagraph_mode != CUDAGraphMode.NONE
            and num_logits <= self.cudagraph_batch_sizes[-1]
        ):
            # Use piecewise CUDA graphs.
            # Add padding to the batch size.
            num_logits_padded = self.vllm_config.pad_for_cudagraph(num_logits)
        else:
            num_logits_padded = num_logits
        logits_indices_padded = self.kv_sharing_fast_prefill_logits_indices[
            :num_logits_padded
        ]
        return logits_indices_padded

    def _batch_mm_kwargs_from_scheduler(
        self,
        scheduler_output: "SchedulerOutput",
    ) -> tuple[list[MultiModalKwargsItem], list[tuple[str, PlaceholderRange]]]:
        """Batch multimodal kwargs from scheduled encoder inputs.

        Args:
            scheduler_output: The scheduler output containing scheduled encoder
                inputs.

        Returns:
            A tuple of (mm_kwargs, req_ids_pos) where:
            - mm_kwargs: List of multimodal kwargs items to be batched
            - mm_hashes_pos: List of (mm_hash, position_info) tuples
        """
        scheduled_encoder_inputs = scheduler_output.scheduled_encoder_inputs
        if not scheduled_encoder_inputs:
            return [], []
        # Batch the multi-modal inputs.
        mm_kwargs = list[MultiModalKwargsItem]()
        # list of tuple (mm_hash, position_info)
        mm_hashes_pos = list[tuple[str, PlaceholderRange]]()
        for req_id, encoder_input_ids in scheduled_encoder_inputs.items():
            req_state = self.requests[req_id]

            for mm_input_id in encoder_input_ids:
                mm_feature = req_state.mm_features[mm_input_id]
                if mm_feature.data is None:
                    continue
                mm_hash = mm_feature.identifier
                mm_kwargs.append(mm_feature.data)
                mm_hashes_pos.append((mm_hash, mm_feature.mm_position))

        return mm_kwargs, mm_hashes_pos

    def _execute_mm_encoder(
        self, scheduler_output: "SchedulerOutput"
    ) -> list[torch.Tensor]:
        # Batch the multi-modal inputs using the helper method.
        mm_kwargs, mm_hashes_pos = self._batch_mm_kwargs_from_scheduler(
            scheduler_output
        )

        if not mm_kwargs:
            return []

        # Batch mm inputs as much as we can: if a request in the batch has
        # multiple modalities or a different modality than the previous one,
        # we process it separately to preserve item order.
        # FIXME(ywang96): This is a hacky way to deal with multiple modalities
        # in the same batch while still being able to benefit from batching
        # multimodal inputs. The proper solution should be reordering the
        # encoder outputs.
        model = cast(SupportsMultiModal, self.model)
        encoder_outputs: list[torch.Tensor] = []
        for modality, num_items, mm_kwargs_group in group_mm_kwargs_by_modality(
            mm_kwargs,
            device=self.device,
            pin_memory=self.pin_memory,
            multimodal_cpu_fields=model.multimodal_cpu_fields,
        ):
            curr_group_outputs: list[torch.Tensor] = []

            # EVS-related change.
            # (ekhvedchenia): Temporary hack to limit peak memory usage when
            # processing multimodal data. This solves the issue with scheduler
            # putting too many video samples into a single batch. Scheduler
            # uses pruned vision tokens count to compare it versus compute
            # budget which is incorrect (Either input media size or non-pruned
            # output vision tokens count should be considered)
            # TODO(ywang96): Fix memory profiling to take EVS into account and
            # remove this hack.
            if (
                self.is_multimodal_pruning_enabled
                and modality == "video"
                and num_items > 1
            ):
                for video_mm_kwargs_item in filter(
                    lambda item: item.modality == "video", mm_kwargs
                ):
                    _, _, micro_batch_mm_inputs = next(
                        group_mm_kwargs_by_modality(
                            [video_mm_kwargs_item],
                            device=self.device,
                            pin_memory=self.pin_memory,
                            multimodal_cpu_fields=model.multimodal_cpu_fields,
                        )
                    )

                    micro_batch_outputs = model.embed_multimodal(
                        **micro_batch_mm_inputs
                    )

                    curr_group_outputs.extend(micro_batch_outputs)
            else:
                # Run the encoder.
                # `curr_group_outputs` is either of the following:
                # 1. A tensor of shape (num_items, feature_size, hidden_size)
                # in case feature_size is fixed across all multimodal items.
                # 2. A list or tuple (length: num_items) of tensors,
                # each of shape (feature_size, hidden_size) in case the feature
                # size is dynamic depending on the input multimodal items.
                curr_group_outputs = model.embed_multimodal(**mm_kwargs_group)  # type: ignore[assignment]

            sanity_check_mm_encoder_outputs(
                curr_group_outputs,
                expected_num_items=num_items,
            )
            encoder_outputs.extend(curr_group_outputs)

        # Cache the encoder outputs by mm_hash
        for (mm_hash, pos_info), output in zip(mm_hashes_pos, encoder_outputs):
            self.encoder_cache[mm_hash] = scatter_mm_placeholders(
                output,
                is_embed=pos_info.is_embed,
            )
            logger.debug("Finish execute for mm hash %s", mm_hash)
            self.maybe_save_ec_to_connector(self.encoder_cache, mm_hash)

        return encoder_outputs

    def _gather_mm_embeddings(
        self,
        scheduler_output: "SchedulerOutput",
        shift_computed_tokens: int = 0,
    ) -> tuple[list[torch.Tensor], torch.Tensor]:
        total_num_scheduled_tokens = scheduler_output.total_num_scheduled_tokens

        mm_embeds = list[torch.Tensor]()
        is_mm_embed = self.is_mm_embed.cpu
        is_mm_embed[:total_num_scheduled_tokens] = False

        req_start_idx = 0
        should_sync_mrope_positions = False
        should_sync_xdrope_positions = False

        for req_id in self.input_batch.req_ids:
            mm_embeds_req: list[torch.Tensor] = []

            num_scheduled_tokens = scheduler_output.num_scheduled_tokens[req_id]
            req_state = self.requests[req_id]
            num_computed_tokens = req_state.num_computed_tokens + shift_computed_tokens

            for mm_feature in req_state.mm_features:
                pos_info = mm_feature.mm_position
                start_pos = pos_info.offset
                num_encoder_tokens = pos_info.length

                # The encoder output is needed if the two ranges overlap:
                # [num_computed_tokens,
                #  num_computed_tokens + num_scheduled_tokens) and
                # [start_pos, start_pos + num_encoder_tokens)
                if start_pos >= num_computed_tokens + num_scheduled_tokens:
                    # The encoder output is not needed in this step.
                    break
                if start_pos + num_encoder_tokens <= num_computed_tokens:
                    # The encoder output is already processed and stored
                    # in the decoder's KV cache.
                    continue

                start_idx = max(num_computed_tokens - start_pos, 0)
                end_idx = min(
                    num_computed_tokens - start_pos + num_scheduled_tokens,
                    num_encoder_tokens,
                )
                assert start_idx < end_idx

                mm_hash = mm_feature.identifier
                encoder_output = self.encoder_cache.get(mm_hash, None)
                assert encoder_output is not None, f"Encoder cache miss for {mm_hash}."

                if (is_embed := pos_info.is_embed) is not None:
                    is_embed = is_embed[start_idx:end_idx]

                req_start_pos = req_start_idx + start_pos - num_computed_tokens
                is_mm_embed[req_start_pos + start_idx : req_start_pos + end_idx] = (
                    True if is_embed is None else is_embed
                )

                mm_embeds_item = gather_mm_placeholders(
                    encoder_output[start_idx:end_idx],
                    is_embed=is_embed,
                )
                mm_embeds_req.append(mm_embeds_item)

            if self.is_multimodal_pruning_enabled and self.uses_mrope:
                assert req_state.mrope_positions is not None
                should_sync_mrope_positions = True
                mm_embeds_req, new_mrope_positions, new_delta = (
                    self.model.recompute_mrope_positions(
                        input_ids=req_state.prompt_token_ids,
                        multimodal_embeddings=mm_embeds_req,
                        mrope_positions=req_state.mrope_positions,
                        num_computed_tokens=req_state.num_computed_tokens,
                    )
                )
                req_state.mrope_positions.copy_(new_mrope_positions)
                req_state.mrope_position_delta = new_delta

            mm_embeds.extend(mm_embeds_req)
            req_start_idx += num_scheduled_tokens

        is_mm_embed = self.is_mm_embed.copy_to_gpu(total_num_scheduled_tokens)

        if should_sync_mrope_positions:
            self._calc_mrope_positions(scheduler_output)
            self.mrope_positions.copy_to_gpu(total_num_scheduled_tokens)

        if should_sync_xdrope_positions:
            self._calc_xdrope_positions(scheduler_output)
            self.xdrope_positions.copy_to_gpu(total_num_scheduled_tokens)

        return mm_embeds, is_mm_embed

    def get_model(self) -> nn.Module:
        # get raw model out of the cudagraph wrapper.
        if isinstance(self.model, (CUDAGraphWrapper, UBatchWrapper)):
            return self.model.unwrap()
        return self.model

    def get_supported_generation_tasks(self) -> list[GenerationTask]:
        model = self.get_model()
        supported_tasks = list[GenerationTask]()

        if is_text_generation_model(model):
            supported_tasks.append("generate")

        if supports_transcription(model):
            if model.supports_transcription_only:
                return ["transcription"]

            supported_tasks.append("transcription")

        return supported_tasks

    def get_supported_pooling_tasks(self) -> list[PoolingTask]:
        model = self.get_model()
        if not is_pooling_model(model):
            return []

        supported_tasks = list(model.pooler.get_supported_tasks())

        if "score" in supported_tasks:
            num_labels = getattr(self.model_config.hf_config, "num_labels", 0)
            if num_labels != 1:
                supported_tasks.remove("score")
                logger.debug_once("Score API is only enabled for num_labels == 1.")

        return supported_tasks

    def get_supported_tasks(self) -> tuple[SupportedTask, ...]:
        tasks = list[SupportedTask]()

        if self.model_config.runner_type == "generate":
            tasks.extend(self.get_supported_generation_tasks())
        if self.model_config.runner_type == "pooling":
            tasks.extend(self.get_supported_pooling_tasks())

        return tuple(tasks)

    def sync_and_slice_intermediate_tensors(
        self,
        num_tokens: int,
        intermediate_tensors: IntermediateTensors | None,
        sync_self: bool,
    ) -> IntermediateTensors:
        assert self.intermediate_tensors is not None

        tp = self.vllm_config.parallel_config.tensor_parallel_size
        is_rs = is_residual_scattered_for_sp(self.vllm_config, num_tokens)

        # When sequence parallelism is enabled, the "residual" tensor is sharded
        # across tensor parallel ranks, so each rank only needs its own slice.
        if sync_self:
            assert intermediate_tensors is not None
            for k, v in intermediate_tensors.items():
                is_scattered = k == "residual" and is_rs
                copy_len = num_tokens // tp if is_scattered else num_tokens
                self.intermediate_tensors[k][:copy_len].copy_(
                    v[:copy_len], non_blocking=True
                )

        return IntermediateTensors(
            {
                k: v[: num_tokens // tp]
                if k == "residual" and is_rs
                else v[:num_tokens]
                for k, v in self.intermediate_tensors.items()
            }
        )

    def eplb_step(self, is_dummy: bool = False, is_profile: bool = False) -> None:
        """
        Step for the EPLB (Expert Parallelism Load Balancing) state.
        """
        if not self.parallel_config.enable_eplb:
            return

        assert self.eplb_state is not None
        model = self.get_model()
        assert is_mixture_of_experts(model)
        self.eplb_state.step(
            is_dummy,
            is_profile,
            log_stats=self.parallel_config.eplb_config.log_balancedness,
        )

    def expert_logging(self) -> tuple[torch.Tensor | None, torch.Tensor | None]:
        if not envs.VLLM_COLLECT_EXPERT_USAGE_HISTOGRAM:
            return None, None

        self.expert_histogram_iter += 1

        if self.expert_histogram_iter < envs.VLLM_EXPERT_USAGE_HISTOGRAM_SAVE_INTERVAL:
            return None, None

        assert self.expert_usage_histogram is not None
        expert_usage_histogram_cpu: torch.Tensor | None = None
        per_ep_rank_tokens_histogram_cpu: torch.Tensor | None = None
        should_all_reduce = get_tp_group().world_size > 1 and (
            envs.VLLM_ALL2ALL_BACKEND == "deepep_low_latency"
            or envs.VLLM_ALL2ALL_BACKEND == "deepep_high_throughput"
        )

        # Collect expert selection stats per rank.
        hist_shape = self.expert_usage_histogram.shape

        from vllm.distributed.parallel_state import get_ep_group

        self.expert_usage_histogram = self.expert_usage_histogram.reshape(
            [hist_shape[0], get_ep_group().world_size, -1]
        )
        histogram_sum = torch.sum(self.expert_usage_histogram, dim=-1)

        if should_all_reduce:
            torch.distributed.all_reduce(
                histogram_sum, group=get_tp_group().device_group
            )
        per_ep_rank_tokens_histogram_cpu = histogram_sum.cpu()
        self.expert_usage_histogram = self.expert_usage_histogram.reshape(hist_shape)

        if self.parallel_config.enable_eplb:
            assert self.eplb_state is not None
            eplb_state = self.eplb_state.model_states[self.model_config.compute_hash()]

            # When eplb enabled remap physical to logical experts.
            logical_expert_usage_histogram = torch.zeros(
                [
                    self.model_config.get_total_num_moe_layers(),
                    self.model_config.get_num_experts(),
                ],
                dtype=self.expert_usage_histogram.dtype,
                device=self.expert_usage_histogram.device,
            )
            logical_expert_usage_histogram.scatter_reduce_(
                -1,
                eplb_state.physical_to_logical_map,
                self.expert_usage_histogram,
                reduce="sum",
            )
        else:
            logical_expert_usage_histogram = self.expert_usage_histogram
        if should_all_reduce:
            torch.distributed.all_reduce(
                logical_expert_usage_histogram, group=get_tp_group().device_group
            )
        expert_usage_histogram_cpu = logical_expert_usage_histogram.cpu()

        if self.expert_histogram_iter >= envs.VLLM_EXPERT_USAGE_HISTOGRAM_SAVE_INTERVAL:
            self.expert_histogram_iter = 0
            self.expert_usage_histogram.zero_()

        return expert_usage_histogram_cpu, per_ep_rank_tokens_histogram_cpu

    def _pool(
        self,
        hidden_states: torch.Tensor,
        num_scheduled_tokens: int,
        num_scheduled_tokens_np: np.ndarray,
    ) -> ModelRunnerOutput:
        assert self.input_batch.num_reqs == len(self.input_batch.pooling_params), (
            "Either all or none of the requests in a batch must be pooling request"
        )

        hidden_states = hidden_states[:num_scheduled_tokens]
        seq_lens_cpu = self.seq_lens.cpu[: self.input_batch.num_reqs]

        pooling_metadata = self.input_batch.get_pooling_metadata()
        pooling_metadata.build_pooling_cursor(
            num_scheduled_tokens_np.tolist(), seq_lens_cpu, device=hidden_states.device
        )

        model = cast(VllmModelForPooling, self.model)
        raw_pooler_output: PoolerOutput = model.pooler(
            hidden_states=hidden_states,
            pooling_metadata=pooling_metadata,
        )
        raw_pooler_output = json_map_leaves(
            lambda x: x.to("cpu", non_blocking=True) if x is not None else x,
            raw_pooler_output,
        )
        self._sync_device()

        pooler_output: list[torch.Tensor | None] = []
        for raw_output, seq_len, prompt_len in zip(
            raw_pooler_output, seq_lens_cpu, pooling_metadata.prompt_lens
        ):
            output = raw_output if seq_len == prompt_len else None
            pooler_output.append(output)

        return ModelRunnerOutput(
            req_ids=self.input_batch.req_ids,
            req_id_to_index=self.input_batch.req_id_to_index,
            sampled_token_ids=[],
            logprobs=None,
            prompt_logprobs_dict={},
            pooler_output=pooler_output,
        )

    def _pad_for_sequence_parallelism(self, num_scheduled_tokens: int) -> int:
        # Pad tokens to multiple of tensor_parallel_size when
        # enabled collective fusion for SP
        tp_size = self.vllm_config.parallel_config.tensor_parallel_size
        if self.compilation_config.pass_config.enable_sp and tp_size > 1:
            return round_up(num_scheduled_tokens, tp_size)
        return num_scheduled_tokens

    def _preprocess(
        self,
        scheduler_output: "SchedulerOutput",
        num_input_tokens: int,  # Padded
        intermediate_tensors: IntermediateTensors | None = None,
    ) -> tuple[
        torch.Tensor | None,
        torch.Tensor | None,
        torch.Tensor,
        IntermediateTensors | None,
        dict[str, Any],
        ECConnectorOutput | None,
    ]:
        num_scheduled_tokens = scheduler_output.total_num_scheduled_tokens
        is_first_rank = get_pp_group().is_first_rank
        is_encoder_decoder = self.model_config.is_encoder_decoder

        # _prepare_inputs may reorder the batch, so we must gather multi
        # modal outputs after that to ensure the correct order
        ec_connector_output = None

        if self.supports_mm_inputs and is_first_rank and not is_encoder_decoder:
            # Run the multimodal encoder if any.
            with self.maybe_get_ec_connector_output(
                scheduler_output,
                encoder_cache=self.encoder_cache,
            ) as ec_connector_output:
                self._execute_mm_encoder(scheduler_output)
                mm_embeds, is_mm_embed = self._gather_mm_embeddings(scheduler_output)

            # NOTE(woosuk): To unify token ids and soft tokens (vision
            # embeddings), we always use embeddings (rather than token ids)
            # as input to the multimodal model, even when the input is text.
            inputs_embeds_scheduled = self.model.embed_input_ids(
                self.input_ids.gpu[:num_scheduled_tokens],
                multimodal_embeddings=mm_embeds,
                is_multimodal=is_mm_embed,
            )

            # TODO(woosuk): Avoid the copy. Optimize.
            self.inputs_embeds.gpu[:num_scheduled_tokens].copy_(inputs_embeds_scheduled)

            input_ids = None
            inputs_embeds = self.inputs_embeds.gpu[:num_input_tokens]
            model_kwargs = {
                **self._init_model_kwargs(num_scheduled_tokens),
                **self._extract_mm_kwargs(scheduler_output),
            }
        elif self.enable_prompt_embeds and is_first_rank:
            # Get the input embeddings for the tokens that are not input embeds,
            # then put them into the appropriate positions.
            # TODO(qthequartermasterman): Since even when prompt embeds are
            # enabled, (a) not all requests will use prompt embeds, and (b)
            # after the initial prompt is processed, the rest of the generated
            # tokens will be token ids, it is not desirable to have the
            # embedding layer outside of the CUDA graph all the time. The v0
            # engine avoids this by "double compiling" the CUDA graph, once
            # with input_ids and again with inputs_embeds, for all num_tokens.
            # If a batch only has token ids, then including the embedding layer
            # in the CUDA graph will be more performant (like in the else case
            # below).
            token_ids_idx = (
                self.is_token_ids.gpu[:num_scheduled_tokens]
                .nonzero(as_tuple=False)
                .squeeze(1)
            )
            # Some tokens ids may need to become embeds
            if token_ids_idx.numel() > 0:
                token_ids = self.input_ids.gpu[token_ids_idx]
                tokens_to_embeds = self.model.embed_input_ids(input_ids=token_ids)
                self.inputs_embeds.gpu[token_ids_idx] = tokens_to_embeds

            inputs_embeds = self.inputs_embeds.gpu[:num_input_tokens]
            model_kwargs = self._init_model_kwargs(num_input_tokens)
            input_ids = None
        else:
            # For text-only models, we use token ids as input.
            # While it is possible to use embeddings as input just like the
            # multimodal models, it is not desirable for performance since
            # then the embedding layer is not included in the CUDA graph.
            input_ids = self.input_ids.gpu[:num_input_tokens]
            inputs_embeds = None
            model_kwargs = self._init_model_kwargs(num_input_tokens)

        if self.uses_mrope:
            positions = self.mrope_positions.gpu[:, :num_input_tokens]
        elif self.uses_xdrope_dim > 0:
            positions = self.xdrope_positions.gpu[:, :num_input_tokens]
        else:
            positions = self.positions.gpu[:num_input_tokens]

        if is_first_rank:
            intermediate_tensors = None
        else:
            assert intermediate_tensors is not None
            intermediate_tensors = self.sync_and_slice_intermediate_tensors(
                num_input_tokens, intermediate_tensors, True
            )

        if is_encoder_decoder and scheduler_output.scheduled_encoder_inputs:
            # Run the encoder, just like we do with other multimodal inputs.
            # For an encoder-decoder model, our processing here is a bit
            # simpler, because the outputs are just passed to the decoder.
            # We are not doing any prompt replacement. We also will only
            # ever have a single encoder input.
            encoder_outputs = self._execute_mm_encoder(scheduler_output)
            model_kwargs.update({"encoder_outputs": encoder_outputs})

        return (
            input_ids,
            inputs_embeds,
            positions,
            intermediate_tensors,
            model_kwargs,
            ec_connector_output,
        )

    def _sample(
        self,
        logits: torch.Tensor | None,
        spec_decode_metadata: SpecDecodeMetadata | None,
    ) -> SamplerOutput:
        # Sample the next token and get logprobs if needed.
        sampling_metadata = self.input_batch.sampling_metadata
        if spec_decode_metadata is None:
            # Update output token ids with tokens sampled in last step
            # if async scheduling and required by current sampling params.
            self.input_batch.update_async_output_token_ids()
            return self.sampler(
                logits=logits,
                sampling_metadata=sampling_metadata,
            )

        sampler_output = self.rejection_sampler(
            spec_decode_metadata,
            None,  # draft_probs
            logits,
            sampling_metadata,
        )
        self._update_states_after_model_execute(sampler_output.sampled_token_ids)
        return sampler_output

    def _bookkeeping_sync(
        self,
        scheduler_output: "SchedulerOutput",
        sampler_output: SamplerOutput,
        logits: torch.Tensor | None,
        hidden_states: torch.Tensor,
        num_scheduled_tokens: int,
        spec_decode_metadata: SpecDecodeMetadata | None,
    ) -> tuple[
        dict[str, int],
        LogprobsLists | None,
        list[list[int]],
        dict[str, LogprobsTensors | None],
        list[str],
        dict[str, int],
        list[int],
    ]:
        num_nans_in_logits = {}
        if envs.VLLM_COMPUTE_NANS_IN_LOGITS:
            num_nans_in_logits = self._get_nans_in_logits(logits)

        num_reqs = self.input_batch.num_reqs
        discard_sampled_tokens_req_indices = np.nonzero(
            self.discard_request_mask.np[:num_reqs]
        )[0]
        for i in discard_sampled_tokens_req_indices:
            gen = self.input_batch.generators.get(int(i))
            if gen is not None:
                gen.set_offset(gen.get_offset() - 4)

        # Copy some objects so they don't get modified after returning.
        # This is important when using async scheduling.
        req_ids_output_copy = self.input_batch.req_ids.copy()
        req_id_to_index_output_copy = self.input_batch.req_id_to_index.copy()

        num_sampled_tokens = sampler_output.sampled_token_ids.shape[0]
        sampled_token_ids = sampler_output.sampled_token_ids
        logprobs_tensors = sampler_output.logprobs_tensors
        invalid_req_indices = []
        cu_num_tokens: list[int] | None = None
        if not self.use_async_scheduling:
            # Get the valid generated tokens.
            max_gen_len = sampled_token_ids.shape[-1]
            if max_gen_len == 1:
                # No spec decode tokens.
                valid_sampled_token_ids = self._to_list(sampled_token_ids)
                # Mask out the sampled tokens that should not be sampled.
                for i in discard_sampled_tokens_req_indices:
                    valid_sampled_token_ids[int(i)].clear()
            else:
                # Includes spec decode tokens.
                valid_sampled_token_ids, cu_num_tokens = RejectionSampler.parse_output(
                    sampled_token_ids,
                    self.input_batch.vocab_size,
                    discard_sampled_tokens_req_indices,
                    return_cu_num_tokens=logprobs_tensors is not None,
                )
        else:
            valid_sampled_token_ids = []
            invalid_req_indices = discard_sampled_tokens_req_indices.tolist()
            invalid_req_indices_set = set(invalid_req_indices)

            # Cache the sampled tokens on the GPU and avoid CPU sync.
            # These will be copied into input_ids in the next step
            # when preparing inputs.
            # With spec decoding, this is done in propose_draft_token_ids().
            if self.input_batch.prev_sampled_token_ids is None:
                assert sampled_token_ids.shape[-1] == 1
                self.input_batch.prev_sampled_token_ids = sampled_token_ids
            self.input_batch.prev_req_id_to_index = {
                req_id: i
                for i, req_id in enumerate(self.input_batch.req_ids)
                if i not in invalid_req_indices_set
            }

        # Cache the sampled tokens in the model runner, so that the scheduler
        # doesn't need to send them back.
        # NOTE(woosuk): As an exception, when using PP, the scheduler sends
        # the sampled tokens back, because there's no direct communication
        # between the first-stage worker and the last-stage worker.
        req_ids = self.input_batch.req_ids
        for req_idx in range(num_sampled_tokens):
            if self.use_async_scheduling:
                sampled_ids = [-1] if req_idx not in invalid_req_indices_set else None
            else:
                sampled_ids = valid_sampled_token_ids[req_idx]

            num_sampled_ids: int = len(sampled_ids) if sampled_ids else 0

            if not sampled_ids:
                continue

            start_idx = self.input_batch.num_tokens_no_spec[req_idx]
            end_idx = start_idx + num_sampled_ids
            assert end_idx <= self.max_model_len, (
                "Sampled token IDs exceed the max model length. "
                f"Total number of tokens: {end_idx} > max_model_len: "
                f"{self.max_model_len}"
            )

            self.input_batch.token_ids_cpu[req_idx, start_idx:end_idx] = sampled_ids
            self.input_batch.is_token_ids[req_idx, start_idx:end_idx] = True
            self.input_batch.num_tokens_no_spec[req_idx] = end_idx
            self.input_batch.num_tokens[req_idx] = end_idx

            req_id = req_ids[req_idx]
            req_state = self.requests[req_id]
            req_state.output_token_ids.extend(sampled_ids)

        logprobs_lists = (
            logprobs_tensors.tolists(cu_num_tokens)
            if not self.use_async_scheduling and logprobs_tensors is not None
            else None
        )

        # Compute prompt logprobs if needed.
        prompt_logprobs_dict = self._get_prompt_logprobs_dict(
            hidden_states[:num_scheduled_tokens],
            scheduler_output.num_scheduled_tokens,
        )

        return (
            num_nans_in_logits,
            logprobs_lists,
            valid_sampled_token_ids,
            prompt_logprobs_dict,
            req_ids_output_copy,
            req_id_to_index_output_copy,
            invalid_req_indices,
        )

    @contextmanager
    def synchronize_input_prep(self):
        if self.prepare_inputs_event is None:
            yield
            return

        # Ensure prior step has finished with reused CPU tensors.
        # This is required in the async scheduling case because
        # the CPU->GPU transfer happens async.
        self.prepare_inputs_event.synchronize()
        try:
            yield
        finally:
            self.prepare_inputs_event.record()

    def _model_forward(
        self,
        input_ids: torch.Tensor | None = None,
        positions: torch.Tensor | None = None,
        intermediate_tensors: IntermediateTensors | None = None,
        inputs_embeds: torch.Tensor | None = None,
        **model_kwargs: dict[str, Any],
    ) -> Any:
        """Helper method to call the model forward pass.

        This method can be overridden by subclasses for model execution.
        Motivation: We can inspect only this method versus
        the whole execute_model, which has additional logic.

        Args:
            input_ids: Input token IDs
            positions: Token positions
            intermediate_tensors: Tensors from previous pipeline stages
            inputs_embeds: Input embeddings (alternative to input_ids)
            **model_kwargs: Additional model arguments

        Returns:
            Model output tensor
        """
        return self.model(
            input_ids=input_ids,
            positions=positions,
            intermediate_tensors=intermediate_tensors,
            inputs_embeds=inputs_embeds,
            **model_kwargs,
        )

    def _determine_batch_execution_and_padding(
        self,
        num_tokens: int,
        num_reqs: int,
        num_scheduled_tokens_np: np.ndarray,
        max_num_scheduled_tokens: int,
        use_cascade_attn: bool,
        allow_microbatching: bool = True,
        force_eager: bool = False,
        # For cudagraph capture TODO(lucas): Refactor how we capture cudagraphs (will
        # be improved in model runner v2)
        force_uniform_decode: bool | None = None,
        force_has_lora: bool | None = None,
    ) -> tuple[
        CUDAGraphMode,
        BatchDescriptor,
        bool,
        torch.Tensor | None,
        CUDAGraphStat | None,
    ]:
        num_tokens_padded = self._pad_for_sequence_parallelism(num_tokens)
        uniform_decode = (
            (
                (max_num_scheduled_tokens == self.uniform_decode_query_len)
                and (num_tokens_padded == max_num_scheduled_tokens * num_reqs)
            )
            if force_uniform_decode is None
            else force_uniform_decode
        )

        has_lora = (
            len(self.input_batch.lora_id_to_lora_request) > 0
            if force_has_lora is None
            else force_has_lora
        )

        dispatch_cudagraph = (
            lambda num_tokens: self.cudagraph_dispatcher.dispatch(
                num_tokens=num_tokens,
                has_lora=has_lora,
                use_cascade_attn=use_cascade_attn,
                uniform_decode=uniform_decode,
            )
            if not force_eager
            else (CUDAGraphMode.NONE, BatchDescriptor(num_tokens_padded))
        )

        cudagraph_mode, batch_descriptor = dispatch_cudagraph(num_tokens_padded)
        num_tokens_padded = batch_descriptor.num_tokens

        # Extra coordination when running data-parallel since we need to coordinate
        # across ranks
        should_ubatch, num_tokens_across_dp = False, None
        if self.vllm_config.parallel_config.data_parallel_size > 1:
            # Disable DP padding when running eager to avoid excessive padding when
            # running prefills. This lets us set cudagraph_mode="NONE" on the prefiller
            # in a P/D setup and still use CUDA graphs (enabled by this padding) on the
            # decoder.
            allow_dp_padding = (
                self.compilation_config.cudagraph_mode != CUDAGraphMode.NONE
            )

            should_ubatch, num_tokens_across_dp = coordinate_batch_across_dp(
                num_tokens_unpadded=num_tokens,
                parallel_config=self.parallel_config,
                allow_microbatching=allow_microbatching,
                allow_dp_padding=allow_dp_padding,
                num_tokens_padded=num_tokens_padded,
                uniform_decode=uniform_decode,
                num_scheduled_tokens_per_request=num_scheduled_tokens_np,
            )

            # Extract DP padding if there is any
            if num_tokens_across_dp is not None:
                dp_rank = self.parallel_config.data_parallel_rank
                num_tokens_padded = int(num_tokens_across_dp[dp_rank].item())

                # Re-dispatch with DP padding
                cudagraph_mode, batch_descriptor = dispatch_cudagraph(num_tokens_padded)
                # Assert to make sure the agreed upon token count is correct otherwise
                # num_tokens_across_dp will no-longer be valid
                assert batch_descriptor.num_tokens == num_tokens_padded

        cudagraph_stats = None
        if self.vllm_config.observability_config.cudagraph_metrics:
            cudagraph_stats = CUDAGraphStat(
                num_unpadded_tokens=num_tokens,
                num_padded_tokens=batch_descriptor.num_tokens,
                num_paddings=batch_descriptor.num_tokens - num_tokens,
                runtime_mode=str(cudagraph_mode),
            )

        return (
            cudagraph_mode,
            batch_descriptor,
            should_ubatch,
            num_tokens_across_dp,
            cudagraph_stats,
        )

    @torch.inference_mode()
    def execute_model(
        self,
        scheduler_output: "SchedulerOutput",
        intermediate_tensors: IntermediateTensors | None = None,
    ) -> ModelRunnerOutput | IntermediateTensors | None:
        if self.execute_model_state is not None:
            raise RuntimeError(
                "State error: sample_tokens() must be called "
                "after execute_model() returns None."
            )

        # self._draft_token_ids is None when `input_fits_in_drafter=False`
        # and there is no draft tokens scheduled. so it need to update the
        # spec_decoding info in scheduler_output with async_scheduling.
        # use deepcopy to avoid the modification has influence on the
        # scheduler_output in engine core process.
        # TODO(Ronald1995): deepcopy is expensive when there is a large
        # number of requests, optimize it later.
        if (
            self.use_async_scheduling
            and self.num_spec_tokens
            and self._draft_token_ids is None
        ):
            scheduler_output = deepcopy(scheduler_output)

        num_scheduled_tokens = scheduler_output.total_num_scheduled_tokens
        with record_function_or_nullcontext("gpu_model_runner: preprocess"):
            with self.synchronize_input_prep():
                # Update persistent batch states.
                self._update_states(scheduler_output)

                if has_ec_transfer() and get_ec_transfer().is_producer:
                    with self.maybe_get_ec_connector_output(
                        scheduler_output,
                        encoder_cache=self.encoder_cache,
                    ) as ec_connector_output:
                        self._execute_mm_encoder(scheduler_output)
                        return make_empty_encoder_model_runner_output(scheduler_output)

                if not num_scheduled_tokens:
                    if (
                        self.parallel_config.distributed_executor_backend
                        == "external_launcher"
                        and self.parallel_config.data_parallel_size > 1
                    ):
                        # this is a corner case when both external launcher
                        # and DP are enabled, num_scheduled_tokens could be
                        # 0, and has_unfinished_requests in the outer loop
                        # returns True. before returning early here we call
                        # dummy run to ensure coordinate_batch_across_dp
                        # is called into to avoid out of sync issues.
                        self._dummy_run(1)
                    if not has_kv_transfer_group():
                        # Return empty ModelRunnerOutput if no work to do.
                        return EMPTY_MODEL_RUNNER_OUTPUT
                    return self.kv_connector_no_forward(
                        scheduler_output, self.vllm_config
                    )
                if self.cache_config.kv_sharing_fast_prefill:
                    assert not self.num_prompt_logprobs, (
                        "--kv-sharing-fast-prefill produces incorrect "
                        "logprobs for prompt tokens, tokens, please disable "
                        "it when the requests need prompt logprobs"
                    )

                num_reqs = self.input_batch.num_reqs
                req_ids = self.input_batch.req_ids
                tokens = [scheduler_output.num_scheduled_tokens[i] for i in req_ids]
                num_scheduled_tokens_np = np.array(tokens, dtype=np.int32)
                max_num_scheduled_tokens = int(num_scheduled_tokens_np.max())
                num_tokens_unpadded = scheduler_output.total_num_scheduled_tokens

                (
                    logits_indices,
                    spec_decode_metadata,
                ) = self._prepare_inputs(
                    scheduler_output,
                    num_scheduled_tokens_np,
                )

                cascade_attn_prefix_lens = None
                # Disable cascade attention when using microbatching (DBO)
                if self.cascade_attn_enabled and not self.parallel_config.enable_dbo:
                    # Pre-compute cascade attention prefix lengths
                    cascade_attn_prefix_lens = self._compute_cascade_attn_prefix_lens(
                        num_scheduled_tokens_np,
                        self.input_batch.num_computed_tokens_cpu[:num_reqs],
                        scheduler_output.num_common_prefix_blocks,
                    )

                (
                    cudagraph_mode,
                    batch_desc,
                    should_ubatch,
                    num_tokens_across_dp,
                    cudagraph_stats,
                ) = self._determine_batch_execution_and_padding(
                    num_tokens=num_tokens_unpadded,
                    num_reqs=num_reqs,
                    num_scheduled_tokens_np=num_scheduled_tokens_np,
                    max_num_scheduled_tokens=max_num_scheduled_tokens,
                    use_cascade_attn=cascade_attn_prefix_lens is not None,
                )

                logger.debug(
                    "Running batch with cudagraph_mode: %s, batch_descriptor: %s, "
                    "should_ubatch: %s, num_tokens_across_dp: %s",
                    cudagraph_mode,
                    batch_desc,
                    should_ubatch,
                    num_tokens_across_dp,
                )

                num_tokens_padded = batch_desc.num_tokens
                num_reqs_padded = (
                    batch_desc.num_reqs if batch_desc.num_reqs is not None else num_reqs
                )
                ubatch_slices, ubatch_slices_padded = maybe_create_ubatch_slices(
                    should_ubatch,
                    num_scheduled_tokens_np,
                    num_tokens_padded,
                    num_reqs_padded,
                )

                pad_attn = cudagraph_mode == CUDAGraphMode.FULL

                use_spec_decode = len(scheduler_output.scheduled_spec_decode_tokens) > 0
                ubatch_slices_attn = ubatch_slices_padded if pad_attn else ubatch_slices

                (attn_metadata, spec_decode_common_attn_metadata) = (
                    self._build_attention_metadata(
                        num_tokens=num_tokens_unpadded,
                        num_tokens_padded=num_tokens_padded if pad_attn else None,
                        num_reqs=num_reqs,
                        num_reqs_padded=num_reqs_padded if pad_attn else None,
                        max_query_len=max_num_scheduled_tokens,
                        ubatch_slices=ubatch_slices_attn,
                        logits_indices=logits_indices,
                        use_spec_decode=use_spec_decode,
                        num_scheduled_tokens=scheduler_output.num_scheduled_tokens,
                        cascade_attn_prefix_lens=cascade_attn_prefix_lens,
                    )
                )

            (
                input_ids,
                inputs_embeds,
                positions,
                intermediate_tensors,
                model_kwargs,
                ec_connector_output,
            ) = self._preprocess(
                scheduler_output, num_tokens_padded, intermediate_tensors
            )

        # Set cudagraph mode to none if calc_kv_scales is true.
        # KV scales calculation involves dynamic operations that are incompatible
        # with CUDA graph capture.
        if self.calculate_kv_scales:
            cudagraph_mode = CUDAGraphMode.NONE
            # Mark KV scales as calculated after the first forward pass
            self.calculate_kv_scales = False

        # Run the model.
        # Use persistent buffers for CUDA graphs.
        with (
            set_forward_context(
                attn_metadata,
                self.vllm_config,
                num_tokens=num_tokens_padded,
                num_tokens_across_dp=num_tokens_across_dp,
                cudagraph_runtime_mode=cudagraph_mode,
                batch_descriptor=batch_desc,
<<<<<<< HEAD
                ubatch_slices=ubatch_slices,
                expert_usage_histogram=self.expert_usage_histogram,
=======
                ubatch_slices=ubatch_slices_padded,
>>>>>>> 65ee9728
            ),
            record_function_or_nullcontext("gpu_model_runner: forward"),
            self.maybe_get_kv_connector_output(scheduler_output) as kv_connector_output,
        ):
            model_output = self._model_forward(
                input_ids=input_ids,
                positions=positions,
                intermediate_tensors=intermediate_tensors,
                inputs_embeds=inputs_embeds,
                **model_kwargs,
            )

        with record_function_or_nullcontext("gpu_model_runner: postprocess"):
            if self.use_aux_hidden_state_outputs:
                # True when EAGLE 3 is used.
                hidden_states, aux_hidden_states = model_output
            else:
                # Common case.
                hidden_states = model_output
                aux_hidden_states = None

            if not self.broadcast_pp_output:
                # Common case.
                if not get_pp_group().is_last_rank:
                    # Return the intermediate tensors.
                    assert isinstance(hidden_states, IntermediateTensors)
                    hidden_states.kv_connector_output = kv_connector_output
                    self.kv_connector_output = kv_connector_output
                    return hidden_states

                if self.is_pooling_model:
                    # Return the pooling output.
                    output = self._pool(
                        hidden_states, num_scheduled_tokens, num_scheduled_tokens_np
                    )
                    output.kv_connector_output = kv_connector_output
                    return output

                sample_hidden_states = hidden_states[logits_indices]
                logits = self.model.compute_logits(sample_hidden_states)
            else:
                # Rare case.
                assert not self.is_pooling_model

                sample_hidden_states = hidden_states[logits_indices]
                if not get_pp_group().is_last_rank:
                    all_gather_tensors = {
                        "residual": not is_residual_scattered_for_sp(
                            self.vllm_config, num_tokens_padded
                        )
                    }
                    get_pp_group().send_tensor_dict(
                        hidden_states.tensors,
                        all_gather_group=get_tp_group(),
                        all_gather_tensors=all_gather_tensors,
                    )
                    logits = None
                else:
                    logits = self.model.compute_logits(sample_hidden_states)

                model_output_broadcast_data: dict[str, Any] = {}
                if logits is not None:
                    model_output_broadcast_data["logits"] = logits.contiguous()

                broadcasted = get_pp_group().broadcast_tensor_dict(
                    model_output_broadcast_data, src=len(get_pp_group().ranks) - 1
                )
                assert broadcasted is not None
                logits = broadcasted["logits"]

        self.execute_model_state = ExecuteModelState(
            scheduler_output,
            logits,
            spec_decode_metadata,
            spec_decode_common_attn_metadata,
            hidden_states,
            sample_hidden_states,
            aux_hidden_states,
            ec_connector_output,
            cudagraph_stats,
        )
        self.kv_connector_output = kv_connector_output
        return None

    @torch.inference_mode
    def sample_tokens(
        self, grammar_output: "GrammarOutput | None"
    ) -> ModelRunnerOutput | AsyncModelRunnerOutput | IntermediateTensors:
        kv_connector_output = self.kv_connector_output
        self.kv_connector_output = None

        if self.execute_model_state is None:
            # Nothing to do (PP non-final rank case), output isn't used.
            if not kv_connector_output:
                return None  # type: ignore[return-value]

            # In case of PP with kv transfer, we need to pass through the
            # kv_connector_output
            if kv_connector_output.is_empty():
                return EMPTY_MODEL_RUNNER_OUTPUT

            output = copy(EMPTY_MODEL_RUNNER_OUTPUT)
            output.kv_connector_output = kv_connector_output
            return output

        # Unpack ephemeral state.
        (
            scheduler_output,
            logits,
            spec_decode_metadata,
            spec_decode_common_attn_metadata,
            hidden_states,
            sample_hidden_states,
            aux_hidden_states,
            ec_connector_output,
            cudagraph_stats,
        ) = self.execute_model_state
        # Clear ephemeral state.
        self.execute_model_state = None

        # Apply structured output bitmasks if present.
        if grammar_output is not None:
            apply_grammar_bitmask(
                scheduler_output, grammar_output, self.input_batch, logits
            )

        with record_function_or_nullcontext("gpu_model_runner: sample"):
            sampler_output = self._sample(logits, spec_decode_metadata)

        self.input_batch.prev_sampled_token_ids = None

        def propose_draft_token_ids(sampled_token_ids):
            assert spec_decode_common_attn_metadata is not None
            with record_function_or_nullcontext("gpu_model_runner: draft"):
                self._draft_token_ids = self.propose_draft_token_ids(
                    scheduler_output,
                    sampled_token_ids,
                    self.input_batch.sampling_metadata,
                    hidden_states,
                    sample_hidden_states,
                    aux_hidden_states,
                    spec_decode_metadata,
                    spec_decode_common_attn_metadata,
                )

        spec_config = self.speculative_config
        use_padded_batch_for_eagle = (
            spec_config is not None
            and spec_config.use_eagle()
            and not spec_config.disable_padded_drafter_batch
        )
        effective_drafter_max_model_len = self.max_model_len
        if effective_drafter_max_model_len is None:
            effective_drafter_max_model_len = self.model_config.max_model_len
        if (
            spec_config is not None
            and spec_config.draft_model_config is not None
            and spec_config.draft_model_config.max_model_len is not None
        ):
            effective_drafter_max_model_len = (
                spec_config.draft_model_config.max_model_len
            )
        input_fits_in_drafter = spec_decode_common_attn_metadata and (
            spec_decode_common_attn_metadata.max_seq_len + self.num_spec_tokens
            <= effective_drafter_max_model_len
        )
        if use_padded_batch_for_eagle:
            assert self.speculative_config is not None
            assert isinstance(self.drafter, EagleProposer)
            sampled_token_ids = sampler_output.sampled_token_ids
            if input_fits_in_drafter:
                # EAGLE speculative decoding can use the GPU sampled tokens
                # as inputs, and does not need to wait for bookkeeping to finish.
                propose_draft_token_ids(sampled_token_ids)
            elif self.valid_sampled_token_count_event is not None:
                assert spec_decode_common_attn_metadata is not None
                next_token_ids, valid_sampled_tokens_count = (
                    self.drafter.prepare_next_token_ids_padded(
                        spec_decode_common_attn_metadata,
                        sampled_token_ids,
                        self.requests,
                        self.input_batch,
                        self.discard_request_mask.gpu,
                    )
                )
                self._copy_valid_sampled_token_count(
                    next_token_ids, valid_sampled_tokens_count
                )

        with record_function_or_nullcontext("gpu_model_runner: bookkeep"):
            (
                num_nans_in_logits,
                logprobs_lists,
                valid_sampled_token_ids,
                prompt_logprobs_dict,
                req_ids_output_copy,
                req_id_to_index_output_copy,
                invalid_req_indices,
            ) = self._bookkeeping_sync(
                scheduler_output,
                sampler_output,
                logits,
                hidden_states,
                scheduler_output.total_num_scheduled_tokens,
                spec_decode_metadata,
            )

        if (
            self.speculative_config
            and not use_padded_batch_for_eagle
            and input_fits_in_drafter
        ):
            # ngram and other speculative decoding methods use the sampled
            # tokens on the CPU, so they are run after bookkeeping.
            propose_draft_token_ids(valid_sampled_token_ids)

        with record_function_or_nullcontext("gpu_model_runner: eplb"):
            self.eplb_step()

        with record_function_or_nullcontext("gpu_model_runner: expert_logging"):
            # Get the expert usage histogram for MoEs
            expert_usage_histogram_cpu, per_ep_rank_tokens_histogram_cpu = (
                self.expert_logging()
            )

        with record_function_or_nullcontext("gpu_model_runner: ModelRunnerOutput"):
            output = ModelRunnerOutput(
                req_ids=req_ids_output_copy,
                req_id_to_index=req_id_to_index_output_copy,
                sampled_token_ids=valid_sampled_token_ids,
                logprobs=logprobs_lists,
                prompt_logprobs_dict=prompt_logprobs_dict,
                pooler_output=[],
                kv_connector_output=kv_connector_output,
                ec_connector_output=ec_connector_output
                if self.supports_mm_inputs
                else None,
                num_nans_in_logits=num_nans_in_logits,
                cudagraph_stats=cudagraph_stats,
                expert_usage_histogram_cpu=expert_usage_histogram_cpu,
                per_ep_rank_tokens_histogram_cpu=per_ep_rank_tokens_histogram_cpu,
            )

        if not self.use_async_scheduling:
            return output
        with record_function_or_nullcontext(
            "gpu_model_runner: AsyncGPUModelRunnerOutput"
        ):
            async_output = AsyncGPUModelRunnerOutput(
                model_runner_output=output,
                sampled_token_ids=sampler_output.sampled_token_ids,
                logprobs_tensors=sampler_output.logprobs_tensors,
                invalid_req_indices=invalid_req_indices,
                async_output_copy_stream=self.async_output_copy_stream,
                vocab_size=self.input_batch.vocab_size,
            )
        with record_function_or_nullcontext(
            "gpu_model_runner: set_async_sampled_token_ids"
        ):
            # Save ref of sampled_token_ids CPU tensor if the batch contains
            # any requests with sampling params that require output ids.
            self.input_batch.set_async_sampled_token_ids(
                async_output.sampled_token_ids_cpu,
                async_output.async_copy_ready_event,
            )

        return async_output

    def take_draft_token_ids(self) -> DraftTokenIds | None:
        if self._draft_token_ids is None:
            return None
        req_ids = self.input_batch.req_ids
        if isinstance(self._draft_token_ids, torch.Tensor):
            draft_token_ids = self._draft_token_ids.tolist()
        else:
            draft_token_ids = self._draft_token_ids
        self._draft_token_ids = None
        return DraftTokenIds(req_ids, draft_token_ids)

    def _copy_valid_sampled_token_count(
        self, next_token_ids: torch.Tensor, valid_sampled_tokens_count: torch.Tensor
    ) -> None:
        if self.valid_sampled_token_count_event is None:
            return

        default_stream = torch.cuda.current_stream()
        # Initialize a new stream to overlap the copy operation with
        # prepare_input of draft model.
        with torch.cuda.stream(self.valid_sampled_token_count_copy_stream):
            self.valid_sampled_token_count_copy_stream.wait_stream(default_stream)  # type: ignore
            counts = valid_sampled_tokens_count
            counts_cpu = self.valid_sampled_token_count_cpu
            counts_cpu[: counts.shape[0]].copy_(counts, non_blocking=True)
            self.valid_sampled_token_count_event.record()

        self.input_batch.prev_sampled_token_ids = next_token_ids.unsqueeze(1)

    def _get_valid_sampled_token_count(self) -> list[int]:
        # Wait until valid_sampled_tokens_count is copied to cpu,
        prev_sampled_token_ids = self.input_batch.prev_sampled_token_ids
        if (
            self.valid_sampled_token_count_event is None
            or prev_sampled_token_ids is None
        ):
            return []

        counts_cpu = self.valid_sampled_token_count_cpu
        self.valid_sampled_token_count_event.synchronize()
        return counts_cpu[: prev_sampled_token_ids.shape[0]].tolist()

    def propose_draft_token_ids(
        self,
        scheduler_output: "SchedulerOutput",
        sampled_token_ids: torch.Tensor | list[list[int]],
        sampling_metadata: SamplingMetadata,
        hidden_states: torch.Tensor,
        sample_hidden_states: torch.Tensor,
        aux_hidden_states: list[torch.Tensor] | None,
        spec_decode_metadata: SpecDecodeMetadata | None,
        common_attn_metadata: CommonAttentionMetadata,
    ) -> list[list[int]] | torch.Tensor:
        num_scheduled_tokens = scheduler_output.total_num_scheduled_tokens
        spec_config = self.speculative_config
        assert spec_config is not None
        if spec_config.method == "ngram":
            assert isinstance(sampled_token_ids, list)
            assert isinstance(self.drafter, NgramProposer)
            draft_token_ids = self.drafter.propose(
                sampled_token_ids,
                self.input_batch.req_ids,
                self.input_batch.num_tokens_no_spec,
                self.input_batch.token_ids_cpu,
                self.input_batch.spec_decode_unsupported_reqs,
            )
        elif spec_config.method == "suffix":
            assert isinstance(sampled_token_ids, list)
            assert isinstance(self.drafter, SuffixDecodingProposer)
            draft_token_ids = self.drafter.propose(self.input_batch, sampled_token_ids)
        elif spec_config.method == "medusa":
            assert isinstance(sampled_token_ids, list)
            assert isinstance(self.drafter, MedusaProposer)

            if sample_hidden_states.shape[0] == len(sampled_token_ids):
                # The input to the target model does not include draft tokens.
                hidden_states = sample_hidden_states
            else:
                indices = []
                offset = 0
                assert spec_decode_metadata is not None, (
                    "No spec decode metadata for medusa"
                )
                for num_draft, tokens in zip(
                    spec_decode_metadata.num_draft_tokens, sampled_token_ids
                ):
                    indices.append(offset + len(tokens) - 1)
                    offset += num_draft + 1
                indices = torch.tensor(indices, device=self.device)
                hidden_states = sample_hidden_states[indices]

            draft_token_ids = self.drafter.propose(
                target_hidden_states=hidden_states,
                sampling_metadata=sampling_metadata,
            )
        elif spec_config.use_eagle():
            assert isinstance(self.drafter, EagleProposer)

            if spec_config.disable_padded_drafter_batch:
                # When padded-batch is disabled, the sampled_token_ids should be
                # the cpu-side list[list[int]] of valid sampled tokens for each
                # request, with invalid requests having empty lists.
                assert isinstance(sampled_token_ids, list), (
                    "sampled_token_ids should be a python list when"
                    "padded-batch is disabled."
                )
                next_token_ids = self.drafter.prepare_next_token_ids_cpu(
                    sampled_token_ids,
                    self.requests,
                    self.input_batch,
                    scheduler_output.num_scheduled_tokens,
                )
            else:
                # When using padded-batch, the sampled_token_ids should be
                # the gpu tensor of sampled tokens for each request, of shape
                # (num_reqs, num_spec_tokens + 1) with rejected tokens having
                # value -1.
                assert isinstance(sampled_token_ids, torch.Tensor), (
                    "sampled_token_ids should be a torch.Tensor when"
                    "padded-batch is enabled."
                )
                next_token_ids, valid_sampled_tokens_count = (
                    self.drafter.prepare_next_token_ids_padded(
                        common_attn_metadata,
                        sampled_token_ids,
                        self.requests,
                        self.input_batch,
                        self.discard_request_mask.gpu,
                    )
                )
                self._copy_valid_sampled_token_count(
                    next_token_ids, valid_sampled_tokens_count
                )

            if spec_decode_metadata is None:
                token_indices_to_sample = None
                # input_ids can be None for multimodal models.
                target_token_ids = self.input_ids.gpu[:num_scheduled_tokens]
                target_positions = self._get_positions(num_scheduled_tokens)
                if self.use_aux_hidden_state_outputs:
                    assert aux_hidden_states is not None
                    target_hidden_states = torch.cat(
                        [h[:num_scheduled_tokens] for h in aux_hidden_states], dim=-1
                    )
                else:
                    target_hidden_states = hidden_states[:num_scheduled_tokens]
            else:
                if spec_config.disable_padded_drafter_batch:
                    token_indices_to_sample = None
                    common_attn_metadata, token_indices = self.drafter.prepare_inputs(
                        common_attn_metadata,
                        sampled_token_ids,
                        spec_decode_metadata.num_draft_tokens,
                    )
                    target_token_ids = self.input_ids.gpu[token_indices]
                    target_positions = self._get_positions(token_indices)
                    if self.use_aux_hidden_state_outputs:
                        assert aux_hidden_states is not None
                        target_hidden_states = torch.cat(
                            [h[token_indices] for h in aux_hidden_states], dim=-1
                        )
                    else:
                        target_hidden_states = hidden_states[token_indices]
                else:
                    common_attn_metadata, token_indices_to_sample = (
                        self.drafter.prepare_inputs_padded(
                            common_attn_metadata,
                            spec_decode_metadata,
                            valid_sampled_tokens_count,
                        )
                    )
                    total_num_tokens = common_attn_metadata.num_actual_tokens
                    # When padding the batch, token_indices is just a range
                    target_token_ids = self.input_ids.gpu[:total_num_tokens]
                    target_positions = self._get_positions(total_num_tokens)
                    if self.use_aux_hidden_state_outputs:
                        assert aux_hidden_states is not None
                        target_hidden_states = torch.cat(
                            [h[:total_num_tokens] for h in aux_hidden_states], dim=-1
                        )
                    else:
                        target_hidden_states = hidden_states[:total_num_tokens]

            if self.supports_mm_inputs:
                mm_embed_inputs = self._gather_mm_embeddings(
                    scheduler_output,
                    shift_computed_tokens=1,
                )
            else:
                mm_embed_inputs = None

            draft_token_ids = self.drafter.propose(
                target_token_ids=target_token_ids,
                target_positions=target_positions,
                target_hidden_states=target_hidden_states,
                next_token_ids=next_token_ids,
                last_token_indices=token_indices_to_sample,
                sampling_metadata=sampling_metadata,
                common_attn_metadata=common_attn_metadata,
                mm_embed_inputs=mm_embed_inputs,
            )

        return draft_token_ids

    def update_config(self, overrides: dict[str, Any]) -> None:
        allowed_config_names = {"load_config", "model_config"}
        for config_name, config_overrides in overrides.items():
            assert config_name in allowed_config_names, (
                f"Config `{config_name}` not supported. "
                f"Allowed configs: {allowed_config_names}"
            )
            config = getattr(self, config_name)
            new_config = update_config(config, config_overrides)
            setattr(self, config_name, new_config)

    def load_model(self, eep_scale_up: bool = False) -> None:
        """
        Args:
            eep_scale_up: the model loading is for elastic EP scale up.
        """
        logger.info_once(
            "Starting to load model %s...",
            self.model_config.model,
            scope="global",
        )
        global_expert_loads, old_global_expert_indices_per_model, rank_mapping = (
            EplbState.get_eep_state(self.parallel_config)
            if eep_scale_up
            else (None, None, None)
        )

        if self.parallel_config.enable_eplb:
            self.eplb_state = EplbState(self.parallel_config, self.device)
            eplb_models = 0
        with DeviceMemoryProfiler() as m:
            time_before_load = time.perf_counter()
            model_loader = get_model_loader(self.load_config)
            self.model = model_loader.load_model(
                vllm_config=self.vllm_config, model_config=self.model_config
            )
            if self.lora_config:
                self.model = self.load_lora_model(
                    self.model, self.vllm_config, self.device
                )
            if hasattr(self, "drafter"):
                logger.info_once("Loading drafter model...")
                self.drafter.load_model(self.model)
                if (
                    hasattr(self.drafter, "model")
                    and is_mixture_of_experts(self.drafter.model)
                    and self.parallel_config.enable_eplb
                ):
                    spec_config = self.vllm_config.speculative_config
                    assert spec_config is not None
                    assert spec_config.draft_model_config is not None
                    logger.info_once(
                        "EPLB is enabled for drafter model %s.",
                        spec_config.draft_model_config.model,
                    )

                    global_expert_load = (
                        global_expert_loads[eplb_models]
                        if global_expert_loads
                        else None
                    )
                    old_global_expert_indices = (
                        old_global_expert_indices_per_model[eplb_models]
                        if old_global_expert_indices_per_model
                        else None
                    )
                    if self.eplb_state is None:
                        self.eplb_state = EplbState(self.parallel_config, self.device)
                    self.eplb_state.add_model(
                        self.drafter.model,
                        spec_config.draft_model_config,
                        global_expert_load,
                        old_global_expert_indices,
                        rank_mapping,
                    )
                    eplb_models += 1

            if self.use_aux_hidden_state_outputs:
                if not supports_eagle3(self.get_model()):
                    raise RuntimeError(
                        "Model does not support EAGLE3 interface but "
                        "aux_hidden_state_outputs was requested"
                    )

                # Try to get auxiliary layers from speculative config,
                # otherwise use model's default layers
                aux_layers = self._get_eagle3_aux_layers_from_config()
                if aux_layers:
                    logger.info(
                        "Using auxiliary layers from speculative config: %s",
                        aux_layers,
                    )
                else:
                    aux_layers = self.model.get_eagle3_aux_hidden_state_layers()

                self.model.set_aux_hidden_state_layers(aux_layers)
            time_after_load = time.perf_counter()
        self.model_memory_usage = m.consumed_memory
        logger.info_once(
            "Model loading took %.4f GiB memory and %.6f seconds",
            self.model_memory_usage / GiB_bytes,
            time_after_load - time_before_load,
            scope="local",
        )
        prepare_communication_buffer_for_model(self.model)
        if (drafter := getattr(self, "drafter", None)) and (
            drafter_model := getattr(drafter, "model", None)
        ):
            prepare_communication_buffer_for_model(drafter_model)
        mm_config = self.model_config.multimodal_config
        self.is_multimodal_pruning_enabled = (
            supports_multimodal_pruning(self.get_model())
            and mm_config is not None
            and mm_config.is_multimodal_pruning_enabled()
        )

        if is_mixture_of_experts(self.model) and self.parallel_config.enable_eplb:
            logger.info_once("EPLB is enabled for model %s.", self.model_config.model)
            global_expert_load = (
                global_expert_loads[eplb_models] if global_expert_loads else None
            )
            old_global_expert_indices = (
                old_global_expert_indices_per_model[eplb_models]
                if old_global_expert_indices_per_model
                else None
            )
            assert self.eplb_state is not None
            self.eplb_state.add_model(
                self.model,
                self.model_config,
                global_expert_load,
                old_global_expert_indices,
                rank_mapping,
            )
            if self.eplb_state.is_async:
                self.eplb_state.start_async_loop(rank_mapping=rank_mapping)

        if (
            self.vllm_config.compilation_config.mode
            == CompilationMode.STOCK_TORCH_COMPILE
            and supports_dynamo()
        ):
            backend = self.vllm_config.compilation_config.init_backend(self.vllm_config)
            compilation_counter.stock_torch_compile_count += 1
            self.model.compile(fullgraph=True, backend=backend)
            return
        # for other compilation modes, cudagraph behavior is controlled by
        # CudagraphWraper and CudagraphDispatcher of vllm.

        # wrap the model with full cudagraph wrapper if needed.
        cudagraph_mode = self.compilation_config.cudagraph_mode
        assert cudagraph_mode is not None
        if cudagraph_mode.has_full_cudagraphs() and not self.parallel_config.enable_dbo:
            self.model = CUDAGraphWrapper(
                self.model, self.vllm_config, runtime_mode=CUDAGraphMode.FULL
            )
        elif self.parallel_config.enable_dbo:
            if cudagraph_mode.has_full_cudagraphs():
                self.model = UBatchWrapper(
                    self.model, self.vllm_config, CUDAGraphMode.FULL, self.device
                )
            else:
                self.model = UBatchWrapper(
                    self.model, self.vllm_config, CUDAGraphMode.NONE, self.device
                )

    def _get_eagle3_aux_layers_from_config(self) -> tuple[int, ...] | None:
        """Extract Eagle3 auxiliary layer indices from speculative config.

        These indices specify which hidden states from the base model should
        be used as auxiliary inputs for the Eagle3 drafter model during
        speculative decoding.

        Returns:
            Tuple of layer indices if found in draft model config,
            None otherwise.
        """
        if not (self.speculative_config and self.speculative_config.draft_model_config):
            return None

        hf_config = self.speculative_config.draft_model_config.hf_config
        if not hasattr(hf_config, "eagle_aux_hidden_state_layer_ids"):
            return None

        layer_ids = hf_config.eagle_aux_hidden_state_layer_ids
        if layer_ids and isinstance(layer_ids, (list, tuple)):
            return tuple(layer_ids)

        return None

    def reload_weights(self) -> None:
        assert getattr(self, "model", None) is not None, (
            "Cannot reload weights before model is loaded."
        )
        model_loader = get_model_loader(self.load_config)
        logger.info("Reloading weights inplace...")
        model_loader.load_weights(self.get_model(), model_config=self.model_config)

    def save_tensorized_model(
        self,
        tensorizer_config: "TensorizerConfig",
    ) -> None:
        TensorizerLoader.save_model(
            self.get_model(),
            tensorizer_config=tensorizer_config,
            model_config=self.model_config,
        )

    def _get_prompt_logprobs_dict(
        self,
        hidden_states: torch.Tensor,
        num_scheduled_tokens: dict[str, int],
    ) -> dict[str, LogprobsTensors | None]:
        num_prompt_logprobs_dict = self.num_prompt_logprobs
        if not num_prompt_logprobs_dict:
            return {}

        in_progress_dict = self.input_batch.in_progress_prompt_logprobs_cpu
        prompt_logprobs_dict: dict[str, LogprobsTensors | None] = {}

        # Since prompt logprobs are a rare feature, prioritize simple,
        # maintainable loop over optimal performance.
        completed_prefill_reqs = []
        for req_id, num_prompt_logprobs in num_prompt_logprobs_dict.items():
            num_tokens = num_scheduled_tokens.get(req_id)
            if num_tokens is None:
                # This can happen if the request was preempted in prefill stage.
                continue

            # Get metadata for this request.
            request = self.requests[req_id]
            if request.prompt_token_ids is None:
                # Prompt logprobs is incompatible with prompt embeddings
                continue

            num_prompt_tokens = len(request.prompt_token_ids)
            prompt_token_ids = torch.tensor(request.prompt_token_ids).to(
                self.device, non_blocking=True
            )

            # Set up target LogprobsTensors object.
            logprobs_tensors = in_progress_dict.get(req_id)
            if not logprobs_tensors:
                # Create empty logprobs CPU tensors for the entire prompt.
                # If chunked, we'll copy in slice by slice.
                logprobs_tensors = LogprobsTensors.empty_cpu(
                    num_prompt_tokens - 1, num_prompt_logprobs + 1
                )
                in_progress_dict[req_id] = logprobs_tensors

            # Determine number of logits to retrieve.
            start_idx = request.num_computed_tokens
            start_tok = start_idx + 1
            num_remaining_tokens = num_prompt_tokens - start_tok
            if num_tokens <= num_remaining_tokens:
                # This is a chunk, more tokens remain.
                # In the == case, there are no more prompt logprobs to produce
                # but we want to defer returning them to the next step where we
                # have new generated tokens to return.
                num_logits = num_tokens
            else:
                # This is the last chunk of prompt tokens to return.
                num_logits = num_remaining_tokens
                completed_prefill_reqs.append(req_id)
                prompt_logprobs_dict[req_id] = logprobs_tensors

            if num_logits <= 0:
                # This can happen for the final chunk if we prefilled exactly
                # (num_prompt_tokens - 1) tokens for this request in the prior
                # step. There are no more prompt logprobs to produce.
                continue

            # Get the logits corresponding to this req's prompt tokens.
            # If this is a partial request (i.e. chunked prefill),
            # then there is prompt logprob generated for each index.
            req_idx = self.input_batch.req_id_to_index[req_id]
            offset = self.query_start_loc.np[req_idx].item()
            prompt_hidden_states = hidden_states[offset : offset + num_logits]
            logits = self.model.compute_logits(prompt_hidden_states)

            # Get the "target" tokens for each index. For prompt at index i,
            # the token at prompt index i+1 is the "sampled" token we want
            # to gather the logprob for.
            tgt_token_ids = prompt_token_ids[start_tok : start_tok + num_logits]

            # Compute prompt logprobs.
            logprobs = self.sampler.compute_logprobs(logits)
            token_ids, logprobs, ranks = self.sampler.gather_logprobs(
                logprobs, num_prompt_logprobs, tgt_token_ids
            )

            # Transfer GPU->CPU async.
            chunk_slice = slice(start_idx, start_idx + num_logits)
            logprobs_tensors.logprob_token_ids[chunk_slice].copy_(
                token_ids, non_blocking=True
            )
            logprobs_tensors.logprobs[chunk_slice].copy_(logprobs, non_blocking=True)
            logprobs_tensors.selected_token_ranks[chunk_slice].copy_(
                ranks, non_blocking=True
            )

        # Remove requests that have completed prefill from the batch
        # num_prompt_logprobs_dict.
        for req_id in completed_prefill_reqs:
            del num_prompt_logprobs_dict[req_id]
            del in_progress_dict[req_id]

        # Must synchronize the non-blocking GPU->CPU transfers.
        if prompt_logprobs_dict:
            self._sync_device()

        return prompt_logprobs_dict

    def _get_nans_in_logits(
        self,
        logits: torch.Tensor | None,
    ) -> dict[str, int]:
        try:
            if logits is None:
                return {req_id: 0 for req_id in self.input_batch.req_ids}

            num_nans_in_logits = {}
            num_nans_for_index = logits.isnan().sum(dim=-1).cpu().numpy()
            for req_id in self.input_batch.req_ids:
                req_index = self.input_batch.req_id_to_index[req_id]
                num_nans_in_logits[req_id] = (
                    int(num_nans_for_index[req_index])
                    if num_nans_for_index is not None and req_index < logits.shape[0]
                    else 0
                )
            return num_nans_in_logits
        except IndexError:
            return {}

    @contextmanager
    def maybe_randomize_inputs(self, input_ids: torch.Tensor):
        """
        Randomize input_ids if VLLM_RANDOMIZE_DP_DUMMY_INPUTS is set.
        This is to help balance expert-selection
         - during profile_run
         - during DP rank dummy run
        """
        dp_size = self.vllm_config.parallel_config.data_parallel_size
        randomize_inputs = envs.VLLM_RANDOMIZE_DP_DUMMY_INPUTS and dp_size > 1
        if not randomize_inputs:
            yield
        else:
            import functools

            @functools.cache
            def rand_input_ids() -> torch.Tensor:
                return torch.randint_like(
                    self.input_ids.gpu,
                    low=0,
                    high=self.model_config.get_vocab_size(),
                    dtype=input_ids.dtype,
                )

            logger.debug_once("Randomizing dummy data for DP Rank")
            input_ids.copy_(rand_input_ids()[: input_ids.size(0)], non_blocking=True)
            yield
            input_ids.fill_(0)

    def _get_mm_dummy_batch(
        self,
        modality: str,
        max_items_per_batch: int,
    ) -> BatchedTensorInputs:
        """Dummy data for profiling and precompiling multimodal models."""
        assert self.mm_budget is not None

        dummy_decoder_data = self.mm_registry.get_decoder_dummy_data(
            model_config=self.model_config,
            seq_len=self.max_model_len,
            mm_counts={modality: 1},
            cache=self.mm_budget.cache,
        )
        dummy_mm_data = dummy_decoder_data.multi_modal_data

        # Result in the maximum GPU consumption of the model
        dummy_mm_item = dummy_mm_data[modality][0]
        dummy_mm_items = [dummy_mm_item] * max_items_per_batch

        model = cast(SupportsMultiModal, self.model)
        return next(
            mm_kwargs_group
            for _, _, mm_kwargs_group in group_mm_kwargs_by_modality(
                dummy_mm_items,
                device=self.device,
                pin_memory=self.pin_memory,
                multimodal_cpu_fields=model.multimodal_cpu_fields,
            )
        )

    @torch.inference_mode()
    def _dummy_run(
        self,
        num_tokens: int,
        cudagraph_runtime_mode: CUDAGraphMode | None = None,
        force_attention: bool = False,
        uniform_decode: bool = False,
        allow_microbatching: bool = True,
        skip_eplb: bool = False,
        is_profile: bool = False,
        create_mixed_batch: bool = False,
        remove_lora: bool = True,
        activate_lora: bool = False,
        is_graph_capturing: bool = False,
    ) -> tuple[torch.Tensor, torch.Tensor]:
        """
        Run a dummy forward pass to warm up/profile run or capture the
        CUDA graph for the model.

        Args:
            num_tokens: Number of tokens to run the dummy forward pass.
            cudagraph_runtime_mode: used to control the behavior.
                - if not set will determine the cudagraph mode based on using
                    the self.cudagraph_dispatcher.
                - CUDAGraphMode.NONE: No cudagraph, for warm up and profile run
                - CUDAGraphMode.PIECEWISE: Piecewise cudagraph.
                - CUDAGraphMode.FULL: Full cudagraph, attention metadata is
                    needed.
            force_attention: If True, always create attention metadata. Used to
                warm up attention backend when mode is NONE.
            uniform_decode: If True, the batch is a uniform decode batch.
            skip_eplb: If True, skip EPLB state update.
            is_profile: If True, this is a profile run.
            create_mixed_batch: If True, create a mixed batch with both decode
                (1 token) and prefill (multiple tokens) requests.
            remove_lora: If False, dummy LoRAs are not destroyed after the run
            activate_lora: If False, dummy_run is performed without LoRAs.
        """
        assert (
            cudagraph_runtime_mode is None
            or cudagraph_runtime_mode.valid_runtime_modes()
        )

        # If cudagraph_mode.decode_mode() == FULL and
        # cudagraph_mode.separate_routine(). This means that we are using
        # different graphs and/or modes for mixed prefill-decode batches vs.
        # uniform decode batches. A uniform decode batch means that all
        # requests have identical query length, except a potential virtual
        # request (shorter) in the batch account for padding.
        # Uniform decode batch could either be common pure decode, where
        # max_query_len == 1, or speculative decode, where
        # max_query_len == 1 + num_spec_decode_tokens.

        # When setting max_query_len = 1, we switch to and capture the optimized
        # routine of FA2 for pure decode, i.e., Flashdecode + an optimization
        # for GQA/MQA.
        max_query_len = self.uniform_decode_query_len if uniform_decode else num_tokens

        # Set num_scheduled_tokens based on num_tokens and max_num_seqs
        # for dummy run with LoRA so that the num_reqs collectively
        # has num_tokens in total.
        assert num_tokens <= self.scheduler_config.max_num_batched_tokens
        max_num_reqs = self.scheduler_config.max_num_seqs
        if create_mixed_batch:
            assert not uniform_decode
            # Create mixed batch:
            # first half decode tokens, second half one prefill
            num_decode_tokens = min(max_num_reqs - 1, num_tokens // 2)
            num_prefill_tokens = num_tokens - num_decode_tokens
            num_reqs = num_decode_tokens + 1

            # Create decode requests (1 token each) followed by prefill request
            num_scheduled_tokens_list = [1] * num_decode_tokens + [num_prefill_tokens]
            # Note: Overriding max_query_len to be the prefill tokens
            max_query_len = num_prefill_tokens
        elif uniform_decode:
            assert not create_mixed_batch
            num_reqs = min(max_num_reqs, cdiv(num_tokens, max_query_len))
            num_scheduled_tokens_list = [max_query_len] * num_reqs
            if num_tokens % max_query_len != 0:
                num_scheduled_tokens_list[-1] = num_tokens % max_query_len
        else:
            num_reqs = min(num_tokens, max_num_reqs)
            min_tokens_per_req = num_tokens // num_reqs
            num_scheduled_tokens_list = [min_tokens_per_req] * num_reqs
            num_scheduled_tokens_list[-1] += num_tokens % num_reqs

        assert sum(num_scheduled_tokens_list) == num_tokens
        assert len(num_scheduled_tokens_list) == num_reqs
        num_scheduled_tokens = np.array(num_scheduled_tokens_list, dtype=np.int32)
        num_tokens_unpadded = int(num_scheduled_tokens.sum())

        num_sampled_tokens = np.ones(num_reqs, dtype=np.int32)

        _cudagraph_mode, batch_desc, should_ubatch, num_tokens_across_dp, _ = (
            self._determine_batch_execution_and_padding(
                num_tokens=num_tokens_unpadded,
                num_reqs=num_reqs,
                num_scheduled_tokens_np=num_scheduled_tokens,
                max_num_scheduled_tokens=max_query_len,
                use_cascade_attn=False,
                allow_microbatching=allow_microbatching,
                force_eager=is_profile
                or (cudagraph_runtime_mode == CUDAGraphMode.NONE),
                # `force_uniform_decode` is used for cudagraph capture; because for
                # capturing mixed prefill-decode batches, we sometimes use
                # num_tokens == num_reqs which looks like a uniform decode batch to the
                # dispatcher; but we actually want to capture a piecewise cudagraph
                force_uniform_decode=uniform_decode,
                # `force_has_lora` is used for cudagraph capture; because LoRA is
                # activated later in the context manager, but we need to know the
                # LoRA state when determining the batch descriptor for capture
                force_has_lora=activate_lora,
            )
        )

        if cudagraph_runtime_mode is None:
            cudagraph_runtime_mode = _cudagraph_mode
        else:
            assert cudagraph_runtime_mode == _cudagraph_mode, (
                f"Cudagraph runtime mode mismatch in dummy_run. "
                f"Expected {_cudagraph_mode}, but got {cudagraph_runtime_mode}."
            )

        num_tokens_padded = batch_desc.num_tokens
        num_reqs_padded = (
            batch_desc.num_reqs if batch_desc.num_reqs is not None else num_reqs
        )
        ubatch_slices, ubatch_slices_padded = maybe_create_ubatch_slices(
            should_ubatch, num_scheduled_tokens, num_tokens_padded, num_reqs_padded
        )

        attn_metadata: PerLayerAttnMetadata | None = None

        # If force_attention is True, we always capture attention. Otherwise,
        # it only happens for cudagraph_runtime_mode=FULL.
        if force_attention or cudagraph_runtime_mode == CUDAGraphMode.FULL:
            if create_mixed_batch:
                # In the mixed batch mode (used for FI warmup), we use
                # shorter sequence lengths to run faster.
                # TODO(luka) better system for describing dummy batches
                seq_lens = [1] * num_decode_tokens + [num_prefill_tokens + 1]
            else:
                seq_lens = max_query_len  # type: ignore[assignment]
            self.seq_lens.np[:num_reqs] = seq_lens
            self.seq_lens.np[num_reqs:] = 0
            self.seq_lens.copy_to_gpu()

            cum_num_tokens, _ = self._get_cumsum_and_arange(num_scheduled_tokens)
            self.query_start_loc.np[1 : num_reqs + 1] = cum_num_tokens
            self.query_start_loc.copy_to_gpu()

            pad_attn = cudagraph_runtime_mode == CUDAGraphMode.FULL
            attn_metadata, _ = self._build_attention_metadata(
                num_tokens=num_tokens_unpadded,
                num_reqs=num_reqs_padded,
                max_query_len=max_query_len,
                ubatch_slices=ubatch_slices_padded if pad_attn else ubatch_slices,
                for_cudagraph_capture=is_graph_capturing,
            )

        with self.maybe_dummy_run_with_lora(
            self.lora_config,
            num_scheduled_tokens,
            num_sampled_tokens,
            activate_lora,
            remove_lora,
        ):
            # Make sure padding doesn't exceed max_num_tokens
            assert num_tokens_padded <= self.max_num_tokens
            model_kwargs = self._init_model_kwargs(num_tokens_padded)
            if self.supports_mm_inputs and not self.model_config.is_encoder_decoder:
                input_ids = None
                inputs_embeds = self.inputs_embeds.gpu[:num_tokens_padded]
                model_kwargs = {
                    **model_kwargs,
                    **self._dummy_mm_kwargs(num_reqs),
                }
            elif self.enable_prompt_embeds:
                input_ids = None
                inputs_embeds = self.inputs_embeds.gpu[:num_tokens_padded]
                model_kwargs = self._init_model_kwargs(num_tokens_padded)
            else:
                input_ids = self.input_ids.gpu[:num_tokens_padded]
                inputs_embeds = None

            if self.uses_mrope:
                positions = self.mrope_positions.gpu[:, :num_tokens_padded]
            elif self.uses_xdrope_dim > 0:
                positions = self.xdrope_positions.gpu[:, :num_tokens_padded]
            else:
                positions = self.positions.gpu[:num_tokens_padded]

            if get_pp_group().is_first_rank:
                intermediate_tensors = None
            else:
                if self.intermediate_tensors is None:
                    self.intermediate_tensors = (
                        self.model.make_empty_intermediate_tensors(
                            batch_size=self.max_num_tokens,
                            dtype=self.model_config.dtype,
                            device=self.device,
                        )
                    )

                intermediate_tensors = self.sync_and_slice_intermediate_tensors(
                    num_tokens_padded, None, False
                )

            if ubatch_slices_padded is not None:
                # Adjust values to reflect a single ubatch.
                # TODO(sage,lucas): this is cruft that should be addressed in
                #  the padding refactor.
                num_tokens_padded = ubatch_slices_padded[0].num_tokens
                if num_tokens_across_dp is not None:
                    num_tokens_across_dp[:] = num_tokens_padded

            with (
                self.maybe_randomize_inputs(input_ids),
                set_forward_context(
                    attn_metadata,
                    self.vllm_config,
                    num_tokens=num_tokens_padded,
                    num_tokens_across_dp=num_tokens_across_dp,
                    cudagraph_runtime_mode=cudagraph_runtime_mode,
                    batch_descriptor=batch_desc,
<<<<<<< HEAD
                    expert_usage_histogram=self.expert_usage_histogram,
                    ubatch_slices=ubatch_slices,
=======
                    ubatch_slices=ubatch_slices_padded,
>>>>>>> 65ee9728
                ),
            ):
                outputs = self.model(
                    input_ids=input_ids,
                    positions=positions,
                    intermediate_tensors=intermediate_tensors,
                    inputs_embeds=inputs_embeds,
                    **model_kwargs,
                )

            if self.use_aux_hidden_state_outputs:
                hidden_states, _ = outputs
            else:
                hidden_states = outputs

            if self.speculative_config and self.speculative_config.use_eagle():
                assert isinstance(self.drafter, EagleProposer)
                use_cudagraphs = (
                    cudagraph_runtime_mode.has_mode(CUDAGraphMode.PIECEWISE)
                    and not self.speculative_config.enforce_eager
                )

                # Note(gnovack) - We need to disable cudagraphs for one of the two
                # lora cases when cudagraph_specialize_lora is enabled. This is a
                # short term mitigation for issue mentioned in
                # https://github.com/vllm-project/vllm/issues/28334
                if self.compilation_config.cudagraph_specialize_lora and activate_lora:
                    use_cudagraphs = False

                self.drafter.dummy_run(
                    num_tokens,
                    use_cudagraphs=use_cudagraphs,
                    is_graph_capturing=is_graph_capturing,
                )

        # This is necessary to avoid blocking DP.
        # For dummy runs, we typically skip EPLB since we don't have any real
        # requests to process.
        # However, in DP settings, there may be cases when some DP ranks do
        # not have any requests to process, so they're executing dummy batches.
        # In such cases, we still have to trigger EPLB to make sure
        # ranks execute the rearrangement in synchronization.
        if not skip_eplb:
            self.eplb_step(is_dummy=True, is_profile=is_profile)

        logit_indices = np.cumsum(num_scheduled_tokens) - 1
        logit_indices_device = torch.from_numpy(logit_indices).to(
            self.device, non_blocking=True
        )
        return hidden_states, hidden_states[logit_indices_device]

    @torch.inference_mode()
    def _dummy_sampler_run(
        self,
        hidden_states: torch.Tensor,
    ) -> torch.Tensor:
        # The dummy hidden states may contain special values,
        # like `inf` or `nan`.
        # To avoid breaking the sampler, we use a random tensor here instead.
        hidden_states = torch.rand_like(hidden_states)

        logits = self.model.compute_logits(hidden_states)
        num_reqs = logits.size(0)

        dummy_tensors = lambda v: torch.full((num_reqs,), v, device=self.device)

        dummy_metadata = SamplingMetadata(
            temperature=dummy_tensors(0.5),
            all_greedy=False,
            all_random=False,
            top_p=dummy_tensors(0.9),
            top_k=dummy_tensors(logits.size(1) - 1),
            generators={},
            max_num_logprobs=None,
            no_penalties=True,
            prompt_token_ids=None,
            frequency_penalties=dummy_tensors(0.1),
            presence_penalties=dummy_tensors(0.1),
            repetition_penalties=dummy_tensors(0.1),
            output_token_ids=[[] for _ in range(num_reqs)],
            spec_token_ids=[[] for _ in range(num_reqs)],
            allowed_token_ids_mask=None,
            bad_words_token_ids={},
            logitsprocs=LogitsProcessors(),
        )
        try:
            sampler_output = self.sampler(
                logits=logits, sampling_metadata=dummy_metadata
            )
        except RuntimeError as e:
            if "out of memory" in str(e):
                raise RuntimeError(
                    "CUDA out of memory occurred when warming up sampler with "
                    f"{num_reqs} dummy requests. Please try lowering "
                    "`max_num_seqs` or `gpu_memory_utilization` when "
                    "initializing the engine."
                ) from e
            else:
                raise e
        if self.speculative_config:
            draft_token_ids = [[0] for _ in range(num_reqs)]
            dummy_spec_decode_metadata = SpecDecodeMetadata.make_dummy(
                draft_token_ids, self.device
            )

            num_tokens = sum(len(ids) for ids in draft_token_ids)
            # draft_probs = torch.randn(
            #     num_tokens, logits.shape[-1], device=self.device,
            #     dtype=logits.dtype)
            draft_probs = None
            logits = torch.randn(
                num_tokens + num_reqs,
                logits.shape[-1],
                device=self.device,
                dtype=logits.dtype,
            )
            self.rejection_sampler(
                dummy_spec_decode_metadata,
                draft_probs,
                logits,
                dummy_metadata,
            )
        return sampler_output

    def _dummy_pooler_run_task(
        self,
        hidden_states: torch.Tensor,
        task: PoolingTask,
    ) -> PoolerOutput:
        num_tokens = hidden_states.shape[0]
        max_num_reqs = self.scheduler_config.max_num_seqs
        num_reqs = min(num_tokens, max_num_reqs)
        min_tokens_per_req = num_tokens // num_reqs
        num_scheduled_tokens_list = [min_tokens_per_req] * num_reqs
        num_scheduled_tokens_list[-1] += num_tokens % num_reqs
        assert sum(num_scheduled_tokens_list) == num_tokens
        assert len(num_scheduled_tokens_list) == num_reqs

        req_num_tokens = num_tokens // num_reqs

        dummy_prompt_lens = torch.tensor(
            num_scheduled_tokens_list,
            device="cpu",
        )
        dummy_token_ids = torch.zeros(
            (num_reqs, req_num_tokens), dtype=torch.int32, device=self.device
        )

        model = cast(VllmModelForPooling, self.get_model())
        dummy_pooling_params = PoolingParams(task=task)
        dummy_pooling_params.verify(task=task, model_config=self.model_config)
        to_update = model.pooler.get_pooling_updates(task)
        to_update.apply(dummy_pooling_params)

        dummy_metadata = PoolingMetadata(
            prompt_lens=dummy_prompt_lens,
            prompt_token_ids=dummy_token_ids,
            pooling_params=[dummy_pooling_params] * num_reqs,
            pooling_states=[PoolingStates() for i in range(num_reqs)],
        )

        dummy_metadata.build_pooling_cursor(
            num_scheduled_tokens_list,
            seq_lens_cpu=dummy_prompt_lens,
            device=hidden_states.device,
        )

        try:
            return model.pooler(
                hidden_states=hidden_states, pooling_metadata=dummy_metadata
            )
        except RuntimeError as e:
            if "out of memory" in str(e):
                raise RuntimeError(
                    "CUDA out of memory occurred when warming up pooler "
                    f"({task=}) with {num_reqs} dummy requests. Please try "
                    "lowering `max_num_seqs` or `gpu_memory_utilization` when "
                    "initializing the engine."
                ) from e
            else:
                raise e

    @torch.inference_mode()
    def _dummy_pooler_run(
        self,
        hidden_states: torch.Tensor,
    ) -> PoolerOutput:
        # Find the task that has the largest output for subsequent steps
        supported_pooling_tasks = self.get_supported_pooling_tasks()

        if not supported_pooling_tasks:
            raise RuntimeError(
                f"Model {self.model_config.model} does not support "
                "any pooling tasks. See "
                "https://docs.vllm.ai/en/latest/models/pooling_models.html "
                "to learn more."
            )

        output_size = dict[PoolingTask, float]()
        for task in supported_pooling_tasks:
            # Run a full batch with each task to ensure none of them OOMs
            output = self._dummy_pooler_run_task(hidden_states, task)
            output_size[task] = sum(o.nbytes for o in output)
            del output  # Allow GC

        max_task = max(output_size.items(), key=lambda x: x[1])[0]
        return self._dummy_pooler_run_task(hidden_states, max_task)

    def profile_run(self) -> None:
        # Profile with multimodal encoder & encoder cache.
        if self.supports_mm_inputs:
            mm_config = self.model_config.multimodal_config
            if mm_config is not None and mm_config.skip_mm_profiling:
                logger.info(
                    "Skipping memory profiling for multimodal encoder and "
                    "encoder cache."
                )
            else:
                mm_budget = self.mm_budget
                assert mm_budget is not None

                if (encoder_budget := mm_budget.get_encoder_budget()) > 0:
                    # NOTE: Currently model is profiled with a single non-text
                    # modality with the max possible input tokens even when
                    # it supports multiple.
                    dummy_modality = mm_budget.get_modality_with_max_tokens()
                    max_mm_items_per_batch = mm_budget.max_items_per_batch_by_modality[
                        dummy_modality
                    ]

                    logger.info(
                        "Encoder cache will be initialized with a budget of "
                        "%s tokens, and profiled with %s %s items of the "
                        "maximum feature size.",
                        encoder_budget,
                        max_mm_items_per_batch,
                        dummy_modality,
                    )

                    # Create dummy batch of multimodal inputs.
                    batched_dummy_mm_inputs = self._get_mm_dummy_batch(
                        dummy_modality,
                        max_mm_items_per_batch,
                    )

                    # Run multimodal encoder.
                    dummy_encoder_outputs = self.model.embed_multimodal(
                        **batched_dummy_mm_inputs
                    )

                    sanity_check_mm_encoder_outputs(
                        dummy_encoder_outputs,
                        expected_num_items=max_mm_items_per_batch,
                    )

                    # NOTE: This happens when encoder cache needs to store
                    # the embeddings that encoder outputs are scattered onto.
                    # In this case we create dummy embeddings of size
                    # (max_tokens_for_modality, hidden_size) and scatter
                    # encoder output into it.
                    encoder_output_shape = dummy_encoder_outputs[0].shape
                    max_mm_tokens_per_item = mm_budget.max_tokens_by_modality[
                        dummy_modality
                    ]
                    if encoder_output_shape[0] < max_mm_tokens_per_item:
                        encoder_hidden_size = encoder_output_shape[-1]
                        expanded_outputs = []
                        for output in dummy_encoder_outputs:
                            expanded = output.new_zeros(
                                (max_mm_tokens_per_item, encoder_hidden_size)
                            )
                            num_tokens = output.shape[0]
                            expanded[:num_tokens].copy_(output)
                            expanded_outputs.append(expanded)

                        dummy_encoder_outputs = expanded_outputs

                    # Cache the dummy encoder outputs.
                    self.encoder_cache["tmp"] = dict(enumerate(dummy_encoder_outputs))

        # Add `is_profile` here to pre-allocate communication buffers
        hidden_states, last_hidden_states = self._dummy_run(
            self.max_num_tokens, is_profile=True
        )
        if get_pp_group().is_last_rank:
            if self.is_pooling_model:
                output = self._dummy_pooler_run(hidden_states)
            else:
                output = self._dummy_sampler_run(last_hidden_states)
        else:
            output = None
        self._sync_device()
        del hidden_states, output
        self.encoder_cache.clear()
        gc.collect()

    def capture_model(self) -> int:
        if self.compilation_config.cudagraph_mode == CUDAGraphMode.NONE:
            logger.warning(
                "Skipping CUDA graph capture. To turn on CUDA graph capture, "
                "ensure `cudagraph_mode` was not manually set to `NONE`"
            )
            return 0

        compilation_counter.num_gpu_runner_capture_triggers += 1

        start_time = time.perf_counter()

        @contextmanager
        def freeze_gc():
            # Optimize garbage collection during CUDA graph capture.
            # Clean up, then freeze all remaining objects from being included
            # in future collections.
            gc.collect()
            should_freeze = not envs.VLLM_ENABLE_CUDAGRAPH_GC
            if should_freeze:
                gc.freeze()
            try:
                yield
            finally:
                if should_freeze:
                    gc.unfreeze()
                    gc.collect()

        # Trigger CUDA graph capture for specific shapes.
        # Capture the large shapes first so that the smaller shapes
        # can reuse the memory pool allocated for the large shapes.
        set_cudagraph_capturing_enabled(True)
        with freeze_gc(), graph_capture(device=self.device):
            start_free_gpu_memory = torch.cuda.mem_get_info()[0]
            cudagraph_mode = self.compilation_config.cudagraph_mode
            assert cudagraph_mode is not None

            if self.lora_config:
                if self.compilation_config.cudagraph_specialize_lora:
                    lora_cases = [True, False]
                else:
                    lora_cases = [True]
            else:
                lora_cases = [False]

            if cudagraph_mode.mixed_mode() != CUDAGraphMode.NONE:
                cudagraph_runtime_mode = cudagraph_mode.mixed_mode()
                # make sure we capture the largest batch size first
                compilation_cases = list(
                    product(reversed(self.cudagraph_batch_sizes), lora_cases)
                )
                self._capture_cudagraphs(
                    compilation_cases,
                    cudagraph_runtime_mode=cudagraph_runtime_mode,
                    uniform_decode=False,
                )

            # Capture full cudagraph for uniform decode batches if we
            # don't already have full mixed prefill-decode cudagraphs.
            if (
                cudagraph_mode.decode_mode() == CUDAGraphMode.FULL
                and cudagraph_mode.separate_routine()
            ):
                max_num_tokens = (
                    self.scheduler_config.max_num_seqs * self.uniform_decode_query_len
                )
                decode_cudagraph_batch_sizes = [
                    x
                    for x in self.cudagraph_batch_sizes
                    if max_num_tokens >= x >= self.uniform_decode_query_len
                ]
                compilation_cases_decode = list(
                    product(reversed(decode_cudagraph_batch_sizes), lora_cases)
                )
                self._capture_cudagraphs(
                    compilation_cases=compilation_cases_decode,
                    cudagraph_runtime_mode=CUDAGraphMode.FULL,
                    uniform_decode=True,
                )

            torch.cuda.synchronize()
            end_free_gpu_memory = torch.cuda.mem_get_info()[0]

        # Disable cudagraph capturing globally, so any unexpected cudagraph
        # capturing will be detected and raise an error after here.
        # Note: We don't put it into graph_capture context manager because
        # we may do lazy capturing in future that still allows capturing
        # after here.
        set_cudagraph_capturing_enabled(False)

        end_time = time.perf_counter()
        elapsed_time = end_time - start_time
        cuda_graph_size = start_free_gpu_memory - end_free_gpu_memory
        # This usually takes 5~20 seconds.
        logger.info_once(
            "Graph capturing finished in %.0f secs, took %.2f GiB",
            elapsed_time,
            cuda_graph_size / (1 << 30),
            scope="local",
        )
        return cuda_graph_size

    def _capture_cudagraphs(
        self,
        compilation_cases: list[tuple[int, bool]],
        cudagraph_runtime_mode: CUDAGraphMode,
        uniform_decode: bool,
    ):
        assert (
            cudagraph_runtime_mode != CUDAGraphMode.NONE
            and cudagraph_runtime_mode.valid_runtime_modes()
        ), f"Invalid cudagraph runtime mode: {cudagraph_runtime_mode}"

        # Only rank 0 should print progress bar during capture
        if is_global_first_rank():
            compilation_cases = tqdm(
                compilation_cases,
                disable=not self.load_config.use_tqdm_on_load,
                desc="Capturing CUDA graphs ({}, {})".format(
                    "decode" if uniform_decode else "mixed prefill-decode",
                    cudagraph_runtime_mode.name,
                ),
            )

        # We skip EPLB here since we don't want to record dummy metrics
        for num_tokens, activate_lora in compilation_cases:
            # We currently only capture ubatched graphs when its a FULL
            # cudagraph, a uniform decode batch, and the number of tokens
            # is above the threshold. Otherwise we just capture a non-ubatched
            # version of the graph
            allow_microbatching = (
                self.parallel_config.enable_dbo
                and cudagraph_runtime_mode == CUDAGraphMode.FULL
                and uniform_decode
                and check_ubatch_thresholds(
                    config=self.vllm_config.parallel_config,
                    num_tokens=num_tokens,
                    uniform_decode=uniform_decode,
                )
            )

            for _ in range(self.compilation_config.cudagraph_num_of_warmups):
                # Use CUDAGraphRuntimeStyle.NONE (default) for warmup.
                # But be careful, warm up with `NONE`is orthogonal to
                # if we want to warm up attention or not. This is
                # different from the case where `FULL` implies capture
                # attention while `PIECEWISE` implies no attention.
                force_attention = cudagraph_runtime_mode == CUDAGraphMode.FULL
                self._dummy_run(
                    num_tokens,
                    cudagraph_runtime_mode=CUDAGraphMode.NONE,
                    force_attention=force_attention,
                    uniform_decode=uniform_decode,
                    allow_microbatching=allow_microbatching,
                    skip_eplb=True,
                    remove_lora=False,
                    activate_lora=activate_lora,
                )
            self._dummy_run(
                num_tokens,
                cudagraph_runtime_mode=cudagraph_runtime_mode,
                uniform_decode=uniform_decode,
                allow_microbatching=allow_microbatching,
                skip_eplb=True,
                remove_lora=False,
                activate_lora=activate_lora,
                is_graph_capturing=True,
            )
        self.maybe_remove_all_loras(self.lora_config)

    def initialize_attn_backend(self, kv_cache_config: KVCacheConfig) -> None:
        """
        Initialize the attention backends and attention metadata builders.
        """
        assert len(self.attn_groups) == 0, "Attention backends are already initialized"

        class AttentionGroupKey(NamedTuple):
            attn_backend: type[AttentionBackend]
            kv_cache_spec: KVCacheSpec

        def get_attn_backends_for_group(
            kv_cache_group_spec: KVCacheGroupSpec,
        ) -> tuple[dict[AttentionGroupKey, list[str]], set[type[AttentionBackend]]]:
            layer_type = cast(type[Any], AttentionLayerBase)
            layers = get_layers_from_vllm_config(
                self.vllm_config, layer_type, kv_cache_group_spec.layer_names
            )
            attn_backends = {}
            attn_backend_layers = defaultdict(list)
            # Dedupe based on full class name; this is a bit safer than
            # using the class itself as the key because when we create dynamic
            # attention backend subclasses (e.g. ChunkedLocalAttention) unless
            # they are cached correctly, there will be different objects per
            # layer.
            for layer_name in kv_cache_group_spec.layer_names:
                attn_backend = layers[layer_name].get_attn_backend()

                if layer_name in self.kv_sharing_fast_prefill_eligible_layers:
                    attn_backend = create_fast_prefill_custom_backend(
                        "FastPrefill",
                        attn_backend,  # type: ignore[arg-type]
                    )

                full_cls_name = attn_backend.full_cls_name()
                layer_kv_cache_spec = kv_cache_group_spec.kv_cache_spec
                if isinstance(layer_kv_cache_spec, UniformTypeKVCacheSpecs):
                    layer_kv_cache_spec = layer_kv_cache_spec.kv_cache_specs[layer_name]
                key = (full_cls_name, layer_kv_cache_spec)
                attn_backends[key] = AttentionGroupKey(
                    attn_backend, layer_kv_cache_spec
                )
                attn_backend_layers[key].append(layer_name)
            return (
                {attn_backends[k]: v for k, v in attn_backend_layers.items()},
                set(group_key.attn_backend for group_key in attn_backends.values()),
            )

        def create_attn_groups(
            attn_backends_map: dict[AttentionGroupKey, list[str]],
            kv_cache_group_id: int,
        ) -> list[AttentionGroup]:
            attn_groups: list[AttentionGroup] = []
            for (attn_backend, kv_cache_spec), layer_names in attn_backends_map.items():
                attn_group = AttentionGroup(
                    attn_backend,
                    layer_names,
                    kv_cache_spec,
                    kv_cache_group_id,
                )

                attn_groups.append(attn_group)
            return attn_groups

        attention_backend_maps = []
        attention_backend_list = []
        for kv_cache_group_spec in kv_cache_config.kv_cache_groups:
            attn_backends = get_attn_backends_for_group(kv_cache_group_spec)
            attention_backend_maps.append(attn_backends[0])
            attention_backend_list.append(attn_backends[1])

        # Resolve cudagraph_mode before actually initialize metadata_builders
        self._check_and_update_cudagraph_mode(
            attention_backend_list, kv_cache_config.kv_cache_groups
        )

        for i, attn_backend_map in enumerate(attention_backend_maps):
            self.attn_groups.append(create_attn_groups(attn_backend_map, i))

    def initialize_metadata_builders(
        self, kv_cache_config: KVCacheConfig, kernel_block_sizes: list[int]
    ) -> None:
        """
        Create the metadata builders for all KV cache groups and attn groups.
        """
        for kv_cache_group_id in range(len(kv_cache_config.kv_cache_groups)):
            for attn_group in self.attn_groups[kv_cache_group_id]:
                attn_group.create_metadata_builders(
                    self.vllm_config,
                    self.device,
                    kernel_block_sizes[kv_cache_group_id]
                    if kv_cache_group_id < len(kernel_block_sizes)
                    else None,
                    num_metadata_builders=1
                    if not self.parallel_config.enable_dbo
                    else 2,
                )
        # Calculate reorder batch threshold (if needed)
        # Note (tdoublep): do this *after* constructing builders,
        # because some of them change the threshold at init time.
        self.calculate_reorder_batch_threshold()

    def _check_and_update_cudagraph_mode(
        self,
        attention_backends: list[set[type[AttentionBackend]]],
        kv_cache_groups: list[KVCacheGroupSpec],
    ) -> None:
        """
        Resolve the cudagraph_mode when there are multiple attention
        groups with potential conflicting CUDA graph support.
        Then initialize the cudagraph_dispatcher based on the resolved
        cudagraph_mode.
        """
        min_cg_support = AttentionCGSupport.ALWAYS
        min_cg_backend_name = None

        for attn_backend_set, kv_cache_group in zip(
            attention_backends, kv_cache_groups
        ):
            for attn_backend in attn_backend_set:
                builder_cls = attn_backend.get_builder_cls()

                cg_support = builder_cls.get_cudagraph_support(
                    self.vllm_config, kv_cache_group.kv_cache_spec
                )
                if cg_support.value < min_cg_support.value:
                    min_cg_support = cg_support
                    min_cg_backend_name = attn_backend.__name__
        # Flexible resolve the cudagraph mode
        cudagraph_mode = self.compilation_config.cudagraph_mode
        assert cudagraph_mode is not None
        # check cudagraph for mixed batch is supported
        if (
            cudagraph_mode.mixed_mode() == CUDAGraphMode.FULL
            and min_cg_support != AttentionCGSupport.ALWAYS
        ):
            msg = (
                f"CUDAGraphMode.{cudagraph_mode.name} is not supported "
                f"with {min_cg_backend_name} backend (support: "
                f"{min_cg_support})"
            )
            if min_cg_support == AttentionCGSupport.NEVER:
                # if not supported any full cudagraphs, just raise it.
                msg += (
                    "; please try cudagraph_mode=PIECEWISE, and "
                    "make sure compilation mode is VLLM_COMPILE"
                )
                raise ValueError(msg)

            # attempt to resolve the full cudagraph related mode
            if self.compilation_config.splitting_ops_contain_attention():
                msg += "; setting cudagraph_mode=FULL_AND_PIECEWISE"
                cudagraph_mode = self.compilation_config.cudagraph_mode = (
                    CUDAGraphMode.FULL_AND_PIECEWISE
                )
            else:
                msg += "; setting cudagraph_mode=FULL_DECODE_ONLY"
                cudagraph_mode = self.compilation_config.cudagraph_mode = (
                    CUDAGraphMode.FULL_DECODE_ONLY
                )
            logger.warning(msg)

        # check that if we are doing decode full-cudagraphs it is supported
        if (
            cudagraph_mode.decode_mode() == CUDAGraphMode.FULL
            and min_cg_support == AttentionCGSupport.NEVER
        ):
            msg = (
                f"CUDAGraphMode.{cudagraph_mode.name} is not supported "
                f"with {min_cg_backend_name} backend (support: "
                f"{min_cg_support})"
            )
            if self.compilation_config.mode == CompilationMode.VLLM_COMPILE and (
                self.compilation_config.splitting_ops_contain_attention()
                or self.compilation_config.use_inductor_graph_partition
            ):
                msg += (
                    "; setting cudagraph_mode=PIECEWISE because "
                    "attention is compiled piecewise"
                )
                cudagraph_mode = self.compilation_config.cudagraph_mode = (
                    CUDAGraphMode.PIECEWISE
                )
            else:
                msg += (
                    "; setting cudagraph_mode=NONE because "
                    "attention is not compiled piecewise"
                )
                cudagraph_mode = self.compilation_config.cudagraph_mode = (
                    CUDAGraphMode.NONE
                )
            logger.warning(msg)

        # check that if we are doing spec-decode + decode full-cudagraphs it is
        # supported
        if (
            cudagraph_mode.decode_mode() == CUDAGraphMode.FULL
            and self.uniform_decode_query_len > 1
            and min_cg_support.value < AttentionCGSupport.UNIFORM_BATCH.value
        ):
            msg = (
                f"CUDAGraphMode.{cudagraph_mode.name} is not supported"
                f" with spec-decode for attention backend "
                f"{min_cg_backend_name} (support: {min_cg_support})"
            )
            if self.compilation_config.splitting_ops_contain_attention():
                msg += "; setting cudagraph_mode=PIECEWISE"
                cudagraph_mode = self.compilation_config.cudagraph_mode = (
                    CUDAGraphMode.PIECEWISE
                )
            else:
                msg += "; setting cudagraph_mode=NONE"
                cudagraph_mode = self.compilation_config.cudagraph_mode = (
                    CUDAGraphMode.NONE
                )
            logger.warning(msg)

        # double check that we can support full cudagraph if they are requested
        # even after automatic downgrades
        if (
            cudagraph_mode.has_full_cudagraphs()
            and min_cg_support == AttentionCGSupport.NEVER
        ):
            raise ValueError(
                f"CUDAGraphMode.{cudagraph_mode.name} is not "
                f"supported with {min_cg_backend_name} backend ("
                f"support:{min_cg_support}) "
                "; please try cudagraph_mode=PIECEWISE, "
                "and make sure compilation mode is VLLM_COMPILE"
            )

        # if we have dedicated decode cudagraphs, and spec-decode is enabled,
        # we need to adjust the cudagraph sizes to be a multiple of the uniform
        # decode query length to avoid: https://github.com/vllm-project/vllm/issues/28207
        # temp-fix: https://github.com/vllm-project/vllm/issues/28207#issuecomment-3504004536
        # Will be removed in the near future when we have seperate cudagraph capture
        # sizes for decode and mixed prefill-decode.
        if (
            cudagraph_mode.decode_mode() == CUDAGraphMode.FULL
            and cudagraph_mode.separate_routine()
            and self.uniform_decode_query_len > 1
        ):
            self.compilation_config.adjust_cudagraph_sizes_for_spec_decode(
                self.uniform_decode_query_len, self.parallel_config.tensor_parallel_size
            )
            capture_sizes = self.compilation_config.cudagraph_capture_sizes
            self.cudagraph_batch_sizes = (
                capture_sizes if capture_sizes is not None else []
            )

        # Trigger cudagraph dispatching keys initialization after
        # resolved cudagraph mode.
        self.compilation_config.cudagraph_mode = cudagraph_mode
        self.cudagraph_dispatcher.initialize_cudagraph_keys(
            cudagraph_mode, self.uniform_decode_query_len
        )

    def calculate_reorder_batch_threshold(self) -> None:
        """
        Choose the minimum reorder batch threshold from all attention groups.
        Backends should be able to support lower threshold then what they request
        just may have a performance penalty due to that backend treating decodes
        as prefills.
        """
        min_none_high = lambda a, b: a if b is None else b if a is None else min(a, b)

        reorder_batch_thresholds: list[int | None] = [
            group.get_metadata_builder().reorder_batch_threshold
            for group in self._attn_group_iterator()
        ]
        # If there are no attention groups (attention-free model) or no backend
        # reports a threshold, leave reordering disabled.
        if len(reorder_batch_thresholds) == 0:
            self.reorder_batch_threshold = None
            return
        self.reorder_batch_threshold = reduce(min_none_high, reorder_batch_thresholds)  # type: ignore[assignment]

    @staticmethod
    def select_common_block_size(
        kv_manager_block_size: int, attn_groups: list[AttentionGroup]
    ) -> int:
        """
        Select a block size that is supported by all backends and is a factor of
        kv_manager_block_size.

        If kv_manager_block_size is supported by all backends, return it directly.
        Otherwise, return the max supported size.

        Args:
            kv_manager_block_size: Block size of KV cache
            attn_groups: List of attention groups

        Returns:
            The selected block size

        Raises:
            ValueError: If no valid block size found
        """

        def block_size_is_supported(
            backends: list[type[AttentionBackend]], block_size: int
        ) -> bool:
            """
            Check if the block size is supported by all backends.
            """
            for backend in backends:
                is_supported = False
                for supported_size in backend.get_supported_kernel_block_sizes():
                    if isinstance(supported_size, int):
                        if block_size == supported_size:
                            is_supported = True
                    elif isinstance(supported_size, MultipleOf):
                        if block_size % supported_size.base == 0:
                            is_supported = True
                    else:
                        raise ValueError(f"Unknown supported size: {supported_size}")
                if not is_supported:
                    return False
            return True

        backends = [group.backend for group in attn_groups]

        # Case 1: if the block_size of kv cache manager is supported by all backends,
        # return it directly
        if block_size_is_supported(backends, kv_manager_block_size):
            return kv_manager_block_size

        # Case 2: otherwise, the block_size must be an `int`-format supported size of
        # at least one backend. Iterate over all `int`-format supported sizes in
        # descending order and return the first one that is supported by all backends.
        # Simple proof:
        # If the supported size b is in MultipleOf(x_i) format for all attention
        # backends i, and b a factor of kv_manager_block_size, then
        # kv_manager_block_size also satisfies MultipleOf(x_i) for all i. We will
        # return kv_manager_block_size in case 1.
        all_int_supported_sizes = set(
            supported_size
            for backend in backends
            for supported_size in backend.get_supported_kernel_block_sizes()
            if isinstance(supported_size, int)
        )

        for supported_size in sorted(all_int_supported_sizes, reverse=True):
            if kv_manager_block_size % supported_size != 0:
                continue
            if block_size_is_supported(backends, supported_size):
                return supported_size
        raise ValueError(f"No common block size for {kv_manager_block_size}. ")

    def may_reinitialize_input_batch(
        self, kv_cache_config: KVCacheConfig, kernel_block_sizes: list[int]
    ) -> None:
        """
        Re-initialize the input batch if the block sizes are different from
        `[self.cache_config.block_size]`. This usually happens when there
        are multiple KV cache groups.

        Args:
            kv_cache_config: The KV cache configuration.
            kernel_block_sizes: The kernel block sizes for each KV cache group.
        """
        block_sizes = [
            kv_cache_group.kv_cache_spec.block_size
            for kv_cache_group in kv_cache_config.kv_cache_groups
            if not isinstance(kv_cache_group.kv_cache_spec, EncoderOnlyAttentionSpec)
        ]

        if block_sizes != [self.cache_config.block_size] or kernel_block_sizes != [
            self.cache_config.block_size
        ]:
            assert self.cache_config.cpu_offload_gb == 0, (
                "Cannot re-initialize the input batch when CPU weight "
                "offloading is enabled. See https://github.com/vllm-project/vllm/pull/18298 "  # noqa: E501
                "for more details."
            )
            self.input_batch = InputBatch(
                max_num_reqs=self.max_num_reqs,
                max_model_len=max(self.max_model_len, self.max_encoder_len),
                max_num_batched_tokens=self.max_num_tokens,
                device=self.device,
                pin_memory=self.pin_memory,
                vocab_size=self.model_config.get_vocab_size(),
                block_sizes=block_sizes,
                kernel_block_sizes=kernel_block_sizes,
                is_spec_decode=bool(self.vllm_config.speculative_config),
                logitsprocs=self.input_batch.logitsprocs,
                logitsprocs_need_output_token_ids=self.input_batch.logitsprocs_need_output_token_ids,
                is_pooling_model=self.is_pooling_model,
                num_speculative_tokens=self.num_spec_tokens,
            )

    def _allocate_kv_cache_tensors(
        self, kv_cache_config: KVCacheConfig
    ) -> dict[str, torch.Tensor]:
        """
        Initializes the KV cache buffer with the correct size. The buffer needs
        to be reshaped to the desired shape before being used by the models.

        Args:
            kv_cache_config: The KV cache config
        Returns:
            dict[str, torch.Tensor]: A map between layer names to their
            corresponding memory buffer for KV cache.
        """
        kv_cache_raw_tensors: dict[str, torch.Tensor] = {}
        for kv_cache_tensor in kv_cache_config.kv_cache_tensors:
            tensor = torch.zeros(
                kv_cache_tensor.size, dtype=torch.int8, device=self.device
            )
            for layer_name in kv_cache_tensor.shared_by:
                kv_cache_raw_tensors[layer_name] = tensor

        layer_names = set()
        for group in kv_cache_config.kv_cache_groups:
            for layer_name in group.layer_names:
                if layer_name in self.runner_only_attn_layers:
                    continue
                layer_names.add(layer_name)
        assert layer_names == set(kv_cache_raw_tensors.keys()), (
            "Some layers are not correctly initialized"
        )
        return kv_cache_raw_tensors

    def _attn_group_iterator(self) -> Iterator[AttentionGroup]:
        return itertools.chain.from_iterable(self.attn_groups)

    def _kv_cache_spec_attn_group_iterator(self) -> Iterator[AttentionGroup]:
        if not self.kv_cache_config.kv_cache_groups:
            return
        for attn_groups in self.attn_groups:
            yield from attn_groups

    def _prepare_kernel_block_sizes(self, kv_cache_config: KVCacheConfig) -> list[int]:
        """
        Generate kernel_block_sizes that matches each block_size.

        For attention backends that support virtual block splitting,
        use the supported block sizes from the backend.
        For other backends (like Mamba), use the same block size (no splitting).

        Args:
            kv_cache_config: The KV cache configuration.

        Returns:
            list[int]: List of kernel block sizes for each cache group.
        """
        kernel_block_sizes = []
        for kv_cache_gid, kv_cache_group in enumerate(kv_cache_config.kv_cache_groups):
            kv_cache_spec = kv_cache_group.kv_cache_spec
            if isinstance(kv_cache_spec, UniformTypeKVCacheSpecs):
                # All layers in the UniformTypeKVCacheSpecs have the same type,
                # Pick an arbitrary one to dispatch.
                kv_cache_spec = next(iter(kv_cache_spec.kv_cache_specs.values()))
            if isinstance(kv_cache_spec, EncoderOnlyAttentionSpec):
                continue
            elif isinstance(kv_cache_spec, AttentionSpec):
                # This is an attention backend that supports virtual
                # block splitting. Get the supported block sizes from
                # all backends in the group.
                attn_groups = self.attn_groups[kv_cache_gid]
                kv_manager_block_size = kv_cache_group.kv_cache_spec.block_size
                selected_kernel_size = self.select_common_block_size(
                    kv_manager_block_size, attn_groups
                )
                kernel_block_sizes.append(selected_kernel_size)
            elif isinstance(kv_cache_spec, MambaSpec):
                # This is likely Mamba or other non-attention cache,
                # no splitting.
                kernel_block_sizes.append(kv_cache_spec.block_size)
            else:
                raise NotImplementedError(
                    f"unknown kv cache spec {kv_cache_group.kv_cache_spec}"
                )
        return kernel_block_sizes

    def _reshape_kv_cache_tensors(
        self,
        kv_cache_config: KVCacheConfig,
        kv_cache_raw_tensors: dict[str, torch.Tensor],
        kernel_block_sizes: list[int],
    ) -> dict[str, torch.Tensor]:
        """
        Reshape the KV cache tensors to the desired shape and dtype.

        Args:
            kv_cache_config: The KV cache config
            kv_cache_raw_tensors: The KV cache buffer of each layer, with
                correct size but uninitialized shape.
            kernel_block_sizes: The kernel block sizes for each KV cache group.
        Returns:
            Dict[str, torch.Tensor]: A map between layer names to their
            corresponding memory buffer for KV cache.
        """
        kv_caches: dict[str, torch.Tensor] = {}
        has_attn, has_mamba = False, False
        for group in self._kv_cache_spec_attn_group_iterator():
            kv_cache_spec = group.kv_cache_spec
            attn_backend = group.backend
            if group.kv_cache_group_id == len(kernel_block_sizes):
                # There may be a last group for layers without kv cache.
                continue
            kernel_block_size = kernel_block_sizes[group.kv_cache_group_id]
            for layer_name in group.layer_names:
                if layer_name in self.runner_only_attn_layers:
                    continue
                raw_tensor = kv_cache_raw_tensors[layer_name]
                assert raw_tensor.numel() % kv_cache_spec.page_size_bytes == 0
                num_blocks = raw_tensor.numel() // kv_cache_spec.page_size_bytes
                if isinstance(kv_cache_spec, AttentionSpec):
                    has_attn = True
                    num_blocks_per_kv_block = (
                        kv_cache_spec.block_size // kernel_block_size
                    )
                    kernel_num_blocks = num_blocks * num_blocks_per_kv_block

                    kv_cache_shape = attn_backend.get_kv_cache_shape(
                        kernel_num_blocks,
                        kernel_block_size,
                        kv_cache_spec.num_kv_heads,
                        kv_cache_spec.head_size,
                        cache_dtype_str=self.cache_config.cache_dtype,
                    )
                    dtype = kv_cache_spec.dtype
                    try:
                        kv_cache_stride_order = attn_backend.get_kv_cache_stride_order()
                        assert len(kv_cache_stride_order) == len(kv_cache_shape)
                    except (AttributeError, NotImplementedError):
                        kv_cache_stride_order = tuple(range(len(kv_cache_shape)))
                    # The allocation respects the backend-defined stride order
                    # to ensure the semantic remains consistent for each
                    # backend. We first obtain the generic kv cache shape and
                    # then permute it according to the stride order which could
                    # result in a non-contiguous tensor.
                    kv_cache_shape = tuple(
                        kv_cache_shape[i] for i in kv_cache_stride_order
                    )
                    # Maintain original KV shape view.
                    inv_order = [
                        kv_cache_stride_order.index(i)
                        for i in range(len(kv_cache_stride_order))
                    ]
                    kv_caches[layer_name] = (
                        kv_cache_raw_tensors[layer_name]
                        .view(dtype)
                        .view(kv_cache_shape)
                        .permute(*inv_order)
                    )
                elif isinstance(kv_cache_spec, MambaSpec):
                    has_mamba = True
                    raw_tensor = kv_cache_raw_tensors[layer_name]
                    state_tensors = []
                    storage_offset_bytes = 0
                    for shape, dtype in zip(kv_cache_spec.shapes, kv_cache_spec.dtypes):
                        dtype_size = get_dtype_size(dtype)
                        num_element_per_page = (
                            kv_cache_spec.page_size_bytes // dtype_size
                        )
                        target_shape = (num_blocks, *shape)
                        stride = torch.empty(target_shape).stride()
                        target_stride = (num_element_per_page, *stride[1:])
                        assert storage_offset_bytes % dtype_size == 0
                        tensor = torch.as_strided(
                            raw_tensor.view(dtype),
                            size=target_shape,
                            stride=target_stride,
                            storage_offset=storage_offset_bytes // dtype_size,
                        )
                        state_tensors.append(tensor)
                        storage_offset_bytes += stride[0] * dtype_size

                    kv_caches[layer_name] = state_tensors
                else:
                    raise NotImplementedError

        if has_attn and has_mamba:
            self._update_hybrid_attention_mamba_layout(kv_caches)

        return kv_caches

    def _update_hybrid_attention_mamba_layout(
        self, kv_caches: dict[str, torch.Tensor]
    ) -> None:
        """
        Update the layout of attention layers from (2, num_blocks, ...) to
        (num_blocks, 2, ...).

        Args:
            kv_caches: The KV cache buffer of each layer.
        """

        for group in self._kv_cache_spec_attn_group_iterator():
            kv_cache_spec = group.kv_cache_spec
            for layer_name in group.layer_names:
                kv_cache = kv_caches[layer_name]
                if isinstance(kv_cache_spec, AttentionSpec) and kv_cache.shape[0] == 2:
                    assert kv_cache.shape[1] != 2, (
                        "Fail to determine whether the layout is "
                        "(2, num_blocks, ...) or (num_blocks, 2, ...) for "
                        f"a tensor of shape {kv_cache.shape}"
                    )
                    hidden_size = kv_cache.shape[2:].numel()
                    kv_cache.as_strided_(
                        size=kv_cache.shape,
                        stride=(hidden_size, 2 * hidden_size, *kv_cache.stride()[2:]),
                    )

    def initialize_kv_cache_tensors(
        self, kv_cache_config: KVCacheConfig, kernel_block_sizes: list[int]
    ) -> dict[str, torch.Tensor]:
        """
        Initialize the memory buffer for KV cache.

        Args:
            kv_cache_config: The KV cache config
            kernel_block_sizes: The kernel block sizes for each KV cache group.

        Returns:
            Dict[str, torch.Tensor]: A map between layer names to their
            corresponding memory buffer for KV cache.
        """

        # Try creating KV caches optimized for kv-connector transfers
        cache_dtype = self.cache_config.cache_dtype
        if self.use_uniform_kv_cache(self.attn_groups, cache_dtype):
            kv_caches, cross_layers_kv_cache, attn_backend = (
                self.allocate_uniform_kv_caches(
                    kv_cache_config,
                    self.attn_groups,
                    cache_dtype,
                    self.device,
                    kernel_block_sizes,
                )
            )
            self.cross_layers_kv_cache = cross_layers_kv_cache
            self.cross_layers_attn_backend = attn_backend
        else:
            # Fallback to the general case
            # Initialize the memory buffer for KV cache
            kv_cache_raw_tensors = self._allocate_kv_cache_tensors(kv_cache_config)

            # Change the memory buffer to the desired shape
            kv_caches = self._reshape_kv_cache_tensors(
                kv_cache_config, kv_cache_raw_tensors, kernel_block_sizes
            )

        # Set up cross-layer KV cache sharing
        for layer_name, target_layer_name in self.shared_kv_cache_layers.items():
            logger.debug("%s reuses KV cache of %s", layer_name, target_layer_name)
            kv_caches[layer_name] = kv_caches[target_layer_name]

        num_attn_module = (
            2 if self.model_config.hf_config.model_type == "longcat_flash" else 1
        )
        bind_kv_cache(
            kv_caches,
            self.compilation_config.static_forward_context,
            self.kv_caches,
            num_attn_module,
        )
        return kv_caches

    def maybe_add_kv_sharing_layers_to_kv_cache_groups(
        self, kv_cache_config: KVCacheConfig
    ) -> None:
        """
        Add layers that re-use KV cache to KV cache group of its target layer.
        Mapping of KV cache tensors happens in `initialize_kv_cache_tensors()`
        """
        if not self.shared_kv_cache_layers:
            # No cross-layer KV sharing, return
            return

        add_kv_sharing_layers_to_kv_cache_groups(
            self.shared_kv_cache_layers,
            kv_cache_config.kv_cache_groups,
            self.runner_only_attn_layers,
        )

        if self.cache_config.kv_sharing_fast_prefill:
            # In You Only Cache Once (https://arxiv.org/abs/2405.05254) or other
            # similar KV sharing setups, only the layers that generate KV caches
            # are involved in the prefill phase, enabling prefill to early exit.
            attn_layers = get_layers_from_vllm_config(self.vllm_config, Attention)
            for layer_name in reversed(attn_layers):
                if layer_name in self.shared_kv_cache_layers:
                    self.kv_sharing_fast_prefill_eligible_layers.add(layer_name)
                else:
                    break

    def initialize_kv_cache(self, kv_cache_config: KVCacheConfig) -> None:
        """
        Initialize KV cache based on `kv_cache_config`.
        Args:
            kv_cache_config: Configuration for the KV cache, including the KV
            cache size of each layer
        """
        kv_cache_config = deepcopy(kv_cache_config)
        self.kv_cache_config = kv_cache_config
        self.may_add_encoder_only_layers_to_kv_cache_config()
        self.maybe_add_kv_sharing_layers_to_kv_cache_groups(kv_cache_config)
        self.initialize_attn_backend(kv_cache_config)
        # The kernel block size for all KV cache groups. For example, if
        # kv_cache_manager uses block_size 256 for a given group, but the attention
        # backends for that group only supports block_size 64, we will return
        # kernel_block_size 64 and split the 256-token-block to 4 blocks with 64
        # tokens each.
        kernel_block_sizes = self._prepare_kernel_block_sizes(kv_cache_config)

        # create metadata builders
        self.initialize_metadata_builders(kv_cache_config, kernel_block_sizes)

        # Reinitialize need to after initialize_attn_backend
        self.may_reinitialize_input_batch(kv_cache_config, kernel_block_sizes)
        kv_caches = self.initialize_kv_cache_tensors(
            kv_cache_config, kernel_block_sizes
        )

        if self.speculative_config and self.speculative_config.use_eagle():
            assert isinstance(self.drafter, EagleProposer)
            # validate all draft model layers belong to the same kv cache
            # group
            self.drafter.validate_same_kv_cache_group(kv_cache_config)

        if has_kv_transfer_group():
            kv_transfer_group = get_kv_transfer_group()
            if self.cross_layers_kv_cache is not None:
                assert self.cross_layers_attn_backend is not None
                kv_transfer_group.register_cross_layers_kv_cache(
                    self.cross_layers_kv_cache, self.cross_layers_attn_backend
                )
            else:
                kv_transfer_group.register_kv_caches(kv_caches)
            kv_transfer_group.set_host_xfer_buffer_ops(copy_kv_blocks)

        if self.dcp_world_size > 1:
            layer_type = cast(type[Any], AttentionLayerBase)
            layers = get_layers_from_vllm_config(self.vllm_config, layer_type)
            for layer in layers.values():
                layer_impl = getattr(layer, "impl", None)
                if layer_impl is None:
                    continue
                assert layer_impl.need_to_return_lse_for_decode, (
                    "DCP requires attention impls to return"
                    " the softmax lse for decode, but the impl "
                    f"{layer_impl.__class__.__name__} "
                    "does not return the softmax lse for decode."
                )

    def may_add_encoder_only_layers_to_kv_cache_config(self) -> None:
        """
        Add encoder-only layers to the KV cache config.
        """
        block_size = self.vllm_config.cache_config.block_size
        encoder_only_attn_specs: dict[AttentionSpec, list[str]] = defaultdict(list)
        attn_layers = get_layers_from_vllm_config(self.vllm_config, Attention)
        for layer_name, attn_module in attn_layers.items():
            if attn_module.attn_type == AttentionType.ENCODER_ONLY:
                attn_spec: AttentionSpec = EncoderOnlyAttentionSpec(
                    block_size=block_size,
                    num_kv_heads=attn_module.num_kv_heads,
                    head_size=attn_module.head_size,
                    dtype=self.kv_cache_dtype,
                )
                encoder_only_attn_specs[attn_spec].append(layer_name)
                self.runner_only_attn_layers.add(layer_name)
        if len(encoder_only_attn_specs) > 0:
            assert len(encoder_only_attn_specs) == 1, (
                "Only support one encoder-only attention spec now"
            )
            spec, layer_names = encoder_only_attn_specs.popitem()
            self.kv_cache_config.kv_cache_groups.append(
                KVCacheGroupSpec(layer_names=layer_names, kv_cache_spec=spec)
            )

    def get_kv_cache_spec(self) -> dict[str, KVCacheSpec]:
        """
        Generates the KVCacheSpec by parsing the kv cache format from each
        Attention module in the static forward context.
        Returns:
            KVCacheSpec: A dictionary mapping layer names to their KV cache
            format. Layers that do not need KV cache are not included.
        """
        if has_ec_transfer() and get_ec_transfer().is_producer:
            return {}
        kv_cache_spec: dict[str, KVCacheSpec] = {}
        layer_type = cast(type[Any], AttentionLayerBase)
        attn_layers = get_layers_from_vllm_config(self.vllm_config, layer_type)
        for layer_name, attn_module in attn_layers.items():
            if isinstance(attn_module, Attention) and (
                kv_tgt_layer := attn_module.kv_sharing_target_layer_name
            ):
                # The layer doesn't need its own KV cache and will use that of
                # the target layer. We skip creating a KVCacheSpec for it, so
                # that KV cache management logic will act as this layer does
                # not exist, and doesn't allocate KV cache for the layer. This
                # enables the memory saving of cross-layer kv sharing, allowing
                # a given amount of memory to accommodate longer context lengths
                # or enable more requests to be processed simultaneously.
                self.shared_kv_cache_layers[layer_name] = kv_tgt_layer
                continue
            # Skip modules that don't need KV cache (eg encoder-only attention)
            if spec := attn_module.get_kv_cache_spec(self.vllm_config):
                kv_cache_spec[layer_name] = spec

        return kv_cache_spec

    def _to_list(self, sampled_token_ids: torch.Tensor) -> list[list[int]]:
        # This is a short term mitigation for issue mentioned in
        # https://github.com/vllm-project/vllm/issues/22754.
        # `tolist` would trigger a cuda wise stream sync, which
        # would block other copy ops from other cuda streams.
        # A cuda event sync would avoid such a situation. Since
        # this is in the critical path of every single model
        # forward loop, this has caused perf issue for a disagg
        # setup.
        pinned = self.sampled_token_ids_pinned_cpu[: sampled_token_ids.shape[0]]
        pinned.copy_(sampled_token_ids, non_blocking=True)
        self.transfer_event.record()
        self.transfer_event.synchronize()
        return pinned.tolist()<|MERGE_RESOLUTION|>--- conflicted
+++ resolved
@@ -3087,12 +3087,8 @@
                 num_tokens_across_dp=num_tokens_across_dp,
                 cudagraph_runtime_mode=cudagraph_mode,
                 batch_descriptor=batch_desc,
-<<<<<<< HEAD
-                ubatch_slices=ubatch_slices,
+                ubatch_slices=ubatch_slices_padded,
                 expert_usage_histogram=self.expert_usage_histogram,
-=======
-                ubatch_slices=ubatch_slices_padded,
->>>>>>> 65ee9728
             ),
             record_function_or_nullcontext("gpu_model_runner: forward"),
             self.maybe_get_kv_connector_output(scheduler_output) as kv_connector_output,
@@ -4185,12 +4181,8 @@
                     num_tokens_across_dp=num_tokens_across_dp,
                     cudagraph_runtime_mode=cudagraph_runtime_mode,
                     batch_descriptor=batch_desc,
-<<<<<<< HEAD
+                    ubatch_slices=ubatch_slices_padded,
                     expert_usage_histogram=self.expert_usage_histogram,
-                    ubatch_slices=ubatch_slices,
-=======
-                    ubatch_slices=ubatch_slices_padded,
->>>>>>> 65ee9728
                 ),
             ):
                 outputs = self.model(
