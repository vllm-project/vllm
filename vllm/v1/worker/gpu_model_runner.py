--- conflicted
+++ resolved
@@ -343,14 +343,10 @@
             self.model_config,
             self.scheduler_config,
             self.mm_registry,
-<<<<<<< HEAD
             cache=processor_only_cache_from_config(self.model_config,
                                                    self.mm_registry),
         ) if self.supports_mm_inputs else None)
-=======
-        ) if self.supports_mm_inputs else None)
-
->>>>>>> 0c6e40bb
+
         self.reorder_batch_threshold: Optional[int] = None
 
         # Cached outputs.
