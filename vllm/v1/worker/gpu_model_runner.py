# SPDX-License-Identifier: Apache-2.0
# SPDX-FileCopyrightText: Copyright contributors to the vLLM project

import gc
import itertools
import time
from collections import defaultdict
from collections.abc import Iterator
from contextlib import contextmanager
from copy import deepcopy
from typing import TYPE_CHECKING, Any, Optional, Union, cast

import numpy as np
import torch
import torch.distributed
import torch.nn as nn
from tqdm import tqdm
from typing_extensions import TypeAlias

import vllm.envs as envs
from vllm.attention import Attention, AttentionType
from vllm.attention.backends.abstract import AttentionBackend
from vllm.attention.layers.chunked_local_attention import ChunkedLocalAttention
from vllm.compilation.counter import compilation_counter
from vllm.compilation.cuda_graph import CUDAGraphWrapper
from vllm.compilation.monitor import set_cudagraph_capturing_enabled
from vllm.config import (CompilationLevel, CUDAGraphMode, VllmConfig,
                         get_layers_from_vllm_config, update_config)
from vllm.distributed.eplb.eplb_state import EplbState
from vllm.distributed.kv_transfer import (get_kv_transfer_group,
                                          has_kv_transfer_group)
from vllm.distributed.kv_transfer.kv_connector.utils import copy_kv_blocks
from vllm.distributed.parallel_state import (
    get_pp_group, get_tp_group, graph_capture, is_global_first_rank,
    prepare_communication_buffer_for_model)
from vllm.forward_context import (BatchDescriptor, DPMetadata,
                                  set_forward_context)
from vllm.logger import init_logger
from vllm.model_executor.layers.attention_layer_base import AttentionLayerBase
from vllm.model_executor.layers.mamba.abstract import MambaBase
from vllm.model_executor.layers.rotary_embedding import MRotaryEmbedding
from vllm.model_executor.model_loader import TensorizerLoader, get_model_loader
from vllm.model_executor.models.interfaces import (is_mixture_of_experts,
                                                   supports_eagle3,
                                                   supports_transcription)
from vllm.model_executor.models.interfaces_base import (
    VllmModelForPooling, is_pooling_model, is_text_generation_model)
from vllm.multimodal import MULTIMODAL_REGISTRY
from vllm.multimodal.inputs import (BatchedTensorInputs, MultiModalKwargsItem,
                                    PlaceholderRange)
from vllm.multimodal.utils import group_mm_kwargs_by_modality
from vllm.pooling_params import PoolingParams
from vllm.sampling_params import SamplingType
from vllm.sequence import IntermediateTensors, PoolerOutput
from vllm.tasks import GenerationTask, PoolingTask, SupportedTask
from vllm.utils import (STR_DTYPE_TO_TORCH_DTYPE, DeviceMemoryProfiler,
                        GiB_bytes, LazyLoader, check_use_alibi, get_dtype_size,
                        is_pin_memory_available, supports_dynamo)
from vllm.v1.attention.backends.flash_attn import AttentionMetadata
from vllm.v1.attention.backends.gdn_attn import GDNAttentionMetadataBuilder
from vllm.v1.attention.backends.utils import (
    AttentionCGSupport, AttentionMetadataBuilder, CommonAttentionMetadata,
    create_fast_prefill_custom_backend,
    reorder_batch_to_split_decodes_and_prefills, split_attn_metadata)
from vllm.v1.cudagraph_dispatcher import CudagraphDispatcher
# yapf conflicts with isort for this block
# yapf: disable
from vllm.v1.kv_cache_interface import (AttentionSpec,
                                        ChunkedLocalAttentionSpec,
                                        CrossAttentionSpec,
                                        EncoderOnlyAttentionSpec,
                                        FullAttentionSpec, KVCacheConfig,
                                        KVCacheGroupSpec, KVCacheSpec,
                                        MambaSpec, SlidingWindowSpec)
# yapf: enable
from vllm.v1.outputs import (EMPTY_MODEL_RUNNER_OUTPUT, AsyncModelRunnerOutput,
                             DraftTokenIds, LogprobsLists, LogprobsTensors,
                             ModelRunnerOutput, SamplerOutput)
from vllm.v1.pool.metadata import PoolingMetadata
from vllm.v1.sample.logits_processor import LogitsProcessors, build_logitsprocs
from vllm.v1.sample.metadata import SamplingMetadata
from vllm.v1.sample.rejection_sampler import RejectionSampler
from vllm.v1.sample.sampler import Sampler
from vllm.v1.spec_decode.eagle import EagleProposer
from vllm.v1.spec_decode.medusa import MedusaProposer
from vllm.v1.spec_decode.metadata import SpecDecodeMetadata
from vllm.v1.spec_decode.ngram_proposer import NgramProposer
from vllm.v1.utils import CpuGpuBuffer, record_function_or_nullcontext
from vllm.v1.worker.gpu_input_batch import CachedRequestState, InputBatch
from vllm.v1.worker.gpu_ubatch_wrapper import UBatchWrapper
from vllm.v1.worker.kv_connector_model_runner_mixin import (
    KVConnectorModelRunnerMixin)
from vllm.v1.worker.lora_model_runner_mixin import LoRAModelRunnerMixin
<<<<<<< HEAD
from vllm.v1.worker.ubatch_splitting import get_dp_padding_ubatch, ubatch_split
from vllm.v1.worker.ubatch_utils import UBatchSlice, UBatchSlices
=======
from vllm.v1.worker.utils import is_residual_scattered_for_sp
>>>>>>> 4e5affea

from .utils import (AttentionGroup, MultiModalBudget,
                    add_kv_sharing_layers_to_kv_cache_groups, bind_kv_cache,
                    gather_mm_placeholders, sanity_check_mm_encoder_outputs,
                    scatter_mm_placeholders)

if TYPE_CHECKING:
    import xgrammar as xgr

    from vllm.model_executor.model_loader.tensorizer import TensorizerConfig
    from vllm.v1.core.sched.output import SchedulerOutput
else:
    xgr = LazyLoader("xgr", globals(), "xgrammar")

logger = init_logger(__name__)

AttnMetadataDict: TypeAlias = dict[str, AttentionMetadata]
# list when ubatching is enabled
PerLayerAttnMetadata: TypeAlias = Union[list[AttnMetadataDict],
                                        AttnMetadataDict]


# Wrapper for ModelRunnerOutput to support overlapped execution.
class AsyncGPUModelRunnerOutput(AsyncModelRunnerOutput):

    def __init__(
        self,
        model_runner_output: ModelRunnerOutput,
        sampled_token_ids: torch.Tensor,
        invalid_req_indices: list[int],
        async_output_copy_stream: torch.cuda.Stream,
    ):
        self._model_runner_output = model_runner_output
        self._invalid_req_indices = invalid_req_indices

        # Event on the copy stream so we can synchronize the non-blocking copy.
        self._async_copy_ready_event = torch.cuda.Event()

        # Keep a reference to the device tensor to avoid it being
        # deallocated until we finish copying it to the host.
        self._sampled_token_ids = sampled_token_ids

        # Initiate the copy on a separate stream, but do not synchronize it.
        default_stream = torch.cuda.current_stream()
        with torch.cuda.stream(async_output_copy_stream):
            async_output_copy_stream.wait_stream(default_stream)
            self._sampled_token_ids_cpu = self._sampled_token_ids.to(
                'cpu', non_blocking=True)
            self._async_copy_ready_event.record()

    def get_output(self) -> ModelRunnerOutput:
        """Copy the device tensors to the host and return a ModelRunnerOutput.
        
        This function blocks until the copy is finished.
        """
        self._async_copy_ready_event.synchronize()

        # Release the device tensor once the copy has completed
        del self._sampled_token_ids

        valid_sampled_token_ids = self._sampled_token_ids_cpu.tolist()
        for i in self._invalid_req_indices:
            valid_sampled_token_ids[i].clear()

        output = self._model_runner_output
        output.sampled_token_ids = valid_sampled_token_ids
        return output


class GPUModelRunner(LoRAModelRunnerMixin, KVConnectorModelRunnerMixin):

    def __init__(
        self,
        vllm_config: VllmConfig,
        device: torch.device,
    ):
        self.vllm_config = vllm_config
        self.model_config = vllm_config.model_config
        self.cache_config = vllm_config.cache_config
        self.compilation_config = vllm_config.compilation_config
        self.lora_config = vllm_config.lora_config
        self.load_config = vllm_config.load_config
        self.parallel_config = vllm_config.parallel_config
        self.scheduler_config = vllm_config.scheduler_config
        self.speculative_config = vllm_config.speculative_config
        self.observability_config = vllm_config.observability_config

        from vllm.model_executor.models.utils import set_cpu_offload_max_bytes
        set_cpu_offload_max_bytes(
            int(self.cache_config.cpu_offload_gb * 1024**3))

        model_config = self.model_config
        cache_config = self.cache_config
        scheduler_config = self.scheduler_config
        parallel_config = self.parallel_config
        self.device = device
        self.pin_memory = is_pin_memory_available()
        self.dtype = self.model_config.dtype
        if cache_config.cache_dtype == "auto":
            self.kv_cache_dtype = self.dtype
        else:
            self.kv_cache_dtype = STR_DTYPE_TO_TORCH_DTYPE[
                cache_config.cache_dtype]

        self.is_pooling_model = (model_config.runner_type == 'pooling')
        self.is_multimodal_raw_input_only_model = (
            model_config.is_multimodal_raw_input_only_model)

        self.max_model_len = model_config.max_model_len
        self.dcp_world_size = self.parallel_config.decode_context_parallel_size
        self.max_num_tokens = scheduler_config.max_num_batched_tokens
        self.max_num_reqs = scheduler_config.max_num_seqs

        # Broadcast PP output for external_launcher (torchrun)
        # to make sure we are synced across pp ranks
        # TODO: Support overlapping mirco-batches
        # https://github.com/vllm-project/vllm/issues/18019
        self.broadcast_pp_output = (
            self.parallel_config.distributed_executor_backend
            == "external_launcher" and len(get_pp_group().ranks) > 0)

        # Model-related.
        self.num_query_heads = model_config.get_num_attention_heads(
            parallel_config)
        self.hidden_size = model_config.get_hidden_size()
        self.attention_chunk_size = model_config.attention_chunk_size
        # Only relevant for models using ALiBi (e.g, MPT)
        self.use_alibi = check_use_alibi(model_config)

        self.cascade_attn_enabled = not self.model_config.disable_cascade_attn

        # Multi-modal data support
        self.mm_registry = MULTIMODAL_REGISTRY
        self.uses_mrope = model_config.uses_mrope
        self.supports_mm_inputs = self.mm_registry.supports_multimodal_inputs(
            model_config)

        if self.model_config.is_encoder_decoder:
            # Maximum length of the encoder input, only for encoder-decoder
            # models.
            self.max_encoder_len = self.mm_registry.\
                get_encdec_max_encoder_len(model_config)
        else:
            self.max_encoder_len = 0

        # Sampler
        self.sampler = Sampler(logprobs_mode=self.model_config.logprobs_mode)

        self.eplb_state: Optional[EplbState] = None
        """
        State of the expert parallelism load balancer.

        Will be lazily initialized when the model is loaded.
        """

        # Lazy initializations
        # self.model: nn.Module  # Set after load_model
        # Initialize in initialize_kv_cache
        self.kv_caches: list[torch.Tensor] = []
        # indexes: [kv_cache_group_id][attn_group]
        self.attn_groups: list[list[AttentionGroup]] = []
        # self.kv_cache_config: KVCacheConfig

        # mm_hash ->  encoder_output
        self.encoder_cache: dict[str, torch.Tensor] = {}

        self.use_aux_hidden_state_outputs = False
        # Set up speculative decoding.
        # NOTE(Jiayi): currently we put the entire draft model on
        # the last PP rank. This is not ideal if there are many
        # layers in the draft model.
        if self.speculative_config and get_pp_group().is_last_rank:
            if self.speculative_config.method == "ngram":
                self.drafter = NgramProposer(self.vllm_config)
            elif self.speculative_config.use_eagle():
                self.drafter = EagleProposer(self.vllm_config, self.device,
                                             self)  # type: ignore
                if self.speculative_config.method == "eagle3":
                    self.use_aux_hidden_state_outputs = True
            elif self.speculative_config.method == "medusa":
                self.drafter = MedusaProposer(
                    vllm_config=self.vllm_config,
                    device=self.device)  # type: ignore
            else:
                raise ValueError("Unknown speculative decoding method: "
                                 f"{self.speculative_config.method}")
            self.rejection_sampler = RejectionSampler()

        # Request states.
        self.requests: dict[str, CachedRequestState] = {}
        self.comm_stream = torch.cuda.Stream()

        # Input Batch
        # NOTE(Chen): Ideally, we should initialize the input batch inside
        # `initialize_kv_cache` based on the kv cache config. However, as in
        # https://github.com/vllm-project/vllm/pull/18298, due to some unknown
        # reasons, we have to initialize the input batch before `load_model`,
        # quantization + weight offloading will fail otherwise. As a temporary
        # solution, we initialize the input batch here, and re-initialize it
        # in `initialize_kv_cache` if the block_sizes here is different from
        # the block_sizes in the kv cache config.
        self.input_batch = InputBatch(
            max_num_reqs=self.max_num_reqs,
            # We need to use the encoder length for encoder-decoer
            # because of KV cache for cross-attention.
            max_model_len=max(self.max_model_len, self.max_encoder_len),
            max_num_batched_tokens=self.max_num_tokens,
            device=self.device,
            pin_memory=self.pin_memory,
            vocab_size=self.model_config.get_vocab_size(),
            block_sizes=[self.cache_config.block_size],
            is_spec_decode=bool(self.vllm_config.speculative_config),
            logitsprocs=build_logitsprocs(
                self.vllm_config, self.device, self.pin_memory,
                self.is_pooling_model,
                self.vllm_config.model_config.logits_processors),
            is_pooling_model=self.is_pooling_model,
        )

        self.use_async_scheduling = self.scheduler_config.async_scheduling
        self.async_output_copy_stream = torch.cuda.Stream() if \
            self.use_async_scheduling else None

        # TODO(woosuk): Provide an option to tune the max cudagraph batch size.
        # The convention is different.
        # self.cudagraph_batch_sizes sorts in ascending order.
        # The batch sizes in the config are in descending order.
        if self.compilation_config.cudagraph_capture_sizes and \
                self.compilation_config.cudagraph_mode != CUDAGraphMode.NONE:
            self.cudagraph_batch_sizes = list(
                reversed(self.compilation_config.cudagraph_capture_sizes))

        # Cache the device properties.
        self._init_device_properties()

        # Persistent buffers for CUDA graphs.
        self.input_ids = self._make_buffer(self.max_num_tokens,
                                           dtype=torch.int32)
        self.positions = self._make_buffer(self.max_num_tokens,
                                           dtype=torch.int64)
        self.query_start_loc = self._make_buffer(self.max_num_reqs + 1,
                                                 dtype=torch.int32)
        self.seq_lens = self._make_buffer(self.max_num_reqs, dtype=torch.int32)
        # Because inputs_embeds may be bfloat16 and we don't need a numpy
        # version of this tensor, avoid a RuntimeError by not creating a
        # numpy buffer.
        self.inputs_embeds = self._make_buffer(self.max_num_tokens,
                                               self.hidden_size,
                                               dtype=self.dtype,
                                               numpy=False)
        self.num_draft_tokens = self._make_buffer(self.max_num_reqs,
                                                  dtype=torch.int32)
        self.num_accepted_tokens = self._make_buffer(self.max_num_reqs,
                                                     dtype=torch.int64)

        # Only relevant for models using M-RoPE (e.g, Qwen2-VL)
        if self.uses_mrope:
            # NOTE: `mrope_positions` is implemented with one additional dummy
            # position on purpose to make it non-contiguous so that it can work
            # with torch compile.
            # See detailed explanation in https://github.com/vllm-project/vllm/pull/12128#discussion_r1926431923

            # NOTE: When M-RoPE is enabled, position ids are 3D regardless of
            # the modality of inputs. For text-only inputs, each dimension has
            # identical position IDs, making M-RoPE functionally equivalent to
            # 1D-RoPE.
            # See page 5 of https://arxiv.org/abs/2409.12191
            self.mrope_positions = self._make_buffer(
                (3, self.max_num_tokens + 1), dtype=torch.int64)

        # CUDA event to synchronize use of reused CPU tensors between steps
        # when async scheduling is enabled.
        self.prepare_inputs_event: Optional[torch.cuda.Event] = None
        if self.use_async_scheduling:
            self.prepare_inputs_event = torch.cuda.Event()
            # Start in a completed state.
            self.prepare_inputs_event.record(torch.cuda.default_stream())

        # None in the first PP rank. The rest are set after load_model.
        self.intermediate_tensors: Optional[IntermediateTensors] = None

        # OPTIMIZATION: Cache the tensors rather than creating them every step.
        # Keep in int64 to avoid overflow with long context
        self.arange_np = np.arange(max(self.max_num_reqs + 1,
                                       self.max_model_len,
                                       self.max_num_tokens),
                                   dtype=np.int64)

        # Layer pairings for cross-layer KV sharing.
        # If an Attention layer `layer_name` is in the keys of this dict, it
        # means this layer will perform attention using the keys and values
        # from the KV cache of `shared_kv_cache_layers[layer_name]`.
        self.shared_kv_cache_layers: dict[str, str] = {}
        self.kv_sharing_fast_prefill_eligible_layers: set[str] = set()

        self.kv_sharing_fast_prefill_logits_indices = None
        if self.cache_config.kv_sharing_fast_prefill:
            self.kv_sharing_fast_prefill_logits_indices = torch.zeros(
                self.max_num_tokens, dtype=torch.int32, device=self.device)

        self.uniform_decode_query_len = 1 if not self.speculative_config else \
            1 + self.speculative_config.num_speculative_tokens

        # Cudagraph dispatcher for runtime cudagraph dispatching.
        self.cudagraph_dispatcher = CudagraphDispatcher(self.vllm_config)

        self.mm_budget = MultiModalBudget(
            self.model_config,
            self.scheduler_config,
            self.mm_registry,
        ) if self.supports_mm_inputs else None

        self.reorder_batch_threshold: Optional[int] = None

        # Attention layers that are only in the KVCacheConfig of the runner
        # (e.g., KV sharing, encoder-only attention), but not in the
        # KVCacheConfig of the scheduler.
        self.runner_only_attn_layers: set[str] = set()

        # Cached outputs.
        self._draft_token_ids: Optional[Union[list[list[int]],
                                              torch.Tensor]] = None
        self.transfer_event = torch.cuda.Event()
        self.sampled_token_ids_pinned_cpu = torch.empty(
            (self.max_model_len, 1),
            dtype=torch.int64,
            device="cpu",
            pin_memory=self.pin_memory)

    def _make_buffer(self,
                     *size: Union[int, torch.SymInt],
                     dtype: torch.dtype,
                     numpy: bool = True) -> CpuGpuBuffer:
        # Bfloat16 torch tensors cannot be directly cast to a numpy array, so
        # if a bfloat16 buffer is needed without a corresponding numpy array,
        # don't bother instantiating the numpy array.
        return CpuGpuBuffer(*size,
                            dtype=dtype,
                            device=self.device,
                            pin_memory=self.pin_memory,
                            with_numpy=numpy)

    def _init_model_kwargs(self, num_tokens: int):
        model_kwargs = dict[str, Any]()

        if not self.is_pooling_model:
            return model_kwargs

        num_reqs = self.input_batch.num_reqs
        pooling_params = self.input_batch.get_pooling_params()

        token_type_id_requests = dict[int, Any]()
        for i, param in enumerate(pooling_params):
            if param.extra_kwargs is not None and \
            (token_types := param.extra_kwargs.get(
                "compressed_token_type_ids")) is not None:
                token_type_id_requests[i] = token_types

        if len(token_type_id_requests) == 0:
            return model_kwargs

        seq_lens = self.seq_lens.gpu[:num_reqs]
        token_type_ids = []

        for i in range(num_reqs):
            pos = token_type_id_requests.get(i, seq_lens[i])
            ids = (torch.arange(seq_lens[i]) >= pos).int()
            token_type_ids.append(ids)

        model_kwargs["token_type_ids"] = torch.concat(token_type_ids).to(
            device=self.device)
        return model_kwargs

    def _may_reorder_batch(self, scheduler_output: "SchedulerOutput") -> None:
        """
        Update the order of requests in the batch based on the attention
        backend's needs. For example, some attention backends (namely MLA) may
        want to separate requests based on if the attention computation will be
        compute-bound or memory-bound.

        Args:
            scheduler_output: The scheduler output.
        """
        # Attention free models have zero kv_cache_goups, however models
        # like Mamba are also attention free but use the kv_cache for
        # keeping its internal state. This is why we check the number
        # of kv_cache groups instead of solely checking
        # for self.model_config.is_attention_free.
        if len(self.kv_cache_config.kv_cache_groups) == 0:
            return

        if self.reorder_batch_threshold is not None:
            # NOTE(lucas): currently no backend supports the custom masking
            #  required for DCP with q_len > 1, so we assert here. Remove this
            #  assert once the custom mask is support is added to FA3.
            if self.dcp_world_size > 1:
                assert self.reorder_batch_threshold == 1, \
                    "DCP not support reorder_batch_threshold > 1 now."
            reorder_batch_to_split_decodes_and_prefills(
                self.input_batch,
                scheduler_output,
                decode_threshold=self.reorder_batch_threshold)

    # Note: used for model runner override.
    def _init_device_properties(self) -> None:
        """Initialize attributes from torch.cuda.get_device_properties
        """
        self.device_properties = torch.cuda.get_device_properties(self.device)
        self.num_sms = self.device_properties.multi_processor_count

    # Note: used for model runner override.
    def _sync_device(self) -> None:
        torch.cuda.synchronize()

    def _update_states(self, scheduler_output: "SchedulerOutput") -> None:
        """Update the cached states and the persistent batch with the scheduler
        output.

        The updated states are used by the `_prepare_inputs` function to create
        the input GPU tensors for the model.

        The SamplingMetadata is updated and copied to the GPU if there is a
        new/resumed/paused/finished request in the batch.
        """
        # Remove finished requests from the cached states.
        for req_id in scheduler_output.finished_req_ids:
            self.requests.pop(req_id, None)
        # Remove the finished requests from the persistent batch.
        # NOTE(woosuk): There could be an edge case where finished_req_ids and
        # scheduled_req_ids overlap. This happens when a request is aborted and
        # then resubmitted with the same ID. In this case, we treat them as two
        # distinct requests - clearing the cached states for the first request
        # and handling the second as a new request.
        for req_id in scheduler_output.finished_req_ids:
            self.input_batch.remove_request(req_id)

        # Free the cached encoder outputs.
        for mm_hash in scheduler_output.free_encoder_mm_hashes:
            self.encoder_cache.pop(mm_hash, None)

        # Remove the unscheduled requests from the persistent batch.
        # NOTE(woosuk): The unscheduled requests are either preempted requests
        # or running requests that are not scheduled in this step. We remove
        # them from the persistent batch but keep their cached states since
        # they will be scheduled again sometime in the future.
        scheduled_req_ids = scheduler_output.num_scheduled_tokens.keys()
        cached_req_ids = self.input_batch.req_id_to_index.keys()
        unscheduled_req_ids = cached_req_ids - scheduled_req_ids
        # NOTE(woosuk): The persistent batch optimization assumes that
        # consecutive batches contain mostly the same requests. If batches
        # have low request overlap (e.g., alternating between two distinct
        # sets of requests), this optimization becomes very inefficient.
        for req_id in unscheduled_req_ids:
            self.input_batch.remove_request(req_id)

        reqs_to_add: list[CachedRequestState] = []
        # Add new requests to the cached states.
        for new_req_data in scheduler_output.scheduled_new_reqs:
            req_id = new_req_data.req_id
            sampling_params = new_req_data.sampling_params
            pooling_params = new_req_data.pooling_params

            if sampling_params and \
                sampling_params.sampling_type == SamplingType.RANDOM_SEED:
                generator = torch.Generator(device=self.device)
                generator.manual_seed(sampling_params.seed)
            else:
                generator = None

            if self.is_pooling_model:
                assert pooling_params is not None
                task = pooling_params.task
                assert task is not None, "You did not set `task` in the API"

                model = cast(VllmModelForPooling, self.get_model())
                to_update = model.pooler.get_pooling_updates(task)
                to_update.apply(pooling_params)

            req_state = CachedRequestState(
                req_id=req_id,
                prompt_token_ids=new_req_data.prompt_token_ids,
                mm_features=new_req_data.mm_features,
                sampling_params=sampling_params,
                pooling_params=pooling_params,
                generator=generator,
                block_ids=new_req_data.block_ids,
                num_computed_tokens=new_req_data.num_computed_tokens,
                output_token_ids=[],
                lora_request=new_req_data.lora_request,
            )
            self.requests[req_id] = req_state

            # Only relevant for models using M-RoPE (e.g, Qwen2-VL)
            if self.uses_mrope:
                self._init_mrope_positions(req_state)

            reqs_to_add.append(req_state)

        # Update the states of the running/resumed requests.
        is_last_rank = get_pp_group().is_last_rank
        req_data = scheduler_output.scheduled_cached_reqs
        for i, req_id in enumerate(req_data.req_ids):
            req_state = self.requests[req_id]
            num_computed_tokens = req_data.num_computed_tokens[i]
            new_block_ids = req_data.new_block_ids[i]
            resumed_from_preemption = req_data.resumed_from_preemption[i]

            # Update the cached states.
            req_state.num_computed_tokens = num_computed_tokens

            if not is_last_rank:
                # When using PP, the scheduler sends the sampled tokens back,
                # because there's no direct communication between the first-
                # stage worker and the last-stage worker.
                new_token_ids = req_data.new_token_ids[i]
                # Add the sampled token(s) from the previous step (if any).
                # This doesn't include "unverified" tokens like spec tokens.
                num_new_tokens = (num_computed_tokens + len(new_token_ids) -
                                  req_state.num_tokens)
                if num_new_tokens == 1:
                    # Avoid slicing list in most common case.
                    req_state.output_token_ids.append(new_token_ids[-1])
                elif num_new_tokens > 0:
                    req_state.output_token_ids.extend(
                        new_token_ids[-num_new_tokens:])

            # Update the block IDs.
            if not resumed_from_preemption:
                if new_block_ids is not None:
                    # Append the new blocks to the existing block IDs.
                    for block_ids, new_ids in zip(req_state.block_ids,
                                                  new_block_ids):
                        block_ids.extend(new_ids)
            else:
                assert new_block_ids is not None
                # The request is resumed from preemption.
                # Replace the existing block IDs with the new ones.
                req_state.block_ids = new_block_ids

            req_index = self.input_batch.req_id_to_index.get(req_id)
            if req_index is None:
                # The request is not in the persistent batch.
                # The request was either preempted and resumed later, or was not
                # scheduled in the previous step and needs to be added again.
                reqs_to_add.append(req_state)
                continue

            # Update the persistent batch.
            self.input_batch.num_computed_tokens_cpu[req_index] = (
                num_computed_tokens)
            if new_block_ids is not None:
                self.input_batch.block_table.append_row(
                    new_block_ids, req_index)

            # For the last rank, we don't need to update the token_ids_cpu
            # because the sampled tokens are already cached.
            if not is_last_rank:
                # Add new_token_ids to token_ids_cpu.
                start_token_index = num_computed_tokens
                end_token_index = num_computed_tokens + len(new_token_ids)
                self.input_batch.token_ids_cpu[
                    req_index,
                    start_token_index:end_token_index] = new_token_ids
                self.input_batch.num_tokens_no_spec[
                    req_index] = end_token_index
                self.input_batch.num_tokens[req_index] = end_token_index

            # Add spec_token_ids to token_ids_cpu.
            spec_token_ids = (
                scheduler_output.scheduled_spec_decode_tokens.get(req_id, ()))
            if spec_token_ids:
                num_spec_tokens = len(spec_token_ids)
                start_index = self.input_batch.num_tokens_no_spec[req_index]
                end_token_index = start_index + num_spec_tokens
                self.input_batch.token_ids_cpu[
                    req_index, start_index:end_token_index] = spec_token_ids
                # NOTE(woosuk): `num_tokens` here may include spec tokens.
                self.input_batch.num_tokens[req_index] += num_spec_tokens

        # Add the new or resumed requests to the persistent batch.
        # The smaller empty indices are filled first.
        for request in reqs_to_add:
            self.input_batch.add_request(request)

        # Condense the batched states if there are gaps left by removed requests
        self.input_batch.condense()
        # Allow attention backend to reorder the batch, potentially
        self._may_reorder_batch(scheduler_output)
        # Refresh batch metadata with any pending updates.
        self.input_batch.refresh_metadata()

    def _update_states_after_model_execute(
            self, output_token_ids: torch.Tensor) -> None:
        """Update the cached states after model execution.

        This is used for MTP/EAGLE for hybrid models, as in linear attention,
        only the last token's state is kept. In MTP/EAGLE, for draft tokens
        the state are kept util we decide how many tokens are accepted for
        each sequence, and a shifting is done during the next iteration
        based on the number of accepted tokens.
        """
        if not self.model_config.is_hybrid or not self.speculative_config:
            return

        # Find the number of accepted tokens for each sequence.
        num_accepted_tokens = (torch.cat(
            [
                output_token_ids,
                torch.full((output_token_ids.size(0), 1),
                           -1,
                           device=output_token_ids.device),
            ],
            dim=1) == -1).int().argmax(-1).cpu().numpy()
        for i, num_tokens in enumerate(num_accepted_tokens):
            self.input_batch.num_accepted_tokens_cpu[i] = num_tokens

    def _init_mrope_positions(self, req_state: CachedRequestState):
        image_grid_thw = []
        video_grid_thw = []
        second_per_grid_ts = []
        audio_feature_lengths = []
        use_audio_in_video = False
        for mm_feature in req_state.mm_features:
            mm_item = mm_feature.data
            if mm_item is None:
                continue
            mm_input = mm_item.get_data()
            if (t := mm_input.get("image_grid_thw")) is not None:
                image_grid_thw.append(t.tolist())
            if (t := mm_input.get("video_grid_thw")) is not None:
                video_grid_thw.append(t.tolist())
            if (t := mm_input.get("second_per_grid_ts")) is not None:
                second_per_grid_ts.append(t)
            if (t := mm_input.get("audio_feature_lengths")) is not None:
                audio_feature_lengths.append(t)
            if mm_input.get("use_audio_in_video") is True:
                use_audio_in_video = True

        req_state.mrope_positions, req_state.mrope_position_delta = \
            MRotaryEmbedding.get_input_positions_tensor(
                req_state.prompt_token_ids,
                hf_config=self.model_config.hf_config,
                image_grid_thw=image_grid_thw,
                video_grid_thw=video_grid_thw,
                second_per_grid_ts=second_per_grid_ts,
                audio_feature_lengths=audio_feature_lengths,
                use_audio_in_video=use_audio_in_video,
            )

    def _extract_mm_kwargs(
        self,
        scheduler_output: "SchedulerOutput",
    ) -> BatchedTensorInputs:
        if not scheduler_output or not self.is_multimodal_raw_input_only_model:
            return {}

        mm_kwargs = list[MultiModalKwargsItem]()
        for req in scheduler_output.scheduled_new_reqs:
            for feature in req.mm_features:
                if feature.data is not None:
                    mm_kwargs.append(feature.data)

        # Input all modalities at once
        mm_kwargs_combined: BatchedTensorInputs = {}
        for _, _, mm_kwargs_group in group_mm_kwargs_by_modality(
                mm_kwargs,
                device=self.device,
                pin_memory=self.pin_memory,
        ):
            mm_kwargs_combined.update(mm_kwargs_group)

        return mm_kwargs_combined

    def _dummy_mm_kwargs(self, num_seqs: int) -> BatchedTensorInputs:
        if not self.is_multimodal_raw_input_only_model:
            return {}

        mm_budget = self.mm_budget
        assert mm_budget is not None

        dummy_modality = mm_budget.get_modality_with_max_tokens()
        return self._get_mm_dummy_batch(dummy_modality, num_seqs)

    def _get_cumsum_and_arange(
        self,
        num_tokens: np.ndarray,
        cumsum_dtype: Optional[np.dtype] = None,
    ) -> tuple[np.ndarray, np.ndarray]:
        """Get the cumulative sum and batched arange of the given array.
        # E.g., [2, 5, 3] -> ([2, 7, 10], [0, 1, 0, 1, 2, 3, 4, 0, 1, 2])
        # Equivalent to but faster than:
        # np.concatenate([np.arange(n) for n in num_tokens])
        """
        # Step 1. [2, 5, 3] -> [2, 7, 10]
        cu_num_tokens = np.cumsum(num_tokens, dtype=cumsum_dtype)
        total_num_tokens = cu_num_tokens[-1]
        # Step 2. [2, 7, 10] -> [0, 0, 2, 2, 2, 2, 2, 7, 7, 7]
        cumsums_offsets = np.repeat(cu_num_tokens - num_tokens, num_tokens)
        # Step 3. [0, 1, 0, 1, 2, 3, 4, 0, 1, 2]
        arange = self.arange_np[:total_num_tokens] - cumsums_offsets

        return cu_num_tokens, arange

    def _prepare_input_ids(self, total_num_scheduled_tokens: int,
                           cu_num_tokens: np.ndarray) -> None:
        """Prepare the input IDs for the current batch.
        
        Carefully handles the `prev_sampled_token_ids` which can be cached
        from the previous engine iteration, in which case those tokens on the
        GPU need to be copied into the corresponding slots into input_ids."""

        if self.input_batch.prev_sampled_token_ids is None:
            # Normal scheduling case
            self.input_ids.copy_to_gpu(total_num_scheduled_tokens)
            return

        # Async scheduling case, where some decode requests from the previous
        # iteration won't have entries in input_ids_cpu and need to be copied
        # on the GPU from prev_sampled_token_ids.
        prev_req_id_to_index = self.input_batch.prev_req_id_to_index
        assert prev_req_id_to_index is not None
        flattened_indices = []
        prev_common_req_indices = []
        indices_match = True
        max_flattened_index = -1
        for req_id, cur_index in self.input_batch.req_id_to_index.items():
            if (prev_index := prev_req_id_to_index.get(req_id)) is not None:
                prev_common_req_indices.append(prev_index)
                # We need to compute the flattened input_ids index of the
                # last token in each common request.
                flattened_index = cu_num_tokens[cur_index].item() - 1
                flattened_indices.append(flattened_index)
                indices_match &= (prev_index == flattened_index)
                max_flattened_index = max(max_flattened_index, flattened_index)
        num_commmon_tokens = len(flattened_indices)
        if num_commmon_tokens < total_num_scheduled_tokens:
            # If not all requests are decodes from the last iteration,
            # We need to copy the input_ids_cpu to the GPU first.
            self.input_ids.copy_to_gpu(total_num_scheduled_tokens)
        if num_commmon_tokens == 0:
            # No requests in common with the previous iteration
            # So input_ids_cpu will have all the input ids.
            return
        if indices_match and max_flattened_index == (num_commmon_tokens - 1):
            # Common-case optimization: the batch is unchanged
            # and no reordering happened.
            # The indices are both the same permutation of 0..N-1 so
            # we can copy directly using a single slice.
            self.input_ids.gpu[:num_commmon_tokens].copy_(
                self.input_batch.prev_sampled_token_ids[:num_commmon_tokens,
                                                        0],
                non_blocking=True)
            return
        # Upload the index tensors asynchronously
        # so the scatter can be non-blocking.
        input_ids_index_tensor = torch.tensor(flattened_indices,
                                              dtype=torch.int64,
                                              pin_memory=self.pin_memory).to(
                                                  self.device,
                                                  non_blocking=True)
        prev_common_req_indices_tensor = torch.tensor(
            prev_common_req_indices,
            dtype=torch.int64,
            pin_memory=self.pin_memory).to(self.device, non_blocking=True)
        self.input_ids.gpu.scatter_(
            dim=0,
            index=input_ids_index_tensor,
            src=self.input_batch.prev_sampled_token_ids[
                prev_common_req_indices_tensor, 0])

    def _get_encoder_seq_lens(
        self,
        scheduler_output: "SchedulerOutput",
        kv_cache_spec: KVCacheSpec,
        num_reqs: int,
    ) -> Optional[np.ndarray]:
        if not isinstance(kv_cache_spec, CrossAttentionSpec):
            return None

        # Build encoder_seq_lens array mapping request indices to
        # encoder lengths for inputs scheduled in this batch
        encoder_seq_lens = np.zeros(num_reqs, dtype=np.int32)
        for req_id in scheduler_output.scheduled_encoder_inputs:
            req_index = self.input_batch.req_id_to_index[req_id]
            encoder_seq_lens[req_index] = self.max_encoder_len

        return encoder_seq_lens

    def _prepare_inputs(
        self, scheduler_output: "SchedulerOutput"
    ) -> tuple[PerLayerAttnMetadata, torch.Tensor,
               Optional[SpecDecodeMetadata], np.ndarray,
               Optional[CommonAttentionMetadata], int, Optional[UBatchSlices],
               Optional[torch.Tensor]]:
        """
        :return: tuple[
            attn_metadata: layer-to-attention_metadata mapping,
            logits_indices, spec_decode_metadata
        ]
        """
        total_num_scheduled_tokens = scheduler_output.total_num_scheduled_tokens
        assert total_num_scheduled_tokens > 0
        num_reqs = self.input_batch.num_reqs
        assert num_reqs > 0

        # OPTIMIZATION: Start copying the block table first.
        # This way, we can overlap the copy with the following CPU operations.
        self.input_batch.block_table.commit_block_table(num_reqs)

        # Get the number of scheduled tokens for each request.
        req_ids = self.input_batch.req_ids
        tokens = [scheduler_output.num_scheduled_tokens[i] for i in req_ids]
        num_scheduled_tokens = np.array(tokens, dtype=np.int32)
        max_num_scheduled_tokens = max(tokens)

        # Get request indices.
        # E.g., [2, 5, 3] -> [0, 0, 1, 1, 1, 1, 1, 2, 2, 2]
        req_indices = np.repeat(self.arange_np[:num_reqs],
                                num_scheduled_tokens)

        # cu_num_tokens: [2, 5, 3] -> [2, 7, 10]
        # arange: [0, 1, 0, 1, 2, 3, 4, 0, 1, 2]
        cu_num_tokens, arange = self._get_cumsum_and_arange(
            num_scheduled_tokens)

        # Get positions.
        positions_np = self.positions.np[:total_num_scheduled_tokens]
        np.add(self.input_batch.num_computed_tokens_cpu[req_indices],
               arange,
               out=positions_np)

        # Calculate M-RoPE positions.
        # Only relevant for models using M-RoPE (e.g, Qwen2-VL)
        if self.uses_mrope:
            self._calc_mrope_positions(scheduler_output)

        # Get token indices.
        # E.g., [0, 1, 0, 1, 2, 3, 4, 0, 1, 2]
        # -> [0, 1, M, M + 1, M + 2, M + 3, M + 4, 2 * M, 2 * M + 1, 2 * M + 2]
        # where M is the max_model_len.
        token_indices = (positions_np +
                         req_indices * self.input_batch.token_ids_cpu.shape[1])

        # NOTE(woosuk): We use torch.index_select instead of np.take here
        # because torch.index_select is much faster than np.take for large
        # tensors.
        torch.index_select(self.input_batch.token_ids_cpu_tensor.flatten(),
                           0,
                           torch.from_numpy(token_indices),
                           out=self.input_ids.cpu[:total_num_scheduled_tokens])

        self.input_batch.block_table.compute_slot_mapping(
            req_indices, positions_np)
        self.input_batch.block_table.commit_slot_mapping(
            total_num_scheduled_tokens)

        # Prepare the attention metadata.
        self.query_start_loc.np[0] = 0
        self.query_start_loc.np[1:num_reqs + 1] = cu_num_tokens
        # Note: pad query_start_loc to be non-decreasing, as kernels
        # like FlashAttention requires that
        self.query_start_loc.np[num_reqs + 1:].fill(cu_num_tokens[-1])
        self.query_start_loc.copy_to_gpu()
        query_start_loc = self.query_start_loc.gpu[:num_reqs + 1]

        num_tokens_unpadded = scheduler_output.total_num_scheduled_tokens
        num_tokens_padded = num_tokens_unpadded + self.get_local_padding(
            num_tokens_unpadded)
        ubatch_slices, num_tokens_after_padding = \
            ubatch_split(max_num_scheduled_tokens,
                         num_tokens_unpadded,
                         num_tokens_padded,
                         self.vllm_config)

        self.seq_lens.np[:num_reqs] = (
            self.input_batch.num_computed_tokens_cpu[:num_reqs] +
            num_scheduled_tokens)
        # Fill unused with 0 for full cuda graph mode.
        self.seq_lens.np[num_reqs:].fill(0)
        self.seq_lens.copy_to_gpu()
        seq_lens = self.seq_lens.gpu[:num_reqs]
        max_seq_len = self.seq_lens.np[:num_reqs].max().item()

        # Copy the tensors to the GPU.
        self._prepare_input_ids(total_num_scheduled_tokens, cu_num_tokens)

        if self.uses_mrope:
            # Only relevant for models using M-RoPE (e.g, Qwen2-VL)
            self.mrope_positions.gpu[:, :total_num_scheduled_tokens].copy_(
                self.mrope_positions.cpu[:, :total_num_scheduled_tokens],
                non_blocking=True)
        else:
            # Common case (1D positions)
            self.positions.copy_to_gpu(total_num_scheduled_tokens)

        use_spec_decode = len(
            scheduler_output.scheduled_spec_decode_tokens) > 0
        if not use_spec_decode:
            # NOTE(woosuk): Due to chunked prefills, the batch may contain
            # partial requests. While we should not sample any token
            # from these partial requests, we do so for simplicity.
            # We will ignore the sampled tokens from the partial requests.
            # TODO: Support prompt logprobs.
            logits_indices = query_start_loc[1:] - 1
            num_draft_tokens = None
            spec_decode_metadata = None
        else:
            # Get the number of draft tokens for each request.
            # Iterate over the dictionary rather than all requests since not all
            # requests have draft tokens.
            num_draft_tokens = np.zeros(num_reqs, dtype=np.int32)
            for req_id, draft_token_ids in (
                    scheduler_output.scheduled_spec_decode_tokens.items()):
                req_idx = self.input_batch.req_id_to_index[req_id]
                num_draft_tokens[req_idx] = len(draft_token_ids)

            spec_decode_metadata = self._calc_spec_decode_metadata(
                num_draft_tokens, cu_num_tokens)
            logits_indices = spec_decode_metadata.logits_indices
            self.num_draft_tokens.np[:num_reqs] = num_draft_tokens
            self.num_draft_tokens.np[num_reqs:].fill(0)
            self.num_draft_tokens.copy_to_gpu()

        logits_indices_padded = None
        if self.cache_config.kv_sharing_fast_prefill:
            logits_indices_padded = self._prepare_kv_sharing_fast_prefill(
                logits_indices)

        attn_metadata: PerLayerAttnMetadata = {}
        if ubatch_slices is not None:
            attn_metadata = [dict() for _ in range(len(ubatch_slices))]

        # Used in the below loop.
        query_start_loc_cpu = self.query_start_loc.cpu[:num_reqs + 1]
        seq_lens_cpu = self.seq_lens.cpu[:num_reqs]
        num_computed_tokens_cpu = (
            self.input_batch.num_computed_tokens_cpu_tensor[:num_reqs])
        spec_decode_common_attn_metadata = None
        if use_spec_decode:
            self.num_accepted_tokens.np[:num_reqs] = (
                self.input_batch.num_accepted_tokens_cpu[:num_reqs])
            self.num_accepted_tokens.np[num_reqs:].fill(1)
            self.num_accepted_tokens.copy_to_gpu()

        # Prepare the attention metadata for each KV cache group and make layers
        # in the same group share the same metadata.
        for kv_cache_group_id, kv_cache_group_spec in enumerate(
                self.kv_cache_config.kv_cache_groups):
            encoder_seq_lens = self._get_encoder_seq_lens(
                scheduler_output, kv_cache_group_spec.kv_cache_spec, num_reqs)

            if isinstance(kv_cache_group_spec.kv_cache_spec,
                          EncoderOnlyAttentionSpec):
                # Encoder-only layers do not have KV cache, so we need to
                # create a dummy block table and slot mapping for them.
                blk_table_tensor = torch.zeros(
                    (num_reqs, 1),
                    dtype=torch.int32,
                    device=self.device,
                )
                slot_mapping = torch.zeros(
                    (total_num_scheduled_tokens, ),
                    dtype=torch.int64,
                    device=self.device,
                )
                num_common_prefix_blocks = 0
            else:
                blk_table = self.input_batch.block_table[kv_cache_group_id]
                blk_table_tensor = blk_table.get_device_tensor()[:num_reqs]
                slot_mapping = blk_table.slot_mapping[:
                                                      total_num_scheduled_tokens]

                # Fill unused with -1. Needed for reshape_and_cache in full cuda
                # graph mode.
                blk_table.slot_mapping[total_num_scheduled_tokens:].fill_(-1)
                num_common_prefix_blocks = (
                    scheduler_output.
                    num_common_prefix_blocks[kv_cache_group_id])

            common_attn_metadata = CommonAttentionMetadata(
                query_start_loc=query_start_loc,
                query_start_loc_cpu=query_start_loc_cpu,
                seq_lens=seq_lens,
                seq_lens_cpu=seq_lens_cpu,
                num_computed_tokens_cpu=num_computed_tokens_cpu,
                num_reqs=num_reqs,
                num_actual_tokens=total_num_scheduled_tokens,
                max_query_len=max_num_scheduled_tokens,
                max_seq_len=max_seq_len,
                block_table_tensor=blk_table_tensor,
                slot_mapping=slot_mapping,
                logits_indices_padded=logits_indices_padded,
                num_logits_indices=logits_indices.size(0),
                causal=True,
                encoder_seq_lens=encoder_seq_lens,
            )

            if self.speculative_config and \
                spec_decode_common_attn_metadata is None:
                spec_decode_common_attn_metadata = common_attn_metadata

            for attn_group in self.attn_groups[kv_cache_group_id]:
                # Prepare for cascade attention if enabled & beneficial.
                common_prefix_len = 0
                builder = attn_group.get_metadata_builder()
                if self.cascade_attn_enabled:
                    common_prefix_len = self._compute_cascade_attn_prefix_len(
                        num_scheduled_tokens,
                        num_common_prefix_blocks,
                        kv_cache_group_spec.kv_cache_spec,
                        builder,
                    )

                extra_attn_metadata_args = {}
                if use_spec_decode and isinstance(builder,
                                                  GDNAttentionMetadataBuilder):
                    extra_attn_metadata_args = dict(
                        num_accepted_tokens=self.num_accepted_tokens.
                        gpu[:num_reqs],
                        num_draft_tokens=self.num_draft_tokens.gpu[:num_reqs],
                    )

                if ubatch_slices is not None:
                    common_attn_metadata_list = split_attn_metadata(
                        ubatch_slices, common_attn_metadata)
                    for ubid, common_attn_metadata in enumerate(
                            common_attn_metadata_list):
                        assert common_attn_metadata.max_query_len == 1
                        attn_metadata_i = (attn_group.get_metadata_builder(
                            ubatch_id=ubid).build(
                                common_prefix_len=common_prefix_len,
                                common_attn_metadata=common_attn_metadata))
                        for layer_name in kv_cache_group_spec.layer_names:
                            assert type(attn_metadata) is list
                            attn_metadata[ubid][layer_name] = attn_metadata_i
                else:
                    assert isinstance(attn_metadata, dict)
                    attn_metadata_i = builder.build(
                        common_prefix_len=common_prefix_len,
                        common_attn_metadata=common_attn_metadata,
                        **extra_attn_metadata_args)
                    for layer_name in attn_group.layer_names:
                        attn_metadata[layer_name] = attn_metadata_i

        # Hot-Swap lora model
        if self.lora_config:
            self.set_active_loras(self.input_batch, num_scheduled_tokens)

        return (attn_metadata, logits_indices, spec_decode_metadata,
                num_scheduled_tokens, spec_decode_common_attn_metadata,
                max_num_scheduled_tokens, ubatch_slices,
                num_tokens_after_padding)

    def _compute_cascade_attn_prefix_len(
        self,
        num_scheduled_tokens: np.ndarray,
        num_common_prefix_blocks: int,
        kv_cache_spec: KVCacheSpec,
        attn_metadata_builder: AttentionMetadataBuilder,
    ) -> int:
        """Compute the length of the common prefix for cascade attention.

        NOTE(woosuk): The common prefix length returned by this function
        represents the length used specifically for cascade attention, not the
        actual number of tokens shared between requests. When cascade attention
        is disabled (use_cascade=False), this function returns 0 even if
        requests share common tokens. Additionally, the common prefix length is
        truncated to a multiple of the block size and may be further truncated
        due to implementation details explained below.

        Args:
            num_scheduled_tokens: Number of tokens scheduled per request.
            num_common_prefix_blocks: Number of shared KV cache blocks.

        Returns:
            int: Length of common prefix in tokens.
        """
        common_prefix_len = num_common_prefix_blocks * kv_cache_spec.block_size
        if common_prefix_len == 0:
            # Common case.
            return 0

        # NOTE(woosuk): Cascade attention uses two attention kernels: one
        # for the common prefix and the other for the rest. For the first
        # kernel, we concatenate all the query tokens (possibly from
        # different requests) and treat them as if they are from the same
        # request. Then, we use bi-directional attention to process the
        # common prefix in the KV cache. Importantly, this means that the
        # first kernel does not do any masking.

        # Consider the following example:
        # Request 1's input query: [D, E, X]
        # Request 1's kv cache: [A, B, C, D, E, X]
        # Request 1's num_computed_tokens: 3 (i.e., [A, B, C])
        # Request 2's input query: [E, Y]
        # Request 2's kv cache: [A, B, C, D, E, Y]
        # Request 2's num_computed_tokens: 4 (i.e., [A, B, C, D])

        # If we use [A, B, C, D, E] as the common prefix, then the
        # first kernel will compute the bi-directional attention between
        # input query [D, E, X, E, Y] and common prefix [A, B, C, D, E].
        # However, this is wrong because D in Request 1 should not attend to
        # E in the common prefix (i.e., we need masking).
        # To avoid this, [A, B, C, D] should be the common prefix.
        # That is, the common prefix should be capped by the minimum
        # num_computed_tokens among the requests, and plus one to include
        # the first token of the query.

        # In practice, we use [A, B, C] as the common prefix, instead of
        # [A, B, C, D] (i.e., the common prefix is capped by the minimum
        # num_computed_tokens, without plus one).
        # This is because of an implementation detail: We want to always
        # use two kernels for cascade attention. Let's imagine:
        # Request 3's input query: [D]
        # Request 3's kv cache: [A, B, C, D]
        # Request 3's num_computed_tokens: 3 (i.e., [A, B, C])
        # If we use [A, B, C, D] as the common prefix for Request 1-3,
        # then Request 3 will be processed only by the first kernel,
        # and the second kernel will get an empty input. While this is not
        # a fundamental problem, our current implementation does not support
        # this case.
        num_reqs = len(num_scheduled_tokens)
        common_prefix_len = min(
            common_prefix_len,
            self.input_batch.num_computed_tokens_cpu[:num_reqs].min())
        # common_prefix_len should be a multiple of the block size.
        common_prefix_len = (common_prefix_len // kv_cache_spec.block_size *
                             kv_cache_spec.block_size)
        use_sliding_window = (isinstance(kv_cache_spec, SlidingWindowSpec) or
                              (isinstance(kv_cache_spec, FullAttentionSpec)
                               and kv_cache_spec.sliding_window is not None))
        use_local_attention = (
            isinstance(kv_cache_spec, ChunkedLocalAttentionSpec)
            or (isinstance(kv_cache_spec, FullAttentionSpec)
                and kv_cache_spec.attention_chunk_size is not None))
        assert isinstance(kv_cache_spec, AttentionSpec)
        use_cascade = attn_metadata_builder.use_cascade_attention(
            common_prefix_len=common_prefix_len,
            query_lens=num_scheduled_tokens,
            num_query_heads=self.num_query_heads,
            num_kv_heads=kv_cache_spec.num_kv_heads,
            use_alibi=self.use_alibi,
            use_sliding_window=use_sliding_window,
            use_local_attention=use_local_attention,
            num_sms=self.num_sms,
        )
        return common_prefix_len if use_cascade else 0

    def _calc_mrope_positions(self, scheduler_output: "SchedulerOutput"):
        mrope_pos_ptr = 0
        for index, req_id in enumerate(self.input_batch.req_ids):
            req = self.requests[req_id]
            assert req.mrope_positions is not None

            num_computed_tokens = \
                self.input_batch.num_computed_tokens_cpu[index]
            num_scheduled_tokens = \
                scheduler_output.num_scheduled_tokens[req_id]
            num_prompt_tokens = len(req.prompt_token_ids)

            if num_computed_tokens + num_scheduled_tokens > num_prompt_tokens:
                prompt_part_len = max(0,
                                      num_prompt_tokens - num_computed_tokens)
                completion_part_len = max(
                    0, num_scheduled_tokens - prompt_part_len)
            else:
                prompt_part_len = num_scheduled_tokens
                completion_part_len = 0

            assert num_scheduled_tokens == prompt_part_len + completion_part_len

            if prompt_part_len > 0:
                # prompt's mrope_positions are pre-computed
                dst_start = mrope_pos_ptr
                dst_end = mrope_pos_ptr + prompt_part_len
                src_start = num_computed_tokens
                src_end = num_computed_tokens + prompt_part_len

                self.mrope_positions.cpu[:, dst_start:dst_end] = (
                    req.mrope_positions[:, src_start:src_end])
                mrope_pos_ptr += prompt_part_len

            if completion_part_len > 0:
                # compute completion's mrope_positions on-the-fly
                dst_start = mrope_pos_ptr
                dst_end = mrope_pos_ptr + completion_part_len

                MRotaryEmbedding.get_next_input_positions_tensor(
                    out=self.mrope_positions.np,
                    out_offset=dst_start,
                    mrope_position_delta=req.mrope_position_delta,
                    context_len=num_computed_tokens + prompt_part_len,
                    num_new_tokens=completion_part_len,
                )

                mrope_pos_ptr += completion_part_len

    def _calc_spec_decode_metadata(
        self,
        num_draft_tokens: np.ndarray,
        cu_num_scheduled_tokens: np.ndarray,
    ) -> SpecDecodeMetadata:
        # Inputs:
        # cu_num_scheduled_tokens:  [  4, 104, 107, 207, 209]
        # num_draft_tokens:         [  3,   0,   2,   0,   1]
        # Outputs:
        # cu_num_draft_tokens:      [  3,   3,   5,   5,   6]
        # logits_indices:           [  0,   1,   2,   3, 103, 104, 105, 106,
        #                            206, 207, 208]
        # target_logits_indices:    [  0,   1,   2,   5,   6,   9]
        # bonus_logits_indices:     [  3,   4,   7,   8,  10]

        # Compute the logits indices.
        # [4, 1, 3, 1, 2]
        num_sampled_tokens = num_draft_tokens + 1

        # Step 1. cu_num_sampled_tokens: [4, 5, 8, 9, 11]
        # arange: [0, 1, 2, 3, 0, 0, 1, 2, 0, 0, 1]
        cu_num_sampled_tokens, arange = self._get_cumsum_and_arange(
            num_sampled_tokens, cumsum_dtype=np.int32)
        # Step 2. [0, 0, 0, 0, 103, 104, 104, 104, 206, 207, 207]
        logits_indices = np.repeat(
            cu_num_scheduled_tokens - num_sampled_tokens, num_sampled_tokens)
        # Step 3. [0, 1, 2, 3, 103, 104, 105, 106, 206, 207, 208]
        logits_indices += arange

        # Compute the bonus logits indices.
        bonus_logits_indices = cu_num_sampled_tokens - 1

        # Compute the draft logits indices.
        # cu_num_draft_tokens: [3, 3, 5, 5, 6]
        # arange: [0, 1, 2, 0, 1, 0]
        cu_num_draft_tokens, arange = self._get_cumsum_and_arange(
            num_draft_tokens, cumsum_dtype=np.int32)
        # [0, 0, 0, 5, 5, 9]
        target_logits_indices = np.repeat(
            cu_num_sampled_tokens - num_sampled_tokens, num_draft_tokens)
        # [0, 1, 2, 5, 6, 9]
        target_logits_indices += arange

        # TODO: Optimize the CPU -> GPU copy.
        cu_num_draft_tokens = torch.from_numpy(cu_num_draft_tokens).to(
            self.device, non_blocking=True)
        logits_indices = torch.from_numpy(logits_indices).to(self.device,
                                                             non_blocking=True)
        target_logits_indices = torch.from_numpy(target_logits_indices).to(
            self.device, non_blocking=True)
        bonus_logits_indices = torch.from_numpy(bonus_logits_indices).to(
            self.device, non_blocking=True)

        # Compute the draft token ids.
        # draft_token_indices:      [  1,   2,   3, 105, 106, 208]
        draft_token_ids = self.input_ids.gpu[logits_indices]
        draft_token_ids = draft_token_ids[target_logits_indices + 1]

        metadata = SpecDecodeMetadata(
            draft_token_ids=draft_token_ids,
            num_draft_tokens=num_draft_tokens.tolist(),
            cu_num_draft_tokens=cu_num_draft_tokens,
            target_logits_indices=target_logits_indices,
            bonus_logits_indices=bonus_logits_indices,
            logits_indices=logits_indices,
        )
        return metadata

    def _prepare_kv_sharing_fast_prefill(
        self,
        logits_indices: torch.Tensor,
    ) -> torch.Tensor:
        assert self.kv_sharing_fast_prefill_logits_indices is not None
        num_logits = logits_indices.shape[0]
        assert num_logits > 0
        self.kv_sharing_fast_prefill_logits_indices[:num_logits].copy_(
            logits_indices)
        # There might have leftover indices in logits_indices[num_logits:]
        # from previous iterations, whose values may be greater than the
        # batch size in the current iteration. To ensure indices are always
        # valid, we fill the padded indices with the last index.
        self.kv_sharing_fast_prefill_logits_indices[num_logits:].fill_(
            logits_indices[-1].item())
        if (self.compilation_config.cudagraph_mode != CUDAGraphMode.NONE
                and num_logits <= self.cudagraph_batch_sizes[-1]):
            # Use piecewise CUDA graphs.
            # Add padding to the batch size.
            num_logits_padded = self.vllm_config.pad_for_cudagraph(num_logits)
        else:
            num_logits_padded = num_logits
        logits_indices_padded = (
            self.kv_sharing_fast_prefill_logits_indices[:num_logits_padded])
        return logits_indices_padded

    def _batch_mm_kwargs_from_scheduler(
        self,
        scheduler_output: "SchedulerOutput",
    ) -> tuple[list[MultiModalKwargsItem], list[tuple[str, PlaceholderRange]]]:
        """Batch multimodal kwargs from scheduled encoder inputs.

        Args:
            scheduler_output: The scheduler output containing scheduled encoder
              inputs.

        Returns:
            A tuple of (mm_kwargs, req_ids_pos) where:
            - mm_kwargs: List of multimodal kwargs items to be batched
            - mm_hashes_pos: List of (mm_hash, position_info) tuples
        """
        scheduled_encoder_inputs = scheduler_output.scheduled_encoder_inputs
        if not scheduled_encoder_inputs:
            return [], []
        # Batch the multi-modal inputs.
        mm_kwargs = list[MultiModalKwargsItem]()
        # list of tuple (mm_hash, position_info)
        mm_hashes_pos = list[tuple[str, PlaceholderRange]]()
        for req_id, encoder_input_ids in scheduled_encoder_inputs.items():
            req_state = self.requests[req_id]

            for mm_input_id in encoder_input_ids:
                mm_feature = req_state.mm_features[mm_input_id]
                mm_hash = mm_feature.identifier
                mm_kwargs.append(mm_feature.data)
                mm_hashes_pos.append((mm_hash, mm_feature.mm_position))

        return mm_kwargs, mm_hashes_pos

    def _execute_mm_encoder(self, scheduler_output: "SchedulerOutput"):
        # Batch the multi-modal inputs using the helper method.
        mm_kwargs, mm_hashes_pos = self._batch_mm_kwargs_from_scheduler(
            scheduler_output)

        if not mm_kwargs:
            return

        # Batch mm inputs as much as we can: if a request in the batch has
        # multiple modalities or a different modality than the previous one,
        # we process it separately to preserve item order.
        # FIXME(ywang96): This is a hacky way to deal with multiple modalities
        # in the same batch while still being able to benefit from batching
        # multimodal inputs. The proper solution should be reordering the
        # encoder outputs.
        encoder_outputs = []
        for _, num_items, mm_kwargs_group in group_mm_kwargs_by_modality(
                mm_kwargs,
                device=self.device,
                pin_memory=self.pin_memory,
        ):
            # Run the encoder.
            # `curr_group_outputs` is either of the following:
            # 1. A tensor of shape (num_items, feature_size, hidden_size)
            # in case feature_size is fixed across all multimodal items.
            # 2. A list or tuple (length: num_items) of tensors, each of shape
            # (feature_size, hidden_size) in case the feature size is dynamic
            # depending on the input multimodal items.
            curr_group_outputs = self.model.get_multimodal_embeddings(
                **mm_kwargs_group)

            sanity_check_mm_encoder_outputs(
                curr_group_outputs,
                expected_num_items=num_items,
            )

            for output in curr_group_outputs:
                encoder_outputs.append(output)

        # Cache the encoder outputs by mm_hash
        for (mm_hash, pos_info), output in zip(mm_hashes_pos, encoder_outputs):
            self.encoder_cache[mm_hash] = scatter_mm_placeholders(
                output,
                is_embed=pos_info.is_embed,
            )

    def _gather_mm_embeddings(
        self,
        scheduler_output: "SchedulerOutput",
        shift_computed_tokens: int = 0,
    ) -> list[torch.Tensor]:
        mm_embeds: list[torch.Tensor] = []
        for req_id in self.input_batch.req_ids:
            num_scheduled_tokens = scheduler_output.num_scheduled_tokens[
                req_id]
            req_state = self.requests[req_id]
            num_computed_tokens = \
                req_state.num_computed_tokens + shift_computed_tokens
            for mm_feature in req_state.mm_features:
                pos_info = mm_feature.mm_position
                start_pos = pos_info.offset
                num_encoder_tokens = pos_info.length

                # The encoder output is needed if the two ranges overlap:
                # [num_computed_tokens,
                #  num_computed_tokens + num_scheduled_tokens) and
                # [start_pos, start_pos + num_encoder_tokens)
                if start_pos >= num_computed_tokens + num_scheduled_tokens:
                    # The encoder output is not needed in this step.
                    break
                if start_pos + num_encoder_tokens <= num_computed_tokens:
                    # The encoder output is already processed and stored
                    # in the decoder's KV cache.
                    continue

                start_idx = max(num_computed_tokens - start_pos, 0)
                end_idx = min(
                    num_computed_tokens - start_pos + num_scheduled_tokens,
                    num_encoder_tokens,
                )
                assert start_idx < end_idx

                mm_hash = mm_feature.identifier
                encoder_output = self.encoder_cache.get(mm_hash, None)
                assert encoder_output is not None,\
                    f"Encoder cache miss for {mm_hash}."

                if (is_embed := pos_info.is_embed) is not None:
                    is_embed = is_embed[start_idx:end_idx]

                mm_embeds_item = gather_mm_placeholders(
                    encoder_output[start_idx:end_idx],
                    is_embed=is_embed,
                )
                mm_embeds.append(mm_embeds_item)
        return mm_embeds

    def _extract_encoder_inputs(
        self,
        scheduler_output: "SchedulerOutput",
    ) -> dict[str, torch.Tensor]:
        """Extract encoder inputs for encoder-decoder models.

        This method extracts multimodal input features from scheduled encoder
        inputs and formats them for the encoder-decoder model forward pass.
        """
        # Batch the multi-modal inputs using the helper method.
        mm_kwargs, _ = self._batch_mm_kwargs_from_scheduler(scheduler_output)

        if not mm_kwargs:
            return {}

        # Group MM kwargs by modality and extract features
        encoder_features = {}
        for _, _, mm_kwargs_group in group_mm_kwargs_by_modality(
                mm_kwargs,
                device=self.device,
                pin_memory=self.pin_memory,
        ):
            # Add the grouped features to encoder_features dict
            # This allows the model to receive them as kwargs (e.g.,
            # input_features=...)
            encoder_features.update(mm_kwargs_group)

        return encoder_features

    def get_model(self) -> nn.Module:
        # get raw model out of the cudagraph wrapper.
        if isinstance(self.model, (CUDAGraphWrapper, UBatchWrapper)):
            return self.model.unwrap()
        return self.model

    def get_supported_generation_tasks(self) -> list[GenerationTask]:
        model = self.get_model()
        supported_tasks = list[GenerationTask]()

        if is_text_generation_model(model):
            supported_tasks.append("generate")

        if supports_transcription(model):
            if model.supports_transcription_only:
                return ["transcription"]

            supported_tasks.append("transcription")

        return supported_tasks

    def get_supported_pooling_tasks(self) -> list[PoolingTask]:
        model = self.get_model()
        if not is_pooling_model(model):
            return []

        supported_tasks = list(model.pooler.get_supported_tasks())

        if (self.scheduler_config.chunked_prefill_enabled
                and "encode" in supported_tasks):
            supported_tasks.remove("encode")

            logger.debug_once("Chunked prefill is not supported with "
                              "encode task which using ALL pooling. "
                              "Please turn off chunked prefill by "
                              "`--no-enable-chunked-prefill` before using it.")

        if "score" in supported_tasks:
            num_labels = getattr(self.model_config.hf_config, "num_labels", 0)
            if num_labels != 1:
                supported_tasks.remove("score")
                logger.debug_once(
                    "Score API is only enabled for num_labels == 1.")

        return supported_tasks

    def get_supported_tasks(self) -> tuple[SupportedTask, ...]:
        tasks = list[SupportedTask]()

        if self.model_config.runner_type == "generate":
            tasks.extend(self.get_supported_generation_tasks())
        if self.model_config.runner_type == "pooling":
            tasks.extend(self.get_supported_pooling_tasks())

        return tuple(tasks)

    def apply_grammar_bitmask(
        self,
        scheduler_output: "SchedulerOutput",
        logits: torch.Tensor,
    ):
        grammar_bitmask = scheduler_output.grammar_bitmask
        if grammar_bitmask is None:
            return

        # We receive the structured output bitmask from the scheduler,
        # compacted to contain bitmasks only for structured output requests.
        # The order of the requests in the bitmask is not guaranteed to be the
        # same as the order of the requests in the gpu runner's batch. We need
        # to sort the bitmask to match the order of the requests used here.

        # Get the batch indices of the structured output requests.
        # Keep track of the number of speculative tokens scheduled for every
        # request in the batch, as the logit indices are offset by this amount.
        struct_out_req_batch_indices: dict[str, int] = {}
        cumulative_offset = 0
        seq = sorted(self.input_batch.req_id_to_index.items(),
                     key=lambda x: x[1])
        for req_id, batch_index in seq:
            logit_index = batch_index + cumulative_offset
            cumulative_offset += len(
                scheduler_output.scheduled_spec_decode_tokens.get(req_id, []))
            if req_id in scheduler_output.structured_output_request_ids:
                struct_out_req_batch_indices[req_id] = logit_index

        out_indices = []

        # Reorder the bitmask to match the order of the requests in the batch.
        sorted_bitmask = np.full(shape=(logits.shape[0],
                                        grammar_bitmask.shape[1]),
                                 fill_value=-1,
                                 dtype=grammar_bitmask.dtype)
        cumulative_index = 0
        seq = sorted(scheduler_output.structured_output_request_ids.items(),
                     key=lambda x: x[1])
        for req_id, _ in seq:
            logit_index = struct_out_req_batch_indices[req_id]
            num_spec_tokens = len(
                scheduler_output.scheduled_spec_decode_tokens.get(req_id, []))
            for i in range(1 + num_spec_tokens):
                sorted_bitmask[logit_index + i] = \
                    grammar_bitmask[cumulative_index + i]
                out_indices.append(logit_index + i)
            cumulative_index += 1 + num_spec_tokens
        grammar_bitmask = sorted_bitmask

        # If the length of out indices and the logits have the same shape
        # we don't need to pass indices to the kernel,
        # since the bitmask is already aligned with the logits.
        skip_out_indices = len(out_indices) == logits.shape[0]

        # Serialization of np.ndarray is much more efficient than a tensor,
        # so we receive it in that format.
        grammar_bitmask = torch.from_numpy(grammar_bitmask).contiguous()

        xgr.apply_token_bitmask_inplace(
            logits,
            grammar_bitmask.to(self.device, non_blocking=True),
            indices=out_indices if not skip_out_indices else None,
        )

    def sync_and_slice_intermediate_tensors(
            self, num_tokens: int, intermediate_tensors: IntermediateTensors,
            sync_self: bool) -> IntermediateTensors:

        assert self.intermediate_tensors is not None

        tp = self.vllm_config.parallel_config.tensor_parallel_size
        is_rs = is_residual_scattered_for_sp(self.vllm_config, num_tokens)

        # When sequence parallelism is enabled, the "residual" tensor is sharded
        # across tensor parallel ranks, so each rank only needs its own slice.
        if sync_self:
            assert intermediate_tensors is not None
            for k, v in intermediate_tensors.items():
                is_scattered = k == "residual" and is_rs
                copy_len = num_tokens // tp if is_scattered else \
                    num_tokens
                self.intermediate_tensors[k][:copy_len].copy_(
                    v[:copy_len], non_blocking=True)

        return IntermediateTensors({
            k:
            v[:num_tokens //
              tp] if k == "residual" and is_rs else v[:num_tokens]
            for k, v in self.intermediate_tensors.items()
        })

    def eplb_step(self,
                  is_dummy: bool = False,
                  is_profile: bool = False) -> None:
        """
        Step for the EPLB (Expert Parallelism Load Balancing) state.
        """
        if not self.parallel_config.enable_eplb:
            return

        assert self.eplb_state is not None
        model = self.get_model()
        assert is_mixture_of_experts(model)
        self.eplb_state.step(
            model,
            is_dummy,
            is_profile,
            log_stats=self.parallel_config.eplb_config.log_balancedness,
        )

    def get_dp_padding(self,
                       num_tokens: int) -> tuple[int, Optional[torch.Tensor]]:
        """
        Determines the total number of tokens that each rank will run.
        All ranks will be padded out so that they run with the same number
        of tokens

        Returns: tuple[
            num_pad_tokens: The number of tokens that will be added to the batch
            num_tokens_after_padding: A tensor containing the total number of
            tokens for each DP rank including padding.
        ]
        """
        dp_size = self.vllm_config.parallel_config.data_parallel_size
        dp_rank = self.vllm_config.parallel_config.data_parallel_rank

        # For DP: Don't pad when setting enforce_eager.
        # This lets us set enforce_eager on the prefiller in a P/D setup and
        # still use CUDA graphs (enabled by this padding) on the decoder.
        #
        # TODO(tms) : There are many cases where padding is enabled for
        # prefills, causing unnecessary and excessive padding of activations.

        if dp_size == 1 or self.vllm_config.model_config.enforce_eager:
            # Early exit.
            return 0, None

        num_tokens_across_dp = DPMetadata.num_tokens_across_dp(
            num_tokens, dp_size, dp_rank)
        max_tokens_across_dp_cpu = torch.max(num_tokens_across_dp).item()
        num_tokens_after_padding = torch.tensor([max_tokens_across_dp_cpu] *
                                                dp_size,
                                                device="cpu",
                                                dtype=torch.int32)
        return max_tokens_across_dp_cpu - num_tokens, num_tokens_after_padding

    def get_local_padding(self, num_tokens_unpadded: int) -> int:

        num_tokens_padded = num_tokens_unpadded

        if (self.compilation_config.cudagraph_mode != CUDAGraphMode.NONE
                and num_tokens_unpadded <= self.cudagraph_batch_sizes[-1]):
            # Use piecewise CUDA graphs.
            # Add padding to the batch size.
            num_tokens_padded = self.vllm_config.pad_for_cudagraph(
                num_tokens_unpadded)
        else:
            # Eager mode.
            # Pad tokens to multiple of tensor_parallel_size when
            # enabled collective fusion for SP
            tp_size = self.vllm_config.parallel_config.tensor_parallel_size
            if self.vllm_config.compilation_config.pass_config. \
                enable_sequence_parallelism and tp_size > 1:
                from vllm.utils import round_up
                num_tokens_padded = round_up(num_tokens_unpadded, tp_size)

        num_pad_tokens = num_tokens_padded - num_tokens_unpadded
        return num_pad_tokens

    # This is where the second ubatch is adjusted to account for the padding.
    # Should be called after attention metadata creation. This just pads
    # the second ubatch slice out to the total number of tokens
    # (num_tokens + padding)
    def pad_out_ubatch_slice(self, ubatch_slices: UBatchSlices,
                             num_total_tokens: int):
        padded_second_ubatch_slice = slice(ubatch_slices[1].token_slice.start,
                                           num_total_tokens)
        ubatch_slices[1] = UBatchSlice(padded_second_ubatch_slice,
                                       padded_second_ubatch_slice)

    def _pool(
        self,
        hidden_states: torch.Tensor,
        num_scheduled_tokens: int,
        num_scheduled_tokens_np: np.ndarray,
    ) -> ModelRunnerOutput:
        assert self.input_batch.num_reqs ==\
            len(self.input_batch.pooling_params), \
        "Either all or none of the requests in" \
        " a batch must be pooling request"

        hidden_states = hidden_states[:num_scheduled_tokens]
        pooling_metadata = self.input_batch.get_pooling_metadata()
        pooling_metadata.build_pooling_cursor(num_scheduled_tokens_np.tolist(),
                                              device=hidden_states.device)
        seq_lens_cpu = self.seq_lens.cpu[:self.input_batch.num_reqs]

        # Pooling models D2H & synchronize occurs in pooler.py:build_output
        raw_pooler_output = self.model.pooler(
            hidden_states=hidden_states, pooling_metadata=pooling_metadata)

        pooler_output: list[Optional[torch.Tensor]] = []
        for raw_output, seq_len, prompt_len in zip(
                raw_pooler_output, seq_lens_cpu, pooling_metadata.prompt_lens):

            output = raw_output.data if seq_len == prompt_len else None
            pooler_output.append(output)

        return ModelRunnerOutput(
            req_ids=self.input_batch.req_ids,
            req_id_to_index=self.input_batch.req_id_to_index,
            sampled_token_ids=[],
            logprobs=None,
            prompt_logprobs_dict={},
            pooler_output=pooler_output,
        )

    def _get_num_input_tokens(self, num_scheduled_tokens: int) -> int:
        if (self.compilation_config.cudagraph_mode != CUDAGraphMode.NONE
                and not envs.VLLM_DISABLE_PAD_FOR_CUDAGRAPH
                and hasattr(self, "cudagraph_batch_sizes")
                and self.cudagraph_batch_sizes
                and num_scheduled_tokens <= self.cudagraph_batch_sizes[-1]):
            # Use CUDA graphs.
            # Add padding to the batch size.
            return self.vllm_config.pad_for_cudagraph(num_scheduled_tokens)

        # Eager mode.
        # Pad tokens to multiple of tensor_parallel_size when
        # enabled collective fusion for SP
        tp_size = self.vllm_config.parallel_config.tensor_parallel_size
        if (self.compilation_config.pass_config.enable_sequence_parallelism
                and tp_size > 1):
            return round_up(num_scheduled_tokens, tp_size)
        return num_scheduled_tokens

    def _preprocess(
        self,
        scheduler_output: "SchedulerOutput",
        intermediate_tensors: Optional[IntermediateTensors] = None,
        ubatch_slices: Optional[UBatchSlices] = None,
        num_tokens_after_padding: Optional[torch.Tensor] = None,
    ) -> tuple[int, int, Optional[torch.Tensor], Optional[torch.Tensor],
               Optional[torch.Tensor], torch.Tensor,
               Optional[IntermediateTensors], dict[str, Any]]:

        num_scheduled_tokens = scheduler_output.total_num_scheduled_tokens
<<<<<<< HEAD
        num_input_tokens = num_scheduled_tokens
        if ubatch_slices:
            assert num_tokens_after_padding is not None
            num_input_tokens = int(num_tokens_after_padding[0].item() * 2)
            self.pad_out_ubatch_slice(ubatch_slices, num_input_tokens)
        elif ubatch_slices is None:
            num_input_tokens += self.get_local_padding(num_input_tokens)
            num_pad, num_tokens_after_padding = self.get_dp_padding(
                num_input_tokens)
            num_input_tokens += num_pad
=======
        num_input_tokens = self._get_num_input_tokens(num_scheduled_tokens)
        # Padding for DP
        num_pad, num_tokens_across_dp = self.get_dp_padding(num_input_tokens)
        num_input_tokens += num_pad
>>>>>>> 4e5affea

        # _prepare_inputs may reorder the batch, so we must gather multi
        # modal outputs after that to ensure the correct order
        if (self.supports_mm_inputs and get_pp_group().is_first_rank
                and not self.model_config.is_encoder_decoder):
            # Run the multimodal encoder if any.
            self._execute_mm_encoder(scheduler_output)
            mm_embeds = self._gather_mm_embeddings(scheduler_output)

            # NOTE(woosuk): To unify token ids and soft tokens (vision
            # embeddings), we always use embeddings (rather than token ids)
            # as input to the multimodal model, even when the input is text.
            inputs_embeds_scheduled = self.model.get_input_embeddings(
                input_ids=self.input_ids.gpu[:num_scheduled_tokens],
                multimodal_embeddings=mm_embeds or None,
            )

            # TODO(woosuk): Avoid the copy. Optimize.
            self.inputs_embeds.gpu[:num_scheduled_tokens].copy_(
                inputs_embeds_scheduled)

            input_ids = None
            inputs_embeds = self.inputs_embeds.gpu[:num_input_tokens]
            model_kwargs = {
                **self._init_model_kwargs(num_scheduled_tokens),
                **self._extract_mm_kwargs(scheduler_output),
            }
        else:
            # For text-only models, we use token ids as input.
            # While it is possible to use embeddings as input just like the
            # multimodal models, it is not desirable for performance since
            # then the embedding layer is not included in the CUDA graph.
            input_ids = self.input_ids.gpu[:num_input_tokens]
            inputs_embeds = None
            model_kwargs = self._init_model_kwargs(num_input_tokens)
        if self.uses_mrope:
            positions = self.mrope_positions.gpu[:, :num_input_tokens]
        else:
            positions = self.positions.gpu[:num_input_tokens]

        if get_pp_group().is_first_rank:
            intermediate_tensors = None
        else:
            intermediate_tensors = self.sync_and_slice_intermediate_tensors(
                num_input_tokens, intermediate_tensors, True)

        if (self.model_config.is_encoder_decoder
                and scheduler_output.scheduled_encoder_inputs):
            encoder_inputs = self._extract_encoder_inputs(scheduler_output)
            model_kwargs.update(encoder_inputs)

        return (
            num_scheduled_tokens,
            num_input_tokens,
            num_tokens_after_padding,
            input_ids,
            inputs_embeds,
            positions,
            intermediate_tensors,
            model_kwargs,
        )

    def _sample(
            self, logits: Optional[torch.Tensor],
            spec_decode_metadata: Optional[SpecDecodeMetadata]
    ) -> SamplerOutput:
        # Sample the next token and get logprobs if needed.
        sampling_metadata = self.input_batch.sampling_metadata
        if spec_decode_metadata is None:
            sampler_output = self.sampler(
                logits=logits,
                sampling_metadata=sampling_metadata,
            )
        else:
            # When indexing with a tensor (bonus_logits_indices), PyTorch
            # creates a new tensor with separate storage from the original
            # logits tensor. This means any in-place operations on bonus_logits
            # won't affect the original logits tensor.
            assert logits is not None
            bonus_logits = logits[spec_decode_metadata.bonus_logits_indices]
            sampler_output = self.sampler(
                logits=bonus_logits,
                sampling_metadata=sampling_metadata,
            )
            bonus_token_ids = sampler_output.sampled_token_ids

            # Just like `bonus_logits`, `target_logits` is a new tensor with
            # separate storage from the original `logits` tensor. Therefore,
            # it is safe to update `target_logits` in place.
            target_logits = logits[spec_decode_metadata.target_logits_indices]
            output_token_ids = self.rejection_sampler(
                spec_decode_metadata,
                None,  # draft_probs
                target_logits,
                bonus_token_ids,
                sampling_metadata,
            )
            sampler_output.sampled_token_ids = output_token_ids
            self._update_states_after_model_execute(output_token_ids)

        return sampler_output

    def _bookkeeping_sync(
        self, scheduler_output: "SchedulerOutput",
        sampler_output: SamplerOutput, logits: Optional[torch.Tensor],
        hidden_states: torch.Tensor, num_scheduled_tokens: int
    ) -> tuple[
            dict[str, int],
            Optional[LogprobsLists],
            list[list[int]],
            dict[str, Optional[LogprobsTensors]],
            list[str],
            dict[str, int],
            list[int],
    ]:
        num_nans_in_logits = {}
        if envs.VLLM_COMPUTE_NANS_IN_LOGITS:
            num_nans_in_logits = self._get_nans_in_logits(logits)

        # TODO(woosuk): The following loop can be slow since it iterates over
        # the requests one by one. Optimize.
        discard_sampled_tokens_req_indices = []
        for i, req_id in enumerate(self.input_batch.req_ids):
            req_state = self.requests[req_id]
            seq_len = (req_state.num_computed_tokens +
                       scheduler_output.num_scheduled_tokens[req_id])
            if seq_len < req_state.num_tokens:
                # Ignore the sampled token for partial prefills.
                # Rewind the generator state as if the token was not sampled.
                # This relies on cuda-specific torch-internal impl details
                generator = self.input_batch.generators.get(i)
                if generator is not None:
                    generator.set_offset(generator.get_offset() - 4)
                # Record the index of the request that should not be sampled,
                # so that we could clear the sampled tokens before returning.
                discard_sampled_tokens_req_indices.append(i)

        # Copy some objects so they don't get modified after returning.
        # This is important when using async scheduling.
        req_ids_output_copy = self.input_batch.req_ids.copy()
        req_id_to_index_output_copy = \
            self.input_batch.req_id_to_index.copy()

        # NOTE: GPU -> CPU Sync happens here.
        # Move as many CPU operations as possible before this sync point.
        logprobs_tensors = sampler_output.logprobs_tensors
        logprobs_lists = logprobs_tensors.tolists() \
            if logprobs_tensors is not None else None

        # Compute prompt logprobs if needed.
        prompt_logprobs_dict = self._get_prompt_logprobs_dict(
            hidden_states[:num_scheduled_tokens],
            scheduler_output.num_scheduled_tokens,
        )

        num_sampled_tokens = sampler_output.sampled_token_ids.shape[0]
        sampled_token_ids = sampler_output.sampled_token_ids
        invalid_req_indices = []
        if not self.use_async_scheduling:
            # Get the valid generated tokens.
            max_gen_len = sampled_token_ids.shape[-1]
            if max_gen_len == 1:
                # No spec decode tokens.
                valid_sampled_token_ids = self._to_list(sampled_token_ids)
            else:
                # Includes spec decode tokens.
                valid_sampled_token_ids = self.rejection_sampler.parse_output(
                    sampled_token_ids,
                    self.input_batch.vocab_size,
                )
            # Mask out the sampled tokens that should not be sampled.
            for i in discard_sampled_tokens_req_indices:
                valid_sampled_token_ids[i].clear()
        else:
            valid_sampled_token_ids = []
            invalid_req_indices = list(discard_sampled_tokens_req_indices)
            invalid_req_indices_set = set(invalid_req_indices)
            assert sampled_token_ids.shape[-1] == 1

            # Cache the sampled tokens on the GPU and avoid CPU sync.
            # These will be copied into input_ids in the next step
            # when preparing inputs.
            self.input_batch.prev_sampled_token_ids = \
                sampled_token_ids
            self.input_batch.prev_sampled_token_ids_invalid_indices = \
                invalid_req_indices_set
            self.input_batch.prev_req_id_to_index = {
                req_id: i
                for i, req_id in enumerate(self.input_batch.req_ids)
                if i not in invalid_req_indices_set
            }

        # Cache the sampled tokens in the model runner, so that the scheduler
        # doesn't need to send them back.
        # NOTE(woosuk): As an exception, when using PP, the scheduler sends
        # the sampled tokens back, because there's no direct communication
        # between the first-stage worker and the last-stage worker.
        req_ids = self.input_batch.req_ids
        for req_idx in range(num_sampled_tokens):
            if self.use_async_scheduling:
                sampled_ids = [-1] if \
                    req_idx not in invalid_req_indices_set else None
            else:
                sampled_ids = valid_sampled_token_ids[req_idx]
            if not sampled_ids:
                continue

            start_idx = self.input_batch.num_tokens_no_spec[req_idx]
            end_idx = start_idx + len(sampled_ids)
            assert end_idx <= self.max_model_len, (
                "Sampled token IDs exceed the max model length. "
                f"Total number of tokens: {end_idx} > max_model_len: "
                f"{self.max_model_len}")

            self.input_batch.token_ids_cpu[req_idx,
                                           start_idx:end_idx] = sampled_ids
            self.input_batch.num_tokens_no_spec[req_idx] = end_idx
            self.input_batch.num_tokens[req_idx] = end_idx

            req_id = req_ids[req_idx]
            req_state = self.requests[req_id]
            req_state.output_token_ids.extend(sampled_ids)

        return (
            num_nans_in_logits,
            logprobs_lists,
            valid_sampled_token_ids,
            prompt_logprobs_dict,
            req_ids_output_copy,
            req_id_to_index_output_copy,
            invalid_req_indices,
        )

    @torch.inference_mode()
    def execute_model(
        self,
        scheduler_output: "SchedulerOutput",
        intermediate_tensors: Optional[IntermediateTensors] = None,
    ) -> Union[ModelRunnerOutput, AsyncModelRunnerOutput, IntermediateTensors]:
        with record_function_or_nullcontext("Preprocess"):
            self._update_states(scheduler_output)
            if not scheduler_output.total_num_scheduled_tokens:
                if not has_kv_transfer_group():
                    # Return empty ModelRunnerOutput if there's no work to do.
                    return EMPTY_MODEL_RUNNER_OUTPUT
                return self.kv_connector_no_forward(scheduler_output,
                                                    self.vllm_config)
            if self.cache_config.kv_sharing_fast_prefill:
                assert not self.input_batch.num_prompt_logprobs, (
                    "--kv-sharing-fast-prefill produces incorrect logprobs for "
                    "prompt tokens, tokens, please disable it when the requests"
                    " need prompt logprobs")

            if self.prepare_inputs_event is not None:
                # Ensure prior step has finished with reused CPU tensors.
                self.prepare_inputs_event.synchronize()
            try:
                # Prepare the decoder inputs.
                (attn_metadata, logits_indices, spec_decode_metadata,
                 num_scheduled_tokens_np, spec_decode_common_attn_metadata,
                 max_query_len, ubatch_slices, num_tokens_after_padding
                 ) = self._prepare_inputs(scheduler_output)

            finally:
                if self.prepare_inputs_event is not None:
                    self.prepare_inputs_event.record()

            (
                num_scheduled_tokens,
                num_input_tokens,
                num_tokens_across_dp,
                input_ids,
                inputs_embeds,
                positions,
                intermediate_tensors,
                model_kwargs,
            ) = self._preprocess(scheduler_output, intermediate_tensors,
                                 ubatch_slices, num_tokens_after_padding)

            if ubatch_slices is not None:
                num_input_tokens = num_input_tokens // 2

            uniform_decode = (max_query_len
                              == self.uniform_decode_query_len) and (
                                  num_scheduled_tokens
                                  == self.input_batch.num_reqs * max_query_len)
            batch_descriptor = BatchDescriptor(num_tokens=num_input_tokens,
                                               uniform_decode=uniform_decode)
            cudagraph_runtime_mode, batch_descriptor = \
                self.cudagraph_dispatcher.dispatch(batch_descriptor)

        # Run the model.
        # Use persistent buffers for CUDA graphs.
        with (set_forward_context(
                attn_metadata,
                self.vllm_config,
                num_tokens=num_input_tokens,
                num_tokens_across_dp=num_tokens_across_dp,
                cudagraph_runtime_mode=cudagraph_runtime_mode,
                batch_descriptor=batch_descriptor,
                ubatch_slices=ubatch_slices,
        ), record_function_or_nullcontext("Forward"),
              self.maybe_get_kv_connector_output(scheduler_output) as
              kv_connector_output):
            model_output = self.model(
                input_ids=input_ids,
                positions=positions,
                intermediate_tensors=intermediate_tensors,
                inputs_embeds=inputs_embeds,
                **model_kwargs,
            )

        with record_function_or_nullcontext("Postprocess"):
            if self.use_aux_hidden_state_outputs:
                # True when EAGLE 3 is used.
                hidden_states, aux_hidden_states = model_output
            else:
                # Common case.
                hidden_states = model_output
                aux_hidden_states = None

            if not self.broadcast_pp_output:
                # Common case.
                if not get_pp_group().is_last_rank:
                    # Return the intermediate tensors.
                    assert isinstance(hidden_states, IntermediateTensors)
                    hidden_states.kv_connector_output = kv_connector_output
                    return hidden_states

                if self.is_pooling_model:
                    # Return the pooling output.
                    output = self._pool(hidden_states, num_scheduled_tokens,
                                        num_scheduled_tokens_np)
                    output.kv_connector_output = kv_connector_output
                    return output

                sample_hidden_states = hidden_states[logits_indices]
                logits = self.model.compute_logits(sample_hidden_states, None)
            else:
                # Rare case.
                assert not self.is_pooling_model

                if not get_pp_group().is_last_rank:
                    all_gather_tensors = {
                        "residual":
                        not is_residual_scattered_for_sp(
                            self.vllm_config, num_input_tokens)
                    }
                    get_pp_group().send_tensor_dict(
                        hidden_states.tensors,
                        all_gather_group=get_tp_group(),
                        all_gather_tensors=all_gather_tensors)
                    logits = None
                else:
                    sample_hidden_states = hidden_states[logits_indices]
                    logits = self.model.compute_logits(sample_hidden_states,
                                                       None)

                model_output_broadcast_data = {}
                if logits is not None:
                    model_output_broadcast_data["logits"] = logits.contiguous()

                model_output_broadcast_data = get_pp_group(
                ).broadcast_tensor_dict(model_output_broadcast_data,
                                        src=len(get_pp_group().ranks) - 1)
                assert model_output_broadcast_data is not None
                logits = model_output_broadcast_data["logits"]

            # Apply structured output bitmasks if present
            if scheduler_output.grammar_bitmask is not None:
                self.apply_grammar_bitmask(scheduler_output, logits)

        with record_function_or_nullcontext("Sample"):
            sampler_output = self._sample(logits, spec_decode_metadata)

        with record_function_or_nullcontext("Bookkeep"):
            (
                num_nans_in_logits,
                logprobs_lists,
                valid_sampled_token_ids,
                prompt_logprobs_dict,
                req_ids_output_copy,
                req_id_to_index_output_copy,
                invalid_req_indices,
            ) = self._bookkeeping_sync(scheduler_output, sampler_output,
                                       logits, hidden_states,
                                       num_scheduled_tokens)

        if self.speculative_config:
            assert spec_decode_common_attn_metadata is not None
            with record_function_or_nullcontext("Draft"):
                self._draft_token_ids = self.propose_draft_token_ids(
                    scheduler_output,
                    valid_sampled_token_ids,
                    self.input_batch.sampling_metadata,
                    hidden_states,
                    sample_hidden_states,
                    aux_hidden_states,
                    spec_decode_metadata,
                    spec_decode_common_attn_metadata,
                )

        with record_function_or_nullcontext("EPLB"):
            self.eplb_step()

        output = ModelRunnerOutput(
            req_ids=req_ids_output_copy,
            req_id_to_index=req_id_to_index_output_copy,
            sampled_token_ids=valid_sampled_token_ids,
            logprobs=logprobs_lists,
            prompt_logprobs_dict=prompt_logprobs_dict,
            pooler_output=[],
            kv_connector_output=kv_connector_output,
            num_nans_in_logits=num_nans_in_logits,
        )

        if not self.use_async_scheduling:
            return output

        return AsyncGPUModelRunnerOutput(
            model_runner_output=output,
            sampled_token_ids=sampler_output.sampled_token_ids,
            invalid_req_indices=invalid_req_indices,
            async_output_copy_stream=self.async_output_copy_stream,
        )

    def take_draft_token_ids(self) -> Optional[DraftTokenIds]:
        if self._draft_token_ids is None:
            return None
        req_ids = self.input_batch.req_ids
        if isinstance(self._draft_token_ids, torch.Tensor):
            draft_token_ids = self._draft_token_ids.tolist()
        else:
            draft_token_ids = self._draft_token_ids
        self._draft_token_ids = None
        return DraftTokenIds(req_ids, draft_token_ids)

    def propose_draft_token_ids(
        self,
        scheduler_output: "SchedulerOutput",
        sampled_token_ids: list[list[int]],
        sampling_metadata: SamplingMetadata,
        hidden_states: torch.Tensor,
        sample_hidden_states: torch.Tensor,
        aux_hidden_states: Optional[torch.Tensor],
        spec_decode_metadata: Optional[SpecDecodeMetadata],
        common_attn_metadata: CommonAttentionMetadata,
    ) -> Union[list[list[int]], torch.Tensor]:
        num_scheduled_tokens = scheduler_output.total_num_scheduled_tokens
        if self.speculative_config.method == "ngram":
            assert isinstance(self.drafter, NgramProposer)
            draft_token_ids = self.propose_ngram_draft_token_ids(
                sampled_token_ids)
        elif self.speculative_config.method == "medusa":
            assert isinstance(self.drafter, MedusaProposer)
            if sample_hidden_states.shape[0] == len(sampled_token_ids):
                # The input to the target model does not include draft tokens.
                hidden_states = sample_hidden_states
            else:
                indices = []
                offset = 0
                for num_draft, tokens in zip(
                        spec_decode_metadata.num_draft_tokens,
                        sampled_token_ids):
                    indices.append(offset + len(tokens) - 1)
                    offset += num_draft + 1
                indices = torch.tensor(indices, device=self.device)
                hidden_states = sample_hidden_states[indices]

            draft_token_ids = self.drafter.propose(
                target_hidden_states=hidden_states,
                sampling_metadata=sampling_metadata,
            )
        elif self.speculative_config.use_eagle():
            assert isinstance(self.drafter, EagleProposer)
            # TODO(woosuk): Refactor the loop.
            req_ids = self.input_batch.req_ids
            next_token_ids: list[int] = []
            for i, token_ids in enumerate(sampled_token_ids):
                if token_ids:
                    # Common case.
                    next_token_id = token_ids[-1]
                else:
                    # Partial prefill (rare case).
                    # Get the next token id from the request state.
                    req_id = req_ids[i]
                    req_state = self.requests[req_id]
                    seq_len = (req_state.num_computed_tokens +
                               scheduler_output.num_scheduled_tokens[req_id])
                    next_token_id = req_state.get_token_id(seq_len)
                next_token_ids.append(next_token_id)
            next_token_ids = torch.tensor(next_token_ids,
                                          dtype=torch.int32,
                                          device=self.device)

            if spec_decode_metadata is None:
                # input_ids can be None for multimodal models.
                target_token_ids = self.input_ids.gpu[:num_scheduled_tokens]
                # TODO(woosuk): Support M-RoPE.
                target_positions = self.positions.gpu[:num_scheduled_tokens]
                if self.use_aux_hidden_state_outputs:
                    target_hidden_states = torch.cat(
                        [h[:num_scheduled_tokens] for h in aux_hidden_states],
                        dim=-1)
                else:
                    target_hidden_states = hidden_states[:num_scheduled_tokens]
            else:
                # TODO(woosuk): Refactor this.
                num_draft_tokens = spec_decode_metadata.num_draft_tokens
                num_rejected_tokens = [
                    n + 1 - len(sampled_token_ids[i]) if n > 0 else 0
                    for i, n in enumerate(num_draft_tokens)
                ]
                num_rejected_tokens_cpu = torch.tensor(num_rejected_tokens,
                                                       dtype=torch.int32)
                common_attn_metadata, token_indices =\
                    self.drafter.prepare_inputs(
                    common_attn_metadata, num_rejected_tokens_cpu)

                target_token_ids = self.input_ids.gpu[token_indices]
                # TODO(woosuk): Support M-RoPE.
                target_positions = self.positions.gpu[token_indices]
                if self.use_aux_hidden_state_outputs:
                    target_hidden_states = torch.cat(
                        [h[token_indices] for h in aux_hidden_states], dim=-1)
                else:
                    target_hidden_states = hidden_states[token_indices]
            mm_embeds = None
            if self.supports_mm_inputs:
                mm_embeds = self._gather_mm_embeddings(scheduler_output,
                                                       shift_computed_tokens=1)

            draft_token_ids = self.drafter.propose(
                target_token_ids=target_token_ids,
                target_positions=target_positions,
                target_hidden_states=target_hidden_states,
                next_token_ids=next_token_ids,
                sampling_metadata=sampling_metadata,
                common_attn_metadata=common_attn_metadata,
                mm_embeds=mm_embeds,
            )
        return draft_token_ids

    def propose_ngram_draft_token_ids(
        self,
        sampled_token_ids: list[list[int]],
    ) -> list[list[int]]:
        # TODO(woosuk): Optimize.
        req_ids = self.input_batch.req_ids
        draft_token_ids: list[list[int]] = []
        for i, sampled_ids in enumerate(sampled_token_ids):
            num_sampled_ids = len(sampled_ids)
            if not num_sampled_ids:
                # Skip speculative decoding.
                draft_token_ids.append([])
                continue

            # Skip requests that require sampling parameters that are not
            # supported with speculative decoding.
            req_id = req_ids[i]
            if req_id in self.input_batch.spec_decode_unsupported_reqs:
                draft_token_ids.append([])
                continue

            num_tokens = self.input_batch.num_tokens_no_spec[i]
            if num_tokens >= self.max_model_len:
                # Skip requests that have already reached the max model length.
                draft_token_ids.append([])
                continue

            drafter_output = self.drafter.propose(
                self.input_batch.token_ids_cpu[i, :num_tokens])
            if drafter_output is None or len(drafter_output) == 0:
                draft_token_ids.append([])
            else:
                draft_token_ids.append(drafter_output.tolist())
        return draft_token_ids

    def update_config(self, overrides: dict[str, Any]) -> None:
        allowed_config_names = {"load_config", "model_config"}
        for config_name, config_overrides in overrides.items():
            assert config_name in allowed_config_names, \
                f"Config `{config_name}` not supported. " \
                f"Allowed configs: {allowed_config_names}"
            config = getattr(self, config_name)
            new_config = update_config(config, config_overrides)
            setattr(self, config_name, new_config)

    def load_model(self, eep_scale_up: bool = False) -> None:
        """
        Args:
            eep_scale_up: the model loading is for elastic EP scale up.
        """
        logger.info("Starting to load model %s...", self.model_config.model)
        if eep_scale_up:
            from vllm.distributed.parallel_state import get_ep_group
            num_local_physical_experts = torch.empty(1,
                                                     dtype=torch.int32,
                                                     device="cpu")
            torch.distributed.broadcast(num_local_physical_experts,
                                        group=get_ep_group().cpu_group,
                                        group_src=0)
            num_local_physical_experts = int(num_local_physical_experts.item())
            new_ep_size = get_ep_group().world_size
            global_expert_load, old_global_expert_indices = (
                EplbState.recv_state())
            num_logical_experts = global_expert_load.shape[1]
            self.parallel_config.eplb_config.num_redundant_experts = (
                num_local_physical_experts * new_ep_size - num_logical_experts)
            assert old_global_expert_indices.shape[
                1] % num_local_physical_experts == 0
            old_ep_size = old_global_expert_indices.shape[
                1] // num_local_physical_experts
            rank_mapping = {
                old_ep_rank: old_ep_rank
                for old_ep_rank in range(old_ep_size)
            }
        else:
            global_expert_load = None
            old_global_expert_indices = None
            rank_mapping = None

        with DeviceMemoryProfiler() as m:
            time_before_load = time.perf_counter()
            model_loader = get_model_loader(self.load_config)
            logger.info("Loading model from scratch...")
            self.model = model_loader.load_model(
                vllm_config=self.vllm_config, model_config=self.model_config)
            if self.lora_config:
                self.model = self.load_lora_model(self.model,
                                                  self.model_config,
                                                  self.scheduler_config,
                                                  self.lora_config,
                                                  self.device)
            if hasattr(self, "drafter"):
                logger.info("Loading drafter model...")
                self.drafter.load_model(self.model)
            if self.use_aux_hidden_state_outputs:
                if supports_eagle3(self.model):
                    self.model.set_aux_hidden_state_layers(
                        self.model.get_eagle3_aux_hidden_state_layers())
                else:
                    raise RuntimeError(
                        "Model does not support EAGLE3 interface but "
                        "aux_hidden_state_outputs was requested")
            time_after_load = time.perf_counter()
        self.model_memory_usage = m.consumed_memory
        logger.info("Model loading took %.4f GiB and %.6f seconds",
                    self.model_memory_usage / GiB_bytes,
                    time_after_load - time_before_load)
        prepare_communication_buffer_for_model(self.model)

        if is_mixture_of_experts(
                self.model) and self.parallel_config.enable_eplb:
            logger.info("EPLB is enabled for model %s.",
                        self.model_config.model)
            self.eplb_state = EplbState.build(
                self.model,
                self.device,
                self.parallel_config,
                global_expert_load,
                old_global_expert_indices,
                rank_mapping,
            )

        if (
            self.vllm_config.compilation_config.level == \
                CompilationLevel.DYNAMO_AS_IS and supports_dynamo()
        ):
            backend = self.vllm_config.compilation_config.init_backend(
                self.vllm_config)
            compilation_counter.dynamo_as_is_count += 1
            self.model.compile(
                fullgraph=envs.VLLM_TEST_DYNAMO_FULLGRAPH_CAPTURE,
                backend=backend)
            return
        # for other compilation levels, cudagraph behavior is controlled by
        # CudagraphWraper and CudagraphDispatcher of vllm.

        # wrap the model with full cudagraph wrapper if needed.
        if self.compilation_config.cudagraph_mode.has_full_cudagraphs() \
            and not self.parallel_config.enable_dbo:
            self.model = CUDAGraphWrapper(self.model,
                                          self.vllm_config,
                                          runtime_mode=CUDAGraphMode.FULL)
        elif self.parallel_config.enable_dbo:
            if self.compilation_config.cudagraph_mode.has_full_cudagraphs():
                self.model = UBatchWrapper(self.model, self.vllm_config,
                                           CUDAGraphMode.FULL, self.device)
            else:
                self.model = UBatchWrapper(self.model, self.vllm_config,
                                           CUDAGraphMode.NONE, self.device)

    def reload_weights(self) -> None:
        assert getattr(self, "model", None) is not None, \
            "Cannot reload weights before model is loaded."
        model_loader = get_model_loader(self.load_config)
        logger.info("Reloading weights inplace...")
        model = self.get_model()
        model_loader.load_weights(model, model_config=self.model_config)

    def save_tensorized_model(
        self,
        tensorizer_config: "TensorizerConfig",
    ) -> None:
        model = self.get_model()
        TensorizerLoader.save_model(
            model,
            tensorizer_config=tensorizer_config,
            model_config=self.model_config,
        )

    def _get_prompt_logprobs_dict(
        self,
        hidden_states: torch.Tensor,
        num_scheduled_tokens: dict[str, int],
    ) -> dict[str, Optional[LogprobsTensors]]:
        num_prompt_logprobs_dict = self.input_batch.num_prompt_logprobs
        if not num_prompt_logprobs_dict:
            return {}

        in_progress_dict = self.input_batch.in_progress_prompt_logprobs_cpu
        prompt_logprobs_dict: dict[str, Optional[LogprobsTensors]] = {}

        # Since prompt logprobs are a rare feature, prioritize simple,
        # maintainable loop over optimal performance.
        completed_prefill_reqs = []
        for req_id, num_prompt_logprobs in num_prompt_logprobs_dict.items():
            num_tokens = num_scheduled_tokens[req_id]

            # Get metadata for this request.
            request = self.requests[req_id]
            num_prompt_tokens = len(request.prompt_token_ids)
            prompt_token_ids = torch.tensor(request.prompt_token_ids).to(
                self.device, non_blocking=True)

            # Set up target LogprobsTensors object.
            logprobs_tensors = in_progress_dict.get(req_id)
            if not logprobs_tensors:
                # Create empty logprobs CPU tensors for the entire prompt.
                # If chunked, we'll copy in slice by slice.
                logprobs_tensors = LogprobsTensors.empty_cpu(
                    num_prompt_tokens - 1, num_prompt_logprobs + 1)
                in_progress_dict[req_id] = logprobs_tensors

            # Determine number of logits to retrieve.
            start_idx = request.num_computed_tokens
            start_tok = start_idx + 1
            num_remaining_tokens = num_prompt_tokens - start_tok
            if num_tokens <= num_remaining_tokens:
                # This is a chunk, more tokens remain.
                # In the == case, there are no more prompt logprobs to produce
                # but we want to defer returning them to the next step where we
                # have new generated tokens to return.
                num_logits = num_tokens
            else:
                # This is the last chunk of prompt tokens to return.
                num_logits = num_remaining_tokens
                completed_prefill_reqs.append(req_id)
                prompt_logprobs_dict[req_id] = logprobs_tensors

            if num_logits <= 0:
                # This can happen for the final chunk if we prefilled exactly
                # (num_prompt_tokens - 1) tokens for this request in the prior
                # step. There are no more prompt logprobs to produce.
                continue

            # Get the logits corresponding to this req's prompt tokens.
            # If this is a partial request (i.e. chunked prefill),
            # then there is prompt logprob generated for each index.
            req_idx = self.input_batch.req_id_to_index[req_id]
            offset = self.query_start_loc.np[req_idx].item()
            prompt_hidden_states = hidden_states[offset:offset + num_logits]
            logits = self.model.compute_logits(prompt_hidden_states, None)

            # Get the "target" tokens for each index. For prompt at index i,
            # the token at prompt index i+1 is the "sampled" token we want
            # to gather the logprob for.
            tgt_token_ids = prompt_token_ids[start_tok:start_tok + num_logits]

            # Compute prompt logprobs.
            logprobs = self.sampler.compute_logprobs(logits)
            token_ids, logprobs, ranks = self.sampler.gather_logprobs(
                logprobs, num_prompt_logprobs, tgt_token_ids)

            # Transfer GPU->CPU async.
            chunk_slice = slice(start_idx, start_idx + num_logits)
            logprobs_tensors.logprob_token_ids[chunk_slice].copy_(
                token_ids, non_blocking=True)
            logprobs_tensors.logprobs[chunk_slice].copy_(logprobs,
                                                         non_blocking=True)
            logprobs_tensors.selected_token_ranks[chunk_slice].copy_(
                ranks, non_blocking=True)

        # Remove requests that have completed prefill from the batch
        # num_prompt_logprobs_dict.
        for req_id in completed_prefill_reqs:
            del num_prompt_logprobs_dict[req_id]
            del in_progress_dict[req_id]

        # Must synchronize the non-blocking GPU->CPU transfers.
        if prompt_logprobs_dict:
            self._sync_device()

        return prompt_logprobs_dict

    def _get_nans_in_logits(
        self,
        logits: Optional[torch.Tensor],
    ) -> dict[str, int]:
        try:
            if logits is None:
                return {req_id: 0 for req_id in self.input_batch.req_ids}

            num_nans_in_logits = {}
            num_nans_for_index = logits.isnan().sum(dim=-1).cpu().numpy()
            for req_id in self.input_batch.req_ids:
                req_index = self.input_batch.req_id_to_index[req_id]
                num_nans_in_logits[req_id] = (
                    int(num_nans_for_index[req_index])
                    if num_nans_for_index is not None
                    and req_index < logits.shape[0] else 0)
            return num_nans_in_logits
        except IndexError:
            return {}

    @contextmanager
    def maybe_randomize_inputs(self, input_ids: torch.Tensor):
        """
        Randomize input_ids if VLLM_RANDOMIZE_DP_DUMMY_INPUTS is set.
        This is to help balance expert-selection
         - during profile_run
         - during DP rank dummy run
        """
        dp_size = self.vllm_config.parallel_config.data_parallel_size
        randomize_inputs = envs.VLLM_RANDOMIZE_DP_DUMMY_INPUTS and dp_size > 1
        if not randomize_inputs:
            yield
        else:
            import functools

            @functools.cache
            def rand_input_ids() -> torch.Tensor:
                return torch.randint_like(
                    self.input_ids.gpu,
                    low=0,
                    high=self.model_config.get_vocab_size(),
                    dtype=input_ids.dtype)

            logger.debug_once("Randomizing dummy data for DP Rank")
            input_ids.copy_(rand_input_ids()[:input_ids.size(0)],
                            non_blocking=True)
            yield
            input_ids.fill_(0)

    def _get_mm_dummy_batch(
        self,
        modality: str,
        max_items_per_batch: int,
    ) -> BatchedTensorInputs:
        """Dummy data for profiling and precompiling multimodal models."""
        assert self.mm_budget is not None

        dummy_decoder_data = self.mm_registry.get_decoder_dummy_data(
            model_config=self.model_config,
            seq_len=self.max_num_tokens,
            mm_counts={modality: 1},
            cache=self.mm_budget.cache,
        )
        dummy_mm_data = dummy_decoder_data.multi_modal_data

        # Result in the maximum GPU consumption of the model
        dummy_mm_item = dummy_mm_data[modality][0]
        dummy_mm_items = [dummy_mm_item] * max_items_per_batch

        return next(mm_kwargs_group
                    for _, _, mm_kwargs_group in group_mm_kwargs_by_modality(
                        dummy_mm_items,
                        device=self.device,
                        pin_memory=self.pin_memory,
                    ))

    @torch.inference_mode()
    def _dummy_run(
        self,
        num_tokens: int,
        cudagraph_runtime_mode: CUDAGraphMode = CUDAGraphMode.NONE,
        force_attention: bool = False,
        uniform_decode: bool = False,
        allow_microbatching: bool = False,
        skip_eplb: bool = False,
        is_profile: bool = False,
        create_mixed_batch: bool = False,
        remove_lora: bool = True,
    ) -> tuple[torch.Tensor, torch.Tensor]:
        """
        Run a dummy forward pass to warm up/profile run or capture the
        CUDA graph for the model.

        Args:
            num_tokens: Number of tokens to run the dummy forward pass.
            cudagraph_runtime_mode: used to control the behavior.
                - CUDAGraphMode.NONE: No cudagraph, for warm up and profile run
                - CUDAGraphMode.PIECEWISE: Piecewise cudagraph.
                - CUDAGraphMode.FULL: Full cudagraph, attention metadata is
                    needed.
            force_attention: If True, always create attention metadata. Used to
                warm up attention backend when mode is NONE.
            uniform_decode: If True, the batch is a uniform decode batch.
            skip_eplb: If True, skip EPLB state update.
            is_profile: If True, this is a profile run.
            create_mixed_batch: If True, create a mixed batch with both decode
                (1 token) and prefill (multiple tokens) requests.
            remove_lora: If False, dummy LoRAs are not destroyed after the run
        """
        ubatch_enabled = self.parallel_config.enable_dbo
        num_tokens_across_dp = None
        num_pad = 0
        should_ubatch = False
        if ubatch_enabled:
            should_ubatch = num_tokens >= \
                self.parallel_config.dbo_decode_token_threshold and \
                allow_microbatching

            (should_ubatch, num_tokens_across_dp) = get_dp_padding_ubatch(
                num_tokens, num_tokens, should_ubatch, self.vllm_config)

            # Currently the dummy run should only be ubatching during
            # cuda graph capture, meaning all DP ranks should already
            # have the same batch size
            if num_tokens_across_dp is not None:
                assert int(num_tokens_across_dp[0]) == num_tokens // 2

        assert cudagraph_runtime_mode in {
            CUDAGraphMode.NONE, CUDAGraphMode.PIECEWISE, CUDAGraphMode.FULL
        }

        if not should_ubatch:
            num_pad, num_tokens_across_dp = self.get_dp_padding(num_tokens)
        num_tokens += num_pad

        # If cudagraph_mode.decode_mode() == FULL and
        # cudagraph_mode.separate_routine(). This means that we are using
        # different graphs and/or modes for mixed prefill-decode batches vs.
        # uniform decode batches. A uniform decode batch means that all
        # requests have identical query length, except a potential virtual
        # request (shorter) in the batch account for padding.
        # Uniform decode batch could either be common pure decode, where
        # max_query_len == 1, or speculative decode, where
        # max_query_len == 1 + num_spec_decode_tokens.

        # When setting max_query_len = 1, we switch to and capture the optimized
        # routine of FA2 for pure decode, i.e., Flashdecode + an optimization
        # for GQA/MQA.
        max_query_len = self.uniform_decode_query_len if uniform_decode else \
                                                                num_tokens
        if allow_microbatching:
            assert self.uniform_decode_query_len == 1
            assert uniform_decode is True
            assert max_query_len == 1

        # Set num_scheduled_tokens based on num_tokens and max_num_seqs
        # for dummy run with LoRA so that the num_reqs collectively
        # has num_tokens in total.
        assert num_tokens <= self.scheduler_config.max_num_batched_tokens
        max_num_reqs = self.scheduler_config.max_num_seqs
        if create_mixed_batch:
            assert not uniform_decode
            # Create mixed batch:
            # first half decode tokens, second half one prefill
            num_decode_tokens = num_tokens // 2
            num_prefill_tokens = num_tokens - num_decode_tokens
            num_reqs = num_decode_tokens + 1

            # Create decode requests (1 token each) followed by prefill request
            num_scheduled_tokens_list = [1] * num_decode_tokens + [
                num_prefill_tokens
            ]
            # Note: Overriding max_query_len to be the prefill tokens
            max_query_len = num_prefill_tokens
        elif uniform_decode:
            num_reqs = num_tokens // max_query_len
            assert num_reqs <= max_num_reqs, \
                "Do not capture num_reqs > max_num_reqs for uniform batch"
            num_scheduled_tokens_list = [max_query_len] * num_reqs
            if num_tokens % max_query_len != 0:
                num_scheduled_tokens_list[-1] += num_tokens % max_query_len
        else:
            num_reqs = min(num_tokens, max_num_reqs)
            min_tokens_per_req = num_tokens // num_reqs
            num_scheduled_tokens_list = [min_tokens_per_req] * num_reqs
            num_scheduled_tokens_list[-1] += num_tokens % num_reqs

        assert sum(num_scheduled_tokens_list) == num_tokens
        assert len(num_scheduled_tokens_list) == num_reqs
        num_scheduled_tokens = np.array(num_scheduled_tokens_list,
                                        dtype=np.int32)

        ubatch_slices = None
        # We currently only microbatch if the number of tokens is
        # over a certain threshold.
        if should_ubatch:
            # We only support decode-only cudagraphs
            assert num_reqs == num_tokens
            assert num_tokens % 2 == 0
            ubatch_slices = [
                UBatchSlice(slice(0, num_reqs // 2), slice(0,
                                                           num_tokens // 2)),
                UBatchSlice(slice(num_reqs // 2, num_reqs),
                            slice(num_tokens // 2, num_tokens))
            ]

        attn_metadata: Optional[PerLayerAttnMetadata] = None

        # If force_attention is True, we always capture attention. Otherwise,
        # it only happens for cudagraph_runtime_mode=FULL.
        if force_attention or cudagraph_runtime_mode == CUDAGraphMode.FULL:
            attn_metadata = {}
            if ubatch_slices is not None:
                attn_metadata = [dict() for _ in range(len(ubatch_slices))]

            if create_mixed_batch:
                # In the mixed batch mode (used for FI warmup), we use
                # shorter sequence lengths to run faster.
                # TODO(luka) better system for describing dummy batches
                seq_lens = [1] * num_decode_tokens + [num_prefill_tokens + 1]
            else:
                # Make sure max_model_len is used at the graph capture time.
                seq_lens = self.max_model_len
            self.seq_lens.np[:num_reqs] = seq_lens
            self.seq_lens.np[num_reqs:] = 0
            self.seq_lens.copy_to_gpu()

            for kv_cache_group_id, kv_cache_group_spec in enumerate(
                    self.kv_cache_config.kv_cache_groups):
                common_attn_metadata = CommonAttentionMetadata(
                    query_start_loc=self.query_start_loc.gpu[:num_reqs + 1],
                    query_start_loc_cpu=self.query_start_loc.cpu[:num_reqs +
                                                                 1],
                    seq_lens=self.seq_lens.gpu[:num_reqs],
                    seq_lens_cpu=self.seq_lens.cpu[:num_reqs],
                    num_computed_tokens_cpu=self.input_batch.
                    num_computed_tokens_cpu_tensor[:num_reqs],
                    num_reqs=num_reqs,
                    num_actual_tokens=num_tokens,
                    max_query_len=max_query_len,
                    max_seq_len=self.max_model_len,
                    block_table_tensor=self.input_batch.block_table[
                        kv_cache_group_id].get_device_tensor()[:num_reqs],
                    slot_mapping=self.input_batch.
                    block_table[kv_cache_group_id].slot_mapping[:num_tokens],
                    causal=True)
                for attn_group in self.attn_groups[kv_cache_group_id]:
                    if ubatch_slices is not None:
                        common_attn_metadata_list = split_attn_metadata(
                            ubatch_slices, common_attn_metadata)
                        for ubid, common_attn_metadata in enumerate(
                                common_attn_metadata_list):
                            assert common_attn_metadata.max_query_len == 1
                            attn_metadata_i = (attn_group\
                                               .get_metadata_builder(ubatch_id=ubid)\
                                               .build_for_cudagraph_capture(common_attn_metadata))
                            for layer_name in kv_cache_group_spec.layer_names:
                                assert type(attn_metadata) is list
                                attn_metadata[ubid][
                                    layer_name] = attn_metadata_i
                    else:
                        assert type(attn_metadata) is dict
                        attn_metadata_i = attn_group.get_metadata_builder()\
                            .build_for_cudagraph_capture(common_attn_metadata)
                        for layer_name in kv_cache_group_spec.layer_names:
                            attn_metadata[layer_name] = attn_metadata_i

        with self.maybe_dummy_run_with_lora(self.lora_config,
                                            num_scheduled_tokens, remove_lora):
            model_kwargs = self._init_model_kwargs(num_tokens)
            if (self.supports_mm_inputs
                    and not self.model_config.is_encoder_decoder):
                input_ids = None
                inputs_embeds = self.inputs_embeds.gpu[:num_tokens]
                model_kwargs = {
                    **model_kwargs,
                    **self._dummy_mm_kwargs(num_reqs),
                }
            else:
                input_ids = self.input_ids.gpu[:num_tokens]
                inputs_embeds = None

            if self.uses_mrope:
                positions = self.mrope_positions.gpu[:, :num_tokens]
            else:
                positions = self.positions.gpu[:num_tokens]

            if get_pp_group().is_first_rank:
                intermediate_tensors = None
            else:
                if self.intermediate_tensors is None:
                    self.intermediate_tensors = (
                        self.model.make_empty_intermediate_tensors(
                            batch_size=self.max_num_tokens,
                            dtype=self.model_config.dtype,
                            device=self.device))

                intermediate_tensors = self.sync_and_slice_intermediate_tensors(
                    num_tokens, None, False)
            if cudagraph_runtime_mode == CUDAGraphMode.NONE:
                batch_descriptor = None
            else:
                # filter out the valid batch descriptor
                _cg_mode, batch_descriptor = \
                    self.cudagraph_dispatcher.dispatch(
                        BatchDescriptor(num_tokens=num_tokens,
                                        uniform_decode=uniform_decode))
                # sanity check
                assert cudagraph_runtime_mode == _cg_mode, (
                    f"Cudagraph runtime mode mismatch at dummy_run. "
                    f"Expected {_cg_mode}, but got {cudagraph_runtime_mode}.")

            if ubatch_slices is not None:
                num_tokens = num_tokens // 2
            with self.maybe_randomize_inputs(input_ids), set_forward_context(
                    attn_metadata,
                    self.vllm_config,
                    num_tokens=num_tokens,
                    num_tokens_across_dp=num_tokens_across_dp,
                    cudagraph_runtime_mode=cudagraph_runtime_mode,
                    batch_descriptor=batch_descriptor,
                    ubatch_slices=ubatch_slices):
                outputs = self.model(
                    input_ids=input_ids,
                    positions=positions,
                    intermediate_tensors=intermediate_tensors,
                    inputs_embeds=inputs_embeds,
                    **model_kwargs,
                )

            if self.use_aux_hidden_state_outputs:
                hidden_states, _ = outputs
            else:
                hidden_states = outputs

            if self.speculative_config and self.speculative_config.use_eagle():
                assert isinstance(self.drafter, EagleProposer)
                self.drafter.dummy_run(num_tokens)

        # This is necessary to avoid blocking DP.
        # For dummy runs, we typically skip EPLB since we don't have any real
        # requests to process.
        # However, in DP settings, there may be cases when some DP ranks do
        # not have any requests to process, so they're executing dummy batches.
        # In such cases, we still have to trigger EPLB to make sure
        # ranks execute the rearrangement in synchronization.
        if not skip_eplb:
            self.eplb_step(is_dummy=True, is_profile=is_profile)

        logit_indices = np.cumsum(num_scheduled_tokens) - 1
        return hidden_states, hidden_states[logit_indices]

    @torch.inference_mode()
    def _dummy_sampler_run(
        self,
        hidden_states: torch.Tensor,
    ) -> torch.Tensor:
        # The dummy hidden states may contain special values,
        # like `inf` or `nan`.
        # To avoid breaking the sampler, we use a random tensor here instead.
        hidden_states = torch.rand_like(hidden_states)

        logits = self.model.compute_logits(hidden_states, None)
        num_reqs = logits.size(0)

        dummy_tensors = lambda v: torch.full(
            (num_reqs, ), v, device=self.device)

        dummy_metadata = SamplingMetadata(
            temperature=dummy_tensors(0.5),
            all_greedy=False,
            all_random=False,
            top_p=dummy_tensors(0.9),
            top_k=dummy_tensors(logits.size(1) - 1),
            generators={},
            max_num_logprobs=None,
            no_penalties=True,
            prompt_token_ids=None,
            frequency_penalties=dummy_tensors(0.1),
            presence_penalties=dummy_tensors(0.1),
            repetition_penalties=dummy_tensors(0.1),
            output_token_ids=[[] for _ in range(num_reqs)],
            allowed_token_ids_mask=None,
            bad_words_token_ids={},
            logitsprocs=LogitsProcessors(),
        )
        try:
            sampler_output = self.sampler(logits=logits,
                                          sampling_metadata=dummy_metadata)
        except RuntimeError as e:
            if 'out of memory' in str(e):
                raise RuntimeError(
                    "CUDA out of memory occurred when warming up sampler with "
                    f"{num_reqs} dummy requests. Please try lowering "
                    "`max_num_seqs` or `gpu_memory_utilization` when "
                    "initializing the engine.") from e
            else:
                raise e
        if self.speculative_config:
            draft_token_ids = [[0] for _ in range(num_reqs)]
            dummy_spec_decode_metadata = SpecDecodeMetadata.make_dummy(
                draft_token_ids, self.device)

            num_tokens = sum(len(ids) for ids in draft_token_ids)
            # draft_probs = torch.randn(
            #     num_tokens, logits.shape[-1], device=self.device,
            #     dtype=logits.dtype)
            draft_probs = None
            target_logits = torch.randn(num_tokens,
                                        logits.shape[-1],
                                        device=self.device,
                                        dtype=logits.dtype)
            # NOTE(woosuk): Here, we should use int32 because the sampler uses
            # int32 for bonus_token_ids. If the dtype mismatches, re-compilation
            # will occur at runtime.
            bonus_token_ids = torch.zeros(num_reqs,
                                          device=self.device,
                                          dtype=torch.int32)
            self.rejection_sampler(
                dummy_spec_decode_metadata,
                draft_probs,
                target_logits,
                bonus_token_ids,
                dummy_metadata,
            )
        return sampler_output

    def _dummy_pooler_run_task(
        self,
        hidden_states: torch.Tensor,
        task: PoolingTask,
    ) -> PoolerOutput:
        num_tokens = hidden_states.shape[0]
        max_num_reqs = self.scheduler_config.max_num_seqs
        num_reqs = min(num_tokens, max_num_reqs)
        min_tokens_per_req = num_tokens // num_reqs
        num_scheduled_tokens_list = [min_tokens_per_req] * num_reqs
        num_scheduled_tokens_list[-1] += num_tokens % num_reqs
        assert sum(num_scheduled_tokens_list) == num_tokens
        assert len(num_scheduled_tokens_list) == num_reqs

        req_num_tokens = num_tokens // num_reqs

        dummy_prompt_lens = torch.tensor(
            num_scheduled_tokens_list,
            device="cpu",
        )
        dummy_token_ids = torch.zeros((num_reqs, req_num_tokens),
                                      dtype=torch.int32,
                                      device=self.device)

        model = cast(VllmModelForPooling, self.get_model())
        dummy_pooling_params = PoolingParams(task=task)
        to_update = model.pooler.get_pooling_updates(task)
        to_update.apply(dummy_pooling_params)

        dummy_metadata = PoolingMetadata(
            prompt_lens=dummy_prompt_lens,
            prompt_token_ids=dummy_token_ids,
            pooling_params=[dummy_pooling_params] * num_reqs,
        )

        dummy_metadata.build_pooling_cursor(num_scheduled_tokens_list,
                                            device=hidden_states.device)

        try:
            return model.pooler(hidden_states=hidden_states,
                                pooling_metadata=dummy_metadata)
        except RuntimeError as e:
            if 'out of memory' in str(e):
                raise RuntimeError(
                    "CUDA out of memory occurred when warming up pooler "
                    f"({task=}) with {num_reqs} dummy requests. Please try "
                    "lowering `max_num_seqs` or `gpu_memory_utilization` when "
                    "initializing the engine.") from e
            else:
                raise e

    @torch.inference_mode()
    def _dummy_pooler_run(
        self,
        hidden_states: torch.Tensor,
    ) -> PoolerOutput:
        # Find the task that has the largest output for subsequent steps
        output_size = dict[PoolingTask, float]()
        for task in self.get_supported_pooling_tasks():
            # Run a full batch with each task to ensure none of them OOMs
            output = self._dummy_pooler_run_task(hidden_states, task)
            output_size[task] = output.get_data_nbytes()
            del output  # Allow GC

        max_task = max(output_size.items(), key=lambda x: x[1])[0]
        return self._dummy_pooler_run_task(hidden_states, max_task)

    def profile_run(self) -> None:
        # Profile with multimodal encoder & encoder cache.
        if self.supports_mm_inputs:
            if self.model_config.multimodal_config.skip_mm_profiling:
                logger.info(
                    "Skipping memory profiling for multimodal encoder and "
                    "encoder cache.")
            else:
                mm_budget = self.mm_budget
                assert mm_budget is not None

                if (encoder_budget := mm_budget.get_encoder_budget()) > 0:
                    # NOTE: Currently model is profiled with a single non-text
                    # modality with the max possible input tokens even when
                    # it supports multiple.
                    dummy_modality = mm_budget.get_modality_with_max_tokens()
                    max_mm_items_per_batch = mm_budget \
                        .max_items_per_batch_by_modality[dummy_modality]

                    logger.info(
                        "Encoder cache will be initialized with a budget of "
                        "%s tokens, and profiled with %s %s items of the "
                        "maximum feature size.",
                        encoder_budget,
                        max_mm_items_per_batch,
                        dummy_modality,
                    )

                    # Create dummy batch of multimodal inputs.
                    batched_dummy_mm_inputs = self._get_mm_dummy_batch(
                        dummy_modality,
                        max_mm_items_per_batch,
                    )

                    # Run multimodal encoder.
                    dummy_encoder_outputs = \
                        self.model.get_multimodal_embeddings(
                        **batched_dummy_mm_inputs)

                    sanity_check_mm_encoder_outputs(
                        dummy_encoder_outputs,
                        expected_num_items=max_mm_items_per_batch,
                    )

                    # Cache the dummy encoder outputs.
                    self.encoder_cache["tmp"] = dict(
                        enumerate(dummy_encoder_outputs))

        # Add `is_profile` here to pre-allocate communication buffers
        hidden_states, last_hidden_states \
            = self._dummy_run(self.max_num_tokens, is_profile=True)
        if get_pp_group().is_last_rank:
            if self.is_pooling_model:
                output = self._dummy_pooler_run(hidden_states)
            else:
                output = self._dummy_sampler_run(last_hidden_states)
        else:
            output = None
        self._sync_device()
        del hidden_states, output
        self.encoder_cache.clear()
        gc.collect()

    def capture_model(self) -> int:
        if self.compilation_config.cudagraph_mode == CUDAGraphMode.NONE:
            logger.warning(
                "Skipping CUDA graph capture. To turn on CUDA graph capture, "
                "ensure `cudagraph_mode` was not manually set to `NONE`")
            return 0
        else:
            self.initialize_cudagraph_capture()

        compilation_counter.num_gpu_runner_capture_triggers += 1

        start_time = time.perf_counter()
        start_free_gpu_memory = torch.cuda.mem_get_info()[0]

        @contextmanager
        def freeze_gc():
            # Optimize garbage collection during CUDA graph capture.
            # Clean up, then freeze all remaining objects from being included
            # in future collections.
            gc.collect()
            should_freeze = not envs.VLLM_ENABLE_CUDAGRAPH_GC
            if should_freeze:
                gc.freeze()
            try:
                yield
            finally:
                if should_freeze:
                    gc.unfreeze()
                    gc.collect()

        # Trigger CUDA graph capture for specific shapes.
        # Capture the large shapes first so that the smaller shapes
        # can reuse the memory pool allocated for the large shapes.
        set_cudagraph_capturing_enabled(True)
        with freeze_gc(), graph_capture(device=self.device):
            cudagraph_mode = self.compilation_config.cudagraph_mode
            assert cudagraph_mode is not None
            if cudagraph_mode.mixed_mode() != CUDAGraphMode.NONE:
                cudagraph_runtime_mode = cudagraph_mode.mixed_mode()

                compilation_cases = list(reversed(self.cudagraph_batch_sizes))
                self._capture_cudagraphs(
                    compilation_cases,
                    cudagraph_runtime_mode=cudagraph_runtime_mode,
                    uniform_decode=False)

            # Capture full cudagraph for uniform decode batches if we have
            # dont already have full mixed prefill-decode cudagraphs
            if cudagraph_mode.decode_mode() == CUDAGraphMode.FULL and \
                cudagraph_mode.separate_routine():
                max_num_tokens = self.scheduler_config.max_num_seqs * \
                        self.uniform_decode_query_len
                decode_cudagraph_batch_sizes = [
                    x for x in self.cudagraph_batch_sizes if
                    x <= max_num_tokens and x >= self.uniform_decode_query_len
                ]
                compilation_cases_decode = list(
                    reversed(decode_cudagraph_batch_sizes))
                self._capture_cudagraphs(
                    compilation_cases=compilation_cases_decode,
                    cudagraph_runtime_mode=CUDAGraphMode.FULL,
                    uniform_decode=True)

        # Disable cudagraph capturing globally, so any unexpected cudagraph
        # capturing will be detected and raise an error after here.
        # Note: We don't put it into graph_capture context manager because
        # we may do lazy capturing in future that still allows capturing
        # after here.
        set_cudagraph_capturing_enabled(False)

        end_time = time.perf_counter()
        end_free_gpu_memory = torch.cuda.mem_get_info()[0]
        elapsed_time = end_time - start_time
        cuda_graph_size = start_free_gpu_memory - end_free_gpu_memory
        # This usually takes 5~20 seconds.
        logger.info("Graph capturing finished in %.0f secs, took %.2f GiB",
                    elapsed_time, cuda_graph_size / (1 << 30))
        return cuda_graph_size

    def _capture_cudagraphs(self, compilation_cases: list[int],
                            cudagraph_runtime_mode: CUDAGraphMode,
                            uniform_decode: bool):
        assert cudagraph_runtime_mode != CUDAGraphMode.NONE and \
            cudagraph_runtime_mode in [CUDAGraphMode.FULL,
                                        CUDAGraphMode.PIECEWISE]

        # Only rank 0 should print progress bar during capture
        if is_global_first_rank():
            compilation_cases = tqdm(
                compilation_cases,
                disable=not self.load_config.use_tqdm_on_load,
                desc="Capturing CUDA graphs ({}, {})".format(
                    "decode" if uniform_decode else "mixed prefill-decode",
                    cudagraph_runtime_mode.name))
        enable_dbo = self.parallel_config.enable_dbo
        # DBO Only supports running Full cudagraphs with uniform
        # decode lengths
        if enable_dbo and uniform_decode:
            for num_tokens in compilation_cases:
                # If the number of tokens is greater than the microbatching
                # threshold, don't generate a microbatched cudagraph
                if (num_tokens
                        < self.parallel_config.dbo_decode_token_threshold):
                    continue

                # Warmup
                for _ in range(
                        self.compilation_config.cudagraph_num_of_warmups):
                    force_attention = (
                        cudagraph_runtime_mode == CUDAGraphMode.FULL)
                    self._dummy_run(num_tokens,
                                    cudagraph_runtime_mode=CUDAGraphMode.NONE,
                                    force_attention=force_attention,
                                    uniform_decode=True,
                                    allow_microbatching=True,
                                    skip_eplb=True)

                # Graph Capture
                self._dummy_run(num_tokens,
                                cudagraph_runtime_mode=CUDAGraphMode.FULL,
                                uniform_decode=True,
                                allow_microbatching=True,
                                skip_eplb=True)
        # We skip EPLB here since we don't want to record dummy metrics
        for num_tokens in compilation_cases:
            for _ in range(self.compilation_config.cudagraph_num_of_warmups):
                # Use CUDAGraphRuntimeStyle.NONE (default) for warmup.
                # But be careful, warm up with `NONE`is orthogonal to
                # if we want to warm up attention or not. This is
                # different from the case where `FULL` implies capture
                # attention while `PIECEWISE` implies no attention.
                force_attention = (
                    cudagraph_runtime_mode == CUDAGraphMode.FULL)
                self._dummy_run(num_tokens,
                                cudagraph_runtime_mode=CUDAGraphMode.NONE,
                                force_attention=force_attention,
                                uniform_decode=uniform_decode,
                                skip_eplb=True,
                                remove_lora=False)
            self._dummy_run(num_tokens,
                            cudagraph_runtime_mode=cudagraph_runtime_mode,
                            uniform_decode=uniform_decode,
                            skip_eplb=True,
                            remove_lora=False)
        self.maybe_remove_all_loras(self.lora_config)

    def initialize_attn_backend(self, kv_cache_config: KVCacheConfig) -> None:
        """
        Initialize the attention backends and attention metadata builders.
        """
        assert len(self.attn_groups) == 0, \
            "Attention backends are already initialized"

        def get_attn_backends_for_layers(
                layer_names: list[str]
        ) -> dict[type[AttentionBackend], list[str]]:
            layers = get_layers_from_vllm_config(self.vllm_config,
                                                 AttentionLayerBase,
                                                 layer_names)
            attn_backends = {}
            attn_backend_layers = defaultdict(list)
            # Dedupe based on full class name; this is a bit safer than
            # using the class itself as the key because when we create dynamic
            # attention backend subclasses (e.g. ChunkedLocalAttention) unless
            # they are cached correctly, there will be different objects per
            # layer.
            for layer_name in layer_names:
                attn_backend = layers[layer_name].get_attn_backend()

                if layer_name in self.kv_sharing_fast_prefill_eligible_layers:
                    attn_backend = create_fast_prefill_custom_backend(
                        "FastPrefill",
                        attn_backend,
                    )

                key = attn_backend.full_cls_name()
                attn_backends[key] = attn_backend
                attn_backend_layers[key].append(layer_name)
            return {
                attn_backends[k]: v
                for k, v in attn_backend_layers.items()
            }

        def create_attn_groups(
            attn_backends_map: dict[AttentionBackend, list[str]],
            kv_cache_spec: KVCacheSpec,
        ) -> list[AttentionGroup]:
            attn_groups: list[AttentionGroup] = []
            for attn_backend, layer_names in attn_backends_map.items():
                attn_metadata_builders = []
                attn_metadata_builders.append(attn_backend.get_builder_cls()(
                    kv_cache_spec,
                    layer_names,
                    self.vllm_config,
                    self.device,
                ))
                if self.parallel_config.enable_dbo:
                    attn_metadata_builders.append(
                        attn_backend.get_builder_cls()(
                            kv_cache_spec,
                            layer_names,
                            self.vllm_config,
                            self.device,
                        ))
                attn_group = AttentionGroup(attn_backend,
                                            attn_metadata_builders,
                                            layer_names)
                attn_groups.append(attn_group)
            return attn_groups

        for kv_cache_group_spec in kv_cache_config.kv_cache_groups:
            kv_cache_spec = kv_cache_group_spec.kv_cache_spec
            attn_backends = get_attn_backends_for_layers(
                kv_cache_group_spec.layer_names)
            self.attn_groups.append(
                create_attn_groups(attn_backends, kv_cache_spec))

        # Calculate reorder batch threshold (if needed)
        self.calculate_reorder_batch_threshold()

    def initialize_cudagraph_capture(self) -> None:
        min_cg_support = AttentionCGSupport.ALWAYS
        min_cg_builder_name = None

        for attn_group in self._attn_group_iterator():
            builder = attn_group.get_metadata_builder()
            if builder.cudagraph_support.value < min_cg_support.value:
                min_cg_support = builder.cudagraph_support
                min_cg_builder_name = builder.__class__.__name__
        # Flexible resolve the cudagraph mode
        cudagraph_mode = self.compilation_config.cudagraph_mode
        # check cudagraph for mixed batch is supported
        if cudagraph_mode.mixed_mode() == CUDAGraphMode.FULL \
            and min_cg_support != AttentionCGSupport.ALWAYS:
            msg = (f"CUDAGraphMode.{cudagraph_mode.name} is not supported "
                   f"with {min_cg_builder_name} backend (support: "
                   f"{min_cg_support})")
            if min_cg_support == AttentionCGSupport.NEVER:
                # if not supported any full cudagraphs, just raise it.
                msg += "; please try cudagraph_mode=PIECEWISE, and "\
                    "make sure compilation level is piecewise"
                raise ValueError(msg)

            # attempt to resolve the full cudagraph related mode
            if self.compilation_config.splitting_ops_contain_attention():
                msg += "; setting cudagraph_mode=FULL_AND_PIECEWISE"
                cudagraph_mode = self.compilation_config.cudagraph_mode = \
                    CUDAGraphMode.FULL_AND_PIECEWISE
            else:
                msg += "; setting cudagraph_mode=FULL_DECODE_ONLY"
                cudagraph_mode = self.compilation_config.cudagraph_mode = \
                    CUDAGraphMode.FULL_DECODE_ONLY
            logger.warning(msg)

        # check that if we are doing spec-decode + decode full-cudagraphs it is
        # supported
        if (cudagraph_mode.decode_mode() == CUDAGraphMode.FULL
                and self.uniform_decode_query_len > 1 and min_cg_support.value
                < AttentionCGSupport.UNIFORM_BATCH.value):
            msg = (f"CUDAGraphMode.{cudagraph_mode.name} is not supported"
                   f" with spec-decode for attention backend "
                   f"{min_cg_builder_name} (support: {min_cg_support})")
            if self.compilation_config.splitting_ops_contain_attention():
                msg += "; setting cudagraph_mode=PIECEWISE"
                cudagraph_mode = self.compilation_config.cudagraph_mode = \
                    CUDAGraphMode.PIECEWISE
            else:
                msg += "; setting cudagraph_mode=NONE"
                cudagraph_mode = self.compilation_config.cudagraph_mode = \
                    CUDAGraphMode.NONE
            logger.warning(msg)

        # double check that we can support full cudagraph if they are requested
        # even after automatic downgrades
        if cudagraph_mode.has_full_cudagraphs() \
            and min_cg_support == AttentionCGSupport.NEVER:
            raise ValueError(f"CUDAGraphMode.{cudagraph_mode.name} is not "
                             f"supported with {min_cg_builder_name} backend ("
                             f"support:{min_cg_support}) "
                             "; please try cudagraph_mode=PIECEWISE, "
                             "and make sure compilation level is piecewise")

        # Trigger cudagraph dispatching keys initialization here (after
        # initializing attn backends).
        self.cudagraph_dispatcher.initialize_cudagraph_keys(
            self.compilation_config.cudagraph_mode,
            self.uniform_decode_query_len)

    def calculate_reorder_batch_threshold(self) -> None:
        """
        Check that if any backends reorder batches; that the reordering
        is compatible (e.g., decode threshold is the same)
        """
        for group in self._attn_group_iterator():
            attn_metadata_builder_i = group.get_metadata_builder()

            # check that if any backends reorder batches; that the reordering
            # is compatible (e.g., decode threshold is the same)
            reorder_batch_threshold_i = (
                attn_metadata_builder_i.reorder_batch_threshold)
            if reorder_batch_threshold_i is not None:
                if self.reorder_batch_threshold is not None:
                    if reorder_batch_threshold_i != \
                        self.reorder_batch_threshold:
                        raise ValueError(
                            f"Attention backend reorders decodes with "
                            f"threshold {reorder_batch_threshold_i} but other "
                            f"backend uses threshold "
                            f"{self.reorder_batch_threshold}")
                else:
                    self.reorder_batch_threshold = reorder_batch_threshold_i

    def may_reinitialize_input_batch(self,
                                     kv_cache_config: KVCacheConfig) -> None:
        """
        Re-initialize the input batch if the block sizes are different from
        `[self.cache_config.block_size]`. This usually happens when there
        are multiple KV cache groups.

        Args:
            kv_cache_config: The KV cache configuration.
        """
        block_sizes = [
            kv_cache_group.kv_cache_spec.block_size
            for kv_cache_group in kv_cache_config.kv_cache_groups
        ]
        if block_sizes != [self.cache_config.block_size]:
            assert self.cache_config.cpu_offload_gb == 0, (
                "Cannot re-initialize the input batch when CPU weight "
                "offloading is enabled. See https://github.com/vllm-project/vllm/pull/18298 "  # noqa: E501
                "for more details.")
            self.input_batch = InputBatch(
                max_num_reqs=self.max_num_reqs,
                max_model_len=max(self.max_model_len, self.max_encoder_len),
                max_num_batched_tokens=self.max_num_tokens,
                device=self.device,
                pin_memory=self.pin_memory,
                vocab_size=self.model_config.get_vocab_size(),
                block_sizes=block_sizes,
                is_spec_decode=bool(self.vllm_config.speculative_config),
                logitsprocs=self.input_batch.logitsprocs,
                is_pooling_model=self.is_pooling_model,
                num_speculative_tokens=(
                    self.vllm_config.speculative_config.num_speculative_tokens
                    if self.vllm_config.speculative_config else 0),
            )

    def _allocate_kv_cache_tensors(
            self, kv_cache_config: KVCacheConfig) -> dict[str, torch.Tensor]:
        """
        Initializes the KV cache buffer with the correct size. The buffer needs
        to be reshaped to the desired shape before being used by the models.

        Args:
            kv_cache_config: The KV cache config
        Returns:
            dict[str, torch.Tensor]: A map between layer names to their
            corresponding memory buffer for KV cache.
         """
        kv_cache_raw_tensors: dict[str, torch.Tensor] = {}
        for kv_cache_tensor in kv_cache_config.kv_cache_tensors:
            tensor = torch.zeros(kv_cache_tensor.size,
                                 dtype=torch.int8,
                                 device=self.device)
            for layer_name in kv_cache_tensor.shared_by:
                kv_cache_raw_tensors[layer_name] = tensor

        layer_names = set()
        for group in kv_cache_config.kv_cache_groups:
            for layer_name in group.layer_names:
                if layer_name in self.runner_only_attn_layers:
                    continue
                layer_names.add(layer_name)
        assert layer_names == set(kv_cache_raw_tensors.keys(
        )), "Some layers are not correctly initialized"
        return kv_cache_raw_tensors

    def _attn_group_iterator(self) -> Iterator[AttentionGroup]:
        return itertools.chain.from_iterable(self.attn_groups)

    def _kv_cache_spec_attn_group_iterator(
            self) -> Iterator[tuple[KVCacheSpec, AttentionGroup]]:
        if not self.kv_cache_config.kv_cache_groups:
            return
        for kv_cache_spec_id, attn_groups in enumerate(self.attn_groups):
            for attn_group in attn_groups:
                yield self.kv_cache_config.kv_cache_groups[
                    kv_cache_spec_id].kv_cache_spec, attn_group

    def _reshape_kv_cache_tensors(
        self,
        kv_cache_config: KVCacheConfig,
        kv_cache_raw_tensors: dict[str, torch.Tensor],
    ) -> dict[str, torch.Tensor]:
        """
        Reshape the KV cache tensors to the desired shape and dtype.

        Args:
            kv_cache_config: The KV cache config
            kv_cache_raw_tensors: The KV cache buffer of each layer, with
                correct size but uninitialized shape.
        Returns:
            Dict[str, torch.Tensor]: A map between layer names to their
            corresponding memory buffer for KV cache.
        """
        kv_caches: dict[str, torch.Tensor] = {}
        has_attn, has_mamba = False, False
        for kv_cache_spec, group in self._kv_cache_spec_attn_group_iterator():
            attn_backend = group.backend
            for layer_name in group.layer_names:
                if layer_name in self.runner_only_attn_layers:
                    continue
                raw_tensor = kv_cache_raw_tensors[layer_name]
                assert raw_tensor.numel() % kv_cache_spec.page_size_bytes == 0
                num_blocks = (raw_tensor.numel() //
                              kv_cache_spec.page_size_bytes)
                if isinstance(kv_cache_spec, AttentionSpec):
                    has_attn = True
                    kv_cache_shape = attn_backend.get_kv_cache_shape(
                        num_blocks, kv_cache_spec.block_size,
                        kv_cache_spec.num_kv_heads, kv_cache_spec.head_size)
                    dtype = kv_cache_spec.dtype
                    try:
                        kv_cache_stride_order = \
                            attn_backend.get_kv_cache_stride_order()
                        assert len(kv_cache_stride_order) == len(
                            kv_cache_shape)
                    except (AttributeError, NotImplementedError):
                        kv_cache_stride_order = tuple(
                            range(len(kv_cache_shape)))
                    # The allocation respects the backend-defined stride order
                    # to ensure the semantic remains consistent for each
                    # backend. We first obtain the generic kv cache shape and
                    # then permute it according to the stride order which could
                    # result in a non-contiguous tensor.
                    kv_cache_shape = tuple(kv_cache_shape[i]
                                           for i in kv_cache_stride_order)
                    # Maintain original KV shape view.
                    inv_order = [
                        kv_cache_stride_order.index(i)
                        for i in range(len(kv_cache_stride_order))
                    ]
                    kv_caches[layer_name] = kv_cache_raw_tensors[
                        layer_name].view(dtype).view(kv_cache_shape).permute(
                            *inv_order)
                elif isinstance(kv_cache_spec, MambaSpec):
                    has_mamba = True
                    raw_tensor = kv_cache_raw_tensors[layer_name]
                    state_tensors = []
                    storage_offset_bytes = 0
                    for (shape, dtype) in zip(kv_cache_spec.shapes,
                                              kv_cache_spec.dtypes):
                        dtype_size = get_dtype_size(dtype)
                        num_element_per_page = (
                            kv_cache_spec.page_size_bytes // dtype_size)
                        target_shape = (num_blocks, *shape)
                        stride = torch.empty(target_shape).stride()
                        target_stride = (num_element_per_page, *stride[1:])
                        assert storage_offset_bytes % dtype_size == 0
                        tensor = torch.as_strided(
                            raw_tensor.view(dtype),
                            size=target_shape,
                            stride=target_stride,
                            storage_offset=storage_offset_bytes // dtype_size,
                        )
                        state_tensors.append(tensor)
                        storage_offset_bytes += stride[0] * dtype_size

                    kv_caches[layer_name] = state_tensors
                else:
                    raise NotImplementedError

        if has_attn and has_mamba:
            self._update_hybrid_attention_mamba_layout(kv_caches)

        return kv_caches

    def _update_hybrid_attention_mamba_layout(
            self, kv_caches: dict[str, torch.Tensor]) -> None:
        """
        Update the layout of attention layers from (2, num_blocks, ...) to
        (num_blocks, 2, ...).

        Args:
            kv_caches: The KV cache buffer of each layer.
        """

        for kv_cache_spec, group in self._kv_cache_spec_attn_group_iterator():
            for layer_name in group.layer_names:
                kv_cache = kv_caches[layer_name]
                if (isinstance(kv_cache_spec, AttentionSpec)
                        and kv_cache.shape[0] == 2):
                    assert kv_cache.shape[1] != 2, \
                        "Fail to determine whether the layout is " \
                        "(2, num_blocks, ...) or (num_blocks, 2, ...) for " \
                        f"a tensor of shape {kv_cache.shape}"
                    hidden_size = kv_cache.shape[2:].numel()
                    kv_cache.as_strided_(size=kv_cache.shape,
                                         stride=(hidden_size, 2 * hidden_size,
                                                 *kv_cache.stride()[2:]))

    def initialize_kv_cache_tensors(
            self, kv_cache_config: KVCacheConfig) -> dict[str, torch.Tensor]:
        """
        Initialize the memory buffer for KV cache.

        Args:
            kv_cache_config: The KV cache config
        Returns:
            Dict[str, torch.Tensor]: A map between layer names to their
            corresponding memory buffer for KV cache.
        """
        # Initialize the memory buffer for KV cache
        kv_cache_raw_tensors = self._allocate_kv_cache_tensors(kv_cache_config)
        # Change the memory buffer to the desired shape
        kv_caches = self._reshape_kv_cache_tensors(kv_cache_config,
                                                   kv_cache_raw_tensors)

        # Set up cross-layer KV cache sharing
        for layer_name, target_layer_name in self.shared_kv_cache_layers.items(
        ):
            logger.debug("%s reuses KV cache of %s", layer_name,
                         target_layer_name)
            kv_caches[layer_name] = kv_caches[target_layer_name]

        bind_kv_cache(kv_caches,
                      self.compilation_config.static_forward_context,
                      self.kv_caches)
        return kv_caches

    def maybe_add_kv_sharing_layers_to_kv_cache_groups(
            self, kv_cache_config: KVCacheConfig) -> None:
        """
        Add layers that re-use KV cache to KV cache group of its target layer.
        Mapping of KV cache tensors happens in `initialize_kv_cache_tensors()`
        """
        if not self.shared_kv_cache_layers:
            # No cross-layer KV sharing, return
            return

        add_kv_sharing_layers_to_kv_cache_groups(
            self.shared_kv_cache_layers,
            kv_cache_config.kv_cache_groups,
            self.runner_only_attn_layers,
        )

        if self.cache_config.kv_sharing_fast_prefill:
            # In You Only Cache Once (https://arxiv.org/abs/2405.05254) or other
            # similar KV sharing setups, only the layers that generate KV caches
            # are involved in the prefill phase, enabling prefill to early exit.
            attn_layers = get_layers_from_vllm_config(self.vllm_config,
                                                      Attention)
            for layer_name in reversed(attn_layers):
                if layer_name in self.shared_kv_cache_layers:
                    self.kv_sharing_fast_prefill_eligible_layers.add(
                        layer_name)
                else:
                    break

    def initialize_kv_cache(self, kv_cache_config: KVCacheConfig) -> None:
        """
        Initialize KV cache based on `kv_cache_config`.
        Args:
            kv_cache_config: Configuration for the KV cache, including the KV
            cache size of each layer
        """
        kv_cache_config = deepcopy(kv_cache_config)
        self.kv_cache_config = kv_cache_config
        self.may_reinitialize_input_batch(kv_cache_config)
        self.may_add_encoder_only_layers_to_kv_cache_config()
        self.maybe_add_kv_sharing_layers_to_kv_cache_groups(kv_cache_config)
        self.initialize_attn_backend(kv_cache_config)
        kv_caches = self.initialize_kv_cache_tensors(kv_cache_config)

        if self.speculative_config and self.speculative_config.use_eagle():
            assert isinstance(self.drafter, EagleProposer)
            # validate all draft model layers belong to the same kv cache
            # group
            self.drafter.validate_same_kv_cache_group(kv_cache_config)

        if has_kv_transfer_group():
            get_kv_transfer_group().register_kv_caches(kv_caches)
            if self.device.type == 'xpu':
                get_kv_transfer_group().set_host_xfer_buffer_ops(
                    copy_kv_blocks)

        if self.dcp_world_size > 1:
            layer_names = self.attn_groups[0][0].layer_names
            layers = get_layers_from_vllm_config(self.vllm_config,
                                                 AttentionLayerBase,
                                                 layer_names)
            for layer in layers.values():
                assert layer.impl.need_to_return_lse_for_decode, (
                    "DCP requires attention impls to return"
                    " the softmax lse for decode, but the impl "
                    f"{layer.impl.__class__.__name__} "
                    "does not return the softmax lse for decode.")

    def may_add_encoder_only_layers_to_kv_cache_config(self) -> None:
        """
        Add encoder-only layers to the KV cache config.
        """
        block_size = self.vllm_config.cache_config.block_size
        use_mla = self.vllm_config.model_config.use_mla
        encoder_only_attn_specs: dict[AttentionSpec,
                                      list[str]] = defaultdict(list)
        attn_layers = get_layers_from_vllm_config(self.vllm_config, Attention)
        for layer_name, attn_module in attn_layers.items():
            if attn_module.attn_type == AttentionType.ENCODER_ONLY:
                attn_spec: AttentionSpec = EncoderOnlyAttentionSpec(
                    block_size=block_size,
                    num_kv_heads=attn_module.num_kv_heads,
                    head_size=attn_module.head_size,
                    dtype=self.kv_cache_dtype,
                    use_mla=use_mla)
                encoder_only_attn_specs[attn_spec].append(layer_name)
                self.runner_only_attn_layers.add(layer_name)
        if len(encoder_only_attn_specs) > 0:
            assert len(
                encoder_only_attn_specs
            ) == 1, "Only support one encoder-only attention spec now"
            spec, layer_names = encoder_only_attn_specs.popitem()
            self.kv_cache_config.kv_cache_groups.append(
                KVCacheGroupSpec(layer_names=layer_names, kv_cache_spec=spec))

    def get_kv_cache_spec(self) -> dict[str, KVCacheSpec]:
        """
        Generates the KVCacheSpec by parsing the kv cache format from each
        Attention module in the static forward context.
        Returns:
            KVCacheSpec: A dictionary mapping layer names to their KV cache
            format. Layers that do not need KV cache are not included.
        """

        block_size = self.vllm_config.cache_config.block_size
        use_mla = self.vllm_config.model_config.use_mla
        kv_cache_spec: dict[str, KVCacheSpec] = {}
        attn_layers = get_layers_from_vllm_config(self.vllm_config, Attention)
        for layer_name, attn_module in attn_layers.items():
            if (kv_tgt_layer :=
                    attn_module.kv_sharing_target_layer_name) is not None:
                # The layer doesn't need its own KV cache and will use that of
                # the target layer. We skip creating a KVCacheSpec for it, so
                # that KV cache management logic will act as this layer does
                # not exist, and doesn't allocate KV cache for the layer. This
                # enables the memory saving of cross-layer kv sharing, allowing
                # a given amount of memory to accommodate longer context lengths
                # or enable more requests to be processed simultaneously.
                self.shared_kv_cache_layers[layer_name] = kv_tgt_layer
                continue

            # TODO(lucas): move the attention specs into the model layers like
            # the attention backends
            if attn_module.attn_type == AttentionType.DECODER:
                if attn_module.sliding_window is not None:
                    kv_cache_spec[layer_name] = SlidingWindowSpec(
                        block_size=block_size,
                        num_kv_heads=attn_module.num_kv_heads,
                        head_size=attn_module.head_size,
                        dtype=self.kv_cache_dtype,
                        sliding_window=attn_module.sliding_window,
                        use_mla=use_mla)
                elif self.attention_chunk_size is not None \
                        and isinstance(attn_module, ChunkedLocalAttention):
                    kv_cache_spec[layer_name] = ChunkedLocalAttentionSpec(
                        block_size=block_size,
                        num_kv_heads=attn_module.num_kv_heads,
                        head_size=attn_module.head_size,
                        dtype=self.kv_cache_dtype,
                        attention_chunk_size=self.attention_chunk_size,
                        use_mla=use_mla)
                else:
                    kv_cache_spec[layer_name] = FullAttentionSpec(
                        block_size=block_size,
                        num_kv_heads=attn_module.num_kv_heads,
                        head_size=attn_module.head_size,
                        dtype=self.kv_cache_dtype,
                        use_mla=use_mla)
            elif attn_module.attn_type == AttentionType.ENCODER_DECODER:
                kv_cache_spec[layer_name] = CrossAttentionSpec(
                    block_size=block_size,
                    num_kv_heads=attn_module.num_kv_heads,
                    head_size=attn_module.head_size,
                    dtype=self.kv_cache_dtype,
                    use_mla=use_mla)
            elif attn_module.attn_type in (AttentionType.ENCODER,
                                           AttentionType.ENCODER_ONLY):
                # encoder-only attention does not need KV cache.
                continue
            else:
                raise ValueError(
                    f"Unknown attention type: {attn_module.attn_type}")

        mamba_layers = get_layers_from_vllm_config(self.vllm_config, MambaBase)
        if len(mamba_layers) > 0:
            if (self.vllm_config.speculative_config is not None
                    and self.vllm_config.model_config.hf_config.model_type
                    not in ["qwen3_next"]):
                raise NotImplementedError(
                    "Mamba with speculative decoding is not supported yet.")
            if self.vllm_config.cache_config.enable_prefix_caching:
                raise NotImplementedError(
                    "Prefix caching is not supported for Mamba yet.")
            max_model_len = self.vllm_config.model_config.max_model_len

            page_size_padded = (
                self.vllm_config.cache_config.mamba_page_size_padded)

            # Set block_size to max_model_len, so that mamba model will always
            # have only one block in the KV cache.
            for layer_name, mamba_module in mamba_layers.items():
                kv_cache_spec[layer_name] = MambaSpec(
                    shapes=mamba_module.get_state_shape(),
                    dtypes=mamba_module.get_state_dtype(),
                    block_size=max_model_len,
                    page_size_padded=page_size_padded,
                    mamba_type=mamba_module.mamba_type,
                    num_speculative_blocks=(
                        self.speculative_config.num_speculative_tokens
                        if self.speculative_config else 0),
                )

        return kv_cache_spec

    def _to_list(self, sampled_token_ids: torch.Tensor) -> list[list[int]]:
        # This is a short term mitigation for issue mentioned in
        # https://github.com/vllm-project/vllm/issues/22754.
        # `tolist` would trigger a cuda wise stream sync, which
        # would block other copy ops from other cuda streams.
        # A cuda event sync would avoid such a situation. Since
        # this is in the critical path of every single model
        # forward loop, this has caused perf issue for a disagg
        # setup.
        pinned = self.sampled_token_ids_pinned_cpu[:sampled_token_ids.shape[0]]
        pinned.copy_(sampled_token_ids, non_blocking=True)
        self.transfer_event.record()
        self.transfer_event.synchronize()
        return pinned.tolist()<|MERGE_RESOLUTION|>--- conflicted
+++ resolved
@@ -55,7 +55,7 @@
 from vllm.tasks import GenerationTask, PoolingTask, SupportedTask
 from vllm.utils import (STR_DTYPE_TO_TORCH_DTYPE, DeviceMemoryProfiler,
                         GiB_bytes, LazyLoader, check_use_alibi, get_dtype_size,
-                        is_pin_memory_available, supports_dynamo)
+                        is_pin_memory_available, round_up, supports_dynamo)
 from vllm.v1.attention.backends.flash_attn import AttentionMetadata
 from vllm.v1.attention.backends.gdn_attn import GDNAttentionMetadataBuilder
 from vllm.v1.attention.backends.utils import (
@@ -91,12 +91,9 @@
 from vllm.v1.worker.kv_connector_model_runner_mixin import (
     KVConnectorModelRunnerMixin)
 from vllm.v1.worker.lora_model_runner_mixin import LoRAModelRunnerMixin
-<<<<<<< HEAD
 from vllm.v1.worker.ubatch_splitting import get_dp_padding_ubatch, ubatch_split
 from vllm.v1.worker.ubatch_utils import UBatchSlice, UBatchSlices
-=======
 from vllm.v1.worker.utils import is_residual_scattered_for_sp
->>>>>>> 4e5affea
 
 from .utils import (AttentionGroup, MultiModalBudget,
                     add_kv_sharing_layers_to_kv_cache_groups, bind_kv_cache,
@@ -1767,7 +1764,6 @@
             tp_size = self.vllm_config.parallel_config.tensor_parallel_size
             if self.vllm_config.compilation_config.pass_config. \
                 enable_sequence_parallelism and tp_size > 1:
-                from vllm.utils import round_up
                 num_tokens_padded = round_up(num_tokens_unpadded, tp_size)
 
         num_pad_tokens = num_tokens_padded - num_tokens_unpadded
@@ -1851,23 +1847,15 @@
                Optional[IntermediateTensors], dict[str, Any]]:
 
         num_scheduled_tokens = scheduler_output.total_num_scheduled_tokens
-<<<<<<< HEAD
-        num_input_tokens = num_scheduled_tokens
         if ubatch_slices:
             assert num_tokens_after_padding is not None
             num_input_tokens = int(num_tokens_after_padding[0].item() * 2)
             self.pad_out_ubatch_slice(ubatch_slices, num_input_tokens)
         elif ubatch_slices is None:
-            num_input_tokens += self.get_local_padding(num_input_tokens)
+            num_input_tokens = self._get_num_input_tokens(num_scheduled_tokens)
             num_pad, num_tokens_after_padding = self.get_dp_padding(
                 num_input_tokens)
             num_input_tokens += num_pad
-=======
-        num_input_tokens = self._get_num_input_tokens(num_scheduled_tokens)
-        # Padding for DP
-        num_pad, num_tokens_across_dp = self.get_dp_padding(num_input_tokens)
-        num_input_tokens += num_pad
->>>>>>> 4e5affea
 
         # _prepare_inputs may reorder the batch, so we must gather multi
         # modal outputs after that to ensure the correct order
