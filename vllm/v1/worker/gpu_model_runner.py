--- conflicted
+++ resolved
@@ -1868,15 +1868,13 @@
             self.vllm_config.compilation_config.static_forward_context,
             self.kv_caches)
 
-<<<<<<< HEAD
         if has_kv_transfer_group():
             get_kv_transfer_group().register_kv_caches(kv_caches)
-=======
+
         self.attn_metadata_builder = self.attn_backend.get_builder_cls()(
             weakref.proxy(self),
             kv_cache_config.kv_cache_groups[0].kv_cache_spec,
             self.input_batch.block_table)
->>>>>>> a810b5b0
 
     def get_kv_cache_spec(self) -> dict[str, KVCacheSpec]:
         """
