--- conflicted
+++ resolved
@@ -888,29 +888,9 @@
                     common_prefix_len=common_prefix_len,
                     common_attn_metadata=common_attn_metadata,
                 ))
-
-<<<<<<< HEAD
                 use_cascade_attn |= getattr(attn_metadata_i, "use_cascade",
                                             False)
-
-                fast_prefill_metadata = attn_metadata_i
-                if (self.cache_config.kv_sharing_fast_prefill
-                        and self.kv_sharing_fast_prefill_eligible_layers):
-                    # Dynamically create a a dataclass type that inherits
-                    # from attention metadata type but includes additional
-                    # fields logits_indices_padded and num_logits_indices
-                    # which are required for prefill truncation
-                    fast_prefill_metadata_type = (
-                        make_kv_sharing_fast_prefill_attention_metadata(
-                            metadata_cls=type(attn_metadata_i), ))
-                    fast_prefill_metadata = fast_prefill_metadata_type(
-                        **dataclasses.asdict(attn_metadata_i),
-                        logits_indices_padded=logits_indices_padded,
-                        num_logits_indices=logits_indices.size(0),
-                    )
-
-=======
->>>>>>> 98ac0cb3
+                
                 for layer_name in attn_group.layer_names:
                     attn_metadata[layer_name] = attn_metadata_i
 
