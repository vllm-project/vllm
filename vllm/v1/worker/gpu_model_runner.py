# SPDX-License-Identifier: Apache-2.0
# SPDX-FileCopyrightText: Copyright contributors to the vLLM project

import functools
import gc
import itertools
import time
from collections import defaultdict
from collections.abc import Iterator, Sequence
from contextlib import contextmanager
from copy import copy, deepcopy
from functools import reduce
from itertools import product
from typing import TYPE_CHECKING, Any, NamedTuple, TypeAlias, cast

import numpy as np
import torch
import torch.distributed
import torch.nn as nn
from tqdm import tqdm

import vllm.envs as envs
from vllm.attention.backends.abstract import (
    AttentionBackend,
    AttentionMetadata,
    AttentionType,
    MultipleOf,
)
from vllm.attention.layer import Attention, MLAAttention
from vllm.compilation.counter import compilation_counter
from vllm.compilation.cuda_graph import CUDAGraphStat, CUDAGraphWrapper
from vllm.compilation.monitor import set_cudagraph_capturing_enabled
from vllm.config import (
    CompilationMode,
    CUDAGraphMode,
    VllmConfig,
    get_layers_from_vllm_config,
    update_config,
)
from vllm.distributed.ec_transfer import get_ec_transfer, has_ec_transfer
from vllm.distributed.eplb.eplb_state import EplbState
from vllm.distributed.kv_transfer import get_kv_transfer_group, has_kv_transfer_group
from vllm.distributed.kv_transfer.kv_connector.utils import copy_kv_blocks
from vllm.distributed.parallel_state import (
    get_dcp_group,
    get_pp_group,
    get_tp_group,
    graph_capture,
    is_global_first_rank,
    prepare_communication_buffer_for_model,
)
from vllm.forward_context import (
    BatchDescriptor,
    set_forward_context,
)
from vllm.logger import init_logger
from vllm.model_executor.layers.attention_layer_base import AttentionLayerBase
from vllm.model_executor.layers.rotary_embedding import (
    MRotaryEmbedding,
    XDRotaryEmbedding,
)
from vllm.model_executor.model_loader import TensorizerLoader, get_model_loader
from vllm.model_executor.models.interfaces import (
    SupportsMRoPE,
    SupportsMultiModal,
    SupportsXDRoPE,
    is_mixture_of_experts,
    supports_eagle3,
    supports_mrope,
    supports_multimodal_pruning,
    supports_transcription,
    supports_xdrope,
)
from vllm.model_executor.models.interfaces_base import (
    VllmModelForPooling,
    is_pooling_model,
    is_text_generation_model,
)
from vllm.multimodal import MULTIMODAL_REGISTRY
from vllm.multimodal.inputs import (
    BatchedTensorInputs,
    MultiModalKwargsItem,
    PlaceholderRange,
)
from vllm.multimodal.utils import group_mm_kwargs_by_modality
from vllm.pooling_params import PoolingParams
from vllm.sampling_params import SamplingType
from vllm.sequence import IntermediateTensors
from vllm.tasks import GenerationTask, PoolingTask, SupportedTask
from vllm.utils import length_from_prompt_token_ids_or_embeds
from vllm.utils.jsontree import json_map_leaves
from vllm.utils.math_utils import cdiv, round_up
from vllm.utils.mem_constants import GiB_bytes
from vllm.utils.mem_utils import DeviceMemoryProfiler
from vllm.utils.nvtx_pytorch_hooks import PytHooks
from vllm.utils.platform_utils import is_pin_memory_available
from vllm.utils.torch_utils import (
    get_dtype_size,
    kv_cache_dtype_str_to_dtype,
    supports_dynamo,
)
from vllm.v1.attention.backends.gdn_attn import GDNAttentionMetadataBuilder
from vllm.v1.attention.backends.utils import (
    AttentionCGSupport,
    AttentionMetadataBuilder,
    CommonAttentionMetadata,
    create_fast_prefill_custom_backend,
    get_dcp_local_seq_lens,
    reorder_batch_to_split_decodes_and_prefills,
    split_attn_metadata,
)
from vllm.v1.cudagraph_dispatcher import CudagraphDispatcher
from vllm.v1.kv_cache_interface import (
    AttentionSpec,
    ChunkedLocalAttentionSpec,
    CrossAttentionSpec,
    EncoderOnlyAttentionSpec,
    FullAttentionSpec,
    KVCacheConfig,
    KVCacheGroupSpec,
    KVCacheSpec,
    MambaSpec,
    SlidingWindowSpec,
    UniformTypeKVCacheSpecs,
)
from vllm.v1.outputs import (
    EMPTY_MODEL_RUNNER_OUTPUT,
    AsyncModelRunnerOutput,
    DraftTokenIds,
    ECConnectorOutput,
    KVConnectorOutput,
    LogprobsLists,
    LogprobsTensors,
    ModelRunnerOutput,
    PoolerOutput,
    SamplerOutput,
    make_empty_encoder_model_runner_output,
)
from vllm.v1.pool.metadata import PoolingMetadata, PoolingStates
from vllm.v1.sample.logits_processor import LogitsProcessors, build_logitsprocs
from vllm.v1.sample.logits_processor.interface import LogitsProcessor
from vllm.v1.sample.metadata import SamplingMetadata
from vllm.v1.sample.rejection_sampler import RejectionSampler
from vllm.v1.sample.sampler import Sampler
from vllm.v1.spec_decode.eagle import EagleProposer
from vllm.v1.spec_decode.medusa import MedusaProposer
from vllm.v1.spec_decode.metadata import SpecDecodeMetadata
from vllm.v1.spec_decode.ngram_proposer import NgramProposer
from vllm.v1.spec_decode.suffix_decoding import SuffixDecodingProposer
from vllm.v1.structured_output.utils import apply_grammar_bitmask
from vllm.v1.utils import CpuGpuBuffer, record_function_or_nullcontext
from vllm.v1.worker.cp_utils import check_attention_cp_compatibility
from vllm.v1.worker.dp_utils import coordinate_batch_across_dp
from vllm.v1.worker.ec_connector_model_runner_mixin import ECConnectorModelRunnerMixin
from vllm.v1.worker.gpu_input_batch import CachedRequestState, InputBatch
from vllm.v1.worker.gpu_ubatch_wrapper import UBatchWrapper
from vllm.v1.worker.kv_connector_model_runner_mixin import KVConnectorModelRunnerMixin
from vllm.v1.worker.lora_model_runner_mixin import LoRAModelRunnerMixin
from vllm.v1.worker.ubatch_utils import (
    UBatchSlices,
    check_ubatch_thresholds,
    maybe_create_ubatch_slices,
)
from vllm.v1.worker.utils import is_residual_scattered_for_sp

from .utils import (
    AttentionGroup,
    MultiModalBudget,
    add_kv_sharing_layers_to_kv_cache_groups,
    bind_kv_cache,
    gather_mm_placeholders,
    get_mamba_groups,
    sanity_check_mm_encoder_outputs,
    scatter_mm_placeholders,
)

if TYPE_CHECKING:
    from vllm.model_executor.model_loader.tensorizer import TensorizerConfig
    from vllm.v1.core.sched.output import GrammarOutput, SchedulerOutput

logger = init_logger(__name__)

AttnMetadataDict: TypeAlias = dict[str, AttentionMetadata]
# list when ubatching is enabled
PerLayerAttnMetadata: TypeAlias = list[AttnMetadataDict] | AttnMetadataDict


# Wrapper for ModelRunnerOutput to support overlapped execution.
class AsyncGPUModelRunnerOutput(AsyncModelRunnerOutput):
    def __init__(
        self,
        model_runner_output: ModelRunnerOutput,
        sampled_token_ids: torch.Tensor,
        logprobs_tensors: LogprobsTensors | None,
        invalid_req_indices: list[int],
        async_output_copy_stream: torch.cuda.Stream,
        vocab_size: int,
    ):
        self._model_runner_output = model_runner_output
        self._invalid_req_indices = invalid_req_indices

        # Event on the copy stream so we can synchronize the non-blocking copy.
        self.async_copy_ready_event = torch.Event()

        # Keep a reference to the device tensor to avoid it being
        # deallocated until we finish copying it to the host.
        self._sampled_token_ids = sampled_token_ids
        self.vocab_size = vocab_size
        self._logprobs_tensors = logprobs_tensors

        # Initiate the copy on a separate stream, but do not synchronize it.
        default_stream = torch.cuda.current_stream()
        with torch.cuda.stream(async_output_copy_stream):
            async_output_copy_stream.wait_stream(default_stream)
            self.sampled_token_ids_cpu = self._sampled_token_ids.to(
                "cpu", non_blocking=True
            )
            self._logprobs_tensors_cpu = (
                self._logprobs_tensors.to_cpu_nonblocking()
                if self._logprobs_tensors
                else None
            )
            self.async_copy_ready_event.record()

    def get_output(self) -> ModelRunnerOutput:
        """Copy the device tensors to the host and return a ModelRunnerOutput.

        This function blocks until the copy is finished.
        """
        max_gen_len = self.sampled_token_ids_cpu.shape[-1]
        self.async_copy_ready_event.synchronize()

        # Release the device tensors once the copy has completed.
        del self._logprobs_tensors
        del self._sampled_token_ids
        if max_gen_len == 1:
            valid_sampled_token_ids = self.sampled_token_ids_cpu.tolist()
            for i in self._invalid_req_indices:
                valid_sampled_token_ids[i].clear()
            cu_num_tokens = None
        else:
            valid_sampled_token_ids, cu_num_tokens = RejectionSampler.parse_output(
                self.sampled_token_ids_cpu,
                self.vocab_size,
                self._invalid_req_indices,
                return_cu_num_tokens=self._logprobs_tensors_cpu is not None,
            )

        output = self._model_runner_output
        output.sampled_token_ids = valid_sampled_token_ids
        if self._logprobs_tensors_cpu:
            output.logprobs = self._logprobs_tensors_cpu.tolists(cu_num_tokens)
        return output


class ExecuteModelState(NamedTuple):
    """Ephemeral cached state transferred between execute_model() and
    sample_tokens(), after execute_model() returns None."""

    scheduler_output: "SchedulerOutput"
    logits: torch.Tensor
    spec_decode_metadata: SpecDecodeMetadata | None
    spec_decode_common_attn_metadata: CommonAttentionMetadata | None
    hidden_states: torch.Tensor
    sample_hidden_states: torch.Tensor
    aux_hidden_states: list[torch.Tensor] | None
    ec_connector_output: ECConnectorOutput | None
    cudagraph_stats: CUDAGraphStat | None


class GPUModelRunner(
    LoRAModelRunnerMixin, KVConnectorModelRunnerMixin, ECConnectorModelRunnerMixin
):
    def __init__(
        self,
        vllm_config: VllmConfig,
        device: torch.device,
    ):
        self.vllm_config = vllm_config
        self.model_config = vllm_config.model_config
        self.cache_config = vllm_config.cache_config
        self.compilation_config = vllm_config.compilation_config
        self.lora_config = vllm_config.lora_config
        self.load_config = vllm_config.load_config
        self.parallel_config = vllm_config.parallel_config
        self.scheduler_config = vllm_config.scheduler_config
        self.speculative_config = vllm_config.speculative_config
        self.observability_config = vllm_config.observability_config

        from vllm.model_executor.models.utils import set_cpu_offload_max_bytes

        set_cpu_offload_max_bytes(int(self.cache_config.cpu_offload_gb * 1024**3))

        model_config = self.model_config
        cache_config = self.cache_config
        scheduler_config = self.scheduler_config
        parallel_config = self.parallel_config
        self.device = device
        self.pin_memory = is_pin_memory_available()
        self.dtype = self.model_config.dtype
        self.kv_cache_dtype = kv_cache_dtype_str_to_dtype(
            cache_config.cache_dtype, self.model_config
        )

        self.is_pooling_model = model_config.runner_type == "pooling"
        self.enable_prompt_embeds = model_config.enable_prompt_embeds
        self.is_multimodal_raw_input_only_model = (
            model_config.is_multimodal_raw_input_only_model
        )
        # This will be overridden in load_model()
        self.is_multimodal_pruning_enabled = False
        self.max_model_len = model_config.max_model_len

        # Always set to false after the first forward pass
        self.calculate_kv_scales = self.cache_config.calculate_kv_scales
        self.dcp_world_size = self.parallel_config.decode_context_parallel_size
        self.dcp_rank = 0 if self.dcp_world_size <= 1 else get_dcp_group().rank_in_group
        self.max_num_tokens = scheduler_config.max_num_batched_tokens
        self.max_num_reqs = scheduler_config.max_num_seqs

        # Broadcast PP output for external_launcher (torchrun)
        # to make sure we are synced across pp ranks
        # TODO: Support overlapping mirco-batches
        # https://github.com/vllm-project/vllm/issues/18019
        self.broadcast_pp_output = (
            self.parallel_config.distributed_executor_backend == "external_launcher"
            and len(get_pp_group().ranks) > 0
        )

        # Model-related.
        self.num_query_heads = model_config.get_num_attention_heads(parallel_config)
        self.inputs_embeds_size = model_config.get_inputs_embeds_size()
        self.attention_chunk_size = model_config.attention_chunk_size
        # Only relevant for models using ALiBi (e.g, MPT)
        self.use_alibi = model_config.uses_alibi

        self.cascade_attn_enabled = not self.model_config.disable_cascade_attn
        self.is_mm_prefix_lm = self.model_config.is_mm_prefix_lm

        # Multi-modal data support
        self.mm_registry = MULTIMODAL_REGISTRY
        self.uses_mrope = model_config.uses_mrope
        self.uses_xdrope_dim = model_config.uses_xdrope_dim
        self.supports_mm_inputs = self.mm_registry.supports_multimodal_inputs(
            model_config
        )

        if self.model_config.is_encoder_decoder:
            # Maximum length of the encoder input, only for encoder-decoder
            # models.
            self.max_encoder_len = scheduler_config.max_num_encoder_input_tokens
        else:
            self.max_encoder_len = 0

        # Sampler
        self.sampler = Sampler(logprobs_mode=self.model_config.logprobs_mode)

        self.eplb_state: EplbState | None = None
        """
        State of the expert parallelism load balancer.

        Will be lazily initialized when the model is loaded.
        """

        # Lazy initializations
        # self.model: nn.Module  # Set after load_model
        # Initialize in initialize_kv_cache
        self.kv_caches: list[torch.Tensor] = []
        # Initialize in initialize_kv_cache_tensors
        self.cross_layers_kv_cache: torch.Tensor | None = None
        self.cross_layers_attn_backend: type[AttentionBackend] | None = None
        # indexes: [kv_cache_group_id][attn_group]
        self.attn_groups: list[list[AttentionGroup]] = []
        # self.kv_cache_config: KVCacheConfig

        # mm_hash ->  encoder_output
        self.encoder_cache: dict[str, torch.Tensor] = {}

        self.use_aux_hidden_state_outputs = False
        # Set up speculative decoding.
        # NOTE(Jiayi): currently we put the entire draft model on
        # the last PP rank. This is not ideal if there are many
        # layers in the draft model.
        if self.speculative_config and get_pp_group().is_last_rank:
            self.drafter: (
                NgramProposer | SuffixDecodingProposer | EagleProposer | MedusaProposer
            )
            if self.speculative_config.method == "ngram":
                self.drafter = NgramProposer(self.vllm_config)
            elif self.speculative_config.method == "suffix":
                self.drafter = SuffixDecodingProposer(self.vllm_config)
            elif self.speculative_config.use_eagle():
                self.drafter = EagleProposer(self.vllm_config, self.device, self)
                if self.speculative_config.method == "eagle3":
                    self.use_aux_hidden_state_outputs = (
                        self.drafter.eagle3_use_aux_hidden_state
                    )
            elif self.speculative_config.method == "medusa":
                self.drafter = MedusaProposer(
                    vllm_config=self.vllm_config, device=self.device
                )
            else:
                raise ValueError(
                    "Unknown speculative decoding method: "
                    f"{self.speculative_config.method}"
                )
            self.rejection_sampler = RejectionSampler(self.sampler)

        self.num_spec_tokens = 0
        if self.speculative_config:
            self.num_spec_tokens = self.speculative_config.num_speculative_tokens

        # Request states.
        self.requests: dict[str, CachedRequestState] = {}
        # NOTE(rob): num_prompt_logprobs only includes reqs
        # that are currently in the prefill phase.
        self.num_prompt_logprobs: dict[str, int] = {}
        self.comm_stream = torch.cuda.Stream()

        # Input Batch
        # NOTE(Chen): Ideally, we should initialize the input batch inside
        # `initialize_kv_cache` based on the kv cache config. However, as in
        # https://github.com/vllm-project/vllm/pull/18298, due to some unknown
        # reasons, we have to initialize the input batch before `load_model`,
        # quantization + weight offloading will fail otherwise. As a temporary
        # solution, we initialize the input batch here, and re-initialize it
        # in `initialize_kv_cache` if the block_sizes here is different from
        # the block_sizes in the kv cache config.
        logits_processors = model_config.logits_processors
        custom_logitsprocs: Sequence[str | type[LogitsProcessor]] = (
            tuple(logits_processors) if logits_processors is not None else ()
        )
        self.input_batch = InputBatch(
            max_num_reqs=self.max_num_reqs,
            # We need to use the encoder length for encoder-decoer
            # because of KV cache for cross-attention.
            max_model_len=max(self.max_model_len, self.max_encoder_len),
            max_num_batched_tokens=self.max_num_tokens,
            device=self.device,
            pin_memory=self.pin_memory,
            vocab_size=self.model_config.get_vocab_size(),
            block_sizes=[self.cache_config.block_size],
            kernel_block_sizes=[self.cache_config.block_size],
            is_spec_decode=bool(self.vllm_config.speculative_config),
            logitsprocs=build_logitsprocs(
                self.vllm_config,
                self.device,
                self.pin_memory,
                self.is_pooling_model,
                custom_logitsprocs,
            ),
            # We currently don't know whether a particular custom logits processor
            # uses output token ids so we set this conservatively.
            logitsprocs_need_output_token_ids=bool(custom_logitsprocs),
            is_pooling_model=self.is_pooling_model,
            cp_kv_cache_interleave_size=self.parallel_config.cp_kv_cache_interleave_size,
        )

        self.use_async_scheduling = self.scheduler_config.async_scheduling
        # Separate cuda stream for overlapping transfer of sampled token ids from
        # GPU to CPU when async scheduling is enabled.
        self.async_output_copy_stream: torch.cuda.Stream | None = None
        # cuda event to synchronize use of reused CPU tensors between steps
        # when async scheduling is enabled.
        self.prepare_inputs_event: torch.Event | None = None
        if self.use_async_scheduling:
            self.async_output_copy_stream = torch.cuda.Stream()
            self.prepare_inputs_event = torch.Event()

        # self.cudagraph_batch_sizes sorts in ascending order.
        if (
            self.compilation_config.cudagraph_capture_sizes
            and self.compilation_config.cudagraph_mode != CUDAGraphMode.NONE
        ):
            self.cudagraph_batch_sizes = sorted(
                self.compilation_config.cudagraph_capture_sizes
            )

        # Cache the device properties.
        self._init_device_properties()

        # Persistent buffers for CUDA graphs.
        self.input_ids = self._make_buffer(self.max_num_tokens, dtype=torch.int32)
        self.positions = self._make_buffer(self.max_num_tokens, dtype=torch.int64)
        self.query_start_loc = self._make_buffer(
            self.max_num_reqs + 1, dtype=torch.int32
        )
        self.seq_lens = self._make_buffer(self.max_num_reqs, dtype=torch.int32)
        self.encoder_seq_lens = self._make_buffer(self.max_num_reqs, dtype=torch.int32)
        if self.dcp_world_size > 1:
            self.dcp_local_seq_lens = self._make_buffer(
                self.max_num_reqs, dtype=torch.int32
            )
        # Because inputs_embeds may be bfloat16 and we don't need a numpy
        # version of this tensor, avoid a RuntimeError by not creating a
        # numpy buffer.
        self.inputs_embeds = self._make_buffer(
            self.max_num_tokens, self.inputs_embeds_size, dtype=self.dtype, numpy=False
        )
        self.is_token_ids = self._make_buffer(self.max_num_tokens, dtype=torch.bool)
        self.discard_request_mask = self._make_buffer(
            self.max_num_reqs, dtype=torch.bool
        )
        self.num_decode_draft_tokens = self._make_buffer(
            self.max_num_reqs, dtype=torch.int32
        )
        self.num_accepted_tokens = self._make_buffer(
            self.max_num_reqs, dtype=torch.int64
        )

        # Only relevant for multimodal models
        if self.supports_mm_inputs:
            self.is_mm_embed = self._make_buffer(self.max_num_tokens, dtype=torch.bool)

        # Only relevant for models using M-RoPE (e.g, Qwen2-VL)
        if self.uses_mrope:
            # NOTE: `mrope_positions` is implemented with one additional dummy
            # position on purpose to make it non-contiguous so that it can work
            # with torch compile.
            # See detailed explanation in https://github.com/vllm-project/vllm/pull/12128#discussion_r1926431923

            # NOTE: When M-RoPE is enabled, position ids are 3D regardless of
            # the modality of inputs. For text-only inputs, each dimension has
            # identical position IDs, making M-RoPE functionally equivalent to
            # 1D-RoPE.
            # See page 5 of https://arxiv.org/abs/2409.12191
            self.mrope_positions = self._make_buffer(
                (3, self.max_num_tokens + 1), dtype=torch.int64
            )

        # Only relevant for models using XD-RoPE (e.g, HunYuan-VL)
        if self.uses_xdrope_dim > 0:
            # Similar to mrope but use assigned dimension number for RoPE, 4 as default.
            self.xdrope_positions = self._make_buffer(
                (self.uses_xdrope_dim, self.max_num_tokens + 1), dtype=torch.int64
            )

        # None in the first PP rank. The rest are set after load_model.
        self.intermediate_tensors: IntermediateTensors | None = None

        # OPTIMIZATION: Cache the tensors rather than creating them every step.
        # Keep in int64 to avoid overflow with long context
        self.arange_np = np.arange(
            max(self.max_num_reqs + 1, self.max_model_len, self.max_num_tokens),
            dtype=np.int64,
        )

        # Layer pairings for cross-layer KV sharing.
        # If an Attention layer `layer_name` is in the keys of this dict, it
        # means this layer will perform attention using the keys and values
        # from the KV cache of `shared_kv_cache_layers[layer_name]`.
        self.shared_kv_cache_layers: dict[str, str] = {}
        self.kv_sharing_fast_prefill_eligible_layers: set[str] = set()

        self.kv_sharing_fast_prefill_logits_indices = None
        if self.cache_config.kv_sharing_fast_prefill:
            self.kv_sharing_fast_prefill_logits_indices = torch.zeros(
                self.max_num_tokens, dtype=torch.int32, device=self.device
            )

        self.uniform_decode_query_len = 1 + self.num_spec_tokens

        # Cudagraph dispatcher for runtime cudagraph dispatching.
        self.cudagraph_dispatcher = CudagraphDispatcher(self.vllm_config)

        self.mm_budget = (
            MultiModalBudget(
                self.model_config,
                self.scheduler_config,
                self.mm_registry,
            )
            if self.supports_mm_inputs
            else None
        )

        self.reorder_batch_threshold: int | None = None

        # Attention layers that are only in the KVCacheConfig of the runner
        # (e.g., KV sharing, encoder-only attention), but not in the
        # KVCacheConfig of the scheduler.
        self.runner_only_attn_layers: set[str] = set()

        # Cached outputs.
        self._draft_token_ids: list[list[int]] | torch.Tensor | None = None
        self.transfer_event = torch.Event()
        self.sampled_token_ids_pinned_cpu = torch.empty(
            (self.max_num_reqs, 1),
            dtype=torch.int64,
            device="cpu",
            pin_memory=self.pin_memory,
        )

        # Pre-allocated tensor for copying valid sampled token counts to CPU,
        # with dedicated stream for overlapping and event for coordination.
        self.valid_sampled_token_count_event: torch.Event | None = None
        self.valid_sampled_token_count_copy_stream: torch.cuda.Stream | None = None
        if self.use_async_scheduling and self.num_spec_tokens:
            self.valid_sampled_token_count_event = torch.Event()
            self.valid_sampled_token_count_copy_stream = torch.cuda.Stream()
        self.valid_sampled_token_count_cpu = torch.empty(
            self.max_num_reqs,
            dtype=torch.int64,
            device="cpu",
            pin_memory=self.pin_memory,
        )

        # Ephemeral state transferred between execute_model() and sample_tokens().
        self.execute_model_state: ExecuteModelState | None = None
        self.kv_connector_output: KVConnectorOutput | None = None
        self.mamba_state_idx: dict[str, list[int]] = {}
        self.layerwise_nvtx_hooks_registered = False

    def reset_mm_cache(self) -> None:
        if self.mm_budget:
            self.mm_budget.reset_cache()

    @torch.inference_mode()
    def init_fp8_kv_scales(self) -> None:
        """
        Re-initialize the KV cache and FP8 scales after waking from sleep.
        1. Zero out the KV cache tensors to remove garbage data from re-allocation.
        2. Reset Attention layer scaling factors (_k_scale, _v_scale) to 1.0.
          If these are left at 0.0 (default after wake_up), all KV cache values
          become effectively zero, causing gibberish output.
        """
        if not self.cache_config.cache_dtype.startswith("fp8"):
            return

        kv_caches = getattr(self, "kv_caches", [])
        for cache_tensor in kv_caches:
            if cache_tensor is not None:
                cache_tensor.zero_()

        k_attr_names = ("_k_scale", "k_scale")
        v_attr_names = ("_v_scale", "v_scale")

        attn_layers = self.compilation_config.static_forward_context
        for name, module in attn_layers.items():
            if isinstance(module, (Attention, MLAAttention)):
                # TODO: Generally, scale is 1.0 if user uses on-the-fly fp8
                # kvcache quant. However, to get better accuracy, compression
                # frameworks like llm-compressors allow users to tune the
                # scale. We may need to restore the specific calibrated scales
                # here in the future.
                k_scale_val, v_scale_val = 1.0, 1.0

                # Processing K Scale
                for attr in k_attr_names:
                    if hasattr(module, attr):
                        param = getattr(module, attr)
                        if isinstance(param, torch.Tensor):
                            param.fill_(k_scale_val)

                # Processing V Scale
                for attr in v_attr_names:
                    if hasattr(module, attr):
                        param = getattr(module, attr)
                        if isinstance(param, torch.Tensor):
                            param.fill_(v_scale_val)

    def _get_positions(self, num_tokens: Any):
        if isinstance(num_tokens, int):
            if self.uses_mrope:
                return self.mrope_positions.gpu[:, :num_tokens]
            if self.uses_xdrope_dim > 0:
                return self.xdrope_positions.gpu[:, :num_tokens]
            return self.positions.gpu[:num_tokens]
        else:
            if self.uses_mrope:
                return self.mrope_positions.gpu[:, num_tokens]
            if self.uses_xdrope_dim > 0:
                return self.xdrope_positions.gpu[:, num_tokens]
            return self.positions.gpu[num_tokens]

    def _make_buffer(
        self, *size: int | torch.SymInt, dtype: torch.dtype, numpy: bool = True
    ) -> CpuGpuBuffer:
        return CpuGpuBuffer(
            *size,
            dtype=dtype,
            device=self.device,
            pin_memory=self.pin_memory,
            with_numpy=numpy,
        )

    def _init_model_kwargs(self, num_tokens: int):
        model_kwargs = dict[str, Any]()

        if not self.is_pooling_model:
            return model_kwargs

        num_reqs = self.input_batch.num_reqs
        pooling_params = self.input_batch.get_pooling_params()

        token_type_id_requests = dict[int, Any]()
        for i, param in enumerate(pooling_params):
            if (
                param.extra_kwargs is not None
                and (token_types := param.extra_kwargs.get("compressed_token_type_ids"))
                is not None
            ):
                token_type_id_requests[i] = token_types

        if len(token_type_id_requests) == 0:
            return model_kwargs

        seq_lens = self.seq_lens.gpu[:num_reqs]
        token_type_ids = []

        for i in range(num_reqs):
            pos = token_type_id_requests.get(i, seq_lens[i])
            ids = (torch.arange(seq_lens[i]) >= pos).int()
            token_type_ids.append(ids)

        model_kwargs["token_type_ids"] = torch.concat(token_type_ids).to(
            device=self.device
        )
        return model_kwargs

    def _may_reorder_batch(self, scheduler_output: "SchedulerOutput") -> None:
        """
        Update the order of requests in the batch based on the attention
        backend's needs. For example, some attention backends (namely MLA) may
        want to separate requests based on if the attention computation will be
        compute-bound or memory-bound.

        Args:
            scheduler_output: The scheduler output.
        """
        # Attention free models have zero kv_cache_goups, however models
        # like Mamba are also attention free but use the kv_cache for
        # keeping its internal state. This is why we check the number
        # of kv_cache groups instead of solely checking
        # for self.model_config.is_attention_free.
        if len(self.kv_cache_config.kv_cache_groups) == 0:
            return

        if self.reorder_batch_threshold is not None:
            reorder_batch_to_split_decodes_and_prefills(
                self.input_batch,
                scheduler_output,
                decode_threshold=self.reorder_batch_threshold,
            )

    # Note: used for model runner override.
    def _init_device_properties(self) -> None:
        """Initialize attributes from torch.cuda.get_device_properties"""
        self.device_properties = torch.cuda.get_device_properties(self.device)
        self.num_sms = self.device_properties.multi_processor_count

    # Note: used for model runner override.
    def _sync_device(self) -> None:
        torch.cuda.synchronize()

    def _update_states(self, scheduler_output: "SchedulerOutput") -> None:
        """Update the cached states and the persistent batch with the scheduler
        output.

        The updated states are used by the `_prepare_inputs` function to create
        the input GPU tensors for the model.

        The SamplingMetadata is updated and copied to the GPU if there is a
        new/resumed/paused/finished request in the batch.
        """
        # Remove finished requests from the cached states.
        for req_id in scheduler_output.finished_req_ids:
            self.requests.pop(req_id, None)
            self.num_prompt_logprobs.pop(req_id, None)
        # Remove the finished requests from the persistent batch.
        # NOTE(woosuk): There could be an edge case where finished_req_ids and
        # scheduled_req_ids overlap. This happens when a request is aborted and
        # then resubmitted with the same ID. In this case, we treat them as two
        # distinct requests - clearing the cached states for the first request
        # and handling the second as a new request.
        for req_id in scheduler_output.finished_req_ids:
            self.input_batch.remove_request(req_id)

        # Free the cached encoder outputs.
        for mm_hash in scheduler_output.free_encoder_mm_hashes:
            self.encoder_cache.pop(mm_hash, None)

        # Remove the unscheduled requests from the persistent batch.
        # NOTE(woosuk): The unscheduled requests are either preempted requests
        # or running requests that are not scheduled in this step. We remove
        # them from the persistent batch but keep their cached states since
        # they will be scheduled again sometime in the future.
        scheduled_req_ids = scheduler_output.num_scheduled_tokens.keys()
        cached_req_ids = self.input_batch.req_id_to_index.keys()
        resumed_req_ids = scheduler_output.scheduled_cached_reqs.resumed_req_ids
        # NOTE(zhuohan): cached_req_ids and resumed_req_ids are usually disjoint,
        # so `(scheduled_req_ids - resumed_req_ids) == scheduled_req_ids` holds
        # apart from the forced-preemption case in reset_prefix_cache. And in
        # that case we include the resumed_req_ids in the unscheduled set so
        # that they get cleared from the persistent batch before being re-scheduled
        # in the normal resumed request path.
        unscheduled_req_ids = cached_req_ids - (scheduled_req_ids - resumed_req_ids)
        # NOTE(woosuk): The persistent batch optimization assumes that
        # consecutive batches contain mostly the same requests. If batches
        # have low request overlap (e.g., alternating between two distinct
        # sets of requests), this optimization becomes very inefficient.
        for req_id in unscheduled_req_ids:
            self.input_batch.remove_request(req_id)

        reqs_to_add: list[CachedRequestState] = []
        # Add new requests to the cached states.
        for new_req_data in scheduler_output.scheduled_new_reqs:
            req_id = new_req_data.req_id
            sampling_params = new_req_data.sampling_params
            pooling_params = new_req_data.pooling_params

            if (
                sampling_params
                and sampling_params.sampling_type == SamplingType.RANDOM_SEED
            ):
                generator = torch.Generator(device=self.device)
                generator.manual_seed(sampling_params.seed)
            else:
                generator = None

            if self.is_pooling_model:
                assert pooling_params is not None
                task = pooling_params.task
                assert task is not None, "You did not set `task` in the API"

                model = cast(VllmModelForPooling, self.get_model())
                to_update = model.pooler.get_pooling_updates(task)
                to_update.apply(pooling_params)

            req_state = CachedRequestState(
                req_id=req_id,
                prompt_token_ids=new_req_data.prompt_token_ids,
                prompt_embeds=new_req_data.prompt_embeds,
                mm_features=new_req_data.mm_features,
                sampling_params=sampling_params,
                pooling_params=pooling_params,
                generator=generator,
                block_ids=new_req_data.block_ids,
                num_computed_tokens=new_req_data.num_computed_tokens,
                output_token_ids=[],
                lora_request=new_req_data.lora_request,
            )
            self.requests[req_id] = req_state

            if sampling_params and sampling_params.prompt_logprobs is not None:
                self.num_prompt_logprobs[req_id] = (
                    self.input_batch.vocab_size
                    if sampling_params.prompt_logprobs == -1
                    else sampling_params.prompt_logprobs
                )

            # Only relevant for models using M-RoPE (e.g, Qwen2-VL)
            if self.uses_mrope:
                self._init_mrope_positions(req_state)

            # Only relevant for models using XD-RoPE (e.g, HunYuan-VL)
            if self.uses_xdrope_dim > 0:
                self._init_xdrope_positions(req_state)

            reqs_to_add.append(req_state)

        # Update the states of the running/resumed requests.
        is_last_rank = get_pp_group().is_last_rank
        req_data = scheduler_output.scheduled_cached_reqs

        # Wait until valid_sampled_tokens_count is copied to cpu,
        # then use it to update actual num_computed_tokens of each request.
        valid_sampled_token_count = self._get_valid_sampled_token_count()

        for i, req_id in enumerate(req_data.req_ids):
            req_state = self.requests[req_id]
            num_computed_tokens = req_data.num_computed_tokens[i]
            new_block_ids = req_data.new_block_ids[i]
            resumed_from_preemption = req_id in req_data.resumed_req_ids
            num_output_tokens = req_data.num_output_tokens[i]
            req_index = self.input_batch.req_id_to_index.get(req_id)

            # prev_num_draft_len is used in async scheduling mode with
            # spec decode. it indicates if need to update num_computed_tokens
            # of the request. for example:
            # fist step: num_computed_tokens = 0, spec_tokens = [],
            # prev_num_draft_len = 0.
            # second step: num_computed_tokens = 100(prompt lenth),
            # spec_tokens = [a,b], prev_num_draft_len = 0.
            # third step: num_computed_tokens = 100 + 2, spec_tokens = [c,d],
            # prev_num_draft_len = 2.
            # num_computed_tokens in first step and second step does't contain
            # the spec tokens length, but in third step it contains the
            # spec tokens length. we only need to update num_computed_tokens
            # when prev_num_draft_len > 0.
            if req_state.prev_num_draft_len:
                if req_index is None:
                    req_state.prev_num_draft_len = 0
                else:
                    assert self.input_batch.prev_req_id_to_index is not None
                    prev_req_index = self.input_batch.prev_req_id_to_index[req_id]
                    num_accepted = valid_sampled_token_count[prev_req_index] - 1
                    num_rejected = req_state.prev_num_draft_len - num_accepted
                    num_computed_tokens -= num_rejected
                    req_state.output_token_ids.extend([-1] * num_accepted)

            # Update the cached states.
            req_state.num_computed_tokens = num_computed_tokens

            if not is_last_rank:
                # When using PP, the scheduler sends the sampled tokens back,
                # because there's no direct communication between the first-
                # stage worker and the last-stage worker.
                new_token_ids = req_data.new_token_ids[i]
                # Add the sampled token(s) from the previous step (if any).
                # This doesn't include "unverified" tokens like spec tokens.
                num_new_tokens = (
                    num_computed_tokens + len(new_token_ids) - req_state.num_tokens
                )
                if num_new_tokens == 1:
                    # Avoid slicing list in most common case.
                    req_state.output_token_ids.append(new_token_ids[-1])
                elif num_new_tokens > 0:
                    req_state.output_token_ids.extend(new_token_ids[-num_new_tokens:])
            elif num_output_tokens < len(req_state.output_token_ids):
                # Some output tokens were discarded due to a sync-KV-load
                # failure. Align the cached state.
                del req_state.output_token_ids[num_output_tokens:]
                if req_index is not None:
                    end_idx = (
                        self.input_batch.num_prompt_tokens[req_index]
                        + num_output_tokens
                    )
                    self.input_batch.num_tokens[req_index] = end_idx
                    self.input_batch.num_tokens_no_spec[req_index] = end_idx

            # Update the block IDs.
            if not resumed_from_preemption:
                if new_block_ids is not None:
                    # Append the new blocks to the existing block IDs.
                    for block_ids, new_ids in zip(req_state.block_ids, new_block_ids):
                        block_ids.extend(new_ids)
            else:
                assert req_index is None
                assert new_block_ids is not None
                # The request is resumed from preemption.
                # Replace the existing block IDs with the new ones.
                req_state.block_ids = new_block_ids

            if req_index is None:
                # The request is not in the persistent batch.
                # The request was either preempted and resumed later, or was not
                # scheduled in the previous step and needs to be added again.

                if self.use_async_scheduling and num_output_tokens > 0:
                    # We must recover the output token ids for resumed requests in the
                    # async scheduling case, so that correct input_ids are obtained.
                    resumed_token_ids = req_data.all_token_ids[req_id]
                    req_state.output_token_ids = resumed_token_ids[-num_output_tokens:]

                reqs_to_add.append(req_state)
                continue

            # Update the persistent batch.
            self.input_batch.num_computed_tokens_cpu[req_index] = num_computed_tokens
            if new_block_ids is not None:
                self.input_batch.block_table.append_row(new_block_ids, req_index)

            # For the last rank, we don't need to update the token_ids_cpu
            # because the sampled tokens are already cached.
            if not is_last_rank:
                # Add new_token_ids to token_ids_cpu.
                start_token_index = num_computed_tokens
                end_token_index = num_computed_tokens + len(new_token_ids)
                self.input_batch.token_ids_cpu[
                    req_index, start_token_index:end_token_index
                ] = new_token_ids
                self.input_batch.num_tokens_no_spec[req_index] = end_token_index
                self.input_batch.num_tokens[req_index] = end_token_index

            # Add spec_token_ids to token_ids_cpu.
            spec_token_ids = scheduler_output.scheduled_spec_decode_tokens.get(
                req_id, []
            )
            num_spec_tokens = len(spec_token_ids)
            # For async scheduling, token_ids_cpu assigned from
            # spec_token_ids are placeholders and will be overwritten in
            # _prepare_input_ids.
            if num_spec_tokens:
                start_index = self.input_batch.num_tokens_no_spec[req_index]
                end_token_index = start_index + num_spec_tokens
                self.input_batch.token_ids_cpu[
                    req_index, start_index:end_token_index
                ] = spec_token_ids
                # NOTE(woosuk): `num_tokens` here may include spec tokens.
                self.input_batch.num_tokens[req_index] += num_spec_tokens

            # When speculative decoding is used with structured output,
            # the scheduler can drop draft tokens that do not
            # conform to the schema. This can result in
            # scheduler_output.scheduled_spec_decode_tokens being empty,
            # even when speculative decoding is enabled.
            self.input_batch.spec_token_ids[req_index].clear()
            self.input_batch.spec_token_ids[req_index].extend(spec_token_ids)

            # there are no draft tokens with async scheduling,
            # we clear the spec_decoding info in scheduler_output and
            # use normal sampling but rejection_sampling.
            if self.use_async_scheduling:
                req_state.prev_num_draft_len = num_spec_tokens
                if num_spec_tokens and self._draft_token_ids is None:
                    scheduler_output.total_num_scheduled_tokens -= num_spec_tokens
                    scheduler_output.num_scheduled_tokens[req_id] -= num_spec_tokens
                    scheduler_output.scheduled_spec_decode_tokens.pop(req_id, None)
        # Add the new or resumed requests to the persistent batch.
        # The smaller empty indices are filled first.
        for request in reqs_to_add:
            self.input_batch.add_request(request)

        # Condense the batched states if there are gaps left by removed requests
        self.input_batch.condense()
        # Allow attention backend to reorder the batch, potentially
        self._may_reorder_batch(scheduler_output)
        # Refresh batch metadata with any pending updates.
        self.input_batch.refresh_metadata()

    def _update_states_after_model_execute(
        self, output_token_ids: torch.Tensor, scheduler_output: "SchedulerOutput"
    ) -> None:
        """Update the cached states after model execution.

        This is used for MTP/EAGLE for hybrid models, as in linear attention,
        only the last token's state is kept. In MTP/EAGLE, for draft tokens
        the state are kept util we decide how many tokens are accepted for
        each sequence, and a shifting is done during the next iteration
        based on the number of accepted tokens.
        """
        if not self.model_config.is_hybrid or not self.speculative_config:
            return

        # Find the number of accepted tokens for each sequence.
        num_accepted_tokens = (
            (
                torch.cat(
                    [
                        output_token_ids,
                        torch.full(
                            (output_token_ids.size(0), 1),
                            -1,
                            device=output_token_ids.device,
                        ),
                    ],
                    dim=1,
                )
                == -1
            )
            .int()
            .argmax(-1)
            .cpu()
            .numpy()
        )
        for i, num_tokens in enumerate(num_accepted_tokens):
            self.input_batch.num_accepted_tokens_cpu[i] = num_tokens
        if is_global_first_rank():
            logger.info(f">>> [DEBUG] Worker: _update_states: {output_token_ids=}")
            logger.info(
                f">>> [DEBUG] Worker: _update_states: "
                f"{self.input_batch.num_accepted_tokens_cpu[:len(num_accepted_tokens)]=}"
            )
        if (
            envs.VLLM_USE_LIGHTER_MAMBA_CACHE
            and self.cache_config.enable_prefix_caching
        ):
            self._postprocess_mamba(scheduler_output)

    def _init_mrope_positions(self, req_state: CachedRequestState):
        model = self.get_model()
        assert supports_mrope(model), "M-RoPE support is not implemented."
        assert req_state.prompt_token_ids is not None, (
            "M-RoPE requires prompt_token_ids to be available."
        )
        mrope_model = cast(SupportsMRoPE, model)

        req_state.mrope_positions, req_state.mrope_position_delta = (
            mrope_model.get_mrope_input_positions(
                req_state.prompt_token_ids,
                req_state.mm_features,
            )
        )

    def _init_xdrope_positions(self, req_state: CachedRequestState):
        model = self.get_model()
        xdrope_model = cast(SupportsXDRoPE, model)
        assert req_state.prompt_token_ids is not None, (
            "XD-RoPE requires prompt_token_ids to be available."
        )
        assert supports_xdrope(model), "XD-RoPE support is not implemented."

        req_state.xdrope_positions = xdrope_model.get_xdrope_input_positions(
            req_state.prompt_token_ids,
            req_state.mm_features,
        )

    def _extract_mm_kwargs(
        self,
        scheduler_output: "SchedulerOutput",
    ) -> BatchedTensorInputs:
        if not scheduler_output or not self.is_multimodal_raw_input_only_model:
            return {}

        mm_kwargs = list[MultiModalKwargsItem]()
        for req in scheduler_output.scheduled_new_reqs:
            for feature in req.mm_features:
                if feature.data is not None:
                    mm_kwargs.append(feature.data)

        # Input all modalities at once
        model = cast(SupportsMultiModal, self.model)
        mm_kwargs_combined: BatchedTensorInputs = {}
        for _, _, mm_kwargs_group in group_mm_kwargs_by_modality(
            mm_kwargs,
            device=self.device,
            pin_memory=self.pin_memory,
            merge_by_field_config=model.merge_by_field_config,
        ):
            mm_kwargs_combined.update(mm_kwargs_group)

        return mm_kwargs_combined

    def _dummy_mm_kwargs(self, num_seqs: int) -> BatchedTensorInputs:
        if not self.is_multimodal_raw_input_only_model:
            return {}

        mm_budget = self.mm_budget
        assert mm_budget is not None

        dummy_modality = mm_budget.get_modality_with_max_tokens()
        return self._get_mm_dummy_batch(dummy_modality, num_seqs)

    def _get_cumsum_and_arange(
        self,
        num_tokens: np.ndarray,
        cumsum_dtype: np.dtype | None = None,
    ) -> tuple[np.ndarray, np.ndarray]:
        """Get the cumulative sum and batched arange of the given array.
        # E.g., [2, 5, 3] -> ([2, 7, 10], [0, 1, 0, 1, 2, 3, 4, 0, 1, 2])
        # Equivalent to but faster than:
        # np.concatenate([np.arange(n) for n in num_tokens])
        """
        # Step 1. [2, 5, 3] -> [2, 7, 10]
        cu_num_tokens = np.cumsum(num_tokens, dtype=cumsum_dtype)
        total_num_tokens = cu_num_tokens[-1]
        # Step 2. [2, 7, 10] -> [0, 0, 2, 2, 2, 2, 2, 7, 7, 7]
        cumsums_offsets = np.repeat(cu_num_tokens - num_tokens, num_tokens)
        # Step 3. [0, 1, 0, 1, 2, 3, 4, 0, 1, 2]
        arange = self.arange_np[:total_num_tokens] - cumsums_offsets

        return cu_num_tokens, arange

    def _prepare_input_ids(
        self,
        scheduler_output: "SchedulerOutput",
        total_num_scheduled_tokens: int,
        cu_num_tokens: np.ndarray,
    ) -> None:
        """Prepare the input IDs for the current batch.

        Carefully handles the `prev_sampled_token_ids` which can be cached
        from the previous engine iteration, in which case those tokens on the
        GPU need to be copied into the corresponding slots into input_ids."""

        if self.input_batch.prev_sampled_token_ids is None:
            # Normal scheduling case
            self.input_ids.copy_to_gpu(total_num_scheduled_tokens)
            if self.enable_prompt_embeds:
                self.inputs_embeds.copy_to_gpu(total_num_scheduled_tokens)
                self.is_token_ids.copy_to_gpu(total_num_scheduled_tokens)
            return

        # Async scheduling case, where some decode requests from the previous
        # iteration won't have entries in input_ids_cpu and need to be copied
        # on the GPU from prev_sampled_token_ids.
        prev_req_id_to_index = self.input_batch.prev_req_id_to_index
        assert prev_req_id_to_index is not None
        sample_flattened_indices: list[int] = []
        spec_flattened_indices: list[int] = []
        prev_common_req_indices: list[int] = []
        prev_draft_token_indices: list[int] = []
        indices_match = True
        max_flattened_index = -1
        total_num_spec_tokens = 0
        scheduled_spec_tokens = scheduler_output.scheduled_spec_decode_tokens

        for req_id, cur_index in self.input_batch.req_id_to_index.items():
            if (prev_index := prev_req_id_to_index.get(req_id)) is not None:
                prev_common_req_indices.append(prev_index)
                # We need to compute the flattened input_ids index of the
                # last token in each common request.
                draft_len = len(scheduled_spec_tokens.get(req_id, ()))
                total_num_spec_tokens += draft_len
                flattened_index = cu_num_tokens[cur_index].item() - 1
                # example: cu_num_tokens = [2, 5, 8], draft_tokens = [1, 2, 2]
                # sample_flattened_indices = [0, 2, 5]
                # spec_flattened_indices = [1,   3, 4,    6, 7]
                sample_flattened_indices.append(flattened_index - draft_len)
                spec_flattened_indices.extend(
                    range(flattened_index - draft_len + 1, flattened_index + 1)
                )
                start = prev_index * self.num_spec_tokens
                # prev_draft_token_indices is used to find which draft_tokens_id
                # should be copied to input_ids
                # example: prev draft_tokens_id [[1,2], [3,4], [5, 6]]
                # flatten draft_tokens_id [1,2,3,4,5,6]
                # draft_len of each request [1, 2, 1]
                # then prev_draft_token_indices is [0,   2, 3,   4]
                prev_draft_token_indices.extend(range(start, start + draft_len))
                indices_match &= prev_index == flattened_index
                max_flattened_index = max(max_flattened_index, flattened_index)
        num_commmon_tokens = len(sample_flattened_indices)
        total_without_spec = total_num_scheduled_tokens - total_num_spec_tokens
        if num_commmon_tokens < total_without_spec:
            # If not all requests are decodes from the last iteration,
            # We need to copy the input_ids_cpu to the GPU first.
            self.input_ids.copy_to_gpu(total_num_scheduled_tokens)
            if self.enable_prompt_embeds:
                self.inputs_embeds.copy_to_gpu(total_num_scheduled_tokens)
                self.is_token_ids.copy_to_gpu(total_num_scheduled_tokens)
        if num_commmon_tokens == 0:
            # No requests in common with the previous iteration
            # So input_ids.cpu will have all the input ids.
            return
        if indices_match and max_flattened_index == (num_commmon_tokens - 1):
            # Common-case optimization: the batch is unchanged
            # and no reordering happened.
            # The indices are both the same permutation of 0..N-1 so
            # we can copy directly using a single slice.
            self.input_ids.gpu[:num_commmon_tokens].copy_(
                self.input_batch.prev_sampled_token_ids[:num_commmon_tokens, 0],
                non_blocking=True,
            )
            if self.enable_prompt_embeds:
                self.is_token_ids.gpu[:num_commmon_tokens] = True
            return
        # Upload the index tensors asynchronously so the scatter can be non-blocking.
        sampled_tokens_index_tensor = torch.tensor(
            sample_flattened_indices, dtype=torch.int64, pin_memory=self.pin_memory
        ).to(self.device, non_blocking=True)
        prev_common_req_indices_tensor = torch.tensor(
            prev_common_req_indices, dtype=torch.int64, pin_memory=self.pin_memory
        ).to(self.device, non_blocking=True)
        self.input_ids.gpu.scatter_(
            dim=0,
            index=sampled_tokens_index_tensor,
            src=self.input_batch.prev_sampled_token_ids[
                prev_common_req_indices_tensor, 0
            ],
        )

        # Scatter the draft tokens after the sampled tokens are scattered.
        if self._draft_token_ids is None or not spec_flattened_indices:
            return

        assert isinstance(self._draft_token_ids, torch.Tensor)
        draft_tokens_index_tensor = torch.tensor(
            spec_flattened_indices, dtype=torch.int64, pin_memory=self.pin_memory
        ).to(self.device, non_blocking=True)
        prev_draft_token_indices_tensor = torch.tensor(
            prev_draft_token_indices, dtype=torch.int64, pin_memory=self.pin_memory
        ).to(self.device, non_blocking=True)

        # because input_ids dtype is torch.int32,
        # so convert draft_token_ids to torch.int32 here.
        draft_token_ids = self._draft_token_ids.to(dtype=torch.int32)
        self._draft_token_ids = None

        self.input_ids.gpu.scatter_(
            dim=0,
            index=draft_tokens_index_tensor,
            src=draft_token_ids.flatten()[prev_draft_token_indices_tensor],
        )

    def _get_encoder_seq_lens(
        self,
        num_scheduled_tokens: dict[str, int],
        kv_cache_spec: KVCacheSpec,
        num_reqs: int,
    ) -> tuple[torch.Tensor | None, np.ndarray | None]:
        if not isinstance(kv_cache_spec, CrossAttentionSpec):
            return None, None

        # Zero out buffer for padding requests that are not actually scheduled (CGs)
        self.encoder_seq_lens.np[:num_reqs] = 0
        # Build encoder_seq_lens array mapping request indices to
        # encoder lengths for inputs scheduled in this batch
        for req_id in num_scheduled_tokens:
            req_index = self.input_batch.req_id_to_index[req_id]
            req_state = self.requests[req_id]
            if req_state.mm_features is None:
                self.encoder_seq_lens.np[req_index] = 0
                continue

            # Get the total number of encoder input tokens for running encoder requests
            # whether encoding is finished or not so that cross-attention knows how
            # many encoder tokens to attend to.
            encoder_input_tokens = sum(
                feature.mm_position.length for feature in req_state.mm_features
            )
            self.encoder_seq_lens.np[req_index] = encoder_input_tokens

        self.encoder_seq_lens.copy_to_gpu(num_reqs)
        encoder_seq_lens = self.encoder_seq_lens.gpu[:num_reqs]
        encoder_seq_lens_cpu = self.encoder_seq_lens.np[:num_reqs]

        return encoder_seq_lens, encoder_seq_lens_cpu

    def _prepare_inputs(
        self,
        scheduler_output: "SchedulerOutput",
        num_scheduled_tokens: np.ndarray,
    ) -> tuple[
        torch.Tensor,
        SpecDecodeMetadata | None,
    ]:
        """
        :return: tuple[
            logits_indices, spec_decode_metadata,
        ]
        """
        total_num_scheduled_tokens = scheduler_output.total_num_scheduled_tokens
        assert total_num_scheduled_tokens > 0
        num_reqs = self.input_batch.num_reqs
        assert num_reqs > 0

        # OPTIMIZATION: Start copying the block table first.
        # This way, we can overlap the copy with the following CPU operations.
        self.input_batch.block_table.commit_block_table(num_reqs)

        # Get request indices.
        # E.g., [2, 5, 3] -> [0, 0, 1, 1, 1, 1, 1, 2, 2, 2]
        req_indices = np.repeat(self.arange_np[:num_reqs], num_scheduled_tokens)

        # cu_num_tokens: [2, 5, 3] -> [2, 7, 10]
        # arange: [0, 1, 0, 1, 2, 3, 4, 0, 1, 2]
        cu_num_tokens, arange = self._get_cumsum_and_arange(num_scheduled_tokens)

        # Get positions.
        positions_np = self.positions.np[:total_num_scheduled_tokens]
        np.add(
            self.input_batch.num_computed_tokens_cpu[req_indices],
            arange,
            out=positions_np,
        )

        # Calculate M-RoPE positions.
        # Only relevant for models using M-RoPE (e.g, Qwen2-VL)
        if self.uses_mrope:
            self._calc_mrope_positions(scheduler_output)

        # Calculate XD-RoPE positions.
        # Only relevant for models using XD-RoPE (e.g, HunYuan-VL)
        if self.uses_xdrope_dim > 0:
            self._calc_xdrope_positions(scheduler_output)

        # Get token indices.
        # E.g., [0, 1, 0, 1, 2, 3, 4, 0, 1, 2]
        # -> [0, 1, M, M + 1, M + 2, M + 3, M + 4, 2 * M, 2 * M + 1, 2 * M + 2]
        # where M is the max_model_len.
        token_indices = (
            positions_np + req_indices * self.input_batch.token_ids_cpu.shape[1]
        )
        token_indices_tensor = torch.from_numpy(token_indices)

        # NOTE(woosuk): We use torch.index_select instead of np.take here
        # because torch.index_select is much faster than np.take for large
        # tensors.
        torch.index_select(
            self.input_batch.token_ids_cpu_tensor.flatten(),
            0,
            token_indices_tensor,
            out=self.input_ids.cpu[:total_num_scheduled_tokens],
        )
        if self.enable_prompt_embeds:
            is_token_ids = self.input_batch.is_token_ids_tensor.flatten()
            torch.index_select(
                is_token_ids,
                0,
                token_indices_tensor,
                out=self.is_token_ids.cpu[:total_num_scheduled_tokens],
            )

        # Because we did not pre-allocate a massive prompt_embeds CPU tensor on
        # the InputBatch, we need to fill in the prompt embeds into the expected
        # spots in the GpuModelRunner's pre-allocated prompt_embeds tensor.
        if self.input_batch.req_prompt_embeds:
            output_idx = 0
            for req_idx in range(num_reqs):
                num_sched = num_scheduled_tokens[req_idx]

                # Skip if this request doesn't have embeddings
                if req_idx not in self.input_batch.req_prompt_embeds:
                    output_idx += num_sched
                    continue

                # Skip if no tokens scheduled
                if num_sched <= 0:
                    output_idx += num_sched
                    continue

                req_embeds = self.input_batch.req_prompt_embeds[req_idx]
                start_pos = self.input_batch.num_computed_tokens_cpu[req_idx]

                # Skip if trying to read beyond available embeddings
                if start_pos >= req_embeds.shape[0]:
                    output_idx += num_sched
                    continue

                # Copy available embeddings
                end_pos = start_pos + num_sched
                actual_end = min(end_pos, req_embeds.shape[0])
                actual_num_sched = actual_end - start_pos

                if actual_num_sched > 0:
                    self.inputs_embeds.cpu[
                        output_idx : output_idx + actual_num_sched
                    ].copy_(req_embeds[start_pos:actual_end])

                output_idx += num_sched

        self.input_batch.block_table.compute_slot_mapping(req_indices, positions_np)
        self.input_batch.block_table.commit_slot_mapping(total_num_scheduled_tokens)

        # Prepare the attention metadata.
        self.query_start_loc.np[0] = 0
        self.query_start_loc.np[1 : num_reqs + 1] = cu_num_tokens
        # Note: pad query_start_loc to be non-decreasing, as kernels
        # like FlashAttention requires that
        self.query_start_loc.np[num_reqs + 1 :].fill(cu_num_tokens[-1])
        self.query_start_loc.copy_to_gpu()
        query_start_loc = self.query_start_loc.gpu[: num_reqs + 1]

        self.seq_lens.np[:num_reqs] = (
            self.input_batch.num_computed_tokens_cpu[:num_reqs] + num_scheduled_tokens
        )
        # Fill unused with 0 for full cuda graph mode.
        self.seq_lens.np[num_reqs:].fill(0)
        self.seq_lens.copy_to_gpu()

        num_tokens = [self.requests[r].num_tokens for r in self.input_batch.req_ids]
        num_tokens_np = np.array(num_tokens, dtype=np.int32)

        # Record which requests should not be sampled,
        # so that we could clear the sampled tokens before returning
        self.discard_request_mask.np[:num_reqs] = (
            self.seq_lens.np[:num_reqs] < num_tokens_np
        )
        self.discard_request_mask.copy_to_gpu(num_reqs)

        # Copy the tensors to the GPU.
        self._prepare_input_ids(
            scheduler_output,
            total_num_scheduled_tokens,
            cu_num_tokens,
        )

        if self.uses_mrope:
            # Only relevant for models using M-RoPE (e.g, Qwen2-VL)
            self.mrope_positions.gpu[:, :total_num_scheduled_tokens].copy_(
                self.mrope_positions.cpu[:, :total_num_scheduled_tokens],
                non_blocking=True,
            )
        elif self.uses_xdrope_dim > 0:
            # Only relevant for models using XD-RoPE (e.g, HunYuan-VL)
            self.xdrope_positions.gpu[:, :total_num_scheduled_tokens].copy_(
                self.xdrope_positions.cpu[:, :total_num_scheduled_tokens],
                non_blocking=True,
            )
        else:
            # Common case (1D positions)
            self.positions.copy_to_gpu(total_num_scheduled_tokens)

        use_spec_decode = len(scheduler_output.scheduled_spec_decode_tokens) > 0
        if not use_spec_decode:
            # NOTE(woosuk): Due to chunked prefills, the batch may contain
            # partial requests. While we should not sample any token
            # from these partial requests, we do so for simplicity.
            # We will ignore the sampled tokens from the partial requests.
            # TODO: Support prompt logprobs.
            logits_indices = query_start_loc[1:] - 1
            num_draft_tokens = None
            spec_decode_metadata = None
            num_sampled_tokens = np.ones(num_reqs, dtype=np.int32)
        else:
            # Get the number of draft tokens for each request.
            # Iterate over the dictionary rather than all requests since not all
            # requests have draft tokens.
            num_draft_tokens = np.zeros(num_reqs, dtype=np.int32)
            # For chunked prefills, use -1 as mask rather than 0, as guided
            # decoding may rollback speculative tokens.
            num_decode_draft_tokens = np.full(num_reqs, -1, dtype=np.int32)
            for (
                req_id,
                draft_token_ids,
            ) in scheduler_output.scheduled_spec_decode_tokens.items():
                req_idx = self.input_batch.req_id_to_index[req_id]
                num_draft_tokens[req_idx] = len(draft_token_ids)
                num_decode_draft_tokens[req_idx] = (
                    len(draft_token_ids)
                    if (
                        self.input_batch.num_computed_tokens_cpu[req_idx]
                        >= self.input_batch.num_prompt_tokens[req_idx]
                    )
                    else -1
                )
            spec_decode_metadata = self._calc_spec_decode_metadata(
                num_draft_tokens, cu_num_tokens
            )
            logits_indices = spec_decode_metadata.logits_indices
            num_sampled_tokens = num_draft_tokens + 1
            # For DECODE only cuda graph of some attention backends (e.g., GDN).
            self.num_decode_draft_tokens.np[:num_reqs] = num_decode_draft_tokens
            self.num_decode_draft_tokens.np[num_reqs:].fill(-1)
            self.num_decode_draft_tokens.copy_to_gpu()

        # Hot-Swap lora model
        if self.lora_config:
            assert (
                np.sum(num_sampled_tokens)
                <= self.vllm_config.scheduler_config.max_num_batched_tokens
            )
            self.set_active_loras(
                self.input_batch, num_scheduled_tokens, num_sampled_tokens
            )

        return (
            logits_indices,
            spec_decode_metadata,
        )

    def _build_attention_metadata(
        self,
        num_tokens: int,
        num_reqs: int,
        max_query_len: int,
        num_tokens_padded: int | None = None,
        num_reqs_padded: int | None = None,
        ubatch_slices: UBatchSlices | None = None,
        logits_indices: torch.Tensor | None = None,
        use_spec_decode: bool = False,
        for_cudagraph_capture: bool = False,
        num_scheduled_tokens: dict[str, int] | None = None,
        cascade_attn_prefix_lens: list[list[int]] | None = None,
    ) -> tuple[PerLayerAttnMetadata, CommonAttentionMetadata | None]:
        """
        :return: tuple[attn_metadata, spec_decode_common_attn_metadata]
        """
        # Attention metadata is not needed for attention free models
        if len(self.kv_cache_config.kv_cache_groups) == 0:
            return {}, None

        num_tokens_padded = num_tokens_padded or num_tokens
        num_reqs_padded = num_reqs_padded or num_reqs
        assert num_reqs_padded is not None and num_tokens_padded is not None

        attn_metadata: PerLayerAttnMetadata = {}
        if ubatch_slices is not None:
            attn_metadata = [dict() for _ in range(len(ubatch_slices))]

        if for_cudagraph_capture:
            # For some attention backends (e.g. FA) with sliding window models we need
            # to make sure the backend see a max_seq_len that is larger to the sliding
            # window size when capturing to make sure the correct kernel is selected.
            max_seq_len = self.max_model_len
        else:
            max_seq_len = self.seq_lens.np[:num_reqs].max().item()

        if use_spec_decode:
            self.num_accepted_tokens.np[:num_reqs] = (
                self.input_batch.num_accepted_tokens_cpu[:num_reqs]
            )
            self.num_accepted_tokens.np[num_reqs:].fill(1)
            self.num_accepted_tokens.copy_to_gpu()

        kv_cache_groups = self.kv_cache_config.kv_cache_groups

        def _get_block_table_and_slot_mapping(kv_cache_gid: int):
            assert num_reqs_padded is not None and num_tokens_padded is not None
            kv_cache_spec = kv_cache_groups[kv_cache_gid].kv_cache_spec
            if isinstance(kv_cache_spec, EncoderOnlyAttentionSpec):
                blk_table_tensor = torch.zeros(
                    (num_reqs_padded, 1),
                    dtype=torch.int32,
                    device=self.device,
                )
                slot_mapping = torch.zeros(
                    (num_tokens_padded,),
                    dtype=torch.int64,
                    device=self.device,
                )
            else:
                blk_table = self.input_batch.block_table[kv_cache_gid]
                blk_table_tensor = blk_table.get_device_tensor(num_reqs_padded)
                slot_mapping = blk_table.slot_mapping.gpu[:num_tokens_padded]

<<<<<<< HEAD
                # Fill unused with -1. Needed for reshape_and_cache in full cuda
                # graph mode. `blk_table_tensor` -1 to match mamba PAD_SLOT_ID
                slot_mapping[num_tokens:num_tokens_padded].fill_(-1)
                blk_table_tensor[num_reqs:num_reqs_padded].fill_(-1)

                # if (envs.VLLM_USE_LIGHTER_MAMBA_CACHE
                #     and self.cache_config.enable_prefix_caching
                #     and isinstance(kv_cache_group.kv_cache_spec, MambaSpec)
                # ):
                #     # NOTE(Chen): where should we put this?
                #     self._preprocess_mamba(kv_cache_gid, kv_cache_group)

            common_attn_metadata = CommonAttentionMetadata(
                query_start_loc=query_start_loc,
                query_start_loc_cpu=query_start_loc_cpu,
                seq_lens=seq_lens,
                _seq_lens_cpu=seq_lens_cpu,
                _num_computed_tokens_cpu=num_computed_tokens_cpu,
                num_actual_tokens=num_tokens_padded,
                num_reqs=num_reqs_padded,
                max_query_len=max_query_len,
                max_seq_len=max_seq_len,
                block_table_tensor=blk_table_tensor,
                slot_mapping=slot_mapping,
                logits_indices_padded=logits_indices_padded,
                num_logits_indices=num_logits_indices,
                causal=True,
                encoder_seq_lens=encoder_seq_lens,
                encoder_seq_lens_cpu=encoder_seq_lens_cpu,
                dcp_local_seq_lens=dcp_local_seq_lens,
                dcp_local_seq_lens_cpu=dcp_local_seq_lens_cpu,
=======
            # Fill unused with -1. Needed for reshape_and_cache in full cuda
            # graph mode. `blk_table_tensor` -1 to match mamba PAD_SLOT_ID
            slot_mapping[num_tokens:num_tokens_padded].fill_(-1)
            blk_table_tensor[num_reqs:num_reqs_padded].fill_(-1)

            return blk_table_tensor, slot_mapping

        block_table_gid_0, slot_mapping_gid_0 = _get_block_table_and_slot_mapping(0)
        cm_base = CommonAttentionMetadata(
            query_start_loc=self.query_start_loc.gpu[: num_reqs_padded + 1],
            query_start_loc_cpu=self.query_start_loc.cpu[: num_reqs_padded + 1],
            seq_lens=self.seq_lens.gpu[:num_reqs_padded],
            _seq_lens_cpu=self.seq_lens.cpu[:num_reqs_padded],
            _num_computed_tokens_cpu=self.input_batch.num_computed_tokens_cpu_tensor[
                :num_reqs_padded
            ],
            num_reqs=num_reqs_padded,
            num_actual_tokens=num_tokens_padded,
            max_query_len=max_query_len,
            max_seq_len=max_seq_len,
            block_table_tensor=block_table_gid_0,
            slot_mapping=slot_mapping_gid_0,
            causal=True,
        )

        if self.dcp_world_size > 1:
            self.dcp_local_seq_lens.cpu[:num_reqs] = get_dcp_local_seq_lens(
                self.seq_lens.cpu[:num_reqs],
                self.dcp_world_size,
                self.dcp_rank,
                self.parallel_config.cp_kv_cache_interleave_size,
>>>>>>> 8f8fda26
            )
            self.dcp_local_seq_lens.cpu[num_reqs:].fill_(0)
            self.dcp_local_seq_lens.copy_to_gpu(num_reqs_padded)

            cm_base.dcp_local_seq_lens = self.dcp_local_seq_lens.gpu[:num_reqs_padded]
            cm_base.dcp_local_seq_lens_cpu = self.dcp_local_seq_lens.cpu[
                :num_reqs_padded
            ]

        if logits_indices is not None and self.cache_config.kv_sharing_fast_prefill:
            cm_base.num_logits_indices = logits_indices.size(0)
            cm_base.logits_indices_padded = self._prepare_kv_sharing_fast_prefill(
                logits_indices
            )

        def _build_attn_group_metadata(
            kv_cache_gid: int,
            attn_gid: int,
            common_attn_metadata: CommonAttentionMetadata,
            ubid: int | None = None,
        ) -> None:
            attn_group = self.attn_groups[kv_cache_gid][attn_gid]
            cascade_attn_prefix_len = (
                cascade_attn_prefix_lens[kv_cache_gid][attn_gid]
                if cascade_attn_prefix_lens
                else 0
            )

            builder = attn_group.get_metadata_builder(ubid or 0)
            extra_attn_metadata_args = {}
            if use_spec_decode and isinstance(builder, GDNAttentionMetadataBuilder):
                assert ubid is None, "UBatching not supported with GDN yet"
                extra_attn_metadata_args = dict(
                    num_accepted_tokens=self.num_accepted_tokens.gpu[:num_reqs_padded],
                    num_decode_draft_tokens_cpu=self.num_decode_draft_tokens.cpu[
                        :num_reqs_padded
                    ],
                )

            if for_cudagraph_capture:
                attn_metadata_i = builder.build_for_cudagraph_capture(
                    common_attn_metadata
                )
            else:
                attn_metadata_i = builder.build(
                    common_prefix_len=cascade_attn_prefix_len,
                    common_attn_metadata=common_attn_metadata,
                    **extra_attn_metadata_args,
                )

            if ubid is None:
                assert isinstance(attn_metadata, dict)
                attn_metadata_dict = attn_metadata
            else:
                assert isinstance(attn_metadata, list)
                attn_metadata_dict = attn_metadata[ubid]

            for layer_name in attn_group.layer_names:
                attn_metadata_dict[layer_name] = attn_metadata_i

        # Prepare the attention metadata for each KV cache group and make layers
        # in the same group share the same metadata.
        spec_decode_common_attn_metadata = None
        for kv_cache_gid, kv_cache_group in enumerate(kv_cache_groups):
            cm = copy(cm_base)  # shallow copy

            # Basically only the encoder seq_lens, block_table and slot_mapping change
            # for each kv_cache_group.
            cm.encoder_seq_lens, cm.encoder_seq_lens_cpu = self._get_encoder_seq_lens(
                num_scheduled_tokens or {},
                kv_cache_group.kv_cache_spec,
                num_reqs_padded,
            )
            if kv_cache_gid > 0:
                cm.block_table_tensor, cm.slot_mapping = (
                    _get_block_table_and_slot_mapping(kv_cache_gid)
                )

            if self.speculative_config and spec_decode_common_attn_metadata is None:
                if isinstance(self.drafter, EagleProposer):
                    if self.drafter.attn_layer_names[0] in kv_cache_group.layer_names:
                        spec_decode_common_attn_metadata = cm
                else:
                    spec_decode_common_attn_metadata = cm

            for attn_gid in range(len(self.attn_groups[kv_cache_gid])):
                if ubatch_slices is not None:
                    for ubid, _cm in enumerate(split_attn_metadata(ubatch_slices, cm)):
                        _build_attn_group_metadata(kv_cache_gid, attn_gid, _cm, ubid)

                else:
                    _build_attn_group_metadata(kv_cache_gid, attn_gid, cm)

        if self.is_mm_prefix_lm:
            req_doc_ranges = {}
            for req_id in self.input_batch.req_ids:
                image_doc_ranges = []
                req_state = self.requests[req_id]
                for mm_feature in req_state.mm_features:
                    pos_info = mm_feature.mm_position
                    img_doc_range = pos_info.extract_embeds_range()
                    image_doc_ranges.extend(img_doc_range)
                req_idx = self.input_batch.req_id_to_index[req_id]
                req_doc_ranges[req_idx] = image_doc_ranges

            if isinstance(attn_metadata, list):
                for ub_metadata in attn_metadata:
                    for _metadata in ub_metadata.values():
                        _metadata.mm_prefix_range = req_doc_ranges  # type: ignore[attr-defined]
            else:
                for _metadata in attn_metadata.values():
                    _metadata.mm_prefix_range = req_doc_ranges  # type: ignore[attr-defined]

        if spec_decode_common_attn_metadata is not None and (
            num_reqs != num_reqs_padded or num_tokens != num_tokens_padded
        ):
            # Currently the drafter still only uses piecewise cudagraphs (and modifies
            # the attention metadata in directly), and therefore does not want to use
            # padded attention metadata.
            spec_decode_common_attn_metadata = (
                spec_decode_common_attn_metadata.unpadded(num_tokens, num_reqs)
            )

        return attn_metadata, spec_decode_common_attn_metadata

    def _compute_cascade_attn_prefix_lens(
        self,
        num_scheduled_tokens: np.ndarray,
        num_computed_tokens: np.ndarray,
        num_common_prefix_blocks: list[int],
    ) -> list[list[int]] | None:
        """
        :return: Optional[cascade_attn_prefix_lens]
            cascade_attn_prefix_lens is 2D: ``[kv_cache_group_id][attn_group_idx]``,
            None if we should not use cascade attention
        """

        use_cascade_attn = False
        num_kv_cache_groups = len(self.kv_cache_config.kv_cache_groups)
        cascade_attn_prefix_lens: list[list[int]] = [
            [] for _ in range(num_kv_cache_groups)
        ]

        for kv_cache_gid in range(num_kv_cache_groups):
            for attn_group in self.attn_groups[kv_cache_gid]:
                if isinstance(attn_group.kv_cache_spec, EncoderOnlyAttentionSpec):
                    cascade_attn_prefix_len = 0
                else:
                    # 0 if cascade attention should not be used
                    cascade_attn_prefix_len = self._compute_cascade_attn_prefix_len(
                        num_scheduled_tokens,
                        num_computed_tokens,
                        num_common_prefix_blocks[kv_cache_gid],
                        attn_group.kv_cache_spec,
                        attn_group.get_metadata_builder(),
                    )
                cascade_attn_prefix_lens[kv_cache_gid].append(cascade_attn_prefix_len)
                use_cascade_attn |= cascade_attn_prefix_len > 0

        return cascade_attn_prefix_lens if use_cascade_attn else None

    def _compute_cascade_attn_prefix_len(
        self,
        num_scheduled_tokens: np.ndarray,
        num_computed_tokens: np.ndarray,
        num_common_prefix_blocks: int,
        kv_cache_spec: KVCacheSpec,
        attn_metadata_builder: AttentionMetadataBuilder,
    ) -> int:
        """Compute the length of the common prefix for cascade attention.

        NOTE(woosuk): The common prefix length returned by this function
        represents the length used specifically for cascade attention, not the
        actual number of tokens shared between requests. When cascade attention
        is disabled (use_cascade=False), this function returns 0 even if
        requests share common tokens. Additionally, the common prefix length is
        truncated to a multiple of the block size and may be further truncated
        due to implementation details explained below.

        Args:
            num_scheduled_tokens: Number of tokens scheduled per request.
            num_common_prefix_blocks: Number of shared KV cache blocks.

        Returns:
            int: Length of common prefix in tokens.
        """

        common_prefix_len = num_common_prefix_blocks * kv_cache_spec.block_size
        if common_prefix_len == 0:
            # Common case.
            return 0

        # NOTE(woosuk): Cascade attention uses two attention kernels: one
        # for the common prefix and the other for the rest. For the first
        # kernel, we concatenate all the query tokens (possibly from
        # different requests) and treat them as if they are from the same
        # request. Then, we use bi-directional attention to process the
        # common prefix in the KV cache. Importantly, this means that the
        # first kernel does not do any masking.

        # Consider the following example:
        # Request 1's input query: [D, E, X]
        # Request 1's kv cache: [A, B, C, D, E, X]
        # Request 1's num_computed_tokens: 3 (i.e., [A, B, C])
        # Request 2's input query: [E, Y]
        # Request 2's kv cache: [A, B, C, D, E, Y]
        # Request 2's num_computed_tokens: 4 (i.e., [A, B, C, D])

        # If we use [A, B, C, D, E] as the common prefix, then the
        # first kernel will compute the bi-directional attention between
        # input query [D, E, X, E, Y] and common prefix [A, B, C, D, E].
        # However, this is wrong because D in Request 1 should not attend to
        # E in the common prefix (i.e., we need masking).
        # To avoid this, [A, B, C, D] should be the common prefix.
        # That is, the common prefix should be capped by the minimum
        # num_computed_tokens among the requests, and plus one to include
        # the first token of the query.

        # In practice, we use [A, B, C] as the common prefix, instead of
        # [A, B, C, D] (i.e., the common prefix is capped by the minimum
        # num_computed_tokens, without plus one).
        # This is because of an implementation detail: We want to always
        # use two kernels for cascade attention. Let's imagine:
        # Request 3's input query: [D]
        # Request 3's kv cache: [A, B, C, D]
        # Request 3's num_computed_tokens: 3 (i.e., [A, B, C])
        # If we use [A, B, C, D] as the common prefix for Request 1-3,
        # then Request 3 will be processed only by the first kernel,
        # and the second kernel will get an empty input. While this is not
        # a fundamental problem, our current implementation does not support
        # this case.
        common_prefix_len = min(common_prefix_len, num_computed_tokens.min())
        # common_prefix_len should be a multiple of the block size.
        common_prefix_len = (
            common_prefix_len // kv_cache_spec.block_size * kv_cache_spec.block_size
        )
        use_sliding_window = isinstance(kv_cache_spec, SlidingWindowSpec) or (
            isinstance(kv_cache_spec, FullAttentionSpec)
            and kv_cache_spec.sliding_window is not None
        )
        use_local_attention = isinstance(kv_cache_spec, ChunkedLocalAttentionSpec) or (
            isinstance(kv_cache_spec, FullAttentionSpec)
            and kv_cache_spec.attention_chunk_size is not None
        )
        assert isinstance(kv_cache_spec, AttentionSpec)
        use_cascade = attn_metadata_builder.use_cascade_attention(
            common_prefix_len=common_prefix_len,
            query_lens=num_scheduled_tokens,
            num_query_heads=self.num_query_heads,
            num_kv_heads=kv_cache_spec.num_kv_heads,
            use_alibi=self.use_alibi,
            use_sliding_window=use_sliding_window,
            use_local_attention=use_local_attention,
            num_sms=self.num_sms,
            dcp_world_size=self.dcp_world_size,
        )
        return common_prefix_len if use_cascade else 0

    def _calc_mrope_positions(self, scheduler_output: "SchedulerOutput"):
        mrope_pos_ptr = 0
        for index, req_id in enumerate(self.input_batch.req_ids):
            req = self.requests[req_id]
            assert req.mrope_positions is not None

            num_computed_tokens = self.input_batch.num_computed_tokens_cpu[index]
            num_scheduled_tokens = scheduler_output.num_scheduled_tokens[req_id]
            num_prompt_tokens = length_from_prompt_token_ids_or_embeds(
                req.prompt_token_ids, req.prompt_embeds
            )

            if num_computed_tokens + num_scheduled_tokens > num_prompt_tokens:
                prompt_part_len = max(0, num_prompt_tokens - num_computed_tokens)
                completion_part_len = max(0, num_scheduled_tokens - prompt_part_len)
            else:
                prompt_part_len = num_scheduled_tokens
                completion_part_len = 0

            assert num_scheduled_tokens == prompt_part_len + completion_part_len

            if prompt_part_len > 0:
                # prompt's mrope_positions are pre-computed
                dst_start = mrope_pos_ptr
                dst_end = mrope_pos_ptr + prompt_part_len
                src_start = num_computed_tokens
                src_end = num_computed_tokens + prompt_part_len

                self.mrope_positions.cpu[:, dst_start:dst_end] = req.mrope_positions[
                    :, src_start:src_end
                ]
                mrope_pos_ptr += prompt_part_len

            if completion_part_len > 0:
                # compute completion's mrope_positions on-the-fly
                dst_start = mrope_pos_ptr
                dst_end = mrope_pos_ptr + completion_part_len

                assert req.mrope_position_delta is not None
                MRotaryEmbedding.get_next_input_positions_tensor(
                    out=self.mrope_positions.np,
                    out_offset=dst_start,
                    mrope_position_delta=req.mrope_position_delta,
                    context_len=num_computed_tokens + prompt_part_len,
                    num_new_tokens=completion_part_len,
                )

                mrope_pos_ptr += completion_part_len

    def _calc_xdrope_positions(self, scheduler_output: "SchedulerOutput"):
        xdrope_pos_ptr = 0
        for index, req_id in enumerate(self.input_batch.req_ids):
            req = self.requests[req_id]
            assert req.xdrope_positions is not None

            num_computed_tokens = self.input_batch.num_computed_tokens_cpu[index]
            num_scheduled_tokens = scheduler_output.num_scheduled_tokens[req_id]
            num_prompt_tokens = length_from_prompt_token_ids_or_embeds(
                req.prompt_token_ids, req.prompt_embeds
            )

            if num_computed_tokens + num_scheduled_tokens > num_prompt_tokens:
                prompt_part_len = max(0, num_prompt_tokens - num_computed_tokens)
                completion_part_len = max(0, num_scheduled_tokens - prompt_part_len)
            else:
                prompt_part_len = num_scheduled_tokens
                completion_part_len = 0

            assert num_scheduled_tokens == prompt_part_len + completion_part_len

            if prompt_part_len > 0:
                # prompt's xdrope_positions are pre-computed
                dst_start = xdrope_pos_ptr
                dst_end = xdrope_pos_ptr + prompt_part_len
                src_start = num_computed_tokens
                src_end = num_computed_tokens + prompt_part_len

                self.xdrope_positions.cpu[:, dst_start:dst_end] = req.xdrope_positions[
                    :, src_start:src_end
                ]
                xdrope_pos_ptr += prompt_part_len

            if completion_part_len > 0:
                # compute completion's xdrope_positions on-the-fly
                dst_start = xdrope_pos_ptr
                dst_end = xdrope_pos_ptr + completion_part_len

                XDRotaryEmbedding.get_next_input_positions_tensor(
                    out=self.xdrope_positions.np,
                    out_offset=dst_start,
                    context_len=num_computed_tokens + prompt_part_len,
                    num_new_tokens=completion_part_len,
                )

                xdrope_pos_ptr += completion_part_len

    def _calc_spec_decode_metadata(
        self,
        num_draft_tokens: np.ndarray,
        cu_num_scheduled_tokens: np.ndarray,
    ) -> SpecDecodeMetadata:
        # Inputs:
        # cu_num_scheduled_tokens:  [  4, 104, 107, 207, 209]
        # num_draft_tokens:         [  3,   0,   2,   0,   1]
        # Outputs:
        # cu_num_draft_tokens:      [  3,   3,   5,   5,   6]
        # logits_indices:           [  0,   1,   2,   3, 103, 104, 105, 106,
        #                            206, 207, 208]
        # target_logits_indices:    [  0,   1,   2,   5,   6,   9]
        # bonus_logits_indices:     [  3,   4,   7,   8,  10]

        # Compute the logits indices.
        # [4, 1, 3, 1, 2]
        num_sampled_tokens = num_draft_tokens + 1

        # Step 1. cu_num_sampled_tokens: [4, 5, 8, 9, 11]
        # arange: [0, 1, 2, 3, 0, 0, 1, 2, 0, 0, 1]
        cu_num_sampled_tokens, arange = self._get_cumsum_and_arange(
            num_sampled_tokens, cumsum_dtype=np.int32
        )
        # Step 2. [0, 0, 0, 0, 103, 104, 104, 104, 206, 207, 207]
        logits_indices = np.repeat(
            cu_num_scheduled_tokens - num_sampled_tokens, num_sampled_tokens
        )
        # Step 3. [0, 1, 2, 3, 103, 104, 105, 106, 206, 207, 208]
        logits_indices += arange

        # Compute the bonus logits indices.
        bonus_logits_indices = cu_num_sampled_tokens - 1

        # Compute the draft logits indices.
        # cu_num_draft_tokens: [3, 3, 5, 5, 6]
        # arange: [0, 1, 2, 0, 1, 0]
        cu_num_draft_tokens, arange = self._get_cumsum_and_arange(
            num_draft_tokens, cumsum_dtype=np.int32
        )
        # [0, 0, 0, 5, 5, 9]
        target_logits_indices = np.repeat(
            cu_num_sampled_tokens - num_sampled_tokens, num_draft_tokens
        )
        # [0, 1, 2, 5, 6, 9]
        target_logits_indices += arange

        # TODO: Optimize the CPU -> GPU copy.
        cu_num_draft_tokens = torch.from_numpy(cu_num_draft_tokens).to(
            self.device, non_blocking=True
        )
        cu_num_sampled_tokens = torch.from_numpy(cu_num_sampled_tokens).to(
            self.device, non_blocking=True
        )
        logits_indices = torch.from_numpy(logits_indices).to(
            self.device, non_blocking=True
        )
        target_logits_indices = torch.from_numpy(target_logits_indices).to(
            self.device, non_blocking=True
        )
        bonus_logits_indices = torch.from_numpy(bonus_logits_indices).to(
            self.device, non_blocking=True
        )

        # Compute the draft token ids.
        # draft_token_indices:      [  1,   2,   3, 105, 106, 208]
        draft_token_ids = self.input_ids.gpu[logits_indices]
        draft_token_ids = draft_token_ids[target_logits_indices + 1]

        return SpecDecodeMetadata(
            draft_token_ids=draft_token_ids,
            num_draft_tokens=num_draft_tokens.tolist(),
            cu_num_draft_tokens=cu_num_draft_tokens,
            cu_num_sampled_tokens=cu_num_sampled_tokens,
            target_logits_indices=target_logits_indices,
            bonus_logits_indices=bonus_logits_indices,
            logits_indices=logits_indices,
        )

    def _prepare_kv_sharing_fast_prefill(
        self,
        logits_indices: torch.Tensor,
    ) -> torch.Tensor:
        assert self.kv_sharing_fast_prefill_logits_indices is not None
        num_logits = logits_indices.shape[0]
        assert num_logits > 0
        self.kv_sharing_fast_prefill_logits_indices[:num_logits].copy_(logits_indices)
        # There might have leftover indices in logits_indices[num_logits:]
        # from previous iterations, whose values may be greater than the
        # batch size in the current iteration. To ensure indices are always
        # valid, we fill the padded indices with the last index.
        self.kv_sharing_fast_prefill_logits_indices[num_logits:].fill_(
            logits_indices[-1].item()
        )
        if (
            self.compilation_config.cudagraph_mode != CUDAGraphMode.NONE
            and num_logits <= self.cudagraph_batch_sizes[-1]
        ):
            # Use piecewise CUDA graphs.
            # Add padding to the batch size.
            num_logits_padded = self.vllm_config.pad_for_cudagraph(num_logits)
        else:
            num_logits_padded = num_logits
        logits_indices_padded = self.kv_sharing_fast_prefill_logits_indices[
            :num_logits_padded
        ]
        return logits_indices_padded

    def _batch_mm_kwargs_from_scheduler(
        self,
        scheduler_output: "SchedulerOutput",
    ) -> tuple[list[MultiModalKwargsItem], list[tuple[str, PlaceholderRange]]]:
        """Batch multimodal kwargs from scheduled encoder inputs.

        Args:
            scheduler_output: The scheduler output containing scheduled encoder
                inputs.

        Returns:
            A tuple of (mm_kwargs, req_ids_pos) where:
            - mm_kwargs: List of multimodal kwargs items to be batched
            - mm_hashes_pos: List of (mm_hash, position_info) tuples
        """
        scheduled_encoder_inputs = scheduler_output.scheduled_encoder_inputs
        if not scheduled_encoder_inputs:
            return [], []
        # Batch the multi-modal inputs.
        mm_kwargs = list[MultiModalKwargsItem]()
        # list of tuple (mm_hash, position_info)
        mm_hashes_pos = list[tuple[str, PlaceholderRange]]()
        for req_id, encoder_input_ids in scheduled_encoder_inputs.items():
            req_state = self.requests[req_id]

            for mm_input_id in encoder_input_ids:
                mm_feature = req_state.mm_features[mm_input_id]
                if mm_feature.data is None:
                    continue
                mm_hash = mm_feature.identifier
                mm_kwargs.append(mm_feature.data)
                mm_hashes_pos.append((mm_hash, mm_feature.mm_position))

        return mm_kwargs, mm_hashes_pos

    def _execute_mm_encoder(
        self, scheduler_output: "SchedulerOutput"
    ) -> list[torch.Tensor]:
        # Batch the multi-modal inputs using the helper method.
        mm_kwargs, mm_hashes_pos = self._batch_mm_kwargs_from_scheduler(
            scheduler_output
        )

        if not mm_kwargs:
            return []

        # Batch mm inputs as much as we can: if a request in the batch has
        # multiple modalities or a different modality than the previous one,
        # we process it separately to preserve item order.
        # FIXME(ywang96): This is a hacky way to deal with multiple modalities
        # in the same batch while still being able to benefit from batching
        # multimodal inputs. The proper solution should be reordering the
        # encoder outputs.
        model = cast(SupportsMultiModal, self.model)
        encoder_outputs: list[torch.Tensor] = []
        for modality, num_items, mm_kwargs_group in group_mm_kwargs_by_modality(
            mm_kwargs,
            device=self.device,
            pin_memory=self.pin_memory,
        ):
            curr_group_outputs: list[torch.Tensor] = []

            # EVS-related change.
            # (ekhvedchenia): Temporary hack to limit peak memory usage when
            # processing multimodal data. This solves the issue with scheduler
            # putting too many video samples into a single batch. Scheduler
            # uses pruned vision tokens count to compare it versus compute
            # budget which is incorrect (Either input media size or non-pruned
            # output vision tokens count should be considered)
            # TODO(ywang96): Fix memory profiling to take EVS into account and
            # remove this hack.
            if (
                self.is_multimodal_pruning_enabled
                and modality == "video"
                and num_items > 1
            ):
                for video_mm_kwargs_item in filter(
                    lambda item: item.modality == "video", mm_kwargs
                ):
                    _, _, micro_batch_mm_inputs = next(
                        group_mm_kwargs_by_modality(
                            [video_mm_kwargs_item],
                            device=self.device,
                            pin_memory=self.pin_memory,
                        )
                    )

                    micro_batch_outputs = model.embed_multimodal(
                        **micro_batch_mm_inputs
                    )

                    curr_group_outputs.extend(micro_batch_outputs)
            else:
                # Run the encoder.
                # `curr_group_outputs` is either of the following:
                # 1. A tensor of shape (num_items, feature_size, hidden_size)
                # in case feature_size is fixed across all multimodal items.
                # 2. A list or tuple (length: num_items) of tensors,
                # each of shape (feature_size, hidden_size) in case the feature
                # size is dynamic depending on the input multimodal items.
                curr_group_outputs = model.embed_multimodal(**mm_kwargs_group)  # type: ignore[assignment]

            sanity_check_mm_encoder_outputs(
                curr_group_outputs,
                expected_num_items=num_items,
            )
            encoder_outputs.extend(curr_group_outputs)

        # Cache the encoder outputs by mm_hash
        for (mm_hash, pos_info), output in zip(mm_hashes_pos, encoder_outputs):
            self.encoder_cache[mm_hash] = scatter_mm_placeholders(
                output,
                is_embed=pos_info.is_embed,
            )
            logger.debug("Finish execute for mm hash %s", mm_hash)
            self.maybe_save_ec_to_connector(self.encoder_cache, mm_hash)

        return encoder_outputs

    def _gather_mm_embeddings(
        self,
        scheduler_output: "SchedulerOutput",
        shift_computed_tokens: int = 0,
    ) -> tuple[list[torch.Tensor], torch.Tensor]:
        total_num_scheduled_tokens = scheduler_output.total_num_scheduled_tokens

        mm_embeds = list[torch.Tensor]()
        is_mm_embed = self.is_mm_embed.cpu
        is_mm_embed[:total_num_scheduled_tokens] = False

        req_start_idx = 0
        should_sync_mrope_positions = False
        should_sync_xdrope_positions = False

        for req_id in self.input_batch.req_ids:
            mm_embeds_req: list[torch.Tensor] = []

            num_scheduled_tokens = scheduler_output.num_scheduled_tokens[req_id]
            req_state = self.requests[req_id]
            num_computed_tokens = req_state.num_computed_tokens + shift_computed_tokens

            for mm_feature in req_state.mm_features:
                pos_info = mm_feature.mm_position
                start_pos = pos_info.offset
                num_encoder_tokens = pos_info.length

                # The encoder output is needed if the two ranges overlap:
                # [num_computed_tokens,
                #  num_computed_tokens + num_scheduled_tokens) and
                # [start_pos, start_pos + num_encoder_tokens)
                if start_pos >= num_computed_tokens + num_scheduled_tokens:
                    # The encoder output is not needed in this step.
                    break
                if start_pos + num_encoder_tokens <= num_computed_tokens:
                    # The encoder output is already processed and stored
                    # in the decoder's KV cache.
                    continue

                start_idx = max(num_computed_tokens - start_pos, 0)
                end_idx = min(
                    num_computed_tokens - start_pos + num_scheduled_tokens,
                    num_encoder_tokens,
                )
                assert start_idx < end_idx

                mm_hash = mm_feature.identifier
                encoder_output = self.encoder_cache.get(mm_hash, None)
                assert encoder_output is not None, f"Encoder cache miss for {mm_hash}."

                if (is_embed := pos_info.is_embed) is not None:
                    is_embed = is_embed[start_idx:end_idx]

                req_start_pos = req_start_idx + start_pos - num_computed_tokens
                is_mm_embed[req_start_pos + start_idx : req_start_pos + end_idx] = (
                    True if is_embed is None else is_embed
                )

                mm_embeds_item = gather_mm_placeholders(
                    encoder_output[start_idx:end_idx],
                    is_embed=is_embed,
                )
                mm_embeds_req.append(mm_embeds_item)

            if self.is_multimodal_pruning_enabled and self.uses_mrope:
                assert req_state.mrope_positions is not None
                should_sync_mrope_positions = True
                mm_embeds_req, new_mrope_positions, new_delta = (
                    self.model.recompute_mrope_positions(
                        input_ids=req_state.prompt_token_ids,
                        multimodal_embeddings=mm_embeds_req,
                        mrope_positions=req_state.mrope_positions,
                        num_computed_tokens=req_state.num_computed_tokens,
                    )
                )
                req_state.mrope_positions.copy_(new_mrope_positions)
                req_state.mrope_position_delta = new_delta

            mm_embeds.extend(mm_embeds_req)
            req_start_idx += num_scheduled_tokens

        is_mm_embed = self.is_mm_embed.copy_to_gpu(total_num_scheduled_tokens)

        if should_sync_mrope_positions:
            self._calc_mrope_positions(scheduler_output)
            self.mrope_positions.copy_to_gpu(total_num_scheduled_tokens)

        if should_sync_xdrope_positions:
            self._calc_xdrope_positions(scheduler_output)
            self.xdrope_positions.copy_to_gpu(total_num_scheduled_tokens)

        return mm_embeds, is_mm_embed

    def get_model(self) -> nn.Module:
        # get raw model out of the cudagraph wrapper.
        if isinstance(self.model, (CUDAGraphWrapper, UBatchWrapper)):
            return self.model.unwrap()
        return self.model

    def get_supported_generation_tasks(self) -> list[GenerationTask]:
        model = self.get_model()
        supported_tasks = list[GenerationTask]()

        if is_text_generation_model(model):
            supported_tasks.append("generate")

        if supports_transcription(model):
            if model.supports_transcription_only:
                return ["transcription"]

            supported_tasks.append("transcription")

        return supported_tasks

    def get_supported_pooling_tasks(self) -> list[PoolingTask]:
        model = self.get_model()
        if not is_pooling_model(model):
            return []

        supported_tasks = list(model.pooler.get_supported_tasks())

        if "score" in supported_tasks:
            num_labels = getattr(self.model_config.hf_config, "num_labels", 0)
            if num_labels != 1:
                supported_tasks.remove("score")
                logger.debug_once("Score API is only enabled for num_labels == 1.")

        return supported_tasks

    def get_supported_tasks(self) -> tuple[SupportedTask, ...]:
        tasks = list[SupportedTask]()

        if self.model_config.runner_type == "generate":
            tasks.extend(self.get_supported_generation_tasks())
        if self.model_config.runner_type == "pooling":
            tasks.extend(self.get_supported_pooling_tasks())

        return tuple(tasks)

    def sync_and_slice_intermediate_tensors(
        self,
        num_tokens: int,
        intermediate_tensors: IntermediateTensors | None,
        sync_self: bool,
    ) -> IntermediateTensors:
        assert self.intermediate_tensors is not None

        tp = self.vllm_config.parallel_config.tensor_parallel_size
        is_rs = is_residual_scattered_for_sp(self.vllm_config, num_tokens)

        # When sequence parallelism is enabled, the "residual" tensor is sharded
        # across tensor parallel ranks, so each rank only needs its own slice.
        if sync_self:
            assert intermediate_tensors is not None
            for k, v in intermediate_tensors.items():
                is_scattered = k == "residual" and is_rs
                copy_len = num_tokens // tp if is_scattered else num_tokens
                self.intermediate_tensors[k][:copy_len].copy_(
                    v[:copy_len], non_blocking=True
                )

        return IntermediateTensors(
            {
                k: v[: num_tokens // tp]
                if k == "residual" and is_rs
                else v[:num_tokens]
                for k, v in self.intermediate_tensors.items()
            }
        )

    def eplb_step(self, is_dummy: bool = False, is_profile: bool = False) -> None:
        """
        Step for the EPLB (Expert Parallelism Load Balancing) state.
        """
        if not self.parallel_config.enable_eplb:
            return

        assert self.eplb_state is not None
        model = self.get_model()
        assert is_mixture_of_experts(model)
        self.eplb_state.step(
            is_dummy,
            is_profile,
            log_stats=self.parallel_config.eplb_config.log_balancedness,
        )

    def _pool(
        self,
        hidden_states: torch.Tensor,
        num_scheduled_tokens: int,
        num_scheduled_tokens_np: np.ndarray,
    ) -> ModelRunnerOutput:
        assert self.input_batch.num_reqs == len(self.input_batch.pooling_params), (
            "Either all or none of the requests in a batch must be pooling request"
        )

        hidden_states = hidden_states[:num_scheduled_tokens]
        seq_lens_cpu = self.seq_lens.cpu[: self.input_batch.num_reqs]

        pooling_metadata = self.input_batch.get_pooling_metadata()
        pooling_metadata.build_pooling_cursor(
            num_scheduled_tokens_np.tolist(), seq_lens_cpu, device=hidden_states.device
        )

        model = cast(VllmModelForPooling, self.model)
        raw_pooler_output: PoolerOutput = model.pooler(
            hidden_states=hidden_states,
            pooling_metadata=pooling_metadata,
        )
        raw_pooler_output = json_map_leaves(
            lambda x: x.to("cpu", non_blocking=True) if x is not None else x,
            raw_pooler_output,
        )
        self._sync_device()

        pooler_output: list[torch.Tensor | None] = []
        for raw_output, seq_len, prompt_len in zip(
            raw_pooler_output, seq_lens_cpu, pooling_metadata.prompt_lens
        ):
            output = raw_output if seq_len == prompt_len else None
            pooler_output.append(output)

        return ModelRunnerOutput(
            req_ids=self.input_batch.req_ids,
            req_id_to_index=self.input_batch.req_id_to_index,
            sampled_token_ids=[],
            logprobs=None,
            prompt_logprobs_dict={},
            pooler_output=pooler_output,
        )

    def _pad_for_sequence_parallelism(self, num_scheduled_tokens: int) -> int:
        # Pad tokens to multiple of tensor_parallel_size when
        # enabled collective fusion for SP
        tp_size = self.vllm_config.parallel_config.tensor_parallel_size
        if self.compilation_config.pass_config.enable_sp and tp_size > 1:
            return round_up(num_scheduled_tokens, tp_size)
        return num_scheduled_tokens

    def _preprocess(
        self,
        scheduler_output: "SchedulerOutput",
        num_input_tokens: int,  # Padded
        intermediate_tensors: IntermediateTensors | None = None,
    ) -> tuple[
        torch.Tensor | None,
        torch.Tensor | None,
        torch.Tensor,
        IntermediateTensors | None,
        dict[str, Any],
        ECConnectorOutput | None,
    ]:
        num_scheduled_tokens = scheduler_output.total_num_scheduled_tokens
        is_first_rank = get_pp_group().is_first_rank
        is_encoder_decoder = self.model_config.is_encoder_decoder

        # _prepare_inputs may reorder the batch, so we must gather multi
        # modal outputs after that to ensure the correct order
        ec_connector_output = None

        if self.supports_mm_inputs and is_first_rank and not is_encoder_decoder:
            # Run the multimodal encoder if any.
            with self.maybe_get_ec_connector_output(
                scheduler_output,
                encoder_cache=self.encoder_cache,
            ) as ec_connector_output:
                self._execute_mm_encoder(scheduler_output)
                mm_embeds, is_mm_embed = self._gather_mm_embeddings(scheduler_output)

            # NOTE(woosuk): To unify token ids and soft tokens (vision
            # embeddings), we always use embeddings (rather than token ids)
            # as input to the multimodal model, even when the input is text.
            inputs_embeds_scheduled = self.model.embed_input_ids(
                self.input_ids.gpu[:num_scheduled_tokens],
                multimodal_embeddings=mm_embeds,
                is_multimodal=is_mm_embed,
            )

            # TODO(woosuk): Avoid the copy. Optimize.
            self.inputs_embeds.gpu[:num_scheduled_tokens].copy_(inputs_embeds_scheduled)

            input_ids = None
            inputs_embeds = self.inputs_embeds.gpu[:num_input_tokens]
            model_kwargs = {
                **self._init_model_kwargs(num_scheduled_tokens),
                **self._extract_mm_kwargs(scheduler_output),
            }
        elif self.enable_prompt_embeds and is_first_rank:
            # Get the input embeddings for the tokens that are not input embeds,
            # then put them into the appropriate positions.
            # TODO(qthequartermasterman): Since even when prompt embeds are
            # enabled, (a) not all requests will use prompt embeds, and (b)
            # after the initial prompt is processed, the rest of the generated
            # tokens will be token ids, it is not desirable to have the
            # embedding layer outside of the CUDA graph all the time. The v0
            # engine avoids this by "double compiling" the CUDA graph, once
            # with input_ids and again with inputs_embeds, for all num_tokens.
            # If a batch only has token ids, then including the embedding layer
            # in the CUDA graph will be more performant (like in the else case
            # below).
            token_ids_idx = (
                self.is_token_ids.gpu[:num_scheduled_tokens]
                .nonzero(as_tuple=False)
                .squeeze(1)
            )
            # Some tokens ids may need to become embeds
            if token_ids_idx.numel() > 0:
                token_ids = self.input_ids.gpu[token_ids_idx]
                tokens_to_embeds = self.model.embed_input_ids(input_ids=token_ids)
                self.inputs_embeds.gpu[token_ids_idx] = tokens_to_embeds

            inputs_embeds = self.inputs_embeds.gpu[:num_input_tokens]
            model_kwargs = self._init_model_kwargs(num_input_tokens)
            input_ids = None
        else:
            # For text-only models, we use token ids as input.
            # While it is possible to use embeddings as input just like the
            # multimodal models, it is not desirable for performance since
            # then the embedding layer is not included in the CUDA graph.
            input_ids = self.input_ids.gpu[:num_input_tokens]
            inputs_embeds = None
            model_kwargs = self._init_model_kwargs(num_input_tokens)

        if self.uses_mrope:
            positions = self.mrope_positions.gpu[:, :num_input_tokens]
        elif self.uses_xdrope_dim > 0:
            positions = self.xdrope_positions.gpu[:, :num_input_tokens]
        else:
            positions = self.positions.gpu[:num_input_tokens]

        if is_first_rank:
            intermediate_tensors = None
        else:
            assert intermediate_tensors is not None
            intermediate_tensors = self.sync_and_slice_intermediate_tensors(
                num_input_tokens, intermediate_tensors, True
            )

        if is_encoder_decoder and scheduler_output.scheduled_encoder_inputs:
            # Run the encoder, just like we do with other multimodal inputs.
            # For an encoder-decoder model, our processing here is a bit
            # simpler, because the outputs are just passed to the decoder.
            # We are not doing any prompt replacement. We also will only
            # ever have a single encoder input.
            encoder_outputs = self._execute_mm_encoder(scheduler_output)
            model_kwargs.update({"encoder_outputs": encoder_outputs})

        return (
            input_ids,
            inputs_embeds,
            positions,
            intermediate_tensors,
            model_kwargs,
            ec_connector_output,
        )

    def _sample(
        self,
        logits: torch.Tensor | None,
        spec_decode_metadata: SpecDecodeMetadata | None,
    ) -> SamplerOutput:
        # Sample the next token and get logprobs if needed.
        sampling_metadata = self.input_batch.sampling_metadata
        if spec_decode_metadata is None:
            # Update output token ids with tokens sampled in last step
            # if async scheduling and required by current sampling params.
            self.input_batch.update_async_output_token_ids()
            return self.sampler(
                logits=logits,
                sampling_metadata=sampling_metadata,
            )

        sampler_output = self.rejection_sampler(
            spec_decode_metadata,
            None,  # draft_probs
            logits,
            sampling_metadata,
        )
        if is_global_first_rank():
            logger.info(
                f">>> [DEBUG] Worker: sampler_output: {sampler_output.sampled_token_ids.shape} {sampler_output.sampled_token_ids}"
            )
        return sampler_output

    def _bookkeeping_sync(
        self,
        scheduler_output: "SchedulerOutput",
        sampler_output: SamplerOutput,
        logits: torch.Tensor | None,
        hidden_states: torch.Tensor,
        num_scheduled_tokens: int,
        spec_decode_metadata: SpecDecodeMetadata | None,
    ) -> tuple[
        dict[str, int],
        LogprobsLists | None,
        list[list[int]],
        dict[str, LogprobsTensors | None],
        list[str],
        dict[str, int],
        list[int],
    ]:
        num_nans_in_logits = {}
        if envs.VLLM_COMPUTE_NANS_IN_LOGITS:
            num_nans_in_logits = self._get_nans_in_logits(logits)

        num_reqs = self.input_batch.num_reqs
        discard_sampled_tokens_req_indices = np.nonzero(
            self.discard_request_mask.np[:num_reqs]
        )[0]
        for i in discard_sampled_tokens_req_indices:
            gen = self.input_batch.generators.get(int(i))
            if gen is not None:
                gen.set_offset(gen.get_offset() - 4)

        # Copy some objects so they don't get modified after returning.
        # This is important when using async scheduling.
        req_ids_output_copy = self.input_batch.req_ids.copy()
        req_id_to_index_output_copy = self.input_batch.req_id_to_index.copy()

        num_sampled_tokens = sampler_output.sampled_token_ids.shape[0]
        sampled_token_ids = sampler_output.sampled_token_ids
        logprobs_tensors = sampler_output.logprobs_tensors
        invalid_req_indices = []
        cu_num_tokens: list[int] | None = None
        if not self.use_async_scheduling:
            # Get the valid generated tokens.
            max_gen_len = sampled_token_ids.shape[-1]
            if max_gen_len == 1:
                # No spec decode tokens.
                valid_sampled_token_ids = self._to_list(sampled_token_ids)
                # Mask out the sampled tokens that should not be sampled.
                for i in discard_sampled_tokens_req_indices:
                    valid_sampled_token_ids[int(i)].clear()
            else:
                # Includes spec decode tokens.
                valid_sampled_token_ids, cu_num_tokens = RejectionSampler.parse_output(
                    sampled_token_ids,
                    self.input_batch.vocab_size,
                    discard_sampled_tokens_req_indices,
                    return_cu_num_tokens=logprobs_tensors is not None,
                )
        else:
            valid_sampled_token_ids = []
            invalid_req_indices = discard_sampled_tokens_req_indices.tolist()
            invalid_req_indices_set = set(invalid_req_indices)

            # Cache the sampled tokens on the GPU and avoid CPU sync.
            # These will be copied into input_ids in the next step
            # when preparing inputs.
            # With spec decoding, this is done in propose_draft_token_ids().
            if self.input_batch.prev_sampled_token_ids is None:
                assert sampled_token_ids.shape[-1] == 1
                self.input_batch.prev_sampled_token_ids = sampled_token_ids
            self.input_batch.prev_req_id_to_index = {
                req_id: i
                for i, req_id in enumerate(self.input_batch.req_ids)
                if i not in invalid_req_indices_set
            }

        # Cache the sampled tokens in the model runner, so that the scheduler
        # doesn't need to send them back.
        # NOTE(woosuk): As an exception, when using PP, the scheduler sends
        # the sampled tokens back, because there's no direct communication
        # between the first-stage worker and the last-stage worker.
        req_ids = self.input_batch.req_ids
        for req_idx in range(num_sampled_tokens):
            if self.use_async_scheduling:
                sampled_ids = [-1] if req_idx not in invalid_req_indices_set else None
            else:
                sampled_ids = valid_sampled_token_ids[req_idx]

            num_sampled_ids: int = len(sampled_ids) if sampled_ids else 0

            if not sampled_ids:
                continue

            start_idx = self.input_batch.num_tokens_no_spec[req_idx]
            end_idx = start_idx + num_sampled_ids
            assert end_idx <= self.max_model_len, (
                "Sampled token IDs exceed the max model length. "
                f"Total number of tokens: {end_idx} > max_model_len: "
                f"{self.max_model_len}"
            )

            self.input_batch.token_ids_cpu[req_idx, start_idx:end_idx] = sampled_ids
            self.input_batch.is_token_ids[req_idx, start_idx:end_idx] = True
            self.input_batch.num_tokens_no_spec[req_idx] = end_idx
            self.input_batch.num_tokens[req_idx] = end_idx

            req_id = req_ids[req_idx]
            req_state = self.requests[req_id]
            req_state.output_token_ids.extend(sampled_ids)

        logprobs_lists = (
            logprobs_tensors.tolists(cu_num_tokens)
            if not self.use_async_scheduling and logprobs_tensors is not None
            else None
        )

        # Compute prompt logprobs if needed.
        prompt_logprobs_dict = self._get_prompt_logprobs_dict(
            hidden_states[:num_scheduled_tokens],
            scheduler_output.num_scheduled_tokens,
        )

        return (
            num_nans_in_logits,
            logprobs_lists,
            valid_sampled_token_ids,
            prompt_logprobs_dict,
            req_ids_output_copy,
            req_id_to_index_output_copy,
            invalid_req_indices,
        )

    @contextmanager
    def synchronize_input_prep(self):
        if self.prepare_inputs_event is None:
            yield
            return

        # Ensure prior step has finished with reused CPU tensors.
        # This is required in the async scheduling case because
        # the CPU->GPU transfer happens async.
        self.prepare_inputs_event.synchronize()
        try:
            yield
        finally:
            self.prepare_inputs_event.record()

    def _model_forward(
        self,
        input_ids: torch.Tensor | None = None,
        positions: torch.Tensor | None = None,
        intermediate_tensors: IntermediateTensors | None = None,
        inputs_embeds: torch.Tensor | None = None,
        **model_kwargs: dict[str, Any],
    ) -> Any:
        """Helper method to call the model forward pass.

        This method can be overridden by subclasses for model execution.
        Motivation: We can inspect only this method versus
        the whole execute_model, which has additional logic.

        Args:
            input_ids: Input token IDs
            positions: Token positions
            intermediate_tensors: Tensors from previous pipeline stages
            inputs_embeds: Input embeddings (alternative to input_ids)
            **model_kwargs: Additional model arguments

        Returns:
            Model output tensor
        """
        return self.model(
            input_ids=input_ids,
            positions=positions,
            intermediate_tensors=intermediate_tensors,
            inputs_embeds=inputs_embeds,
            **model_kwargs,
        )

    def _determine_batch_execution_and_padding(
        self,
        num_tokens: int,
        num_reqs: int,
        num_scheduled_tokens_np: np.ndarray,
        max_num_scheduled_tokens: int,
        use_cascade_attn: bool,
        allow_microbatching: bool = True,
        force_eager: bool = False,
        # For cudagraph capture TODO(lucas): Refactor how we capture cudagraphs (will
        # be improved in model runner v2)
        force_uniform_decode: bool | None = None,
        force_has_lora: bool | None = None,
        num_encoder_reqs: int = 0,
    ) -> tuple[
        CUDAGraphMode,
        BatchDescriptor,
        bool,
        torch.Tensor | None,
        CUDAGraphStat | None,
    ]:
        num_tokens_padded = self._pad_for_sequence_parallelism(num_tokens)
        uniform_decode = (
            (
                (max_num_scheduled_tokens == self.uniform_decode_query_len)
                and (num_tokens_padded == max_num_scheduled_tokens * num_reqs)
            )
            if force_uniform_decode is None
            else force_uniform_decode
        )
        # Encoder-decoder models only support CG for decoder_step > 0 (no enc_output
        # is present). Also, chunked-prefill is disabled, so batch are uniform.
        has_encoder_output = (
            self.model_config.is_encoder_decoder and num_encoder_reqs > 0
        )

        has_lora = (
            len(self.input_batch.lora_id_to_lora_request) > 0
            if force_has_lora is None
            else force_has_lora
        )

        dispatch_cudagraph = (
            lambda num_tokens, disable_full: self.cudagraph_dispatcher.dispatch(
                num_tokens=num_tokens,
                has_lora=has_lora,
                uniform_decode=uniform_decode,
                disable_full=disable_full,
            )
            if not force_eager
            else (CUDAGraphMode.NONE, BatchDescriptor(num_tokens_padded))
        )

        cudagraph_mode, batch_descriptor = dispatch_cudagraph(
            num_tokens_padded, use_cascade_attn or has_encoder_output
        )
        num_tokens_padded = batch_descriptor.num_tokens

        # Extra coordination when running data-parallel since we need to coordinate
        # across ranks
        should_ubatch, num_tokens_across_dp = False, None
        if self.vllm_config.parallel_config.data_parallel_size > 1:
            # Disable DP padding when running eager to avoid excessive padding when
            # running prefills. This lets us set cudagraph_mode="NONE" on the prefiller
            # in a P/D setup and still use CUDA graphs (enabled by this padding) on the
            # decoder.
            allow_dp_padding = (
                self.compilation_config.cudagraph_mode != CUDAGraphMode.NONE
            )

            should_ubatch, num_tokens_across_dp, synced_cudagraph_mode = (
                coordinate_batch_across_dp(
                    num_tokens_unpadded=num_tokens,
                    parallel_config=self.parallel_config,
                    allow_microbatching=allow_microbatching,
                    allow_dp_padding=allow_dp_padding,
                    num_tokens_padded=num_tokens_padded,
                    uniform_decode=uniform_decode,
                    num_scheduled_tokens_per_request=num_scheduled_tokens_np,
                    cudagraph_mode=cudagraph_mode.value,
                )
            )

            # Extract DP-synced values
            if num_tokens_across_dp is not None:
                dp_rank = self.parallel_config.data_parallel_rank
                num_tokens_padded = int(num_tokens_across_dp[dp_rank].item())
                # Re-dispatch with DP padding so we have the correct batch_descriptor
                cudagraph_mode, batch_descriptor = dispatch_cudagraph(
                    num_tokens_padded,
                    disable_full=synced_cudagraph_mode <= CUDAGraphMode.PIECEWISE.value,
                )
                # Assert to make sure the agreed upon token count is correct otherwise
                # num_tokens_across_dp will no-longer be valid
                assert batch_descriptor.num_tokens == num_tokens_padded

        cudagraph_stats = None
        if self.vllm_config.observability_config.cudagraph_metrics:
            cudagraph_stats = CUDAGraphStat(
                num_unpadded_tokens=num_tokens,
                num_padded_tokens=batch_descriptor.num_tokens,
                num_paddings=batch_descriptor.num_tokens - num_tokens,
                runtime_mode=str(cudagraph_mode),
            )

        return (
            cudagraph_mode,
            batch_descriptor,
            should_ubatch,
            num_tokens_across_dp,
            cudagraph_stats,
        )

    def _register_layerwise_nvtx_hooks(self) -> None:
        """
        Register layerwise NVTX hooks if --enable-layerwise-nvtx-tracing is enabled
        to trace detailed information of each layer or module in the model.
        """

        if (
            self.vllm_config.observability_config.enable_layerwise_nvtx_tracing
            and not self.layerwise_nvtx_hooks_registered
        ):
            if self.compilation_config.cudagraph_mode != CUDAGraphMode.NONE:
                logger.debug_once(
                    "layerwise NVTX tracing is not supported when CUDA graph is "
                    "turned off; you may observe part or all of the model "
                    "missing NVTX markers"
                )

            # In STOCK_TORCH_COMPILE mode, after registering hooks here,
            # the __call__ function of nn.module will be recompiled with
            # fullgraph=True. Since nvtx.range_push/pop are not traceable
            # by torch dynamo, we can't register hook functions here
            # because hook functions will also be traced by torch dynamo.
            if (
                self.vllm_config.compilation_config.mode
                == CompilationMode.STOCK_TORCH_COMPILE
            ):
                logger.debug_once(
                    "layerwise NVTX tracing is not supported when "
                    "CompilationMode is STOCK_TORCH_COMPILE, skipping "
                    "function hooks registration"
                )
            else:
                pyt_hooks = PytHooks()
                pyt_hooks.register_hooks(self.model, self.model.__class__.__name__)
                self.layerwise_nvtx_hooks_registered = True

    def _mamba_copy_block(
        self,
        kv_cache_group_spec: KVCacheGroupSpec,
        src_block_id: int,
        dest_block_id: int,
    ):
        if src_block_id == dest_block_id:
            return
        forward_context = self.compilation_config.static_forward_context
        for layer_name in kv_cache_group_spec.layer_names:
            kv_caches: list[list[torch.Tensor]] = forward_context[layer_name].kv_cache
            for kv_cache in kv_caches:
                if isinstance(kv_cache, torch.Tensor):
                    kv_cache[dest_block_id].copy_(kv_cache[src_block_id])
                elif isinstance(kv_cache, list):
                    for kv_cache_part in kv_cache:
                        kv_cache_part[dest_block_id].copy_(kv_cache_part[src_block_id])

    def _preprocess_mamba(self, scheduler_output: "SchedulerOutput"):
        """
        Copies the mamba state of previous step to the last (1 + num_speculative_blocks) block
        """
        mamba_group_ids, mamba_spec = get_mamba_groups(self.kv_cache_config)
        num_speculative_blocks = mamba_spec.num_speculative_blocks
        # TODO(Chen): we need to optimize this function a lot
        assert self.cache_config.enable_prefix_caching
        block_size = mamba_spec.block_size
        for req_id in itertools.chain(
            scheduler_output.finished_req_ids, scheduler_output.preempted_req_ids
        ):
            self.mamba_state_idx.pop(req_id, None)
        for i, req_id in enumerate(self.input_batch.req_ids):
            if is_global_first_rank():
                logger.info(f">>> [DEBUG] Worker: preprocess mamba for RUN: {req_id=}")
            req_state = self.requests[req_id]
            prev_state_idx = self.mamba_state_idx.get(req_id)
            if prev_state_idx is None:
                # new / resumed request, no previous state
                # if num_computed_tokens is 0, prev_state_idx will be -1
                prev_state_idx = (req_state.num_computed_tokens - 1) // block_size

            num_blocks = len(req_state.block_ids[mamba_group_ids[0]])
            # We always save the current running state at the last (1 + num_speculative_blocks) block
            curr_state_idx = num_blocks - 1 - num_speculative_blocks
            if is_global_first_rank():
                logger.info(
                    f">>> [DEBUG] Worker: preprocess mamba: {req_id=}, idx {prev_state_idx=} -> {curr_state_idx=}"
                )
            self.mamba_state_idx[req_id] = curr_state_idx
            if prev_state_idx != -1 and prev_state_idx != curr_state_idx:
                # TODO: merge all these lines to copy_block
                self._mamba_copy_block_for_qwen_next(
                    mamba_group_ids,
                    prev_state_idx,
                    curr_state_idx,
                    self.input_batch.num_accepted_tokens_cpu[i] - 1,
                    req_state,
                )
                self.input_batch.num_accepted_tokens_cpu[i] = 1

    def _mamba_copy_block_for_qwen_next(
        self,
        kv_cache_group_ids: list[int],
        src_block_idx: int,
        dest_block_idx: int,
        accept_token_bias: int,
        req_state: CachedRequestState,
    ):
        # TODO: general impl for all models
        if src_block_idx == dest_block_idx and accept_token_bias == 0:
            return
        forward_context = self.compilation_config.static_forward_context
        for kv_cache_group_id in kv_cache_group_ids:
            block_ids = req_state.block_ids[kv_cache_group_id]
            dest_block_id = block_ids[dest_block_idx]
            layer_names = self.kv_cache_config.kv_cache_groups[
                kv_cache_group_id
            ].layer_names
            for layer_name in layer_names:
                kv_caches: list[list[torch.Tensor]] = forward_context[
                    layer_name
                ].kv_cache[0]
                conv_state, gdn_state = kv_caches
                # conv state
                conv_state_block_id = block_ids[src_block_idx]
                src_conv_state = conv_state[conv_state_block_id][accept_token_bias:]
                dest_conv_state = conv_state[dest_block_id]
                dest_conv_state[: len(src_conv_state)].copy_(src_conv_state.clone())
                # gdn state
                gdn_state_block_id = block_ids[src_block_idx + accept_token_bias]
                src_gdn_state = gdn_state[gdn_state_block_id]
                dest_gdn_state = gdn_state[dest_block_id]
                dest_gdn_state.copy_(src_gdn_state)
                if is_global_first_rank() and layer_name == layer_names[0]:
                    logger.info(
                        f">>> [DEBUG] Worker: mamba_copy_block_for_qwen_next: {layer_name=}, idx {src_block_idx=} -> {dest_block_idx=} conv {conv_state_block_id=} -> {dest_block_id=} with bias {accept_token_bias}, {gdn_state_block_id=} -> {dest_block_id=}"
                    )

    def _postprocess_mamba(self, scheduler_output: "SchedulerOutput"):
        """
        1. If a blocks is converted from partial block to full block in this step, copy
        2. Unify the state after token acceptance
           the state from mamba_state_idx to that block
        """
        num_scheduled_tokens_dict = scheduler_output.num_scheduled_tokens
        scheduled_spec_decode_tokens_dict = (
            scheduler_output.scheduled_spec_decode_tokens
        )
        num_accepted_tokens_cpu = self.input_batch.num_accepted_tokens_cpu
        if is_global_first_rank():
            logger.info(
                f">>> [DEBUG] Worker: postprocess mamba {num_scheduled_tokens_dict=} {scheduled_spec_decode_tokens_dict=} {num_accepted_tokens_cpu=}"
            )
        # NOTE: can be optimized as this function always returns the same result
        mamba_group_ids, mamba_spec = get_mamba_groups(self.kv_cache_config)
        # TODO: vectorize this loop
        for i, req_id in enumerate(self.input_batch.req_ids):
            req_state = self.requests[req_id]
            num_computed_tokens = req_state.num_computed_tokens
            num_draft_tokens = len(scheduled_spec_decode_tokens_dict.get(req_id, []))
            num_scheduled_tokens = num_scheduled_tokens_dict[req_id]
            num_accepted_tokens = num_accepted_tokens_cpu[i]
            num_tokens_running_state = (
                num_computed_tokens + num_scheduled_tokens - num_draft_tokens
            )
            new_num_computed_tokens = num_tokens_running_state + num_accepted_tokens - 1
            aligned_new_computed_tokens = (
                new_num_computed_tokens // mamba_spec.block_size * mamba_spec.block_size
            )
            if is_global_first_rank():
                logger.info(
                    f">>> [DEBUG] Worker: postprocess mamba: {req_id=}, {num_computed_tokens=}, {num_scheduled_tokens=} {num_draft_tokens=} {num_accepted_tokens=} {num_tokens_running_state=} {new_num_computed_tokens=} {aligned_new_computed_tokens=}"
                )
            # TODO: how to ensure all blocks that cache_blocks called are cached here?
            if aligned_new_computed_tokens >= num_tokens_running_state:
                accept_token_bias = (
                    aligned_new_computed_tokens - num_tokens_running_state
                )
                src_block_idx = self.mamba_state_idx[req_id]
                dest_block_idx = (
                    aligned_new_computed_tokens // mamba_spec.block_size - 1
                )
                if is_global_first_rank():
                    logger.info(
                        f">>> [DEBUG] Worker: postprocess mamba copy: {req_id=}, {src_block_idx=} -> {dest_block_idx=} with bias {accept_token_bias}"
                    )
                self._mamba_copy_block_for_qwen_next(
                    mamba_group_ids,
                    src_block_idx,
                    dest_block_idx,
                    accept_token_bias,
                    req_state,
                )
                if src_block_idx == dest_block_idx:
                    num_accepted_tokens_cpu[i] = 1

    @torch.inference_mode()
    def execute_model(
        self,
        scheduler_output: "SchedulerOutput",
        intermediate_tensors: IntermediateTensors | None = None,
    ) -> ModelRunnerOutput | IntermediateTensors | None:
        if self.execute_model_state is not None:
            raise RuntimeError(
                "State error: sample_tokens() must be called "
                "after execute_model() returns None."
            )

        # self._draft_token_ids is None when `input_fits_in_drafter=False`
        # and there is no draft tokens scheduled. so it need to update the
        # spec_decoding info in scheduler_output with async_scheduling.
        # use deepcopy to avoid the modification has influence on the
        # scheduler_output in engine core process.
        # TODO(Ronald1995): deepcopy is expensive when there is a large
        # number of requests, optimize it later.
        if (
            self.use_async_scheduling
            and self.num_spec_tokens
            and self._draft_token_ids is None
        ):
            scheduler_output = deepcopy(scheduler_output)

        num_scheduled_tokens = scheduler_output.total_num_scheduled_tokens
        with record_function_or_nullcontext("gpu_model_runner: preprocess"):
            with self.synchronize_input_prep():
                # Update persistent batch states.
                self._update_states(scheduler_output)

                if has_ec_transfer() and get_ec_transfer().is_producer:
                    with self.maybe_get_ec_connector_output(
                        scheduler_output,
                        encoder_cache=self.encoder_cache,
                    ) as ec_connector_output:
                        self._execute_mm_encoder(scheduler_output)
                        return make_empty_encoder_model_runner_output(scheduler_output)

                if not num_scheduled_tokens:
                    if (
                        self.parallel_config.distributed_executor_backend
                        == "external_launcher"
                        and self.parallel_config.data_parallel_size > 1
                    ):
                        # this is a corner case when both external launcher
                        # and DP are enabled, num_scheduled_tokens could be
                        # 0, and has_unfinished_requests in the outer loop
                        # returns True. before returning early here we call
                        # dummy run to ensure coordinate_batch_across_dp
                        # is called into to avoid out of sync issues.
                        self._dummy_run(1)
                    if not has_kv_transfer_group():
                        # Return empty ModelRunnerOutput if no work to do.
                        return EMPTY_MODEL_RUNNER_OUTPUT
                    return self.kv_connector_no_forward(
                        scheduler_output, self.vllm_config
                    )
                if self.cache_config.kv_sharing_fast_prefill:
                    assert not self.num_prompt_logprobs, (
                        "--kv-sharing-fast-prefill produces incorrect "
                        "logprobs for prompt tokens, tokens, please disable "
                        "it when the requests need prompt logprobs"
                    )

                num_reqs = self.input_batch.num_reqs
                req_ids = self.input_batch.req_ids
                tokens = [scheduler_output.num_scheduled_tokens[i] for i in req_ids]
                num_scheduled_tokens_np = np.array(tokens, dtype=np.int32)
                max_num_scheduled_tokens = int(num_scheduled_tokens_np.max())
                num_tokens_unpadded = scheduler_output.total_num_scheduled_tokens

                (
                    logits_indices,
                    spec_decode_metadata,
                ) = self._prepare_inputs(
                    scheduler_output,
                    num_scheduled_tokens_np,
                )

                cascade_attn_prefix_lens = None
                # Disable cascade attention when using microbatching (DBO)
                if self.cascade_attn_enabled and not self.parallel_config.enable_dbo:
                    # Pre-compute cascade attention prefix lengths
                    cascade_attn_prefix_lens = self._compute_cascade_attn_prefix_lens(
                        num_scheduled_tokens_np,
                        self.input_batch.num_computed_tokens_cpu[:num_reqs],
                        scheduler_output.num_common_prefix_blocks,
                    )

                (
                    cudagraph_mode,
                    batch_desc,
                    should_ubatch,
                    num_tokens_across_dp,
                    cudagraph_stats,
                ) = self._determine_batch_execution_and_padding(
                    num_tokens=num_tokens_unpadded,
                    num_reqs=num_reqs,
                    num_scheduled_tokens_np=num_scheduled_tokens_np,
                    max_num_scheduled_tokens=max_num_scheduled_tokens,
                    use_cascade_attn=cascade_attn_prefix_lens is not None,
                    num_encoder_reqs=len(scheduler_output.scheduled_encoder_inputs),
                )

                logger.debug(
                    "Running batch with cudagraph_mode: %s, batch_descriptor: %s, "
                    "should_ubatch: %s, num_tokens_across_dp: %s",
                    cudagraph_mode,
                    batch_desc,
                    should_ubatch,
                    num_tokens_across_dp,
                )

                num_tokens_padded = batch_desc.num_tokens
                num_reqs_padded = (
                    batch_desc.num_reqs if batch_desc.num_reqs is not None else num_reqs
                )
                ubatch_slices, ubatch_slices_padded = maybe_create_ubatch_slices(
                    should_ubatch,
                    num_scheduled_tokens_np,
                    num_tokens_padded,
                    num_reqs_padded,
                )

                pad_attn = cudagraph_mode == CUDAGraphMode.FULL

                if (
                    envs.VLLM_USE_LIGHTER_MAMBA_CACHE
                    and self.cache_config.enable_prefix_caching
                ):
                    # TODO: add limition: preprocess only have new blocks
                    self._preprocess_mamba(scheduler_output)

                use_spec_decode = len(scheduler_output.scheduled_spec_decode_tokens) > 0
                ubatch_slices_attn = ubatch_slices_padded if pad_attn else ubatch_slices

                (attn_metadata, spec_decode_common_attn_metadata) = (
                    self._build_attention_metadata(
                        num_tokens=num_tokens_unpadded,
                        num_tokens_padded=num_tokens_padded if pad_attn else None,
                        num_reqs=num_reqs,
                        num_reqs_padded=num_reqs_padded if pad_attn else None,
                        max_query_len=max_num_scheduled_tokens,
                        ubatch_slices=ubatch_slices_attn,
                        logits_indices=logits_indices,
                        use_spec_decode=use_spec_decode,
                        num_scheduled_tokens=scheduler_output.num_scheduled_tokens,
                        cascade_attn_prefix_lens=cascade_attn_prefix_lens,
                    )
                )

            (
                input_ids,
                inputs_embeds,
                positions,
                intermediate_tensors,
                model_kwargs,
                ec_connector_output,
            ) = self._preprocess(
                scheduler_output, num_tokens_padded, intermediate_tensors
            )

        # Set cudagraph mode to none if calc_kv_scales is true.
        # KV scales calculation involves dynamic operations that are incompatible
        # with CUDA graph capture.
        if self.calculate_kv_scales:
            cudagraph_mode = CUDAGraphMode.NONE
            # Mark KV scales as calculated after the first forward pass
            self.calculate_kv_scales = False

        # Run the model.
        # Use persistent buffers for CUDA graphs.
        with (
            set_forward_context(
                attn_metadata,
                self.vllm_config,
                num_tokens=num_tokens_padded,
                num_tokens_across_dp=num_tokens_across_dp,
                cudagraph_runtime_mode=cudagraph_mode,
                batch_descriptor=batch_desc,
                ubatch_slices=ubatch_slices_padded,
            ),
            record_function_or_nullcontext("gpu_model_runner: forward"),
            self.maybe_get_kv_connector_output(scheduler_output) as kv_connector_output,
        ):
            model_output = self._model_forward(
                input_ids=input_ids,
                positions=positions,
                intermediate_tensors=intermediate_tensors,
                inputs_embeds=inputs_embeds,
                **model_kwargs,
            )

        with record_function_or_nullcontext("gpu_model_runner: postprocess"):
            if self.use_aux_hidden_state_outputs:
                # True when EAGLE 3 is used.
                hidden_states, aux_hidden_states = model_output
            else:
                # Common case.
                hidden_states = model_output
                aux_hidden_states = None

            if not self.broadcast_pp_output:
                # Common case.
                if not get_pp_group().is_last_rank:
                    # Return the intermediate tensors.
                    assert isinstance(hidden_states, IntermediateTensors)
                    hidden_states.kv_connector_output = kv_connector_output
                    self.kv_connector_output = kv_connector_output
                    return hidden_states

                if self.is_pooling_model:
                    # Return the pooling output.
                    output = self._pool(
                        hidden_states, num_scheduled_tokens, num_scheduled_tokens_np
                    )
                    output.kv_connector_output = kv_connector_output
                    return output

                sample_hidden_states = hidden_states[logits_indices]
                logits = self.model.compute_logits(sample_hidden_states)
            else:
                # Rare case.
                assert not self.is_pooling_model

                sample_hidden_states = hidden_states[logits_indices]
                if not get_pp_group().is_last_rank:
                    all_gather_tensors = {
                        "residual": not is_residual_scattered_for_sp(
                            self.vllm_config, num_tokens_padded
                        )
                    }
                    get_pp_group().send_tensor_dict(
                        hidden_states.tensors,
                        all_gather_group=get_tp_group(),
                        all_gather_tensors=all_gather_tensors,
                    )
                    logits = None
                else:
                    logits = self.model.compute_logits(sample_hidden_states)

                model_output_broadcast_data: dict[str, Any] = {}
                if logits is not None:
                    model_output_broadcast_data["logits"] = logits.contiguous()

                broadcasted = get_pp_group().broadcast_tensor_dict(
                    model_output_broadcast_data, src=len(get_pp_group().ranks) - 1
                )
                assert broadcasted is not None
                logits = broadcasted["logits"]

        self.execute_model_state = ExecuteModelState(
            scheduler_output,
            logits,
            spec_decode_metadata,
            spec_decode_common_attn_metadata,
            hidden_states,
            sample_hidden_states,
            aux_hidden_states,
            ec_connector_output,
            cudagraph_stats,
        )
        self.kv_connector_output = kv_connector_output
        return None

    @torch.inference_mode
    def sample_tokens(
        self, grammar_output: "GrammarOutput | None"
    ) -> ModelRunnerOutput | AsyncModelRunnerOutput | IntermediateTensors:
        kv_connector_output = self.kv_connector_output
        self.kv_connector_output = None

        if self.execute_model_state is None:
            # Nothing to do (PP non-final rank case), output isn't used.
            if not kv_connector_output:
                return None  # type: ignore[return-value]

            # In case of PP with kv transfer, we need to pass through the
            # kv_connector_output
            if kv_connector_output.is_empty():
                return EMPTY_MODEL_RUNNER_OUTPUT

            output = copy(EMPTY_MODEL_RUNNER_OUTPUT)
            output.kv_connector_output = kv_connector_output
            return output

        # Unpack ephemeral state.
        (
            scheduler_output,
            logits,
            spec_decode_metadata,
            spec_decode_common_attn_metadata,
            hidden_states,
            sample_hidden_states,
            aux_hidden_states,
            ec_connector_output,
            cudagraph_stats,
        ) = self.execute_model_state
        # Clear ephemeral state.
        self.execute_model_state = None

        # Apply structured output bitmasks if present.
        if grammar_output is not None:
            apply_grammar_bitmask(
                scheduler_output, grammar_output, self.input_batch, logits
            )

            # if (envs.VLLM_USE_LIGHTER_MAMBA_CACHE
            #     and self.cache_config.enable_prefix_caching
            # ):
            #     self._postprocess_mamba_cache(scheduler_output)

        with record_function_or_nullcontext("gpu_model_runner: sample"):
            sampler_output = self._sample(logits, spec_decode_metadata)

        self._update_states_after_model_execute(
            sampler_output.sampled_token_ids, scheduler_output
        )
        self.input_batch.prev_sampled_token_ids = None

        def propose_draft_token_ids(sampled_token_ids):
            assert spec_decode_common_attn_metadata is not None
            with record_function_or_nullcontext("gpu_model_runner: draft"):
                self._draft_token_ids = self.propose_draft_token_ids(
                    scheduler_output,
                    sampled_token_ids,
                    self.input_batch.sampling_metadata,
                    hidden_states,
                    sample_hidden_states,
                    aux_hidden_states,
                    spec_decode_metadata,
                    spec_decode_common_attn_metadata,
                )

        spec_config = self.speculative_config
        use_padded_batch_for_eagle = (
            spec_config is not None
            and spec_config.use_eagle()
            and not spec_config.disable_padded_drafter_batch
        )
        effective_drafter_max_model_len = self.max_model_len
        if effective_drafter_max_model_len is None:
            effective_drafter_max_model_len = self.model_config.max_model_len
        if (
            spec_config is not None
            and spec_config.draft_model_config is not None
            and spec_config.draft_model_config.max_model_len is not None
        ):
            effective_drafter_max_model_len = (
                spec_config.draft_model_config.max_model_len
            )
        input_fits_in_drafter = spec_decode_common_attn_metadata and (
            spec_decode_common_attn_metadata.max_seq_len + self.num_spec_tokens
            <= effective_drafter_max_model_len
        )
        if use_padded_batch_for_eagle:
            assert self.speculative_config is not None
            assert isinstance(self.drafter, EagleProposer)
            sampled_token_ids = sampler_output.sampled_token_ids
            if input_fits_in_drafter:
                # EAGLE speculative decoding can use the GPU sampled tokens
                # as inputs, and does not need to wait for bookkeeping to finish.
                propose_draft_token_ids(sampled_token_ids)
            elif self.valid_sampled_token_count_event is not None:
                assert spec_decode_common_attn_metadata is not None
                next_token_ids, valid_sampled_tokens_count = (
                    self.drafter.prepare_next_token_ids_padded(
                        spec_decode_common_attn_metadata,
                        sampled_token_ids,
                        self.requests,
                        self.input_batch,
                        self.discard_request_mask.gpu,
                    )
                )
                self._copy_valid_sampled_token_count(
                    next_token_ids, valid_sampled_tokens_count
                )

        with record_function_or_nullcontext("gpu_model_runner: bookkeep"):
            (
                num_nans_in_logits,
                logprobs_lists,
                valid_sampled_token_ids,
                prompt_logprobs_dict,
                req_ids_output_copy,
                req_id_to_index_output_copy,
                invalid_req_indices,
            ) = self._bookkeeping_sync(
                scheduler_output,
                sampler_output,
                logits,
                hidden_states,
                scheduler_output.total_num_scheduled_tokens,
                spec_decode_metadata,
            )

        if (
            self.speculative_config
            and not use_padded_batch_for_eagle
            and input_fits_in_drafter
        ):
            # ngram and other speculative decoding methods use the sampled
            # tokens on the CPU, so they are run after bookkeeping.
            propose_draft_token_ids(valid_sampled_token_ids)

        with record_function_or_nullcontext("gpu_model_runner: eplb"):
            self.eplb_step()
        with record_function_or_nullcontext("gpu_model_runner: ModelRunnerOutput"):
            output = ModelRunnerOutput(
                req_ids=req_ids_output_copy,
                req_id_to_index=req_id_to_index_output_copy,
                sampled_token_ids=valid_sampled_token_ids,
                logprobs=logprobs_lists,
                prompt_logprobs_dict=prompt_logprobs_dict,
                pooler_output=[],
                kv_connector_output=kv_connector_output,
                ec_connector_output=ec_connector_output
                if self.supports_mm_inputs
                else None,
                num_nans_in_logits=num_nans_in_logits,
                cudagraph_stats=cudagraph_stats,
            )

        if not self.use_async_scheduling:
            return output
        with record_function_or_nullcontext(
            "gpu_model_runner: AsyncGPUModelRunnerOutput"
        ):
            async_output = AsyncGPUModelRunnerOutput(
                model_runner_output=output,
                sampled_token_ids=sampler_output.sampled_token_ids,
                logprobs_tensors=sampler_output.logprobs_tensors,
                invalid_req_indices=invalid_req_indices,
                async_output_copy_stream=self.async_output_copy_stream,
                vocab_size=self.input_batch.vocab_size,
            )
        with record_function_or_nullcontext(
            "gpu_model_runner: set_async_sampled_token_ids"
        ):
            # Save ref of sampled_token_ids CPU tensor if the batch contains
            # any requests with sampling params that require output ids.
            self.input_batch.set_async_sampled_token_ids(
                async_output.sampled_token_ids_cpu,
                async_output.async_copy_ready_event,
            )

        return async_output

    def take_draft_token_ids(self) -> DraftTokenIds | None:
        if self._draft_token_ids is None:
            return None
        req_ids = self.input_batch.req_ids
        if isinstance(self._draft_token_ids, torch.Tensor):
            draft_token_ids = self._draft_token_ids.tolist()
        else:
            draft_token_ids = self._draft_token_ids
        self._draft_token_ids = None
        return DraftTokenIds(req_ids, draft_token_ids)

    def _copy_valid_sampled_token_count(
        self, next_token_ids: torch.Tensor, valid_sampled_tokens_count: torch.Tensor
    ) -> None:
        if self.valid_sampled_token_count_event is None:
            return

        default_stream = torch.cuda.current_stream()
        # Initialize a new stream to overlap the copy operation with
        # prepare_input of draft model.
        with torch.cuda.stream(self.valid_sampled_token_count_copy_stream):
            self.valid_sampled_token_count_copy_stream.wait_stream(default_stream)  # type: ignore
            counts = valid_sampled_tokens_count
            counts_cpu = self.valid_sampled_token_count_cpu
            counts_cpu[: counts.shape[0]].copy_(counts, non_blocking=True)
            self.valid_sampled_token_count_event.record()

        self.input_batch.prev_sampled_token_ids = next_token_ids.unsqueeze(1)

    def _get_valid_sampled_token_count(self) -> list[int]:
        # Wait until valid_sampled_tokens_count is copied to cpu,
        prev_sampled_token_ids = self.input_batch.prev_sampled_token_ids
        if (
            self.valid_sampled_token_count_event is None
            or prev_sampled_token_ids is None
        ):
            return []

        counts_cpu = self.valid_sampled_token_count_cpu
        self.valid_sampled_token_count_event.synchronize()
        return counts_cpu[: prev_sampled_token_ids.shape[0]].tolist()

    def propose_draft_token_ids(
        self,
        scheduler_output: "SchedulerOutput",
        sampled_token_ids: torch.Tensor | list[list[int]],
        sampling_metadata: SamplingMetadata,
        hidden_states: torch.Tensor,
        sample_hidden_states: torch.Tensor,
        aux_hidden_states: list[torch.Tensor] | None,
        spec_decode_metadata: SpecDecodeMetadata | None,
        common_attn_metadata: CommonAttentionMetadata,
    ) -> list[list[int]] | torch.Tensor:
        num_scheduled_tokens = scheduler_output.total_num_scheduled_tokens
        spec_config = self.speculative_config
        assert spec_config is not None
        if spec_config.method == "ngram":
            assert isinstance(sampled_token_ids, list)
            assert isinstance(self.drafter, NgramProposer)
            draft_token_ids = self.drafter.propose(
                sampled_token_ids,
                self.input_batch.req_ids,
                self.input_batch.num_tokens_no_spec,
                self.input_batch.token_ids_cpu,
                self.input_batch.spec_decode_unsupported_reqs,
            )
        elif spec_config.method == "suffix":
            assert isinstance(sampled_token_ids, list)
            assert isinstance(self.drafter, SuffixDecodingProposer)
            draft_token_ids = self.drafter.propose(self.input_batch, sampled_token_ids)
        elif spec_config.method == "medusa":
            assert isinstance(sampled_token_ids, list)
            assert isinstance(self.drafter, MedusaProposer)

            if sample_hidden_states.shape[0] == len(sampled_token_ids):
                # The input to the target model does not include draft tokens.
                hidden_states = sample_hidden_states
            else:
                indices = []
                offset = 0
                assert spec_decode_metadata is not None, (
                    "No spec decode metadata for medusa"
                )
                for num_draft, tokens in zip(
                    spec_decode_metadata.num_draft_tokens, sampled_token_ids
                ):
                    indices.append(offset + len(tokens) - 1)
                    offset += num_draft + 1
                indices = torch.tensor(indices, device=self.device)
                hidden_states = sample_hidden_states[indices]

            draft_token_ids = self.drafter.propose(
                target_hidden_states=hidden_states,
                sampling_metadata=sampling_metadata,
            )
        elif spec_config.use_eagle():
            assert isinstance(self.drafter, EagleProposer)

            if spec_config.disable_padded_drafter_batch:
                # When padded-batch is disabled, the sampled_token_ids should be
                # the cpu-side list[list[int]] of valid sampled tokens for each
                # request, with invalid requests having empty lists.
                assert isinstance(sampled_token_ids, list), (
                    "sampled_token_ids should be a python list when"
                    "padded-batch is disabled."
                )
                next_token_ids = self.drafter.prepare_next_token_ids_cpu(
                    sampled_token_ids,
                    self.requests,
                    self.input_batch,
                    scheduler_output.num_scheduled_tokens,
                )
            else:
                # When using padded-batch, the sampled_token_ids should be
                # the gpu tensor of sampled tokens for each request, of shape
                # (num_reqs, num_spec_tokens + 1) with rejected tokens having
                # value -1.
                assert isinstance(sampled_token_ids, torch.Tensor), (
                    "sampled_token_ids should be a torch.Tensor when"
                    "padded-batch is enabled."
                )
                next_token_ids, valid_sampled_tokens_count = (
                    self.drafter.prepare_next_token_ids_padded(
                        common_attn_metadata,
                        sampled_token_ids,
                        self.requests,
                        self.input_batch,
                        self.discard_request_mask.gpu,
                    )
                )
                self._copy_valid_sampled_token_count(
                    next_token_ids, valid_sampled_tokens_count
                )

            if spec_decode_metadata is None:
                token_indices_to_sample = None
                # input_ids can be None for multimodal models.
                target_token_ids = self.input_ids.gpu[:num_scheduled_tokens]
                target_positions = self._get_positions(num_scheduled_tokens)
                if self.use_aux_hidden_state_outputs:
                    assert aux_hidden_states is not None
                    target_hidden_states = torch.cat(
                        [h[:num_scheduled_tokens] for h in aux_hidden_states], dim=-1
                    )
                else:
                    target_hidden_states = hidden_states[:num_scheduled_tokens]
            else:
                if spec_config.disable_padded_drafter_batch:
                    token_indices_to_sample = None
                    common_attn_metadata, token_indices = self.drafter.prepare_inputs(
                        common_attn_metadata,
                        sampled_token_ids,
                        spec_decode_metadata.num_draft_tokens,
                    )
                    target_token_ids = self.input_ids.gpu[token_indices]
                    target_positions = self._get_positions(token_indices)
                    if self.use_aux_hidden_state_outputs:
                        assert aux_hidden_states is not None
                        target_hidden_states = torch.cat(
                            [h[token_indices] for h in aux_hidden_states], dim=-1
                        )
                    else:
                        target_hidden_states = hidden_states[token_indices]
                else:
                    common_attn_metadata, token_indices_to_sample = (
                        self.drafter.prepare_inputs_padded(
                            common_attn_metadata,
                            spec_decode_metadata,
                            valid_sampled_tokens_count,
                        )
                    )
                    total_num_tokens = common_attn_metadata.num_actual_tokens
                    # When padding the batch, token_indices is just a range
                    target_token_ids = self.input_ids.gpu[:total_num_tokens]
                    target_positions = self._get_positions(total_num_tokens)
                    if self.use_aux_hidden_state_outputs:
                        assert aux_hidden_states is not None
                        target_hidden_states = torch.cat(
                            [h[:total_num_tokens] for h in aux_hidden_states], dim=-1
                        )
                    else:
                        target_hidden_states = hidden_states[:total_num_tokens]

            if self.supports_mm_inputs:
                mm_embed_inputs = self._gather_mm_embeddings(
                    scheduler_output,
                    shift_computed_tokens=1,
                )
            else:
                mm_embed_inputs = None

            draft_token_ids = self.drafter.propose(
                target_token_ids=target_token_ids,
                target_positions=target_positions,
                target_hidden_states=target_hidden_states,
                next_token_ids=next_token_ids,
                last_token_indices=token_indices_to_sample,
                sampling_metadata=sampling_metadata,
                common_attn_metadata=common_attn_metadata,
                mm_embed_inputs=mm_embed_inputs,
            )

        return draft_token_ids

    def update_config(self, overrides: dict[str, Any]) -> None:
        allowed_config_names = {"load_config", "model_config"}
        for config_name, config_overrides in overrides.items():
            assert config_name in allowed_config_names, (
                f"Config `{config_name}` not supported. "
                f"Allowed configs: {allowed_config_names}"
            )
            config = getattr(self, config_name)
            new_config = update_config(config, config_overrides)
            setattr(self, config_name, new_config)

    def load_model(self, eep_scale_up: bool = False) -> None:
        """
        Args:
            eep_scale_up: the model loading is for elastic EP scale up.
        """
        logger.info_once(
            "Starting to load model %s...",
            self.model_config.model,
            scope="global",
        )
        global_expert_loads, old_global_expert_indices_per_model, rank_mapping = (
            EplbState.get_eep_state(self.parallel_config)
            if eep_scale_up
            else (None, None, None)
        )

        if self.parallel_config.enable_eplb:
            self.eplb_state = EplbState(self.parallel_config, self.device)
            eplb_models = 0

        try:
            with DeviceMemoryProfiler() as m:
                time_before_load = time.perf_counter()
                model_loader = get_model_loader(self.load_config)
                self.model = model_loader.load_model(
                    vllm_config=self.vllm_config, model_config=self.model_config
                )
                if self.lora_config:
                    self.model = self.load_lora_model(
                        self.model, self.vllm_config, self.device
                    )
                if hasattr(self, "drafter"):
                    logger.info_once("Loading drafter model...")
                    self.drafter.load_model(self.model)
                    if (
                        hasattr(self.drafter, "model")
                        and is_mixture_of_experts(self.drafter.model)
                        and self.parallel_config.enable_eplb
                    ):
                        spec_config = self.vllm_config.speculative_config
                        assert spec_config is not None
                        assert spec_config.draft_model_config is not None
                        logger.info_once(
                            "EPLB is enabled for drafter model %s.",
                            spec_config.draft_model_config.model,
                        )

                        global_expert_load = (
                            global_expert_loads[eplb_models]
                            if global_expert_loads
                            else None
                        )
                        old_global_expert_indices = (
                            old_global_expert_indices_per_model[eplb_models]
                            if old_global_expert_indices_per_model
                            else None
                        )
                        if self.eplb_state is None:
                            self.eplb_state = EplbState(
                                self.parallel_config, self.device
                            )
                        self.eplb_state.add_model(
                            self.drafter.model,
                            spec_config.draft_model_config,
                            global_expert_load,
                            old_global_expert_indices,
                            rank_mapping,
                        )
                        eplb_models += 1

                if self.use_aux_hidden_state_outputs:
                    if not supports_eagle3(self.get_model()):
                        raise RuntimeError(
                            "Model does not support EAGLE3 interface but "
                            "aux_hidden_state_outputs was requested"
                        )

                    # Try to get auxiliary layers from speculative config,
                    # otherwise use model's default layers
                    aux_layers = self._get_eagle3_aux_layers_from_config()
                    if aux_layers:
                        logger.info(
                            "Using auxiliary layers from speculative config: %s",
                            aux_layers,
                        )
                    else:
                        aux_layers = self.model.get_eagle3_aux_hidden_state_layers()

                    self.model.set_aux_hidden_state_layers(aux_layers)
                time_after_load = time.perf_counter()
            self.model_memory_usage = m.consumed_memory
        except torch.cuda.OutOfMemoryError as e:
            msg = (
                "Failed to load model - not enough GPU memory. "
                "Try lowering --gpu-memory-utilization to free memory for weights, "
                "increasing --tensor-parallel-size, or using --quantization. "
                "See https://docs.vllm.ai/en/latest/configuration/conserving_memory/ "
                "for more tips."
            )
            combined_msg = f"{msg} (original error: {e})"
            logger.error(combined_msg)
            raise e
        logger.info_once(
            "Model loading took %.4f GiB memory and %.6f seconds",
            self.model_memory_usage / GiB_bytes,
            time_after_load - time_before_load,
            scope="local",
        )
        prepare_communication_buffer_for_model(self.model)
        if (drafter := getattr(self, "drafter", None)) and (
            drafter_model := getattr(drafter, "model", None)
        ):
            prepare_communication_buffer_for_model(drafter_model)
        mm_config = self.model_config.multimodal_config
        self.is_multimodal_pruning_enabled = (
            supports_multimodal_pruning(self.get_model())
            and mm_config is not None
            and mm_config.is_multimodal_pruning_enabled()
        )

        if is_mixture_of_experts(self.model) and self.parallel_config.enable_eplb:
            logger.info_once("EPLB is enabled for model %s.", self.model_config.model)
            global_expert_load = (
                global_expert_loads[eplb_models] if global_expert_loads else None
            )
            old_global_expert_indices = (
                old_global_expert_indices_per_model[eplb_models]
                if old_global_expert_indices_per_model
                else None
            )
            assert self.eplb_state is not None
            self.eplb_state.add_model(
                self.model,
                self.model_config,
                global_expert_load,
                old_global_expert_indices,
                rank_mapping,
            )
            if self.eplb_state.is_async:
                self.eplb_state.start_async_loop(rank_mapping=rank_mapping)

        if (
            self.vllm_config.compilation_config.mode
            == CompilationMode.STOCK_TORCH_COMPILE
            and supports_dynamo()
        ):
            backend = self.vllm_config.compilation_config.init_backend(self.vllm_config)
            compilation_counter.stock_torch_compile_count += 1
            self.model.compile(fullgraph=True, backend=backend)
            return
        # for other compilation modes, cudagraph behavior is controlled by
        # CudagraphWraper and CudagraphDispatcher of vllm.

        # wrap the model with full cudagraph wrapper if needed.
        cudagraph_mode = self.compilation_config.cudagraph_mode
        assert cudagraph_mode is not None
        if cudagraph_mode.has_full_cudagraphs() and not self.parallel_config.enable_dbo:
            self.model = CUDAGraphWrapper(
                self.model, self.vllm_config, runtime_mode=CUDAGraphMode.FULL
            )
        elif self.parallel_config.enable_dbo:
            if cudagraph_mode.has_full_cudagraphs():
                self.model = UBatchWrapper(
                    self.model, self.vllm_config, CUDAGraphMode.FULL, self.device
                )
            else:
                self.model = UBatchWrapper(
                    self.model, self.vllm_config, CUDAGraphMode.NONE, self.device
                )

    def _get_eagle3_aux_layers_from_config(self) -> tuple[int, ...] | None:
        """Extract Eagle3 auxiliary layer indices from speculative config.

        These indices specify which hidden states from the base model should
        be used as auxiliary inputs for the Eagle3 drafter model during
        speculative decoding.

        Returns:
            Tuple of layer indices if found in draft model config,
            None otherwise.
        """
        if not (self.speculative_config and self.speculative_config.draft_model_config):
            return None

        hf_config = self.speculative_config.draft_model_config.hf_config
        if not hasattr(hf_config, "eagle_aux_hidden_state_layer_ids"):
            return None

        layer_ids = hf_config.eagle_aux_hidden_state_layer_ids
        if layer_ids and isinstance(layer_ids, (list, tuple)):
            return tuple(layer_ids)

        return None

    def reload_weights(self) -> None:
        assert getattr(self, "model", None) is not None, (
            "Cannot reload weights before model is loaded."
        )
        model_loader = get_model_loader(self.load_config)
        logger.info("Reloading weights inplace...")
        model_loader.load_weights(self.get_model(), model_config=self.model_config)

    def save_tensorized_model(
        self,
        tensorizer_config: "TensorizerConfig",
    ) -> None:
        TensorizerLoader.save_model(
            self.get_model(),
            tensorizer_config=tensorizer_config,
            model_config=self.model_config,
        )

    def _get_prompt_logprobs_dict(
        self,
        hidden_states: torch.Tensor,
        num_scheduled_tokens: dict[str, int],
    ) -> dict[str, LogprobsTensors | None]:
        num_prompt_logprobs_dict = self.num_prompt_logprobs
        if not num_prompt_logprobs_dict:
            return {}

        in_progress_dict = self.input_batch.in_progress_prompt_logprobs_cpu
        prompt_logprobs_dict: dict[str, LogprobsTensors | None] = {}

        # Since prompt logprobs are a rare feature, prioritize simple,
        # maintainable loop over optimal performance.
        completed_prefill_reqs = []
        for req_id, num_prompt_logprobs in num_prompt_logprobs_dict.items():
            num_tokens = num_scheduled_tokens.get(req_id)
            if num_tokens is None:
                # This can happen if the request was preempted in prefill stage.
                continue

            # Get metadata for this request.
            request = self.requests[req_id]
            if request.prompt_token_ids is None:
                # Prompt logprobs is incompatible with prompt embeddings
                continue

            num_prompt_tokens = len(request.prompt_token_ids)
            prompt_token_ids = torch.tensor(request.prompt_token_ids).to(
                self.device, non_blocking=True
            )

            # Set up target LogprobsTensors object.
            logprobs_tensors = in_progress_dict.get(req_id)
            if not logprobs_tensors:
                # Create empty logprobs CPU tensors for the entire prompt.
                # If chunked, we'll copy in slice by slice.
                logprobs_tensors = LogprobsTensors.empty_cpu(
                    num_prompt_tokens - 1, num_prompt_logprobs + 1
                )
                in_progress_dict[req_id] = logprobs_tensors

            # Determine number of logits to retrieve.
            start_idx = request.num_computed_tokens
            start_tok = start_idx + 1
            num_remaining_tokens = num_prompt_tokens - start_tok
            if num_tokens <= num_remaining_tokens:
                # This is a chunk, more tokens remain.
                # In the == case, there are no more prompt logprobs to produce
                # but we want to defer returning them to the next step where we
                # have new generated tokens to return.
                num_logits = num_tokens
            else:
                # This is the last chunk of prompt tokens to return.
                num_logits = num_remaining_tokens
                completed_prefill_reqs.append(req_id)
                prompt_logprobs_dict[req_id] = logprobs_tensors

            if num_logits <= 0:
                # This can happen for the final chunk if we prefilled exactly
                # (num_prompt_tokens - 1) tokens for this request in the prior
                # step. There are no more prompt logprobs to produce.
                continue

            # Get the logits corresponding to this req's prompt tokens.
            # If this is a partial request (i.e. chunked prefill),
            # then there is prompt logprob generated for each index.
            req_idx = self.input_batch.req_id_to_index[req_id]
            offset = self.query_start_loc.np[req_idx].item()
            prompt_hidden_states = hidden_states[offset : offset + num_logits]
            logits = self.model.compute_logits(prompt_hidden_states)

            # Get the "target" tokens for each index. For prompt at index i,
            # the token at prompt index i+1 is the "sampled" token we want
            # to gather the logprob for.
            tgt_token_ids = prompt_token_ids[start_tok : start_tok + num_logits]

            # Compute prompt logprobs.
            logprobs = self.sampler.compute_logprobs(logits)
            token_ids, logprobs, ranks = self.sampler.gather_logprobs(
                logprobs, num_prompt_logprobs, tgt_token_ids
            )

            # Transfer GPU->CPU async.
            chunk_slice = slice(start_idx, start_idx + num_logits)
            logprobs_tensors.logprob_token_ids[chunk_slice].copy_(
                token_ids, non_blocking=True
            )
            logprobs_tensors.logprobs[chunk_slice].copy_(logprobs, non_blocking=True)
            logprobs_tensors.selected_token_ranks[chunk_slice].copy_(
                ranks, non_blocking=True
            )

        # Remove requests that have completed prefill from the batch
        # num_prompt_logprobs_dict.
        for req_id in completed_prefill_reqs:
            del num_prompt_logprobs_dict[req_id]
            del in_progress_dict[req_id]

        # Must synchronize the non-blocking GPU->CPU transfers.
        if prompt_logprobs_dict:
            self._sync_device()

        return prompt_logprobs_dict

    def _get_nans_in_logits(
        self,
        logits: torch.Tensor | None,
    ) -> dict[str, int]:
        try:
            if logits is None:
                return {req_id: 0 for req_id in self.input_batch.req_ids}

            num_nans_in_logits = {}
            num_nans_for_index = logits.isnan().sum(dim=-1).cpu().numpy()
            for req_id in self.input_batch.req_ids:
                req_index = self.input_batch.req_id_to_index[req_id]
                num_nans_in_logits[req_id] = (
                    int(num_nans_for_index[req_index])
                    if num_nans_for_index is not None and req_index < logits.shape[0]
                    else 0
                )
            return num_nans_in_logits
        except IndexError:
            return {}

    @contextmanager
    def maybe_randomize_inputs(
        self, input_ids: torch.Tensor | None, inputs_embeds: torch.Tensor | None
    ):
        """
        Randomize input_ids if VLLM_RANDOMIZE_DP_DUMMY_INPUTS is set.
        This is to help balance expert-selection
         - during profile_run
         - during DP rank dummy run
        """

        dp_size = self.vllm_config.parallel_config.data_parallel_size
        randomize_inputs = envs.VLLM_RANDOMIZE_DP_DUMMY_INPUTS and dp_size > 1
        if not randomize_inputs:
            yield
        elif input_ids is not None:

            @functools.cache
            def rand_input_ids() -> torch.Tensor:
                return torch.randint_like(
                    self.input_ids.gpu,
                    low=0,
                    high=self.model_config.get_vocab_size(),
                )

            logger.debug_once("Randomizing dummy input_ids for DP Rank")
            input_ids.copy_(rand_input_ids()[: input_ids.size(0)], non_blocking=True)
            yield
            input_ids.fill_(0)
        else:

            @functools.cache
            def rand_inputs_embeds() -> torch.Tensor:
                return torch.randn_like(
                    self.inputs_embeds.gpu,
                )

            assert inputs_embeds is not None
            logger.debug_once("Randomizing dummy inputs_embeds for DP Rank")
            inputs_embeds.copy_(
                rand_inputs_embeds()[: inputs_embeds.size(0)], non_blocking=True
            )
            yield
            inputs_embeds.fill_(0)

    def _get_mm_dummy_batch(
        self,
        modality: str,
        max_items_per_batch: int,
    ) -> BatchedTensorInputs:
        """Dummy data for profiling and precompiling multimodal models."""
        assert self.mm_budget is not None

        dummy_decoder_data = self.mm_registry.get_decoder_dummy_data(
            model_config=self.model_config,
            seq_len=self.max_model_len,
            mm_counts={modality: 1},
            cache=self.mm_budget.cache,
        )
        dummy_mm_data = dummy_decoder_data.multi_modal_data

        # Result in the maximum GPU consumption of the model
        dummy_mm_item = dummy_mm_data[modality][0]
        dummy_mm_items = [dummy_mm_item] * max_items_per_batch

        return next(
            mm_kwargs_group
            for _, _, mm_kwargs_group in group_mm_kwargs_by_modality(
                dummy_mm_items,
                device=self.device,
                pin_memory=self.pin_memory,
            )
        )

    @torch.inference_mode()
    def _dummy_run(
        self,
        num_tokens: int,
        cudagraph_runtime_mode: CUDAGraphMode | None = None,
        force_attention: bool = False,
        uniform_decode: bool = False,
        allow_microbatching: bool = True,
        skip_eplb: bool = False,
        is_profile: bool = False,
        create_mixed_batch: bool = False,
        remove_lora: bool = True,
        activate_lora: bool = False,
        is_graph_capturing: bool = False,
    ) -> tuple[torch.Tensor, torch.Tensor]:
        """
        Run a dummy forward pass to warm up/profile run or capture the
        CUDA graph for the model.

        Args:
            num_tokens: Number of tokens to run the dummy forward pass.
            cudagraph_runtime_mode: used to control the behavior.
                - if not set will determine the cudagraph mode based on using
                    the self.cudagraph_dispatcher.
                - CUDAGraphMode.NONE: No cudagraph, for warm up and profile run
                - CUDAGraphMode.PIECEWISE: Piecewise cudagraph.
                - CUDAGraphMode.FULL: Full cudagraph, attention metadata is
                    needed.
            force_attention: If True, always create attention metadata. Used to
                warm up attention backend when mode is NONE.
            uniform_decode: If True, the batch is a uniform decode batch.
            skip_eplb: If True, skip EPLB state update.
            is_profile: If True, this is a profile run.
            create_mixed_batch: If True, create a mixed batch with both decode
                (1 token) and prefill (multiple tokens) requests.
            remove_lora: If False, dummy LoRAs are not destroyed after the run
            activate_lora: If False, dummy_run is performed without LoRAs.
        """
        assert (
            cudagraph_runtime_mode is None
            or cudagraph_runtime_mode.valid_runtime_modes()
        )

        # If cudagraph_mode.decode_mode() == FULL and
        # cudagraph_mode.separate_routine(). This means that we are using
        # different graphs and/or modes for mixed prefill-decode batches vs.
        # uniform decode batches. A uniform decode batch means that all
        # requests have identical query length, except a potential virtual
        # request (shorter) in the batch account for padding.
        # Uniform decode batch could either be common pure decode, where
        # max_query_len == 1, or speculative decode, where
        # max_query_len == 1 + num_spec_decode_tokens.

        # When setting max_query_len = 1, we switch to and capture the optimized
        # routine of FA2 for pure decode, i.e., Flashdecode + an optimization
        # for GQA/MQA.
        max_query_len = self.uniform_decode_query_len if uniform_decode else num_tokens

        # Set num_scheduled_tokens based on num_tokens and max_num_seqs
        # for dummy run with LoRA so that the num_reqs collectively
        # has num_tokens in total.
        assert num_tokens <= self.scheduler_config.max_num_batched_tokens
        max_num_reqs = self.scheduler_config.max_num_seqs
        if create_mixed_batch:
            assert not uniform_decode
            # Create mixed batch:
            # first half decode tokens, second half one prefill
            num_decode_tokens = min(max_num_reqs - 1, num_tokens // 2)
            num_prefill_tokens = num_tokens - num_decode_tokens
            num_reqs = num_decode_tokens + 1

            # Create decode requests (1 token each) followed by prefill request
            num_scheduled_tokens_list = [1] * num_decode_tokens + [num_prefill_tokens]
            # Note: Overriding max_query_len to be the prefill tokens
            max_query_len = num_prefill_tokens
        elif uniform_decode:
            assert not create_mixed_batch
            num_reqs = min(max_num_reqs, cdiv(num_tokens, max_query_len))
            num_scheduled_tokens_list = [max_query_len] * num_reqs
            if num_tokens % max_query_len != 0:
                num_scheduled_tokens_list[-1] = num_tokens % max_query_len
        else:
            num_reqs = min(num_tokens, max_num_reqs)
            min_tokens_per_req = num_tokens // num_reqs
            num_scheduled_tokens_list = [min_tokens_per_req] * num_reqs
            num_scheduled_tokens_list[-1] += num_tokens % num_reqs

        assert sum(num_scheduled_tokens_list) == num_tokens
        assert len(num_scheduled_tokens_list) == num_reqs
        num_scheduled_tokens = np.array(num_scheduled_tokens_list, dtype=np.int32)
        num_tokens_unpadded = int(num_scheduled_tokens.sum())

        num_sampled_tokens = np.ones(num_reqs, dtype=np.int32)

        _cudagraph_mode, batch_desc, should_ubatch, num_tokens_across_dp, _ = (
            self._determine_batch_execution_and_padding(
                num_tokens=num_tokens_unpadded,
                num_reqs=num_reqs,
                num_scheduled_tokens_np=num_scheduled_tokens,
                max_num_scheduled_tokens=max_query_len,
                use_cascade_attn=False,
                allow_microbatching=allow_microbatching,
                force_eager=is_profile
                or (cudagraph_runtime_mode == CUDAGraphMode.NONE),
                # `force_uniform_decode` is used for cudagraph capture; because for
                # capturing mixed prefill-decode batches, we sometimes use
                # num_tokens == num_reqs which looks like a uniform decode batch to the
                # dispatcher; but we actually want to capture a piecewise cudagraph
                force_uniform_decode=uniform_decode,
                # `force_has_lora` is used for cudagraph capture; because LoRA is
                # activated later in the context manager, but we need to know the
                # LoRA state when determining the batch descriptor for capture
                force_has_lora=activate_lora,
            )
        )

        if cudagraph_runtime_mode is None:
            cudagraph_runtime_mode = _cudagraph_mode
        else:
            assert cudagraph_runtime_mode == _cudagraph_mode, (
                f"Cudagraph runtime mode mismatch in dummy_run. "
                f"Expected {_cudagraph_mode}, but got {cudagraph_runtime_mode}."
            )

        num_tokens_padded = batch_desc.num_tokens
        num_reqs_padded = (
            batch_desc.num_reqs if batch_desc.num_reqs is not None else num_reqs
        )
        ubatch_slices, ubatch_slices_padded = maybe_create_ubatch_slices(
            should_ubatch, num_scheduled_tokens, num_tokens_padded, num_reqs_padded
        )

        attn_metadata: PerLayerAttnMetadata | None = None

        # If force_attention is True, we always capture attention. Otherwise,
        # it only happens for cudagraph_runtime_mode=FULL.
        if force_attention or cudagraph_runtime_mode == CUDAGraphMode.FULL:
            if create_mixed_batch:
                # In the mixed batch mode (used for FI warmup), we use
                # shorter sequence lengths to run faster.
                # TODO(luka) better system for describing dummy batches
                seq_lens = [1] * num_decode_tokens + [num_prefill_tokens + 1]
            else:
                seq_lens = max_query_len  # type: ignore[assignment]
            self.seq_lens.np[:num_reqs] = seq_lens
            self.seq_lens.np[num_reqs:] = 0
            self.seq_lens.copy_to_gpu()

            cum_num_tokens, _ = self._get_cumsum_and_arange(num_scheduled_tokens)
            self.query_start_loc.np[1 : num_reqs + 1] = cum_num_tokens
            self.query_start_loc.copy_to_gpu()

            pad_attn = cudagraph_runtime_mode == CUDAGraphMode.FULL
            attn_metadata, _ = self._build_attention_metadata(
                num_tokens=num_tokens_unpadded,
                num_reqs=num_reqs_padded,
                max_query_len=max_query_len,
                ubatch_slices=ubatch_slices_padded if pad_attn else ubatch_slices,
                for_cudagraph_capture=is_graph_capturing,
            )

        with self.maybe_dummy_run_with_lora(
            self.lora_config,
            num_scheduled_tokens,
            num_sampled_tokens,
            activate_lora,
            remove_lora,
        ):
            # Make sure padding doesn't exceed max_num_tokens
            assert num_tokens_padded <= self.max_num_tokens
            model_kwargs = self._init_model_kwargs(num_tokens_padded)
            if self.supports_mm_inputs and not self.model_config.is_encoder_decoder:
                input_ids = None
                inputs_embeds = self.inputs_embeds.gpu[:num_tokens_padded]
                model_kwargs = {
                    **model_kwargs,
                    **self._dummy_mm_kwargs(num_reqs),
                }
            elif self.enable_prompt_embeds:
                input_ids = None
                inputs_embeds = self.inputs_embeds.gpu[:num_tokens_padded]
                model_kwargs = self._init_model_kwargs(num_tokens_padded)
            else:
                input_ids = self.input_ids.gpu[:num_tokens_padded]
                inputs_embeds = None

            if self.uses_mrope:
                positions = self.mrope_positions.gpu[:, :num_tokens_padded]
            elif self.uses_xdrope_dim > 0:
                positions = self.xdrope_positions.gpu[:, :num_tokens_padded]
            else:
                positions = self.positions.gpu[:num_tokens_padded]

            if get_pp_group().is_first_rank:
                intermediate_tensors = None
            else:
                if self.intermediate_tensors is None:
                    self.intermediate_tensors = (
                        self.model.make_empty_intermediate_tensors(
                            batch_size=self.max_num_tokens,
                            dtype=self.model_config.dtype,
                            device=self.device,
                        )
                    )

                intermediate_tensors = self.sync_and_slice_intermediate_tensors(
                    num_tokens_padded, None, False
                )

            if ubatch_slices_padded is not None:
                # Adjust values to reflect a single ubatch.
                # TODO(sage,lucas): this is cruft that should be addressed in
                #  the padding refactor.
                num_tokens_padded = ubatch_slices_padded[0].num_tokens
                if num_tokens_across_dp is not None:
                    num_tokens_across_dp[:] = num_tokens_padded

            with (
                self.maybe_randomize_inputs(input_ids, inputs_embeds),
                set_forward_context(
                    attn_metadata,
                    self.vllm_config,
                    num_tokens=num_tokens_padded,
                    num_tokens_across_dp=num_tokens_across_dp,
                    cudagraph_runtime_mode=cudagraph_runtime_mode,
                    batch_descriptor=batch_desc,
                    ubatch_slices=ubatch_slices_padded,
                ),
            ):
                outputs = self.model(
                    input_ids=input_ids,
                    positions=positions,
                    intermediate_tensors=intermediate_tensors,
                    inputs_embeds=inputs_embeds,
                    **model_kwargs,
                )

            if self.use_aux_hidden_state_outputs:
                hidden_states, _ = outputs
            else:
                hidden_states = outputs

            if self.speculative_config and self.speculative_config.use_eagle():
                assert isinstance(self.drafter, EagleProposer)
                # Eagle currently only supports PIECEWISE cudagraphs.
                # Therefore only use cudagraphs if the main model uses PIECEWISE
                # NOTE(lucas): this is a hack, need to clean up.
                use_cudagraphs = (
                    (
                        is_graph_capturing
                        and cudagraph_runtime_mode == CUDAGraphMode.PIECEWISE
                    )
                    or (
                        not is_graph_capturing
                        and cudagraph_runtime_mode != CUDAGraphMode.NONE
                    )
                ) and not self.speculative_config.enforce_eager

                # Note(gnovack) - We need to disable cudagraphs for one of the two
                # lora cases when cudagraph_specialize_lora is enabled. This is a
                # short term mitigation for issue mentioned in
                # https://github.com/vllm-project/vllm/issues/28334
                if self.compilation_config.cudagraph_specialize_lora and activate_lora:
                    use_cudagraphs = False

                self.drafter.dummy_run(
                    num_tokens,
                    use_cudagraphs=use_cudagraphs,
                    is_graph_capturing=is_graph_capturing,
                )

        # We register layerwise NVTX hooks here after the first dynamo tracing is
        # done to avoid nvtx operations in hook functions being traced by
        # torch dynamo and causing graph breaks.
        # Note that for DYNAMO_ONCE and VLLM_COMPILE mode,
        # compiled model's dynamo tracing is only done once and the compiled model's
        # __call__ function is replaced by calling the compiled function.
        # So it's safe to register hooks here. Hooks will be registered to
        # both compiled and uncompiled models but they will never
        # be called on the compiled model execution path.
        self._register_layerwise_nvtx_hooks()

        # This is necessary to avoid blocking DP.
        # For dummy runs, we typically skip EPLB since we don't have any real
        # requests to process.
        # However, in DP settings, there may be cases when some DP ranks do
        # not have any requests to process, so they're executing dummy batches.
        # In such cases, we still have to trigger EPLB to make sure
        # ranks execute the rearrangement in synchronization.
        if not skip_eplb:
            self.eplb_step(is_dummy=True, is_profile=is_profile)

        logit_indices = np.cumsum(num_scheduled_tokens) - 1
        logit_indices_device = torch.from_numpy(logit_indices).to(
            self.device, non_blocking=True
        )
        return hidden_states, hidden_states[logit_indices_device]

    @torch.inference_mode()
    def _dummy_sampler_run(
        self,
        hidden_states: torch.Tensor,
    ) -> torch.Tensor:
        # The dummy hidden states may contain special values,
        # like `inf` or `nan`.
        # To avoid breaking the sampler, we use a random tensor here instead.
        hidden_states = torch.rand_like(hidden_states)

        logits = self.model.compute_logits(hidden_states)
        num_reqs = logits.size(0)

        dummy_tensors = lambda v: torch.full((num_reqs,), v, device=self.device)

        dummy_metadata = SamplingMetadata(
            temperature=dummy_tensors(0.5),
            all_greedy=False,
            all_random=False,
            top_p=dummy_tensors(0.9),
            top_k=dummy_tensors(logits.size(1) - 1),
            generators={},
            max_num_logprobs=None,
            no_penalties=True,
            prompt_token_ids=None,
            frequency_penalties=dummy_tensors(0.1),
            presence_penalties=dummy_tensors(0.1),
            repetition_penalties=dummy_tensors(0.1),
            output_token_ids=[[] for _ in range(num_reqs)],
            spec_token_ids=[[] for _ in range(num_reqs)],
            allowed_token_ids_mask=None,
            bad_words_token_ids={},
            logitsprocs=LogitsProcessors(),
        )
        try:
            sampler_output = self.sampler(
                logits=logits, sampling_metadata=dummy_metadata
            )
        except RuntimeError as e:
            if "out of memory" in str(e):
                raise RuntimeError(
                    "CUDA out of memory occurred when warming up sampler with "
                    f"{num_reqs} dummy requests. Please try lowering "
                    "`max_num_seqs` or `gpu_memory_utilization` when "
                    "initializing the engine."
                ) from e
            else:
                raise e
        if self.speculative_config:
            draft_token_ids = [[0] for _ in range(num_reqs)]
            dummy_spec_decode_metadata = SpecDecodeMetadata.make_dummy(
                draft_token_ids, self.device
            )

            num_tokens = sum(len(ids) for ids in draft_token_ids)
            # draft_probs = torch.randn(
            #     num_tokens, logits.shape[-1], device=self.device,
            #     dtype=logits.dtype)
            draft_probs = None
            logits = torch.randn(
                num_tokens + num_reqs,
                logits.shape[-1],
                device=self.device,
                dtype=logits.dtype,
            )
            self.rejection_sampler(
                dummy_spec_decode_metadata,
                draft_probs,
                logits,
                dummy_metadata,
            )
        return sampler_output

    def _dummy_pooler_run_task(
        self,
        hidden_states: torch.Tensor,
        task: PoolingTask,
    ) -> PoolerOutput:
        num_tokens = hidden_states.shape[0]
        max_num_reqs = self.scheduler_config.max_num_seqs
        num_reqs = min(num_tokens, max_num_reqs)
        min_tokens_per_req = num_tokens // num_reqs
        num_scheduled_tokens_list = [min_tokens_per_req] * num_reqs
        num_scheduled_tokens_list[-1] += num_tokens % num_reqs
        assert sum(num_scheduled_tokens_list) == num_tokens
        assert len(num_scheduled_tokens_list) == num_reqs

        req_num_tokens = num_tokens // num_reqs

        dummy_prompt_lens = torch.tensor(
            num_scheduled_tokens_list,
            device="cpu",
        )
        dummy_token_ids = torch.zeros(
            (num_reqs, req_num_tokens), dtype=torch.int32, device=self.device
        )

        model = cast(VllmModelForPooling, self.get_model())
        dummy_pooling_params = PoolingParams(task=task)
        dummy_pooling_params.verify(task=task, model_config=self.model_config)
        to_update = model.pooler.get_pooling_updates(task)
        to_update.apply(dummy_pooling_params)

        dummy_metadata = PoolingMetadata(
            prompt_lens=dummy_prompt_lens,
            prompt_token_ids=dummy_token_ids,
            pooling_params=[dummy_pooling_params] * num_reqs,
            pooling_states=[PoolingStates() for i in range(num_reqs)],
        )

        dummy_metadata.build_pooling_cursor(
            num_scheduled_tokens_list,
            seq_lens_cpu=dummy_prompt_lens,
            device=hidden_states.device,
        )

        try:
            return model.pooler(
                hidden_states=hidden_states, pooling_metadata=dummy_metadata
            )
        except RuntimeError as e:
            if "out of memory" in str(e):
                raise RuntimeError(
                    "CUDA out of memory occurred when warming up pooler "
                    f"({task=}) with {num_reqs} dummy requests. Please try "
                    "lowering `max_num_seqs` or `gpu_memory_utilization` when "
                    "initializing the engine."
                ) from e
            else:
                raise e

    @torch.inference_mode()
    def _dummy_pooler_run(
        self,
        hidden_states: torch.Tensor,
    ) -> PoolerOutput:
        # Find the task that has the largest output for subsequent steps
        supported_pooling_tasks = self.get_supported_pooling_tasks()

        if not supported_pooling_tasks:
            raise RuntimeError(
                f"Model {self.model_config.model} does not support "
                "any pooling tasks. See "
                "https://docs.vllm.ai/en/latest/models/pooling_models.html "
                "to learn more."
            )

        output_size = dict[PoolingTask, float]()
        for task in supported_pooling_tasks:
            # Run a full batch with each task to ensure none of them OOMs
            output = self._dummy_pooler_run_task(hidden_states, task)
            output_size[task] = sum(o.nbytes for o in output)
            del output  # Allow GC

        max_task = max(output_size.items(), key=lambda x: x[1])[0]
        return self._dummy_pooler_run_task(hidden_states, max_task)

    def profile_run(self) -> None:
        # Profile with multimodal encoder & encoder cache.
        if self.supports_mm_inputs:
            mm_config = self.model_config.multimodal_config
            if mm_config is not None and mm_config.skip_mm_profiling:
                logger.info(
                    "Skipping memory profiling for multimodal encoder and "
                    "encoder cache."
                )
            else:
                mm_budget = self.mm_budget
                assert mm_budget is not None

                if (encoder_budget := mm_budget.get_encoder_budget()) > 0:
                    # NOTE: Currently model is profiled with a single non-text
                    # modality with the max possible input tokens even when
                    # it supports multiple.
                    dummy_modality = mm_budget.get_modality_with_max_tokens()
                    max_mm_items_per_batch = mm_budget.max_items_per_batch_by_modality[
                        dummy_modality
                    ]

                    logger.info(
                        "Encoder cache will be initialized with a budget of "
                        "%s tokens, and profiled with %s %s items of the "
                        "maximum feature size.",
                        encoder_budget,
                        max_mm_items_per_batch,
                        dummy_modality,
                    )

                    # Create dummy batch of multimodal inputs.
                    batched_dummy_mm_inputs = self._get_mm_dummy_batch(
                        dummy_modality,
                        max_mm_items_per_batch,
                    )

                    # Run multimodal encoder.
                    dummy_encoder_outputs = self.model.embed_multimodal(
                        **batched_dummy_mm_inputs
                    )

                    sanity_check_mm_encoder_outputs(
                        dummy_encoder_outputs,
                        expected_num_items=max_mm_items_per_batch,
                    )

                    # NOTE: This happens when encoder cache needs to store
                    # the embeddings that encoder outputs are scattered onto.
                    # In this case we create dummy embeddings of size
                    # (max_tokens_for_modality, hidden_size) and scatter
                    # encoder output into it.
                    encoder_output_shape = dummy_encoder_outputs[0].shape
                    max_mm_tokens_per_item = mm_budget.max_tokens_by_modality[
                        dummy_modality
                    ]
                    if encoder_output_shape[0] < max_mm_tokens_per_item:
                        encoder_hidden_size = encoder_output_shape[-1]
                        expanded_outputs = []
                        for output in dummy_encoder_outputs:
                            expanded = output.new_zeros(
                                (max_mm_tokens_per_item, encoder_hidden_size)
                            )
                            num_tokens = output.shape[0]
                            expanded[:num_tokens].copy_(output)
                            expanded_outputs.append(expanded)

                        dummy_encoder_outputs = expanded_outputs

                    # Cache the dummy encoder outputs.
                    self.encoder_cache["tmp"] = dict(enumerate(dummy_encoder_outputs))

        # Add `is_profile` here to pre-allocate communication buffers
        hidden_states, last_hidden_states = self._dummy_run(
            self.max_num_tokens, is_profile=True
        )
        if get_pp_group().is_last_rank:
            if self.is_pooling_model:
                output = self._dummy_pooler_run(hidden_states)
            else:
                output = self._dummy_sampler_run(last_hidden_states)
        else:
            output = None
        self._sync_device()
        del hidden_states, output
        self.encoder_cache.clear()
        gc.collect()

    def capture_model(self) -> int:
        if self.compilation_config.cudagraph_mode == CUDAGraphMode.NONE:
            logger.warning(
                "Skipping CUDA graph capture. To turn on CUDA graph capture, "
                "ensure `cudagraph_mode` was not manually set to `NONE`"
            )
            return 0

        compilation_counter.num_gpu_runner_capture_triggers += 1

        start_time = time.perf_counter()

        @contextmanager
        def freeze_gc():
            # Optimize garbage collection during CUDA graph capture.
            # Clean up, then freeze all remaining objects from being included
            # in future collections.
            gc.collect()
            should_freeze = not envs.VLLM_ENABLE_CUDAGRAPH_GC
            if should_freeze:
                gc.freeze()
            try:
                yield
            finally:
                if should_freeze:
                    gc.unfreeze()
                    gc.collect()

        # Trigger CUDA graph capture for specific shapes.
        # Capture the large shapes first so that the smaller shapes
        # can reuse the memory pool allocated for the large shapes.
        set_cudagraph_capturing_enabled(True)
        with freeze_gc(), graph_capture(device=self.device):
            start_free_gpu_memory = torch.cuda.mem_get_info()[0]
            cudagraph_mode = self.compilation_config.cudagraph_mode
            assert cudagraph_mode is not None

            if self.lora_config:
                if self.compilation_config.cudagraph_specialize_lora:
                    lora_cases = [True, False]
                else:
                    lora_cases = [True]
            else:
                lora_cases = [False]

            if cudagraph_mode.mixed_mode() != CUDAGraphMode.NONE:
                cudagraph_runtime_mode = cudagraph_mode.mixed_mode()
                # make sure we capture the largest batch size first
                compilation_cases = list(
                    product(reversed(self.cudagraph_batch_sizes), lora_cases)
                )
                self._capture_cudagraphs(
                    compilation_cases,
                    cudagraph_runtime_mode=cudagraph_runtime_mode,
                    uniform_decode=False,
                )

            # Capture full cudagraph for uniform decode batches if we
            # don't already have full mixed prefill-decode cudagraphs.
            if (
                cudagraph_mode.decode_mode() == CUDAGraphMode.FULL
                and cudagraph_mode.separate_routine()
            ):
                max_num_tokens = (
                    self.scheduler_config.max_num_seqs * self.uniform_decode_query_len
                )
                decode_cudagraph_batch_sizes = [
                    x
                    for x in self.cudagraph_batch_sizes
                    if max_num_tokens >= x >= self.uniform_decode_query_len
                ]
                compilation_cases_decode = list(
                    product(reversed(decode_cudagraph_batch_sizes), lora_cases)
                )
                self._capture_cudagraphs(
                    compilation_cases=compilation_cases_decode,
                    cudagraph_runtime_mode=CUDAGraphMode.FULL,
                    uniform_decode=True,
                )

            torch.cuda.synchronize()
            end_free_gpu_memory = torch.cuda.mem_get_info()[0]

        # Disable cudagraph capturing globally, so any unexpected cudagraph
        # capturing will be detected and raise an error after here.
        # Note: We don't put it into graph_capture context manager because
        # we may do lazy capturing in future that still allows capturing
        # after here.
        set_cudagraph_capturing_enabled(False)

        end_time = time.perf_counter()
        elapsed_time = end_time - start_time
        cuda_graph_size = start_free_gpu_memory - end_free_gpu_memory
        # This usually takes 5~20 seconds.
        logger.info_once(
            "Graph capturing finished in %.0f secs, took %.2f GiB",
            elapsed_time,
            cuda_graph_size / (1 << 30),
            scope="local",
        )
        return cuda_graph_size

    def _capture_cudagraphs(
        self,
        compilation_cases: list[tuple[int, bool]],
        cudagraph_runtime_mode: CUDAGraphMode,
        uniform_decode: bool,
    ):
        assert (
            cudagraph_runtime_mode != CUDAGraphMode.NONE
            and cudagraph_runtime_mode.valid_runtime_modes()
        ), f"Invalid cudagraph runtime mode: {cudagraph_runtime_mode}"

        # Only rank 0 should print progress bar during capture
        if is_global_first_rank():
            compilation_cases = tqdm(
                compilation_cases,
                disable=not self.load_config.use_tqdm_on_load,
                desc="Capturing CUDA graphs ({}, {})".format(
                    "decode" if uniform_decode else "mixed prefill-decode",
                    cudagraph_runtime_mode.name,
                ),
            )

        # We skip EPLB here since we don't want to record dummy metrics
        for num_tokens, activate_lora in compilation_cases:
            # We currently only capture ubatched graphs when its a FULL
            # cudagraph, a uniform decode batch, and the number of tokens
            # is above the threshold. Otherwise we just capture a non-ubatched
            # version of the graph
            allow_microbatching = (
                self.parallel_config.enable_dbo
                and cudagraph_runtime_mode == CUDAGraphMode.FULL
                and uniform_decode
                and check_ubatch_thresholds(
                    config=self.vllm_config.parallel_config,
                    num_tokens=num_tokens,
                    uniform_decode=uniform_decode,
                )
            )

            for _ in range(self.compilation_config.cudagraph_num_of_warmups):
                # Use CUDAGraphRuntimeStyle.NONE (default) for warmup.
                # But be careful, warm up with `NONE`is orthogonal to
                # if we want to warm up attention or not. This is
                # different from the case where `FULL` implies capture
                # attention while `PIECEWISE` implies no attention.
                force_attention = cudagraph_runtime_mode == CUDAGraphMode.FULL
                self._dummy_run(
                    num_tokens,
                    cudagraph_runtime_mode=CUDAGraphMode.NONE,
                    force_attention=force_attention,
                    uniform_decode=uniform_decode,
                    allow_microbatching=allow_microbatching,
                    skip_eplb=True,
                    remove_lora=False,
                    activate_lora=activate_lora,
                )
            self._dummy_run(
                num_tokens,
                cudagraph_runtime_mode=cudagraph_runtime_mode,
                uniform_decode=uniform_decode,
                allow_microbatching=allow_microbatching,
                skip_eplb=True,
                remove_lora=False,
                activate_lora=activate_lora,
                is_graph_capturing=True,
            )
        self.maybe_remove_all_loras(self.lora_config)

    def initialize_attn_backend(self, kv_cache_config: KVCacheConfig) -> None:
        """
        Initialize the attention backends and attention metadata builders.
        """
        assert len(self.attn_groups) == 0, "Attention backends are already initialized"

        class AttentionGroupKey(NamedTuple):
            attn_backend: type[AttentionBackend]
            kv_cache_spec: KVCacheSpec

        def get_attn_backends_for_group(
            kv_cache_group_spec: KVCacheGroupSpec,
        ) -> tuple[dict[AttentionGroupKey, list[str]], set[type[AttentionBackend]]]:
            layer_type = cast(type[Any], AttentionLayerBase)
            layers = get_layers_from_vllm_config(
                self.vllm_config, layer_type, kv_cache_group_spec.layer_names
            )
            attn_backends = {}
            attn_backend_layers = defaultdict(list)
            # Dedupe based on full class name; this is a bit safer than
            # using the class itself as the key because when we create dynamic
            # attention backend subclasses (e.g. ChunkedLocalAttention) unless
            # they are cached correctly, there will be different objects per
            # layer.
            for layer_name in kv_cache_group_spec.layer_names:
                attn_backend = layers[layer_name].get_attn_backend()

                if layer_name in self.kv_sharing_fast_prefill_eligible_layers:
                    attn_backend = create_fast_prefill_custom_backend(
                        "FastPrefill",
                        attn_backend,  # type: ignore[arg-type]
                    )

                full_cls_name = attn_backend.full_cls_name()
                layer_kv_cache_spec = kv_cache_group_spec.kv_cache_spec
                if isinstance(layer_kv_cache_spec, UniformTypeKVCacheSpecs):
                    layer_kv_cache_spec = layer_kv_cache_spec.kv_cache_specs[layer_name]
                key = (full_cls_name, layer_kv_cache_spec)
                attn_backends[key] = AttentionGroupKey(
                    attn_backend, layer_kv_cache_spec
                )
                attn_backend_layers[key].append(layer_name)
            return (
                {attn_backends[k]: v for k, v in attn_backend_layers.items()},
                set(group_key.attn_backend for group_key in attn_backends.values()),
            )

        def create_attn_groups(
            attn_backends_map: dict[AttentionGroupKey, list[str]],
            kv_cache_group_id: int,
        ) -> list[AttentionGroup]:
            attn_groups: list[AttentionGroup] = []
            for (attn_backend, kv_cache_spec), layer_names in attn_backends_map.items():
                attn_group = AttentionGroup(
                    attn_backend,
                    layer_names,
                    kv_cache_spec,
                    kv_cache_group_id,
                )

                attn_groups.append(attn_group)
            return attn_groups

        attention_backend_maps = []
        attention_backend_list = []
        for kv_cache_group_spec in kv_cache_config.kv_cache_groups:
            attn_backends = get_attn_backends_for_group(kv_cache_group_spec)
            attention_backend_maps.append(attn_backends[0])
            attention_backend_list.append(attn_backends[1])

        # Resolve cudagraph_mode before actually initialize metadata_builders
        self._check_and_update_cudagraph_mode(
            attention_backend_list, kv_cache_config.kv_cache_groups
        )

        # Check if attention backend supports PCP&DCP and related features.
        check_attention_cp_compatibility(self.vllm_config)

        for i, attn_backend_map in enumerate(attention_backend_maps):
            self.attn_groups.append(create_attn_groups(attn_backend_map, i))

    def initialize_metadata_builders(
        self, kv_cache_config: KVCacheConfig, kernel_block_sizes: list[int]
    ) -> None:
        """
        Create the metadata builders for all KV cache groups and attn groups.
        """
        for kv_cache_group_id in range(len(kv_cache_config.kv_cache_groups)):
            for attn_group in self.attn_groups[kv_cache_group_id]:
                attn_group.create_metadata_builders(
                    self.vllm_config,
                    self.device,
                    kernel_block_sizes[kv_cache_group_id]
                    if kv_cache_group_id < len(kernel_block_sizes)
                    else None,
                    num_metadata_builders=1
                    if not self.parallel_config.enable_dbo
                    else 2,
                )
        # Calculate reorder batch threshold (if needed)
        # Note (tdoublep): do this *after* constructing builders,
        # because some of them change the threshold at init time.
        self.calculate_reorder_batch_threshold()

    def _check_and_update_cudagraph_mode(
        self,
        attention_backends: list[set[type[AttentionBackend]]],
        kv_cache_groups: list[KVCacheGroupSpec],
    ) -> None:
        """
        Resolve the cudagraph_mode when there are multiple attention
        groups with potential conflicting CUDA graph support.
        Then initialize the cudagraph_dispatcher based on the resolved
        cudagraph_mode.
        """
        min_cg_support = AttentionCGSupport.ALWAYS
        min_cg_backend_name = None

        for attn_backend_set, kv_cache_group in zip(
            attention_backends, kv_cache_groups
        ):
            for attn_backend in attn_backend_set:
                builder_cls = attn_backend.get_builder_cls()

                cg_support = builder_cls.get_cudagraph_support(
                    self.vllm_config, kv_cache_group.kv_cache_spec
                )
                if cg_support.value < min_cg_support.value:
                    min_cg_support = cg_support
                    min_cg_backend_name = attn_backend.__name__
        # Flexible resolve the cudagraph mode
        cudagraph_mode = self.compilation_config.cudagraph_mode
        assert cudagraph_mode is not None
        # check cudagraph for mixed batch is supported
        if (
            cudagraph_mode.mixed_mode() == CUDAGraphMode.FULL
            and min_cg_support != AttentionCGSupport.ALWAYS
        ):
            msg = (
                f"CUDAGraphMode.{cudagraph_mode.name} is not supported "
                f"with {min_cg_backend_name} backend (support: "
                f"{min_cg_support})"
            )
            if min_cg_support == AttentionCGSupport.NEVER:
                # if not supported any full cudagraphs, just raise it.
                msg += (
                    "; please try cudagraph_mode=PIECEWISE, and "
                    "make sure compilation mode is VLLM_COMPILE"
                )
                raise ValueError(msg)

            # attempt to resolve the full cudagraph related mode
            if self.compilation_config.splitting_ops_contain_attention():
                msg += "; setting cudagraph_mode=FULL_AND_PIECEWISE"
                cudagraph_mode = self.compilation_config.cudagraph_mode = (
                    CUDAGraphMode.FULL_AND_PIECEWISE
                )
            else:
                msg += "; setting cudagraph_mode=FULL_DECODE_ONLY"
                cudagraph_mode = self.compilation_config.cudagraph_mode = (
                    CUDAGraphMode.FULL_DECODE_ONLY
                )
            logger.warning(msg)

        # check that if we are doing decode full-cudagraphs it is supported
        if (
            cudagraph_mode.decode_mode() == CUDAGraphMode.FULL
            and min_cg_support == AttentionCGSupport.NEVER
        ):
            msg = (
                f"CUDAGraphMode.{cudagraph_mode.name} is not supported "
                f"with {min_cg_backend_name} backend (support: "
                f"{min_cg_support})"
            )
            if self.compilation_config.mode == CompilationMode.VLLM_COMPILE and (
                self.compilation_config.splitting_ops_contain_attention()
                or self.compilation_config.use_inductor_graph_partition
            ):
                msg += (
                    "; setting cudagraph_mode=PIECEWISE because "
                    "attention is compiled piecewise"
                )
                cudagraph_mode = self.compilation_config.cudagraph_mode = (
                    CUDAGraphMode.PIECEWISE
                )
            else:
                msg += (
                    "; setting cudagraph_mode=NONE because "
                    "attention is not compiled piecewise"
                )
                cudagraph_mode = self.compilation_config.cudagraph_mode = (
                    CUDAGraphMode.NONE
                )
            logger.warning(msg)

        # check that if we are doing spec-decode + decode full-cudagraphs it is
        # supported
        if (
            cudagraph_mode.decode_mode() == CUDAGraphMode.FULL
            and self.uniform_decode_query_len > 1
            and min_cg_support.value < AttentionCGSupport.UNIFORM_BATCH.value
        ):
            msg = (
                f"CUDAGraphMode.{cudagraph_mode.name} is not supported"
                f" with spec-decode for attention backend "
                f"{min_cg_backend_name} (support: {min_cg_support})"
            )
            if self.compilation_config.splitting_ops_contain_attention():
                msg += "; setting cudagraph_mode=PIECEWISE"
                cudagraph_mode = self.compilation_config.cudagraph_mode = (
                    CUDAGraphMode.PIECEWISE
                )
            else:
                msg += "; setting cudagraph_mode=NONE"
                cudagraph_mode = self.compilation_config.cudagraph_mode = (
                    CUDAGraphMode.NONE
                )
            logger.warning(msg)

        # double check that we can support full cudagraph if they are requested
        # even after automatic downgrades
        if (
            cudagraph_mode.has_full_cudagraphs()
            and min_cg_support == AttentionCGSupport.NEVER
        ):
            raise ValueError(
                f"CUDAGraphMode.{cudagraph_mode.name} is not "
                f"supported with {min_cg_backend_name} backend ("
                f"support:{min_cg_support}) "
                "; please try cudagraph_mode=PIECEWISE, "
                "and make sure compilation mode is VLLM_COMPILE"
            )

        # if we have dedicated decode cudagraphs, and spec-decode is enabled,
        # we need to adjust the cudagraph sizes to be a multiple of the uniform
        # decode query length to avoid: https://github.com/vllm-project/vllm/issues/28207
        # temp-fix: https://github.com/vllm-project/vllm/issues/28207#issuecomment-3504004536
        # Will be removed in the near future when we have separate cudagraph capture
        # sizes for decode and mixed prefill-decode.
        if (
            cudagraph_mode.decode_mode() == CUDAGraphMode.FULL
            and cudagraph_mode.separate_routine()
            and self.uniform_decode_query_len > 1
        ):
            self.compilation_config.adjust_cudagraph_sizes_for_spec_decode(
                self.uniform_decode_query_len, self.parallel_config.tensor_parallel_size
            )
            capture_sizes = self.compilation_config.cudagraph_capture_sizes
            self.cudagraph_batch_sizes = (
                capture_sizes if capture_sizes is not None else []
            )

        # Trigger cudagraph dispatching keys initialization after
        # resolved cudagraph mode.
        self.compilation_config.cudagraph_mode = cudagraph_mode
        self.cudagraph_dispatcher.initialize_cudagraph_keys(
            cudagraph_mode, self.uniform_decode_query_len
        )

    def calculate_reorder_batch_threshold(self) -> None:
        """
        Choose the minimum reorder batch threshold from all attention groups.
        Backends should be able to support lower threshold then what they request
        just may have a performance penalty due to that backend treating decodes
        as prefills.
        """
        min_none_high = lambda a, b: a if b is None else b if a is None else min(a, b)

        reorder_batch_thresholds: list[int | None] = [
            group.get_metadata_builder().reorder_batch_threshold
            for group in self._attn_group_iterator()
        ]
        # If there are no attention groups (attention-free model) or no backend
        # reports a threshold, leave reordering disabled.
        if len(reorder_batch_thresholds) == 0:
            self.reorder_batch_threshold = None
            return
        self.reorder_batch_threshold = reduce(min_none_high, reorder_batch_thresholds)  # type: ignore[assignment]

    @staticmethod
    def select_common_block_size(
        kv_manager_block_size: int, attn_groups: list[AttentionGroup]
    ) -> int:
        """
        Select a block size that is supported by all backends and is a factor of
        kv_manager_block_size.

        If kv_manager_block_size is supported by all backends, return it directly.
        Otherwise, return the max supported size.

        Args:
            kv_manager_block_size: Block size of KV cache
            attn_groups: List of attention groups

        Returns:
            The selected block size

        Raises:
            ValueError: If no valid block size found
        """

        def block_size_is_supported(
            backends: list[type[AttentionBackend]], block_size: int
        ) -> bool:
            """
            Check if the block size is supported by all backends.
            """
            for backend in backends:
                is_supported = False
                for supported_size in backend.get_supported_kernel_block_sizes():
                    if isinstance(supported_size, int):
                        if block_size == supported_size:
                            is_supported = True
                    elif isinstance(supported_size, MultipleOf):
                        if block_size % supported_size.base == 0:
                            is_supported = True
                    else:
                        raise ValueError(f"Unknown supported size: {supported_size}")
                if not is_supported:
                    return False
            return True

        backends = [group.backend for group in attn_groups]

        # Case 1: if the block_size of kv cache manager is supported by all backends,
        # return it directly
        if block_size_is_supported(backends, kv_manager_block_size):
            return kv_manager_block_size

        # Case 2: otherwise, the block_size must be an `int`-format supported size of
        # at least one backend. Iterate over all `int`-format supported sizes in
        # descending order and return the first one that is supported by all backends.
        # Simple proof:
        # If the supported size b is in MultipleOf(x_i) format for all attention
        # backends i, and b a factor of kv_manager_block_size, then
        # kv_manager_block_size also satisfies MultipleOf(x_i) for all i. We will
        # return kv_manager_block_size in case 1.
        all_int_supported_sizes = set(
            supported_size
            for backend in backends
            for supported_size in backend.get_supported_kernel_block_sizes()
            if isinstance(supported_size, int)
        )

        for supported_size in sorted(all_int_supported_sizes, reverse=True):
            if kv_manager_block_size % supported_size != 0:
                continue
            if block_size_is_supported(backends, supported_size):
                return supported_size
        raise ValueError(f"No common block size for {kv_manager_block_size}. ")

    def may_reinitialize_input_batch(
        self, kv_cache_config: KVCacheConfig, kernel_block_sizes: list[int]
    ) -> None:
        """
        Re-initialize the input batch if the block sizes are different from
        `[self.cache_config.block_size]`. This usually happens when there
        are multiple KV cache groups.

        Args:
            kv_cache_config: The KV cache configuration.
            kernel_block_sizes: The kernel block sizes for each KV cache group.
        """
        block_sizes = [
            kv_cache_group.kv_cache_spec.block_size
            for kv_cache_group in kv_cache_config.kv_cache_groups
            if not isinstance(kv_cache_group.kv_cache_spec, EncoderOnlyAttentionSpec)
        ]

        if block_sizes != [self.cache_config.block_size] or kernel_block_sizes != [
            self.cache_config.block_size
        ]:
            assert self.cache_config.cpu_offload_gb == 0, (
                "Cannot re-initialize the input batch when CPU weight "
                "offloading is enabled. See https://github.com/vllm-project/vllm/pull/18298 "  # noqa: E501
                "for more details."
            )
            self.input_batch = InputBatch(
                max_num_reqs=self.max_num_reqs,
                max_model_len=max(self.max_model_len, self.max_encoder_len),
                max_num_batched_tokens=self.max_num_tokens,
                device=self.device,
                pin_memory=self.pin_memory,
                vocab_size=self.model_config.get_vocab_size(),
                block_sizes=block_sizes,
                kernel_block_sizes=kernel_block_sizes,
                is_spec_decode=bool(self.vllm_config.speculative_config),
                logitsprocs=self.input_batch.logitsprocs,
                logitsprocs_need_output_token_ids=self.input_batch.logitsprocs_need_output_token_ids,
                is_pooling_model=self.is_pooling_model,
                num_speculative_tokens=self.num_spec_tokens,
            )

    def _allocate_kv_cache_tensors(
        self, kv_cache_config: KVCacheConfig
    ) -> dict[str, torch.Tensor]:
        """
        Initializes the KV cache buffer with the correct size. The buffer needs
        to be reshaped to the desired shape before being used by the models.

        Args:
            kv_cache_config: The KV cache config
        Returns:
            dict[str, torch.Tensor]: A map between layer names to their
            corresponding memory buffer for KV cache.
        """
        kv_cache_raw_tensors: dict[str, torch.Tensor] = {}
        for kv_cache_tensor in kv_cache_config.kv_cache_tensors:
            tensor = torch.zeros(
                kv_cache_tensor.size, dtype=torch.int8, device=self.device
            )
            for layer_name in kv_cache_tensor.shared_by:
                kv_cache_raw_tensors[layer_name] = tensor

        layer_names = set()
        for group in kv_cache_config.kv_cache_groups:
            for layer_name in group.layer_names:
                if layer_name in self.runner_only_attn_layers:
                    continue
                layer_names.add(layer_name)
        assert layer_names == set(kv_cache_raw_tensors.keys()), (
            "Some layers are not correctly initialized"
        )
        return kv_cache_raw_tensors

    def _attn_group_iterator(self) -> Iterator[AttentionGroup]:
        return itertools.chain.from_iterable(self.attn_groups)

    def _kv_cache_spec_attn_group_iterator(self) -> Iterator[AttentionGroup]:
        if not self.kv_cache_config.kv_cache_groups:
            return
        for attn_groups in self.attn_groups:
            yield from attn_groups

    def _prepare_kernel_block_sizes(self, kv_cache_config: KVCacheConfig) -> list[int]:
        """
        Generate kernel_block_sizes that matches each block_size.

        For attention backends that support virtual block splitting,
        use the supported block sizes from the backend.
        For other backends (like Mamba), use the same block size (no splitting).

        Args:
            kv_cache_config: The KV cache configuration.

        Returns:
            list[int]: List of kernel block sizes for each cache group.
        """
        kernel_block_sizes = []
        for kv_cache_gid, kv_cache_group in enumerate(kv_cache_config.kv_cache_groups):
            kv_cache_spec = kv_cache_group.kv_cache_spec
            if isinstance(kv_cache_spec, UniformTypeKVCacheSpecs):
                # All layers in the UniformTypeKVCacheSpecs have the same type,
                # Pick an arbitrary one to dispatch.
                kv_cache_spec = next(iter(kv_cache_spec.kv_cache_specs.values()))
            if isinstance(kv_cache_spec, EncoderOnlyAttentionSpec):
                continue
            elif isinstance(kv_cache_spec, AttentionSpec):
                # This is an attention backend that supports virtual
                # block splitting. Get the supported block sizes from
                # all backends in the group.
                attn_groups = self.attn_groups[kv_cache_gid]
                kv_manager_block_size = kv_cache_group.kv_cache_spec.block_size
                selected_kernel_size = self.select_common_block_size(
                    kv_manager_block_size, attn_groups
                )
                kernel_block_sizes.append(selected_kernel_size)
            elif isinstance(kv_cache_spec, MambaSpec):
                # This is likely Mamba or other non-attention cache,
                # no splitting.
                kernel_block_sizes.append(kv_cache_spec.block_size)
            else:
                raise NotImplementedError(
                    f"unknown kv cache spec {kv_cache_group.kv_cache_spec}"
                )
        return kernel_block_sizes

    def _reshape_kv_cache_tensors(
        self,
        kv_cache_config: KVCacheConfig,
        kv_cache_raw_tensors: dict[str, torch.Tensor],
        kernel_block_sizes: list[int],
    ) -> dict[str, torch.Tensor]:
        """
        Reshape the KV cache tensors to the desired shape and dtype.

        Args:
            kv_cache_config: The KV cache config
            kv_cache_raw_tensors: The KV cache buffer of each layer, with
                correct size but uninitialized shape.
            kernel_block_sizes: The kernel block sizes for each KV cache group.
        Returns:
            Dict[str, torch.Tensor]: A map between layer names to their
            corresponding memory buffer for KV cache.
        """
        kv_caches: dict[str, torch.Tensor] = {}
        has_attn, has_mamba = False, False
        for group in self._kv_cache_spec_attn_group_iterator():
            kv_cache_spec = group.kv_cache_spec
            attn_backend = group.backend
            if group.kv_cache_group_id == len(kernel_block_sizes):
                # There may be a last group for layers without kv cache.
                continue
            kernel_block_size = kernel_block_sizes[group.kv_cache_group_id]
            for layer_name in group.layer_names:
                if layer_name in self.runner_only_attn_layers:
                    continue
                raw_tensor = kv_cache_raw_tensors[layer_name]
                assert raw_tensor.numel() % kv_cache_spec.page_size_bytes == 0
                num_blocks = raw_tensor.numel() // kv_cache_spec.page_size_bytes
                if isinstance(kv_cache_spec, AttentionSpec):
                    has_attn = True
                    num_blocks_per_kv_block = (
                        kv_cache_spec.block_size // kernel_block_size
                    )
                    kernel_num_blocks = num_blocks * num_blocks_per_kv_block

                    kv_cache_shape = attn_backend.get_kv_cache_shape(
                        kernel_num_blocks,
                        kernel_block_size,
                        kv_cache_spec.num_kv_heads,
                        kv_cache_spec.head_size,
                        cache_dtype_str=self.cache_config.cache_dtype,
                    )
                    dtype = kv_cache_spec.dtype
                    try:
                        kv_cache_stride_order = attn_backend.get_kv_cache_stride_order()
                        assert len(kv_cache_stride_order) == len(kv_cache_shape)
                    except (AttributeError, NotImplementedError):
                        kv_cache_stride_order = tuple(range(len(kv_cache_shape)))
                    # The allocation respects the backend-defined stride order
                    # to ensure the semantic remains consistent for each
                    # backend. We first obtain the generic kv cache shape and
                    # then permute it according to the stride order which could
                    # result in a non-contiguous tensor.
                    kv_cache_shape = tuple(
                        kv_cache_shape[i] for i in kv_cache_stride_order
                    )
                    # Maintain original KV shape view.
                    inv_order = [
                        kv_cache_stride_order.index(i)
                        for i in range(len(kv_cache_stride_order))
                    ]
                    kv_caches[layer_name] = (
                        kv_cache_raw_tensors[layer_name]
                        .view(dtype)
                        .view(kv_cache_shape)
                        .permute(*inv_order)
                    )
                elif isinstance(kv_cache_spec, MambaSpec):
                    has_mamba = True
                    raw_tensor = kv_cache_raw_tensors[layer_name]
                    state_tensors = []
                    storage_offset_bytes = 0
                    for shape, dtype in zip(kv_cache_spec.shapes, kv_cache_spec.dtypes):
                        dtype_size = get_dtype_size(dtype)
                        num_element_per_page = (
                            kv_cache_spec.page_size_bytes // dtype_size
                        )
                        target_shape = (num_blocks, *shape)
                        stride = torch.empty(target_shape).stride()
                        target_stride = (num_element_per_page, *stride[1:])
                        assert storage_offset_bytes % dtype_size == 0
                        tensor = torch.as_strided(
                            raw_tensor.view(dtype),
                            size=target_shape,
                            stride=target_stride,
                            storage_offset=storage_offset_bytes // dtype_size,
                        )
                        state_tensors.append(tensor)
                        storage_offset_bytes += stride[0] * dtype_size

                    kv_caches[layer_name] = state_tensors
                else:
                    raise NotImplementedError

        if has_attn and has_mamba:
            self._update_hybrid_attention_mamba_layout(kv_caches)

        return kv_caches

    def _update_hybrid_attention_mamba_layout(
        self, kv_caches: dict[str, torch.Tensor]
    ) -> None:
        """
        Update the layout of attention layers from (2, num_blocks, ...) to
        (num_blocks, 2, ...).

        Args:
            kv_caches: The KV cache buffer of each layer.
        """

        for group in self._kv_cache_spec_attn_group_iterator():
            kv_cache_spec = group.kv_cache_spec
            for layer_name in group.layer_names:
                kv_cache = kv_caches[layer_name]
                if isinstance(kv_cache_spec, AttentionSpec) and kv_cache.shape[0] == 2:
                    assert kv_cache.shape[1] != 2, (
                        "Fail to determine whether the layout is "
                        "(2, num_blocks, ...) or (num_blocks, 2, ...) for "
                        f"a tensor of shape {kv_cache.shape}"
                    )
                    hidden_size = kv_cache.shape[2:].numel()
                    kv_cache.as_strided_(
                        size=kv_cache.shape,
                        stride=(hidden_size, 2 * hidden_size, *kv_cache.stride()[2:]),
                    )

    def initialize_kv_cache_tensors(
        self, kv_cache_config: KVCacheConfig, kernel_block_sizes: list[int]
    ) -> dict[str, torch.Tensor]:
        """
        Initialize the memory buffer for KV cache.

        Args:
            kv_cache_config: The KV cache config
            kernel_block_sizes: The kernel block sizes for each KV cache group.

        Returns:
            Dict[str, torch.Tensor]: A map between layer names to their
            corresponding memory buffer for KV cache.
        """

        # Try creating KV caches optimized for kv-connector transfers
        cache_dtype = self.cache_config.cache_dtype
        if self.use_uniform_kv_cache(self.attn_groups, cache_dtype):
            kv_caches, cross_layers_kv_cache, attn_backend = (
                self.allocate_uniform_kv_caches(
                    kv_cache_config,
                    self.attn_groups,
                    cache_dtype,
                    self.device,
                    kernel_block_sizes,
                )
            )
            self.cross_layers_kv_cache = cross_layers_kv_cache
            self.cross_layers_attn_backend = attn_backend
        else:
            # Fallback to the general case
            # Initialize the memory buffer for KV cache
            kv_cache_raw_tensors = self._allocate_kv_cache_tensors(kv_cache_config)

            # Change the memory buffer to the desired shape
            kv_caches = self._reshape_kv_cache_tensors(
                kv_cache_config, kv_cache_raw_tensors, kernel_block_sizes
            )

        # Set up cross-layer KV cache sharing
        for layer_name, target_layer_name in self.shared_kv_cache_layers.items():
            logger.debug("%s reuses KV cache of %s", layer_name, target_layer_name)
            kv_caches[layer_name] = kv_caches[target_layer_name]

        num_attn_module = (
            2 if self.model_config.hf_config.model_type == "longcat_flash" else 1
        )
        bind_kv_cache(
            kv_caches,
            self.compilation_config.static_forward_context,
            self.kv_caches,
            num_attn_module,
        )
        return kv_caches

    def maybe_add_kv_sharing_layers_to_kv_cache_groups(
        self, kv_cache_config: KVCacheConfig
    ) -> None:
        """
        Add layers that re-use KV cache to KV cache group of its target layer.
        Mapping of KV cache tensors happens in `initialize_kv_cache_tensors()`
        """
        if not self.shared_kv_cache_layers:
            # No cross-layer KV sharing, return
            return

        add_kv_sharing_layers_to_kv_cache_groups(
            self.shared_kv_cache_layers,
            kv_cache_config.kv_cache_groups,
            self.runner_only_attn_layers,
        )

        if self.cache_config.kv_sharing_fast_prefill:
            # In You Only Cache Once (https://arxiv.org/abs/2405.05254) or other
            # similar KV sharing setups, only the layers that generate KV caches
            # are involved in the prefill phase, enabling prefill to early exit.
            attn_layers = get_layers_from_vllm_config(self.vllm_config, Attention)
            for layer_name in reversed(attn_layers):
                if layer_name in self.shared_kv_cache_layers:
                    self.kv_sharing_fast_prefill_eligible_layers.add(layer_name)
                else:
                    break

    def initialize_kv_cache(self, kv_cache_config: KVCacheConfig) -> None:
        """
        Initialize KV cache based on `kv_cache_config`.
        Args:
            kv_cache_config: Configuration for the KV cache, including the KV
            cache size of each layer
        """
        kv_cache_config = deepcopy(kv_cache_config)
        self.kv_cache_config = kv_cache_config
        self.may_add_encoder_only_layers_to_kv_cache_config()
        self.maybe_add_kv_sharing_layers_to_kv_cache_groups(kv_cache_config)
        self.initialize_attn_backend(kv_cache_config)
        # The kernel block size for all KV cache groups. For example, if
        # kv_cache_manager uses block_size 256 for a given group, but the attention
        # backends for that group only supports block_size 64, we will return
        # kernel_block_size 64 and split the 256-token-block to 4 blocks with 64
        # tokens each.
        kernel_block_sizes = self._prepare_kernel_block_sizes(kv_cache_config)

        # create metadata builders
        self.initialize_metadata_builders(kv_cache_config, kernel_block_sizes)

        # Reinitialize need to after initialize_attn_backend
        self.may_reinitialize_input_batch(kv_cache_config, kernel_block_sizes)
        kv_caches = self.initialize_kv_cache_tensors(
            kv_cache_config, kernel_block_sizes
        )

        if self.speculative_config and self.speculative_config.use_eagle():
            assert isinstance(self.drafter, EagleProposer)
            # validate all draft model layers belong to the same kv cache
            # group
            self.drafter.validate_same_kv_cache_group(kv_cache_config)

        if has_kv_transfer_group():
            kv_transfer_group = get_kv_transfer_group()
            if self.cross_layers_kv_cache is not None:
                assert self.cross_layers_attn_backend is not None
                kv_transfer_group.register_cross_layers_kv_cache(
                    self.cross_layers_kv_cache, self.cross_layers_attn_backend
                )
            else:
                kv_transfer_group.register_kv_caches(kv_caches)
            kv_transfer_group.set_host_xfer_buffer_ops(copy_kv_blocks)

    def may_add_encoder_only_layers_to_kv_cache_config(self) -> None:
        """
        Add encoder-only layers to the KV cache config.
        """
        block_size = self.vllm_config.cache_config.block_size
        encoder_only_attn_specs: dict[AttentionSpec, list[str]] = defaultdict(list)
        attn_layers = get_layers_from_vllm_config(self.vllm_config, Attention)
        for layer_name, attn_module in attn_layers.items():
            if attn_module.attn_type == AttentionType.ENCODER_ONLY:
                attn_spec: AttentionSpec = EncoderOnlyAttentionSpec(
                    block_size=block_size,
                    num_kv_heads=attn_module.num_kv_heads,
                    head_size=attn_module.head_size,
                    dtype=self.kv_cache_dtype,
                )
                encoder_only_attn_specs[attn_spec].append(layer_name)
                self.runner_only_attn_layers.add(layer_name)
        if len(encoder_only_attn_specs) > 0:
            assert len(encoder_only_attn_specs) == 1, (
                "Only support one encoder-only attention spec now"
            )
            spec, layer_names = encoder_only_attn_specs.popitem()
            self.kv_cache_config.kv_cache_groups.append(
                KVCacheGroupSpec(layer_names=layer_names, kv_cache_spec=spec)
            )

    def get_kv_cache_spec(self) -> dict[str, KVCacheSpec]:
        """
        Generates the KVCacheSpec by parsing the kv cache format from each
        Attention module in the static forward context.
        Returns:
            KVCacheSpec: A dictionary mapping layer names to their KV cache
            format. Layers that do not need KV cache are not included.
        """
        if has_ec_transfer() and get_ec_transfer().is_producer:
            return {}
        kv_cache_spec: dict[str, KVCacheSpec] = {}
        layer_type = cast(type[Any], AttentionLayerBase)
        attn_layers = get_layers_from_vllm_config(self.vllm_config, layer_type)
        for layer_name, attn_module in attn_layers.items():
            if isinstance(attn_module, Attention) and (
                kv_tgt_layer := attn_module.kv_sharing_target_layer_name
            ):
                # The layer doesn't need its own KV cache and will use that of
                # the target layer. We skip creating a KVCacheSpec for it, so
                # that KV cache management logic will act as this layer does
                # not exist, and doesn't allocate KV cache for the layer. This
                # enables the memory saving of cross-layer kv sharing, allowing
                # a given amount of memory to accommodate longer context lengths
                # or enable more requests to be processed simultaneously.
                self.shared_kv_cache_layers[layer_name] = kv_tgt_layer
                continue
            # Skip modules that don't need KV cache (eg encoder-only attention)
            if spec := attn_module.get_kv_cache_spec(self.vllm_config):
                kv_cache_spec[layer_name] = spec

        return kv_cache_spec

    def _to_list(self, sampled_token_ids: torch.Tensor) -> list[list[int]]:
        # This is a short term mitigation for issue mentioned in
        # https://github.com/vllm-project/vllm/issues/22754.
        # `tolist` would trigger a cuda wise stream sync, which
        # would block other copy ops from other cuda streams.
        # A cuda event sync would avoid such a situation. Since
        # this is in the critical path of every single model
        # forward loop, this has caused perf issue for a disagg
        # setup.
        pinned = self.sampled_token_ids_pinned_cpu[: sampled_token_ids.shape[0]]
        pinned.copy_(sampled_token_ids, non_blocking=True)
        self.transfer_event.record()
        self.transfer_event.synchronize()
        return pinned.tolist()<|MERGE_RESOLUTION|>--- conflicted
+++ resolved
@@ -1595,43 +1595,17 @@
                 blk_table_tensor = blk_table.get_device_tensor(num_reqs_padded)
                 slot_mapping = blk_table.slot_mapping.gpu[:num_tokens_padded]
 
-<<<<<<< HEAD
-                # Fill unused with -1. Needed for reshape_and_cache in full cuda
-                # graph mode. `blk_table_tensor` -1 to match mamba PAD_SLOT_ID
-                slot_mapping[num_tokens:num_tokens_padded].fill_(-1)
-                blk_table_tensor[num_reqs:num_reqs_padded].fill_(-1)
-
-                # if (envs.VLLM_USE_LIGHTER_MAMBA_CACHE
-                #     and self.cache_config.enable_prefix_caching
-                #     and isinstance(kv_cache_group.kv_cache_spec, MambaSpec)
-                # ):
-                #     # NOTE(Chen): where should we put this?
-                #     self._preprocess_mamba(kv_cache_gid, kv_cache_group)
-
-            common_attn_metadata = CommonAttentionMetadata(
-                query_start_loc=query_start_loc,
-                query_start_loc_cpu=query_start_loc_cpu,
-                seq_lens=seq_lens,
-                _seq_lens_cpu=seq_lens_cpu,
-                _num_computed_tokens_cpu=num_computed_tokens_cpu,
-                num_actual_tokens=num_tokens_padded,
-                num_reqs=num_reqs_padded,
-                max_query_len=max_query_len,
-                max_seq_len=max_seq_len,
-                block_table_tensor=blk_table_tensor,
-                slot_mapping=slot_mapping,
-                logits_indices_padded=logits_indices_padded,
-                num_logits_indices=num_logits_indices,
-                causal=True,
-                encoder_seq_lens=encoder_seq_lens,
-                encoder_seq_lens_cpu=encoder_seq_lens_cpu,
-                dcp_local_seq_lens=dcp_local_seq_lens,
-                dcp_local_seq_lens_cpu=dcp_local_seq_lens_cpu,
-=======
             # Fill unused with -1. Needed for reshape_and_cache in full cuda
             # graph mode. `blk_table_tensor` -1 to match mamba PAD_SLOT_ID
             slot_mapping[num_tokens:num_tokens_padded].fill_(-1)
             blk_table_tensor[num_reqs:num_reqs_padded].fill_(-1)
+
+            # if (envs.VLLM_USE_LIGHTER_MAMBA_CACHE
+            #     and self.cache_config.enable_prefix_caching
+            #     and isinstance(kv_cache_group.kv_cache_spec, MambaSpec)
+            # ):
+            #     # NOTE(Chen): where should we put this?
+            #     self._preprocess_mamba(kv_cache_gid, kv_cache_group)
 
             return blk_table_tensor, slot_mapping
 
@@ -1659,7 +1633,6 @@
                 self.dcp_world_size,
                 self.dcp_rank,
                 self.parallel_config.cp_kv_cache_interleave_size,
->>>>>>> 8f8fda26
             )
             self.dcp_local_seq_lens.cpu[num_reqs:].fill_(0)
             self.dcp_local_seq_lens.copy_to_gpu(num_reqs_padded)
