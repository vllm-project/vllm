--- conflicted
+++ resolved
@@ -2706,8 +2706,9 @@
             else:
                 indices = []
                 offset = 0
-                assert spec_decode_metadata is not None, \
-                "No spec decode metadata for medusa"
+                assert spec_decode_metadata is not None, (
+                    "No spec decode metadata for medusa"
+                )
                 for num_draft, tokens in zip(
                     spec_decode_metadata.num_draft_tokens, sampled_token_ids
                 ):
@@ -2834,36 +2835,9 @@
             eep_scale_up: the model loading is for elastic EP scale up.
         """
         logger.info("Starting to load model %s...", self.model_config.model)
-<<<<<<< HEAD
-        global_expert_loads, old_global_expert_indices_per_model, \
-            rank_mapping = EplbState.get_epp_state(eep_scale_up)
-=======
-        if eep_scale_up:
-            from vllm.distributed.parallel_state import get_ep_group
-
-            num_local_physical_experts = torch.empty(1, dtype=torch.int32, device="cpu")
-            torch.distributed.broadcast(
-                num_local_physical_experts, group=get_ep_group().cpu_group, group_src=0
-            )
-            num_local_physical_experts = int(num_local_physical_experts.item())
-            new_ep_size = get_ep_group().world_size
-            global_expert_load, old_global_expert_indices = EplbState.recv_state()
-            num_logical_experts = global_expert_load.shape[1]
-            self.parallel_config.eplb_config.num_redundant_experts = (
-                num_local_physical_experts * new_ep_size - num_logical_experts
-            )
-            assert old_global_expert_indices.shape[1] % num_local_physical_experts == 0
-            old_ep_size = (
-                old_global_expert_indices.shape[1] // num_local_physical_experts
-            )
-            rank_mapping = {
-                old_ep_rank: old_ep_rank for old_ep_rank in range(old_ep_size)
-            }
-        else:
-            global_expert_load = None
-            old_global_expert_indices = None
-            rank_mapping = None
->>>>>>> 7e4cd070
+        global_expert_loads, old_global_expert_indices_per_model, rank_mapping = (
+            EplbState.get_eep_state(eep_scale_up)
+        )
 
         if self.parallel_config.enable_eplb:
             self.eplb_state = EplbState(self.parallel_config, self.device)
@@ -2882,27 +2856,35 @@
             if hasattr(self, "drafter"):
                 logger.info("Loading drafter model...")
                 self.drafter.load_model(self.model)
-                if (hasattr(self.drafter, "model")
-                        and is_mixture_of_experts(self.drafter.model)
-                        and self.parallel_config.enable_eplb):
+                if (
+                    hasattr(self.drafter, "model")
+                    and is_mixture_of_experts(self.drafter.model)
+                    and self.parallel_config.enable_eplb
+                ):
                     logger.info(
                         "EPLB is enabled for drafter model %s.",
-                        self.vllm_config.speculative_config.draft_model_config.
-                        model)
-
-                    global_expert_load = global_expert_loads[
-                        eplb_models] if global_expert_loads else None
-                    old_global_expert_indices = \
-                        old_global_expert_indices_per_model[eplb_models] \
-                        if old_global_expert_indices_per_model else None
+                        self.vllm_config.speculative_config.draft_model_config.model,
+                    )
+
+                    global_expert_load = (
+                        global_expert_loads[eplb_models]
+                        if global_expert_loads
+                        else None
+                    )
+                    old_global_expert_indices = (
+                        old_global_expert_indices_per_model[eplb_models]
+                        if old_global_expert_indices_per_model
+                        else None
+                    )
                     if self.eplb_state is None:
-                        self.eplb_state = EplbState(self.parallel_config,
-                                                    self.device)
+                        self.eplb_state = EplbState(self.parallel_config, self.device)
                     self.eplb_state.add_model(
                         self.drafter.model,
                         self.vllm_config.speculative_config.draft_model_config,
-                        global_expert_load, old_global_expert_indices,
-                        rank_mapping)
+                        global_expert_load,
+                        old_global_expert_indices,
+                        rank_mapping,
+                    )
                     eplb_models += 1
 
             if self.use_aux_hidden_state_outputs:
@@ -2932,21 +2914,6 @@
             time_after_load - time_before_load,
         )
         prepare_communication_buffer_for_model(self.model)
-<<<<<<< HEAD
-        if is_mixture_of_experts(
-                self.model) and self.parallel_config.enable_eplb:
-            logger.info("EPLB is enabled for model %s.",
-                        self.model_config.model)
-            global_expert_load = global_expert_loads[
-                eplb_models] if global_expert_loads else None
-            old_global_expert_indices = old_global_expert_indices_per_model[
-                eplb_models] if old_global_expert_indices_per_model else None
-            assert self.eplb_state is not None
-            self.eplb_state.add_model(self.model, self.model_config,
-                                      global_expert_load,
-                                      old_global_expert_indices, rank_mapping)
-=======
-
         self.is_multimodal_pruning_enabled = (
             supports_multimodal_pruning(self.model)
             and self.model_config.multimodal_config.is_multimodal_pruning_enabled()
@@ -2954,15 +2921,22 @@
 
         if is_mixture_of_experts(self.model) and self.parallel_config.enable_eplb:
             logger.info("EPLB is enabled for model %s.", self.model_config.model)
-            self.eplb_state = EplbState.build(
+            global_expert_load = (
+                global_expert_loads[eplb_models] if global_expert_loads else None
+            )
+            old_global_expert_indices = (
+                old_global_expert_indices_per_model[eplb_models]
+                if old_global_expert_indices_per_model
+                else None
+            )
+            assert self.eplb_state is not None
+            self.eplb_state.add_model(
                 self.model,
-                self.device,
-                self.parallel_config,
+                self.model_config,
                 global_expert_load,
                 old_global_expert_indices,
                 rank_mapping,
             )
->>>>>>> 7e4cd070
 
         if (
             self.vllm_config.compilation_config.level == CompilationLevel.DYNAMO_AS_IS
@@ -3493,9 +3467,9 @@
 
             if self.speculative_config and self.speculative_config.use_eagle():
                 assert isinstance(self.drafter, EagleProposer)
-                self.drafter.dummy_run(num_tokens,
-                                       skip_eplb=skip_eplb,
-                                       is_profile=is_profile)
+                self.drafter.dummy_run(
+                    num_tokens, skip_eplb=skip_eplb, is_profile=is_profile
+                )
 
         # This is necessary to avoid blocking DP.
         # For dummy runs, we typically skip EPLB since we don't have any real
