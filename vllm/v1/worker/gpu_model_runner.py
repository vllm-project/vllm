# SPDX-License-Identifier: Apache-2.0

import gc
import time
import weakref
from typing import TYPE_CHECKING, Optional, Union, cast

import numpy as np
import torch
import torch.distributed
import torch.nn as nn

from vllm.attention import AttentionType, get_attn_backend
from vllm.attention.backends.abstract import (AttentionBackend,
                                              AttentionMetadataBuilder)
from vllm.attention.layer import Attention
from vllm.config import CompilationLevel, VllmConfig
from vllm.distributed.kv_transfer import (get_kv_transfer_group,
                                          has_kv_transfer_group)
from vllm.distributed.parallel_state import get_pp_group, graph_capture
from vllm.forward_context import set_forward_context
from vllm.logger import init_logger
from vllm.model_executor.layers.fused_moe import FusedMoE
from vllm.model_executor.layers.rotary_embedding import MRotaryEmbedding
from vllm.model_executor.model_loader import get_model
from vllm.multimodal import MULTIMODAL_REGISTRY
from vllm.multimodal.inputs import MultiModalKwargs, PlaceholderRange
from vllm.multimodal.utils import group_mm_inputs_by_modality
from vllm.sampling_params import SamplingType
from vllm.sequence import IntermediateTensors
from vllm.utils import (STR_DTYPE_TO_TORCH_DTYPE, DeviceMemoryProfiler,
                        GiB_bytes, LazyLoader, cdiv, check_use_alibi,
                        is_pin_memory_available)
from vllm.v1.attention.backends.flash_attn import FlashAttentionMetadata
from vllm.v1.core.encoder_cache_manager import compute_encoder_budget
from vllm.v1.kv_cache_interface import (AttentionSpec, FullAttentionSpec,
                                        KVCacheConfig, KVCacheNewTensor,
                                        KVCacheReuseTensor, KVCacheSpec,
                                        SlidingWindowSpec)
from vllm.v1.outputs import (EMPTY_MODEL_RUNNER_OUTPUT, LogprobsTensors,
                             ModelRunnerOutput)
from vllm.v1.sample.metadata import SamplingMetadata
from vllm.v1.sample.rejection_sampler import RejectionSampler
from vllm.v1.spec_decode.eagle import EagleProposer
from vllm.v1.spec_decode.metadata import SpecDecodeMetadata
from vllm.v1.spec_decode.ngram_proposer import NgramProposer
from vllm.v1.spec_decode.utils import is_spec_decode_supported
from vllm.v1.utils import bind_kv_cache
from vllm.v1.worker.block_table import BlockTable
from vllm.v1.worker.gpu_input_batch import CachedRequestState, InputBatch
from vllm.v1.worker.lora_model_runner_mixin import LoRAModelRunnerMixin

from .utils import (gather_mm_placeholders, sanity_check_mm_encoder_outputs,
                    scatter_mm_placeholders)

if TYPE_CHECKING:
    import xgrammar as xgr

    from vllm.v1.core.sched.output import SchedulerOutput
else:
    xgr = LazyLoader("xgr", globals(), "xgrammar")

logger = init_logger(__name__)


class GPUModelRunner(LoRAModelRunnerMixin):

    def __init__(
        self,
        vllm_config: VllmConfig,
        device: torch.device,
    ):
        self.vllm_config = vllm_config
        self.model_config = vllm_config.model_config
        self.cache_config = vllm_config.cache_config
        self.lora_config = vllm_config.lora_config
        self.load_config = vllm_config.load_config
        self.parallel_config = vllm_config.parallel_config
        self.scheduler_config = vllm_config.scheduler_config
        self.speculative_config = vllm_config.speculative_config
        self.prompt_adapter_config = vllm_config.prompt_adapter_config
        self.observability_config = vllm_config.observability_config

        from vllm.model_executor.models.utils import set_cpu_offload_max_bytes
        set_cpu_offload_max_bytes(
            int(self.cache_config.cpu_offload_gb * 1024**3))

        model_config = self.model_config
        cache_config = self.cache_config
        scheduler_config = self.scheduler_config

        self.device = device
        self.pin_memory = is_pin_memory_available()
        self.dtype = self.model_config.dtype
        if cache_config.cache_dtype == "auto":
            self.kv_cache_dtype = self.dtype
        else:
            self.kv_cache_dtype = STR_DTYPE_TO_TORCH_DTYPE[
                cache_config.cache_dtype]

        self.is_multimodal_model = model_config.is_multimodal_model
        self.max_model_len = model_config.max_model_len
        self.max_num_tokens = scheduler_config.max_num_batched_tokens
        self.max_num_reqs = scheduler_config.max_num_seqs

        # Model-related.
        self.hidden_size = model_config.get_hidden_size()
        self.attention_chunk_size = model_config.attention_chunk_size

        self.cascade_attn_enabled = not self.model_config.disable_cascade_attn

        # Multi-modal data support
        self.mm_registry = MULTIMODAL_REGISTRY
        self.uses_mrope = model_config.uses_mrope

        encoder_compute_budget, encoder_cache_size = compute_encoder_budget(
            model_config=model_config,
            scheduler_config=scheduler_config,
            mm_registry=self.mm_registry,
        )
        self.max_num_encoder_input_tokens = encoder_compute_budget
        self.encoder_cache_size = encoder_cache_size

        # Lazy initialization
        # self.model: nn.Module  # Set after load_model
        # init in initialize_kv_cache
        self.kv_caches: list[torch.Tensor] = []
        self.kv_cache_config = cast(KVCacheConfig, None)
        self.attn_backends: list[type[AttentionBackend]] = []
        self.attn_metadata_builders: list[type[AttentionMetadataBuilder]] = []
        # Persistent batch
        self.input_batch = cast(InputBatch, None)

        # req_id -> (input_id -> encoder_output)
        self.encoder_cache: dict[str, dict[int, torch.Tensor]] = {}

        # Set up speculative decoding.
        self.use_spec_decode = False
        if self.speculative_config:
            self.use_spec_decode = True
            if get_pp_group().is_last_rank:
                if self.speculative_config.method == "ngram":
                    self.drafter = NgramProposer(self.vllm_config)
                elif self.speculative_config.method == "eagle":
                    self.drafter = EagleProposer(self.vllm_config,
                                                 self.device)  # type: ignore
                else:
                    raise ValueError("Unknown speculative decoding method: "
                                     f"{self.speculative_config.method}")
                self.rejection_sampler = RejectionSampler()

        # Request states.
        self.requests: dict[str, CachedRequestState] = {}

        self.use_cuda_graph = (self.vllm_config.compilation_config.level
                               == CompilationLevel.PIECEWISE
                               and not self.model_config.enforce_eager)
        # TODO(woosuk): Provide an option to tune the max cudagraph batch size.
        # The convention is different.
        # self.cudagraph_batch_sizes sorts in ascending order.
        # The batch sizes in the config are in descending order.
        self.cudagraph_batch_sizes = list(
            reversed(
                self.vllm_config.compilation_config.cudagraph_capture_sizes))

        # Cache the device properties.
        self.device_properties = torch.cuda.get_device_properties(self.device)
        self.num_sms = self.device_properties.multi_processor_count

        # Persistent buffers for CUDA graphs.
        self.input_ids = torch.zeros(self.max_num_tokens,
                                     dtype=torch.int32,
                                     device=self.device)
        self.positions = torch.zeros(self.max_num_tokens,
                                     dtype=torch.int64,
                                     device=self.device)
        # None in the first PP rank. The rest are set after load_model.
        self.intermediate_tensors: Optional[IntermediateTensors] = None

        # Only relevant for models using M-RoPE (e.g, Qwen2-VL)
        if self.uses_mrope:
            # NOTE: `mrope_positions` is implemented with one additional dummy
            # position on purpose to make it non-contiguous so that it can work
            # with torch compile.
            # See detailed explanation in https://github.com/vllm-project/vllm/pull/12128#discussion_r1926431923

            # NOTE: When M-RoPE is enabled, position ids are 3D regardless of
            # the modality of inputs. For text-only inputs, each dimension has
            # identical position IDs, making M-RoPE functionally equivalent to
            # 1D-RoPE.
            # See page 5 of https://arxiv.org/abs/2409.12191
            self.mrope_positions = torch.zeros((3, self.max_num_tokens + 1),
                                               dtype=torch.int64,
                                               device=self.device)
            self.mrope_positions_cpu = torch.zeros(
                (3, self.max_num_tokens + 1),
                dtype=torch.int64,
                device="cpu",
                pin_memory=self.pin_memory)

        # Only relevant for models using ALiBi (e.g, MPT)
        self.use_alibi = check_use_alibi(model_config)

        self.inputs_embeds = torch.zeros(
            (self.max_num_tokens, self.hidden_size),
            dtype=self.dtype,
            device=self.device)

        # OPTIMIZATION: Cache the tensors rather than creating them every step.
        self.arange_np = np.arange(max(self.max_num_reqs + 1,
                                       self.max_model_len,
                                       self.max_num_tokens),
                                   dtype=np.int32)
        # NOTE(woosuk): These tensors are "stateless", i.e., they are literally
        # a faster version of creating a new tensor every time. Thus, we should
        # not make any assumptions about the values in these tensors.
        self.input_ids_cpu = torch.zeros(self.max_num_tokens,
                                         dtype=torch.int32,
                                         device="cpu",
                                         pin_memory=self.pin_memory)
        self.input_ids_np = self.input_ids_cpu.numpy()
        self.positions_cpu = torch.zeros(self.max_num_tokens,
                                         dtype=torch.int64,
                                         device="cpu",
                                         pin_memory=self.pin_memory)
        self.positions_np = self.positions_cpu.numpy()
        self.query_start_loc_cpu = torch.zeros(self.max_num_reqs + 1,
                                               dtype=torch.int32,
                                               device="cpu",
                                               pin_memory=self.pin_memory)
        self.query_start_loc_np = self.query_start_loc_cpu.numpy()
        self.seq_lens_cpu = torch.zeros(self.max_num_reqs,
                                        dtype=torch.int32,
                                        device="cpu",
                                        pin_memory=self.pin_memory)
        self.seq_lens_np = self.seq_lens_cpu.numpy()

    def _update_states(self, scheduler_output: "SchedulerOutput") -> None:
        """Update the cached states and the persistent batch with the scheduler
        output.

        The updated states are used by the `_prepare_inputs` function to create
        the input GPU tensors for the model.

        The SamplingMetadata is updated and copied to the GPU if there is a
        new/resumed/paused/finished request in the batch.
        """
        # Remove finished requests from the cached states.
        for req_id in scheduler_output.finished_req_ids:
            self.requests.pop(req_id, None)
            self.encoder_cache.pop(req_id, None)
        # Remove the finished requests from the persistent batch.
        # NOTE(woosuk): There could be an edge case where finished_req_ids and
        # scheduled_req_ids overlap. This happens when a request is aborted and
        # then resubmitted with the same ID. In this case, we treat them as two
        # distinct requests - clearing the cached states for the first request
        # and handling the second as a new request.
        removed_req_indices: list[int] = []
        for req_id in scheduler_output.finished_req_ids:
            req_index = self.input_batch.remove_request(req_id)
            if req_index is not None:
                removed_req_indices.append(req_index)

        # Free the cached encoder outputs.
        for req_id, input_id in scheduler_output.free_encoder_input_ids:
            encoder_outputs = self.encoder_cache.get(req_id)
            if encoder_outputs is not None:
                encoder_outputs.pop(input_id, None)
                if not encoder_outputs:
                    self.encoder_cache.pop(req_id, None)

        # Remove the unscheduled requests from the persistent batch.
        # NOTE(woosuk): The unscheduled requests are either preempted requests
        # or running requests that are not scheduled in this step. We remove
        # them from the persistent batch but keep their cached states since
        # they will be scheduled again sometime in the future.
        scheduled_req_ids = scheduler_output.num_scheduled_tokens.keys()
        cached_req_ids = self.input_batch.req_id_to_index.keys()
        unscheduled_req_ids = cached_req_ids - scheduled_req_ids
        # NOTE(woosuk): The persistent batch optimization assumes that
        # consecutive batches contain mostly the same requests. If batches
        # have low request overlap (e.g., alternating between two distinct
        # sets of requests), this optimization becomes very inefficient.
        for req_id in unscheduled_req_ids:
            req_index = self.input_batch.remove_request(req_id)
            assert req_index is not None
            removed_req_indices.append(req_index)

        req_ids_to_add: list[str] = []
        # Add new requests to the cached states.
        for new_req_data in scheduler_output.scheduled_new_reqs:
            req_id = new_req_data.req_id
            sampling_params = new_req_data.sampling_params
            if sampling_params.sampling_type == SamplingType.RANDOM_SEED:
                generator = torch.Generator(device=self.device)
                generator.manual_seed(sampling_params.seed)
            else:
                generator = None

            self.requests[req_id] = CachedRequestState(
                req_id=req_id,
                prompt_token_ids=new_req_data.prompt_token_ids,
                prompt=new_req_data.prompt,
                mm_inputs=new_req_data.mm_inputs,
                mm_positions=new_req_data.mm_positions,
                sampling_params=sampling_params,
                generator=generator,
                block_ids=new_req_data.block_ids,
                num_computed_tokens=new_req_data.num_computed_tokens,
                output_token_ids=[],
                lora_request=new_req_data.lora_request,
            )

            # Only relevant for models using M-RoPE (e.g, Qwen2-VL)
            if self.uses_mrope:
                image_grid_thw = []
                video_grid_thw = []
                second_per_grid_ts = []
                audio_feature_lengths = []
                use_audio_in_video = False
                for mm_input in self.requests[req_id].mm_inputs:
                    if mm_input.get("image_grid_thw") is not None:
                        image_grid_thw.extend(
                            mm_input["image_grid_thw"].tolist())
                    if mm_input.get("video_grid_thw") is not None:
                        video_grid_thw.extend(
                            mm_input["video_grid_thw"].tolist())
                    if mm_input.get("second_per_grid_ts") is not None:
                        second_per_grid_ts.extend(
                            mm_input["second_per_grid_ts"])
                    if mm_input.get("audio_feature_lengths") is not None:
                        audio_feature_lengths.extend(
                            mm_input["audio_feature_lengths"])
                    if mm_input.get("use_audio_in_video") is True:
                        use_audio_in_video = True

                hf_config = self.model_config.hf_config

                self.requests[req_id].mrope_positions, \
                    self.requests[req_id].mrope_position_delta = \
                    MRotaryEmbedding.get_input_positions_tensor(
                        self.requests[req_id].prompt_token_ids,
                        hf_config=hf_config,
                        image_grid_thw=image_grid_thw,
                        video_grid_thw=video_grid_thw,
                        second_per_grid_ts=second_per_grid_ts,
                        audio_feature_lengths=audio_feature_lengths,
                        use_audio_in_video=use_audio_in_video,
                    )

            req_ids_to_add.append(req_id)

        # Update the states of the running/resumed requests.
        for req_data in scheduler_output.scheduled_cached_reqs:
            req_id = req_data.req_id
            req_state = self.requests[req_id]

            # Update the cached states.
            num_computed_tokens = req_data.num_computed_tokens
            req_state.num_computed_tokens = num_computed_tokens
            # Add the sampled token(s) from the previous step (if any).
            # This doesn't include "unverified" tokens like spec decode tokens.
            num_new_tokens = (num_computed_tokens +
                              len(req_data.new_token_ids) -
                              req_state.num_tokens)
            if num_new_tokens == 1:
                # Avoid slicing list in most common case.
                req_state.output_token_ids.append(req_data.new_token_ids[-1])
            elif num_new_tokens > 0:
                req_state.output_token_ids.extend(
                    req_data.new_token_ids[-num_new_tokens:])
            # Update the block IDs.
            if not req_data.resumed_from_preemption:
                # Append the new blocks to the existing block IDs.
                if len(self.kv_cache_config.kv_cache_groups) == 1:
                    block_ids = cast(list[int], req_state.block_ids)
                    new_block_ids = cast(list[int], req_data.new_block_ids)
                    block_ids.extend(new_block_ids)
                else:
                    hybrid_block_ids = cast(list[list[int]],
                                            req_state.block_ids)
                    new_hybrid_block_ids = cast(list[list[int]],
                                                req_data.new_block_ids)
                    for i in range(len(self.kv_cache_config.kv_cache_groups)):
                        hybrid_block_ids[i].extend(new_hybrid_block_ids[i])
            else:
                # The request is resumed from preemption.
                # Replace the existing block IDs with the new ones.
                req_state.block_ids = req_data.new_block_ids

            req_index = self.input_batch.req_id_to_index.get(req_id)
            if req_index is None:
                # The request is not in the persistent batch.
                # The request was either preempted and resumed later, or was not
                # scheduled in the previous step and needs to be added again.
                req_ids_to_add.append(req_id)
                continue

            # Update the persistent batch.
            self.input_batch.num_computed_tokens_cpu[req_index] = (
                num_computed_tokens)
            self.input_batch.block_table.append_row(
                req_data.new_block_ids,  # type: ignore
                req_index)
            # Add new_token_ids to token_ids_cpu.
            start_token_index = num_computed_tokens
            end_token_index = num_computed_tokens + len(req_data.new_token_ids)
            self.input_batch.token_ids_cpu[
                req_index,
                start_token_index:end_token_index] = req_data.new_token_ids
            self.input_batch.num_tokens_no_spec[req_index] = end_token_index
            # Add spec_token_ids to token_ids_cpu.
            spec_token_ids = scheduler_output.scheduled_spec_decode_tokens.get(
                req_id, ())
            if spec_token_ids:
                start_index = end_token_index
                end_token_index += len(spec_token_ids)
                self.input_batch.token_ids_cpu[
                    req_index, start_index:end_token_index] = spec_token_ids
            # NOTE(woosuk): `num_tokens` here may include spec decode tokens.
            self.input_batch.num_tokens[req_index] = end_token_index

        # Check if the batch has changed. If not, we can skip copying the
        # sampling metadata from CPU to GPU.
        batch_changed = len(removed_req_indices) > 0 or len(req_ids_to_add) > 0

        # Add the new or resumed requests to the persistent batch.
        # The smaller empty indices are filled first.
        removed_req_indices.sort(reverse=True)
        for req_id in req_ids_to_add:
            req_state = self.requests[req_id]
            if removed_req_indices:
                # Fill the empty index.
                req_index = removed_req_indices.pop()
            else:
                # Append to the end.
                req_index = None
            self.input_batch.add_request(req_state, req_index)

        # Condense the batched states if there are empty indices.
        if removed_req_indices:
            self.input_batch.condense(removed_req_indices)

        # Some attention backends (namely MLA) may want to separate requests
        # based on if the attention computation will be compute-bound or
        # memory-bound. This gives them a hook to do that.
        batch_reordered = self.attn_metadata_builder.reorder_batch(
            self.input_batch, scheduler_output)

        if batch_changed or batch_reordered:
            self.input_batch.refresh_sampling_metadata()

    def _prepare_inputs(
        self,
        scheduler_output: "SchedulerOutput",
    ) -> tuple[dict[str, FlashAttentionMetadata], torch.Tensor,
               Optional[SpecDecodeMetadata]]:
        total_num_scheduled_tokens = scheduler_output.total_num_scheduled_tokens
        assert total_num_scheduled_tokens > 0
        num_reqs = self.input_batch.num_reqs
        assert num_reqs > 0

<<<<<<< HEAD
        # Some attention backends (namely MLA) may want to separate requests
        # based on if the attention computation will be compute-bound or
        # memory-bound. This gives them a hook to do that.
        # NOTE: only same builder is supported now
        modified_batch = self.attn_metadata_builders[0].reorder_batch(
            self.input_batch, scheduler_output)
        if modified_batch:
            self.input_batch.refresh_sampling_metadata()

=======
>>>>>>> ce17db80
        # OPTIMIZATION: Start copying the block table first.
        # This way, we can overlap the copy with the following CPU operations.
        self.input_batch.block_table.commit(num_reqs)

        # Get the number of scheduled tokens for each request.
        req_ids = self.input_batch.req_ids
        tokens = [scheduler_output.num_scheduled_tokens[i] for i in req_ids]
        num_scheduled_tokens = np.array(tokens, dtype=np.int32)
        max_num_scheduled_tokens = max(tokens)

        # Get request indices.
        # E.g., [2, 5, 3] -> [0, 0, 1, 1, 1, 1, 1, 2, 2, 2]
        req_indices = np.repeat(self.arange_np[:num_reqs],
                                num_scheduled_tokens)

        # Get batched arange.
        # E.g., [2, 5, 3] -> [0, 1, 0, 1, 2, 3, 4, 0, 1, 2]
        # Equivalent to but faster than:
        # np.concatenate([np.arange(n) for n in num_scheduled_tokens])
        # Step 1. [2, 5, 3] -> [2, 7, 10]
        cu_num_tokens = np.cumsum(num_scheduled_tokens)
        # Step 2. [2, 7, 10] -> [0, 0, 2, 2, 2, 2, 2, 7, 7, 7]
        cumsums_offsets = np.repeat(cu_num_tokens - num_scheduled_tokens,
                                    num_scheduled_tokens)
        # Step 3. [0, 1, 0, 1, 2, 3, 4, 0, 1, 2]
        arange = self.arange_np[:total_num_scheduled_tokens] - cumsums_offsets

        # Get positions.
        positions_np = self.positions_np[:total_num_scheduled_tokens]
        np.add(self.input_batch.num_computed_tokens_cpu[req_indices],
               arange,
               out=positions_np)

        # Calculate M-RoPE positions.
        # Only relevant for models using M-RoPE (e.g, Qwen2-VL)
        if self.uses_mrope:
            self._calc_mrope_positions(scheduler_output)

        # Get token indices.
        # E.g., [0, 1, 0, 1, 2, 3, 4, 0, 1, 2]
        # -> [0, 1, M, M + 1, M + 2, M + 3, M + 4, 2 * M, 2 * M + 1, 2 * M + 2]
        # where M is the max_model_len.
        token_indices = (positions_np +
                         req_indices * self.input_batch.token_ids_cpu.shape[1])

        # NOTE(woosuk): We use torch.index_select instead of np.take here
        # because torch.index_select is much faster than np.take for large
        # tensors.
        torch.index_select(self.input_batch.token_ids_cpu_tensor.flatten(),
                           0,
                           torch.from_numpy(token_indices),
                           out=self.input_ids_cpu[:total_num_scheduled_tokens])

<<<<<<< HEAD
        if len(self.kv_cache_config.kv_cache_groups) == 1:
            may_multi_layer_unwrapper = lambda x, _group_id: x
        else:
            may_multi_layer_unwrapper = lambda x, group_id: x[group_id]

        for kv_cache_group_id, kv_cache_group_spec in enumerate(
                self.kv_cache_config.kv_cache_groups):
            block_size = kv_cache_group_spec.kv_cache_spec.block_size
            block_table: BlockTable = may_multi_layer_unwrapper(
                self.input_batch.block_table, kv_cache_group_id)
            # Calculate the slot mapping.
            # E.g., [0, 1, 0, 1, 2, 3, 4, 0, 1, 2]
            # -> [0, 0, K, K, K + 1, K + 1, K + 2, 2 * K, 2 * K, 2 * K + 1]
            # where K is the max_num_blocks_per_req and the block size is 2.
            # NOTE(woosuk): We can't simply use `token_indices // block_size`
            # here because M (max_model_len) is not necessarily divisible by
            # block_size.
            block_table_indices = (
                req_indices * block_table.max_num_blocks_per_req +
                positions_np // block_size)
            # NOTE(woosuk): We use torch.index_select instead of np.take here
            # because torch.index_select is much faster than np.take for large
            # tensors.
            block_table_cpu = block_table.get_cpu_tensor()
            block_numbers = (
                block_table_cpu.flatten()[block_table_indices].numpy())
            block_offsets = positions_np % block_size
            np.add(
                block_numbers * block_size,
                block_offsets,
                out=block_table.slot_mapping_np[:total_num_scheduled_tokens])
=======
        # Calculate the slot mapping.
        # E.g., [0, 1, 0, 1, 2, 3, 4, 0, 1, 2]
        # -> [0, 0, K, K, K + 1, K + 1, K + 2, 2 * K, 2 * K, 2 * K + 1]
        # where K is the max_num_blocks_per_req and the block size is 2.
        # NOTE(woosuk): We can't simply use `token_indices // block_size` here
        # because M (max_model_len) is not necessarily divisible by block_size.
        block_table_indices = (req_indices * self.max_num_blocks_per_req +
                               positions_np // self.block_size)
        block_table_cpu = self.input_batch.block_table.get_cpu_tensor()
        block_numbers = block_table_cpu.flatten()[block_table_indices].numpy()
        block_offsets = positions_np % self.block_size
        np.add(block_numbers * self.block_size,
               block_offsets,
               out=self.slot_mapping_np[:total_num_scheduled_tokens])
>>>>>>> ce17db80

        # Prepare the attention metadata.
        self.query_start_loc_np[0] = 0
        self.query_start_loc_np[1:num_reqs + 1] = cu_num_tokens

        self.seq_lens_np[:num_reqs] = (
            self.input_batch.num_computed_tokens_cpu[:num_reqs] +
            num_scheduled_tokens)

        # Copy the tensors to the GPU.
        self.input_ids[:total_num_scheduled_tokens].copy_(
            self.input_ids_cpu[:total_num_scheduled_tokens], non_blocking=True)
        if self.uses_mrope:
            # Only relevant for models using M-RoPE (e.g, Qwen2-VL)
            self.mrope_positions[:, :total_num_scheduled_tokens].copy_(
                self.mrope_positions_cpu[:, :total_num_scheduled_tokens],
                non_blocking=True)
        else:
            # Common case (1D positions)
            self.positions[:total_num_scheduled_tokens].copy_(
                self.positions_cpu[:total_num_scheduled_tokens],
                non_blocking=True)

        attn_metadata: dict[str, FlashAttentionMetadata] = {}
        for kv_cache_group_id, kv_cache_group_spec in enumerate(
                self.kv_cache_config.kv_cache_groups):

            # Prepare for cascade attention if enabled & beneficial.
            common_prefix_len = 0
            if self.cascade_attn_enabled:
                common_prefix_len = self._compute_cascade_attn_prefix_len(
                    num_scheduled_tokens,
                    may_multi_layer_unwrapper(
                        scheduler_output.num_common_prefix_blocks,
                        kv_cache_group_id),
                    kv_cache_group_spec.kv_cache_spec,
                    self.attn_backends[kv_cache_group_id],
                )

            block_table = may_multi_layer_unwrapper(
                self.input_batch.block_table, kv_cache_group_id)
            attn_metadata_i = (
                self.attn_metadata_builders[kv_cache_group_id].build(
                    num_reqs=num_reqs,
                    num_actual_tokens=total_num_scheduled_tokens,
                    max_query_len=max_num_scheduled_tokens,
                    common_prefix_len=common_prefix_len,
                    block_table=block_table,
                ))
            for layer_name in kv_cache_group_spec.layer_names:
                attn_metadata[layer_name] = attn_metadata_i

        use_spec_decode = len(
            scheduler_output.scheduled_spec_decode_tokens) > 0
        if not use_spec_decode:
            # NOTE(woosuk): Due to chunked prefills, the batch may contain
            # partial requests. While we should not sample any token
            # from these partial requests, we do so for simplicity.
            # We will ignore the sampled tokens from the partial requests.
            # TODO: Support prompt logprobs.
            # TODO: add note for attn_metadata_i
            logits_indices = attn_metadata_i.query_start_loc[1:] - 1
            spec_decode_metadata = None
        else:
            # Get the number of draft tokens for each request.
            # Iterate over the dictionary rather than all requests since not all
            # requests have draft tokens.
            num_draft_tokens = np.zeros(num_reqs, dtype=np.int32)
            for req_id, draft_token_ids in (
                    scheduler_output.scheduled_spec_decode_tokens.items()):
                req_idx = self.input_batch.req_id_to_index[req_id]
                num_draft_tokens[req_idx] = len(draft_token_ids)

            spec_decode_metadata = self._calc_spec_decode_metadata(
                num_draft_tokens, cu_num_tokens)
            logits_indices = spec_decode_metadata.logits_indices

        # Hot-Swap lora model
        if self.lora_config:
            self.set_active_loras(self.input_batch, num_scheduled_tokens)

        return attn_metadata, logits_indices, spec_decode_metadata

    def _compute_cascade_attn_prefix_len(
        self,
        num_scheduled_tokens: np.ndarray,
        num_common_prefix_blocks: int,
        kv_cache_spec: KVCacheSpec,
        attn_backend: AttentionBackend,
    ) -> int:
        """Compute the length of the common prefix for cascade attention.

        NOTE(woosuk): The common prefix length returned by this function
        represents the length used specifically for cascade attention, not the
        actual number of tokens shared between requests. When cascade attention
        is disabled (use_cascade=False), this function returns 0 even if
        requests share common tokens. Additionally, the common prefix length is
        truncated to a multiple of the block size and may be further truncated
        due to implementation details explained below.

        Args:
            num_scheduled_tokens: Number of tokens scheduled per request.
            num_common_prefix_blocks: Number of shared KV cache blocks.

        Returns:
            int: Length of common prefix in tokens.
        """
        common_prefix_len = num_common_prefix_blocks * kv_cache_spec.block_size
        if common_prefix_len == 0:
            # Common case.
            return 0

        # NOTE(woosuk): Cascade attention uses two attention kernels: one
        # for the common prefix and the other for the rest. For the first
        # kernel, we concatenate all the query tokens (possibly from
        # different requests) and treat them as if they are from the same
        # request. Then, we use bi-directional attention to process the
        # common prefix in the KV cache. Importantly, this means that the
        # first kernel does not do any masking.

        # Consider the following example:
        # Request 1's input query: [D, E, X]
        # Request 1's kv cache: [A, B, C, D, E, X]
        # Request 1's num_computed_tokens: 3 (i.e., [A, B, C])
        # Request 2's input query: [E, Y]
        # Request 2's kv cache: [A, B, C, D, E, Y]
        # Request 2's num_computed_tokens: 4 (i.e., [A, B, C, D])

        # If we use [A, B, C, D, E] as the common prefix, then the
        # first kernel will compute the bi-directional attention between
        # input query [D, E, X, E, Y] and common prefix [A, B, C, D, E].
        # However, this is wrong because D in Request 1 should not attend to
        # E in the common prefix (i.e., we need masking).
        # To avoid this, [A, B, C, D] should be the common prefix.
        # That is, the common prefix should be capped by the minimum
        # num_computed_tokens among the requests, and plus one to include
        # the first token of the query.

        # In practice, we use [A, B, C] as the common prefix, instead of
        # [A, B, C, D] (i.e., the common prefix is capped by the minimum
        # num_computed_tokens, without plus one).
        # This is because of an implementation detail: We want to always
        # use two kernels for cascade attention. Let's imagine:
        # Request 3's input query: [D]
        # Request 3's kv cache: [A, B, C, D]
        # Request 3's num_computed_tokens: 3 (i.e., [A, B, C])
        # If we use [A, B, C, D] as the common prefix for Request 1-3,
        # then Request 3 will be processed only by the first kernel,
        # and the second kernel will get an empty input. While this is not
        # a fundamental problem, our current implementation does not support
        # this case.
        num_reqs = len(num_scheduled_tokens)
        common_prefix_len = min(
            common_prefix_len,
            self.input_batch.num_computed_tokens_cpu[:num_reqs].min())
        # common_prefix_len should be a multiple of the block size.
<<<<<<< HEAD
        common_prefix_len = (common_prefix_len // kv_cache_spec.block_size *
                             kv_cache_spec.block_size)
        use_sliding_window = (isinstance(kv_cache_spec, SlidingWindowSpec)
                              or (isinstance(kv_cache_spec, FullAttentionSpec)
                                  and kv_cache_spec.compute_as_sliding_window))
        assert isinstance(kv_cache_spec, AttentionSpec)
        use_cascade = attn_backend.use_cascade_attention(
=======
        common_prefix_len = (common_prefix_len // self.block_size *
                             self.block_size)
        use_cascade = self.attn_metadata_builder.use_cascade_attention(
>>>>>>> ce17db80
            common_prefix_len=common_prefix_len,
            query_lens=num_scheduled_tokens,
            num_query_heads=kv_cache_spec.num_query_heads,
            num_kv_heads=kv_cache_spec.num_kv_heads,
            use_alibi=self.use_alibi,
            use_sliding_window=use_sliding_window,
            num_sms=self.num_sms,
        )
        return common_prefix_len if use_cascade else 0

    def _calc_mrope_positions(self, scheduler_output: "SchedulerOutput"):
        mrope_pos_ptr = 0
        for index, req_id in enumerate(self.input_batch.req_ids):
            req = self.requests[req_id]
            assert req.mrope_positions is not None

            num_computed_tokens = \
                self.input_batch.num_computed_tokens_cpu[index]
            num_scheduled_tokens = \
                scheduler_output.num_scheduled_tokens[req_id]
            num_prompt_tokens = len(req.prompt_token_ids)

            if num_computed_tokens + num_scheduled_tokens > num_prompt_tokens:
                prompt_part_len = max(0,
                                      num_prompt_tokens - num_computed_tokens)
                completion_part_len = max(
                    0, num_scheduled_tokens - prompt_part_len)
            else:
                prompt_part_len = num_scheduled_tokens
                completion_part_len = 0

            assert num_scheduled_tokens == prompt_part_len + completion_part_len

            if prompt_part_len > 0:
                # prompt's mrope_positions are pre-computed
                dst_start = mrope_pos_ptr
                dst_end = mrope_pos_ptr + prompt_part_len
                src_start = num_computed_tokens
                src_end = num_computed_tokens + prompt_part_len

                self.mrope_positions_cpu[:, dst_start:dst_end] = \
                    req.mrope_positions[:,src_start:src_end]

                mrope_pos_ptr += prompt_part_len

            if completion_part_len > 0:
                # compute completion's mrope_positions on-the-fly
                dst_start = mrope_pos_ptr
                dst_end = mrope_pos_ptr + completion_part_len

                self.mrope_positions_cpu[:, dst_start:dst_end] = \
                    MRotaryEmbedding.get_next_input_positions_tensor(
                        req.mrope_position_delta,
                        context_len=num_computed_tokens +
                        prompt_part_len,
                        seq_len=num_computed_tokens +
                        prompt_part_len +
                        completion_part_len,
                    )

                mrope_pos_ptr += completion_part_len

    def _calc_spec_decode_metadata(
        self,
        num_draft_tokens: np.ndarray,
        cu_num_scheduled_tokens: np.ndarray,
    ) -> SpecDecodeMetadata:
        # Inputs:
        # cu_num_scheduled_tokens:  [  4, 104, 107, 207, 209]
        # num_draft_tokens:         [  3,   0,   2,   0,   1]
        # Outputs:
        # cu_num_draft_tokens:      [  3,   3,   5,   5,   6]
        # logits_indices:           [  0,   1,   2,   3, 103, 104, 105, 106,
        #                            206, 207, 208]
        # target_logits_indices:    [  0,   1,   2,   5,   6,   9]
        # bonus_logits_indices:     [  3,   4,   7,   8,  10]

        # Compute the logits indices.
        # [4, 1, 3, 1, 2]
        num_sampled_tokens = num_draft_tokens + 1
        # Step 1. [4, 5, 8, 9, 11]
        cu_num_sampled_tokens = np.cumsum(num_sampled_tokens, dtype=np.int32)
        total_num_sampled_tokens = cu_num_sampled_tokens[-1]
        # Step 2. [0, 0, 0, 0, 4, 5, 5, 5, 8, 9, 9]
        cumsums_offsets = np.repeat(cu_num_sampled_tokens - num_sampled_tokens,
                                    num_sampled_tokens)
        # Step 3. [0, 1, 2, 3, 0, 0, 1, 2, 0, 0, 1]
        arange = self.arange_np[:total_num_sampled_tokens] - cumsums_offsets
        # Step 4. [0, 0, 0, 0, 103, 104, 104, 104, 206, 207, 207]
        logits_indices = np.repeat(
            cu_num_scheduled_tokens - num_sampled_tokens, num_sampled_tokens)
        # Step 5. [0, 1, 2, 3, 103, 104, 105, 106, 206, 207, 208]
        logits_indices += arange

        # Compute the bonus logits indices.
        bonus_logits_indices = cu_num_sampled_tokens - 1

        # Compute the draft logits indices.
        # [3, 3, 5, 5, 6]
        cu_num_draft_tokens = np.cumsum(num_draft_tokens, dtype=np.int32)
        total_num_draft_tokens = cu_num_draft_tokens[-1]
        # [0, 0, 0, 3, 3, 5]
        cumsums_offsets = np.repeat(cu_num_draft_tokens - num_draft_tokens,
                                    num_draft_tokens)
        # [0, 1, 2, 0, 1, 0]
        arange = self.arange_np[:total_num_draft_tokens] - cumsums_offsets
        # [0, 0, 0, 5, 5, 9]
        target_logits_indices = np.repeat(
            cu_num_sampled_tokens - num_sampled_tokens, num_draft_tokens)
        # [0, 1, 2, 5, 6, 9]
        target_logits_indices += arange

        # TODO: Optimize the CPU -> GPU copy.
        cu_num_draft_tokens = torch.from_numpy(cu_num_draft_tokens).to(
            self.device, non_blocking=True)
        logits_indices = torch.from_numpy(logits_indices).to(self.device,
                                                             non_blocking=True)
        target_logits_indices = torch.from_numpy(target_logits_indices).to(
            self.device, non_blocking=True)
        bonus_logits_indices = torch.from_numpy(bonus_logits_indices).to(
            self.device, non_blocking=True)

        # Compute the draft token ids.
        # draft_token_indices:      [  1,   2,   3, 105, 106, 208]
        draft_token_ids = self.input_ids[logits_indices]
        draft_token_ids = draft_token_ids[target_logits_indices + 1]

        metadata = SpecDecodeMetadata(
            draft_token_ids=draft_token_ids,
            num_draft_tokens=num_draft_tokens.tolist(),
            cu_num_draft_tokens=cu_num_draft_tokens,
            target_logits_indices=target_logits_indices,
            bonus_logits_indices=bonus_logits_indices,
            logits_indices=logits_indices,
        )
        return metadata

    def _execute_mm_encoder(self, scheduler_output: "SchedulerOutput"):
        scheduled_encoder_inputs = scheduler_output.scheduled_encoder_inputs
        if not scheduled_encoder_inputs:
            return

        # Batch the multi-modal inputs.
        mm_inputs = list[MultiModalKwargs]()
        req_ids_pos = list[tuple[str, int, PlaceholderRange]]()
        for req_id, encoder_input_ids in scheduled_encoder_inputs.items():
            req_state = self.requests[req_id]

            for mm_input_id in encoder_input_ids:
                mm_inputs.append(req_state.mm_inputs[mm_input_id])
                req_ids_pos.append(
                    (req_id, mm_input_id, req_state.mm_positions[mm_input_id]))

        # Batch mm inputs as much as we can: if a request in the batch has
        # multiple modalities or a different modality than the previous one,
        # we process it separately to preserve item order.
        # FIXME(ywang96): This is a hacky way to deal with multiple modalities
        # in the same batch while still being able to benefit from batching
        # multimodal inputs. The proper solution should be reordering the
        # encoder outputs.
        grouped_mm_inputs_list = group_mm_inputs_by_modality(mm_inputs)

        encoder_outputs = []
        for grouped_mm_inputs in grouped_mm_inputs_list:
            batched_mm_inputs = MultiModalKwargs.batch(grouped_mm_inputs)
            batched_mm_inputs = MultiModalKwargs.as_kwargs(batched_mm_inputs,
                                                           device=self.device)

            # Run the encoder.
            # `curr_group_outputs` is either of the following:
            # 1. A tensor of shape (num_items, feature_size, hidden_size)
            # in case feature_size is fixed across all multimodal items.
            # 2. A list or tuple (length: num_items) of tensors, each of shape
            # (feature_size, hidden_size) in case the feature size is dynamic
            # depending on the input multimodal items.
            curr_group_outputs = self.model.get_multimodal_embeddings(
                **batched_mm_inputs)

            sanity_check_mm_encoder_outputs(
                curr_group_outputs,
                expected_num_items=len(grouped_mm_inputs),
            )

            for output in curr_group_outputs:
                encoder_outputs.append(output)

        # Cache the encoder outputs.
        for (req_id, input_id, pos_info), output in zip(
                req_ids_pos,
                encoder_outputs,
        ):
            if req_id not in self.encoder_cache:
                self.encoder_cache[req_id] = {}

            self.encoder_cache[req_id][input_id] = scatter_mm_placeholders(
                output,
                is_embed=pos_info.is_embed,
            )

    def _gather_mm_embeddings(
        self,
        scheduler_output: "SchedulerOutput",
    ) -> list[torch.Tensor]:
        mm_embeds: list[torch.Tensor] = []
        for req_id in self.input_batch.req_ids:
            num_scheduled_tokens = scheduler_output.num_scheduled_tokens[
                req_id]
            req_state = self.requests[req_id]
            num_computed_tokens = req_state.num_computed_tokens
            mm_positions = req_state.mm_positions
            for i, pos_info in enumerate(mm_positions):
                start_pos = pos_info.offset
                num_encoder_tokens = pos_info.length

                # The encoder output is needed if the two ranges overlap:
                # [num_computed_tokens,
                #  num_computed_tokens + num_scheduled_tokens) and
                # [start_pos, start_pos + num_encoder_tokens)
                if start_pos >= num_computed_tokens + num_scheduled_tokens:
                    # The encoder output is not needed in this step.
                    break
                if start_pos + num_encoder_tokens <= num_computed_tokens:
                    # The encoder output is already processed and stored
                    # in the decoder's KV cache.
                    continue

                start_idx = max(num_computed_tokens - start_pos, 0)
                end_idx = min(
                    num_computed_tokens - start_pos + num_scheduled_tokens,
                    num_encoder_tokens)
                assert start_idx < end_idx
                assert req_id in self.encoder_cache
                assert i in self.encoder_cache[req_id]
                encoder_output = self.encoder_cache[req_id][i]

                if (is_embed := pos_info.is_embed) is not None:
                    is_embed = is_embed[start_idx:end_idx]

                mm_embeds_item = gather_mm_placeholders(
                    encoder_output[start_idx:end_idx],
                    is_embed=is_embed,
                )
                mm_embeds.append(mm_embeds_item)
        return mm_embeds

    def get_model(self) -> nn.Module:
        return self.model

    def apply_grammar_bitmask(
        self,
        scheduler_output: "SchedulerOutput",
        logits: torch.Tensor,
    ):
        # Serialization of np.ndarray is much more efficient than a tensor,
        # so we receive it in that format.
        grammar_bitmask = scheduler_output.grammar_bitmask
        if grammar_bitmask is None:
            return

        # We receive the structured output bitmask from the scheduler, but the
        # indices of the requests in the batch may not match the indices of
        # the bitmask since the scheduler doesn't know how the gpu runner is
        # ordering the requests in the batch. We need to sort the bitmask to
        # match the order of the requests used here.
        struct_out_req_batch_indices: dict[str, int] = {}
        indices_match = True
        for req_id in self.input_batch.req_ids:
            mask_index = scheduler_output.structured_output_request_ids.get(
                req_id)
            if mask_index is None:
                # not a structured output request
                continue
            batch_index = self.input_batch.req_id_to_index[req_id]
            if batch_index != mask_index:
                indices_match = False
            struct_out_req_batch_indices[req_id] = batch_index

        if not indices_match:
            # Sort the bitmask to match the order of the requests
            sorted_bitmask = np.zeros_like(grammar_bitmask)
            for req_id, batch_index in struct_out_req_batch_indices.items():
                orig_index = scheduler_output.structured_output_request_ids[
                    req_id]
                sorted_bitmask[batch_index] = grammar_bitmask[orig_index]
            grammar_bitmask = sorted_bitmask

        grammar_bitmask = torch.from_numpy(grammar_bitmask)

        # TODO: compatibility with spec decode
        xgr.apply_token_bitmask_inplace(
            logits,
            grammar_bitmask.to(self.device, non_blocking=True),
            indices=list(struct_out_req_batch_indices.values()),
        )

    @torch.inference_mode()
    def execute_model(
        self,
        scheduler_output: "SchedulerOutput",
        intermediate_tensors: Optional[IntermediateTensors] = None,
    ) -> Union[ModelRunnerOutput, torch.Tensor]:
        # Update KVConnector with the KVConnector metadata forward().
        if has_kv_transfer_group():
            get_kv_transfer_group().bind_connector_metadata(
                scheduler_output.kv_connector_metadata)

        self._update_states(scheduler_output)
        if not scheduler_output.total_num_scheduled_tokens:
            # Return empty ModelRunnerOutput if there's no work to do.
            return EMPTY_MODEL_RUNNER_OUTPUT

        # Prepare the decoder inputs.
        attn_metadata, logits_indices, spec_decode_metadata = (
            self._prepare_inputs(scheduler_output))
        num_scheduled_tokens = scheduler_output.total_num_scheduled_tokens
        if (self.use_cuda_graph
                and num_scheduled_tokens <= self.cudagraph_batch_sizes[-1]):
            # Use piecewise CUDA graphs.
            # Add padding to the batch size.
            num_input_tokens = self.vllm_config.pad_for_cudagraph(
                num_scheduled_tokens)
        else:
            # Eager mode.
            num_input_tokens = num_scheduled_tokens

        for kv_cache_group_spec in self.kv_cache_config.kv_cache_groups:
            # TODO: notes for use layer_names[0]
            layer_name = kv_cache_group_spec.layer_names[0]
            attn_metadata[layer_name].num_input_tokens = num_input_tokens

        # _prepare_inputs may reorder the batch, so we must gather multi
        # modal outputs after that to ensure the correct order
        if self.is_multimodal_model:
            # Run the multimodal encoder if any.
            self._execute_mm_encoder(scheduler_output)
            mm_embeds = self._gather_mm_embeddings(scheduler_output)
        else:
            mm_embeds = []

        if self.is_multimodal_model:
            # NOTE(woosuk): To unify token ids and soft tokens (vision
            # embeddings), we always use embeddings (rather than token ids)
            # as input to the multimodal model, even when the input is text.
            input_ids = self.input_ids[:num_scheduled_tokens]
            if mm_embeds:
                inputs_embeds = self.model.get_input_embeddings(
                    input_ids, mm_embeds)
            else:
                inputs_embeds = self.model.get_input_embeddings(input_ids)
            # TODO(woosuk): Avoid the copy. Optimize.
            self.inputs_embeds[:num_scheduled_tokens].copy_(inputs_embeds)
            inputs_embeds = self.inputs_embeds[:num_input_tokens]
            input_ids = None
        else:
            # For text-only models, we use token ids as input.
            # While it is possible to use embeddings as input just like the
            # multimodal models, it is not desirable for performance since
            # then the embedding layer is not included in the CUDA graph.
            input_ids = self.input_ids[:num_input_tokens]
            inputs_embeds = None
        if self.uses_mrope:
            positions = self.mrope_positions[:, :num_input_tokens]
        else:
            positions = self.positions[:num_input_tokens]

        if get_pp_group().is_first_rank:
            intermediate_tensors = None
        else:
            assert intermediate_tensors is not None
            assert self.intermediate_tensors is not None
            for k, v in intermediate_tensors.items():
                self.intermediate_tensors[k][:num_input_tokens].copy_(
                    v[:num_input_tokens], non_blocking=True)
            intermediate_tensors = IntermediateTensors({
                k: v[:num_input_tokens]
                for k, v in self.intermediate_tensors.items()
            })

        # Run the decoder.
        # Use persistent buffers for CUDA graphs.
        with set_forward_context(attn_metadata, self.vllm_config):
            hidden_states = self.model(
                input_ids=input_ids,
                positions=positions,
                intermediate_tensors=intermediate_tensors,
                inputs_embeds=inputs_embeds,
            )
        if not get_pp_group().is_last_rank:
            # For mid-pipeline stages, return the hidden states.
            return hidden_states

        hidden_states = hidden_states[:num_scheduled_tokens]
        sample_hidden_states = hidden_states[logits_indices]
        logits = self.model.compute_logits(sample_hidden_states, None)

        # Apply structured output bitmasks if present
        if scheduler_output.grammar_bitmask is not None:
            self.apply_grammar_bitmask(scheduler_output, logits)

        # Sample the next token and get logprobs if needed.
        sampling_metadata = self.input_batch.sampling_metadata
        if spec_decode_metadata is None:
            sampler_output = self.model.sample(
                logits=logits,
                sampling_metadata=sampling_metadata,
            )
        else:
            # When indexing with a tensor (bonus_logits_indices), PyTorch
            # creates a new tensor with separate storage from the original
            # logits tensor. This means any in-place operations on bonus_logits
            # won't affect the original logits tensor.
            bonus_logits = logits[spec_decode_metadata.bonus_logits_indices]
            sampler_output = self.model.sample(
                logits=bonus_logits,
                sampling_metadata=sampling_metadata,
            )
            bonus_token_ids = sampler_output.sampled_token_ids

            # Just like `bonus_logits`, `target_logits` is a new tensor with
            # separate storage from the original `logits` tensor. Therefore,
            # it is safe to update `target_logits` in place.
            target_logits = logits[spec_decode_metadata.target_logits_indices]
            output_token_ids = self.rejection_sampler(
                spec_decode_metadata,
                None,  # draft_probs
                target_logits,
                bonus_token_ids,
                sampling_metadata,
            )
            sampler_output.sampled_token_ids = output_token_ids

        # TODO(woosuk): The following loop can be slow since it iterates over
        # the requests one by one. Optimize.
        discard_sampled_tokens_req_indices = []
        for i, req_id in enumerate(self.input_batch.req_ids):
            req_state = self.requests[req_id]
            seq_len = (req_state.num_computed_tokens +
                       scheduler_output.num_scheduled_tokens[req_id])
            if seq_len < req_state.num_tokens:
                # Ignore the sampled token for partial prefills.
                # Rewind the generator state as if the token was not sampled.
                # This relies on cuda-specific torch-internal impl details
                generator = self.input_batch.generators.get(i)
                if generator is not None:
                    generator.set_offset(generator.get_offset() - 4)
                # Record the index of the request that should not be sampled,
                # so that we could clear the sampled tokens before returning.
                discard_sampled_tokens_req_indices.append(i)

        # NOTE: GPU -> CPU Sync happens here.
        # Move as many CPU operations as possible before this sync point.
        logprobs_tensors = sampler_output.logprobs_tensors
        logprobs_lists = logprobs_tensors.tolists() \
            if logprobs_tensors is not None else None

        # Compute prompt logprobs if needed.
        prompt_logprobs_dict = self._get_prompt_logprobs_dict(
            hidden_states,
            scheduler_output,
        )

        # Get the valid generated tokens.
        sampled_token_ids = sampler_output.sampled_token_ids
        max_gen_len = sampled_token_ids.shape[-1]
        if max_gen_len == 1:
            # No spec decode tokens.
            valid_sampled_token_ids = sampled_token_ids.tolist()
        else:
            # Includes spec decode tokens.
            valid_sampled_token_ids = self.rejection_sampler.parse_output(
                sampled_token_ids,
                self.input_batch.vocab_size,
            )
        # Mask out the sampled tokens that should not be sampled.
        for i in discard_sampled_tokens_req_indices:
            valid_sampled_token_ids[i].clear()

        if not self.use_spec_decode:
            # Speculative decoding is not enabled.
            spec_token_ids = None
        elif self.speculative_config.method == "ngram":
            assert isinstance(self.drafter, NgramProposer)
            spec_token_ids = self.generate_draft_token_ids(
                valid_sampled_token_ids, sampling_metadata)
        elif self.speculative_config.method == "eagle":
            assert isinstance(self.drafter, EagleProposer)
            # TODO(woosuk): Refactor the loop.
            next_token_ids: list[int] = []
            for i, token_ids in enumerate(valid_sampled_token_ids):
                if token_ids:
                    # Common case.
                    next_token_id = token_ids[-1]
                else:
                    # Partial prefill (rare case).
                    # Get the next token id from the request state.
                    req_id = self.input_batch.req_ids[i]
                    req_state = self.requests[req_id]
                    seq_len = (req_state.num_computed_tokens +
                               scheduler_output.num_scheduled_tokens[req_id])
                    next_token_id = req_state.get_token_id(seq_len)
                next_token_ids.append(next_token_id)
            next_token_ids = torch.tensor(next_token_ids,
                                          dtype=torch.int32,
                                          device=self.device)

            if spec_decode_metadata is None:
                # input_ids can be None for multimodal models.
                # We need to slice token_ids, positions, and hidden_states
                # because the eagle head does not use cuda graph and should
                # not include padding.
                target_token_ids = self.input_ids[:num_scheduled_tokens]
                target_positions = positions[:num_scheduled_tokens]
                target_hidden_states = hidden_states[:num_scheduled_tokens]
                target_slot_mapping = attn_metadata.slot_mapping
                cu_num_tokens = attn_metadata.query_start_loc
            else:
                # TODO(woosuk): Refactor this.
                num_draft_tokens = spec_decode_metadata.num_draft_tokens
                num_rejected_tokens = [
                    n + 1 - len(valid_sampled_token_ids[i]) if n > 0 else 0
                    for i, n in enumerate(num_draft_tokens)
                ]
                num_rejected_tokens = torch.tensor(
                    num_rejected_tokens,
                    dtype=torch.int32,
                    device=self.device,
                )
                cu_num_tokens, token_indices = self.drafter.prepare_inputs(
                    attn_metadata.query_start_loc,
                    num_rejected_tokens,
                )
                target_token_ids = self.input_ids[token_indices]
                target_positions = positions[token_indices]
                target_hidden_states = hidden_states[token_indices]
                target_slot_mapping = attn_metadata.slot_mapping[token_indices]

            draft_token_ids, draft_probs = self.drafter.propose(
                target_token_ids=target_token_ids,
                target_positions=target_positions,
                target_hidden_states=target_hidden_states,
                target_slot_mapping=target_slot_mapping,
                next_token_ids=next_token_ids,
                cu_num_tokens=cu_num_tokens,
                block_table=attn_metadata.block_table,
                sampling_metadata=sampling_metadata,
            )
            spec_token_ids = draft_token_ids.tolist()
            # TODO(woosuk): Cache draft_probs and use it for rejection sampling
            # in the next step.
            del draft_probs

        # Clear KVConnector state after all KVs are generated.
        if has_kv_transfer_group():
            get_kv_transfer_group().clear_connector_metadata()

        return ModelRunnerOutput(
            req_ids=self.input_batch.req_ids,
            req_id_to_index=self.input_batch.req_id_to_index,
            sampled_token_ids=valid_sampled_token_ids,
            spec_token_ids=spec_token_ids,
            logprobs=logprobs_lists,
            prompt_logprobs_dict=prompt_logprobs_dict,
        )

    def generate_draft_token_ids(
        self,
        sampled_token_ids: list[list[int]],
        sampling_metadata: SamplingMetadata,
    ) -> list[list[int]]:
        # TODO(woosuk): Optimize.
        draft_token_ids: list[list[int]] = []
        for i, sampled_ids in enumerate(sampled_token_ids):
            num_sampled_ids = len(sampled_ids)
            if not num_sampled_ids:
                # Skip speculative decoding.
                draft_token_ids.append([])
                continue

            # Skip requests that require sampling parameters that are not
            # supported with speculative decoding.
            req_id = self.input_batch.req_ids[i]
            if not is_spec_decode_supported(req_id, self.input_batch):
                draft_token_ids.append([])
                continue

            # Add sampled_token_ids to token_ids_cpu.
            start_idx = self.input_batch.num_tokens_no_spec[i]
            end_idx = start_idx + num_sampled_ids
            if end_idx >= self.max_model_len:
                # Skip requests that have already reached the max model length.
                draft_token_ids.append([])
                continue

            self.input_batch.token_ids_cpu[i, start_idx:end_idx] = sampled_ids
            drafter_output = self.drafter.propose(
                self.input_batch.token_ids_cpu[i, :end_idx])
            if drafter_output is None or len(drafter_output) == 0:
                draft_token_ids.append([])
            else:
                draft_token_ids.append(drafter_output.tolist())
        return draft_token_ids

    def load_model(self) -> None:
        logger.info("Starting to load model %s...", self.model_config.model)
        with DeviceMemoryProfiler() as m:  # noqa: SIM117
            time_before_load = time.perf_counter()
            self.model = get_model(vllm_config=self.vllm_config)
            if self.lora_config:
                self.model = self.load_lora_model(self.model,
                                                  self.model_config,
                                                  self.scheduler_config,
                                                  self.lora_config,
                                                  self.device)
            if hasattr(self, "drafter"):
                logger.info("Loading drafter model...")
                self.drafter.load_model(self.model)
            time_after_load = time.perf_counter()
        self.model_memory_usage = m.consumed_memory
        logger.info("Model loading took %.4f GiB and %.6f seconds",
                    self.model_memory_usage / GiB_bytes,
                    time_after_load - time_before_load)

    def _get_prompt_logprobs_dict(
        self,
        hidden_states: torch.Tensor,
        scheduler_output: "SchedulerOutput",
    ) -> dict[str, Optional[LogprobsTensors]]:
        num_prompt_logprobs_dict = self.input_batch.num_prompt_logprobs
        if not num_prompt_logprobs_dict:
            return {}

        in_progress_dict = self.input_batch.in_progress_prompt_logprobs_cpu
        prompt_logprobs_dict: dict[str, Optional[LogprobsTensors]] = {}

        # Since prompt logprobs are a rare feature, prioritize simple,
        # maintainable loop over optimal performance.
        completed_prefill_reqs = []
        for req_id, num_prompt_logprobs in num_prompt_logprobs_dict.items():

            num_tokens = scheduler_output.num_scheduled_tokens[req_id]

            # Get metadata for this request.
            request = self.requests[req_id]
            num_prompt_tokens = len(request.prompt_token_ids)
            prompt_token_ids = torch.tensor(request.prompt_token_ids).to(
                self.device, non_blocking=True)

            # Set up target LogprobsTensors object.
            logprobs_tensors = in_progress_dict.get(req_id)
            if not logprobs_tensors:
                # Create empty logprobs CPU tensors for the entire prompt.
                # If chunked, we'll copy in slice by slice.
                logprobs_tensors = LogprobsTensors.empty_cpu(
                    num_prompt_tokens - 1, num_prompt_logprobs + 1)
                in_progress_dict[req_id] = logprobs_tensors

            # Determine number of logits to retrieve.
            start_idx = request.num_computed_tokens
            start_tok = start_idx + 1
            num_remaining_tokens = num_prompt_tokens - start_tok
            if num_tokens <= num_remaining_tokens:
                # This is a chunk, more tokens remain.
                # In the == case, there are no more prompt logprobs to produce
                # but we want to defer returning them to the next step where we
                # have new generated tokens to return.
                num_logits = num_tokens
            else:
                # This is the last chunk of prompt tokens to return.
                num_logits = num_remaining_tokens
                completed_prefill_reqs.append(req_id)
                prompt_logprobs_dict[req_id] = logprobs_tensors

            if num_logits <= 0:
                # This can happen for the final chunk if we prefilled exactly
                # (num_prompt_tokens - 1) tokens for this request in the prior
                # step. There are no more prompt logprobs to produce.
                continue

            # Get the logits corresponding to this req's prompt tokens.
            # If this is a partial request (i.e. chunked prefill),
            # then there is prompt logprob generated for each index.
            req_idx = self.input_batch.req_id_to_index[req_id]
            offset = self.query_start_loc_np[req_idx].item()
            prompt_hidden_states = hidden_states[offset:offset + num_logits]
            logits = self.model.compute_logits(prompt_hidden_states, None)

            # Get the "target" tokens for each index. For prompt at index i,
            # the token at prompt index i+1 is the "sampled" token we want
            # to gather the logprob for.
            tgt_token_ids = prompt_token_ids[start_tok:start_tok + num_logits]

            # Compute prompt logprobs.
            logprobs = self.model.sampler.compute_logprobs(logits)
            token_ids, logprobs, ranks = self.model.sampler.gather_logprobs(
                logprobs, num_prompt_logprobs, tgt_token_ids)

            # Transfer GPU->CPU async.
            chunk_slice = slice(start_idx, start_idx + num_logits)
            logprobs_tensors.logprob_token_ids[chunk_slice].copy_(
                token_ids, non_blocking=True)
            logprobs_tensors.logprobs[chunk_slice].copy_(logprobs,
                                                         non_blocking=True)
            logprobs_tensors.selected_token_ranks[chunk_slice].copy_(
                ranks, non_blocking=True)

        # Remove requests that have completed prefill from the batch
        # num_prompt_logprobs_dict.
        for req_id in completed_prefill_reqs:
            del num_prompt_logprobs_dict[req_id]
            del in_progress_dict[req_id]

        # Must synchronize the non-blocking GPU->CPU transfers.
        if prompt_logprobs_dict:
            torch.cuda.synchronize()

        return prompt_logprobs_dict

    @torch.inference_mode()
    def _dummy_run(
        self,
        num_tokens: int,
    ) -> torch.Tensor:

        # Set num_scheduled_tokens based on num_tokens and max_num_seqs
        # for dummy run with LoRA so that the num_reqs collectively
        # has num_tokens in total.
        assert num_tokens <= self.scheduler_config.max_num_batched_tokens
        max_num_reqs = self.scheduler_config.max_num_seqs
        num_reqs = max_num_reqs if num_tokens >= max_num_reqs else num_tokens
        min_tokens_per_req = num_tokens // num_reqs
        num_scheduled_tokens_list = [min_tokens_per_req] * num_reqs
        num_scheduled_tokens_list[-1] += num_tokens % num_reqs
        assert sum(num_scheduled_tokens_list) == num_tokens
        assert len(num_scheduled_tokens_list) == num_reqs
        num_scheduled_tokens = np.array(num_scheduled_tokens_list,
                                        dtype=np.int32)

        with self.maybe_dummy_run_with_lora(self.lora_config,
                                            num_scheduled_tokens):
            model = self.model
            if self.is_multimodal_model:
                input_ids = None
                inputs_embeds = self.inputs_embeds[:num_tokens]
            else:
                input_ids = self.input_ids[:num_tokens]
                inputs_embeds = None
            if self.uses_mrope:
                positions = self.mrope_positions[:, :num_tokens]
            else:
                positions = self.positions[:num_tokens]

            if get_pp_group().is_first_rank:
                intermediate_tensors = None
            else:
                if self.intermediate_tensors is None:
                    self.intermediate_tensors = (
                        self.model.make_empty_intermediate_tensors(
                            batch_size=self.max_num_tokens,
                            dtype=self.model_config.dtype,
                            device=self.device))
                intermediate_tensors = IntermediateTensors({
                    k: v[:num_tokens]
                    for k, v in self.intermediate_tensors.items()
                })

            with set_forward_context(None,
                                     self.vllm_config,
                                     num_tokens=num_tokens):
                hidden_states = model(
                    input_ids=input_ids,
                    positions=positions,
                    intermediate_tensors=intermediate_tensors,
                    inputs_embeds=inputs_embeds,
                )

        logit_indices = np.cumsum(num_scheduled_tokens) - 1
        return hidden_states[logit_indices]

    @torch.inference_mode()
    def _dummy_sampler_run(
        self,
        hidden_states: torch.Tensor,
    ) -> torch.Tensor:

        logits = self.model.compute_logits(hidden_states, None)
        num_reqs = logits.size(0)

        dummy_tensors = lambda v: torch.full(
            (num_reqs, ), v, device=self.device)

        dummy_metadata = SamplingMetadata(
            temperature=dummy_tensors(0.5),
            all_greedy=False,
            all_random=False,
            top_p=dummy_tensors(0.9),
            top_k=dummy_tensors(logits.size(1) - 1),
            min_p=None,
            generators={},
            max_num_logprobs=None,
            no_penalties=True,
            prompt_token_ids=None,
            frequency_penalties=dummy_tensors(0.1),
            presence_penalties=dummy_tensors(0.1),
            repetition_penalties=dummy_tensors(0.1),
            output_token_ids=[[] for _ in range(num_reqs)],
            min_tokens={},
            logit_bias=[None for _ in range(num_reqs)],
            allowed_token_ids_mask=None,
            bad_words_token_ids={},
        )
        try:
            sampler_output = self.model.sample(
                logits=logits, sampling_metadata=dummy_metadata)
        except RuntimeError as e:
            if 'out of memory' in str(e):
                raise RuntimeError(
                    "CUDA out of memory occurred when warming up sampler with "
                    f"{num_reqs} dummy requests. Please try lowering "
                    "`max_num_seqs` or `gpu_memory_utilization` when "
                    "initializing the engine.") from e
            else:
                raise e
        if self.use_spec_decode:
            draft_token_ids = [[0] for _ in range(num_reqs)]
            dummy_spec_decode_metadata = SpecDecodeMetadata.make_dummy(
                draft_token_ids, self.device)

            num_tokens = sum(len(ids) for ids in draft_token_ids)
            # draft_probs = torch.randn(
            #     num_tokens, logits.shape[-1], device=self.device,
            #     dtype=logits.dtype)
            draft_probs = None
            target_logits = torch.randn(num_tokens,
                                        logits.shape[-1],
                                        device=self.device,
                                        dtype=logits.dtype)
            # NOTE(woosuk): Here, we should use int32 because the sampler uses
            # int32 for bonus_token_ids. If the dtype mismatches, re-compilation
            # will occur at runtime.
            bonus_token_ids = torch.zeros(num_reqs,
                                          device=self.device,
                                          dtype=torch.int32)
            self.rejection_sampler(
                dummy_spec_decode_metadata,
                draft_probs,
                target_logits,
                bonus_token_ids,
                dummy_metadata,
            )
        return sampler_output

    def profile_run(self) -> None:
        # Profile with multimodal encoder & encoder cache.
        # TODO: handle encoder-decoder models once we support them.
        if (self.is_multimodal_model and self.max_num_encoder_input_tokens > 0
                and self.encoder_cache_size > 0):

            # NOTE: Currently model is profiled with a single non-text
            # modality with the max possible input tokens even when
            # it supports multiple.
            max_tokens_by_modality_dict = self.mm_registry \
                .get_max_tokens_per_item_by_nonzero_modality(self.model_config)
            dummy_data_modality, max_tokens_per_mm_item = max(
                max_tokens_by_modality_dict.items(), key=lambda item: item[1])

            # Check how many items of this modality can be supported by
            # the encoder budget.
            encoder_budget = min(self.max_num_encoder_input_tokens,
                                 self.encoder_cache_size)

            max_num_mm_items_encoder_budget = cdiv(encoder_budget,
                                                   max_tokens_per_mm_item)

            # Check how many items of this modality can be supported by
            # the decoder budget.
            max_mm_items_per_req = self.mm_registry.get_mm_limits_per_prompt(
                self.model_config)[dummy_data_modality]

            # NOTE: We do not consider max_num_batched_tokens on purpose
            # because the multimodal embeddings can be generated in advance
            # and chunked prefilled.
            max_num_mm_items_decoder_budget = self.max_num_reqs * \
                max_mm_items_per_req

            max_num_mm_items = min(max_num_mm_items_encoder_budget,
                                   max_num_mm_items_decoder_budget)

            logger.info(
                "Encoder cache will be initialized with a budget of %s tokens,"
                " and profiled with %s %s items of the maximum feature size.",
                encoder_budget, max_num_mm_items, dummy_data_modality)

            # Create dummy batch of multimodal inputs.
            dummy_mm_kwargs = self.mm_registry.get_decoder_dummy_data(
                model_config=self.model_config,
                seq_len=self.max_num_tokens,
                mm_counts={
                    dummy_data_modality: 1
                },
            ).multi_modal_data

            batched_dummy_mm_inputs = MultiModalKwargs.batch(
                [dummy_mm_kwargs] * max_num_mm_items)
            batched_dummy_mm_inputs = MultiModalKwargs.as_kwargs(
                batched_dummy_mm_inputs, device=self.device)

            # Run multimodal encoder.
            dummy_encoder_outputs = self.model.get_multimodal_embeddings(
                **batched_dummy_mm_inputs)

            sanity_check_mm_encoder_outputs(
                dummy_encoder_outputs,
                expected_num_items=max_num_mm_items,
            )

            # Cache the dummy encoder outputs.
            self.encoder_cache["tmp"] = dict(enumerate(dummy_encoder_outputs))

        hidden_states = self._dummy_run(self.max_num_tokens)
        if get_pp_group().is_last_rank:
            sampler_output = self._dummy_sampler_run(hidden_states)
        else:
            sampler_output = None
        torch.cuda.synchronize()
        del hidden_states, sampler_output
        self.encoder_cache.clear()
        gc.collect()

    def capture_model(self) -> None:
        if not self.use_cuda_graph:
            logger.warning(
                "Skipping CUDA graph capture. Please add "
                "-O %s to use CUDA graphs.", CompilationLevel.PIECEWISE)
            return

        start_time = time.perf_counter()
        start_free_gpu_memory = torch.cuda.mem_get_info()[0]

        # Trigger CUDA graph capture for specific shapes.
        # Capture the large shapes first so that the smaller shapes
        # can reuse the memory pool allocated for the large shapes.
        with graph_capture(device=self.device):
            for num_tokens in reversed(self.cudagraph_batch_sizes):
                for _ in range(self.vllm_config.compilation_config.
                               cudagraph_num_of_warmups):
                    self._dummy_run(num_tokens)
                self._dummy_run(num_tokens)

        end_time = time.perf_counter()
        end_free_gpu_memory = torch.cuda.mem_get_info()[0]
        elapsed_time = end_time - start_time
        cuda_graph_size = start_free_gpu_memory - end_free_gpu_memory
        # This usually takes 5~20 seconds.
        logger.info("Graph capturing finished in %.0f secs, took %.2f GiB",
                    elapsed_time, cuda_graph_size / (1 << 30))

    def _initialize_kv_cache_buffer(
            self, kv_cache_config: KVCacheConfig) -> dict[str, torch.Tensor]:
        """
        Initializes the KV cache buffer with the correct size. The buffer needs
        to be reshaped to the desired shape before being used by the models.
        Args:
            kv_cache_config: The KV cache config 
        Returns:
            dict[str, torch.Tensor]: A map between layer names to their 
            corresponding memory buffer for KV cache.
         """
        kv_cache_raw_tensors: dict[str, torch.Tensor] = {}
        for layer_name, tensor_config in kv_cache_config.tensors.items():
            if isinstance(tensor_config, KVCacheNewTensor):
                # A new tensor with `tensor_config.size` bytes
                kv_cache_raw_tensors[layer_name] = torch.zeros(
                    tensor_config.size, dtype=torch.int8, device=self.device)
        for layer_name, tensor_config in kv_cache_config.tensors.items():
            if isinstance(tensor_config, KVCacheReuseTensor):
                # Reuse a tensor from `kv_cache_raw_tensors`
                kv_cache_raw_tensors[layer_name] = kv_cache_raw_tensors[
                    tensor_config.reused_layer_name]
        assert len(kv_cache_raw_tensors) == len(
            kv_cache_config.tensors), "Some layers are not initialized"
        return kv_cache_raw_tensors

    def _setup_kv_cache_shapes(
        self,
        kv_cache_config: KVCacheConfig,
        kv_cache_raw_tensors: dict[str, torch.Tensor],
    ) -> dict[str, torch.Tensor]:
        """
        Reshape the KV cache tensors to the desired shape.
        Args:
            kv_cache_config: The KV cache config 
            kv_cache_raw_tensors: The KV cache buffer of each layer, with 
            correct size but uninitialized shape.
        Returns:
            Dict[str, torch.Tensor]: A map between layer names to their 
            corresponding memory buffer for KV cache.
        """
        kv_caches: dict[str, torch.Tensor] = {}
        for i, kv_cache_group_spec in enumerate(
                kv_cache_config.kv_cache_groups):
            kv_cache_spec = kv_cache_group_spec.kv_cache_spec
            for layer_name in kv_cache_group_spec.layer_names:
                raw_tensor = kv_cache_raw_tensors[layer_name]
                assert raw_tensor.numel() % kv_cache_spec.page_size_bytes == 0
                num_blocks = (raw_tensor.numel() //
                              kv_cache_spec.page_size_bytes)
                if isinstance(kv_cache_spec,
                              (FullAttentionSpec, SlidingWindowSpec)):
                    kv_cache_shape = self.attn_backends[i].get_kv_cache_shape(
                        num_blocks, kv_cache_spec.block_size,
                        kv_cache_spec.num_kv_heads, kv_cache_spec.head_size)
                    dtype = kv_cache_spec.dtype
                    kv_caches[layer_name] = kv_cache_raw_tensors[
                        layer_name].view(dtype).view(kv_cache_shape)
                else:
                    raise NotImplementedError
        return kv_caches

    def initialize_kv_cache_tensors(self,
                                    kv_cache_config: KVCacheConfig) -> None:
        # TODO: docstring
        # Initialize the memory buffer for KV cache
        kv_cache_raw_tensors = self._initialize_kv_cache_buffer(
            kv_cache_config)
        # Change the memory buffer to the desired shape
        kv_caches = self._setup_kv_cache_shapes(kv_cache_config,
                                                kv_cache_raw_tensors)
        bind_kv_cache(
            kv_caches,
            self.vllm_config.compilation_config.static_forward_context,
            self.kv_caches)

    def initialize_attn_backend(self, kv_cache_config: KVCacheConfig) -> None:
        # TODO: docstring
        assert len(self.attn_backends) == 0 and len(
            self.attn_metadata_builders) == 0, "already initialized"
        for i, kv_cache_group_spec in enumerate(
                kv_cache_config.kv_cache_groups):
            kv_cache_spec = kv_cache_group_spec.kv_cache_spec
            if not isinstance(kv_cache_spec, AttentionSpec):
                raise NotImplementedError(
                    "Only AttentionSpec is supported for now.")
            attn_backend_i = get_attn_backend(
                kv_cache_spec.head_size,
                self.dtype,
                kv_cache_spec.dtype,
                kv_cache_spec.block_size,
                self.model_config.is_attention_free,
                use_mla=(isinstance(kv_cache_spec, AttentionSpec)
                         and kv_cache_spec.use_mla),
            )
            if attn_backend_i is None:
                error_msg = (
                    f"Error with get_attn_backend: {kv_cache_spec.head_size=}, "
                    f"{self.dtype=}, {kv_cache_spec.dtype=}, "
                    f"{kv_cache_spec.block_size=}, "
                    f"{self.model_config.is_attention_free=}, "
                    f"{kv_cache_spec.use_mla=}")
                logger.error(error_msg)
                raise NotImplementedError(
                    "Non-Attention backend is not supported by V1 "
                    "GPUModelRunner.")
            if isinstance(self.input_batch.block_table, BlockTable):
                block_table = self.input_batch.block_table
            else:
                block_table = self.input_batch.block_table[i]
            attn_metadata_builder_i = attn_backend_i.get_builder_cls()(
                weakref.proxy(self), kv_cache_spec, block_table)
            self.attn_backends.append(attn_backend_i)
            self.attn_metadata_builders.append(attn_metadata_builder_i)

        assert all(builder.reorder_batch.__func__ is
                   self.attn_metadata_builders[0].reorder_batch.__func__
                   for builder in self.attn_metadata_builders), "TODO"

    def initialize_kv_cache(self, kv_cache_config: KVCacheConfig) -> None:
        """
        Initialize KV cache based on `kv_cache_config`.
        Args:
            kv_cache_config: Configuration for the KV cache, including the KV
            cache size of each layer
        """
        self.kv_cache_config = kv_cache_config
        self.input_batch = InputBatch(
            max_num_reqs=self.max_num_reqs,
            max_model_len=self.max_model_len,
            max_num_tokens=self.max_num_tokens,
            device=self.device,
            pin_memory=self.pin_memory,
            vocab_size=self.model_config.get_vocab_size(),
            kv_cache_config=kv_cache_config,
        )
        self.initialize_attn_backend(kv_cache_config)
        self.initialize_kv_cache_tensors(kv_cache_config)

    def get_kv_cache_spec(self) -> dict[str, KVCacheSpec]:
        """
        Generates the KVCacheSpec by parsing the kv cache format from each
        Attention module in the static forward context.
        Returns:
            KVCacheSpec: A dictionary mapping layer names to their KV cache
            format. Layers that do not need KV cache are not included.
        """

        forward_ctx = self.vllm_config.compilation_config.static_forward_context
        block_size = self.vllm_config.cache_config.block_size
        use_mla = self.vllm_config.model_config.use_mla
        kv_cache_spec: dict[str, KVCacheSpec] = {}
        for layer_name, attn_module in forward_ctx.items():
            if isinstance(attn_module, FusedMoE):
                continue

            # TODO: Support other attention modules, e.g., sliding window,
            # cross-attention
            assert isinstance(attn_module, Attention)
            if attn_module.attn_type == AttentionType.DECODER:
                if attn_module.sliding_window is not None:
                    kv_cache_spec[layer_name] = SlidingWindowSpec(
                        block_size=block_size,
                        head_size=attn_module.head_size,
                        num_query_heads=attn_module.num_heads,
                        num_kv_heads=attn_module.num_kv_heads,
                        dtype=self.kv_cache_dtype,
                        sliding_window=attn_module.sliding_window,
                        use_mla=use_mla)
                else:
                    kv_cache_spec[layer_name] = FullAttentionSpec(
                        block_size=block_size,
                        head_size=attn_module.head_size,
                        num_query_heads=attn_module.num_heads,
                        num_kv_heads=attn_module.num_kv_heads,
                        dtype=self.kv_cache_dtype,
                        use_mla=use_mla)
            elif attn_module.attn_type in (AttentionType.ENCODER,
                                           AttentionType.ENCODER_ONLY):
                # encoder-only attention does not need KV cache.
                continue
            elif attn_module.attn_type == AttentionType.ENCODER_DECODER:
                raise NotImplementedError
            else:
                raise ValueError(
                    f"Unknown attention type: {attn_module.attn_type}")

        return kv_cache_spec<|MERGE_RESOLUTION|>--- conflicted
+++ resolved
@@ -460,18 +460,14 @@
         num_reqs = self.input_batch.num_reqs
         assert num_reqs > 0
 
-<<<<<<< HEAD
         # Some attention backends (namely MLA) may want to separate requests
         # based on if the attention computation will be compute-bound or
         # memory-bound. This gives them a hook to do that.
-        # NOTE: only same builder is supported now
-        modified_batch = self.attn_metadata_builders[0].reorder_batch(
+        modified_batch = self.attn_metadata_builder.reorder_batch(
             self.input_batch, scheduler_output)
         if modified_batch:
             self.input_batch.refresh_sampling_metadata()
 
-=======
->>>>>>> ce17db80
         # OPTIMIZATION: Start copying the block table first.
         # This way, we can overlap the copy with the following CPU operations.
         self.input_batch.block_table.commit(num_reqs)
@@ -525,7 +521,6 @@
                            torch.from_numpy(token_indices),
                            out=self.input_ids_cpu[:total_num_scheduled_tokens])
 
-<<<<<<< HEAD
         if len(self.kv_cache_config.kv_cache_groups) == 1:
             may_multi_layer_unwrapper = lambda x, _group_id: x
         else:
@@ -557,22 +552,6 @@
                 block_numbers * block_size,
                 block_offsets,
                 out=block_table.slot_mapping_np[:total_num_scheduled_tokens])
-=======
-        # Calculate the slot mapping.
-        # E.g., [0, 1, 0, 1, 2, 3, 4, 0, 1, 2]
-        # -> [0, 0, K, K, K + 1, K + 1, K + 2, 2 * K, 2 * K, 2 * K + 1]
-        # where K is the max_num_blocks_per_req and the block size is 2.
-        # NOTE(woosuk): We can't simply use `token_indices // block_size` here
-        # because M (max_model_len) is not necessarily divisible by block_size.
-        block_table_indices = (req_indices * self.max_num_blocks_per_req +
-                               positions_np // self.block_size)
-        block_table_cpu = self.input_batch.block_table.get_cpu_tensor()
-        block_numbers = block_table_cpu.flatten()[block_table_indices].numpy()
-        block_offsets = positions_np % self.block_size
-        np.add(block_numbers * self.block_size,
-               block_offsets,
-               out=self.slot_mapping_np[:total_num_scheduled_tokens])
->>>>>>> ce17db80
 
         # Prepare the attention metadata.
         self.query_start_loc_np[0] = 0
@@ -729,19 +708,13 @@
             common_prefix_len,
             self.input_batch.num_computed_tokens_cpu[:num_reqs].min())
         # common_prefix_len should be a multiple of the block size.
-<<<<<<< HEAD
         common_prefix_len = (common_prefix_len // kv_cache_spec.block_size *
                              kv_cache_spec.block_size)
         use_sliding_window = (isinstance(kv_cache_spec, SlidingWindowSpec)
                               or (isinstance(kv_cache_spec, FullAttentionSpec)
                                   and kv_cache_spec.compute_as_sliding_window))
         assert isinstance(kv_cache_spec, AttentionSpec)
-        use_cascade = attn_backend.use_cascade_attention(
-=======
-        common_prefix_len = (common_prefix_len // self.block_size *
-                             self.block_size)
-        use_cascade = self.attn_metadata_builder.use_cascade_attention(
->>>>>>> ce17db80
+        use_cascade = attn_metadata_builder.use_cascade_attention(
             common_prefix_len=common_prefix_len,
             query_lens=num_scheduled_tokens,
             num_query_heads=kv_cache_spec.num_query_heads,
@@ -1071,6 +1044,15 @@
             # TODO: notes for use layer_names[0]
             layer_name = kv_cache_group_spec.layer_names[0]
             attn_metadata[layer_name].num_input_tokens = num_input_tokens
+
+        # _prepare_inputs may reorder the batch, so we must gather multi
+        # modal outputs after that to ensure the correct order
+        if self.is_multimodal_model:
+            # Run the multimodal encoder if any.
+            self._execute_mm_encoder(scheduler_output)
+            mm_embeds = self._gather_mm_embeddings(scheduler_output)
+        else:
+            mm_embeds = []
 
         # _prepare_inputs may reorder the batch, so we must gather multi
         # modal outputs after that to ensure the correct order
