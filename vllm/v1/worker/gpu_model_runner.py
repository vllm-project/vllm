# SPDX-License-Identifier: Apache-2.0
# SPDX-FileCopyrightText: Copyright contributors to the vLLM project

import gc
import itertools
import time
from collections import defaultdict
from collections.abc import Iterator
from contextlib import contextmanager
from copy import deepcopy
from typing import TYPE_CHECKING, Any, Optional, Union, cast

import numpy as np
import torch
import torch.distributed
import torch.nn as nn
from tqdm import tqdm

import vllm.envs as envs
from vllm.attention import Attention, AttentionType
from vllm.attention.backends.abstract import AttentionBackend
from vllm.attention.layers.chunked_local_attention import ChunkedLocalAttention
from vllm.compilation.counter import compilation_counter
from vllm.compilation.cuda_graph import CUDAGraphWrapper
from vllm.compilation.monitor import set_cudagraph_capturing_enabled
from vllm.config import (CompilationLevel, CUDAGraphMode, VllmConfig,
                         get_layers_from_vllm_config, update_config)
from vllm.distributed.eplb.eplb_state import EplbState
from vllm.distributed.kv_transfer import (get_kv_transfer_group,
                                          has_kv_transfer_group)
from vllm.distributed.parallel_state import (
    get_pp_group, get_tp_group, graph_capture, is_global_first_rank,
    prepare_communication_buffer_for_model)
from vllm.forward_context import (BatchDescriptor, DPMetadata,
                                  set_forward_context)
from vllm.logger import init_logger
from vllm.model_executor.layers.attention_layer_base import AttentionLayerBase
from vllm.model_executor.layers.mamba.abstract import MambaBase
from vllm.model_executor.layers.rotary_embedding import MRotaryEmbedding
from vllm.model_executor.model_loader import TensorizerLoader, get_model_loader
from vllm.model_executor.models.interfaces import (is_mixture_of_experts,
                                                   supports_eagle3,
                                                   supports_transcription)
from vllm.model_executor.models.interfaces_base import (
    VllmModelForPooling, is_pooling_model, is_text_generation_model)
from vllm.multimodal import MULTIMODAL_REGISTRY
from vllm.multimodal.inputs import (BatchedTensorInputs, MultiModalKwargsItem,
                                    PlaceholderRange)
from vllm.multimodal.utils import group_mm_kwargs_by_modality
from vllm.pooling_params import PoolingParams
from vllm.sampling_params import SamplingType
from vllm.sequence import IntermediateTensors, PoolerOutput
from vllm.tasks import GenerationTask, PoolingTask, SupportedTask
from vllm.utils import (STR_DTYPE_TO_TORCH_DTYPE, DeviceMemoryProfiler,
                        GiB_bytes, LazyLoader, cdiv, check_use_alibi,
                        get_dtype_size, is_pin_memory_available, round_up,
                        supports_dynamo)
from vllm.v1.attention.backends.utils import (
    AttentionCGSupport, AttentionMetadataBuilder, CommonAttentionMetadata,
    create_fast_prefill_custom_backend,
    reorder_batch_to_split_decodes_and_prefills)
from vllm.v1.cudagraph_dispatcher import CudagraphDispatcher
from vllm.v1.kv_cache_interface import (AttentionSpec,
                                        ChunkedLocalAttentionSpec,
                                        EncoderOnlyAttentionSpec,
                                        FullAttentionSpec, KVCacheConfig,
                                        KVCacheGroupSpec, KVCacheSpec,
                                        MambaSpec, SlidingWindowSpec)
from vllm.v1.outputs import (EMPTY_MODEL_RUNNER_OUTPUT, DraftTokenIds,
                             LogprobsTensors, ModelRunnerOutput)
from vllm.v1.pool.metadata import PoolingMetadata
from vllm.v1.sample.logits_processor import LogitsProcessors, build_logitsprocs
from vllm.v1.sample.metadata import SamplingMetadata
from vllm.v1.sample.rejection_sampler import RejectionSampler
from vllm.v1.sample.sampler import Sampler
from vllm.v1.spec_decode.eagle import EagleProposer
from vllm.v1.spec_decode.medusa import MedusaProposer
from vllm.v1.spec_decode.metadata import SpecDecodeMetadata
from vllm.v1.spec_decode.ngram_proposer import NgramProposer
from vllm.v1.utils import CpuGpuBuffer
from vllm.v1.worker.gpu_input_batch import CachedRequestState, InputBatch
from vllm.v1.worker.kv_connector_model_runner_mixin import (
    KVConnectorModelRunnerMixin, KVConnectorOutput)
from vllm.v1.worker.lora_model_runner_mixin import LoRAModelRunnerMixin

from .utils import (AttentionGroup, MultiModalBudget,
                    add_kv_sharing_layers_to_kv_cache_groups, bind_kv_cache,
                    gather_mm_placeholders, sanity_check_mm_encoder_outputs,
                    scatter_mm_placeholders)

if TYPE_CHECKING:
    import xgrammar as xgr
    import xgrammar.kernels.apply_token_bitmask_inplace_torch_compile as xgr_torch_compile  # noqa: E501

    from vllm.model_executor.model_loader.tensorizer import TensorizerConfig
    from vllm.v1.core.sched.output import SchedulerOutput
else:
    xgr = LazyLoader("xgr", globals(), "xgrammar")
    xgr_torch_compile = LazyLoader(
        "xgr_torch_compile", globals(),
        "xgrammar.kernels.apply_token_bitmask_inplace_torch_compile")

logger = init_logger(__name__)


class GPUModelRunner(LoRAModelRunnerMixin, KVConnectorModelRunnerMixin):

    def __init__(
        self,
        vllm_config: VllmConfig,
        device: torch.device,
    ):
        self.vllm_config = vllm_config
        self.model_config = vllm_config.model_config
        self.cache_config = vllm_config.cache_config
        self.compilation_config = vllm_config.compilation_config
        self.lora_config = vllm_config.lora_config
        self.load_config = vllm_config.load_config
        self.parallel_config = vllm_config.parallel_config
        self.scheduler_config = vllm_config.scheduler_config
        self.speculative_config = vllm_config.speculative_config
        self.observability_config = vllm_config.observability_config

        from vllm.model_executor.models.utils import set_cpu_offload_max_bytes
        set_cpu_offload_max_bytes(
            int(self.cache_config.cpu_offload_gb * 1024**3))

        model_config = self.model_config
        cache_config = self.cache_config
        scheduler_config = self.scheduler_config
        parallel_config = self.parallel_config
        self.device = device
        self.pin_memory = is_pin_memory_available()
        self.dtype = self.model_config.dtype
        if cache_config.cache_dtype == "auto":
            self.kv_cache_dtype = self.dtype
        else:
            self.kv_cache_dtype = STR_DTYPE_TO_TORCH_DTYPE[
                cache_config.cache_dtype]

        self.is_pooling_model = model_config.pooler_config is not None
        self.is_multimodal_raw_input_only_model = (
            model_config.is_multimodal_raw_input_only_model)

        self.max_model_len = model_config.max_model_len
        self.max_num_tokens = scheduler_config.max_num_batched_tokens
        self.max_num_reqs = scheduler_config.max_num_seqs

        # Model-related.
        self.num_query_heads = model_config.get_num_attention_heads(
            parallel_config)
        self.hidden_size = model_config.get_hidden_size()
        self.attention_chunk_size = model_config.attention_chunk_size
        # Only relevant for models using ALiBi (e.g, MPT)
        self.use_alibi = check_use_alibi(model_config)

        self.cascade_attn_enabled = not self.model_config.disable_cascade_attn

        # Multi-modal data support
        self.mm_registry = MULTIMODAL_REGISTRY
        self.uses_mrope = model_config.uses_mrope
        self.supports_mm_inputs = self.mm_registry.supports_multimodal_inputs(
            model_config)

        # Sampler
        self.sampler = Sampler(logprobs_mode=self.model_config.logprobs_mode)

        self.eplb_state: Optional[EplbState] = None
        """
        State of the expert parallelism load balancer.

        Will be lazily initialized when the model is loaded.
        """

        # Lazy initializations
        # self.model: nn.Module  # Set after load_model
        # Initialize in initialize_kv_cache
        self.kv_caches: list[torch.Tensor] = []
        # indexes: [kv_cache_group_id][attn_group]
        self.attn_groups: list[list[AttentionGroup]] = []
        # self.kv_cache_config: KVCacheConfig

        # mm_hash ->  encoder_output
        self.encoder_cache: dict[str, torch.Tensor] = {}

        self.use_aux_hidden_state_outputs = False
        # Set up speculative decoding.
        # NOTE(Jiayi): currently we put the entire draft model on
        # the last PP rank. This is not ideal if there are many
        # layers in the draft model.
        if self.speculative_config and get_pp_group().is_last_rank:
            if self.speculative_config.method == "ngram":
                self.drafter = NgramProposer(self.vllm_config)
            elif self.speculative_config.use_eagle():
                self.drafter = EagleProposer(self.vllm_config, self.device,
                                             self)  # type: ignore
                if self.speculative_config.method == "eagle3":
                    self.use_aux_hidden_state_outputs = True
            elif self.speculative_config.method == "medusa":
                self.drafter = MedusaProposer(
                    vllm_config=self.vllm_config,
                    device=self.device)  # type: ignore
            else:
                raise ValueError("Unknown speculative decoding method: "
                                 f"{self.speculative_config.method}")
            self.rejection_sampler = RejectionSampler()

        # Request states.
        self.requests: dict[str, CachedRequestState] = {}

        # Input Batch
        # NOTE(Chen): Ideally, we should initialize the input batch inside
        # `initialize_kv_cache` based on the kv cache config. However, as in
        # https://github.com/vllm-project/vllm/pull/18298, due to some unknown
        # reasons, we have to initialize the input batch before `load_model`,
        # quantization + weight offloading will fail otherwise. As a temporary
        # solution, we initialize the input batch here, and re-initialize it
        # in `initialize_kv_cache` if the block_sizes here is different from
        # the block_sizes in the kv cache config.
        self.input_batch = InputBatch(
            max_num_reqs=self.max_num_reqs,
            max_model_len=self.max_model_len,
            max_num_batched_tokens=self.max_num_tokens,
            device=self.device,
            pin_memory=self.pin_memory,
            vocab_size=self.model_config.get_vocab_size(),
            block_sizes=[self.cache_config.block_size],
            is_spec_decode=bool(self.vllm_config.speculative_config),
            logitsprocs=build_logitsprocs(
                self.vllm_config, self.device, self.pin_memory,
                self.is_pooling_model,
                self.vllm_config.model_config.logits_processors),
            is_pooling_model=self.is_pooling_model,
        )

        # TODO(woosuk): Provide an option to tune the max cudagraph batch size.
        # The convention is different.
        # self.cudagraph_batch_sizes sorts in ascending order.
        # The batch sizes in the config are in descending order.
        if self.compilation_config.cudagraph_capture_sizes and \
                self.compilation_config.cudagraph_mode != CUDAGraphMode.NONE:
            self.cudagraph_batch_sizes = list(
                reversed(self.compilation_config.cudagraph_capture_sizes))

        # Cache the device properties.
        self._init_device_properties()

        # Persistent buffers for CUDA graphs.
        self.input_ids = self._make_buffer(self.max_num_tokens,
                                           dtype=torch.int32)
        self.positions = self._make_buffer(self.max_num_tokens,
                                           dtype=torch.int64)
        self.query_start_loc = self._make_buffer(self.max_num_reqs + 1,
                                                 dtype=torch.int32)
        self.seq_lens = self._make_buffer(self.max_num_reqs, dtype=torch.int32)
        self.inputs_embeds = torch.zeros(
            (self.max_num_tokens, self.hidden_size),
            dtype=self.dtype,
            device=self.device)

        # Only relevant for models using M-RoPE (e.g, Qwen2-VL)
        if self.uses_mrope:
            # NOTE: `mrope_positions` is implemented with one additional dummy
            # position on purpose to make it non-contiguous so that it can work
            # with torch compile.
            # See detailed explanation in https://github.com/vllm-project/vllm/pull/12128#discussion_r1926431923

            # NOTE: When M-RoPE is enabled, position ids are 3D regardless of
            # the modality of inputs. For text-only inputs, each dimension has
            # identical position IDs, making M-RoPE functionally equivalent to
            # 1D-RoPE.
            # See page 5 of https://arxiv.org/abs/2409.12191
            self.mrope_positions = self._make_buffer(
                (3, self.max_num_tokens + 1), dtype=torch.int64)

        # None in the first PP rank. The rest are set after load_model.
        self.intermediate_tensors: Optional[IntermediateTensors] = None

        # OPTIMIZATION: Cache the tensors rather than creating them every step.
        # Keep in int64 to avoid overflow with long context
        self.arange_np = np.arange(max(self.max_num_reqs + 1,
                                       self.max_model_len,
                                       self.max_num_tokens),
                                   dtype=np.int64)

        # Layer pairings for cross-layer KV sharing.
        # If an Attention layer `layer_name` is in the keys of this dict, it
        # means this layer will perform attention using the keys and values
        # from the KV cache of `shared_kv_cache_layers[layer_name]`.
        self.shared_kv_cache_layers: dict[str, str] = {}
        self.kv_sharing_fast_prefill_eligible_layers: set[str] = set()

        self.kv_sharing_fast_prefill_logits_indices = None
        if self.cache_config.kv_sharing_fast_prefill:
            self.kv_sharing_fast_prefill_logits_indices = torch.zeros(
                self.max_num_tokens, dtype=torch.int32, device=self.device)

        self.uniform_decode_query_len = 1 if not self.speculative_config else \
            1 + self.speculative_config.num_speculative_tokens

        # Cudagraph dispatcher for runtime cudagraph dispatching.
        self.cudagraph_dispatcher = CudagraphDispatcher(self.vllm_config)

        self.mm_budget = (MultiModalBudget(
            self.model_config,
            self.scheduler_config,
            self.mm_registry,
        ) if self.supports_mm_inputs else None)

        self.reorder_batch_threshold: Optional[int] = None

        # Attention layers that are only in the KVCacheConfig of the runner
        # (e.g., KV sharing, encoder-only attention), but not in the
        # KVCacheConfig of the scheduler.
        self.runner_only_attn_layers: set[str] = set()

        # Cached outputs.
        self._draft_token_ids: Optional[Union[list[list[int]],
                                              torch.Tensor]] = None
        self.transfer_event = torch.cuda.Event()
        self.sampled_token_ids_pinned_cpu = torch.empty(
            (self.max_model_len, 1),
            dtype=torch.int64,
            device="cpu",
            pin_memory=self.pin_memory)

    def _make_buffer(self, *args, dtype: torch.dtype) -> CpuGpuBuffer:
        return CpuGpuBuffer(*args,
                            dtype=dtype,
                            device=self.device,
                            pin_memory=self.pin_memory)

    def _init_model_kwargs(self, num_tokens: int):
        model_kwargs = dict[str, Any]()
        num_reqs = self.input_batch.num_reqs

        num_pooling_reqs = len(self.input_batch.pooling_params)

        if num_pooling_reqs == 0:
            return model_kwargs

        # This does nontrivial work.
        pooling_params = self.input_batch.pooling_metadata.pooling_params

        assert num_pooling_reqs == num_reqs

        token_type_id_requests = dict[int, Any]()
        for i, param in enumerate(pooling_params):
            if param.extra_kwargs is not None and \
            (token_types := param.extra_kwargs.get(
                "compressed_token_type_ids")) is not None:
                token_type_id_requests[i] = token_types

        if len(token_type_id_requests) == 0:
            return model_kwargs

        seq_lens = self.seq_lens.gpu[:num_reqs]
        token_type_ids = []

        for i in range(num_reqs):
            pos = token_type_id_requests.get(i, seq_lens[i])
            ids = (torch.arange(seq_lens[i]) >= pos).int()
            token_type_ids.append(ids)

        model_kwargs["token_type_ids"] = torch.concat(token_type_ids).to(
            device=self.device)
        return model_kwargs

    def _may_reorder_batch(self, scheduler_output: "SchedulerOutput") -> None:
        """
        Update the order of requests in the batch based on the attention
        backend's needs. For example, some attention backends (namely MLA) may
        want to separate requests based on if the attention computation will be
        compute-bound or memory-bound.

        Args:
            scheduler_output: The scheduler output.
        """
        # Attention free models have zero kv_cache_goups, however models
        # like Mamba are also attention free but use the kv_cache for
        # keeping its internal state. This is why we check the number
        # of kv_cache groups instead of solely checking
        # for self.model_config.is_attention_free.
        if len(self.kv_cache_config.kv_cache_groups) == 0:
            return

        if self.reorder_batch_threshold is not None:
            reorder_batch_to_split_decodes_and_prefills(
                self.input_batch,
                scheduler_output,
                decode_threshold=self.reorder_batch_threshold)

    # Note: used for model runner override.
    def _init_device_properties(self) -> None:
        """Initialize attributes from torch.cuda.get_device_properties
        """
        self.device_properties = torch.cuda.get_device_properties(self.device)
        self.num_sms = self.device_properties.multi_processor_count

    # Note: used for model runner override.
    def _sync_device(self) -> None:
        torch.cuda.synchronize()

    def _update_states(self, scheduler_output: "SchedulerOutput") -> None:
        """Update the cached states and the persistent batch with the scheduler
        output.

        The updated states are used by the `_prepare_inputs` function to create
        the input GPU tensors for the model.

        The SamplingMetadata is updated and copied to the GPU if there is a
        new/resumed/paused/finished request in the batch.
        """
        # Remove finished requests from the cached states.
        for req_id in scheduler_output.finished_req_ids:
            self.requests.pop(req_id, None)
        # Remove the finished requests from the persistent batch.
        # NOTE(woosuk): There could be an edge case where finished_req_ids and
        # scheduled_req_ids overlap. This happens when a request is aborted and
        # then resubmitted with the same ID. In this case, we treat them as two
        # distinct requests - clearing the cached states for the first request
        # and handling the second as a new request.
        for req_id in scheduler_output.finished_req_ids:
            self.input_batch.remove_request(req_id)

        # Free the cached encoder outputs.
        for mm_hash in scheduler_output.free_encoder_mm_hashes:
            self.encoder_cache.pop(mm_hash, None)

        # Remove the unscheduled requests from the persistent batch.
        # NOTE(woosuk): The unscheduled requests are either preempted requests
        # or running requests that are not scheduled in this step. We remove
        # them from the persistent batch but keep their cached states since
        # they will be scheduled again sometime in the future.
        scheduled_req_ids = scheduler_output.num_scheduled_tokens.keys()
        cached_req_ids = self.input_batch.req_id_to_index.keys()
        unscheduled_req_ids = cached_req_ids - scheduled_req_ids
        # NOTE(woosuk): The persistent batch optimization assumes that
        # consecutive batches contain mostly the same requests. If batches
        # have low request overlap (e.g., alternating between two distinct
        # sets of requests), this optimization becomes very inefficient.
        for req_id in unscheduled_req_ids:
            self.input_batch.remove_request(req_id)

        reqs_to_add: list[CachedRequestState] = []
        # Add new requests to the cached states.
        for new_req_data in scheduler_output.scheduled_new_reqs:
            req_id = new_req_data.req_id
            sampling_params = new_req_data.sampling_params
            pooling_params = new_req_data.pooling_params

            if sampling_params and \
                sampling_params.sampling_type == SamplingType.RANDOM_SEED:
                generator = torch.Generator(device=self.device)
                generator.manual_seed(sampling_params.seed)
            else:
                generator = None

            if pooling_params:
                task = pooling_params.task
                assert task is not None, "You did not set `task` in the API"

                model = cast(VllmModelForPooling, self.get_model())
                to_update = model.pooler.get_pooling_updates(task)
                to_update.apply(pooling_params)

            req_state = CachedRequestState(
                req_id=req_id,
                prompt_token_ids=new_req_data.prompt_token_ids,
                mm_kwargs=new_req_data.mm_kwargs,
                mm_positions=new_req_data.mm_positions,
                mm_hashes=new_req_data.mm_hashes,
                sampling_params=sampling_params,
                pooling_params=pooling_params,
                generator=generator,
                block_ids=new_req_data.block_ids,
                num_computed_tokens=new_req_data.num_computed_tokens,
                output_token_ids=[],
                lora_request=new_req_data.lora_request,
            )
            self.requests[req_id] = req_state

            # Only relevant for models using M-RoPE (e.g, Qwen2-VL)
            if self.uses_mrope:
                self._init_mrope_positions(req_state)

            reqs_to_add.append(req_state)

        # Update the states of the running/resumed requests.
        is_last_rank = get_pp_group().is_last_rank
        req_data = scheduler_output.scheduled_cached_reqs
        for i, req_id in enumerate(req_data.req_ids):
            req_state = self.requests[req_id]
            num_computed_tokens = req_data.num_computed_tokens[i]
            new_block_ids = req_data.new_block_ids[i]
            resumed_from_preemption = req_data.resumed_from_preemption[i]

            # Update the cached states.
            req_state.num_computed_tokens = num_computed_tokens

            if not is_last_rank:
                # When using PP, the scheduler sends the sampled tokens back,
                # because there's no direct communication between the first-
                # stage worker and the last-stage worker.
                new_token_ids = req_data.new_token_ids[i]
                # Add the sampled token(s) from the previous step (if any).
                # This doesn't include "unverified" tokens like spec tokens.
                num_new_tokens = (num_computed_tokens + len(new_token_ids) -
                                  req_state.num_tokens)
                if num_new_tokens == 1:
                    # Avoid slicing list in most common case.
                    req_state.output_token_ids.append(new_token_ids[-1])
                elif num_new_tokens > 0:
                    req_state.output_token_ids.extend(
                        new_token_ids[-num_new_tokens:])

            # Update the block IDs.
            if not resumed_from_preemption:
                if new_block_ids is not None:
                    # Append the new blocks to the existing block IDs.
                    for block_ids, new_ids in zip(req_state.block_ids,
                                                  new_block_ids):
                        block_ids.extend(new_ids)
            else:
                assert new_block_ids is not None
                # The request is resumed from preemption.
                # Replace the existing block IDs with the new ones.
                req_state.block_ids = new_block_ids

            req_index = self.input_batch.req_id_to_index.get(req_id)
            if req_index is None:
                # The request is not in the persistent batch.
                # The request was either preempted and resumed later, or was not
                # scheduled in the previous step and needs to be added again.
                reqs_to_add.append(req_state)
                continue

            # Update the persistent batch.
            self.input_batch.num_computed_tokens_cpu[req_index] = (
                num_computed_tokens)
            if new_block_ids is not None:
                self.input_batch.block_table.append_row(
                    new_block_ids, req_index)

            # For the last rank, we don't need to update the token_ids_cpu
            # because the sampled tokens are already cached.
            if not is_last_rank:
                # Add new_token_ids to token_ids_cpu.
                start_token_index = num_computed_tokens
                end_token_index = num_computed_tokens + len(new_token_ids)
                self.input_batch.token_ids_cpu[
                    req_index,
                    start_token_index:end_token_index] = new_token_ids
                self.input_batch.num_tokens_no_spec[
                    req_index] = end_token_index
                self.input_batch.num_tokens[req_index] = end_token_index

            # Add spec_token_ids to token_ids_cpu.
            spec_token_ids = (
                scheduler_output.scheduled_spec_decode_tokens.get(req_id, ()))
            if spec_token_ids:
                num_spec_tokens = len(spec_token_ids)
                start_index = self.input_batch.num_tokens_no_spec[req_index]
                end_token_index = start_index + num_spec_tokens
                self.input_batch.token_ids_cpu[
                    req_index, start_index:end_token_index] = spec_token_ids
                # NOTE(woosuk): `num_tokens` here may include spec tokens.
                self.input_batch.num_tokens[req_index] += num_spec_tokens

        # Add the new or resumed requests to the persistent batch.
        # The smaller empty indices are filled first.
        for request in reqs_to_add:
            self.input_batch.add_request(request)

        # Condense the batched states if there are gaps left by removed requests
        self.input_batch.condense()
        # Allow attention backend to reorder the batch, potentially
        self._may_reorder_batch(scheduler_output)
        # Refresh batch metadata with any pending updates.
        self.input_batch.refresh_metadata()

    def _init_mrope_positions(self, req_state: CachedRequestState):
        image_grid_thw = []
        video_grid_thw = []
        second_per_grid_ts = []
        audio_feature_lengths = []
        use_audio_in_video = False
        for mm_item in req_state.mm_kwargs:
            mm_input = mm_item.get_data()
            if (t := mm_input.get("image_grid_thw")) is not None:
                image_grid_thw.append(t.tolist())
            if (t := mm_input.get("video_grid_thw")) is not None:
                video_grid_thw.append(t.tolist())
            if (t := mm_input.get("second_per_grid_ts")) is not None:
                second_per_grid_ts.append(t)
            if (t := mm_input.get("audio_feature_lengths")) is not None:
                audio_feature_lengths.append(t)
            if mm_input.get("use_audio_in_video") is True:
                use_audio_in_video = True

        req_state.mrope_positions, req_state.mrope_position_delta = \
            MRotaryEmbedding.get_input_positions_tensor(
                req_state.prompt_token_ids,
                hf_config=self.model_config.hf_config,
                image_grid_thw=image_grid_thw,
                video_grid_thw=video_grid_thw,
                second_per_grid_ts=second_per_grid_ts,
                audio_feature_lengths=audio_feature_lengths,
                use_audio_in_video=use_audio_in_video,
            )

    def _extract_mm_kwargs(
        self,
        scheduler_output: "SchedulerOutput",
    ) -> BatchedTensorInputs:
        if not scheduler_output or not self.is_multimodal_raw_input_only_model:
            return {}

        mm_kwargs = list[MultiModalKwargsItem]()
        for req in scheduler_output.scheduled_new_reqs:
            mm_kwargs.extend(req.mm_kwargs)

        # Input all modalities at once
        mm_kwargs_combined: BatchedTensorInputs = {}
        for _, _, mm_kwargs_group in group_mm_kwargs_by_modality(
                mm_kwargs,
                device=self.device,
                pin_memory=self.pin_memory,
        ):
            mm_kwargs_combined.update(mm_kwargs_group)

        return mm_kwargs_combined

    def _dummy_mm_kwargs(self, num_seqs: int) -> BatchedTensorInputs:
        if not self.is_multimodal_raw_input_only_model:
            return {}

        mm_budget = self.mm_budget
        assert mm_budget is not None

        dummy_modality = mm_budget.get_modality_with_max_tokens()
        return self._get_mm_dummy_batch(dummy_modality, num_seqs)

    def _get_cumsum_and_arange(
        self,
        num_tokens: np.ndarray,
        cumsum_dtype: Optional[np.dtype] = None,
    ) -> tuple[np.ndarray, np.ndarray]:
        """Get the cumulative sum and batched arange of the given array.
        # E.g., [2, 5, 3] -> ([2, 7, 10], [0, 1, 0, 1, 2, 3, 4, 0, 1, 2])
        # Equivalent to but faster than:
        # np.concatenate([np.arange(n) for n in num_tokens])
        """
        # Step 1. [2, 5, 3] -> [2, 7, 10]
        cu_num_tokens = np.cumsum(num_tokens, dtype=cumsum_dtype)
        total_num_tokens = cu_num_tokens[-1]
        # Step 2. [2, 7, 10] -> [0, 0, 2, 2, 2, 2, 2, 7, 7, 7]
        cumsums_offsets = np.repeat(cu_num_tokens - num_tokens, num_tokens)
        # Step 3. [0, 1, 0, 1, 2, 3, 4, 0, 1, 2]
        arange = self.arange_np[:total_num_tokens] - cumsums_offsets

        return cu_num_tokens, arange

    def _prepare_inputs(
        self,
        scheduler_output: "SchedulerOutput",
    ) -> tuple[dict[str, Any], torch.Tensor, Optional[SpecDecodeMetadata],
               np.ndarray, Optional[CommonAttentionMetadata], int]:
        """
        :return: tuple[
            attn_metadata: layer-to-attention_metadata mapping,
            logits_indices, spec_decode_metadata
        ]
        """
        total_num_scheduled_tokens = scheduler_output.total_num_scheduled_tokens
        assert total_num_scheduled_tokens > 0
        num_reqs = self.input_batch.num_reqs
        assert num_reqs > 0

        # OPTIMIZATION: Start copying the block table first.
        # This way, we can overlap the copy with the following CPU operations.
        self.input_batch.block_table.commit_block_table(num_reqs)

        # Get the number of scheduled tokens for each request.
        req_ids = self.input_batch.req_ids
        tokens = [scheduler_output.num_scheduled_tokens[i] for i in req_ids]
        num_scheduled_tokens = np.array(tokens, dtype=np.int32)
        max_num_scheduled_tokens = max(tokens)

        # Get request indices.
        # E.g., [2, 5, 3] -> [0, 0, 1, 1, 1, 1, 1, 2, 2, 2]
        req_indices = np.repeat(self.arange_np[:num_reqs],
                                num_scheduled_tokens)

        # cu_num_tokens: [2, 5, 3] -> [2, 7, 10]
        # arange: [0, 1, 0, 1, 2, 3, 4, 0, 1, 2]
        cu_num_tokens, arange = self._get_cumsum_and_arange(
            num_scheduled_tokens)

        # Get positions.
        positions_np = self.positions.np[:total_num_scheduled_tokens]
        np.add(self.input_batch.num_computed_tokens_cpu[req_indices],
               arange,
               out=positions_np)

        # Calculate M-RoPE positions.
        # Only relevant for models using M-RoPE (e.g, Qwen2-VL)
        if self.uses_mrope:
            self._calc_mrope_positions(scheduler_output)

        # Get token indices.
        # E.g., [0, 1, 0, 1, 2, 3, 4, 0, 1, 2]
        # -> [0, 1, M, M + 1, M + 2, M + 3, M + 4, 2 * M, 2 * M + 1, 2 * M + 2]
        # where M is the max_model_len.
        token_indices = (positions_np +
                         req_indices * self.input_batch.token_ids_cpu.shape[1])

        # NOTE(woosuk): We use torch.index_select instead of np.take here
        # because torch.index_select is much faster than np.take for large
        # tensors.
        torch.index_select(self.input_batch.token_ids_cpu_tensor.flatten(),
                           0,
                           torch.from_numpy(token_indices),
                           out=self.input_ids.cpu[:total_num_scheduled_tokens])

        self.input_batch.block_table.compute_slot_mapping(
            req_indices, positions_np)
        self.input_batch.block_table.commit_slot_mapping(
            total_num_scheduled_tokens)

        # Prepare the attention metadata.
        self.query_start_loc.np[0] = 0
        self.query_start_loc.np[1:num_reqs + 1] = cu_num_tokens
        # Note: pad query_start_loc to be non-decreasing, as kernels
        # like FlashAttention requires that
        self.query_start_loc.np[num_reqs + 1:].fill(cu_num_tokens[-1])
        self.query_start_loc.copy_to_gpu()
        query_start_loc = self.query_start_loc.gpu[:num_reqs + 1]

        self.seq_lens.np[:num_reqs] = (
            self.input_batch.num_computed_tokens_cpu[:num_reqs] +
            num_scheduled_tokens)
        # Fill unused with 0 for full cuda graph mode.
        self.seq_lens.np[num_reqs:].fill(0)
        self.seq_lens.copy_to_gpu()
        seq_lens = self.seq_lens.gpu[:num_reqs]
        max_seq_len = self.seq_lens.np[:num_reqs].max().item()

        # Copy the tensors to the GPU.
        self.input_ids.copy_to_gpu(total_num_scheduled_tokens)
        if self.uses_mrope:
            # Only relevant for models using M-RoPE (e.g, Qwen2-VL)
            self.mrope_positions.gpu[:, :total_num_scheduled_tokens].copy_(
                self.mrope_positions.cpu[:, :total_num_scheduled_tokens],
                non_blocking=True)
        else:
            # Common case (1D positions)
            self.positions.copy_to_gpu(total_num_scheduled_tokens)

        use_spec_decode = len(
            scheduler_output.scheduled_spec_decode_tokens) > 0
        if not use_spec_decode:
            # NOTE(woosuk): Due to chunked prefills, the batch may contain
            # partial requests. While we should not sample any token
            # from these partial requests, we do so for simplicity.
            # We will ignore the sampled tokens from the partial requests.
            # TODO: Support prompt logprobs.
            logits_indices = query_start_loc[1:] - 1
            spec_decode_metadata = None
        else:
            # Get the number of draft tokens for each request.
            # Iterate over the dictionary rather than all requests since not all
            # requests have draft tokens.
            num_draft_tokens = np.zeros(num_reqs, dtype=np.int32)
            for req_id, draft_token_ids in (
                    scheduler_output.scheduled_spec_decode_tokens.items()):
                req_idx = self.input_batch.req_id_to_index[req_id]
                num_draft_tokens[req_idx] = len(draft_token_ids)

            spec_decode_metadata = self._calc_spec_decode_metadata(
                num_draft_tokens, cu_num_tokens)
            logits_indices = spec_decode_metadata.logits_indices

        logits_indices_padded = None
        if self.cache_config.kv_sharing_fast_prefill:
            assert self.kv_sharing_fast_prefill_logits_indices is not None
            num_logits = logits_indices.shape[0]
            assert num_logits > 0
            self.kv_sharing_fast_prefill_logits_indices[:num_logits].copy_(
                logits_indices)
            # There might have leftover indices in logits_indices[num_logits:]
            # from previous iterations, whose values may be greater than the
            # batch size in the current iteration. To ensure indices are always
            # valid, we fill the padded indices with the last index.
            self.kv_sharing_fast_prefill_logits_indices[num_logits:].fill_(
                logits_indices[-1].item())
            if (self.compilation_config.cudagraph_mode != CUDAGraphMode.NONE
                    and num_logits <= self.cudagraph_batch_sizes[-1]):
                # Use piecewise CUDA graphs.
                # Add padding to the batch size.
                num_logits_padded = self.vllm_config.pad_for_cudagraph(
                    num_logits)
            else:
                num_logits_padded = num_logits
            logits_indices_padded = (
                self.kv_sharing_fast_prefill_logits_indices[:num_logits_padded]
            )

        attn_metadata: dict[str, Any] = {}

        # Used in the below loop.
        query_start_loc_cpu = self.query_start_loc.cpu[:num_reqs + 1]
        seq_lens_cpu = self.seq_lens.cpu[:num_reqs]
        num_computed_tokens_cpu = (
            self.input_batch.num_computed_tokens_cpu_tensor[:num_reqs])
        spec_decode_common_attn_metadata = None

        # Prepare the attention metadata for each KV cache group and make layers
        # in the same group share the same metadata.
        for kv_cache_group_id, kv_cache_group_spec in enumerate(
                self.kv_cache_config.kv_cache_groups):

            if isinstance(kv_cache_group_spec.kv_cache_spec,
                          EncoderOnlyAttentionSpec):
                # Encoder-only layers do not have KV cache, so we need to
                # create a dummy block table and slot mapping for them.
                blk_table_tensor = torch.zeros(
                    (num_reqs, 1),
                    dtype=torch.int32,
                    pin_memory=self.pin_memory,
                    device="cpu").to(self.device, non_blocking=True)
                slot_mapping = torch.zeros((total_num_scheduled_tokens, ),
                                           dtype=torch.int32,
                                           pin_memory=self.pin_memory,
                                           device="cpu").to(self.device,
                                                            non_blocking=True)
                num_common_prefix_blocks = 0
            else:
                blk_table = self.input_batch.block_table[kv_cache_group_id]
                blk_table_tensor = blk_table.get_device_tensor()[:num_reqs]
                slot_mapping = blk_table.slot_mapping[:
                                                      total_num_scheduled_tokens]

                # Fill unused with -1. Needed for reshape_and_cache in full cuda
                # graph mode.
                blk_table.slot_mapping[total_num_scheduled_tokens:].fill_(-1)
                num_common_prefix_blocks = (
                    scheduler_output.
                    num_common_prefix_blocks[kv_cache_group_id])

            common_attn_metadata = CommonAttentionMetadata(
                query_start_loc=query_start_loc,
                query_start_loc_cpu=query_start_loc_cpu,
                seq_lens=seq_lens,
                seq_lens_cpu=seq_lens_cpu,
                num_computed_tokens_cpu=num_computed_tokens_cpu,
                num_reqs=num_reqs,
                num_actual_tokens=total_num_scheduled_tokens,
                max_query_len=max_num_scheduled_tokens,
                max_seq_len=max_seq_len,
                block_table_tensor=blk_table_tensor,
                slot_mapping=slot_mapping,
                logits_indices_padded=logits_indices_padded,
                num_logits_indices=logits_indices.size(0),
                causal=True,
            )

            if self.speculative_config and \
                spec_decode_common_attn_metadata is None:
                spec_decode_common_attn_metadata = common_attn_metadata

            for attn_group in self.attn_groups[kv_cache_group_id]:
                # Prepare for cascade attention if enabled & beneficial.
                common_prefix_len = 0
                builder = attn_group.metadata_builder
                if self.cascade_attn_enabled:
                    common_prefix_len = self._compute_cascade_attn_prefix_len(
                        num_scheduled_tokens,
                        num_common_prefix_blocks,
                        kv_cache_group_spec.kv_cache_spec,
                        builder,
                    )

                attn_metadata_i = (builder.build(
                    common_prefix_len=common_prefix_len,
                    common_attn_metadata=common_attn_metadata,
                ))

                for layer_name in attn_group.layer_names:
                    attn_metadata[layer_name] = attn_metadata_i

        # Hot-Swap lora model
        if self.lora_config:
            self.set_active_loras(self.input_batch, num_scheduled_tokens)

        return (attn_metadata, logits_indices, spec_decode_metadata,
                num_scheduled_tokens, spec_decode_common_attn_metadata,
                max_num_scheduled_tokens)

    def _compute_cascade_attn_prefix_len(
        self,
        num_scheduled_tokens: np.ndarray,
        num_common_prefix_blocks: int,
        kv_cache_spec: KVCacheSpec,
        attn_metadata_builder: AttentionMetadataBuilder,
    ) -> int:
        """Compute the length of the common prefix for cascade attention.

        NOTE(woosuk): The common prefix length returned by this function
        represents the length used specifically for cascade attention, not the
        actual number of tokens shared between requests. When cascade attention
        is disabled (use_cascade=False), this function returns 0 even if
        requests share common tokens. Additionally, the common prefix length is
        truncated to a multiple of the block size and may be further truncated
        due to implementation details explained below.

        Args:
            num_scheduled_tokens: Number of tokens scheduled per request.
            num_common_prefix_blocks: Number of shared KV cache blocks.

        Returns:
            int: Length of common prefix in tokens.
        """
        common_prefix_len = num_common_prefix_blocks * kv_cache_spec.block_size
        if common_prefix_len == 0:
            # Common case.
            return 0

        # NOTE(woosuk): Cascade attention uses two attention kernels: one
        # for the common prefix and the other for the rest. For the first
        # kernel, we concatenate all the query tokens (possibly from
        # different requests) and treat them as if they are from the same
        # request. Then, we use bi-directional attention to process the
        # common prefix in the KV cache. Importantly, this means that the
        # first kernel does not do any masking.

        # Consider the following example:
        # Request 1's input query: [D, E, X]
        # Request 1's kv cache: [A, B, C, D, E, X]
        # Request 1's num_computed_tokens: 3 (i.e., [A, B, C])
        # Request 2's input query: [E, Y]
        # Request 2's kv cache: [A, B, C, D, E, Y]
        # Request 2's num_computed_tokens: 4 (i.e., [A, B, C, D])

        # If we use [A, B, C, D, E] as the common prefix, then the
        # first kernel will compute the bi-directional attention between
        # input query [D, E, X, E, Y] and common prefix [A, B, C, D, E].
        # However, this is wrong because D in Request 1 should not attend to
        # E in the common prefix (i.e., we need masking).
        # To avoid this, [A, B, C, D] should be the common prefix.
        # That is, the common prefix should be capped by the minimum
        # num_computed_tokens among the requests, and plus one to include
        # the first token of the query.

        # In practice, we use [A, B, C] as the common prefix, instead of
        # [A, B, C, D] (i.e., the common prefix is capped by the minimum
        # num_computed_tokens, without plus one).
        # This is because of an implementation detail: We want to always
        # use two kernels for cascade attention. Let's imagine:
        # Request 3's input query: [D]
        # Request 3's kv cache: [A, B, C, D]
        # Request 3's num_computed_tokens: 3 (i.e., [A, B, C])
        # If we use [A, B, C, D] as the common prefix for Request 1-3,
        # then Request 3 will be processed only by the first kernel,
        # and the second kernel will get an empty input. While this is not
        # a fundamental problem, our current implementation does not support
        # this case.
        num_reqs = len(num_scheduled_tokens)
        common_prefix_len = min(
            common_prefix_len,
            self.input_batch.num_computed_tokens_cpu[:num_reqs].min())
        # common_prefix_len should be a multiple of the block size.
        common_prefix_len = (common_prefix_len // kv_cache_spec.block_size *
                             kv_cache_spec.block_size)
        use_sliding_window = (isinstance(kv_cache_spec, SlidingWindowSpec) or
                              (isinstance(kv_cache_spec, FullAttentionSpec)
                               and kv_cache_spec.sliding_window is not None))
        use_local_attention = (
            isinstance(kv_cache_spec, ChunkedLocalAttentionSpec)
            or (isinstance(kv_cache_spec, FullAttentionSpec)
                and kv_cache_spec.attention_chunk_size is not None))
        assert isinstance(kv_cache_spec, AttentionSpec)
        use_cascade = attn_metadata_builder.use_cascade_attention(
            common_prefix_len=common_prefix_len,
            query_lens=num_scheduled_tokens,
            num_query_heads=self.num_query_heads,
            num_kv_heads=kv_cache_spec.num_kv_heads,
            use_alibi=self.use_alibi,
            use_sliding_window=use_sliding_window,
            use_local_attention=use_local_attention,
            num_sms=self.num_sms,
        )
        return common_prefix_len if use_cascade else 0

    def _calc_mrope_positions(self, scheduler_output: "SchedulerOutput"):
        mrope_pos_ptr = 0
        for index, req_id in enumerate(self.input_batch.req_ids):
            req = self.requests[req_id]
            assert req.mrope_positions is not None

            num_computed_tokens = \
                self.input_batch.num_computed_tokens_cpu[index]
            num_scheduled_tokens = \
                scheduler_output.num_scheduled_tokens[req_id]
            num_prompt_tokens = len(req.prompt_token_ids)

            if num_computed_tokens + num_scheduled_tokens > num_prompt_tokens:
                prompt_part_len = max(0,
                                      num_prompt_tokens - num_computed_tokens)
                completion_part_len = max(
                    0, num_scheduled_tokens - prompt_part_len)
            else:
                prompt_part_len = num_scheduled_tokens
                completion_part_len = 0

            assert num_scheduled_tokens == prompt_part_len + completion_part_len

            if prompt_part_len > 0:
                # prompt's mrope_positions are pre-computed
                dst_start = mrope_pos_ptr
                dst_end = mrope_pos_ptr + prompt_part_len
                src_start = num_computed_tokens
                src_end = num_computed_tokens + prompt_part_len

                self.mrope_positions.cpu[:, dst_start:dst_end] = (
                    req.mrope_positions[:, src_start:src_end])
                mrope_pos_ptr += prompt_part_len

            if completion_part_len > 0:
                # compute completion's mrope_positions on-the-fly
                dst_start = mrope_pos_ptr
                dst_end = mrope_pos_ptr + completion_part_len

                MRotaryEmbedding.get_next_input_positions_tensor(
                    out=self.mrope_positions.np,
                    out_offset=dst_start,
                    mrope_position_delta=req.mrope_position_delta,
                    context_len=num_computed_tokens + prompt_part_len,
                    num_new_tokens=completion_part_len,
                )

                mrope_pos_ptr += completion_part_len

    def _calc_spec_decode_metadata(
        self,
        num_draft_tokens: np.ndarray,
        cu_num_scheduled_tokens: np.ndarray,
    ) -> SpecDecodeMetadata:
        # Inputs:
        # cu_num_scheduled_tokens:  [  4, 104, 107, 207, 209]
        # num_draft_tokens:         [  3,   0,   2,   0,   1]
        # Outputs:
        # cu_num_draft_tokens:      [  3,   3,   5,   5,   6]
        # logits_indices:           [  0,   1,   2,   3, 103, 104, 105, 106,
        #                            206, 207, 208]
        # target_logits_indices:    [  0,   1,   2,   5,   6,   9]
        # bonus_logits_indices:     [  3,   4,   7,   8,  10]

        # Compute the logits indices.
        # [4, 1, 3, 1, 2]
        num_sampled_tokens = num_draft_tokens + 1

        # Step 1. cu_num_sampled_tokens: [4, 5, 8, 9, 11]
        # arange: [0, 1, 2, 3, 0, 0, 1, 2, 0, 0, 1]
        cu_num_sampled_tokens, arange = self._get_cumsum_and_arange(
            num_sampled_tokens, cumsum_dtype=np.int32)
        # Step 2. [0, 0, 0, 0, 103, 104, 104, 104, 206, 207, 207]
        logits_indices = np.repeat(
            cu_num_scheduled_tokens - num_sampled_tokens, num_sampled_tokens)
        # Step 3. [0, 1, 2, 3, 103, 104, 105, 106, 206, 207, 208]
        logits_indices += arange

        # Compute the bonus logits indices.
        bonus_logits_indices = cu_num_sampled_tokens - 1

        # Compute the draft logits indices.
        # cu_num_draft_tokens: [3, 3, 5, 5, 6]
        # arange: [0, 1, 2, 0, 1, 0]
        cu_num_draft_tokens, arange = self._get_cumsum_and_arange(
            num_draft_tokens, cumsum_dtype=np.int32)
        # [0, 0, 0, 5, 5, 9]
        target_logits_indices = np.repeat(
            cu_num_sampled_tokens - num_sampled_tokens, num_draft_tokens)
        # [0, 1, 2, 5, 6, 9]
        target_logits_indices += arange

        # TODO: Optimize the CPU -> GPU copy.
        cu_num_draft_tokens = torch.from_numpy(cu_num_draft_tokens).to(
            self.device, non_blocking=True)
        logits_indices = torch.from_numpy(logits_indices).to(self.device,
                                                             non_blocking=True)
        target_logits_indices = torch.from_numpy(target_logits_indices).to(
            self.device, non_blocking=True)
        bonus_logits_indices = torch.from_numpy(bonus_logits_indices).to(
            self.device, non_blocking=True)

        # Compute the draft token ids.
        # draft_token_indices:      [  1,   2,   3, 105, 106, 208]
        draft_token_ids = self.input_ids.gpu[logits_indices]
        draft_token_ids = draft_token_ids[target_logits_indices + 1]

        metadata = SpecDecodeMetadata(
            draft_token_ids=draft_token_ids,
            num_draft_tokens=num_draft_tokens.tolist(),
            cu_num_draft_tokens=cu_num_draft_tokens,
            target_logits_indices=target_logits_indices,
            bonus_logits_indices=bonus_logits_indices,
            logits_indices=logits_indices,
        )
        return metadata

    def _execute_mm_encoder(self, scheduler_output: "SchedulerOutput"):
        scheduled_encoder_inputs = scheduler_output.scheduled_encoder_inputs
        if not scheduled_encoder_inputs:
            return
        # Batch the multi-modal inputs.
        mm_kwargs = list[MultiModalKwargsItem]()
        # list of tuple (mm_hash, position_info)
        mm_hashes_pos = list[tuple[str, PlaceholderRange]]()
        for req_id, encoder_input_ids in scheduled_encoder_inputs.items():
            req_state = self.requests[req_id]

            for mm_input_id in encoder_input_ids:
                mm_hash = req_state.mm_hashes[mm_input_id]
                mm_kwargs.append(req_state.mm_kwargs[mm_input_id])
                mm_hashes_pos.append(
                    (mm_hash, req_state.mm_positions[mm_input_id]))

        # Batch mm inputs as much as we can: if a request in the batch has
        # multiple modalities or a different modality than the previous one,
        # we process it separately to preserve item order.
        # FIXME(ywang96): This is a hacky way to deal with multiple modalities
        # in the same batch while still being able to benefit from batching
        # multimodal inputs. The proper solution should be reordering the
        # encoder outputs.
        encoder_outputs = []
        for _, num_items, mm_kwargs_group in group_mm_kwargs_by_modality(
                mm_kwargs,
                device=self.device,
                pin_memory=self.pin_memory,
        ):
            # Run the encoder.
            # `curr_group_outputs` is either of the following:
            # 1. A tensor of shape (num_items, feature_size, hidden_size)
            # in case feature_size is fixed across all multimodal items.
            # 2. A list or tuple (length: num_items) of tensors, each of shape
            # (feature_size, hidden_size) in case the feature size is dynamic
            # depending on the input multimodal items.
            curr_group_outputs = self.model.get_multimodal_embeddings(
                **mm_kwargs_group)

            sanity_check_mm_encoder_outputs(
                curr_group_outputs,
                expected_num_items=num_items,
            )

            for output in curr_group_outputs:
                encoder_outputs.append(output)

        # Cache the encoder outputs by mm_hash
        for (mm_hash, pos_info), output in zip(mm_hashes_pos, encoder_outputs):
            self.encoder_cache[mm_hash] = scatter_mm_placeholders(
                output,
                is_embed=pos_info.is_embed,
            )

    def _gather_mm_embeddings(
        self,
        scheduler_output: "SchedulerOutput",
        shift_computed_tokens: int = 0,
    ) -> list[torch.Tensor]:
        mm_embeds: list[torch.Tensor] = []
        for req_id in self.input_batch.req_ids:
            num_scheduled_tokens = scheduler_output.num_scheduled_tokens[
                req_id]
            req_state = self.requests[req_id]
            num_computed_tokens = \
                req_state.num_computed_tokens + shift_computed_tokens
            mm_positions = req_state.mm_positions
            mm_hashes = req_state.mm_hashes
            for i, pos_info in enumerate(mm_positions):
                start_pos = pos_info.offset
                num_encoder_tokens = pos_info.length

                # The encoder output is needed if the two ranges overlap:
                # [num_computed_tokens,
                #  num_computed_tokens + num_scheduled_tokens) and
                # [start_pos, start_pos + num_encoder_tokens)
                if start_pos >= num_computed_tokens + num_scheduled_tokens:
                    # The encoder output is not needed in this step.
                    break
                if start_pos + num_encoder_tokens <= num_computed_tokens:
                    # The encoder output is already processed and stored
                    # in the decoder's KV cache.
                    continue

                start_idx = max(num_computed_tokens - start_pos, 0)
                end_idx = min(
                    num_computed_tokens - start_pos + num_scheduled_tokens,
                    num_encoder_tokens,
                )
                assert start_idx < end_idx

                mm_hash = mm_hashes[i]
                encoder_output = self.encoder_cache.get(mm_hash, None)
                assert encoder_output is not None,\
                    f"Encoder cache miss for {mm_hash}."

                if (is_embed := pos_info.is_embed) is not None:
                    is_embed = is_embed[start_idx:end_idx]

                mm_embeds_item = gather_mm_placeholders(
                    encoder_output[start_idx:end_idx],
                    is_embed=is_embed,
                )
                mm_embeds.append(mm_embeds_item)
        return mm_embeds

    def get_model(self) -> nn.Module:
        # get raw model out of the cudagraph wrapper.
        if isinstance(self.model, CUDAGraphWrapper):
            return self.model.unwrap()
        return self.model

    def get_supported_generation_tasks(self) -> list[GenerationTask]:
        model = self.get_model()
        supported_tasks = list[GenerationTask]()

        if is_text_generation_model(model):
            supported_tasks.append("generate")

        if supports_transcription(model):
            if model.supports_transcription_only:
                return ["transcription"]

            supported_tasks.append("transcription")

        return supported_tasks

    def get_supported_pooling_tasks(self) -> list[PoolingTask]:
        model = self.get_model()
        if not is_pooling_model(model):
            return []

        supported_tasks = list(model.pooler.get_supported_tasks())

        if (self.scheduler_config.chunked_prefill_enabled
                and "encode" in supported_tasks):
            supported_tasks.remove("encode")

            logger.debug_once("Chunked prefill is not supported with "
                              "encode task which using ALL pooling. "
                              "Please turn off chunked prefill by "
                              "`--no-enable-chunked-prefill` before using it.")

        if "score" in supported_tasks:
            num_labels = getattr(self.model_config.hf_config, "num_labels", 0)
            if num_labels != 1:
                supported_tasks.remove("score")
                logger.debug_once(
                    "Score API is only enabled for num_labels == 1.")

        return supported_tasks

    def get_supported_tasks(self) -> tuple[SupportedTask, ...]:
        tasks = list[SupportedTask]()

        if self.model_config.runner_type == "generate":
            tasks.extend(self.get_supported_generation_tasks())
        if self.model_config.runner_type == "pooling":
            tasks.extend(self.get_supported_pooling_tasks())

        return tuple(tasks)

    def apply_grammar_bitmask(
        self,
        scheduler_output: "SchedulerOutput",
        logits: torch.Tensor,
    ):
        grammar_bitmask = scheduler_output.grammar_bitmask
        if grammar_bitmask is None:
            return

        # We receive the structured output bitmask from the scheduler,
        # compacted to contain bitmasks only for structured output requests.
        # The order of the requests in the bitmask is not guaranteed to be the
        # same as the order of the requests in the gpu runner's batch. We need
        # to sort the bitmask to match the order of the requests used here.

        # Get the batch indices of the structured output requests.
        # Keep track of the number of speculative tokens scheduled for every
        # request in the batch, as the logit indices are offset by this amount.
        struct_out_req_batch_indices: dict[str, int] = {}
        cumulative_offset = 0
        seq = sorted(self.input_batch.req_id_to_index.items(),
                     key=lambda x: x[1])
        for req_id, batch_index in seq:
            logit_index = batch_index + cumulative_offset
            cumulative_offset += len(
                scheduler_output.scheduled_spec_decode_tokens.get(req_id, []))
            if req_id in scheduler_output.structured_output_request_ids:
                struct_out_req_batch_indices[req_id] = logit_index

        out_indices = []

        # Reorder the bitmask to match the order of the requests in the batch.
        sorted_bitmask = np.full(shape=(logits.shape[0],
                                        grammar_bitmask.shape[1]),
                                 fill_value=-1,
                                 dtype=grammar_bitmask.dtype)
        cumulative_index = 0
        seq = sorted(scheduler_output.structured_output_request_ids.items(),
                     key=lambda x: x[1])
        for req_id, _ in seq:
            logit_index = struct_out_req_batch_indices[req_id]
            num_spec_tokens = len(
                scheduler_output.scheduled_spec_decode_tokens.get(req_id, []))
            for i in range(1 + num_spec_tokens):
                sorted_bitmask[logit_index + i] = \
                    grammar_bitmask[cumulative_index + i]
                out_indices.append(logit_index + i)
            cumulative_index += 1 + num_spec_tokens
        grammar_bitmask = sorted_bitmask

        # If the length of out indices and the logits have the same shape
        # we don't need to pass indices to the kernel,
        # since the bitmask is already aligned with the logits.
        skip_out_indices = len(out_indices) == logits.shape[0]

        # Serialization of np.ndarray is much more efficient than a tensor,
        # so we receive it in that format.
        grammar_bitmask = torch.from_numpy(grammar_bitmask).contiguous()

        # Force use of the torch.compile implementation from xgrammar to work
        # around issues with the Triton kernel in concurrent structured output
        # scenarios. See PR #19565 and issues #19493, #18376 for details.
        xgr_torch_compile.apply_token_bitmask_inplace_torch_compile(
            logits,
            grammar_bitmask.to(self.device, non_blocking=True),
            indices=out_indices if not skip_out_indices else None,
        )

    def sync_and_slice_intermediate_tensors(
            self, num_tokens: int, intermediate_tensors: IntermediateTensors,
            sync_self: bool) -> IntermediateTensors:

        assert self.intermediate_tensors is not None

        tp = self.vllm_config.parallel_config.tensor_parallel_size
        enabled_sp = self.compilation_config.pass_config. \
            enable_sequence_parallelism
        if enabled_sp:
            # When sequence parallelism is enabled, we always pad num_tokens
            # to be a multiple of tensor_parallel_size (tp) earlier
            assert num_tokens % tp == 0
        is_residual_scattered = tp > 1 and enabled_sp \
            and num_tokens % tp == 0

        # When sequence parallelism is enabled, the "residual" tensor is sharded
        # across tensor parallel ranks, so each rank only needs its own slice.
        if sync_self:
            assert intermediate_tensors is not None
            for k, v in intermediate_tensors.items():
                is_scattered = k == "residual" and is_residual_scattered
                copy_len = num_tokens // tp if is_scattered else \
                    num_tokens
                self.intermediate_tensors[k][:copy_len].copy_(
                    v[:copy_len], non_blocking=True)

        return IntermediateTensors({
            k:
            v[:num_tokens // tp]
            if k == "residual" and is_residual_scattered else v[:num_tokens]
            for k, v in self.intermediate_tensors.items()
        })

    def eplb_step(self,
                  is_dummy: bool = False,
                  is_profile: bool = False) -> None:
        """
        Step for the EPLB (Expert Parallelism Load Balancing) state.
        """
        if not self.parallel_config.enable_eplb:
            return

        assert self.eplb_state is not None
        model = self.get_model()
        assert is_mixture_of_experts(model)
        self.eplb_state.step(
            model,
            is_dummy,
            is_profile,
            log_stats=self.parallel_config.eplb_config.log_balancedness,
        )

    def get_dp_padding(self,
                       num_tokens: int) -> tuple[int, Optional[torch.Tensor]]:
        dp_size = self.vllm_config.parallel_config.data_parallel_size
        dp_rank = self.vllm_config.parallel_config.data_parallel_rank

        # For DP: Don't pad when setting enforce_eager.
        # This lets us set enforce_eager on the prefiller in a P/D setup and
        # still use CUDA graphs (enabled by this padding) on the decoder.
        #
        # TODO(tms) : There are many cases where padding is enabled for
        # prefills, causing unnecessary and excessive padding of activations.

        if dp_size == 1 or self.vllm_config.model_config.enforce_eager:
            # Early exit.
            return 0, None

        num_tokens_across_dp = DPMetadata.num_tokens_across_dp(
            num_tokens, dp_size, dp_rank)
        max_tokens_across_dp_cpu = torch.max(num_tokens_across_dp).item()
        num_tokens_after_padding = torch.tensor([max_tokens_across_dp_cpu] *
                                                dp_size,
                                                device="cpu",
                                                dtype=torch.int32)
        return max_tokens_across_dp_cpu - num_tokens, num_tokens_after_padding

    def _pool(
        self,
        hidden_states: torch.Tensor,
        num_scheduled_tokens: int,
        num_scheduled_tokens_np: np.ndarray,
        kv_connector_output: Optional[KVConnectorOutput],
    ) -> ModelRunnerOutput:
        assert self.input_batch.num_reqs ==\
            len(self.input_batch.pooling_params), \
        "Either all or none of the requests in" \
        " a batch must be pooling request"

        hidden_states = hidden_states[:num_scheduled_tokens]
        pooling_metadata = self.input_batch.pooling_metadata
        pooling_metadata.build_pooling_cursor(num_scheduled_tokens_np.tolist(),
                                              device=hidden_states.device)
        seq_lens_cpu = self.seq_lens.cpu[:self.input_batch.num_reqs]

        # Pooling models D2H & synchronize occurs in pooler.py:build_output
        raw_pooler_output = self.model.pooler(
            hidden_states=hidden_states, pooling_metadata=pooling_metadata)

        pooler_output: list[Optional[torch.Tensor]] = []
        for raw_output, seq_len, prompt_len in zip(
                raw_pooler_output, seq_lens_cpu, pooling_metadata.prompt_lens):

            output = raw_output.data if seq_len == prompt_len else None
            pooler_output.append(output)

        return ModelRunnerOutput(
            req_ids=self.input_batch.req_ids,
            req_id_to_index=self.input_batch.req_id_to_index,
            sampled_token_ids=[],
            logprobs=None,
            prompt_logprobs_dict={},
            pooler_output=pooler_output,
            kv_connector_output=kv_connector_output,
        )

    @torch.inference_mode()
    def execute_model(
        self,
        scheduler_output: "SchedulerOutput",
        intermediate_tensors: Optional[IntermediateTensors] = None,
    ) -> Union[ModelRunnerOutput, IntermediateTensors]:
        self._update_states(scheduler_output)
        if not scheduler_output.total_num_scheduled_tokens:
            if not has_kv_transfer_group():
                # Return empty ModelRunnerOutput if there's no work to do.
                return EMPTY_MODEL_RUNNER_OUTPUT

            return self.kv_connector_no_forward(scheduler_output,
                                                self.vllm_config)

        if self.cache_config.kv_sharing_fast_prefill:
            assert not self.input_batch.num_prompt_logprobs, (
                "--kv-sharing-fast-prefill produces incorrect logprobs for "
                "prompt tokens, tokens, please disable it when the requests "
                "need prompt logprobs")

        # Prepare the decoder inputs.
        (attn_metadata, logits_indices, spec_decode_metadata,
         num_scheduled_tokens_np, spec_decode_common_attn_metadata,
         max_query_len) = self._prepare_inputs(scheduler_output)

        num_scheduled_tokens = scheduler_output.total_num_scheduled_tokens
        if (self.compilation_config.cudagraph_mode != CUDAGraphMode.NONE
                and not envs.VLLM_DISABLE_PAD_FOR_CUDAGRAPH
                and num_scheduled_tokens <= self.cudagraph_batch_sizes[-1]):
            # Use CUDA graphs.
            # Add padding to the batch size.
            num_input_tokens = self.vllm_config.pad_for_cudagraph(
                num_scheduled_tokens)
        else:
            # Eager mode.
            # Pad tokens to multiple of tensor_parallel_size when
            # enabled collective fusion for SP
            tp_size = self.vllm_config.parallel_config.tensor_parallel_size
            if self.compilation_config.pass_config. \
                enable_sequence_parallelism and tp_size > 1:
                num_input_tokens = round_up(num_scheduled_tokens, tp_size)
            else:
                num_input_tokens = num_scheduled_tokens

        # Padding for DP
        num_pad, num_tokens_across_dp = self.get_dp_padding(num_input_tokens)
        num_input_tokens += num_pad

        # _prepare_inputs may reorder the batch, so we must gather multi
        # modal outputs after that to ensure the correct order
        if self.supports_mm_inputs:
            # Run the multimodal encoder if any.
            self._execute_mm_encoder(scheduler_output)
            mm_embeds = self._gather_mm_embeddings(scheduler_output)
        else:
            mm_embeds = []

        if self.supports_mm_inputs and get_pp_group().is_first_rank:
            # NOTE(woosuk): To unify token ids and soft tokens (vision
            # embeddings), we always use embeddings (rather than token ids)
            # as input to the multimodal model, even when the input is text.
            inputs_embeds_scheduled = self.model.get_input_embeddings(
                input_ids=self.input_ids.gpu[:num_scheduled_tokens],
                multimodal_embeddings=mm_embeds or None,
            )

            # TODO(woosuk): Avoid the copy. Optimize.
            self.inputs_embeds[:num_scheduled_tokens].copy_(
                inputs_embeds_scheduled)

            input_ids = None
            inputs_embeds = self.inputs_embeds[:num_input_tokens]
            model_kwargs = {
                **self._init_model_kwargs(num_scheduled_tokens),
                **self._extract_mm_kwargs(scheduler_output),
            }
        else:
            # For text-only models, we use token ids as input.
            # While it is possible to use embeddings as input just like the
            # multimodal models, it is not desirable for performance since
            # then the embedding layer is not included in the CUDA graph.
            input_ids = self.input_ids.gpu[:num_input_tokens]
            inputs_embeds = None
            model_kwargs = self._init_model_kwargs(num_input_tokens)
        if self.uses_mrope:
            positions = self.mrope_positions.gpu[:, :num_input_tokens]
        else:
            positions = self.positions.gpu[:num_input_tokens]

        if get_pp_group().is_first_rank:
            intermediate_tensors = None
        else:
            intermediate_tensors = self.sync_and_slice_intermediate_tensors(
                num_input_tokens, intermediate_tensors, True)

        uniform_decode = (max_query_len == self.uniform_decode_query_len) and (
            num_scheduled_tokens == self.input_batch.num_reqs * max_query_len)
        batch_descriptor = BatchDescriptor(num_tokens=num_input_tokens,
                                           uniform_decode=uniform_decode)
        cudagraph_runtime_mode, batch_descriptor = \
            self.cudagraph_dispatcher.dispatch(batch_descriptor)

        # Run the model.
        # Use persistent buffers for CUDA graphs.
        with set_forward_context(
                attn_metadata,
                self.vllm_config,
                num_tokens=num_input_tokens,
                num_tokens_across_dp=num_tokens_across_dp,
                cudagraph_runtime_mode=cudagraph_runtime_mode,
                batch_descriptor=batch_descriptor,
        ), self.maybe_get_kv_connector_output(
                scheduler_output) as kv_connector_output:

            model_output = self.model(
                input_ids=input_ids,
                positions=positions,
                intermediate_tensors=intermediate_tensors,
                inputs_embeds=inputs_embeds,
                **model_kwargs,
            )

        if self.use_aux_hidden_state_outputs:
            hidden_states, aux_hidden_states = model_output
        else:
            hidden_states = model_output
            aux_hidden_states = None

        # Broadcast PP output for external_launcher (torchrun)
        # to make sure we are synced across pp ranks
        # TODO: Support overlapping mirco-batches
        # https://github.com/vllm-project/vllm/issues/18019
        broadcast_pp_output = \
            self.parallel_config.distributed_executor_backend \
            == "external_launcher" and len(get_pp_group().ranks) > 0
        if not get_pp_group().is_last_rank:
            # For mid-pipeline stages, return the hidden states.
            assert isinstance(hidden_states, IntermediateTensors)
            if not broadcast_pp_output:
                hidden_states.kv_connector_output = kv_connector_output
                return hidden_states
            get_pp_group().send_tensor_dict(hidden_states.tensors,
                                            all_gather_group=get_tp_group())
            logits = None
        else:
            if self.input_batch.pooling_params:
                return self._pool(hidden_states, num_scheduled_tokens,
                                  num_scheduled_tokens_np, kv_connector_output)

            sample_hidden_states = hidden_states[logits_indices]
            logits = self.model.compute_logits(sample_hidden_states, None)
        if broadcast_pp_output:
            model_output_broadcast_data = {
                "logits": logits.contiguous(),
            } if logits is not None else {}
            model_output_broadcast_data = get_pp_group().broadcast_tensor_dict(
                model_output_broadcast_data, src=len(get_pp_group().ranks) - 1)
            assert model_output_broadcast_data is not None
            logits = model_output_broadcast_data["logits"]

        # Apply structured output bitmasks if present
        if scheduler_output.grammar_bitmask is not None:
            self.apply_grammar_bitmask(scheduler_output, logits)

        # Sample the next token and get logprobs if needed.
        sampling_metadata = self.input_batch.sampling_metadata
        if spec_decode_metadata is None:
            sampler_output = self.sampler(
                logits=logits,
                sampling_metadata=sampling_metadata,
            )
        else:
            # When indexing with a tensor (bonus_logits_indices), PyTorch
            # creates a new tensor with separate storage from the original
            # logits tensor. This means any in-place operations on bonus_logits
            # won't affect the original logits tensor.
            assert logits is not None
            bonus_logits = logits[spec_decode_metadata.bonus_logits_indices]
            sampler_output = self.sampler(
                logits=bonus_logits,
                sampling_metadata=sampling_metadata,
            )
            bonus_token_ids = sampler_output.sampled_token_ids

            # Just like `bonus_logits`, `target_logits` is a new tensor with
            # separate storage from the original `logits` tensor. Therefore,
            # it is safe to update `target_logits` in place.
            target_logits = logits[spec_decode_metadata.target_logits_indices]
            output_token_ids = self.rejection_sampler(
                spec_decode_metadata,
                None,  # draft_probs
                target_logits,
                bonus_token_ids,
                sampling_metadata,
            )
            sampler_output.sampled_token_ids = output_token_ids

        num_nans_in_logits = {}
        if envs.VLLM_COMPUTE_NANS_IN_LOGITS:
            num_nans_in_logits = self._get_nans_in_logits(logits)

        # TODO(woosuk): The following loop can be slow since it iterates over
        # the requests one by one. Optimize.
        discard_sampled_tokens_req_indices = []
        for i, req_id in enumerate(self.input_batch.req_ids):
            req_state = self.requests[req_id]
            seq_len = (req_state.num_computed_tokens +
                       scheduler_output.num_scheduled_tokens[req_id])
            if seq_len < req_state.num_tokens:
                # Ignore the sampled token for partial prefills.
                # Rewind the generator state as if the token was not sampled.
                # This relies on cuda-specific torch-internal impl details
                generator = self.input_batch.generators.get(i)
                if generator is not None:
                    generator.set_offset(generator.get_offset() - 4)
                # Record the index of the request that should not be sampled,
                # so that we could clear the sampled tokens before returning.
                discard_sampled_tokens_req_indices.append(i)

        # NOTE: GPU -> CPU Sync happens here.
        # Move as many CPU operations as possible before this sync point.
        logprobs_tensors = sampler_output.logprobs_tensors
        logprobs_lists = logprobs_tensors.tolists() \
            if logprobs_tensors is not None else None

        # Compute prompt logprobs if needed.
        prompt_logprobs_dict = self._get_prompt_logprobs_dict(
            hidden_states[:num_scheduled_tokens],
            scheduler_output.num_scheduled_tokens,
        )

        # Get the valid generated tokens.
        sampled_token_ids = sampler_output.sampled_token_ids
        max_gen_len = sampled_token_ids.shape[-1]
        if max_gen_len == 1:
            # No spec decode tokens.
            valid_sampled_token_ids = self._to_list(sampled_token_ids)
        else:
            # Includes spec decode tokens.
            valid_sampled_token_ids = self.rejection_sampler.parse_output(
                sampled_token_ids,
                self.input_batch.vocab_size,
            )
        # Mask out the sampled tokens that should not be sampled.
        for i in discard_sampled_tokens_req_indices:
            valid_sampled_token_ids[i].clear()

        # Cache the sampled tokens in the model runner, so that the scheduler
        # doesn't need to send them back.
        # NOTE(woosuk): As an exception, when using PP, the scheduler sends
        # the sampled tokens back, because there's no direct communication
        # between the first-stage worker and the last-stage worker.
        req_ids = self.input_batch.req_ids
        for req_idx, sampled_ids in enumerate(valid_sampled_token_ids):
            if not sampled_ids:
                continue

            start_idx = self.input_batch.num_tokens_no_spec[req_idx]
            end_idx = start_idx + len(sampled_ids)
            assert end_idx <= self.max_model_len, (
                "Sampled token IDs exceed the max model length. "
                f"Total number of tokens: {end_idx} > max_model_len: "
                f"{self.max_model_len}")

            self.input_batch.token_ids_cpu[req_idx,
                                           start_idx:end_idx] = sampled_ids
            self.input_batch.num_tokens_no_spec[req_idx] = end_idx
            self.input_batch.num_tokens[req_idx] = end_idx
            req_id = req_ids[req_idx]
            req_state = self.requests[req_id]
            req_state.output_token_ids.extend(sampled_ids)

        if self.speculative_config:
            assert spec_decode_common_attn_metadata is not None
            self._draft_token_ids = self.propose_draft_token_ids(
                scheduler_output,
                valid_sampled_token_ids,
                sampling_metadata,
                hidden_states,
                sample_hidden_states,
                aux_hidden_states,
                spec_decode_metadata,
                spec_decode_common_attn_metadata,
            )

        self.eplb_step()

        return ModelRunnerOutput(
            req_ids=self.input_batch.req_ids,
            req_id_to_index=self.input_batch.req_id_to_index,
            sampled_token_ids=valid_sampled_token_ids,
            logprobs=logprobs_lists,
            prompt_logprobs_dict=prompt_logprobs_dict,
            pooler_output=[],
            kv_connector_output=kv_connector_output,
            num_nans_in_logits=num_nans_in_logits,
        )

    def take_draft_token_ids(self) -> Optional[DraftTokenIds]:
        if self._draft_token_ids is None:
            return None
        req_ids = self.input_batch.req_ids
        if isinstance(self._draft_token_ids, torch.Tensor):
            draft_token_ids = self._draft_token_ids.tolist()
        else:
            draft_token_ids = self._draft_token_ids
        self._draft_token_ids = None
        return DraftTokenIds(req_ids, draft_token_ids)

    def propose_draft_token_ids(
        self,
        scheduler_output: "SchedulerOutput",
        sampled_token_ids: list[list[int]],
        sampling_metadata: SamplingMetadata,
        hidden_states: torch.Tensor,
        sample_hidden_states: torch.Tensor,
        aux_hidden_states: Optional[torch.Tensor],
        spec_decode_metadata: Optional[SpecDecodeMetadata],
        common_attn_metadata: CommonAttentionMetadata,
    ) -> Union[list[list[int]], torch.Tensor]:
        num_scheduled_tokens = scheduler_output.total_num_scheduled_tokens
        if self.speculative_config.method == "ngram":
            assert isinstance(self.drafter, NgramProposer)
            draft_token_ids = self.propose_ngram_draft_token_ids(
                sampled_token_ids)
        elif self.speculative_config.method == "medusa":
            assert isinstance(self.drafter, MedusaProposer)
            if sample_hidden_states.shape[0] == len(sampled_token_ids):
                # The input to the target model does not include draft tokens.
                hidden_states = sample_hidden_states
            else:
                indices = []
                offset = 0
                for num_draft, tokens in zip(
                        spec_decode_metadata.num_draft_tokens,
                        sampled_token_ids):
                    indices.append(offset + len(tokens) - 1)
                    offset += num_draft + 1
                indices = torch.tensor(indices, device=self.device)
                hidden_states = sample_hidden_states[indices]

            draft_token_ids = self.drafter.propose(
                target_hidden_states=hidden_states,
                sampling_metadata=sampling_metadata,
            )
        elif self.speculative_config.use_eagle():
            assert isinstance(self.drafter, EagleProposer)
            # TODO(woosuk): Refactor the loop.
            req_ids = self.input_batch.req_ids
            next_token_ids: list[int] = []
            for i, token_ids in enumerate(sampled_token_ids):
                if token_ids:
                    # Common case.
                    next_token_id = token_ids[-1]
                else:
                    # Partial prefill (rare case).
                    # Get the next token id from the request state.
                    req_id = req_ids[i]
                    req_state = self.requests[req_id]
                    seq_len = (req_state.num_computed_tokens +
                               scheduler_output.num_scheduled_tokens[req_id])
                    next_token_id = req_state.get_token_id(seq_len)
                next_token_ids.append(next_token_id)
            next_token_ids = torch.tensor(next_token_ids,
                                          dtype=torch.int32,
                                          device=self.device)

            if spec_decode_metadata is None:
                # input_ids can be None for multimodal models.
                target_token_ids = self.input_ids.gpu[:num_scheduled_tokens]
                # TODO(woosuk): Support M-RoPE.
                target_positions = self.positions.gpu[:num_scheduled_tokens]
                if self.use_aux_hidden_state_outputs:
                    target_hidden_states = torch.cat(
                        [h[:num_scheduled_tokens] for h in aux_hidden_states],
                        dim=-1)
                else:
                    target_hidden_states = hidden_states[:num_scheduled_tokens]
            else:
                # TODO(woosuk): Refactor this.
                num_draft_tokens = spec_decode_metadata.num_draft_tokens
                num_rejected_tokens = [
                    n + 1 - len(sampled_token_ids[i]) if n > 0 else 0
                    for i, n in enumerate(num_draft_tokens)
                ]
                num_rejected_tokens_cpu = torch.tensor(num_rejected_tokens,
                                                       dtype=torch.int32)
                common_attn_metadata, token_indices =\
                    self.drafter.prepare_inputs(
                    common_attn_metadata, num_rejected_tokens_cpu)

                target_token_ids = self.input_ids.gpu[token_indices]
                # TODO(woosuk): Support M-RoPE.
                target_positions = self.positions.gpu[token_indices]
                if self.use_aux_hidden_state_outputs:
                    target_hidden_states = torch.cat(
                        [h[token_indices] for h in aux_hidden_states], dim=-1)
                else:
                    target_hidden_states = hidden_states[token_indices]
            mm_embeds = None
            if self.supports_mm_inputs:
                mm_embeds = self._gather_mm_embeddings(scheduler_output,
                                                       shift_computed_tokens=1)

            draft_token_ids = self.drafter.propose(
                target_token_ids=target_token_ids,
                target_positions=target_positions,
                target_hidden_states=target_hidden_states,
                next_token_ids=next_token_ids,
                sampling_metadata=sampling_metadata,
                common_attn_metadata=common_attn_metadata,
                mm_embeds=mm_embeds,
            )
        return draft_token_ids

    def propose_ngram_draft_token_ids(
        self,
        sampled_token_ids: list[list[int]],
    ) -> list[list[int]]:
        # TODO(woosuk): Optimize.
        req_ids = self.input_batch.req_ids
        draft_token_ids: list[list[int]] = []
        for i, sampled_ids in enumerate(sampled_token_ids):
            num_sampled_ids = len(sampled_ids)
            if not num_sampled_ids:
                # Skip speculative decoding.
                draft_token_ids.append([])
                continue

            # Skip requests that require sampling parameters that are not
            # supported with speculative decoding.
            req_id = req_ids[i]
            if req_id in self.input_batch.spec_decode_unsupported_reqs:
                draft_token_ids.append([])
                continue

            num_tokens = self.input_batch.num_tokens_no_spec[i]
            if num_tokens >= self.max_model_len:
                # Skip requests that have already reached the max model length.
                draft_token_ids.append([])
                continue

            drafter_output = self.drafter.propose(
                self.input_batch.token_ids_cpu[i, :num_tokens])
            if drafter_output is None or len(drafter_output) == 0:
                draft_token_ids.append([])
            else:
                draft_token_ids.append(drafter_output.tolist())
        return draft_token_ids

    def update_config(self, overrides: dict[str, Any]) -> None:
        allowed_config_names = {"load_config", "model_config"}
        for config_name, config_overrides in overrides.items():
            assert config_name in allowed_config_names, \
                f"Config `{config_name}` not supported. " \
                f"Allowed configs: {allowed_config_names}"
            config = getattr(self, config_name)
            new_config = update_config(config, config_overrides)
            setattr(self, config_name, new_config)

    def load_model(self, eep_scale_up: bool = False) -> None:
        """
        Args:
            eep_scale_up: the model loading is for elastic EP scale up.
        """
        logger.info("Starting to load model %s...", self.model_config.model)
        if eep_scale_up:
            from vllm.distributed.parallel_state import get_ep_group
            num_local_physical_experts = torch.empty(1,
                                                     dtype=torch.int32,
                                                     device="cpu")
            torch.distributed.broadcast(num_local_physical_experts,
                                        group=get_ep_group().cpu_group,
                                        group_src=0)
            num_local_physical_experts = int(num_local_physical_experts.item())
            new_ep_size = get_ep_group().world_size
            global_expert_load, old_global_expert_indices = (
                EplbState.recv_state())
            num_logical_experts = global_expert_load.shape[1]
            self.parallel_config.eplb_config.num_redundant_experts = (
                num_local_physical_experts * new_ep_size - num_logical_experts)
            assert old_global_expert_indices.shape[
                1] % num_local_physical_experts == 0
            old_ep_size = old_global_expert_indices.shape[
                1] // num_local_physical_experts
            rank_mapping = {
                old_ep_rank: old_ep_rank
                for old_ep_rank in range(old_ep_size)
            }
        else:
            global_expert_load = None
            old_global_expert_indices = None
            rank_mapping = None

        with DeviceMemoryProfiler() as m:
            time_before_load = time.perf_counter()
            model_loader = get_model_loader(self.load_config)
            logger.info("Loading model from scratch...")
            self.model = model_loader.load_model(
                vllm_config=self.vllm_config, model_config=self.model_config)
            if self.lora_config:
                self.model = self.load_lora_model(self.model,
                                                  self.model_config,
                                                  self.scheduler_config,
                                                  self.lora_config,
                                                  self.device)
            if hasattr(self, "drafter"):
                logger.info("Loading drafter model...")
                self.drafter.load_model(self.model)
            if self.use_aux_hidden_state_outputs:
                if supports_eagle3(self.model):
                    self.model.set_aux_hidden_state_layers(
                        self.model.get_eagle3_aux_hidden_state_layers())
                else:
                    raise RuntimeError(
                        "Model does not support EAGLE3 interface but "
                        "aux_hidden_state_outputs was requested")
            time_after_load = time.perf_counter()
        self.model_memory_usage = m.consumed_memory
        logger.info("Model loading took %.4f GiB and %.6f seconds",
                    self.model_memory_usage / GiB_bytes,
                    time_after_load - time_before_load)
        prepare_communication_buffer_for_model(self.model)

        if is_mixture_of_experts(
                self.model) and self.parallel_config.enable_eplb:
            logger.info("EPLB is enabled for model %s.",
                        self.model_config.model)
            self.eplb_state = EplbState.build(
                self.model,
                self.device,
                self.parallel_config,
                global_expert_load,
                old_global_expert_indices,
                rank_mapping,
            )

        if (
            self.vllm_config.compilation_config.level == \
                CompilationLevel.DYNAMO_AS_IS and supports_dynamo()
        ):
            backend = self.vllm_config.compilation_config.init_backend(
                self.vllm_config)
            compilation_counter.dynamo_as_is_count += 1
            self.model.compile(
                fullgraph=envs.VLLM_TEST_DYNAMO_FULLGRAPH_CAPTURE,
                backend=backend)
            return
        # for other compilation levels, cudagraph behavior is controlled by
        # CudagraphWraper and CudagraphDispatcher of vllm.

        # wrap the model with full cudagraph wrapper if needed.
        if self.compilation_config.cudagraph_mode.has_full_cudagraphs():
            self.model = CUDAGraphWrapper(self.model,
                                          self.vllm_config,
                                          runtime_mode=CUDAGraphMode.FULL)

    def reload_weights(self) -> None:
        assert getattr(self, "model", None) is not None, \
            "Cannot reload weights before model is loaded."
        model_loader = get_model_loader(self.load_config)
        logger.info("Reloading weights inplace...")
        model = self.get_model()
        model_loader.load_weights(model, model_config=self.model_config)

    def save_tensorized_model(
        self,
        tensorizer_config: "TensorizerConfig",
    ) -> None:
        model = self.get_model()
        TensorizerLoader.save_model(
            model,
            tensorizer_config=tensorizer_config,
            model_config=self.model_config,
        )

    def _get_prompt_logprobs_dict(
        self,
        hidden_states: torch.Tensor,
        num_scheduled_tokens: dict[str, int],
    ) -> dict[str, Optional[LogprobsTensors]]:
        num_prompt_logprobs_dict = self.input_batch.num_prompt_logprobs
        if not num_prompt_logprobs_dict:
            return {}

        in_progress_dict = self.input_batch.in_progress_prompt_logprobs_cpu
        prompt_logprobs_dict: dict[str, Optional[LogprobsTensors]] = {}

        # Since prompt logprobs are a rare feature, prioritize simple,
        # maintainable loop over optimal performance.
        completed_prefill_reqs = []
        for req_id, num_prompt_logprobs in num_prompt_logprobs_dict.items():
            num_tokens = num_scheduled_tokens[req_id]

            # Get metadata for this request.
            request = self.requests[req_id]
            num_prompt_tokens = len(request.prompt_token_ids)
            prompt_token_ids = torch.tensor(request.prompt_token_ids).to(
                self.device, non_blocking=True)

            # Set up target LogprobsTensors object.
            logprobs_tensors = in_progress_dict.get(req_id)
            if not logprobs_tensors:
                # Create empty logprobs CPU tensors for the entire prompt.
                # If chunked, we'll copy in slice by slice.
                logprobs_tensors = LogprobsTensors.empty_cpu(
                    num_prompt_tokens - 1, num_prompt_logprobs + 1)
                in_progress_dict[req_id] = logprobs_tensors

            # Determine number of logits to retrieve.
            start_idx = request.num_computed_tokens
            start_tok = start_idx + 1
            num_remaining_tokens = num_prompt_tokens - start_tok
            if num_tokens <= num_remaining_tokens:
                # This is a chunk, more tokens remain.
                # In the == case, there are no more prompt logprobs to produce
                # but we want to defer returning them to the next step where we
                # have new generated tokens to return.
                num_logits = num_tokens
            else:
                # This is the last chunk of prompt tokens to return.
                num_logits = num_remaining_tokens
                completed_prefill_reqs.append(req_id)
                prompt_logprobs_dict[req_id] = logprobs_tensors

            if num_logits <= 0:
                # This can happen for the final chunk if we prefilled exactly
                # (num_prompt_tokens - 1) tokens for this request in the prior
                # step. There are no more prompt logprobs to produce.
                continue

            # Get the logits corresponding to this req's prompt tokens.
            # If this is a partial request (i.e. chunked prefill),
            # then there is prompt logprob generated for each index.
            req_idx = self.input_batch.req_id_to_index[req_id]
            offset = self.query_start_loc.np[req_idx].item()
            prompt_hidden_states = hidden_states[offset:offset + num_logits]
            logits = self.model.compute_logits(prompt_hidden_states, None)

            # Get the "target" tokens for each index. For prompt at index i,
            # the token at prompt index i+1 is the "sampled" token we want
            # to gather the logprob for.
            tgt_token_ids = prompt_token_ids[start_tok:start_tok + num_logits]

            # Compute prompt logprobs.
            logprobs = self.sampler.compute_logprobs(logits)
            token_ids, logprobs, ranks = self.sampler.gather_logprobs(
                logprobs, num_prompt_logprobs, tgt_token_ids)

            # Transfer GPU->CPU async.
            chunk_slice = slice(start_idx, start_idx + num_logits)
            logprobs_tensors.logprob_token_ids[chunk_slice].copy_(
                token_ids, non_blocking=True)
            logprobs_tensors.logprobs[chunk_slice].copy_(logprobs,
                                                         non_blocking=True)
            logprobs_tensors.selected_token_ranks[chunk_slice].copy_(
                ranks, non_blocking=True)

        # Remove requests that have completed prefill from the batch
        # num_prompt_logprobs_dict.
        for req_id in completed_prefill_reqs:
            del num_prompt_logprobs_dict[req_id]
            del in_progress_dict[req_id]

        # Must synchronize the non-blocking GPU->CPU transfers.
        if prompt_logprobs_dict:
            self._sync_device()

        return prompt_logprobs_dict

    def _get_nans_in_logits(
        self,
        logits: Optional[torch.Tensor],
    ) -> dict[str, int]:
        try:
            if logits is None:
                return {req_id: 0 for req_id in self.input_batch.req_ids}

            num_nans_in_logits = {}
            num_nans_for_index = logits.isnan().sum(dim=-1).cpu().numpy()
            for req_id in self.input_batch.req_ids:
                req_index = self.input_batch.req_id_to_index[req_id]
                num_nans_in_logits[req_id] = (
                    int(num_nans_for_index[req_index])
                    if num_nans_for_index is not None
                    and req_index < logits.shape[0] else 0)
            return num_nans_in_logits
        except IndexError:
            return {}

    @contextmanager
    def maybe_randomize_inputs(self, input_ids: torch.Tensor):
        """
        Randomize input_ids if VLLM_RANDOMIZE_DP_DUMMY_INPUTS is set.
        This is to help balance expert-selection
         - during profile_run
         - during DP rank dummy run
        """
        dp_size = self.vllm_config.parallel_config.data_parallel_size
        randomize_inputs = envs.VLLM_RANDOMIZE_DP_DUMMY_INPUTS and dp_size > 1
        if not randomize_inputs:
            yield
        else:
            import functools

            @functools.cache
            def rand_input_ids() -> torch.Tensor:
                return torch.randint_like(
                    self.input_ids.gpu,
                    low=0,
                    high=self.model_config.get_vocab_size(),
                    dtype=input_ids.dtype)

            logger.debug_once("Randomizing dummy data for DP Rank")
            input_ids.copy_(rand_input_ids()[:input_ids.size(0)],
                            non_blocking=True)
            yield
            input_ids.fill_(0)

    def _get_mm_dummy_batch(
        self,
        modality: str,
        max_items_per_batch: int,
    ) -> BatchedTensorInputs:
        """Dummy data for profiling and precompiling multimodal models."""
        assert self.mm_budget is not None

        dummy_decoder_data = self.mm_registry.get_decoder_dummy_data(
            model_config=self.model_config,
            seq_len=self.max_num_tokens,
            mm_counts={modality: 1},
            cache=self.mm_budget.cache,
        )
        dummy_mm_data = dummy_decoder_data.multi_modal_data

        # Result in the maximum GPU consumption of the model
        dummy_mm_item = dummy_mm_data[modality][0]
        dummy_mm_items = [dummy_mm_item] * max_items_per_batch

        return next(mm_kwargs_group
                    for _, _, mm_kwargs_group in group_mm_kwargs_by_modality(
                        dummy_mm_items,
                        device=self.device,
                        pin_memory=self.pin_memory,
                    ))

    @torch.inference_mode()
    def _dummy_run(
        self,
        num_tokens: int,
        cudagraph_runtime_mode: CUDAGraphMode = CUDAGraphMode.NONE,
        force_attention: bool = False,
        uniform_decode: bool = False,
        skip_eplb: bool = False,
        is_profile: bool = False,
<<<<<<< HEAD
        create_mixed_batch: bool = False,
=======
        remove_lora: bool = True,
>>>>>>> 5b8077b8
    ) -> tuple[torch.Tensor, torch.Tensor]:
        """
        Run a dummy forward pass to warm up/profile run or capture the
        CUDA graph for the model.

        Args:
            num_tokens: Number of tokens to run the dummy forward pass.
            cudagraph_runtime_mode: used to control the behavior.
                - CUDAGraphMode.NONE: No cudagraph, for warm up and profile run
                - CUDAGraphMode.PIECEWISE: Piecewise cudagraph.
                - CUDAGraphMode.FULL: Full cudagraph, attention metadata is
                    needed.
            force_attention: If True, always create attention metadata. Used to
                warm up attention backend when mode is NONE.
            uniform_decode: If True, the batch is a uniform decode batch.
            skip_eplb: If True, skip EPLB state update.
            is_profile: If True, this is a profile run.
<<<<<<< HEAD
            create_mixed_batch: If True, create a mixed batch with both decode
                (1 token) and prefill (multiple tokens) requests.
=======
            remove_lora: If False, dummy LoRAs are not destroyed after the run
>>>>>>> 5b8077b8
        """
        assert cudagraph_runtime_mode in {
            CUDAGraphMode.NONE, CUDAGraphMode.PIECEWISE, CUDAGraphMode.FULL
        }

        # Padding for DP
        num_pad, num_tokens_across_dp = self.get_dp_padding(num_tokens)
        num_tokens += num_pad

        # If cudagraph_mode.decode_mode() == FULL and
        # cudagraph_mode.seperate_routine(). This means that we are using
        # different graphs and/or modes for mixed prefill-decode batches vs.
        # uniform decode batches. A uniform decode batch means that all
        # requests have identical query length, except a potential virtual
        # request (shorter) in the batch account for padding.
        # Uniform decode batch could either be common pure decode, where
        # max_query_len == 1, or speculative decode, where
        # max_query_len == 1 + num_spec_decode_tokens.

        # When setting max_query_len = 1, we switch to and capture the optimized
        # routine of FA2 for pure decode, i.e., Flashdecode + an optimization
        # for GQA/MQA.
        max_query_len = self.uniform_decode_query_len if uniform_decode else \
                                                                num_tokens

        # Set num_scheduled_tokens based on num_tokens and max_num_seqs
        # for dummy run with LoRA so that the num_reqs collectively
        # has num_tokens in total.
        assert num_tokens <= self.scheduler_config.max_num_batched_tokens
        max_num_reqs = self.scheduler_config.max_num_seqs
        if create_mixed_batch:
            assert not uniform_decode
            # Create mixed batch:
            # first half decode tokens, second half one prefill
            num_decode_tokens = num_tokens // 2
            num_prefill_tokens = num_tokens - num_decode_tokens
            num_reqs = num_decode_tokens + 1

            # Create decode requests (1 token each) followed by prefill request
            num_scheduled_tokens_list = [1] * num_decode_tokens + [
                num_prefill_tokens
            ]
            # Note: Overriding max_query_len to be the prefill tokens
            max_query_len = num_prefill_tokens
        elif uniform_decode:
            assert not create_mixed_batch
            num_reqs = cdiv(num_tokens, max_query_len)
            assert num_reqs <= max_num_reqs, \
                "Do not capture num_reqs > max_num_reqs for uniform batch"
            num_scheduled_tokens_list = [max_query_len] * num_reqs
            if num_tokens % max_query_len != 0:
                num_scheduled_tokens_list[-1] = num_tokens % max_query_len
        else:
            num_reqs = min(num_tokens, max_num_reqs)
            min_tokens_per_req = num_tokens // num_reqs
            num_scheduled_tokens_list = [min_tokens_per_req] * num_reqs
            num_scheduled_tokens_list[-1] += num_tokens % num_reqs

        assert sum(num_scheduled_tokens_list) == num_tokens
        assert len(num_scheduled_tokens_list) == num_reqs
        num_scheduled_tokens = np.array(num_scheduled_tokens_list,
                                        dtype=np.int32)

        attn_metadata: Optional[dict[str, Any]] = None

        # If force_attention is True, we always capture attention. Otherwise,
        # it only happens for cudagraph_runtime_mode=FULL.
        if force_attention or cudagraph_runtime_mode == CUDAGraphMode.FULL:
            attn_metadata = {}

            # Make sure max_model_len is used at the graph capture time.
            self.seq_lens.np[:num_reqs] = self.max_model_len
            self.seq_lens.np[num_reqs:] = 0
            self.seq_lens.copy_to_gpu()

            for kv_cache_group_id, kv_cache_group_spec in enumerate(
                    self.kv_cache_config.kv_cache_groups):
                common_attn_metadata = CommonAttentionMetadata(
                    query_start_loc=self.query_start_loc.gpu[:num_reqs + 1],
                    query_start_loc_cpu=self.query_start_loc.cpu[:num_reqs +
                                                                 1],
                    seq_lens=self.seq_lens.gpu[:num_reqs],
                    seq_lens_cpu=self.seq_lens.cpu[:num_reqs],
                    num_computed_tokens_cpu=self.input_batch.
                    num_computed_tokens_cpu_tensor[:num_reqs],
                    num_reqs=num_reqs,
                    num_actual_tokens=num_tokens,
                    max_query_len=max_query_len,
                    max_seq_len=self.max_model_len,
                    block_table_tensor=self.input_batch.block_table[
                        kv_cache_group_id].get_device_tensor()[:num_reqs],
                    slot_mapping=self.input_batch.
                    block_table[kv_cache_group_id].slot_mapping[:num_tokens],
                    causal=True)

                for attn_group in self.attn_groups[kv_cache_group_id]:
                    attn_metadata_i = attn_group.metadata_builder\
                        .build_for_cudagraph_capture(common_attn_metadata)
                    for layer_name in kv_cache_group_spec.layer_names:
                        attn_metadata[layer_name] = attn_metadata_i

        with self.maybe_dummy_run_with_lora(self.lora_config,
                                            num_scheduled_tokens, remove_lora):
            if self.supports_mm_inputs:
                input_ids = None
                inputs_embeds = self.inputs_embeds[:num_tokens]
                model_kwargs = {
                    **self._init_model_kwargs(num_tokens),
                    **self._dummy_mm_kwargs(num_reqs),
                }
            else:
                input_ids = self.input_ids.gpu[:num_tokens]
                inputs_embeds = None
                model_kwargs = self._init_model_kwargs(num_tokens)

            if self.uses_mrope:
                positions = self.mrope_positions.gpu[:, :num_tokens]
            else:
                positions = self.positions.gpu[:num_tokens]

            if get_pp_group().is_first_rank:
                intermediate_tensors = None
            else:
                if self.intermediate_tensors is None:
                    self.intermediate_tensors = (
                        self.model.make_empty_intermediate_tensors(
                            batch_size=self.max_num_tokens,
                            dtype=self.model_config.dtype,
                            device=self.device))

                intermediate_tensors = self.sync_and_slice_intermediate_tensors(
                    num_tokens, None, False)
            if cudagraph_runtime_mode == CUDAGraphMode.NONE:
                batch_descriptor = None
            else:
                # filter out the valid batch descriptor
                _cg_mode, batch_descriptor = \
                    self.cudagraph_dispatcher.dispatch(
                        BatchDescriptor(num_tokens=num_tokens,
                                        uniform_decode=uniform_decode))
                # sanity check
                assert cudagraph_runtime_mode == _cg_mode, (
                    f"Cudagraph runtime mode mismatch at dummy_run. "
                    f"Expected {_cg_mode}, but got {cudagraph_runtime_mode}.")

            with self.maybe_randomize_inputs(input_ids), set_forward_context(
                    attn_metadata,
                    self.vllm_config,
                    num_tokens=num_tokens,
                    num_tokens_across_dp=num_tokens_across_dp,
                    cudagraph_runtime_mode=cudagraph_runtime_mode,
                    batch_descriptor=batch_descriptor):
                outputs = self.model(
                    input_ids=input_ids,
                    positions=positions,
                    intermediate_tensors=intermediate_tensors,
                    inputs_embeds=inputs_embeds,
                    **model_kwargs,
                )

            if self.use_aux_hidden_state_outputs:
                hidden_states, _ = outputs
            else:
                hidden_states = outputs

            if self.speculative_config and self.speculative_config.use_eagle():
                assert isinstance(self.drafter, EagleProposer)
                self.drafter.dummy_run(num_tokens)

        # This is necessary to avoid blocking DP.
        # For dummy runs, we typically skip EPLB since we don't have any real
        # requests to process.
        # However, in DP settings, there may be cases when some DP ranks do
        # not have any requests to process, so they're executing dummy batches.
        # In such cases, we still have to trigger EPLB to make sure
        # ranks execute the rearrangement in synchronization.
        if not skip_eplb:
            self.eplb_step(is_dummy=True, is_profile=is_profile)

        logit_indices = np.cumsum(num_scheduled_tokens) - 1
        return hidden_states, hidden_states[logit_indices]

    @torch.inference_mode()
    def _dummy_sampler_run(
        self,
        hidden_states: torch.Tensor,
    ) -> torch.Tensor:
        # The dummy hidden states may contain special values,
        # like `inf` or `nan`.
        # To avoid breaking the sampler, we use a random tensor here instead.
        hidden_states = torch.rand_like(hidden_states)

        logits = self.model.compute_logits(hidden_states, None)
        num_reqs = logits.size(0)

        dummy_tensors = lambda v: torch.full(
            (num_reqs, ), v, device=self.device)

        dummy_metadata = SamplingMetadata(
            temperature=dummy_tensors(0.5),
            all_greedy=False,
            all_random=False,
            top_p=dummy_tensors(0.9),
            top_k=dummy_tensors(logits.size(1) - 1),
            generators={},
            max_num_logprobs=None,
            no_penalties=True,
            prompt_token_ids=None,
            frequency_penalties=dummy_tensors(0.1),
            presence_penalties=dummy_tensors(0.1),
            repetition_penalties=dummy_tensors(0.1),
            output_token_ids=[[] for _ in range(num_reqs)],
            allowed_token_ids_mask=None,
            bad_words_token_ids={},
            logitsprocs=LogitsProcessors(),
        )
        try:
            sampler_output = self.sampler(logits=logits,
                                          sampling_metadata=dummy_metadata)
        except RuntimeError as e:
            if 'out of memory' in str(e):
                raise RuntimeError(
                    "CUDA out of memory occurred when warming up sampler with "
                    f"{num_reqs} dummy requests. Please try lowering "
                    "`max_num_seqs` or `gpu_memory_utilization` when "
                    "initializing the engine.") from e
            else:
                raise e
        if self.speculative_config:
            draft_token_ids = [[0] for _ in range(num_reqs)]
            dummy_spec_decode_metadata = SpecDecodeMetadata.make_dummy(
                draft_token_ids, self.device)

            num_tokens = sum(len(ids) for ids in draft_token_ids)
            # draft_probs = torch.randn(
            #     num_tokens, logits.shape[-1], device=self.device,
            #     dtype=logits.dtype)
            draft_probs = None
            target_logits = torch.randn(num_tokens,
                                        logits.shape[-1],
                                        device=self.device,
                                        dtype=logits.dtype)
            # NOTE(woosuk): Here, we should use int32 because the sampler uses
            # int32 for bonus_token_ids. If the dtype mismatches, re-compilation
            # will occur at runtime.
            bonus_token_ids = torch.zeros(num_reqs,
                                          device=self.device,
                                          dtype=torch.int32)
            self.rejection_sampler(
                dummy_spec_decode_metadata,
                draft_probs,
                target_logits,
                bonus_token_ids,
                dummy_metadata,
            )
        return sampler_output

    def _dummy_pooler_run_task(
        self,
        hidden_states: torch.Tensor,
        task: PoolingTask,
    ) -> PoolerOutput:
        num_tokens = hidden_states.shape[0]
        max_num_reqs = self.scheduler_config.max_num_seqs
        num_reqs = min(num_tokens, max_num_reqs)
        min_tokens_per_req = num_tokens // num_reqs
        num_scheduled_tokens_list = [min_tokens_per_req] * num_reqs
        num_scheduled_tokens_list[-1] += num_tokens % num_reqs
        assert sum(num_scheduled_tokens_list) == num_tokens
        assert len(num_scheduled_tokens_list) == num_reqs

        req_num_tokens = num_tokens // num_reqs

        dummy_prompt_lens = torch.tensor(
            num_scheduled_tokens_list,
            device="cpu",
        )
        dummy_token_ids = torch.zeros((num_reqs, req_num_tokens),
                                      dtype=torch.int32,
                                      device=self.device)

        model = cast(VllmModelForPooling, self.get_model())
        dummy_pooling_params = PoolingParams(task=task)
        to_update = model.pooler.get_pooling_updates(task)
        to_update.apply(dummy_pooling_params)

        dummy_metadata = PoolingMetadata(
            prompt_lens=dummy_prompt_lens,
            prompt_token_ids=dummy_token_ids,
            pooling_params=[dummy_pooling_params] * num_reqs,
        )

        dummy_metadata.build_pooling_cursor(num_scheduled_tokens_list,
                                            device=hidden_states.device)

        try:
            return model.pooler(hidden_states=hidden_states,
                                pooling_metadata=dummy_metadata)
        except RuntimeError as e:
            if 'out of memory' in str(e):
                raise RuntimeError(
                    "CUDA out of memory occurred when warming up pooler "
                    f"({task=}) with {num_reqs} dummy requests. Please try "
                    "lowering `max_num_seqs` or `gpu_memory_utilization` when "
                    "initializing the engine.") from e
            else:
                raise e

    @torch.inference_mode()
    def _dummy_pooler_run(
        self,
        hidden_states: torch.Tensor,
    ) -> PoolerOutput:
        # Find the task that has the largest output for subsequent steps
        output_size = dict[PoolingTask, float]()
        for task in self.get_supported_pooling_tasks():
            # Run a full batch with each task to ensure none of them OOMs
            output = self._dummy_pooler_run_task(hidden_states, task)
            output_size[task] = output.get_data_nbytes()
            del output  # Allow GC

        max_task = max(output_size.items(), key=lambda x: x[1])[0]
        return self._dummy_pooler_run_task(hidden_states, max_task)

    def profile_run(self) -> None:
        # Profile with multimodal encoder & encoder cache.
        if self.supports_mm_inputs:
            if self.model_config.multimodal_config.skip_mm_profiling:
                logger.info(
                    "Skipping memory profiling for multimodal encoder and "
                    "encoder cache.")
            else:
                mm_budget = self.mm_budget
                assert mm_budget is not None

                # TODO: handle encoder-decoder models once we support them.
                if (encoder_budget := mm_budget.get_encoder_budget()) > 0:
                    # NOTE: Currently model is profiled with a single non-text
                    # modality with the max possible input tokens even when
                    # it supports multiple.
                    dummy_modality = mm_budget.get_modality_with_max_tokens()
                    max_mm_items_per_batch = mm_budget \
                        .max_items_per_batch_by_modality[dummy_modality]

                    logger.info(
                        "Encoder cache will be initialized with a budget of "
                        "%s tokens, and profiled with %s %s items of the "
                        "maximum feature size.",
                        encoder_budget,
                        max_mm_items_per_batch,
                        dummy_modality,
                    )

                    # Create dummy batch of multimodal inputs.
                    batched_dummy_mm_inputs = self._get_mm_dummy_batch(
                        dummy_modality,
                        max_mm_items_per_batch,
                    )

                    # Run multimodal encoder.
                    dummy_encoder_outputs = \
                        self.model.get_multimodal_embeddings(
                        **batched_dummy_mm_inputs)

                    sanity_check_mm_encoder_outputs(
                        dummy_encoder_outputs,
                        expected_num_items=max_mm_items_per_batch,
                    )

                    # Cache the dummy encoder outputs.
                    self.encoder_cache["tmp"] = dict(
                        enumerate(dummy_encoder_outputs))

        # Add `is_profile` here to pre-allocate communication buffers
        hidden_states, last_hidden_states \
            = self._dummy_run(self.max_num_tokens, is_profile=True)
        if get_pp_group().is_last_rank:
            if self.is_pooling_model:
                output = self._dummy_pooler_run(hidden_states)
            else:
                output = self._dummy_sampler_run(last_hidden_states)
        else:
            output = None
        self._sync_device()
        del hidden_states, output
        self.encoder_cache.clear()
        gc.collect()

    def capture_model(self) -> None:
        if self.compilation_config.cudagraph_mode == CUDAGraphMode.NONE:
            logger.warning(
                "Skipping CUDA graph capture. To turn on CUDA graph capture, "
                "ensure `cudagraph_mode` was not manually set to `NONE`")
            return
        else:
            self.initialize_cudagraph_capture()

        compilation_counter.num_gpu_runner_capture_triggers += 1

        start_time = time.perf_counter()
        start_free_gpu_memory = torch.cuda.mem_get_info()[0]

        @contextmanager
        def freeze_gc():
            # Optimize garbage collection during CUDA graph capture.
            # Clean up, then freeze all remaining objects from being included
            # in future collections.
            gc.collect()
            should_freeze = not envs.VLLM_ENABLE_CUDAGRAPH_GC
            if should_freeze:
                gc.freeze()
            try:
                yield
            finally:
                if should_freeze:
                    gc.unfreeze()

        # Trigger CUDA graph capture for specific shapes.
        # Capture the large shapes first so that the smaller shapes
        # can reuse the memory pool allocated for the large shapes.
        set_cudagraph_capturing_enabled(True)
        with freeze_gc(), graph_capture(device=self.device):
            cudagraph_mode = self.compilation_config.cudagraph_mode
            if cudagraph_mode.mixed_mode() != CUDAGraphMode.NONE:
                cudagraph_runtime_mode = cudagraph_mode.mixed_mode()

                compilation_cases = list(reversed(self.cudagraph_batch_sizes))
                self._capture_cudagraphs(
                    compilation_cases,
                    cudagraph_runtime_mode=cudagraph_runtime_mode,
                    uniform_decode=False)

            # Capture full cudagraph for uniform decode batches if we have
            # dont already have full mixed prefill-decode cudagraphs
            if cudagraph_mode.decode_mode() == CUDAGraphMode.FULL and \
                cudagraph_mode.separate_routine():
                max_num_tokens = self.scheduler_config.max_num_seqs * \
                        self.uniform_decode_query_len
                decode_cudagraph_batch_sizes = [
                    x for x in self.cudagraph_batch_sizes if
                    x <= max_num_tokens and x >= self.uniform_decode_query_len
                ]
                compilation_cases_decode = list(
                    reversed(decode_cudagraph_batch_sizes))
                self._capture_cudagraphs(
                    compilation_cases=compilation_cases_decode,
                    cudagraph_runtime_mode=CUDAGraphMode.FULL,
                    uniform_decode=True)

        # Disable cudagraph capturing globally, so any unexpected cudagraph
        # capturing will be detected and raise an error after here.
        # Note: We don't put it into graph_capture context manager because
        # we may doing lazy capturing in future that still allows capturing
        # after here.
        set_cudagraph_capturing_enabled(False)

        end_time = time.perf_counter()
        end_free_gpu_memory = torch.cuda.mem_get_info()[0]
        elapsed_time = end_time - start_time
        cuda_graph_size = start_free_gpu_memory - end_free_gpu_memory
        # This usually takes 5~20 seconds.
        logger.info("Graph capturing finished in %.0f secs, took %.2f GiB",
                    elapsed_time, cuda_graph_size / (1 << 30))

    def _capture_cudagraphs(self, compilation_cases: list[int],
                            cudagraph_runtime_mode: CUDAGraphMode,
                            uniform_decode: bool):
        assert cudagraph_runtime_mode != CUDAGraphMode.NONE and \
            cudagraph_runtime_mode in [CUDAGraphMode.FULL,
                                        CUDAGraphMode.PIECEWISE]

        # Only rank 0 should print progress bar during capture
        if is_global_first_rank():
            compilation_cases = tqdm(
                compilation_cases,
                disable=not self.load_config.use_tqdm_on_load,
                desc="Capturing CUDA graphs ({}, {})".format(
                    "decode" if uniform_decode else "mixed prefill-decode",
                    cudagraph_runtime_mode.name))
        # We skip EPLB here since we don't want to record dummy metrics
        for num_tokens in compilation_cases:
            for _ in range(self.compilation_config.cudagraph_num_of_warmups):
                # Use CUDAGraphRuntimeStyle.NONE (default) for warmup.
                # But be careful, warm up with `NONE`is orthogonal to
                # if we want to warm up attention or not. This is
                # different from the case where `FULL` implies capture
                # attention while `PIECEWISE` implies no attention.
                force_attention = (
                    cudagraph_runtime_mode == CUDAGraphMode.FULL)
                self._dummy_run(num_tokens,
                                cudagraph_runtime_mode=CUDAGraphMode.NONE,
                                force_attention=force_attention,
                                uniform_decode=uniform_decode,
                                skip_eplb=True,
                                remove_lora=False)
            self._dummy_run(num_tokens,
                            cudagraph_runtime_mode=cudagraph_runtime_mode,
                            uniform_decode=uniform_decode,
                            skip_eplb=True,
                            remove_lora=False)
        self.maybe_remove_all_loras(self.lora_config)

    def initialize_attn_backend(self, kv_cache_config: KVCacheConfig) -> None:
        """
        Initialize the attention backends and attention metadata builders.
        """
        assert len(self.attn_groups) == 0, \
            "Attention backends are already initialized"

        def get_attn_backends_for_layers(
                layer_names: list[str]
        ) -> dict[type[AttentionBackend], list[str]]:
            layers = get_layers_from_vllm_config(self.vllm_config,
                                                 AttentionLayerBase,
                                                 layer_names)
            attn_backends = {}
            attn_backend_layers = defaultdict(list)
            # Dedupe based on full class name; this is a bit safer than using
            # using the class itself as the key because when we create dynamic
            # attention backend subclasses (e.g. ChunkedLocalAttention) unless
            # they are cached correctly, there will be different objects per
            # layer.
            for layer_name in layer_names:
                attn_backend = layers[layer_name].get_attn_backend()

                if layer_name in self.kv_sharing_fast_prefill_eligible_layers:
                    attn_backend = create_fast_prefill_custom_backend(
                        "FastPrefill",
                        attn_backend,
                    )

                key = attn_backend.full_cls_name()
                attn_backends[key] = attn_backend
                attn_backend_layers[key].append(layer_name)
            return {
                attn_backends[k]: v
                for k, v in attn_backend_layers.items()
            }

        def create_attn_groups(
            attn_backends_map: dict[AttentionBackend, list[str]],
            kv_cache_spec: KVCacheSpec,
        ) -> list[AttentionGroup]:
            attn_groups: list[AttentionGroup] = []
            for attn_backend, layer_names in attn_backends_map.items():
                attn_metadata_builder_i = attn_backend.get_builder_cls()(
                    kv_cache_spec,
                    layer_names,
                    self.vllm_config,
                    self.device,
                )
                attn_group = AttentionGroup(attn_backend,
                                            attn_metadata_builder_i,
                                            layer_names)
                attn_groups.append(attn_group)
            return attn_groups

        for kv_cache_group_spec in kv_cache_config.kv_cache_groups:
            kv_cache_spec = kv_cache_group_spec.kv_cache_spec
            attn_backends = get_attn_backends_for_layers(
                kv_cache_group_spec.layer_names)
            self.attn_groups.append(
                create_attn_groups(attn_backends, kv_cache_spec))

        # Calculate reorder batch threshold (if neeeded)
        self.calculate_reorder_batch_threshold()

    def initialize_cudagraph_capture(self) -> None:
        min_cg_support = AttentionCGSupport.ALWAYS
        min_cg_builder_name = None

        for attn_group in self._attn_group_iterator():
            builder = attn_group.metadata_builder
            if builder.cudagraph_support.value < min_cg_support.value:
                min_cg_support = builder.cudagraph_support
                min_cg_builder_name = builder.__class__.__name__

        # Flexible resolve the cudagraph mode
        cudagraph_mode = self.compilation_config.cudagraph_mode
        # check cudagraph for mixed batch is supported
        if cudagraph_mode.mixed_mode() == CUDAGraphMode.FULL \
            and min_cg_support != AttentionCGSupport.ALWAYS:
            msg = (f"CUDAGraphMode.{cudagraph_mode.name} is not supported "
                   f"with {min_cg_builder_name} backend (support: "
                   f"{min_cg_support})")
            if min_cg_support == AttentionCGSupport.NEVER:
                # if not supported any full cudagraphs, just raise it.
                msg += "; please try cudagraph_mode=PIECEWISE, and "\
                    "make sure compilation level is piecewise"
                raise ValueError(msg)

            # attempt to resolve the full cudagraph related mode
            if self.compilation_config.splitting_ops_contain_attention():
                msg += "; setting cudagraph_mode=FULL_AND_PIECEWISE"
                cudagraph_mode = self.compilation_config.cudagraph_mode = \
                    CUDAGraphMode.FULL_AND_PIECEWISE
            else:
                msg += "; setting cudagraph_mode=FULL_DECODE_ONLY"
                cudagraph_mode = self.compilation_config.cudagraph_mode = \
                    CUDAGraphMode.FULL_DECODE_ONLY
            logger.warning(msg)

        # check that if we are doing spec-decode + decode full-cudagraphs it is
        # supported
        if (cudagraph_mode.decode_mode() == CUDAGraphMode.FULL
                and self.uniform_decode_query_len > 1 and min_cg_support.value
                < AttentionCGSupport.UNIFORM_BATCH.value):
            msg = (f"CUDAGraphMode.{cudagraph_mode.name} is not supported"
                   f" with spec-decode for attention backend "
                   f"{min_cg_builder_name} (support: {min_cg_support})")
            if self.compilation_config.splitting_ops_contain_attention():
                msg += "; setting cudagraph_mode=PIECEWISE"
                cudagraph_mode = self.compilation_config.cudagraph_mode = \
                    CUDAGraphMode.PIECEWISE
            else:
                msg += "; setting cudagraph_mode=NONE"
                cudagraph_mode = self.compilation_config.cudagraph_mode = \
                    CUDAGraphMode.NONE
            logger.warning(msg)

        # double check that we can support full cudagraph if they are requested
        # even after automatic downgrades
        if cudagraph_mode.has_full_cudagraphs() \
            and min_cg_support == AttentionCGSupport.NEVER:
            raise ValueError(f"CUDAGraphMode.{cudagraph_mode.name} is not "
                             f"supported with {min_cg_builder_name} backend ("
                             f"support:{min_cg_support}) "
                             "; please try cudagraph_mode=PIECEWISE, "
                             "and make sure compilation level is piecewise")

        # Trigger cudagraph dispatching keys initialization here (after
        # initializing attn backends).
        self.cudagraph_dispatcher.initialize_cudagraph_keys(
            self.compilation_config.cudagraph_mode,
            self.uniform_decode_query_len)

    def calculate_reorder_batch_threshold(self) -> None:
        """
        Check that if any backends reorder batches; that the reordering
        is compatible (e.g., decode threshold is the same)
        """
        for group in self._attn_group_iterator():
            attn_metadata_builder_i = group.metadata_builder

            # check that if any backends reorder batches; that the reordering
            # is compatible (e.g., decode threshold is the same)
            reorder_batch_threshold_i = (
                attn_metadata_builder_i.reorder_batch_threshold)
            if reorder_batch_threshold_i is not None:
                if self.reorder_batch_threshold is not None:
                    if reorder_batch_threshold_i != \
                        self.reorder_batch_threshold:
                        raise ValueError(
                            f"Attention backend reorders decodes with "
                            f"threshold {reorder_batch_threshold_i} but other "
                            f"backend uses threshold "
                            f"{self.reorder_batch_threshold}")
                else:
                    self.reorder_batch_threshold = reorder_batch_threshold_i

    def may_reinitialize_input_batch(self,
                                     kv_cache_config: KVCacheConfig) -> None:
        """
        Re-initialize the input batch if the block sizes are different from
        `[self.cache_config.block_size]`. This usually happens when there
        are multiple KV cache groups.

        Args:
            kv_cache_config: The KV cache configuration.
        """
        block_sizes = [
            kv_cache_group.kv_cache_spec.block_size
            for kv_cache_group in kv_cache_config.kv_cache_groups
        ]
        if block_sizes != [self.cache_config.block_size]:
            assert self.cache_config.cpu_offload_gb == 0, (
                "Cannot re-initialize the input batch when CPU weight "
                "offloading is enabled. See https://github.com/vllm-project/vllm/pull/18298 "  # noqa: E501
                "for more details.")
            self.input_batch = InputBatch(
                max_num_reqs=self.max_num_reqs,
                max_model_len=self.max_model_len,
                max_num_batched_tokens=self.max_num_tokens,
                device=self.device,
                pin_memory=self.pin_memory,
                vocab_size=self.model_config.get_vocab_size(),
                block_sizes=block_sizes,
                is_spec_decode=bool(self.vllm_config.speculative_config),
                logitsprocs=self.input_batch.logitsprocs,
                is_pooling_model=self.is_pooling_model,
            )

    def _allocate_kv_cache_tensors(
            self, kv_cache_config: KVCacheConfig) -> dict[str, torch.Tensor]:
        """
        Initializes the KV cache buffer with the correct size. The buffer needs
        to be reshaped to the desired shape before being used by the models.

        Args:
            kv_cache_config: The KV cache config
        Returns:
            dict[str, torch.Tensor]: A map between layer names to their
            corresponding memory buffer for KV cache.
         """
        kv_cache_raw_tensors: dict[str, torch.Tensor] = {}
        for kv_cache_tensor in kv_cache_config.kv_cache_tensors:
            tensor = torch.zeros(kv_cache_tensor.size,
                                 dtype=torch.int8,
                                 device=self.device)
            for layer_name in kv_cache_tensor.shared_by:
                kv_cache_raw_tensors[layer_name] = tensor

        layer_names = set()
        for group in kv_cache_config.kv_cache_groups:
            for layer_name in group.layer_names:
                if layer_name in self.runner_only_attn_layers:
                    continue
                layer_names.add(layer_name)
        assert layer_names == set(kv_cache_raw_tensors.keys(
        )), "Some layers are not correctly initialized"
        return kv_cache_raw_tensors

    def _attn_group_iterator(self) -> Iterator[AttentionGroup]:
        return itertools.chain.from_iterable(self.attn_groups)

    def _kv_cache_spec_attn_group_iterator(
            self) -> Iterator[tuple[KVCacheSpec, AttentionGroup]]:
        if not self.kv_cache_config.kv_cache_groups:
            return
        for kv_cache_spec_id, attn_groups in enumerate(self.attn_groups):
            for attn_group in attn_groups:
                yield self.kv_cache_config.kv_cache_groups[
                    kv_cache_spec_id].kv_cache_spec, attn_group

    def _reshape_kv_cache_tensors(
        self,
        kv_cache_config: KVCacheConfig,
        kv_cache_raw_tensors: dict[str, torch.Tensor],
    ) -> dict[str, torch.Tensor]:
        """
        Reshape the KV cache tensors to the desired shape and dtype.

        Args:
            kv_cache_config: The KV cache config
            kv_cache_raw_tensors: The KV cache buffer of each layer, with
                correct size but uninitialized shape.
        Returns:
            Dict[str, torch.Tensor]: A map between layer names to their
            corresponding memory buffer for KV cache.
        """
        kv_caches: dict[str, torch.Tensor] = {}
        has_attn, has_mamba = False, False
        for kv_cache_spec, group in self._kv_cache_spec_attn_group_iterator():
            attn_backend = group.backend
            for layer_name in group.layer_names:
                if layer_name in self.runner_only_attn_layers:
                    continue
                raw_tensor = kv_cache_raw_tensors[layer_name]
                assert raw_tensor.numel() % kv_cache_spec.page_size_bytes == 0
                num_blocks = (raw_tensor.numel() //
                              kv_cache_spec.page_size_bytes)
                if isinstance(kv_cache_spec, AttentionSpec):
                    has_attn = True
                    kv_cache_shape = attn_backend.get_kv_cache_shape(
                        num_blocks, kv_cache_spec.block_size,
                        kv_cache_spec.num_kv_heads, kv_cache_spec.head_size)
                    dtype = kv_cache_spec.dtype
                    try:
                        kv_cache_stride_order = \
                            attn_backend.get_kv_cache_stride_order()
                        assert len(kv_cache_stride_order) == len(
                            kv_cache_shape)
                    except (AttributeError, NotImplementedError):
                        kv_cache_stride_order = tuple(
                            range(len(kv_cache_shape)))
                    # The allocation respects the backend-defined stride order
                    # to ensure the semantic remains consistent for each
                    # backend. We first obtain the generic kv cache shape and
                    # then permute it according to the stride order which could
                    # result in a non-contiguous tensor.
                    kv_cache_shape = tuple(kv_cache_shape[i]
                                           for i in kv_cache_stride_order)
                    # Maintain original KV shape view.
                    inv_order = [
                        kv_cache_stride_order.index(i)
                        for i in range(len(kv_cache_stride_order))
                    ]
                    kv_caches[layer_name] = kv_cache_raw_tensors[
                        layer_name].view(dtype).view(kv_cache_shape).permute(
                            *inv_order)
                elif isinstance(kv_cache_spec, MambaSpec):
                    has_mamba = True
                    raw_tensor = kv_cache_raw_tensors[layer_name]
                    state_tensors = []
                    storage_offset_bytes = 0
                    for (shape, dtype) in zip(kv_cache_spec.shapes,
                                              kv_cache_spec.dtypes):
                        dtype_size = get_dtype_size(dtype)
                        num_element_per_page = (
                            kv_cache_spec.page_size_bytes // dtype_size)
                        target_shape = (num_blocks, *shape)
                        stride = torch.empty(target_shape).stride()
                        target_stride = (num_element_per_page, *stride[1:])
                        assert storage_offset_bytes % dtype_size == 0
                        tensor = torch.as_strided(
                            raw_tensor.view(dtype),
                            size=target_shape,
                            stride=target_stride,
                            storage_offset=storage_offset_bytes // dtype_size,
                        )
                        state_tensors.append(tensor)
                        storage_offset_bytes += stride[0] * dtype_size

                    kv_caches[layer_name] = state_tensors
                else:
                    raise NotImplementedError

        if has_attn and has_mamba:
            self._update_hybrid_attention_mamba_layout(kv_caches)

        return kv_caches

    def _update_hybrid_attention_mamba_layout(
            self, kv_caches: dict[str, torch.Tensor]) -> None:
        """
        Update the layout of attention layers from (2, num_blocks, ...) to
        (num_blocks, 2, ...).

        Args:
            kv_caches: The KV cache buffer of each layer.
        """

        for kv_cache_spec, group in self._kv_cache_spec_attn_group_iterator():
            for layer_name in group.layer_names:
                kv_cache = kv_caches[layer_name]
                if (isinstance(kv_cache_spec, AttentionSpec)
                        and kv_cache.shape[0] == 2):
                    assert kv_cache.shape[1] != 2, \
                        "Fail to determine whether the layout is " \
                        "(2, num_blocks, ...) or (num_blocks, 2, ...) for " \
                        f"a tensor of shape {kv_cache.shape}"
                    hidden_size = kv_cache.shape[2:].numel()
                    kv_cache.as_strided_(size=kv_cache.shape,
                                         stride=(hidden_size, 2 * hidden_size,
                                                 *kv_cache.stride()[2:]))

    def initialize_kv_cache_tensors(
            self, kv_cache_config: KVCacheConfig) -> dict[str, torch.Tensor]:
        """
        Initialize the memory buffer for KV cache.

        Args:
            kv_cache_config: The KV cache config
        Returns:
            Dict[str, torch.Tensor]: A map between layer names to their
            corresponding memory buffer for KV cache.
        """
        # Initialize the memory buffer for KV cache
        kv_cache_raw_tensors = self._allocate_kv_cache_tensors(kv_cache_config)
        # Change the memory buffer to the desired shape
        kv_caches = self._reshape_kv_cache_tensors(kv_cache_config,
                                                   kv_cache_raw_tensors)

        # Set up cross-layer KV cache sharing
        for layer_name, target_layer_name in self.shared_kv_cache_layers.items(
        ):
            logger.debug("%s reuses KV cache of %s", layer_name,
                         target_layer_name)
            kv_caches[layer_name] = kv_caches[target_layer_name]

        bind_kv_cache(kv_caches,
                      self.compilation_config.static_forward_context,
                      self.kv_caches)
        return kv_caches

    def maybe_add_kv_sharing_layers_to_kv_cache_groups(
            self, kv_cache_config: KVCacheConfig) -> None:
        """
        Add layers that re-use KV cache to KV cache group of its target layer.
        Mapping of KV cache tensors happens in `initialize_kv_cache_tensors()`
        """
        if not self.shared_kv_cache_layers:
            # No cross-layer KV sharing, return
            return

        add_kv_sharing_layers_to_kv_cache_groups(
            self.shared_kv_cache_layers,
            kv_cache_config.kv_cache_groups,
            self.runner_only_attn_layers,
        )

        if self.cache_config.kv_sharing_fast_prefill:
            # In You Only Cache Once (https://arxiv.org/abs/2405.05254) or other
            # similar KV sharing setups, only the layers that generate KV caches
            # are involved in the prefill phase, enabling prefill to early exit.
            attn_layers = get_layers_from_vllm_config(self.vllm_config,
                                                      Attention)
            for layer_name in reversed(attn_layers):
                if layer_name in self.shared_kv_cache_layers:
                    self.kv_sharing_fast_prefill_eligible_layers.add(
                        layer_name)
                else:
                    break

    def initialize_kv_cache(self, kv_cache_config: KVCacheConfig) -> None:
        """
        Initialize KV cache based on `kv_cache_config`.
        Args:
            kv_cache_config: Configuration for the KV cache, including the KV
            cache size of each layer
        """
        kv_cache_config = deepcopy(kv_cache_config)
        self.kv_cache_config = kv_cache_config
        self.may_reinitialize_input_batch(kv_cache_config)
        self.may_add_encoder_only_layers_to_kv_cache_config()
        self.maybe_add_kv_sharing_layers_to_kv_cache_groups(kv_cache_config)
        self.initialize_attn_backend(kv_cache_config)
        kv_caches = self.initialize_kv_cache_tensors(kv_cache_config)

        if self.speculative_config and self.speculative_config.use_eagle():
            assert isinstance(self.drafter, EagleProposer)
            # validate all draft model layers belong to the same kv cache
            # group
            self.drafter.validate_same_kv_cache_group(kv_cache_config)

        if has_kv_transfer_group():
            get_kv_transfer_group().register_kv_caches(kv_caches)

    def may_add_encoder_only_layers_to_kv_cache_config(self) -> None:
        """
        Add encoder-only layers to the KV cache config.
        """
        block_size = self.vllm_config.cache_config.block_size
        use_mla = self.vllm_config.model_config.use_mla
        encoder_only_attn_specs: dict[AttentionSpec,
                                      list[str]] = defaultdict(list)
        attn_layers = get_layers_from_vllm_config(self.vllm_config, Attention)
        for layer_name, attn_module in attn_layers.items():
            if attn_module.attn_type == AttentionType.ENCODER_ONLY:
                attn_spec = EncoderOnlyAttentionSpec(
                    block_size=block_size,
                    num_kv_heads=attn_module.num_kv_heads,
                    head_size=attn_module.head_size,
                    dtype=self.kv_cache_dtype,
                    use_mla=use_mla)
                encoder_only_attn_specs[attn_spec].append(layer_name)
                self.runner_only_attn_layers.add(layer_name)
        if len(encoder_only_attn_specs) > 0:
            assert len(
                encoder_only_attn_specs
            ) == 1, "Only support one encoder-only attention spec now"
            spec, layer_names = encoder_only_attn_specs.popitem()
            self.kv_cache_config.kv_cache_groups.append(
                KVCacheGroupSpec(layer_names=layer_names, kv_cache_spec=spec))

    def get_kv_cache_spec(self) -> dict[str, KVCacheSpec]:
        """
        Generates the KVCacheSpec by parsing the kv cache format from each
        Attention module in the static forward context.
        Returns:
            KVCacheSpec: A dictionary mapping layer names to their KV cache
            format. Layers that do not need KV cache are not included.
        """

        block_size = self.vllm_config.cache_config.block_size
        use_mla = self.vllm_config.model_config.use_mla
        kv_cache_spec: dict[str, KVCacheSpec] = {}
        attn_layers = get_layers_from_vllm_config(self.vllm_config, Attention)
        for layer_name, attn_module in attn_layers.items():
            if (kv_tgt_layer :=
                    attn_module.kv_sharing_target_layer_name) is not None:
                # The layer doesn't need its own KV cache and will use that of
                # the target layer. We skip creating a KVCacheSpec for it, so
                # that KV cache management logic will act as this layer does
                # not exist, and doesn't allocate KV cache for the layer. This
                # enables the memory saving of cross-layer kv sharing, allowing
                # a given amount of memory to accommodate longer context lengths
                # or enable more requests to be processed simultaneously.
                self.shared_kv_cache_layers[layer_name] = kv_tgt_layer
                continue

            # TODO: Support other attention modules, e.g., cross-attention
            # TODO(lucas): move the attention specs into the model layers like
            # the attention backends
            if attn_module.attn_type == AttentionType.DECODER:
                if attn_module.sliding_window is not None:
                    kv_cache_spec[layer_name] = SlidingWindowSpec(
                        block_size=block_size,
                        num_kv_heads=attn_module.num_kv_heads,
                        head_size=attn_module.head_size,
                        dtype=self.kv_cache_dtype,
                        sliding_window=attn_module.sliding_window,
                        use_mla=use_mla)
                elif self.attention_chunk_size is not None \
                        and isinstance(attn_module, ChunkedLocalAttention):
                    kv_cache_spec[layer_name] = ChunkedLocalAttentionSpec(
                        block_size=block_size,
                        num_kv_heads=attn_module.num_kv_heads,
                        head_size=attn_module.head_size,
                        dtype=self.kv_cache_dtype,
                        attention_chunk_size=self.attention_chunk_size,
                        use_mla=use_mla)
                else:
                    kv_cache_spec[layer_name] = FullAttentionSpec(
                        block_size=block_size,
                        num_kv_heads=attn_module.num_kv_heads,
                        head_size=attn_module.head_size,
                        dtype=self.kv_cache_dtype,
                        use_mla=use_mla)
            elif attn_module.attn_type in (AttentionType.ENCODER,
                                           AttentionType.ENCODER_ONLY):
                # encoder-only attention does not need KV cache.
                continue
            elif attn_module.attn_type == AttentionType.ENCODER_DECODER:
                raise NotImplementedError
            else:
                raise ValueError(
                    f"Unknown attention type: {attn_module.attn_type}")

        mamba_layers = get_layers_from_vllm_config(self.vllm_config, MambaBase)
        if len(mamba_layers) > 0:
            if self.vllm_config.speculative_config is not None:
                raise NotImplementedError(
                    "Mamba with speculative decoding is not supported yet.")
            if self.vllm_config.cache_config.enable_prefix_caching:
                raise NotImplementedError(
                    "Prefix caching is not supported for Mamba yet.")
            max_model_len = self.vllm_config.model_config.max_model_len

            page_size_padded = (
                self.vllm_config.cache_config.mamba_page_size_padded)

            # Set block_size to max_model_len, so that mamba model will always
            # have only one block in the KV cache.
            for layer_name, mamba_module in mamba_layers.items():
                kv_cache_spec[layer_name] = MambaSpec(
                    shapes=mamba_module.get_state_shape(),
                    dtypes=mamba_module.get_state_dtype(),
                    block_size=max_model_len,
                    page_size_padded=page_size_padded,
                    mamba_type=mamba_module.mamba_type)

        return kv_cache_spec

    def _to_list(self, sampled_token_ids: torch.Tensor) -> list[list[int]]:
        # This is a short term mitigation for issue mentioned in
        # https://github.com/vllm-project/vllm/issues/22754.
        # `tolist` would trigger a cuda wise stream sync, which
        # would block other copy ops from other cuda streams.
        # A cuda event sync would avoid such a situation. Since
        # this is in the critical path of every single model
        # forward loop, this has caused perf issue for a disagg
        # setup.
        pinned = self.sampled_token_ids_pinned_cpu[:sampled_token_ids.shape[0]]
        pinned.copy_(sampled_token_ids, non_blocking=True)
        self.transfer_event.record()
        self.transfer_event.synchronize()
        return pinned.tolist()<|MERGE_RESOLUTION|>--- conflicted
+++ resolved
@@ -2213,11 +2213,8 @@
         uniform_decode: bool = False,
         skip_eplb: bool = False,
         is_profile: bool = False,
-<<<<<<< HEAD
         create_mixed_batch: bool = False,
-=======
         remove_lora: bool = True,
->>>>>>> 5b8077b8
     ) -> tuple[torch.Tensor, torch.Tensor]:
         """
         Run a dummy forward pass to warm up/profile run or capture the
@@ -2235,12 +2232,9 @@
             uniform_decode: If True, the batch is a uniform decode batch.
             skip_eplb: If True, skip EPLB state update.
             is_profile: If True, this is a profile run.
-<<<<<<< HEAD
             create_mixed_batch: If True, create a mixed batch with both decode
                 (1 token) and prefill (multiple tokens) requests.
-=======
             remove_lora: If False, dummy LoRAs are not destroyed after the run
->>>>>>> 5b8077b8
         """
         assert cudagraph_runtime_mode in {
             CUDAGraphMode.NONE, CUDAGraphMode.PIECEWISE, CUDAGraphMode.FULL
