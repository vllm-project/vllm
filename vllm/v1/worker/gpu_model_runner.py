--- conflicted
+++ resolved
@@ -613,10 +613,22 @@
                 self.positions_cpu[:total_num_scheduled_tokens],
                 non_blocking=True)
 
-        query_start_loc = self.query_start_loc_cpu[:num_reqs + 1].to(
-            self.device, non_blocking=True)
-        seq_lens = self.seq_lens_cpu[:num_reqs].to(self.device,
-                                                   non_blocking=True)
+        self.query_start_loc[:num_reqs + 1].copy_(
+            self.query_start_loc_cpu[:num_reqs + 1], non_blocking=True)
+        self.seq_lens[:num_reqs].copy_(self.seq_lens_cpu[:num_reqs],
+                                       non_blocking=True)
+        self.slot_mapping[:total_num_scheduled_tokens].copy_(
+            self.slot_mapping_cpu[:total_num_scheduled_tokens],
+            non_blocking=True)
+
+        # Fill unused with -1. Needed for reshape_and_cache
+        self.slot_mapping[total_num_scheduled_tokens:].fill_(-1)
+        self.seq_lens[num_reqs:].fill_(0)
+        self.query_start_loc[num_reqs + 1:].fill_(-1)
+
+        query_start_loc = self.query_start_loc[:num_reqs + 1]
+        seq_lens = self.seq_lens[:num_reqs]
+
         common_attn_metadata = CommonAttentionMetadata(
             query_start_loc=query_start_loc, seq_lens=seq_lens)
 
@@ -638,27 +650,6 @@
                     scheduler_output.num_common_prefix_blocks,
                 )
 
-<<<<<<< HEAD
-        self.query_start_loc[:num_reqs + 1].copy_(
-            self.query_start_loc_cpu[:num_reqs + 1], non_blocking=True)
-        self.seq_lens[:num_reqs].copy_(self.seq_lens_cpu[:num_reqs],
-                                       non_blocking=True)
-        self.slot_mapping[:total_num_scheduled_tokens].copy_(
-            self.slot_mapping_cpu[:total_num_scheduled_tokens],
-            non_blocking=True)
-
-        # Fill unused with -1. Needed for reshape_and_cache
-        self.slot_mapping[total_num_scheduled_tokens:].fill_(-1)
-        self.seq_lens[num_reqs:].fill_(0)
-        self.query_start_loc[num_reqs + 1:].fill_(-1)
-
-        attn_metadata = self.attn_metadata_builder.build(
-            num_reqs=num_reqs,
-            num_actual_tokens=total_num_scheduled_tokens,
-            max_query_len=max_num_scheduled_tokens,
-            common_prefix_len=common_prefix_len,
-        )
-=======
             attn_metadata_i = self.attn_metadata_builder.build(
                 num_reqs=num_reqs,
                 num_actual_tokens=total_num_scheduled_tokens,
@@ -667,7 +658,6 @@
                 common_attn_metadata=common_attn_metadata)
             for layer_name in kv_cache_group_spec.layer_names:
                 attn_metadata[layer_name] = attn_metadata_i
->>>>>>> 8d84d836
 
         use_spec_decode = len(
             scheduler_output.scheduled_spec_decode_tokens) > 0
