# SPDX-License-Identifier: Apache-2.0
# SPDX-FileCopyrightText: Copyright contributors to the vLLM project

import gc
import itertools
import time
from collections import defaultdict
from collections.abc import Iterator
from contextlib import contextmanager
from copy import deepcopy
from typing import TYPE_CHECKING, Any, Optional, Union, cast

import numpy as np
import torch
import torch.distributed
import torch.nn as nn
from tqdm import tqdm
from typing_extensions import TypeAlias

import vllm.envs as envs
from vllm.attention import Attention, AttentionType
from vllm.attention.backends.abstract import AttentionBackend
from vllm.attention.layers.chunked_local_attention import ChunkedLocalAttention
from vllm.compilation.counter import compilation_counter
from vllm.compilation.cuda_graph import CUDAGraphWrapper
from vllm.compilation.monitor import set_cudagraph_capturing_enabled
from vllm.config import (CompilationLevel, CUDAGraphMode, VllmConfig,
                         get_layers_from_vllm_config, update_config)
from vllm.distributed.eplb.eplb_state import EplbState
from vllm.distributed.kv_transfer import (get_kv_transfer_group,
                                          has_kv_transfer_group)
from vllm.distributed.kv_transfer.kv_connector.utils import copy_kv_blocks
from vllm.distributed.parallel_state import (
    get_pp_group, get_tp_group, graph_capture, is_global_first_rank,
    prepare_communication_buffer_for_model)
from vllm.forward_context import (BatchDescriptor, DPMetadata,
                                  set_forward_context)
from vllm.logger import init_logger
from vllm.model_executor.layers.attention_layer_base import AttentionLayerBase
from vllm.model_executor.layers.mamba.abstract import MambaBase
from vllm.model_executor.layers.rotary_embedding import MRotaryEmbedding
from vllm.model_executor.model_loader import TensorizerLoader, get_model_loader
from vllm.model_executor.models.interfaces import (is_mixture_of_experts,
                                                   supports_eagle3,
                                                   supports_transcription)
from vllm.model_executor.models.interfaces_base import (
    VllmModelForPooling, is_pooling_model, is_text_generation_model)
from vllm.multimodal import MULTIMODAL_REGISTRY
from vllm.multimodal.inputs import (BatchedTensorInputs, MultiModalKwargsItem,
                                    PlaceholderRange)
from vllm.multimodal.utils import group_mm_kwargs_by_modality
from vllm.pooling_params import PoolingParams
from vllm.sampling_params import SamplingType
from vllm.sequence import IntermediateTensors, PoolerOutput
from vllm.tasks import GenerationTask, PoolingTask, SupportedTask
from vllm.utils import (STR_DTYPE_TO_TORCH_DTYPE, DeviceMemoryProfiler,
                        GiB_bytes, LazyLoader, check_use_alibi, get_dtype_size,
                        is_pin_memory_available, supports_dynamo)
from vllm.v1.attention.backends.flash_attn import AttentionMetadata
from vllm.v1.attention.backends.gdn_attn import GDNAttentionMetadataBuilder
from vllm.v1.attention.backends.utils import (
    AttentionCGSupport, AttentionMetadataBuilder, CommonAttentionMetadata,
    create_fast_prefill_custom_backend,
    reorder_batch_to_split_decodes_and_prefills, split_attn_metadata)
from vllm.v1.cudagraph_dispatcher import CudagraphDispatcher
# yapf conflicts with isort for this block
# yapf: disable
from vllm.v1.kv_cache_interface import (AttentionSpec,
                                        ChunkedLocalAttentionSpec,
                                        CrossAttentionSpec,
                                        EncoderOnlyAttentionSpec,
                                        FullAttentionSpec, KVCacheConfig,
                                        KVCacheGroupSpec, KVCacheSpec,
                                        MambaSpec, SlidingWindowSpec)
# yapf: enable
from vllm.v1.outputs import (EMPTY_MODEL_RUNNER_OUTPUT, AsyncModelRunnerOutput,
                             DraftTokenIds, LogprobsLists, LogprobsTensors,
                             ModelRunnerOutput, SamplerOutput)
from vllm.v1.pool.metadata import PoolingMetadata
from vllm.v1.sample.logits_processor import LogitsProcessors, build_logitsprocs
from vllm.v1.sample.metadata import SamplingMetadata
from vllm.v1.sample.rejection_sampler import RejectionSampler
from vllm.v1.sample.sampler import Sampler
from vllm.v1.spec_decode.eagle import EagleProposer
from vllm.v1.spec_decode.medusa import MedusaProposer
from vllm.v1.spec_decode.metadata import SpecDecodeMetadata
from vllm.v1.spec_decode.ngram_proposer import NgramProposer
from vllm.v1.utils import CpuGpuBuffer, record_function_or_nullcontext
from vllm.v1.worker.gpu_input_batch import CachedRequestState, InputBatch
from vllm.v1.worker.gpu_ubatch_wrapper import UBatchWrapper
from vllm.v1.worker.kv_connector_model_runner_mixin import (
    KVConnectorModelRunnerMixin, KVConnectorOutput)
from vllm.v1.worker.lora_model_runner_mixin import LoRAModelRunnerMixin
<<<<<<< HEAD
from vllm.v1.worker.ubatch_utils import (UbatchSlice, UBatchSlices,
                                         create_ubatch_slices)
=======
from vllm.v1.worker.ubatch_splitting import get_dp_padding_ubatch, ubatch_split
from vllm.v1.worker.ubatch_utils import UbatchSlice, UBatchSlices
>>>>>>> bce18981

from .utils import (AttentionGroup, MultiModalBudget,
                    add_kv_sharing_layers_to_kv_cache_groups, bind_kv_cache,
                    gather_mm_placeholders, sanity_check_mm_encoder_outputs,
                    scatter_mm_placeholders)

if TYPE_CHECKING:
    import xgrammar as xgr

    from vllm.model_executor.model_loader.tensorizer import TensorizerConfig
    from vllm.v1.core.sched.output import SchedulerOutput
else:
    xgr = LazyLoader("xgr", globals(), "xgrammar")

logger = init_logger(__name__)

AttnMetadataDict: TypeAlias = dict[str, AttentionMetadata]
# list when ubatching is enabled
PerLayerAttnMetadata: TypeAlias = Union[list[AttnMetadataDict],
                                        AttnMetadataDict]


# Wrapper for ModelRunnerOutput to support overlapped execution.
class AsyncGPUModelRunnerOutput(AsyncModelRunnerOutput):

    def __init__(
        self,
        model_runner_output: ModelRunnerOutput,
        sampled_token_ids: torch.Tensor,
        invalid_req_indices: list[int],
        async_output_copy_stream: torch.cuda.Stream,
    ):
        self._model_runner_output = model_runner_output
        self._invalid_req_indices = invalid_req_indices

        # Event on the copy stream so we can synchronize the non-blocking copy.
        self._async_copy_ready_event = torch.cuda.Event()

        # Keep a reference to the device tensor to avoid it being
        # deallocated until we finish copying it to the host.
        self._sampled_token_ids = sampled_token_ids

        # Initiate the copy on a separate stream, but do not synchronize it.
        default_stream = torch.cuda.current_stream()
        with torch.cuda.stream(async_output_copy_stream):
            async_output_copy_stream.wait_stream(default_stream)
            self._sampled_token_ids_cpu = self._sampled_token_ids.to(
                'cpu', non_blocking=True)
            self._async_copy_ready_event.record()

    def get_output(self) -> ModelRunnerOutput:
        """Copy the device tensors to the host and return a ModelRunnerOutput.
        
        This function blocks until the copy is finished.
        """
        self._async_copy_ready_event.synchronize()

        # Release the device tensor once the copy has completed
        del self._sampled_token_ids

        valid_sampled_token_ids = self._sampled_token_ids_cpu.tolist()
        for i in self._invalid_req_indices:
            valid_sampled_token_ids[i].clear()

        output = self._model_runner_output
        output.sampled_token_ids = valid_sampled_token_ids
        return output


class GPUModelRunner(LoRAModelRunnerMixin, KVConnectorModelRunnerMixin):

    def __init__(
        self,
        vllm_config: VllmConfig,
        device: torch.device,
    ):
        self.vllm_config = vllm_config
        self.model_config = vllm_config.model_config
        self.cache_config = vllm_config.cache_config
        self.compilation_config = vllm_config.compilation_config
        self.lora_config = vllm_config.lora_config
        self.load_config = vllm_config.load_config
        self.parallel_config = vllm_config.parallel_config
        self.scheduler_config = vllm_config.scheduler_config
        self.speculative_config = vllm_config.speculative_config
        self.observability_config = vllm_config.observability_config

        from vllm.model_executor.models.utils import set_cpu_offload_max_bytes
        set_cpu_offload_max_bytes(
            int(self.cache_config.cpu_offload_gb * 1024**3))

        model_config = self.model_config
        cache_config = self.cache_config
        scheduler_config = self.scheduler_config
        parallel_config = self.parallel_config
        self.device = device
        self.pin_memory = is_pin_memory_available()
        self.dtype = self.model_config.dtype
        if cache_config.cache_dtype == "auto":
            self.kv_cache_dtype = self.dtype
        else:
            self.kv_cache_dtype = STR_DTYPE_TO_TORCH_DTYPE[
                cache_config.cache_dtype]

        self.is_pooling_model = (model_config.runner_type == 'pooling')
        self.is_multimodal_raw_input_only_model = (
            model_config.is_multimodal_raw_input_only_model)

        self.max_model_len = model_config.max_model_len
        self.dcp_world_size = self.parallel_config.decode_context_parallel_size
        self.max_num_tokens = scheduler_config.max_num_batched_tokens
        self.max_num_reqs = scheduler_config.max_num_seqs

        # Model-related.
        self.num_query_heads = model_config.get_num_attention_heads(
            parallel_config)
        self.hidden_size = model_config.get_hidden_size()
        self.attention_chunk_size = model_config.attention_chunk_size
        # Only relevant for models using ALiBi (e.g, MPT)
        self.use_alibi = check_use_alibi(model_config)

        self.cascade_attn_enabled = not self.model_config.disable_cascade_attn

        # Multi-modal data support
        self.mm_registry = MULTIMODAL_REGISTRY
        self.uses_mrope = model_config.uses_mrope
        self.supports_mm_inputs = self.mm_registry.supports_multimodal_inputs(
            model_config)

        if self.model_config.is_encoder_decoder:
            # Maximum length of the encoder input, only for encoder-decoder
            # models.
            self.max_encoder_len = self.mm_registry.\
                get_encdec_max_encoder_len(model_config)
        else:
            self.max_encoder_len = 0

        # Sampler
        self.sampler = Sampler(logprobs_mode=self.model_config.logprobs_mode)

        self.eplb_state: Optional[EplbState] = None
        """
        State of the expert parallelism load balancer.

        Will be lazily initialized when the model is loaded.
        """

        # Lazy initializations
        # self.model: nn.Module  # Set after load_model
        # Initialize in initialize_kv_cache
        self.kv_caches: list[torch.Tensor] = []
        # indexes: [kv_cache_group_id][attn_group]
        self.attn_groups: list[list[AttentionGroup]] = []
        # self.kv_cache_config: KVCacheConfig

        # mm_hash ->  encoder_output
        self.encoder_cache: dict[str, torch.Tensor] = {}

        self.use_aux_hidden_state_outputs = False
        # Set up speculative decoding.
        # NOTE(Jiayi): currently we put the entire draft model on
        # the last PP rank. This is not ideal if there are many
        # layers in the draft model.
        if self.speculative_config and get_pp_group().is_last_rank:
            if self.speculative_config.method == "ngram":
                self.drafter = NgramProposer(self.vllm_config)
            elif self.speculative_config.use_eagle():
                self.drafter = EagleProposer(self.vllm_config, self.device,
                                             self)  # type: ignore
                if self.speculative_config.method == "eagle3":
                    self.use_aux_hidden_state_outputs = True
            elif self.speculative_config.method == "medusa":
                self.drafter = MedusaProposer(
                    vllm_config=self.vllm_config,
                    device=self.device)  # type: ignore
            else:
                raise ValueError("Unknown speculative decoding method: "
                                 f"{self.speculative_config.method}")
            self.rejection_sampler = RejectionSampler()

        # Request states.
        self.requests: dict[str, CachedRequestState] = {}
        self.comm_stream = torch.cuda.Stream()

        # Input Batch
        # NOTE(Chen): Ideally, we should initialize the input batch inside
        # `initialize_kv_cache` based on the kv cache config. However, as in
        # https://github.com/vllm-project/vllm/pull/18298, due to some unknown
        # reasons, we have to initialize the input batch before `load_model`,
        # quantization + weight offloading will fail otherwise. As a temporary
        # solution, we initialize the input batch here, and re-initialize it
        # in `initialize_kv_cache` if the block_sizes here is different from
        # the block_sizes in the kv cache config.
        self.input_batch = InputBatch(
            max_num_reqs=self.max_num_reqs,
            # We need to use the encoder length for encoder-decoer
            # because of KV cache for cross-attention.
            max_model_len=max(self.max_model_len, self.max_encoder_len),
            max_num_batched_tokens=self.max_num_tokens,
            device=self.device,
            pin_memory=self.pin_memory,
            vocab_size=self.model_config.get_vocab_size(),
            block_sizes=[self.cache_config.block_size],
            is_spec_decode=bool(self.vllm_config.speculative_config),
            logitsprocs=build_logitsprocs(
                self.vllm_config, self.device, self.pin_memory,
                self.is_pooling_model,
                self.vllm_config.model_config.logits_processors),
            is_pooling_model=self.is_pooling_model,
        )

        self.use_async_scheduling = self.scheduler_config.async_scheduling
        self.async_output_copy_stream = torch.cuda.Stream() if \
            self.use_async_scheduling else None

        # TODO(woosuk): Provide an option to tune the max cudagraph batch size.
        # The convention is different.
        # self.cudagraph_batch_sizes sorts in ascending order.
        # The batch sizes in the config are in descending order.
        if self.compilation_config.cudagraph_capture_sizes and \
                self.compilation_config.cudagraph_mode != CUDAGraphMode.NONE:
            self.cudagraph_batch_sizes = list(
                reversed(self.compilation_config.cudagraph_capture_sizes))

        # Cache the device properties.
        self._init_device_properties()

        # Persistent buffers for CUDA graphs.
        self.input_ids = self._make_buffer(self.max_num_tokens,
                                           dtype=torch.int32)
        self.positions = self._make_buffer(self.max_num_tokens,
                                           dtype=torch.int64)
        self.query_start_loc = self._make_buffer(self.max_num_reqs + 1,
                                                 dtype=torch.int32)
        self.seq_lens = self._make_buffer(self.max_num_reqs, dtype=torch.int32)
        # Because inputs_embeds may be bfloat16 and we don't need a numpy
        # version of this tensor, avoid a RuntimeError by not creating a
        # numpy buffer.
        self.inputs_embeds = self._make_buffer(self.max_num_tokens,
                                               self.hidden_size,
                                               dtype=self.dtype,
                                               numpy=False)
        self.num_draft_tokens = self._make_buffer(self.max_num_reqs,
                                                  dtype=torch.int32)
        self.num_accepted_tokens = self._make_buffer(self.max_num_reqs,
                                                     dtype=torch.int64)

        # Only relevant for models using M-RoPE (e.g, Qwen2-VL)
        if self.uses_mrope:
            # NOTE: `mrope_positions` is implemented with one additional dummy
            # position on purpose to make it non-contiguous so that it can work
            # with torch compile.
            # See detailed explanation in https://github.com/vllm-project/vllm/pull/12128#discussion_r1926431923

            # NOTE: When M-RoPE is enabled, position ids are 3D regardless of
            # the modality of inputs. For text-only inputs, each dimension has
            # identical position IDs, making M-RoPE functionally equivalent to
            # 1D-RoPE.
            # See page 5 of https://arxiv.org/abs/2409.12191
            self.mrope_positions = self._make_buffer(
                (3, self.max_num_tokens + 1), dtype=torch.int64)

        # CUDA event to synchronize use of reused CPU tensors between steps
        # when async scheduling is enabled.
        self.prepare_inputs_event: Optional[torch.cuda.Event] = None
        if self.use_async_scheduling:
            self.prepare_inputs_event = torch.cuda.Event()
            # Start in a completed state.
            self.prepare_inputs_event.record(torch.cuda.default_stream())

        # None in the first PP rank. The rest are set after load_model.
        self.intermediate_tensors: Optional[IntermediateTensors] = None

        # OPTIMIZATION: Cache the tensors rather than creating them every step.
        # Keep in int64 to avoid overflow with long context
        self.arange_np = np.arange(max(self.max_num_reqs + 1,
                                       self.max_model_len,
                                       self.max_num_tokens),
                                   dtype=np.int64)

        # Layer pairings for cross-layer KV sharing.
        # If an Attention layer `layer_name` is in the keys of this dict, it
        # means this layer will perform attention using the keys and values
        # from the KV cache of `shared_kv_cache_layers[layer_name]`.
        self.shared_kv_cache_layers: dict[str, str] = {}
        self.kv_sharing_fast_prefill_eligible_layers: set[str] = set()

        self.kv_sharing_fast_prefill_logits_indices = None
        if self.cache_config.kv_sharing_fast_prefill:
            self.kv_sharing_fast_prefill_logits_indices = torch.zeros(
                self.max_num_tokens, dtype=torch.int32, device=self.device)

        self.uniform_decode_query_len = 1 if not self.speculative_config else \
            1 + self.speculative_config.num_speculative_tokens

        # Cudagraph dispatcher for runtime cudagraph dispatching.
        self.cudagraph_dispatcher = CudagraphDispatcher(self.vllm_config)

        self.mm_budget = MultiModalBudget(
            self.model_config,
            self.scheduler_config,
            self.mm_registry,
        ) if self.supports_mm_inputs else None

        self.reorder_batch_threshold: Optional[int] = None

        # Attention layers that are only in the KVCacheConfig of the runner
        # (e.g., KV sharing, encoder-only attention), but not in the
        # KVCacheConfig of the scheduler.
        self.runner_only_attn_layers: set[str] = set()

        # Cached outputs.
        self._draft_token_ids: Optional[Union[list[list[int]],
                                              torch.Tensor]] = None
        self.transfer_event = torch.cuda.Event()
        self.sampled_token_ids_pinned_cpu = torch.empty(
            (self.max_model_len, 1),
            dtype=torch.int64,
            device="cpu",
            pin_memory=self.pin_memory)
        
        # Microbatching
        self.ubatching_decode_token_threshold = \
            self.parallel_config.microbatching_decode_token_threshold
        self.ubatching_prefill_token_threshold = \
            self.parallel_config.microbatching_prefill_token_threshold
        self.enable_ubatching = self.parallel_config.enable_microbatching

    def _make_buffer(self,
                     *size: Union[int, torch.SymInt],
                     dtype: torch.dtype,
                     numpy: bool = True) -> CpuGpuBuffer:
        # Bfloat16 torch tensors cannot be directly cast to a numpy array, so
        # if a bfloat16 buffer is needed without a corresponding numpy array,
        # don't bother instantiating the numpy array.
        return CpuGpuBuffer(*size,
                            dtype=dtype,
                            device=self.device,
                            pin_memory=self.pin_memory,
                            with_numpy=numpy)

    def _init_model_kwargs(self, num_tokens: int):
        model_kwargs = dict[str, Any]()

        if not self.is_pooling_model:
            return model_kwargs

        num_reqs = self.input_batch.num_reqs
        pooling_params = self.input_batch.get_pooling_params()

        token_type_id_requests = dict[int, Any]()
        for i, param in enumerate(pooling_params):
            if param.extra_kwargs is not None and \
            (token_types := param.extra_kwargs.get(
                "compressed_token_type_ids")) is not None:
                token_type_id_requests[i] = token_types

        if len(token_type_id_requests) == 0:
            return model_kwargs

        seq_lens = self.seq_lens.gpu[:num_reqs]
        token_type_ids = []

        for i in range(num_reqs):
            pos = token_type_id_requests.get(i, seq_lens[i])
            ids = (torch.arange(seq_lens[i]) >= pos).int()
            token_type_ids.append(ids)

        model_kwargs["token_type_ids"] = torch.concat(token_type_ids).to(
            device=self.device)
        return model_kwargs

    def _may_reorder_batch(self, scheduler_output: "SchedulerOutput") -> None:
        """
        Update the order of requests in the batch based on the attention
        backend's needs. For example, some attention backends (namely MLA) may
        want to separate requests based on if the attention computation will be
        compute-bound or memory-bound.

        Args:
            scheduler_output: The scheduler output.
        """
        # Attention free models have zero kv_cache_goups, however models
        # like Mamba are also attention free but use the kv_cache for
        # keeping its internal state. This is why we check the number
        # of kv_cache groups instead of solely checking
        # for self.model_config.is_attention_free.
        if len(self.kv_cache_config.kv_cache_groups) == 0:
            return

        if self.reorder_batch_threshold is not None:
            # NOTE(lucas): currently no backend supports the custom masking
            #  required for DCP with q_len > 1, so we assert here. Remove this
            #  assert once the custom mask is support is added to FA3.
            if self.dcp_world_size > 1:
                assert self.reorder_batch_threshold == 1, \
                    "DCP not support reorder_batch_threshold > 1 now."
            reorder_batch_to_split_decodes_and_prefills(
                self.input_batch,
                scheduler_output,
                decode_threshold=self.reorder_batch_threshold)

    # Note: used for model runner override.
    def _init_device_properties(self) -> None:
        """Initialize attributes from torch.cuda.get_device_properties
        """
        self.device_properties = torch.cuda.get_device_properties(self.device)
        self.num_sms = self.device_properties.multi_processor_count

    # Note: used for model runner override.
    def _sync_device(self) -> None:
        torch.cuda.synchronize()

    def _update_states(self, scheduler_output: "SchedulerOutput") -> None:
        """Update the cached states and the persistent batch with the scheduler
        output.

        The updated states are used by the `_prepare_inputs` function to create
        the input GPU tensors for the model.

        The SamplingMetadata is updated and copied to the GPU if there is a
        new/resumed/paused/finished request in the batch.
        """
        # Remove finished requests from the cached states.
        for req_id in scheduler_output.finished_req_ids:
            self.requests.pop(req_id, None)
        # Remove the finished requests from the persistent batch.
        # NOTE(woosuk): There could be an edge case where finished_req_ids and
        # scheduled_req_ids overlap. This happens when a request is aborted and
        # then resubmitted with the same ID. In this case, we treat them as two
        # distinct requests - clearing the cached states for the first request
        # and handling the second as a new request.
        for req_id in scheduler_output.finished_req_ids:
            self.input_batch.remove_request(req_id)

        # Free the cached encoder outputs.
        for mm_hash in scheduler_output.free_encoder_mm_hashes:
            self.encoder_cache.pop(mm_hash, None)

        # Remove the unscheduled requests from the persistent batch.
        # NOTE(woosuk): The unscheduled requests are either preempted requests
        # or running requests that are not scheduled in this step. We remove
        # them from the persistent batch but keep their cached states since
        # they will be scheduled again sometime in the future.
        scheduled_req_ids = scheduler_output.num_scheduled_tokens.keys()
        cached_req_ids = self.input_batch.req_id_to_index.keys()
        unscheduled_req_ids = cached_req_ids - scheduled_req_ids
        # NOTE(woosuk): The persistent batch optimization assumes that
        # consecutive batches contain mostly the same requests. If batches
        # have low request overlap (e.g., alternating between two distinct
        # sets of requests), this optimization becomes very inefficient.
        for req_id in unscheduled_req_ids:
            self.input_batch.remove_request(req_id)

        reqs_to_add: list[CachedRequestState] = []
        # Add new requests to the cached states.
        for new_req_data in scheduler_output.scheduled_new_reqs:
            req_id = new_req_data.req_id
            sampling_params = new_req_data.sampling_params
            pooling_params = new_req_data.pooling_params

            if sampling_params and \
                sampling_params.sampling_type == SamplingType.RANDOM_SEED:
                generator = torch.Generator(device=self.device)
                generator.manual_seed(sampling_params.seed)
            else:
                generator = None

            if self.is_pooling_model:
                assert pooling_params is not None
                task = pooling_params.task
                assert task is not None, "You did not set `task` in the API"

                model = cast(VllmModelForPooling, self.get_model())
                to_update = model.pooler.get_pooling_updates(task)
                to_update.apply(pooling_params)

            req_state = CachedRequestState(
                req_id=req_id,
                prompt_token_ids=new_req_data.prompt_token_ids,
                mm_kwargs=new_req_data.mm_kwargs,
                mm_positions=new_req_data.mm_positions,
                mm_hashes=new_req_data.mm_hashes,
                sampling_params=sampling_params,
                pooling_params=pooling_params,
                generator=generator,
                block_ids=new_req_data.block_ids,
                num_computed_tokens=new_req_data.num_computed_tokens,
                output_token_ids=[],
                lora_request=new_req_data.lora_request,
            )
            self.requests[req_id] = req_state

            # Only relevant for models using M-RoPE (e.g, Qwen2-VL)
            if self.uses_mrope:
                self._init_mrope_positions(req_state)

            reqs_to_add.append(req_state)

        # Update the states of the running/resumed requests.
        is_last_rank = get_pp_group().is_last_rank
        req_data = scheduler_output.scheduled_cached_reqs
        for i, req_id in enumerate(req_data.req_ids):
            req_state = self.requests[req_id]
            num_computed_tokens = req_data.num_computed_tokens[i]
            new_block_ids = req_data.new_block_ids[i]
            resumed_from_preemption = req_data.resumed_from_preemption[i]

            # Update the cached states.
            req_state.num_computed_tokens = num_computed_tokens

            if not is_last_rank:
                # When using PP, the scheduler sends the sampled tokens back,
                # because there's no direct communication between the first-
                # stage worker and the last-stage worker.
                new_token_ids = req_data.new_token_ids[i]
                # Add the sampled token(s) from the previous step (if any).
                # This doesn't include "unverified" tokens like spec tokens.
                num_new_tokens = (num_computed_tokens + len(new_token_ids) -
                                  req_state.num_tokens)
                if num_new_tokens == 1:
                    # Avoid slicing list in most common case.
                    req_state.output_token_ids.append(new_token_ids[-1])
                elif num_new_tokens > 0:
                    req_state.output_token_ids.extend(
                        new_token_ids[-num_new_tokens:])

            # Update the block IDs.
            if not resumed_from_preemption:
                if new_block_ids is not None:
                    # Append the new blocks to the existing block IDs.
                    for block_ids, new_ids in zip(req_state.block_ids,
                                                  new_block_ids):
                        block_ids.extend(new_ids)
            else:
                assert new_block_ids is not None
                # The request is resumed from preemption.
                # Replace the existing block IDs with the new ones.
                req_state.block_ids = new_block_ids

            req_index = self.input_batch.req_id_to_index.get(req_id)
            if req_index is None:
                # The request is not in the persistent batch.
                # The request was either preempted and resumed later, or was not
                # scheduled in the previous step and needs to be added again.
                reqs_to_add.append(req_state)
                continue

            # Update the persistent batch.
            self.input_batch.num_computed_tokens_cpu[req_index] = (
                num_computed_tokens)
            if new_block_ids is not None:
                self.input_batch.block_table.append_row(
                    new_block_ids, req_index)

            # For the last rank, we don't need to update the token_ids_cpu
            # because the sampled tokens are already cached.
            if not is_last_rank:
                # Add new_token_ids to token_ids_cpu.
                start_token_index = num_computed_tokens
                end_token_index = num_computed_tokens + len(new_token_ids)
                self.input_batch.token_ids_cpu[
                    req_index,
                    start_token_index:end_token_index] = new_token_ids
                self.input_batch.num_tokens_no_spec[
                    req_index] = end_token_index
                self.input_batch.num_tokens[req_index] = end_token_index

            # Add spec_token_ids to token_ids_cpu.
            spec_token_ids = (
                scheduler_output.scheduled_spec_decode_tokens.get(req_id, ()))
            if spec_token_ids:
                num_spec_tokens = len(spec_token_ids)
                start_index = self.input_batch.num_tokens_no_spec[req_index]
                end_token_index = start_index + num_spec_tokens
                self.input_batch.token_ids_cpu[
                    req_index, start_index:end_token_index] = spec_token_ids
                # NOTE(woosuk): `num_tokens` here may include spec tokens.
                self.input_batch.num_tokens[req_index] += num_spec_tokens

        # Add the new or resumed requests to the persistent batch.
        # The smaller empty indices are filled first.
        for request in reqs_to_add:
            self.input_batch.add_request(request)

        # Condense the batched states if there are gaps left by removed requests
        self.input_batch.condense()
        # Allow attention backend to reorder the batch, potentially
        self._may_reorder_batch(scheduler_output)
        # Refresh batch metadata with any pending updates.
        self.input_batch.refresh_metadata()

<<<<<<< HEAD
    def _ubatch_split(
        self,
        num_scheduled_tokens: np.ndarray,
        total_num_scheduled_tokens: int,
        max_num_scheduled_tokens: int,
    ) -> tuple[Optional[UBatchSlices], int, Optional[torch.Tensor]]:
        # Don't bother with the should_ubatch handshaking unless microbatching
        # is enabled
        if not self.enable_ubatching:
            return (None, 0, None)

        # Check preconditions for microbatching
        uniform_decode = (max_num_scheduled_tokens == self.uniform_decode_query_len) and (
            total_num_scheduled_tokens == self.input_batch.num_reqs * max_num_scheduled_tokens)
        should_attempt_ubatching = self._should_ubatch(total_num_scheduled_tokens, uniform_decode=uniform_decode)

        # Don't microbatch unless every other DP worker is also microbatching
        num_pad_tokens = 0
        num_tokens_after_padding = None
        
        (should_ubatch, num_pad_tokens,
         num_tokens_after_padding) = self.get_dp_padding_ubatch(
             total_num_scheduled_tokens, should_attempt_ubatching)
        if not should_ubatch:
            return (None, 0, None)

        # This doesn't actually pad the ubatch slices. It just initializes the
        # split point to the padded value so that padding can be applied
        # to the second ubatch in pad_out_ubatch_slice after attention
        # metadata creation
        assert num_pad_tokens < total_num_scheduled_tokens,\
            f"num_pad_tokens {num_pad_tokens} "\
            f"original_num_tokens {num_scheduled_tokens}"
        num_tokens_per_ubatch = (total_num_scheduled_tokens +
                                       num_pad_tokens) // 2
        ubatch_slices = create_ubatch_slices(
            num_scheduled_tokens, num_tokens_per_ubatch)
        
        print(f"Running Ubatched! uniform_decode: {uniform_decode} with ubatch_slices: {ubatch_slices}, num_pad_tokens: {num_pad_tokens}, num_tokens_after_padding: {num_tokens_after_padding}, num_tokens_per_ubatch {num_tokens_per_ubatch}")
=======
    def _update_states_after_model_execute(
            self, output_token_ids: torch.Tensor) -> None:
        """Update the cached states after model execution.

        This is used for MTP/EAGLE for hybrid models, as in linear attention,
        only the last token's state is kept. In MTP/EAGLE, for draft tokens
        the state are kept util we decide how many tokens are accepted for
        each sequence, and a shifting is done during the next iteration
        based on the number of accepted tokens.
        """
        if not self.model_config.is_hybrid or not self.speculative_config:
            return
>>>>>>> bce18981

        # Find the number of accepted tokens for each sequence.
        num_accepted_tokens = (torch.cat(
            [
                output_token_ids,
                torch.full((output_token_ids.size(0), 1),
                           -1,
                           device=output_token_ids.device),
            ],
            dim=1) == -1).int().argmax(-1).cpu().numpy()
        for i, num_tokens in enumerate(num_accepted_tokens):
            self.input_batch.num_accepted_tokens_cpu[i] = num_tokens

    def _init_mrope_positions(self, req_state: CachedRequestState):
        image_grid_thw = []
        video_grid_thw = []
        second_per_grid_ts = []
        audio_feature_lengths = []
        use_audio_in_video = False
        for mm_item in req_state.mm_kwargs:
            mm_input = mm_item.get_data()
            if (t := mm_input.get("image_grid_thw")) is not None:
                image_grid_thw.append(t.tolist())
            if (t := mm_input.get("video_grid_thw")) is not None:
                video_grid_thw.append(t.tolist())
            if (t := mm_input.get("second_per_grid_ts")) is not None:
                second_per_grid_ts.append(t)
            if (t := mm_input.get("audio_feature_lengths")) is not None:
                audio_feature_lengths.append(t)
            if mm_input.get("use_audio_in_video") is True:
                use_audio_in_video = True

        req_state.mrope_positions, req_state.mrope_position_delta = \
            MRotaryEmbedding.get_input_positions_tensor(
                req_state.prompt_token_ids,
                hf_config=self.model_config.hf_config,
                image_grid_thw=image_grid_thw,
                video_grid_thw=video_grid_thw,
                second_per_grid_ts=second_per_grid_ts,
                audio_feature_lengths=audio_feature_lengths,
                use_audio_in_video=use_audio_in_video,
            )

    def _extract_mm_kwargs(
        self,
        scheduler_output: "SchedulerOutput",
    ) -> BatchedTensorInputs:
        if not scheduler_output or not self.is_multimodal_raw_input_only_model:
            return {}

        mm_kwargs = list[MultiModalKwargsItem]()
        for req in scheduler_output.scheduled_new_reqs:
            mm_kwargs.extend(req.mm_kwargs)

        # Input all modalities at once
        mm_kwargs_combined: BatchedTensorInputs = {}
        for _, _, mm_kwargs_group in group_mm_kwargs_by_modality(
                mm_kwargs,
                device=self.device,
                pin_memory=self.pin_memory,
        ):
            mm_kwargs_combined.update(mm_kwargs_group)

        return mm_kwargs_combined

    def _dummy_mm_kwargs(self, num_seqs: int) -> BatchedTensorInputs:
        if not self.is_multimodal_raw_input_only_model:
            return {}

        mm_budget = self.mm_budget
        assert mm_budget is not None

        dummy_modality = mm_budget.get_modality_with_max_tokens()
        return self._get_mm_dummy_batch(dummy_modality, num_seqs)

    def _get_cumsum_and_arange(
        self,
        num_tokens: np.ndarray,
        cumsum_dtype: Optional[np.dtype] = None,
    ) -> tuple[np.ndarray, np.ndarray]:
        """Get the cumulative sum and batched arange of the given array.
        # E.g., [2, 5, 3] -> ([2, 7, 10], [0, 1, 0, 1, 2, 3, 4, 0, 1, 2])
        # Equivalent to but faster than:
        # np.concatenate([np.arange(n) for n in num_tokens])
        """
        # Step 1. [2, 5, 3] -> [2, 7, 10]
        cu_num_tokens = np.cumsum(num_tokens, dtype=cumsum_dtype)
        total_num_tokens = cu_num_tokens[-1]
        # Step 2. [2, 7, 10] -> [0, 0, 2, 2, 2, 2, 2, 7, 7, 7]
        cumsums_offsets = np.repeat(cu_num_tokens - num_tokens, num_tokens)
        # Step 3. [0, 1, 0, 1, 2, 3, 4, 0, 1, 2]
        arange = self.arange_np[:total_num_tokens] - cumsums_offsets

        return cu_num_tokens, arange

    def _prepare_input_ids(self, total_num_scheduled_tokens: int,
                           cu_num_tokens: np.ndarray) -> None:
        """Prepare the input IDs for the current batch.
        
        Carefully handles the `prev_sampled_token_ids` which can be cached
        from the previous engine iteration, in which case those tokens on the
        GPU need to be copied into the corresponding slots into input_ids."""

        if self.input_batch.prev_sampled_token_ids is None:
            # Normal scheduling case
            self.input_ids.copy_to_gpu(total_num_scheduled_tokens)
            return

        # Async scheduling case, where some decode requests from the previous
        # iteration won't have entries in input_ids_cpu and need to be copied
        # on the GPU from prev_sampled_token_ids.
        prev_req_id_to_index = self.input_batch.prev_req_id_to_index
        assert prev_req_id_to_index is not None
        flattened_indices = []
        prev_common_req_indices = []
        indices_match = True
        max_flattened_index = -1
        for req_id, cur_index in self.input_batch.req_id_to_index.items():
            if (prev_index := prev_req_id_to_index.get(req_id)) is not None:
                prev_common_req_indices.append(prev_index)
                # We need to compute the flattened input_ids index of the
                # last token in each common request.
                flattened_index = cu_num_tokens[cur_index].item() - 1
                flattened_indices.append(flattened_index)
                indices_match &= (prev_index == flattened_index)
                max_flattened_index = max(max_flattened_index, flattened_index)
        num_commmon_tokens = len(flattened_indices)
        if num_commmon_tokens < total_num_scheduled_tokens:
            # If not all requests are decodes from the last iteration,
            # We need to copy the input_ids_cpu to the GPU first.
            self.input_ids.copy_to_gpu(total_num_scheduled_tokens)
        if num_commmon_tokens == 0:
            # No requests in common with the previous iteration
            # So input_ids_cpu will have all the input ids.
            return
        if indices_match and max_flattened_index == (num_commmon_tokens - 1):
            # Common-case optimization: the batch is unchanged
            # and no reordering happened.
            # The indices are both the same permutation of 0..N-1 so
            # we can copy directly using a single slice.
            self.input_ids.gpu[:num_commmon_tokens].copy_(
                self.input_batch.prev_sampled_token_ids[:num_commmon_tokens,
                                                        0],
                non_blocking=True)
            return
        # Upload the index tensors asynchronously
        # so the scatter can be non-blocking.
        input_ids_index_tensor = torch.tensor(flattened_indices,
                                              dtype=torch.int64,
                                              pin_memory=self.pin_memory).to(
                                                  self.device,
                                                  non_blocking=True)
        prev_common_req_indices_tensor = torch.tensor(
            prev_common_req_indices,
            dtype=torch.int64,
            pin_memory=self.pin_memory).to(self.device, non_blocking=True)
        self.input_ids.gpu.scatter_(
            dim=0,
            index=input_ids_index_tensor,
            src=self.input_batch.prev_sampled_token_ids[
                prev_common_req_indices_tensor, 0])

    def _get_encoder_seq_lens(
        self,
        scheduler_output: "SchedulerOutput",
        kv_cache_spec: KVCacheSpec,
        num_reqs: int,
    ) -> Optional[np.ndarray]:
        if not isinstance(kv_cache_spec, CrossAttentionSpec):
            return None

        # Build encoder_seq_lens array mapping request indices to
        # encoder lengths for inputs scheduled in this batch
        encoder_seq_lens = np.zeros(num_reqs, dtype=np.int32)
        for req_id in scheduler_output.scheduled_encoder_inputs:
            req_index = self.input_batch.req_id_to_index[req_id]
            encoder_seq_lens[req_index] = self.max_encoder_len

        return encoder_seq_lens

    def _prepare_inputs(
        self, scheduler_output: "SchedulerOutput"
    ) -> tuple[PerLayerAttnMetadata, torch.Tensor,
               Optional[SpecDecodeMetadata], np.ndarray,
               Optional[CommonAttentionMetadata], int, Optional[UBatchSlices],
               Optional[torch.Tensor]]:
        """
        :return: tuple[
            attn_metadata: layer-to-attention_metadata mapping,
            logits_indices, spec_decode_metadata
        ]
        """
        total_num_scheduled_tokens = scheduler_output.total_num_scheduled_tokens
        assert total_num_scheduled_tokens > 0
        num_reqs = self.input_batch.num_reqs
        assert num_reqs > 0

        # OPTIMIZATION: Start copying the block table first.
        # This way, we can overlap the copy with the following CPU operations.
        self.input_batch.block_table.commit_block_table(num_reqs)

        # Get the number of scheduled tokens for each request.
        req_ids = self.input_batch.req_ids
        tokens = [scheduler_output.num_scheduled_tokens[i] for i in req_ids]
        num_scheduled_tokens = np.array(tokens, dtype=np.int32)
        max_num_scheduled_tokens = max(tokens)

        # Get request indices.
        # E.g., [2, 5, 3] -> [0, 0, 1, 1, 1, 1, 1, 2, 2, 2]
        req_indices = np.repeat(self.arange_np[:num_reqs],
                                num_scheduled_tokens)

        # cu_num_tokens: [2, 5, 3] -> [2, 7, 10]
        # arange: [0, 1, 0, 1, 2, 3, 4, 0, 1, 2]
        cu_num_tokens, arange = self._get_cumsum_and_arange(
            num_scheduled_tokens)

        # Get positions.
        positions_np = self.positions.np[:total_num_scheduled_tokens]
        np.add(self.input_batch.num_computed_tokens_cpu[req_indices],
               arange,
               out=positions_np)

        # Calculate M-RoPE positions.
        # Only relevant for models using M-RoPE (e.g, Qwen2-VL)
        if self.uses_mrope:
            self._calc_mrope_positions(scheduler_output)

        # Get token indices.
        # E.g., [0, 1, 0, 1, 2, 3, 4, 0, 1, 2]
        # -> [0, 1, M, M + 1, M + 2, M + 3, M + 4, 2 * M, 2 * M + 1, 2 * M + 2]
        # where M is the max_model_len.
        token_indices = (positions_np +
                         req_indices * self.input_batch.token_ids_cpu.shape[1])

        # NOTE(woosuk): We use torch.index_select instead of np.take here
        # because torch.index_select is much faster than np.take for large
        # tensors.
        torch.index_select(self.input_batch.token_ids_cpu_tensor.flatten(),
                           0,
                           torch.from_numpy(token_indices),
                           out=self.input_ids.cpu[:total_num_scheduled_tokens])

        self.input_batch.block_table.compute_slot_mapping(
            req_indices, positions_np)
        self.input_batch.block_table.commit_slot_mapping(
            total_num_scheduled_tokens)

        # Prepare the attention metadata.
        self.query_start_loc.np[0] = 0
        self.query_start_loc.np[1:num_reqs + 1] = cu_num_tokens
        # Note: pad query_start_loc to be non-decreasing, as kernels
        # like FlashAttention requires that
        self.query_start_loc.np[num_reqs + 1:].fill(cu_num_tokens[-1])
        self.query_start_loc.copy_to_gpu()
        query_start_loc = self.query_start_loc.gpu[:num_reqs + 1]

<<<<<<< HEAD
        ubatch_slices, num_pad_tokens, num_tokens_after_padding = \
            self._ubatch_split(num_scheduled_tokens, 
                               total_num_scheduled_tokens,
                               max_num_scheduled_tokens)
=======
        num_tokens_unpadded = scheduler_output.total_num_scheduled_tokens
        num_tokens_padded = num_tokens_unpadded + self.get_local_padding(
            num_tokens_unpadded)
        ubatch_slices, num_tokens_after_padding = \
            ubatch_split(max_num_scheduled_tokens,
                         num_tokens_unpadded,
                         num_tokens_padded,
                         self.vllm_config)
>>>>>>> bce18981

        self.seq_lens.np[:num_reqs] = (
            self.input_batch.num_computed_tokens_cpu[:num_reqs] +
            num_scheduled_tokens)
        # Fill unused with 0 for full cuda graph mode.
        self.seq_lens.np[num_reqs:].fill(0)
        self.seq_lens.copy_to_gpu()
        seq_lens = self.seq_lens.gpu[:num_reqs]
        max_seq_len = self.seq_lens.np[:num_reqs].max().item()

        # Copy the tensors to the GPU.
        self._prepare_input_ids(total_num_scheduled_tokens, cu_num_tokens)

        if self.uses_mrope:
            # Only relevant for models using M-RoPE (e.g, Qwen2-VL)
            self.mrope_positions.gpu[:, :total_num_scheduled_tokens].copy_(
                self.mrope_positions.cpu[:, :total_num_scheduled_tokens],
                non_blocking=True)
        else:
            # Common case (1D positions)
            self.positions.copy_to_gpu(total_num_scheduled_tokens)

        use_spec_decode = len(
            scheduler_output.scheduled_spec_decode_tokens) > 0
        if not use_spec_decode:
            # NOTE(woosuk): Due to chunked prefills, the batch may contain
            # partial requests. While we should not sample any token
            # from these partial requests, we do so for simplicity.
            # We will ignore the sampled tokens from the partial requests.
            # TODO: Support prompt logprobs.
            logits_indices = query_start_loc[1:] - 1
            num_draft_tokens = None
            spec_decode_metadata = None
        else:
            # Get the number of draft tokens for each request.
            # Iterate over the dictionary rather than all requests since not all
            # requests have draft tokens.
            num_draft_tokens = np.zeros(num_reqs, dtype=np.int32)
            for req_id, draft_token_ids in (
                    scheduler_output.scheduled_spec_decode_tokens.items()):
                req_idx = self.input_batch.req_id_to_index[req_id]
                num_draft_tokens[req_idx] = len(draft_token_ids)

            spec_decode_metadata = self._calc_spec_decode_metadata(
                num_draft_tokens, cu_num_tokens)
            logits_indices = spec_decode_metadata.logits_indices
            self.num_draft_tokens.np[:num_reqs] = num_draft_tokens
            self.num_draft_tokens.np[num_reqs:].fill(0)
            self.num_draft_tokens.copy_to_gpu()

        logits_indices_padded = None
        if self.cache_config.kv_sharing_fast_prefill:
            logits_indices_padded = self._prepare_kv_sharing_fast_prefill(
                logits_indices)

        attn_metadata: PerLayerAttnMetadata = {}
        if ubatch_slices is not None:
            attn_metadata = [dict() for _ in range(len(ubatch_slices))]

        # Used in the below loop.
        query_start_loc_cpu = self.query_start_loc.cpu[:num_reqs + 1]
        seq_lens_cpu = self.seq_lens.cpu[:num_reqs]
        num_computed_tokens_cpu = (
            self.input_batch.num_computed_tokens_cpu_tensor[:num_reqs])
        spec_decode_common_attn_metadata = None
        if use_spec_decode:
            self.num_accepted_tokens.np[:num_reqs] = (
                self.input_batch.num_accepted_tokens_cpu[:num_reqs])
            self.num_accepted_tokens.np[num_reqs:].fill(1)
            self.num_accepted_tokens.copy_to_gpu()

        # Prepare the attention metadata for each KV cache group and make layers
        # in the same group share the same metadata.
        for kv_cache_group_id, kv_cache_group_spec in enumerate(
                self.kv_cache_config.kv_cache_groups):
            encoder_seq_lens = self._get_encoder_seq_lens(
                scheduler_output, kv_cache_group_spec.kv_cache_spec, num_reqs)

            if isinstance(kv_cache_group_spec.kv_cache_spec,
                          EncoderOnlyAttentionSpec):
                # Encoder-only layers do not have KV cache, so we need to
                # create a dummy block table and slot mapping for them.
                blk_table_tensor = torch.zeros(
                    (num_reqs, 1),
                    dtype=torch.int32,
                    device=self.device,
                )
                slot_mapping = torch.zeros(
                    (total_num_scheduled_tokens, ),
                    dtype=torch.int64,
                    device=self.device,
                )
                num_common_prefix_blocks = 0
            else:
                blk_table = self.input_batch.block_table[kv_cache_group_id]
                blk_table_tensor = blk_table.get_device_tensor()[:num_reqs]
                slot_mapping = blk_table.slot_mapping[:
                                                      total_num_scheduled_tokens]

                # Fill unused with -1. Needed for reshape_and_cache in full cuda
                # graph mode.
                blk_table.slot_mapping[total_num_scheduled_tokens:].fill_(-1)
                num_common_prefix_blocks = (
                    scheduler_output.
                    num_common_prefix_blocks[kv_cache_group_id])

            common_attn_metadata = CommonAttentionMetadata(
                query_start_loc=query_start_loc,
                query_start_loc_cpu=query_start_loc_cpu,
                seq_lens=seq_lens,
                seq_lens_cpu=seq_lens_cpu,
                num_computed_tokens_cpu=num_computed_tokens_cpu,
                num_reqs=num_reqs,
                num_actual_tokens=total_num_scheduled_tokens,
                max_query_len=max_num_scheduled_tokens,
                max_seq_len=max_seq_len,
                block_table_tensor=blk_table_tensor,
                slot_mapping=slot_mapping,
                logits_indices_padded=logits_indices_padded,
                num_logits_indices=logits_indices.size(0),
                causal=True,
                encoder_seq_lens=encoder_seq_lens,
            )

            if self.speculative_config and \
                spec_decode_common_attn_metadata is None:
                spec_decode_common_attn_metadata = common_attn_metadata

            for attn_group in self.attn_groups[kv_cache_group_id]:
                # Prepare for cascade attention if enabled & beneficial.
                common_prefix_len = 0
                builder = attn_group.get_metadata_builder()
                if self.cascade_attn_enabled:
                    common_prefix_len = self._compute_cascade_attn_prefix_len(
                        num_scheduled_tokens,
                        num_common_prefix_blocks,
                        kv_cache_group_spec.kv_cache_spec,
                        builder,
                    )

                extra_attn_metadata_args = {}
                if use_spec_decode and isinstance(builder,
                                                  GDNAttentionMetadataBuilder):
                    extra_attn_metadata_args = dict(
                        num_accepted_tokens=self.num_accepted_tokens.
                        gpu[:num_reqs],
                        num_draft_tokens=self.num_draft_tokens.gpu[:num_reqs],
                    )

                if ubatch_slices is not None:
                    common_attn_metadata_list = split_attn_metadata(
                        ubatch_slices, common_attn_metadata)
                    for ubid, common_attn_metadata in enumerate(
                            common_attn_metadata_list):
                        attn_metadata_i = (attn_group.get_metadata_builder(
                            ubatch_id=ubid).build(
                                common_prefix_len=common_prefix_len,
                                common_attn_metadata=common_attn_metadata))
                        for layer_name in kv_cache_group_spec.layer_names:
                            assert type(attn_metadata) is list
                            attn_metadata[ubid][layer_name] = attn_metadata_i
                else:
                    assert isinstance(attn_metadata, dict)
                    attn_metadata_i = builder.build(
                        common_prefix_len=common_prefix_len,
                        common_attn_metadata=common_attn_metadata,
                        **extra_attn_metadata_args)
                    for layer_name in attn_group.layer_names:
                        attn_metadata[layer_name] = attn_metadata_i

        # Hot-Swap lora model
        if self.lora_config:
            self.set_active_loras(self.input_batch, num_scheduled_tokens)

        return (attn_metadata, logits_indices, spec_decode_metadata,
                num_scheduled_tokens, spec_decode_common_attn_metadata,
                max_num_scheduled_tokens, ubatch_slices,
                num_tokens_after_padding)

    def _compute_cascade_attn_prefix_len(
        self,
        num_scheduled_tokens: np.ndarray,
        num_common_prefix_blocks: int,
        kv_cache_spec: KVCacheSpec,
        attn_metadata_builder: AttentionMetadataBuilder,
    ) -> int:
        """Compute the length of the common prefix for cascade attention.

        NOTE(woosuk): The common prefix length returned by this function
        represents the length used specifically for cascade attention, not the
        actual number of tokens shared between requests. When cascade attention
        is disabled (use_cascade=False), this function returns 0 even if
        requests share common tokens. Additionally, the common prefix length is
        truncated to a multiple of the block size and may be further truncated
        due to implementation details explained below.

        Args:
            num_scheduled_tokens: Number of tokens scheduled per request.
            num_common_prefix_blocks: Number of shared KV cache blocks.

        Returns:
            int: Length of common prefix in tokens.
        """
        common_prefix_len = num_common_prefix_blocks * kv_cache_spec.block_size
        if common_prefix_len == 0:
            # Common case.
            return 0

        # NOTE(woosuk): Cascade attention uses two attention kernels: one
        # for the common prefix and the other for the rest. For the first
        # kernel, we concatenate all the query tokens (possibly from
        # different requests) and treat them as if they are from the same
        # request. Then, we use bi-directional attention to process the
        # common prefix in the KV cache. Importantly, this means that the
        # first kernel does not do any masking.

        # Consider the following example:
        # Request 1's input query: [D, E, X]
        # Request 1's kv cache: [A, B, C, D, E, X]
        # Request 1's num_computed_tokens: 3 (i.e., [A, B, C])
        # Request 2's input query: [E, Y]
        # Request 2's kv cache: [A, B, C, D, E, Y]
        # Request 2's num_computed_tokens: 4 (i.e., [A, B, C, D])

        # If we use [A, B, C, D, E] as the common prefix, then the
        # first kernel will compute the bi-directional attention between
        # input query [D, E, X, E, Y] and common prefix [A, B, C, D, E].
        # However, this is wrong because D in Request 1 should not attend to
        # E in the common prefix (i.e., we need masking).
        # To avoid this, [A, B, C, D] should be the common prefix.
        # That is, the common prefix should be capped by the minimum
        # num_computed_tokens among the requests, and plus one to include
        # the first token of the query.

        # In practice, we use [A, B, C] as the common prefix, instead of
        # [A, B, C, D] (i.e., the common prefix is capped by the minimum
        # num_computed_tokens, without plus one).
        # This is because of an implementation detail: We want to always
        # use two kernels for cascade attention. Let's imagine:
        # Request 3's input query: [D]
        # Request 3's kv cache: [A, B, C, D]
        # Request 3's num_computed_tokens: 3 (i.e., [A, B, C])
        # If we use [A, B, C, D] as the common prefix for Request 1-3,
        # then Request 3 will be processed only by the first kernel,
        # and the second kernel will get an empty input. While this is not
        # a fundamental problem, our current implementation does not support
        # this case.
        num_reqs = len(num_scheduled_tokens)
        common_prefix_len = min(
            common_prefix_len,
            self.input_batch.num_computed_tokens_cpu[:num_reqs].min())
        # common_prefix_len should be a multiple of the block size.
        common_prefix_len = (common_prefix_len // kv_cache_spec.block_size *
                             kv_cache_spec.block_size)
        use_sliding_window = (isinstance(kv_cache_spec, SlidingWindowSpec) or
                              (isinstance(kv_cache_spec, FullAttentionSpec)
                               and kv_cache_spec.sliding_window is not None))
        use_local_attention = (
            isinstance(kv_cache_spec, ChunkedLocalAttentionSpec)
            or (isinstance(kv_cache_spec, FullAttentionSpec)
                and kv_cache_spec.attention_chunk_size is not None))
        assert isinstance(kv_cache_spec, AttentionSpec)
        use_cascade = attn_metadata_builder.use_cascade_attention(
            common_prefix_len=common_prefix_len,
            query_lens=num_scheduled_tokens,
            num_query_heads=self.num_query_heads,
            num_kv_heads=kv_cache_spec.num_kv_heads,
            use_alibi=self.use_alibi,
            use_sliding_window=use_sliding_window,
            use_local_attention=use_local_attention,
            num_sms=self.num_sms,
        )
        return common_prefix_len if use_cascade else 0

    def _calc_mrope_positions(self, scheduler_output: "SchedulerOutput"):
        mrope_pos_ptr = 0
        for index, req_id in enumerate(self.input_batch.req_ids):
            req = self.requests[req_id]
            assert req.mrope_positions is not None

            num_computed_tokens = \
                self.input_batch.num_computed_tokens_cpu[index]
            num_scheduled_tokens = \
                scheduler_output.num_scheduled_tokens[req_id]
            num_prompt_tokens = len(req.prompt_token_ids)

            if num_computed_tokens + num_scheduled_tokens > num_prompt_tokens:
                prompt_part_len = max(0,
                                      num_prompt_tokens - num_computed_tokens)
                completion_part_len = max(
                    0, num_scheduled_tokens - prompt_part_len)
            else:
                prompt_part_len = num_scheduled_tokens
                completion_part_len = 0

            assert num_scheduled_tokens == prompt_part_len + completion_part_len

            if prompt_part_len > 0:
                # prompt's mrope_positions are pre-computed
                dst_start = mrope_pos_ptr
                dst_end = mrope_pos_ptr + prompt_part_len
                src_start = num_computed_tokens
                src_end = num_computed_tokens + prompt_part_len

                self.mrope_positions.cpu[:, dst_start:dst_end] = (
                    req.mrope_positions[:, src_start:src_end])
                mrope_pos_ptr += prompt_part_len

            if completion_part_len > 0:
                # compute completion's mrope_positions on-the-fly
                dst_start = mrope_pos_ptr
                dst_end = mrope_pos_ptr + completion_part_len

                MRotaryEmbedding.get_next_input_positions_tensor(
                    out=self.mrope_positions.np,
                    out_offset=dst_start,
                    mrope_position_delta=req.mrope_position_delta,
                    context_len=num_computed_tokens + prompt_part_len,
                    num_new_tokens=completion_part_len,
                )

                mrope_pos_ptr += completion_part_len

    def _calc_spec_decode_metadata(
        self,
        num_draft_tokens: np.ndarray,
        cu_num_scheduled_tokens: np.ndarray,
    ) -> SpecDecodeMetadata:
        # Inputs:
        # cu_num_scheduled_tokens:  [  4, 104, 107, 207, 209]
        # num_draft_tokens:         [  3,   0,   2,   0,   1]
        # Outputs:
        # cu_num_draft_tokens:      [  3,   3,   5,   5,   6]
        # logits_indices:           [  0,   1,   2,   3, 103, 104, 105, 106,
        #                            206, 207, 208]
        # target_logits_indices:    [  0,   1,   2,   5,   6,   9]
        # bonus_logits_indices:     [  3,   4,   7,   8,  10]

        # Compute the logits indices.
        # [4, 1, 3, 1, 2]
        num_sampled_tokens = num_draft_tokens + 1

        # Step 1. cu_num_sampled_tokens: [4, 5, 8, 9, 11]
        # arange: [0, 1, 2, 3, 0, 0, 1, 2, 0, 0, 1]
        cu_num_sampled_tokens, arange = self._get_cumsum_and_arange(
            num_sampled_tokens, cumsum_dtype=np.int32)
        # Step 2. [0, 0, 0, 0, 103, 104, 104, 104, 206, 207, 207]
        logits_indices = np.repeat(
            cu_num_scheduled_tokens - num_sampled_tokens, num_sampled_tokens)
        # Step 3. [0, 1, 2, 3, 103, 104, 105, 106, 206, 207, 208]
        logits_indices += arange

        # Compute the bonus logits indices.
        bonus_logits_indices = cu_num_sampled_tokens - 1

        # Compute the draft logits indices.
        # cu_num_draft_tokens: [3, 3, 5, 5, 6]
        # arange: [0, 1, 2, 0, 1, 0]
        cu_num_draft_tokens, arange = self._get_cumsum_and_arange(
            num_draft_tokens, cumsum_dtype=np.int32)
        # [0, 0, 0, 5, 5, 9]
        target_logits_indices = np.repeat(
            cu_num_sampled_tokens - num_sampled_tokens, num_draft_tokens)
        # [0, 1, 2, 5, 6, 9]
        target_logits_indices += arange

        # TODO: Optimize the CPU -> GPU copy.
        cu_num_draft_tokens = torch.from_numpy(cu_num_draft_tokens).to(
            self.device, non_blocking=True)
        logits_indices = torch.from_numpy(logits_indices).to(self.device,
                                                             non_blocking=True)
        target_logits_indices = torch.from_numpy(target_logits_indices).to(
            self.device, non_blocking=True)
        bonus_logits_indices = torch.from_numpy(bonus_logits_indices).to(
            self.device, non_blocking=True)

        # Compute the draft token ids.
        # draft_token_indices:      [  1,   2,   3, 105, 106, 208]
        draft_token_ids = self.input_ids.gpu[logits_indices]
        draft_token_ids = draft_token_ids[target_logits_indices + 1]

        metadata = SpecDecodeMetadata(
            draft_token_ids=draft_token_ids,
            num_draft_tokens=num_draft_tokens.tolist(),
            cu_num_draft_tokens=cu_num_draft_tokens,
            target_logits_indices=target_logits_indices,
            bonus_logits_indices=bonus_logits_indices,
            logits_indices=logits_indices,
        )
        return metadata

    def _prepare_kv_sharing_fast_prefill(
        self,
        logits_indices: torch.Tensor,
    ) -> torch.Tensor:
        assert self.kv_sharing_fast_prefill_logits_indices is not None
        num_logits = logits_indices.shape[0]
        assert num_logits > 0
        self.kv_sharing_fast_prefill_logits_indices[:num_logits].copy_(
            logits_indices)
        # There might have leftover indices in logits_indices[num_logits:]
        # from previous iterations, whose values may be greater than the
        # batch size in the current iteration. To ensure indices are always
        # valid, we fill the padded indices with the last index.
        self.kv_sharing_fast_prefill_logits_indices[num_logits:].fill_(
            logits_indices[-1].item())
        if (self.compilation_config.cudagraph_mode != CUDAGraphMode.NONE
                and num_logits <= self.cudagraph_batch_sizes[-1]):
            # Use piecewise CUDA graphs.
            # Add padding to the batch size.
            num_logits_padded = self.vllm_config.pad_for_cudagraph(num_logits)
        else:
            num_logits_padded = num_logits
        logits_indices_padded = (
            self.kv_sharing_fast_prefill_logits_indices[:num_logits_padded])
        return logits_indices_padded

    def _batch_mm_kwargs_from_scheduler(
        self,
        scheduler_output: "SchedulerOutput",
    ) -> tuple[list[MultiModalKwargsItem], list[tuple[str, PlaceholderRange]]]:
        """Batch multimodal kwargs from scheduled encoder inputs.

        Args:
            scheduler_output: The scheduler output containing scheduled encoder
              inputs.

        Returns:
            A tuple of (mm_kwargs, req_ids_pos) where:
            - mm_kwargs: List of multimodal kwargs items to be batched
            - mm_hashes_pos: List of (mm_hash, position_info) tuples
        """
        scheduled_encoder_inputs = scheduler_output.scheduled_encoder_inputs
        if not scheduled_encoder_inputs:
            return [], []
        # Batch the multi-modal inputs.
        mm_kwargs = list[MultiModalKwargsItem]()
        # list of tuple (mm_hash, position_info)
        mm_hashes_pos = list[tuple[str, PlaceholderRange]]()
        for req_id, encoder_input_ids in scheduled_encoder_inputs.items():
            req_state = self.requests[req_id]

            for mm_input_id in encoder_input_ids:
                mm_hash = req_state.mm_hashes[mm_input_id]
                mm_kwargs.append(req_state.mm_kwargs[mm_input_id])
                mm_hashes_pos.append(
                    (mm_hash, req_state.mm_positions[mm_input_id]))

        return mm_kwargs, mm_hashes_pos

    def _execute_mm_encoder(self, scheduler_output: "SchedulerOutput"):
        # Batch the multi-modal inputs using the helper method.
        mm_kwargs, mm_hashes_pos = self._batch_mm_kwargs_from_scheduler(
            scheduler_output)

        if not mm_kwargs:
            return

        # Batch mm inputs as much as we can: if a request in the batch has
        # multiple modalities or a different modality than the previous one,
        # we process it separately to preserve item order.
        # FIXME(ywang96): This is a hacky way to deal with multiple modalities
        # in the same batch while still being able to benefit from batching
        # multimodal inputs. The proper solution should be reordering the
        # encoder outputs.
        encoder_outputs = []
        for _, num_items, mm_kwargs_group in group_mm_kwargs_by_modality(
                mm_kwargs,
                device=self.device,
                pin_memory=self.pin_memory,
        ):
            # Run the encoder.
            # `curr_group_outputs` is either of the following:
            # 1. A tensor of shape (num_items, feature_size, hidden_size)
            # in case feature_size is fixed across all multimodal items.
            # 2. A list or tuple (length: num_items) of tensors, each of shape
            # (feature_size, hidden_size) in case the feature size is dynamic
            # depending on the input multimodal items.
            curr_group_outputs = self.model.get_multimodal_embeddings(
                **mm_kwargs_group)

            sanity_check_mm_encoder_outputs(
                curr_group_outputs,
                expected_num_items=num_items,
            )

            for output in curr_group_outputs:
                encoder_outputs.append(output)

        # Cache the encoder outputs by mm_hash
        for (mm_hash, pos_info), output in zip(mm_hashes_pos, encoder_outputs):
            self.encoder_cache[mm_hash] = scatter_mm_placeholders(
                output,
                is_embed=pos_info.is_embed,
            )

    def _gather_mm_embeddings(
        self,
        scheduler_output: "SchedulerOutput",
        shift_computed_tokens: int = 0,
    ) -> list[torch.Tensor]:
        mm_embeds: list[torch.Tensor] = []
        for req_id in self.input_batch.req_ids:
            num_scheduled_tokens = scheduler_output.num_scheduled_tokens[
                req_id]
            req_state = self.requests[req_id]
            num_computed_tokens = \
                req_state.num_computed_tokens + shift_computed_tokens
            mm_positions = req_state.mm_positions
            mm_hashes = req_state.mm_hashes
            for i, pos_info in enumerate(mm_positions):
                start_pos = pos_info.offset
                num_encoder_tokens = pos_info.length

                # The encoder output is needed if the two ranges overlap:
                # [num_computed_tokens,
                #  num_computed_tokens + num_scheduled_tokens) and
                # [start_pos, start_pos + num_encoder_tokens)
                if start_pos >= num_computed_tokens + num_scheduled_tokens:
                    # The encoder output is not needed in this step.
                    break
                if start_pos + num_encoder_tokens <= num_computed_tokens:
                    # The encoder output is already processed and stored
                    # in the decoder's KV cache.
                    continue

                start_idx = max(num_computed_tokens - start_pos, 0)
                end_idx = min(
                    num_computed_tokens - start_pos + num_scheduled_tokens,
                    num_encoder_tokens,
                )
                assert start_idx < end_idx

                mm_hash = mm_hashes[i]
                encoder_output = self.encoder_cache.get(mm_hash, None)
                assert encoder_output is not None,\
                    f"Encoder cache miss for {mm_hash}."

                if (is_embed := pos_info.is_embed) is not None:
                    is_embed = is_embed[start_idx:end_idx]

                mm_embeds_item = gather_mm_placeholders(
                    encoder_output[start_idx:end_idx],
                    is_embed=is_embed,
                )
                mm_embeds.append(mm_embeds_item)
        return mm_embeds

    def _extract_encoder_inputs(
        self,
        scheduler_output: "SchedulerOutput",
    ) -> dict[str, torch.Tensor]:
        """Extract encoder inputs for encoder-decoder models.

        This method extracts multimodal input features from scheduled encoder
        inputs and formats them for the encoder-decoder model forward pass.
        """
        # Batch the multi-modal inputs using the helper method.
        mm_kwargs, _ = self._batch_mm_kwargs_from_scheduler(scheduler_output)

        if not mm_kwargs:
            return {}

        # Group MM kwargs by modality and extract features
        encoder_features = {}
        for _, _, mm_kwargs_group in group_mm_kwargs_by_modality(
                mm_kwargs,
                device=self.device,
                pin_memory=self.pin_memory,
        ):
            # Add the grouped features to encoder_features dict
            # This allows the model to receive them as kwargs (e.g.,
            # input_features=...)
            encoder_features.update(mm_kwargs_group)

        return encoder_features

    def get_model(self) -> nn.Module:
        # get raw model out of the cudagraph wrapper.
        if isinstance(self.model, (CUDAGraphWrapper, UBatchWrapper)):
            return self.model.unwrap()
        return self.model

    def get_supported_generation_tasks(self) -> list[GenerationTask]:
        model = self.get_model()
        supported_tasks = list[GenerationTask]()

        if is_text_generation_model(model):
            supported_tasks.append("generate")

        if supports_transcription(model):
            if model.supports_transcription_only:
                return ["transcription"]

            supported_tasks.append("transcription")

        return supported_tasks

    def get_supported_pooling_tasks(self) -> list[PoolingTask]:
        model = self.get_model()
        if not is_pooling_model(model):
            return []

        supported_tasks = list(model.pooler.get_supported_tasks())

        if (self.scheduler_config.chunked_prefill_enabled
                and "encode" in supported_tasks):
            supported_tasks.remove("encode")

            logger.debug_once("Chunked prefill is not supported with "
                              "encode task which using ALL pooling. "
                              "Please turn off chunked prefill by "
                              "`--no-enable-chunked-prefill` before using it.")

        if "score" in supported_tasks:
            num_labels = getattr(self.model_config.hf_config, "num_labels", 0)
            if num_labels != 1:
                supported_tasks.remove("score")
                logger.debug_once(
                    "Score API is only enabled for num_labels == 1.")

        return supported_tasks

    def get_supported_tasks(self) -> tuple[SupportedTask, ...]:
        tasks = list[SupportedTask]()

        if self.model_config.runner_type == "generate":
            tasks.extend(self.get_supported_generation_tasks())
        if self.model_config.runner_type == "pooling":
            tasks.extend(self.get_supported_pooling_tasks())

        return tuple(tasks)

    def apply_grammar_bitmask(
        self,
        scheduler_output: "SchedulerOutput",
        logits: torch.Tensor,
    ):
        grammar_bitmask = scheduler_output.grammar_bitmask
        if grammar_bitmask is None:
            return

        # We receive the structured output bitmask from the scheduler,
        # compacted to contain bitmasks only for structured output requests.
        # The order of the requests in the bitmask is not guaranteed to be the
        # same as the order of the requests in the gpu runner's batch. We need
        # to sort the bitmask to match the order of the requests used here.

        # Get the batch indices of the structured output requests.
        # Keep track of the number of speculative tokens scheduled for every
        # request in the batch, as the logit indices are offset by this amount.
        struct_out_req_batch_indices: dict[str, int] = {}
        cumulative_offset = 0
        seq = sorted(self.input_batch.req_id_to_index.items(),
                     key=lambda x: x[1])
        for req_id, batch_index in seq:
            logit_index = batch_index + cumulative_offset
            cumulative_offset += len(
                scheduler_output.scheduled_spec_decode_tokens.get(req_id, []))
            if req_id in scheduler_output.structured_output_request_ids:
                struct_out_req_batch_indices[req_id] = logit_index

        out_indices = []

        # Reorder the bitmask to match the order of the requests in the batch.
        sorted_bitmask = np.full(shape=(logits.shape[0],
                                        grammar_bitmask.shape[1]),
                                 fill_value=-1,
                                 dtype=grammar_bitmask.dtype)
        cumulative_index = 0
        seq = sorted(scheduler_output.structured_output_request_ids.items(),
                     key=lambda x: x[1])
        for req_id, _ in seq:
            logit_index = struct_out_req_batch_indices[req_id]
            num_spec_tokens = len(
                scheduler_output.scheduled_spec_decode_tokens.get(req_id, []))
            for i in range(1 + num_spec_tokens):
                sorted_bitmask[logit_index + i] = \
                    grammar_bitmask[cumulative_index + i]
                out_indices.append(logit_index + i)
            cumulative_index += 1 + num_spec_tokens
        grammar_bitmask = sorted_bitmask

        # If the length of out indices and the logits have the same shape
        # we don't need to pass indices to the kernel,
        # since the bitmask is already aligned with the logits.
        skip_out_indices = len(out_indices) == logits.shape[0]

        # Serialization of np.ndarray is much more efficient than a tensor,
        # so we receive it in that format.
        grammar_bitmask = torch.from_numpy(grammar_bitmask).contiguous()

        xgr.apply_token_bitmask_inplace(
            logits,
            grammar_bitmask.to(self.device, non_blocking=True),
            indices=out_indices if not skip_out_indices else None,
        )

    def sync_and_slice_intermediate_tensors(
            self, num_tokens: int, intermediate_tensors: IntermediateTensors,
            sync_self: bool) -> IntermediateTensors:

        assert self.intermediate_tensors is not None

        tp = self.vllm_config.parallel_config.tensor_parallel_size
        enabled_sp = self.compilation_config.pass_config. \
            enable_sequence_parallelism
        if enabled_sp:
            # When sequence parallelism is enabled, we always pad num_tokens
            # to be a multiple of tensor_parallel_size (tp) earlier
            assert num_tokens % tp == 0
        is_residual_scattered = tp > 1 and enabled_sp \
            and num_tokens % tp == 0

        # When sequence parallelism is enabled, the "residual" tensor is sharded
        # across tensor parallel ranks, so each rank only needs its own slice.
        if sync_self:
            assert intermediate_tensors is not None
            for k, v in intermediate_tensors.items():
                is_scattered = k == "residual" and is_residual_scattered
                copy_len = num_tokens // tp if is_scattered else \
                    num_tokens
                self.intermediate_tensors[k][:copy_len].copy_(
                    v[:copy_len], non_blocking=True)

        return IntermediateTensors({
            k:
            v[:num_tokens // tp]
            if k == "residual" and is_residual_scattered else v[:num_tokens]
            for k, v in self.intermediate_tensors.items()
        })

    def eplb_step(self,
                  is_dummy: bool = False,
                  is_profile: bool = False) -> None:
        """
        Step for the EPLB (Expert Parallelism Load Balancing) state.
        """
        if not self.parallel_config.enable_eplb:
            return

        assert self.eplb_state is not None
        model = self.get_model()
        assert is_mixture_of_experts(model)
        self.eplb_state.step(
            model,
            is_dummy,
            is_profile,
            log_stats=self.parallel_config.eplb_config.log_balancedness,
        )

    def get_dp_padding(self,
                       num_tokens: int) -> tuple[int, Optional[torch.Tensor]]:
        """
        Determines the total number of tokens that each rank will run.
        All ranks will be padded out so that the run with the same number
        of tokens

        Returns: tuple[
            num_pad_tokens: The number of tokens that will be added to the batch
            num_tokens_after_padding: A tensor containing the total number of
            tokens for each DP rank including padding.
        ]
        """
        dp_size = self.vllm_config.parallel_config.data_parallel_size
        dp_rank = self.vllm_config.parallel_config.data_parallel_rank

        # For DP: Don't pad when setting enforce_eager.
        # This lets us set enforce_eager on the prefiller in a P/D setup and
        # still use CUDA graphs (enabled by this padding) on the decoder.
        #
        # TODO(tms) : There are many cases where padding is enabled for
        # prefills, causing unnecessary and excessive padding of activations.

        if dp_size == 1:
            # Early exit.
            return 0, None

        num_tokens_across_dp = DPMetadata.num_tokens_across_dp(
            num_tokens, dp_size, dp_rank)
        max_tokens_across_dp_cpu = torch.max(num_tokens_across_dp).item()
        num_tokens_after_padding = torch.tensor([max_tokens_across_dp_cpu] *
                                                dp_size,
                                                device="cpu",
                                                dtype=torch.int32)
        return max_tokens_across_dp_cpu - num_tokens, num_tokens_after_padding

    def get_local_padding(self, num_tokens_unpadded: int) -> int:

        num_tokens_padded = num_tokens_unpadded

        if (self.compilation_config.cudagraph_mode != CUDAGraphMode.NONE
                and num_tokens_unpadded <= self.cudagraph_batch_sizes[-1]):
            # Use piecewise CUDA graphs.
            # Add padding to the batch size.
            num_tokens_padded = self.vllm_config.pad_for_cudagraph(
                num_tokens_unpadded)
        else:
            # Eager mode.
            # Pad tokens to multiple of tensor_parallel_size when
            # enabled collective fusion for SP
            tp_size = self.vllm_config.parallel_config.tensor_parallel_size
            if self.vllm_config.compilation_config.pass_config. \
                enable_sequence_parallelism and tp_size > 1:
                from vllm.utils import round_up
                num_tokens_padded = round_up(num_tokens_unpadded, tp_size)

        num_pad_tokens = num_tokens_padded - num_tokens_unpadded
        return num_pad_tokens

    # This is where the second ubatch is adjusted to account for the padding.
    # Should be called after attention metadata creation. This just pads
    # the second ubatch slice out to the total number of tokens
    # (num_tokens + padding)
    def pad_out_ubatch_slice(self, ubatch_slices: UBatchSlices,
                             num_total_tokens: int):
        padded_second_ubatch_slice = slice(ubatch_slices[1].token_slice.start,
                                           num_total_tokens)
        ubatch_slices[1] = UbatchSlice(padded_second_ubatch_slice,
                                       padded_second_ubatch_slice)

    def _pool(
        self,
        hidden_states: torch.Tensor,
        num_scheduled_tokens: int,
        num_scheduled_tokens_np: np.ndarray,
        kv_connector_output: Optional[KVConnectorOutput],
    ) -> ModelRunnerOutput:
        assert self.input_batch.num_reqs ==\
            len(self.input_batch.pooling_params), \
        "Either all or none of the requests in" \
        " a batch must be pooling request"

        hidden_states = hidden_states[:num_scheduled_tokens]
        pooling_metadata = self.input_batch.get_pooling_metadata()
        pooling_metadata.build_pooling_cursor(num_scheduled_tokens_np.tolist(),
                                              device=hidden_states.device)
        seq_lens_cpu = self.seq_lens.cpu[:self.input_batch.num_reqs]

        # Pooling models D2H & synchronize occurs in pooler.py:build_output
        raw_pooler_output = self.model.pooler(
            hidden_states=hidden_states, pooling_metadata=pooling_metadata)

        pooler_output: list[Optional[torch.Tensor]] = []
        for raw_output, seq_len, prompt_len in zip(
                raw_pooler_output, seq_lens_cpu, pooling_metadata.prompt_lens):

            output = raw_output.data if seq_len == prompt_len else None
            pooler_output.append(output)

        return ModelRunnerOutput(
            req_ids=self.input_batch.req_ids,
            req_id_to_index=self.input_batch.req_id_to_index,
            sampled_token_ids=[],
            logprobs=None,
            prompt_logprobs_dict={},
            pooler_output=pooler_output,
            kv_connector_output=kv_connector_output,
        )

    def _preprocess(
        self,
        scheduler_output: "SchedulerOutput",
        intermediate_tensors: Optional[IntermediateTensors] = None,
        ubatch_slices: Optional[UBatchSlices] = None,
        num_tokens_after_padding: Optional[torch.Tensor] = None,
    ) -> tuple[int, int, Optional[torch.Tensor], Optional[torch.Tensor],
               Optional[torch.Tensor], torch.Tensor,
               Optional[IntermediateTensors], dict[str, Any]]:

        num_scheduled_tokens = scheduler_output.total_num_scheduled_tokens
        num_input_tokens = num_scheduled_tokens
        if ubatch_slices:
            assert num_tokens_after_padding is not None
            num_input_tokens = int(num_tokens_after_padding[0].item() * 2)
            self.pad_out_ubatch_slice(ubatch_slices, num_input_tokens)
        elif ubatch_slices is None:
            num_input_tokens += self.get_local_padding(num_input_tokens)
            num_pad, num_tokens_after_padding = self.get_dp_padding(
                num_input_tokens)
            num_input_tokens += num_pad

        # _prepare_inputs may reorder the batch, so we must gather multi
        # modal outputs after that to ensure the correct order
        if (self.supports_mm_inputs and get_pp_group().is_first_rank
                and not self.model_config.is_encoder_decoder):
            # Run the multimodal encoder if any.
            self._execute_mm_encoder(scheduler_output)
            mm_embeds = self._gather_mm_embeddings(scheduler_output)

            # NOTE(woosuk): To unify token ids and soft tokens (vision
            # embeddings), we always use embeddings (rather than token ids)
            # as input to the multimodal model, even when the input is text.
            inputs_embeds_scheduled = self.model.get_input_embeddings(
                input_ids=self.input_ids.gpu[:num_scheduled_tokens],
                multimodal_embeddings=mm_embeds or None,
            )

            # TODO(woosuk): Avoid the copy. Optimize.
            self.inputs_embeds.gpu[:num_scheduled_tokens].copy_(
                inputs_embeds_scheduled)

            input_ids = None
            inputs_embeds = self.inputs_embeds.gpu[:num_input_tokens]
            model_kwargs = {
                **self._init_model_kwargs(num_scheduled_tokens),
                **self._extract_mm_kwargs(scheduler_output),
            }
        else:
            # For text-only models, we use token ids as input.
            # While it is possible to use embeddings as input just like the
            # multimodal models, it is not desirable for performance since
            # then the embedding layer is not included in the CUDA graph.
            input_ids = self.input_ids.gpu[:num_input_tokens]
            inputs_embeds = None
            model_kwargs = self._init_model_kwargs(num_input_tokens)
        if self.uses_mrope:
            positions = self.mrope_positions.gpu[:, :num_input_tokens]
        else:
            positions = self.positions.gpu[:num_input_tokens]

        if get_pp_group().is_first_rank:
            intermediate_tensors = None
        else:
            intermediate_tensors = self.sync_and_slice_intermediate_tensors(
                num_input_tokens, intermediate_tensors, True)

        if (self.model_config.is_encoder_decoder
                and scheduler_output.scheduled_encoder_inputs):
            encoder_inputs = self._extract_encoder_inputs(scheduler_output)
            model_kwargs.update(encoder_inputs)

        return (
            num_scheduled_tokens,
            num_input_tokens,
            num_tokens_after_padding,
            input_ids,
            inputs_embeds,
            positions,
            intermediate_tensors,
            model_kwargs,
        )

    def _sample(
            self, logits: Optional[torch.Tensor],
            spec_decode_metadata: Optional[SpecDecodeMetadata]
    ) -> SamplerOutput:
        # Sample the next token and get logprobs if needed.
        sampling_metadata = self.input_batch.sampling_metadata
        if spec_decode_metadata is None:
            sampler_output = self.sampler(
                logits=logits,
                sampling_metadata=sampling_metadata,
            )
        else:
            # When indexing with a tensor (bonus_logits_indices), PyTorch
            # creates a new tensor with separate storage from the original
            # logits tensor. This means any in-place operations on bonus_logits
            # won't affect the original logits tensor.
            assert logits is not None
            bonus_logits = logits[spec_decode_metadata.bonus_logits_indices]
            sampler_output = self.sampler(
                logits=bonus_logits,
                sampling_metadata=sampling_metadata,
            )
            bonus_token_ids = sampler_output.sampled_token_ids

            # Just like `bonus_logits`, `target_logits` is a new tensor with
            # separate storage from the original `logits` tensor. Therefore,
            # it is safe to update `target_logits` in place.
            target_logits = logits[spec_decode_metadata.target_logits_indices]
            output_token_ids = self.rejection_sampler(
                spec_decode_metadata,
                None,  # draft_probs
                target_logits,
                bonus_token_ids,
                sampling_metadata,
            )
            sampler_output.sampled_token_ids = output_token_ids
            self._update_states_after_model_execute(output_token_ids)

        return sampler_output

    def _bookkeeping_sync(
        self, scheduler_output: "SchedulerOutput",
        sampler_output: SamplerOutput, logits: Optional[torch.Tensor],
        hidden_states: torch.Tensor, num_scheduled_tokens: int
    ) -> tuple[
            dict[str, int],
            Optional[LogprobsLists],
            list[list[int]],
            dict[str, Optional[LogprobsTensors]],
            list[str],
            dict[str, int],
            list[int],
    ]:
        num_nans_in_logits = {}
        if envs.VLLM_COMPUTE_NANS_IN_LOGITS:
            num_nans_in_logits = self._get_nans_in_logits(logits)

        # TODO(woosuk): The following loop can be slow since it iterates over
        # the requests one by one. Optimize.
        discard_sampled_tokens_req_indices = []
        for i, req_id in enumerate(self.input_batch.req_ids):
            req_state = self.requests[req_id]
            seq_len = (req_state.num_computed_tokens +
                       scheduler_output.num_scheduled_tokens[req_id])
            if seq_len < req_state.num_tokens:
                # Ignore the sampled token for partial prefills.
                # Rewind the generator state as if the token was not sampled.
                # This relies on cuda-specific torch-internal impl details
                generator = self.input_batch.generators.get(i)
                if generator is not None:
                    generator.set_offset(generator.get_offset() - 4)
                # Record the index of the request that should not be sampled,
                # so that we could clear the sampled tokens before returning.
                discard_sampled_tokens_req_indices.append(i)

        # Copy some objects so they don't get modified after returning.
        # This is important when using async scheduling.
        req_ids_output_copy = self.input_batch.req_ids.copy()
        req_id_to_index_output_copy = \
            self.input_batch.req_id_to_index.copy()

        # NOTE: GPU -> CPU Sync happens here.
        # Move as many CPU operations as possible before this sync point.
        logprobs_tensors = sampler_output.logprobs_tensors
        logprobs_lists = logprobs_tensors.tolists() \
            if logprobs_tensors is not None else None

        # Compute prompt logprobs if needed.
        prompt_logprobs_dict = self._get_prompt_logprobs_dict(
            hidden_states[:num_scheduled_tokens],
            scheduler_output.num_scheduled_tokens,
        )

        num_sampled_tokens = sampler_output.sampled_token_ids.shape[0]
        sampled_token_ids = sampler_output.sampled_token_ids
        invalid_req_indices = []
        if not self.use_async_scheduling:
            # Get the valid generated tokens.
            max_gen_len = sampled_token_ids.shape[-1]
            if max_gen_len == 1:
                # No spec decode tokens.
                valid_sampled_token_ids = self._to_list(sampled_token_ids)
            else:
                # Includes spec decode tokens.
                valid_sampled_token_ids = self.rejection_sampler.parse_output(
                    sampled_token_ids,
                    self.input_batch.vocab_size,
                )
            # Mask out the sampled tokens that should not be sampled.
            for i in discard_sampled_tokens_req_indices:
                valid_sampled_token_ids[i].clear()
        else:
            valid_sampled_token_ids = []
            invalid_req_indices = list(discard_sampled_tokens_req_indices)
            invalid_req_indices_set = set(invalid_req_indices)
            assert sampled_token_ids.shape[-1] == 1

            # Cache the sampled tokens on the GPU and avoid CPU sync.
            # These will be copied into input_ids in the next step
            # when preparing inputs.
            self.input_batch.prev_sampled_token_ids = \
                sampled_token_ids
            self.input_batch.prev_sampled_token_ids_invalid_indices = \
                invalid_req_indices_set
            self.input_batch.prev_req_id_to_index = {
                req_id: i
                for i, req_id in enumerate(self.input_batch.req_ids)
                if i not in invalid_req_indices_set
            }

        # Cache the sampled tokens in the model runner, so that the scheduler
        # doesn't need to send them back.
        # NOTE(woosuk): As an exception, when using PP, the scheduler sends
        # the sampled tokens back, because there's no direct communication
        # between the first-stage worker and the last-stage worker.
        req_ids = self.input_batch.req_ids
        for req_idx in range(num_sampled_tokens):
            if self.use_async_scheduling:
                sampled_ids = [-1] if \
                    req_idx not in invalid_req_indices_set else None
            else:
                sampled_ids = valid_sampled_token_ids[req_idx]
            if not sampled_ids:
                continue

            start_idx = self.input_batch.num_tokens_no_spec[req_idx]
            end_idx = start_idx + len(sampled_ids)
            assert end_idx <= self.max_model_len, (
                "Sampled token IDs exceed the max model length. "
                f"Total number of tokens: {end_idx} > max_model_len: "
                f"{self.max_model_len}")

            self.input_batch.token_ids_cpu[req_idx,
                                           start_idx:end_idx] = sampled_ids
            self.input_batch.num_tokens_no_spec[req_idx] = end_idx
            self.input_batch.num_tokens[req_idx] = end_idx

            req_id = req_ids[req_idx]
            req_state = self.requests[req_id]
            req_state.output_token_ids.extend(sampled_ids)

        return (
            num_nans_in_logits,
            logprobs_lists,
            valid_sampled_token_ids,
            prompt_logprobs_dict,
            req_ids_output_copy,
            req_id_to_index_output_copy,
            invalid_req_indices,
        )

    @torch.inference_mode()
    def execute_model(
        self,
        scheduler_output: "SchedulerOutput",
        intermediate_tensors: Optional[IntermediateTensors] = None,
    ) -> Union[ModelRunnerOutput, AsyncModelRunnerOutput, IntermediateTensors]:
        with record_function_or_nullcontext("Preprocess"):
            self._update_states(scheduler_output)
            if not scheduler_output.total_num_scheduled_tokens:
                if not has_kv_transfer_group():
                    # Return empty ModelRunnerOutput if there's no work to do.
                    return EMPTY_MODEL_RUNNER_OUTPUT
                return self.kv_connector_no_forward(scheduler_output,
                                                    self.vllm_config)
            if self.cache_config.kv_sharing_fast_prefill:
                assert not self.input_batch.num_prompt_logprobs, (
                    "--kv-sharing-fast-prefill produces incorrect logprobs for "
                    "prompt tokens, tokens, please disable it when the requests"
                    " need prompt logprobs")

            if self.prepare_inputs_event is not None:
                # Ensure prior step has finished with reused CPU tensors.
                self.prepare_inputs_event.synchronize()
            try:
                # Prepare the decoder inputs.
                (attn_metadata, logits_indices, spec_decode_metadata,
                 num_scheduled_tokens_np, spec_decode_common_attn_metadata,
                 max_query_len, ubatch_slices, num_tokens_after_padding
                 ) = self._prepare_inputs(scheduler_output)

            finally:
                if self.prepare_inputs_event is not None:
                    self.prepare_inputs_event.record()

            (
                num_scheduled_tokens,
                num_input_tokens,
                num_tokens_across_dp,
                input_ids,
                inputs_embeds,
                positions,
                intermediate_tensors,
                model_kwargs,
            ) = self._preprocess(scheduler_output, intermediate_tensors,
                                 ubatch_slices, num_tokens_after_padding)

            if ubatch_slices is not None:
                num_input_tokens = num_input_tokens // 2

            uniform_decode = (max_query_len
                              == self.uniform_decode_query_len) and (
                                  num_scheduled_tokens
                                  == self.input_batch.num_reqs * max_query_len)
            batch_descriptor = BatchDescriptor(num_tokens=num_input_tokens,
                                               uniform_decode=uniform_decode)
            cudagraph_runtime_mode, batch_descriptor = \
                self.cudagraph_dispatcher.dispatch(batch_descriptor)

        # Run the model.
        # Use persistent buffers for CUDA graphs.
        with (set_forward_context(
                attn_metadata,
                self.vllm_config,
                num_tokens=num_input_tokens,
                num_tokens_across_dp=num_tokens_across_dp,
                cudagraph_runtime_mode=cudagraph_runtime_mode,
                batch_descriptor=batch_descriptor,
                ubatch_slices=ubatch_slices,
        ), record_function_or_nullcontext("Forward"),
              self.maybe_get_kv_connector_output(scheduler_output) as
              kv_connector_output):
            model_output = self.model(
                input_ids=input_ids,
                positions=positions,
                intermediate_tensors=intermediate_tensors,
                inputs_embeds=inputs_embeds,
                **model_kwargs,
            )

        with record_function_or_nullcontext("Postprocess"):
            if self.use_aux_hidden_state_outputs:
                hidden_states, aux_hidden_states = model_output
            else:
                hidden_states = model_output
                aux_hidden_states = None

            # Broadcast PP output for external_launcher (torchrun)
            # to make sure we are synced across pp ranks
            # TODO: Support overlapping mirco-batches
            # https://github.com/vllm-project/vllm/issues/18019
            broadcast_pp_output = \
                self.parallel_config.distributed_executor_backend \
                == "external_launcher" and len(get_pp_group().ranks) > 0
            if not get_pp_group().is_last_rank:
                # For mid-pipeline stages, return the hidden states.
                assert isinstance(hidden_states, IntermediateTensors)
                if not broadcast_pp_output:
                    hidden_states.kv_connector_output = kv_connector_output
                    return hidden_states
                get_pp_group().send_tensor_dict(
                    hidden_states.tensors, all_gather_group=get_tp_group())
                logits = None
            else:
                if self.is_pooling_model:
                    return self._pool(hidden_states, num_scheduled_tokens,
                                      num_scheduled_tokens_np,
                                      kv_connector_output)

                sample_hidden_states = hidden_states[logits_indices]
                logits = self.model.compute_logits(sample_hidden_states, None)
            if broadcast_pp_output:
                model_output_broadcast_data = {
                    "logits": logits.contiguous(),
                } if logits is not None else {}
                model_output_broadcast_data = get_pp_group(
                ).broadcast_tensor_dict(model_output_broadcast_data,
                                        src=len(get_pp_group().ranks) - 1)
                assert model_output_broadcast_data is not None
                logits = model_output_broadcast_data["logits"]

            # Apply structured output bitmasks if present
            if scheduler_output.grammar_bitmask is not None:
                self.apply_grammar_bitmask(scheduler_output, logits)

        with record_function_or_nullcontext("Sample"):
            sampler_output = self._sample(logits, spec_decode_metadata)

        with record_function_or_nullcontext("Bookkeep"):
            (
                num_nans_in_logits,
                logprobs_lists,
                valid_sampled_token_ids,
                prompt_logprobs_dict,
                req_ids_output_copy,
                req_id_to_index_output_copy,
                invalid_req_indices,
            ) = self._bookkeeping_sync(scheduler_output, sampler_output,
                                       logits, hidden_states,
                                       num_scheduled_tokens)

        if self.speculative_config:
            assert spec_decode_common_attn_metadata is not None
            with record_function_or_nullcontext("Draft"):
                self._draft_token_ids = self.propose_draft_token_ids(
                    scheduler_output,
                    valid_sampled_token_ids,
                    self.input_batch.sampling_metadata,
                    hidden_states,
                    sample_hidden_states,
                    aux_hidden_states,
                    spec_decode_metadata,
                    spec_decode_common_attn_metadata,
                )

        with record_function_or_nullcontext("EPLB"):
            self.eplb_step()

        output = ModelRunnerOutput(
            req_ids=req_ids_output_copy,
            req_id_to_index=req_id_to_index_output_copy,
            sampled_token_ids=valid_sampled_token_ids,
            logprobs=logprobs_lists,
            prompt_logprobs_dict=prompt_logprobs_dict,
            pooler_output=[],
            kv_connector_output=kv_connector_output,
            num_nans_in_logits=num_nans_in_logits,
        )

        if not self.use_async_scheduling:
            return output

        return AsyncGPUModelRunnerOutput(
            model_runner_output=output,
            sampled_token_ids=sampler_output.sampled_token_ids,
            invalid_req_indices=invalid_req_indices,
            async_output_copy_stream=self.async_output_copy_stream,
        )

    def take_draft_token_ids(self) -> Optional[DraftTokenIds]:
        if self._draft_token_ids is None:
            return None
        req_ids = self.input_batch.req_ids
        if isinstance(self._draft_token_ids, torch.Tensor):
            draft_token_ids = self._draft_token_ids.tolist()
        else:
            draft_token_ids = self._draft_token_ids
        self._draft_token_ids = None
        return DraftTokenIds(req_ids, draft_token_ids)

    def propose_draft_token_ids(
        self,
        scheduler_output: "SchedulerOutput",
        sampled_token_ids: list[list[int]],
        sampling_metadata: SamplingMetadata,
        hidden_states: torch.Tensor,
        sample_hidden_states: torch.Tensor,
        aux_hidden_states: Optional[torch.Tensor],
        spec_decode_metadata: Optional[SpecDecodeMetadata],
        common_attn_metadata: CommonAttentionMetadata,
    ) -> Union[list[list[int]], torch.Tensor]:
        num_scheduled_tokens = scheduler_output.total_num_scheduled_tokens
        if self.speculative_config.method == "ngram":
            assert isinstance(self.drafter, NgramProposer)
            draft_token_ids = self.propose_ngram_draft_token_ids(
                sampled_token_ids)
        elif self.speculative_config.method == "medusa":
            assert isinstance(self.drafter, MedusaProposer)
            if sample_hidden_states.shape[0] == len(sampled_token_ids):
                # The input to the target model does not include draft tokens.
                hidden_states = sample_hidden_states
            else:
                indices = []
                offset = 0
                for num_draft, tokens in zip(
                        spec_decode_metadata.num_draft_tokens,
                        sampled_token_ids):
                    indices.append(offset + len(tokens) - 1)
                    offset += num_draft + 1
                indices = torch.tensor(indices, device=self.device)
                hidden_states = sample_hidden_states[indices]

            draft_token_ids = self.drafter.propose(
                target_hidden_states=hidden_states,
                sampling_metadata=sampling_metadata,
            )
        elif self.speculative_config.use_eagle():
            assert isinstance(self.drafter, EagleProposer)
            # TODO(woosuk): Refactor the loop.
            req_ids = self.input_batch.req_ids
            next_token_ids: list[int] = []
            for i, token_ids in enumerate(sampled_token_ids):
                if token_ids:
                    # Common case.
                    next_token_id = token_ids[-1]
                else:
                    # Partial prefill (rare case).
                    # Get the next token id from the request state.
                    req_id = req_ids[i]
                    req_state = self.requests[req_id]
                    seq_len = (req_state.num_computed_tokens +
                               scheduler_output.num_scheduled_tokens[req_id])
                    next_token_id = req_state.get_token_id(seq_len)
                next_token_ids.append(next_token_id)
            next_token_ids = torch.tensor(next_token_ids,
                                          dtype=torch.int32,
                                          device=self.device)

            if spec_decode_metadata is None:
                # input_ids can be None for multimodal models.
                target_token_ids = self.input_ids.gpu[:num_scheduled_tokens]
                # TODO(woosuk): Support M-RoPE.
                target_positions = self.positions.gpu[:num_scheduled_tokens]
                if self.use_aux_hidden_state_outputs:
                    target_hidden_states = torch.cat(
                        [h[:num_scheduled_tokens] for h in aux_hidden_states],
                        dim=-1)
                else:
                    target_hidden_states = hidden_states[:num_scheduled_tokens]
            else:
                # TODO(woosuk): Refactor this.
                num_draft_tokens = spec_decode_metadata.num_draft_tokens
                num_rejected_tokens = [
                    n + 1 - len(sampled_token_ids[i]) if n > 0 else 0
                    for i, n in enumerate(num_draft_tokens)
                ]
                num_rejected_tokens_cpu = torch.tensor(num_rejected_tokens,
                                                       dtype=torch.int32)
                common_attn_metadata, token_indices =\
                    self.drafter.prepare_inputs(
                    common_attn_metadata, num_rejected_tokens_cpu)

                target_token_ids = self.input_ids.gpu[token_indices]
                # TODO(woosuk): Support M-RoPE.
                target_positions = self.positions.gpu[token_indices]
                if self.use_aux_hidden_state_outputs:
                    target_hidden_states = torch.cat(
                        [h[token_indices] for h in aux_hidden_states], dim=-1)
                else:
                    target_hidden_states = hidden_states[token_indices]
            mm_embeds = None
            if self.supports_mm_inputs:
                mm_embeds = self._gather_mm_embeddings(scheduler_output,
                                                       shift_computed_tokens=1)

            draft_token_ids = self.drafter.propose(
                target_token_ids=target_token_ids,
                target_positions=target_positions,
                target_hidden_states=target_hidden_states,
                next_token_ids=next_token_ids,
                sampling_metadata=sampling_metadata,
                common_attn_metadata=common_attn_metadata,
                mm_embeds=mm_embeds,
            )
        return draft_token_ids

    def propose_ngram_draft_token_ids(
        self,
        sampled_token_ids: list[list[int]],
    ) -> list[list[int]]:
        # TODO(woosuk): Optimize.
        req_ids = self.input_batch.req_ids
        draft_token_ids: list[list[int]] = []
        for i, sampled_ids in enumerate(sampled_token_ids):
            num_sampled_ids = len(sampled_ids)
            if not num_sampled_ids:
                # Skip speculative decoding.
                draft_token_ids.append([])
                continue

            # Skip requests that require sampling parameters that are not
            # supported with speculative decoding.
            req_id = req_ids[i]
            if req_id in self.input_batch.spec_decode_unsupported_reqs:
                draft_token_ids.append([])
                continue

            num_tokens = self.input_batch.num_tokens_no_spec[i]
            if num_tokens >= self.max_model_len:
                # Skip requests that have already reached the max model length.
                draft_token_ids.append([])
                continue

            drafter_output = self.drafter.propose(
                self.input_batch.token_ids_cpu[i, :num_tokens])
            if drafter_output is None or len(drafter_output) == 0:
                draft_token_ids.append([])
            else:
                draft_token_ids.append(drafter_output.tolist())
        return draft_token_ids

    def update_config(self, overrides: dict[str, Any]) -> None:
        allowed_config_names = {"load_config", "model_config"}
        for config_name, config_overrides in overrides.items():
            assert config_name in allowed_config_names, \
                f"Config `{config_name}` not supported. " \
                f"Allowed configs: {allowed_config_names}"
            config = getattr(self, config_name)
            new_config = update_config(config, config_overrides)
            setattr(self, config_name, new_config)

    def load_model(self, eep_scale_up: bool = False) -> None:
        """
        Args:
            eep_scale_up: the model loading is for elastic EP scale up.
        """
        logger.info("Starting to load model %s...", self.model_config.model)
        if eep_scale_up:
            from vllm.distributed.parallel_state import get_ep_group
            num_local_physical_experts = torch.empty(1,
                                                     dtype=torch.int32,
                                                     device="cpu")
            torch.distributed.broadcast(num_local_physical_experts,
                                        group=get_ep_group().cpu_group,
                                        group_src=0)
            num_local_physical_experts = int(num_local_physical_experts.item())
            new_ep_size = get_ep_group().world_size
            global_expert_load, old_global_expert_indices = (
                EplbState.recv_state())
            num_logical_experts = global_expert_load.shape[1]
            self.parallel_config.eplb_config.num_redundant_experts = (
                num_local_physical_experts * new_ep_size - num_logical_experts)
            assert old_global_expert_indices.shape[
                1] % num_local_physical_experts == 0
            old_ep_size = old_global_expert_indices.shape[
                1] // num_local_physical_experts
            rank_mapping = {
                old_ep_rank: old_ep_rank
                for old_ep_rank in range(old_ep_size)
            }
        else:
            global_expert_load = None
            old_global_expert_indices = None
            rank_mapping = None

        with DeviceMemoryProfiler() as m:
            time_before_load = time.perf_counter()
            model_loader = get_model_loader(self.load_config)
            logger.info("Loading model from scratch...")
            self.model = model_loader.load_model(
                vllm_config=self.vllm_config, model_config=self.model_config)
            if self.lora_config:
                self.model = self.load_lora_model(self.model,
                                                  self.model_config,
                                                  self.scheduler_config,
                                                  self.lora_config,
                                                  self.device)
            if hasattr(self, "drafter"):
                logger.info("Loading drafter model...")
                self.drafter.load_model(self.model)
            if self.use_aux_hidden_state_outputs:
                if supports_eagle3(self.model):
                    self.model.set_aux_hidden_state_layers(
                        self.model.get_eagle3_aux_hidden_state_layers())
                else:
                    raise RuntimeError(
                        "Model does not support EAGLE3 interface but "
                        "aux_hidden_state_outputs was requested")
            time_after_load = time.perf_counter()
        self.model_memory_usage = m.consumed_memory
        logger.info("Model loading took %.4f GiB and %.6f seconds",
                    self.model_memory_usage / GiB_bytes,
                    time_after_load - time_before_load)
        prepare_communication_buffer_for_model(self.model)

        if is_mixture_of_experts(
                self.model) and self.parallel_config.enable_eplb:
            logger.info("EPLB is enabled for model %s.",
                        self.model_config.model)
            self.eplb_state = EplbState.build(
                self.model,
                self.device,
                self.parallel_config,
                global_expert_load,
                old_global_expert_indices,
                rank_mapping,
            )

        if (
            self.vllm_config.compilation_config.level == \
                CompilationLevel.DYNAMO_AS_IS and supports_dynamo()
        ):
            backend = self.vllm_config.compilation_config.init_backend(
                self.vllm_config)
            compilation_counter.dynamo_as_is_count += 1
            self.model.compile(
                fullgraph=envs.VLLM_TEST_DYNAMO_FULLGRAPH_CAPTURE,
                backend=backend)
            return
        # for other compilation levels, cudagraph behavior is controlled by
        # CudagraphWraper and CudagraphDispatcher of vllm.

        # wrap the model with full cudagraph wrapper if needed.
        if self.compilation_config.cudagraph_mode.has_full_cudagraphs() \
            and not self.enable_ubatching:
            self.model = CUDAGraphWrapper(self.model,
                                          self.vllm_config,
                                          runtime_mode=CUDAGraphMode.FULL)
        elif self.enable_ubatching:
            if self.compilation_config.cudagraph_mode.has_full_cudagraphs():
                self.model = UBatchWrapper(self.model, self.vllm_config,
                                           CUDAGraphMode.FULL, self.device)
            else:
                self.model = UBatchWrapper(self.model, self.vllm_config,
                                           CUDAGraphMode.NONE, self.device)

    def reload_weights(self) -> None:
        assert getattr(self, "model", None) is not None, \
            "Cannot reload weights before model is loaded."
        model_loader = get_model_loader(self.load_config)
        logger.info("Reloading weights inplace...")
        model = self.get_model()
        model_loader.load_weights(model, model_config=self.model_config)

    def save_tensorized_model(
        self,
        tensorizer_config: "TensorizerConfig",
    ) -> None:
        model = self.get_model()
        TensorizerLoader.save_model(
            model,
            tensorizer_config=tensorizer_config,
            model_config=self.model_config,
        )

    def _get_prompt_logprobs_dict(
        self,
        hidden_states: torch.Tensor,
        num_scheduled_tokens: dict[str, int],
    ) -> dict[str, Optional[LogprobsTensors]]:
        num_prompt_logprobs_dict = self.input_batch.num_prompt_logprobs
        if not num_prompt_logprobs_dict:
            return {}

        in_progress_dict = self.input_batch.in_progress_prompt_logprobs_cpu
        prompt_logprobs_dict: dict[str, Optional[LogprobsTensors]] = {}

        # Since prompt logprobs are a rare feature, prioritize simple,
        # maintainable loop over optimal performance.
        completed_prefill_reqs = []
        for req_id, num_prompt_logprobs in num_prompt_logprobs_dict.items():
            num_tokens = num_scheduled_tokens[req_id]

            # Get metadata for this request.
            request = self.requests[req_id]
            num_prompt_tokens = len(request.prompt_token_ids)
            prompt_token_ids = torch.tensor(request.prompt_token_ids).to(
                self.device, non_blocking=True)

            # Set up target LogprobsTensors object.
            logprobs_tensors = in_progress_dict.get(req_id)
            if not logprobs_tensors:
                # Create empty logprobs CPU tensors for the entire prompt.
                # If chunked, we'll copy in slice by slice.
                logprobs_tensors = LogprobsTensors.empty_cpu(
                    num_prompt_tokens - 1, num_prompt_logprobs + 1)
                in_progress_dict[req_id] = logprobs_tensors

            # Determine number of logits to retrieve.
            start_idx = request.num_computed_tokens
            start_tok = start_idx + 1
            num_remaining_tokens = num_prompt_tokens - start_tok
            if num_tokens <= num_remaining_tokens:
                # This is a chunk, more tokens remain.
                # In the == case, there are no more prompt logprobs to produce
                # but we want to defer returning them to the next step where we
                # have new generated tokens to return.
                num_logits = num_tokens
            else:
                # This is the last chunk of prompt tokens to return.
                num_logits = num_remaining_tokens
                completed_prefill_reqs.append(req_id)
                prompt_logprobs_dict[req_id] = logprobs_tensors

            if num_logits <= 0:
                # This can happen for the final chunk if we prefilled exactly
                # (num_prompt_tokens - 1) tokens for this request in the prior
                # step. There are no more prompt logprobs to produce.
                continue

            # Get the logits corresponding to this req's prompt tokens.
            # If this is a partial request (i.e. chunked prefill),
            # then there is prompt logprob generated for each index.
            req_idx = self.input_batch.req_id_to_index[req_id]
            offset = self.query_start_loc.np[req_idx].item()
            prompt_hidden_states = hidden_states[offset:offset + num_logits]
            logits = self.model.compute_logits(prompt_hidden_states, None)

            # Get the "target" tokens for each index. For prompt at index i,
            # the token at prompt index i+1 is the "sampled" token we want
            # to gather the logprob for.
            tgt_token_ids = prompt_token_ids[start_tok:start_tok + num_logits]

            # Compute prompt logprobs.
            logprobs = self.sampler.compute_logprobs(logits)
            token_ids, logprobs, ranks = self.sampler.gather_logprobs(
                logprobs, num_prompt_logprobs, tgt_token_ids)

            # Transfer GPU->CPU async.
            chunk_slice = slice(start_idx, start_idx + num_logits)
            logprobs_tensors.logprob_token_ids[chunk_slice].copy_(
                token_ids, non_blocking=True)
            logprobs_tensors.logprobs[chunk_slice].copy_(logprobs,
                                                         non_blocking=True)
            logprobs_tensors.selected_token_ranks[chunk_slice].copy_(
                ranks, non_blocking=True)

        # Remove requests that have completed prefill from the batch
        # num_prompt_logprobs_dict.
        for req_id in completed_prefill_reqs:
            del num_prompt_logprobs_dict[req_id]
            del in_progress_dict[req_id]

        # Must synchronize the non-blocking GPU->CPU transfers.
        if prompt_logprobs_dict:
            self._sync_device()

        return prompt_logprobs_dict

    def _get_nans_in_logits(
        self,
        logits: Optional[torch.Tensor],
    ) -> dict[str, int]:
        try:
            if logits is None:
                return {req_id: 0 for req_id in self.input_batch.req_ids}

            num_nans_in_logits = {}
            num_nans_for_index = logits.isnan().sum(dim=-1).cpu().numpy()
            for req_id in self.input_batch.req_ids:
                req_index = self.input_batch.req_id_to_index[req_id]
                num_nans_in_logits[req_id] = (
                    int(num_nans_for_index[req_index])
                    if num_nans_for_index is not None
                    and req_index < logits.shape[0] else 0)
            return num_nans_in_logits
        except IndexError:
            return {}
        
    def _should_ubatch(self, num_tokens: int, uniform_decode: bool) -> bool:
        if not self.enable_ubatching:
            return False
        if uniform_decode:
            return num_tokens >= self.ubatching_decode_token_threshold
        else:
            return num_tokens >= self.ubatching_prefill_token_threshold

    @contextmanager
    def maybe_randomize_inputs(self, input_ids: torch.Tensor):
        """
        Randomize input_ids if VLLM_RANDOMIZE_DP_DUMMY_INPUTS is set.
        This is to help balance expert-selection
         - during profile_run
         - during DP rank dummy run
        """
        dp_size = self.vllm_config.parallel_config.data_parallel_size
        randomize_inputs = envs.VLLM_RANDOMIZE_DP_DUMMY_INPUTS and dp_size > 1
        if not randomize_inputs:
            yield
        else:
            import functools

            @functools.cache
            def rand_input_ids() -> torch.Tensor:
                return torch.randint_like(
                    self.input_ids.gpu,
                    low=0,
                    high=self.model_config.get_vocab_size(),
                    dtype=input_ids.dtype)

            logger.debug_once("Randomizing dummy data for DP Rank")
            input_ids.copy_(rand_input_ids()[:input_ids.size(0)],
                            non_blocking=True)
            yield
            input_ids.fill_(0)

    def _get_mm_dummy_batch(
        self,
        modality: str,
        max_items_per_batch: int,
    ) -> BatchedTensorInputs:
        """Dummy data for profiling and precompiling multimodal models."""
        assert self.mm_budget is not None

        dummy_decoder_data = self.mm_registry.get_decoder_dummy_data(
            model_config=self.model_config,
            seq_len=self.max_num_tokens,
            mm_counts={modality: 1},
            cache=self.mm_budget.cache,
        )
        dummy_mm_data = dummy_decoder_data.multi_modal_data

        # Result in the maximum GPU consumption of the model
        dummy_mm_item = dummy_mm_data[modality][0]
        dummy_mm_items = [dummy_mm_item] * max_items_per_batch

        return next(mm_kwargs_group
                    for _, _, mm_kwargs_group in group_mm_kwargs_by_modality(
                        dummy_mm_items,
                        device=self.device,
                        pin_memory=self.pin_memory,
                    ))

    @torch.inference_mode()
    def _dummy_run(
        self,
        num_tokens: int,
        cudagraph_runtime_mode: CUDAGraphMode = CUDAGraphMode.NONE,
        force_attention: bool = False,
        uniform_decode: bool = False,
        allow_microbatching: bool = False,
        skip_eplb: bool = False,
        is_profile: bool = False,
        create_mixed_batch: bool = False,
        remove_lora: bool = True,
    ) -> tuple[torch.Tensor, torch.Tensor]:
        """
        Run a dummy forward pass to warm up/profile run or capture the
        CUDA graph for the model.

        Args:
            num_tokens: Number of tokens to run the dummy forward pass.
            cudagraph_runtime_mode: used to control the behavior.
                - CUDAGraphMode.NONE: No cudagraph, for warm up and profile run
                - CUDAGraphMode.PIECEWISE: Piecewise cudagraph.
                - CUDAGraphMode.FULL: Full cudagraph, attention metadata is
                    needed.
            force_attention: If True, always create attention metadata. Used to
                warm up attention backend when mode is NONE.
            uniform_decode: If True, the batch is a uniform decode batch.
            skip_eplb: If True, skip EPLB state update.
            is_profile: If True, this is a profile run.
            create_mixed_batch: If True, create a mixed batch with both decode
                (1 token) and prefill (multiple tokens) requests.
            remove_lora: If False, dummy LoRAs are not destroyed after the run
        """
        num_tokens_across_dp = None
        num_pad = 0
        should_ubatch = False
<<<<<<< HEAD
        if self.enable_ubatching:
            should_ubatch = self._should_ubatch(num_tokens, uniform_decode)
            (should_ubatch, num_pad,
             num_tokens_across_dp) = self.get_dp_padding_ubatch(
                 num_tokens, should_ubatch)
=======
        if ubatch_enabled:
            should_ubatch = num_tokens >= \
                self.parallel_config.microbatching_token_threshold and \
                allow_microbatching

            (should_ubatch, num_tokens_across_dp) = get_dp_padding_ubatch(
                num_tokens, num_tokens, should_ubatch, self.vllm_config)
>>>>>>> bce18981

            # Currently the dummy run should only be ubatching during
            # cuda graph capture, meaning all DP ranks should already
            # have the same batch size
            if num_tokens_across_dp is not None:
                assert int(num_tokens_across_dp[0]) == num_tokens // 2

        assert cudagraph_runtime_mode in {
            CUDAGraphMode.NONE, CUDAGraphMode.PIECEWISE, CUDAGraphMode.FULL
        }

        if not should_ubatch:
            num_pad, num_tokens_across_dp = self.get_dp_padding(num_tokens)
        num_tokens += num_pad

        # If cudagraph_mode.decode_mode() == FULL and
        # cudagraph_mode.seperate_routine(). This means that we are using
        # different graphs and/or modes for mixed prefill-decode batches vs.
        # uniform decode batches. A uniform decode batch means that all
        # requests have identical query length, except a potential virtual
        # request (shorter) in the batch account for padding.
        # Uniform decode batch could either be common pure decode, where
        # max_query_len == 1, or speculative decode, where
        # max_query_len == 1 + num_spec_decode_tokens.

        # When setting max_query_len = 1, we switch to and capture the optimized
        # routine of FA2 for pure decode, i.e., Flashdecode + an optimization
        # for GQA/MQA.
        max_query_len = self.uniform_decode_query_len if uniform_decode else \
                                                                num_tokens
        if allow_microbatching:
            assert self.uniform_decode_query_len == 1
            assert uniform_decode is True
            assert max_query_len == 1

        # Set num_scheduled_tokens based on num_tokens and max_num_seqs
        # for dummy run with LoRA so that the num_reqs collectively
        # has num_tokens in total.
        assert num_tokens <= self.scheduler_config.max_num_batched_tokens
        max_num_reqs = self.scheduler_config.max_num_seqs
        if create_mixed_batch:
            assert not uniform_decode
            # Create mixed batch:
            # first half decode tokens, second half one prefill
            num_decode_tokens = num_tokens // 2
            num_prefill_tokens = num_tokens - num_decode_tokens
            num_reqs = num_decode_tokens + 1

            # Create decode requests (1 token each) followed by prefill request
            num_scheduled_tokens_list = [1] * num_decode_tokens + [
                num_prefill_tokens
            ]
            # Note: Overriding max_query_len to be the prefill tokens
            max_query_len = num_prefill_tokens
        elif uniform_decode:
            num_reqs = num_tokens // max_query_len
            assert num_reqs <= max_num_reqs, \
                "Do not capture num_reqs > max_num_reqs for uniform batch"
            num_scheduled_tokens_list = [max_query_len] * num_reqs
            if num_tokens % max_query_len != 0:
                num_scheduled_tokens_list[-1] += num_tokens % max_query_len
        else:
            num_reqs = min(num_tokens, max_num_reqs)
            min_tokens_per_req = num_tokens // num_reqs
            num_scheduled_tokens_list = [min_tokens_per_req] * num_reqs
            num_scheduled_tokens_list[-1] += num_tokens % num_reqs

        assert sum(num_scheduled_tokens_list) == num_tokens
        assert len(num_scheduled_tokens_list) == num_reqs
        num_scheduled_tokens = np.array(num_scheduled_tokens_list,
                                        dtype=np.int32)

        ubatch_slices = None
        # We currently only microbatch if the number of tokens is
        # over a certain threshold.
        if should_ubatch:
            # We only support decode-only cudagraphs
            assert num_tokens % 2 == 0

            num_tokens_per_ubatch = num_tokens // 2
            ubatch_slices = create_ubatch_slices(
                num_scheduled_tokens, num_tokens_per_ubatch)

        attn_metadata: Optional[PerLayerAttnMetadata] = None

        # If force_attention is True, we always capture attention. Otherwise,
        # it only happens for cudagraph_runtime_mode=FULL.
        if force_attention or cudagraph_runtime_mode == CUDAGraphMode.FULL:
            attn_metadata = {}
            if ubatch_slices is not None:
                attn_metadata = [dict() for _ in range(len(ubatch_slices))]

            if create_mixed_batch:
                # In the mixed batch mode (used for FI warmup), we use
                # shorter sequence lengths to run faster.
                # TODO(luka) better system for describing dummy batches
                seq_lens = [1] * num_decode_tokens + [num_prefill_tokens + 1]
            else:
                # Make sure max_model_len is used at the graph capture time.
                seq_lens = self.max_model_len
            self.seq_lens.np[:num_reqs] = seq_lens
            self.seq_lens.np[num_reqs:] = 0
            self.seq_lens.copy_to_gpu()
            
            cum_num_tokens, _  = self._get_cumsum_and_arange(num_scheduled_tokens)
            self.query_start_loc.np[1:num_reqs + 1] = cum_num_tokens
            self.query_start_loc.copy_to_gpu()

            for kv_cache_group_id, kv_cache_group_spec in enumerate(
                    self.kv_cache_config.kv_cache_groups):
                common_attn_metadata = CommonAttentionMetadata(
                    query_start_loc=self.query_start_loc.gpu[:num_reqs + 1],
                    query_start_loc_cpu=self.query_start_loc.cpu[:num_reqs +
                                                                 1],
                    seq_lens=self.seq_lens.gpu[:num_reqs],
                    seq_lens_cpu=self.seq_lens.cpu[:num_reqs],
                    num_computed_tokens_cpu=self.input_batch.
                    num_computed_tokens_cpu_tensor[:num_reqs],
                    num_reqs=num_reqs,
                    num_actual_tokens=num_tokens,
                    max_query_len=max_query_len,
                    max_seq_len=self.max_model_len,
                    block_table_tensor=self.input_batch.block_table[
                        kv_cache_group_id].get_device_tensor()[:num_reqs],
                    slot_mapping=self.input_batch.
                    block_table[kv_cache_group_id].slot_mapping[:num_tokens],
                    causal=True)
                for attn_group in self.attn_groups[kv_cache_group_id]:
                    if ubatch_slices is not None:
                        common_attn_metadata_list = split_attn_metadata(
                            ubatch_slices, common_attn_metadata)
                        for ubid, common_attn_metadata in enumerate(
                                common_attn_metadata_list):
                            assert common_attn_metadata.max_query_len == 1
                            attn_metadata_i = (attn_group\
                                               .get_metadata_builder(ubatch_id=ubid)\
                                               .build_for_cudagraph_capture(common_attn_metadata))
                            for layer_name in kv_cache_group_spec.layer_names:
                                assert type(attn_metadata) is list
                                attn_metadata[ubid][
                                    layer_name] = attn_metadata_i
                    else:
                        assert type(attn_metadata) is dict
                        attn_metadata_i = attn_group.get_metadata_builder()\
                            .build_for_cudagraph_capture(common_attn_metadata)
                        for layer_name in kv_cache_group_spec.layer_names:
                            attn_metadata[layer_name] = attn_metadata_i

        with self.maybe_dummy_run_with_lora(self.lora_config,
                                            num_scheduled_tokens, remove_lora):
            model_kwargs = self._init_model_kwargs(num_tokens)
            if (self.supports_mm_inputs
                    and not self.model_config.is_encoder_decoder):
                input_ids = None
                inputs_embeds = self.inputs_embeds.gpu[:num_tokens]
                model_kwargs = {
                    **model_kwargs,
                    **self._dummy_mm_kwargs(num_reqs),
                }
            else:
                input_ids = self.input_ids.gpu[:num_tokens]
                inputs_embeds = None

            if self.uses_mrope:
                positions = self.mrope_positions.gpu[:, :num_tokens]
            else:
                positions = self.positions.gpu[:num_tokens]

            if get_pp_group().is_first_rank:
                intermediate_tensors = None
            else:
                if self.intermediate_tensors is None:
                    self.intermediate_tensors = (
                        self.model.make_empty_intermediate_tensors(
                            batch_size=self.max_num_tokens,
                            dtype=self.model_config.dtype,
                            device=self.device))

                intermediate_tensors = self.sync_and_slice_intermediate_tensors(
                    num_tokens, None, False)
            if cudagraph_runtime_mode == CUDAGraphMode.NONE:
                batch_descriptor = None
            else:
                # filter out the valid batch descriptor
                _cg_mode, batch_descriptor = \
                    self.cudagraph_dispatcher.dispatch(
                        BatchDescriptor(num_tokens=num_tokens,
                                        uniform_decode=uniform_decode))
                # sanity check
                assert cudagraph_runtime_mode == _cg_mode, (
                    f"Cudagraph runtime mode mismatch at dummy_run. "
                    f"Expected {_cg_mode}, but got {cudagraph_runtime_mode}.")

            if ubatch_slices is not None:
                num_tokens = num_tokens // 2
            with self.maybe_randomize_inputs(input_ids), set_forward_context(
                    attn_metadata,
                    self.vllm_config,
                    num_tokens=num_tokens,
                    num_tokens_across_dp=num_tokens_across_dp,
                    cudagraph_runtime_mode=cudagraph_runtime_mode,
                    batch_descriptor=batch_descriptor,
                    ubatch_slices=ubatch_slices):
                outputs = self.model(
                    input_ids=input_ids,
                    positions=positions,
                    intermediate_tensors=intermediate_tensors,
                    inputs_embeds=inputs_embeds,
                    **model_kwargs,
                )

            if self.use_aux_hidden_state_outputs:
                hidden_states, _ = outputs
            else:
                hidden_states = outputs

            if self.speculative_config and self.speculative_config.use_eagle():
                assert isinstance(self.drafter, EagleProposer)
                self.drafter.dummy_run(num_tokens)

        # This is necessary to avoid blocking DP.
        # For dummy runs, we typically skip EPLB since we don't have any real
        # requests to process.
        # However, in DP settings, there may be cases when some DP ranks do
        # not have any requests to process, so they're executing dummy batches.
        # In such cases, we still have to trigger EPLB to make sure
        # ranks execute the rearrangement in synchronization.
        if not skip_eplb:
            self.eplb_step(is_dummy=True, is_profile=is_profile)

        logit_indices = np.cumsum(num_scheduled_tokens) - 1
        return hidden_states, hidden_states[logit_indices]

    @torch.inference_mode()
    def _dummy_sampler_run(
        self,
        hidden_states: torch.Tensor,
    ) -> torch.Tensor:
        # The dummy hidden states may contain special values,
        # like `inf` or `nan`.
        # To avoid breaking the sampler, we use a random tensor here instead.
        hidden_states = torch.rand_like(hidden_states)

        logits = self.model.compute_logits(hidden_states, None)
        num_reqs = logits.size(0)

        dummy_tensors = lambda v: torch.full(
            (num_reqs, ), v, device=self.device)

        dummy_metadata = SamplingMetadata(
            temperature=dummy_tensors(0.5),
            all_greedy=False,
            all_random=False,
            top_p=dummy_tensors(0.9),
            top_k=dummy_tensors(logits.size(1) - 1),
            generators={},
            max_num_logprobs=None,
            no_penalties=True,
            prompt_token_ids=None,
            frequency_penalties=dummy_tensors(0.1),
            presence_penalties=dummy_tensors(0.1),
            repetition_penalties=dummy_tensors(0.1),
            output_token_ids=[[] for _ in range(num_reqs)],
            allowed_token_ids_mask=None,
            bad_words_token_ids={},
            logitsprocs=LogitsProcessors(),
        )
        try:
            sampler_output = self.sampler(logits=logits,
                                          sampling_metadata=dummy_metadata)
        except RuntimeError as e:
            if 'out of memory' in str(e):
                raise RuntimeError(
                    "CUDA out of memory occurred when warming up sampler with "
                    f"{num_reqs} dummy requests. Please try lowering "
                    "`max_num_seqs` or `gpu_memory_utilization` when "
                    "initializing the engine.") from e
            else:
                raise e
        if self.speculative_config:
            draft_token_ids = [[0] for _ in range(num_reqs)]
            dummy_spec_decode_metadata = SpecDecodeMetadata.make_dummy(
                draft_token_ids, self.device)

            num_tokens = sum(len(ids) for ids in draft_token_ids)
            # draft_probs = torch.randn(
            #     num_tokens, logits.shape[-1], device=self.device,
            #     dtype=logits.dtype)
            draft_probs = None
            target_logits = torch.randn(num_tokens,
                                        logits.shape[-1],
                                        device=self.device,
                                        dtype=logits.dtype)
            # NOTE(woosuk): Here, we should use int32 because the sampler uses
            # int32 for bonus_token_ids. If the dtype mismatches, re-compilation
            # will occur at runtime.
            bonus_token_ids = torch.zeros(num_reqs,
                                          device=self.device,
                                          dtype=torch.int32)
            self.rejection_sampler(
                dummy_spec_decode_metadata,
                draft_probs,
                target_logits,
                bonus_token_ids,
                dummy_metadata,
            )
        return sampler_output

    def _dummy_pooler_run_task(
        self,
        hidden_states: torch.Tensor,
        task: PoolingTask,
    ) -> PoolerOutput:
        num_tokens = hidden_states.shape[0]
        max_num_reqs = self.scheduler_config.max_num_seqs
        num_reqs = min(num_tokens, max_num_reqs)
        min_tokens_per_req = num_tokens // num_reqs
        num_scheduled_tokens_list = [min_tokens_per_req] * num_reqs
        num_scheduled_tokens_list[-1] += num_tokens % num_reqs
        assert sum(num_scheduled_tokens_list) == num_tokens
        assert len(num_scheduled_tokens_list) == num_reqs

        req_num_tokens = num_tokens // num_reqs

        dummy_prompt_lens = torch.tensor(
            num_scheduled_tokens_list,
            device="cpu",
        )
        dummy_token_ids = torch.zeros((num_reqs, req_num_tokens),
                                      dtype=torch.int32,
                                      device=self.device)

        model = cast(VllmModelForPooling, self.get_model())
        dummy_pooling_params = PoolingParams(task=task)
        to_update = model.pooler.get_pooling_updates(task)
        to_update.apply(dummy_pooling_params)

        dummy_metadata = PoolingMetadata(
            prompt_lens=dummy_prompt_lens,
            prompt_token_ids=dummy_token_ids,
            pooling_params=[dummy_pooling_params] * num_reqs,
        )

        dummy_metadata.build_pooling_cursor(num_scheduled_tokens_list,
                                            device=hidden_states.device)

        try:
            return model.pooler(hidden_states=hidden_states,
                                pooling_metadata=dummy_metadata)
        except RuntimeError as e:
            if 'out of memory' in str(e):
                raise RuntimeError(
                    "CUDA out of memory occurred when warming up pooler "
                    f"({task=}) with {num_reqs} dummy requests. Please try "
                    "lowering `max_num_seqs` or `gpu_memory_utilization` when "
                    "initializing the engine.") from e
            else:
                raise e

    @torch.inference_mode()
    def _dummy_pooler_run(
        self,
        hidden_states: torch.Tensor,
    ) -> PoolerOutput:
        # Find the task that has the largest output for subsequent steps
        output_size = dict[PoolingTask, float]()
        for task in self.get_supported_pooling_tasks():
            # Run a full batch with each task to ensure none of them OOMs
            output = self._dummy_pooler_run_task(hidden_states, task)
            output_size[task] = output.get_data_nbytes()
            del output  # Allow GC

        max_task = max(output_size.items(), key=lambda x: x[1])[0]
        return self._dummy_pooler_run_task(hidden_states, max_task)

    def profile_run(self) -> None:
        # Profile with multimodal encoder & encoder cache.
        if self.supports_mm_inputs:
            if self.model_config.multimodal_config.skip_mm_profiling:
                logger.info(
                    "Skipping memory profiling for multimodal encoder and "
                    "encoder cache.")
            else:
                mm_budget = self.mm_budget
                assert mm_budget is not None

                if (encoder_budget := mm_budget.get_encoder_budget()) > 0:
                    # NOTE: Currently model is profiled with a single non-text
                    # modality with the max possible input tokens even when
                    # it supports multiple.
                    dummy_modality = mm_budget.get_modality_with_max_tokens()
                    max_mm_items_per_batch = mm_budget \
                        .max_items_per_batch_by_modality[dummy_modality]

                    logger.info(
                        "Encoder cache will be initialized with a budget of "
                        "%s tokens, and profiled with %s %s items of the "
                        "maximum feature size.",
                        encoder_budget,
                        max_mm_items_per_batch,
                        dummy_modality,
                    )

                    # Create dummy batch of multimodal inputs.
                    batched_dummy_mm_inputs = self._get_mm_dummy_batch(
                        dummy_modality,
                        max_mm_items_per_batch,
                    )

                    # Run multimodal encoder.
                    dummy_encoder_outputs = \
                        self.model.get_multimodal_embeddings(
                        **batched_dummy_mm_inputs)

                    sanity_check_mm_encoder_outputs(
                        dummy_encoder_outputs,
                        expected_num_items=max_mm_items_per_batch,
                    )

                    # Cache the dummy encoder outputs.
                    self.encoder_cache["tmp"] = dict(
                        enumerate(dummy_encoder_outputs))

        # Add `is_profile` here to pre-allocate communication buffers
        hidden_states, last_hidden_states \
            = self._dummy_run(self.max_num_tokens, is_profile=True)
        if get_pp_group().is_last_rank:
            if self.is_pooling_model:
                output = self._dummy_pooler_run(hidden_states)
            else:
                output = self._dummy_sampler_run(last_hidden_states)
        else:
            output = None
        self._sync_device()
        del hidden_states, output
        self.encoder_cache.clear()
        gc.collect()

    def capture_model(self) -> int:
        if self.compilation_config.cudagraph_mode == CUDAGraphMode.NONE:
            logger.warning(
                "Skipping CUDA graph capture. To turn on CUDA graph capture, "
                "ensure `cudagraph_mode` was not manually set to `NONE`")
            return 0
        else:
            self.initialize_cudagraph_capture()

        compilation_counter.num_gpu_runner_capture_triggers += 1

        start_time = time.perf_counter()
        start_free_gpu_memory = torch.cuda.mem_get_info()[0]

        @contextmanager
        def freeze_gc():
            # Optimize garbage collection during CUDA graph capture.
            # Clean up, then freeze all remaining objects from being included
            # in future collections.
            gc.collect()
            should_freeze = not envs.VLLM_ENABLE_CUDAGRAPH_GC
            if should_freeze:
                gc.freeze()
            try:
                yield
            finally:
                if should_freeze:
                    gc.unfreeze()
                    gc.collect()

        # Trigger CUDA graph capture for specific shapes.
        # Capture the large shapes first so that the smaller shapes
        # can reuse the memory pool allocated for the large shapes.
        set_cudagraph_capturing_enabled(True)
        with freeze_gc(), graph_capture(device=self.device):
            cudagraph_mode = self.compilation_config.cudagraph_mode
            assert cudagraph_mode is not None
            if cudagraph_mode.mixed_mode() != CUDAGraphMode.NONE:
                cudagraph_runtime_mode = cudagraph_mode.mixed_mode()

                compilation_cases = list(reversed(self.cudagraph_batch_sizes))
                self._capture_cudagraphs(
                    compilation_cases,
                    cudagraph_runtime_mode=cudagraph_runtime_mode,
                    uniform_decode=False)

            # Capture full cudagraph for uniform decode batches if we have
            # dont already have full mixed prefill-decode cudagraphs
            if cudagraph_mode.decode_mode() == CUDAGraphMode.FULL and \
                cudagraph_mode.separate_routine():
                max_num_tokens = self.scheduler_config.max_num_seqs * \
                        self.uniform_decode_query_len
                decode_cudagraph_batch_sizes = [
                    x for x in self.cudagraph_batch_sizes if
                    x <= max_num_tokens and x >= self.uniform_decode_query_len
                ]
                compilation_cases_decode = list(
                    reversed(decode_cudagraph_batch_sizes))
                self._capture_cudagraphs(
                    compilation_cases=compilation_cases_decode,
                    cudagraph_runtime_mode=CUDAGraphMode.FULL,
                    uniform_decode=True)

        # Disable cudagraph capturing globally, so any unexpected cudagraph
        # capturing will be detected and raise an error after here.
        # Note: We don't put it into graph_capture context manager because
        # we may do lazy capturing in future that still allows capturing
        # after here.
        set_cudagraph_capturing_enabled(False)

        end_time = time.perf_counter()
        end_free_gpu_memory = torch.cuda.mem_get_info()[0]
        elapsed_time = end_time - start_time
        cuda_graph_size = start_free_gpu_memory - end_free_gpu_memory
        # This usually takes 5~20 seconds.
        logger.info("Graph capturing finished in %.0f secs, took %.2f GiB",
                    elapsed_time, cuda_graph_size / (1 << 30))
        return cuda_graph_size

    def _capture_cudagraphs(self, compilation_cases: list[int],
                            cudagraph_runtime_mode: CUDAGraphMode,
                            uniform_decode: bool):
        assert cudagraph_runtime_mode != CUDAGraphMode.NONE and \
            cudagraph_runtime_mode in [CUDAGraphMode.FULL,
                                        CUDAGraphMode.PIECEWISE]

        # Only rank 0 should print progress bar during capture
        if is_global_first_rank():
            compilation_cases = tqdm(
                compilation_cases,
                disable=not self.load_config.use_tqdm_on_load,
                desc="Capturing CUDA graphs ({}, {})".format(
                    "decode" if uniform_decode else "mixed prefill-decode",
                    cudagraph_runtime_mode.name))
        # DBO Only supports running Full cudagraphs with uniform
        # decode lengths
        if self.enable_ubatching and uniform_decode:
            for num_tokens in compilation_cases:
                # If the number of tokens is greater than the microbatching
                # threshold, don't generate a microbatched cudagraph
                if (num_tokens < self.ubatching_decode_token_threshold):
                    continue

                # Warmup
                for _ in range(
                        self.compilation_config.cudagraph_num_of_warmups):
                    force_attention = (
                        cudagraph_runtime_mode == CUDAGraphMode.FULL)
                    self._dummy_run(num_tokens,
                                    cudagraph_runtime_mode=CUDAGraphMode.NONE,
                                    force_attention=force_attention,
                                    uniform_decode=True,
                                    allow_microbatching=True,
                                    skip_eplb=True)

                # Graph Capture
                self._dummy_run(num_tokens,
                                cudagraph_runtime_mode=CUDAGraphMode.FULL,
                                uniform_decode=True,
                                allow_microbatching=True,
                                skip_eplb=True)
        # We skip EPLB here since we don't want to record dummy metrics
        for num_tokens in compilation_cases:
            for _ in range(self.compilation_config.cudagraph_num_of_warmups):
                # Use CUDAGraphRuntimeStyle.NONE (default) for warmup.
                # But be careful, warm up with `NONE`is orthogonal to
                # if we want to warm up attention or not. This is
                # different from the case where `FULL` implies capture
                # attention while `PIECEWISE` implies no attention.
                force_attention = (
                    cudagraph_runtime_mode == CUDAGraphMode.FULL)
                self._dummy_run(num_tokens,
                                cudagraph_runtime_mode=CUDAGraphMode.NONE,
                                force_attention=force_attention,
                                uniform_decode=uniform_decode,
                                skip_eplb=True,
                                remove_lora=False)
            self._dummy_run(num_tokens,
                            cudagraph_runtime_mode=cudagraph_runtime_mode,
                            uniform_decode=uniform_decode,
                            skip_eplb=True,
                            remove_lora=False)
        self.maybe_remove_all_loras(self.lora_config)

    def initialize_attn_backend(self, kv_cache_config: KVCacheConfig) -> None:
        """
        Initialize the attention backends and attention metadata builders.
        """
        assert len(self.attn_groups) == 0, \
            "Attention backends are already initialized"

        def get_attn_backends_for_layers(
                layer_names: list[str]
        ) -> dict[type[AttentionBackend], list[str]]:
            layers = get_layers_from_vllm_config(self.vllm_config,
                                                 AttentionLayerBase,
                                                 layer_names)
            attn_backends = {}
            attn_backend_layers = defaultdict(list)
            # Dedupe based on full class name; this is a bit safer than
            # using the class itself as the key because when we create dynamic
            # attention backend subclasses (e.g. ChunkedLocalAttention) unless
            # they are cached correctly, there will be different objects per
            # layer.
            for layer_name in layer_names:
                attn_backend = layers[layer_name].get_attn_backend()

                if layer_name in self.kv_sharing_fast_prefill_eligible_layers:
                    attn_backend = create_fast_prefill_custom_backend(
                        "FastPrefill",
                        attn_backend,
                    )

                key = attn_backend.full_cls_name()
                attn_backends[key] = attn_backend
                attn_backend_layers[key].append(layer_name)
            return {
                attn_backends[k]: v
                for k, v in attn_backend_layers.items()
            }

        def create_attn_groups(
            attn_backends_map: dict[AttentionBackend, list[str]],
            kv_cache_spec: KVCacheSpec,
        ) -> list[AttentionGroup]:
            attn_groups: list[AttentionGroup] = []
            for attn_backend, layer_names in attn_backends_map.items():
                attn_metadata_builders = []
                attn_metadata_builders.append(attn_backend.get_builder_cls()(
                    kv_cache_spec,
                    layer_names,
                    self.vllm_config,
                    self.device,
                ))
                if self.enable_ubatching:
                    attn_metadata_builders.append(
                        attn_backend.get_builder_cls()(
                            kv_cache_spec,
                            layer_names,
                            self.vllm_config,
                            self.device,
                        ))
                attn_group = AttentionGroup(attn_backend,
                                            attn_metadata_builders,
                                            layer_names)
                attn_groups.append(attn_group)
            return attn_groups

        for kv_cache_group_spec in kv_cache_config.kv_cache_groups:
            kv_cache_spec = kv_cache_group_spec.kv_cache_spec
            attn_backends = get_attn_backends_for_layers(
                kv_cache_group_spec.layer_names)
            self.attn_groups.append(
                create_attn_groups(attn_backends, kv_cache_spec))

        # Calculate reorder batch threshold (if needed)
        self.calculate_reorder_batch_threshold()

    def initialize_cudagraph_capture(self) -> None:
        min_cg_support = AttentionCGSupport.ALWAYS
        min_cg_builder_name = None

        for attn_group in self._attn_group_iterator():
            builder = attn_group.get_metadata_builder()
            if builder.cudagraph_support.value < min_cg_support.value:
                min_cg_support = builder.cudagraph_support
                min_cg_builder_name = builder.__class__.__name__
        # Flexible resolve the cudagraph mode
        cudagraph_mode = self.compilation_config.cudagraph_mode
        # check cudagraph for mixed batch is supported
        if cudagraph_mode.mixed_mode() == CUDAGraphMode.FULL \
            and min_cg_support != AttentionCGSupport.ALWAYS:
            msg = (f"CUDAGraphMode.{cudagraph_mode.name} is not supported "
                   f"with {min_cg_builder_name} backend (support: "
                   f"{min_cg_support})")
            if min_cg_support == AttentionCGSupport.NEVER:
                # if not supported any full cudagraphs, just raise it.
                msg += "; please try cudagraph_mode=PIECEWISE, and "\
                    "make sure compilation level is piecewise"
                raise ValueError(msg)

            # attempt to resolve the full cudagraph related mode
            if self.compilation_config.splitting_ops_contain_attention():
                msg += "; setting cudagraph_mode=FULL_AND_PIECEWISE"
                cudagraph_mode = self.compilation_config.cudagraph_mode = \
                    CUDAGraphMode.FULL_AND_PIECEWISE
            else:
                msg += "; setting cudagraph_mode=FULL_DECODE_ONLY"
                cudagraph_mode = self.compilation_config.cudagraph_mode = \
                    CUDAGraphMode.FULL_DECODE_ONLY
            logger.warning(msg)

        # check that if we are doing spec-decode + decode full-cudagraphs it is
        # supported
        if (cudagraph_mode.decode_mode() == CUDAGraphMode.FULL
                and self.uniform_decode_query_len > 1 and min_cg_support.value
                < AttentionCGSupport.UNIFORM_BATCH.value):
            msg = (f"CUDAGraphMode.{cudagraph_mode.name} is not supported"
                   f" with spec-decode for attention backend "
                   f"{min_cg_builder_name} (support: {min_cg_support})")
            if self.compilation_config.splitting_ops_contain_attention():
                msg += "; setting cudagraph_mode=PIECEWISE"
                cudagraph_mode = self.compilation_config.cudagraph_mode = \
                    CUDAGraphMode.PIECEWISE
            else:
                msg += "; setting cudagraph_mode=NONE"
                cudagraph_mode = self.compilation_config.cudagraph_mode = \
                    CUDAGraphMode.NONE
            logger.warning(msg)

        # double check that we can support full cudagraph if they are requested
        # even after automatic downgrades
        if cudagraph_mode.has_full_cudagraphs() \
            and min_cg_support == AttentionCGSupport.NEVER:
            raise ValueError(f"CUDAGraphMode.{cudagraph_mode.name} is not "
                             f"supported with {min_cg_builder_name} backend ("
                             f"support:{min_cg_support}) "
                             "; please try cudagraph_mode=PIECEWISE, "
                             "and make sure compilation level is piecewise")

        # Trigger cudagraph dispatching keys initialization here (after
        # initializing attn backends).
        self.cudagraph_dispatcher.initialize_cudagraph_keys(
            self.compilation_config.cudagraph_mode,
            self.uniform_decode_query_len)

    def calculate_reorder_batch_threshold(self) -> None:
        """
        Check that if any backends reorder batches; that the reordering
        is compatible (e.g., decode threshold is the same)
        """
        for group in self._attn_group_iterator():
            attn_metadata_builder_i = group.get_metadata_builder()

            # check that if any backends reorder batches; that the reordering
            # is compatible (e.g., decode threshold is the same)
            reorder_batch_threshold_i = (
                attn_metadata_builder_i.reorder_batch_threshold)
            if reorder_batch_threshold_i is not None:
                if self.reorder_batch_threshold is not None:
                    if reorder_batch_threshold_i != \
                        self.reorder_batch_threshold:
                        raise ValueError(
                            f"Attention backend reorders decodes with "
                            f"threshold {reorder_batch_threshold_i} but other "
                            f"backend uses threshold "
                            f"{self.reorder_batch_threshold}")
                else:
                    self.reorder_batch_threshold = reorder_batch_threshold_i

    def may_reinitialize_input_batch(self,
                                     kv_cache_config: KVCacheConfig) -> None:
        """
        Re-initialize the input batch if the block sizes are different from
        `[self.cache_config.block_size]`. This usually happens when there
        are multiple KV cache groups.

        Args:
            kv_cache_config: The KV cache configuration.
        """
        block_sizes = [
            kv_cache_group.kv_cache_spec.block_size
            for kv_cache_group in kv_cache_config.kv_cache_groups
        ]
        if block_sizes != [self.cache_config.block_size]:
            assert self.cache_config.cpu_offload_gb == 0, (
                "Cannot re-initialize the input batch when CPU weight "
                "offloading is enabled. See https://github.com/vllm-project/vllm/pull/18298 "  # noqa: E501
                "for more details.")
            self.input_batch = InputBatch(
                max_num_reqs=self.max_num_reqs,
                max_model_len=max(self.max_model_len, self.max_encoder_len),
                max_num_batched_tokens=self.max_num_tokens,
                device=self.device,
                pin_memory=self.pin_memory,
                vocab_size=self.model_config.get_vocab_size(),
                block_sizes=block_sizes,
                is_spec_decode=bool(self.vllm_config.speculative_config),
                logitsprocs=self.input_batch.logitsprocs,
                is_pooling_model=self.is_pooling_model,
                num_speculative_tokens=(
                    self.vllm_config.speculative_config.num_speculative_tokens
                    if self.vllm_config.speculative_config else 0),
            )

    def _allocate_kv_cache_tensors(
            self, kv_cache_config: KVCacheConfig) -> dict[str, torch.Tensor]:
        """
        Initializes the KV cache buffer with the correct size. The buffer needs
        to be reshaped to the desired shape before being used by the models.

        Args:
            kv_cache_config: The KV cache config
        Returns:
            dict[str, torch.Tensor]: A map between layer names to their
            corresponding memory buffer for KV cache.
         """
        kv_cache_raw_tensors: dict[str, torch.Tensor] = {}
        for kv_cache_tensor in kv_cache_config.kv_cache_tensors:
            tensor = torch.zeros(kv_cache_tensor.size,
                                 dtype=torch.int8,
                                 device=self.device)
            for layer_name in kv_cache_tensor.shared_by:
                kv_cache_raw_tensors[layer_name] = tensor

        layer_names = set()
        for group in kv_cache_config.kv_cache_groups:
            for layer_name in group.layer_names:
                if layer_name in self.runner_only_attn_layers:
                    continue
                layer_names.add(layer_name)
        assert layer_names == set(kv_cache_raw_tensors.keys(
        )), "Some layers are not correctly initialized"
        return kv_cache_raw_tensors

    def _attn_group_iterator(self) -> Iterator[AttentionGroup]:
        return itertools.chain.from_iterable(self.attn_groups)

    def _kv_cache_spec_attn_group_iterator(
            self) -> Iterator[tuple[KVCacheSpec, AttentionGroup]]:
        if not self.kv_cache_config.kv_cache_groups:
            return
        for kv_cache_spec_id, attn_groups in enumerate(self.attn_groups):
            for attn_group in attn_groups:
                yield self.kv_cache_config.kv_cache_groups[
                    kv_cache_spec_id].kv_cache_spec, attn_group

    def _reshape_kv_cache_tensors(
        self,
        kv_cache_config: KVCacheConfig,
        kv_cache_raw_tensors: dict[str, torch.Tensor],
    ) -> dict[str, torch.Tensor]:
        """
        Reshape the KV cache tensors to the desired shape and dtype.

        Args:
            kv_cache_config: The KV cache config
            kv_cache_raw_tensors: The KV cache buffer of each layer, with
                correct size but uninitialized shape.
        Returns:
            Dict[str, torch.Tensor]: A map between layer names to their
            corresponding memory buffer for KV cache.
        """
        kv_caches: dict[str, torch.Tensor] = {}
        has_attn, has_mamba = False, False
        for kv_cache_spec, group in self._kv_cache_spec_attn_group_iterator():
            attn_backend = group.backend
            for layer_name in group.layer_names:
                if layer_name in self.runner_only_attn_layers:
                    continue
                raw_tensor = kv_cache_raw_tensors[layer_name]
                assert raw_tensor.numel() % kv_cache_spec.page_size_bytes == 0
                num_blocks = (raw_tensor.numel() //
                              kv_cache_spec.page_size_bytes)
                if isinstance(kv_cache_spec, AttentionSpec):
                    has_attn = True
                    kv_cache_shape = attn_backend.get_kv_cache_shape(
                        num_blocks, kv_cache_spec.block_size,
                        kv_cache_spec.num_kv_heads, kv_cache_spec.head_size)
                    dtype = kv_cache_spec.dtype
                    try:
                        kv_cache_stride_order = \
                            attn_backend.get_kv_cache_stride_order()
                        assert len(kv_cache_stride_order) == len(
                            kv_cache_shape)
                    except (AttributeError, NotImplementedError):
                        kv_cache_stride_order = tuple(
                            range(len(kv_cache_shape)))
                    # The allocation respects the backend-defined stride order
                    # to ensure the semantic remains consistent for each
                    # backend. We first obtain the generic kv cache shape and
                    # then permute it according to the stride order which could
                    # result in a non-contiguous tensor.
                    kv_cache_shape = tuple(kv_cache_shape[i]
                                           for i in kv_cache_stride_order)
                    # Maintain original KV shape view.
                    inv_order = [
                        kv_cache_stride_order.index(i)
                        for i in range(len(kv_cache_stride_order))
                    ]
                    kv_caches[layer_name] = kv_cache_raw_tensors[
                        layer_name].view(dtype).view(kv_cache_shape).permute(
                            *inv_order)
                elif isinstance(kv_cache_spec, MambaSpec):
                    has_mamba = True
                    raw_tensor = kv_cache_raw_tensors[layer_name]
                    state_tensors = []
                    storage_offset_bytes = 0
                    for (shape, dtype) in zip(kv_cache_spec.shapes,
                                              kv_cache_spec.dtypes):
                        dtype_size = get_dtype_size(dtype)
                        num_element_per_page = (
                            kv_cache_spec.page_size_bytes // dtype_size)
                        target_shape = (num_blocks, *shape)
                        stride = torch.empty(target_shape).stride()
                        target_stride = (num_element_per_page, *stride[1:])
                        assert storage_offset_bytes % dtype_size == 0
                        tensor = torch.as_strided(
                            raw_tensor.view(dtype),
                            size=target_shape,
                            stride=target_stride,
                            storage_offset=storage_offset_bytes // dtype_size,
                        )
                        state_tensors.append(tensor)
                        storage_offset_bytes += stride[0] * dtype_size

                    kv_caches[layer_name] = state_tensors
                else:
                    raise NotImplementedError

        if has_attn and has_mamba:
            self._update_hybrid_attention_mamba_layout(kv_caches)

        return kv_caches

    def _update_hybrid_attention_mamba_layout(
            self, kv_caches: dict[str, torch.Tensor]) -> None:
        """
        Update the layout of attention layers from (2, num_blocks, ...) to
        (num_blocks, 2, ...).

        Args:
            kv_caches: The KV cache buffer of each layer.
        """

        for kv_cache_spec, group in self._kv_cache_spec_attn_group_iterator():
            for layer_name in group.layer_names:
                kv_cache = kv_caches[layer_name]
                if (isinstance(kv_cache_spec, AttentionSpec)
                        and kv_cache.shape[0] == 2):
                    assert kv_cache.shape[1] != 2, \
                        "Fail to determine whether the layout is " \
                        "(2, num_blocks, ...) or (num_blocks, 2, ...) for " \
                        f"a tensor of shape {kv_cache.shape}"
                    hidden_size = kv_cache.shape[2:].numel()
                    kv_cache.as_strided_(size=kv_cache.shape,
                                         stride=(hidden_size, 2 * hidden_size,
                                                 *kv_cache.stride()[2:]))

    def initialize_kv_cache_tensors(
            self, kv_cache_config: KVCacheConfig) -> dict[str, torch.Tensor]:
        """
        Initialize the memory buffer for KV cache.

        Args:
            kv_cache_config: The KV cache config
        Returns:
            Dict[str, torch.Tensor]: A map between layer names to their
            corresponding memory buffer for KV cache.
        """
        # Initialize the memory buffer for KV cache
        kv_cache_raw_tensors = self._allocate_kv_cache_tensors(kv_cache_config)
        # Change the memory buffer to the desired shape
        kv_caches = self._reshape_kv_cache_tensors(kv_cache_config,
                                                   kv_cache_raw_tensors)

        # Set up cross-layer KV cache sharing
        for layer_name, target_layer_name in self.shared_kv_cache_layers.items(
        ):
            logger.debug("%s reuses KV cache of %s", layer_name,
                         target_layer_name)
            kv_caches[layer_name] = kv_caches[target_layer_name]

        bind_kv_cache(kv_caches,
                      self.compilation_config.static_forward_context,
                      self.kv_caches)
        return kv_caches

    def maybe_add_kv_sharing_layers_to_kv_cache_groups(
            self, kv_cache_config: KVCacheConfig) -> None:
        """
        Add layers that re-use KV cache to KV cache group of its target layer.
        Mapping of KV cache tensors happens in `initialize_kv_cache_tensors()`
        """
        if not self.shared_kv_cache_layers:
            # No cross-layer KV sharing, return
            return

        add_kv_sharing_layers_to_kv_cache_groups(
            self.shared_kv_cache_layers,
            kv_cache_config.kv_cache_groups,
            self.runner_only_attn_layers,
        )

        if self.cache_config.kv_sharing_fast_prefill:
            # In You Only Cache Once (https://arxiv.org/abs/2405.05254) or other
            # similar KV sharing setups, only the layers that generate KV caches
            # are involved in the prefill phase, enabling prefill to early exit.
            attn_layers = get_layers_from_vllm_config(self.vllm_config,
                                                      Attention)
            for layer_name in reversed(attn_layers):
                if layer_name in self.shared_kv_cache_layers:
                    self.kv_sharing_fast_prefill_eligible_layers.add(
                        layer_name)
                else:
                    break

    def initialize_kv_cache(self, kv_cache_config: KVCacheConfig) -> None:
        """
        Initialize KV cache based on `kv_cache_config`.
        Args:
            kv_cache_config: Configuration for the KV cache, including the KV
            cache size of each layer
        """
        kv_cache_config = deepcopy(kv_cache_config)
        self.kv_cache_config = kv_cache_config
        self.may_reinitialize_input_batch(kv_cache_config)
        self.may_add_encoder_only_layers_to_kv_cache_config()
        self.maybe_add_kv_sharing_layers_to_kv_cache_groups(kv_cache_config)
        self.initialize_attn_backend(kv_cache_config)
        kv_caches = self.initialize_kv_cache_tensors(kv_cache_config)

        if self.speculative_config and self.speculative_config.use_eagle():
            assert isinstance(self.drafter, EagleProposer)
            # validate all draft model layers belong to the same kv cache
            # group
            self.drafter.validate_same_kv_cache_group(kv_cache_config)

        if has_kv_transfer_group():
            get_kv_transfer_group().register_kv_caches(kv_caches)
            if self.device.type == 'xpu':
                get_kv_transfer_group().set_host_xfer_buffer_ops(
                    copy_kv_blocks)

        if self.dcp_world_size > 1:
            layer_names = self.attn_groups[0][0].layer_names
            layers = get_layers_from_vllm_config(self.vllm_config,
                                                 AttentionLayerBase,
                                                 layer_names)
            for layer in layers.values():
                assert layer.impl.need_to_return_lse_for_decode, (
                    "DCP requires attention impls to return"
                    " the softmax lse for decode, but the impl "
                    f"{layer.impl.__class__.__name__} "
                    "does not return the softmax lse for decode.")

    def may_add_encoder_only_layers_to_kv_cache_config(self) -> None:
        """
        Add encoder-only layers to the KV cache config.
        """
        block_size = self.vllm_config.cache_config.block_size
        use_mla = self.vllm_config.model_config.use_mla
        encoder_only_attn_specs: dict[AttentionSpec,
                                      list[str]] = defaultdict(list)
        attn_layers = get_layers_from_vllm_config(self.vllm_config, Attention)
        for layer_name, attn_module in attn_layers.items():
            if attn_module.attn_type == AttentionType.ENCODER_ONLY:
                attn_spec: AttentionSpec = EncoderOnlyAttentionSpec(
                    block_size=block_size,
                    num_kv_heads=attn_module.num_kv_heads,
                    head_size=attn_module.head_size,
                    dtype=self.kv_cache_dtype,
                    use_mla=use_mla)
                encoder_only_attn_specs[attn_spec].append(layer_name)
                self.runner_only_attn_layers.add(layer_name)
        if len(encoder_only_attn_specs) > 0:
            assert len(
                encoder_only_attn_specs
            ) == 1, "Only support one encoder-only attention spec now"
            spec, layer_names = encoder_only_attn_specs.popitem()
            self.kv_cache_config.kv_cache_groups.append(
                KVCacheGroupSpec(layer_names=layer_names, kv_cache_spec=spec))

    def get_kv_cache_spec(self) -> dict[str, KVCacheSpec]:
        """
        Generates the KVCacheSpec by parsing the kv cache format from each
        Attention module in the static forward context.
        Returns:
            KVCacheSpec: A dictionary mapping layer names to their KV cache
            format. Layers that do not need KV cache are not included.
        """

        block_size = self.vllm_config.cache_config.block_size
        use_mla = self.vllm_config.model_config.use_mla
        kv_cache_spec: dict[str, KVCacheSpec] = {}
        attn_layers = get_layers_from_vllm_config(self.vllm_config, Attention)
        for layer_name, attn_module in attn_layers.items():
            if (kv_tgt_layer :=
                    attn_module.kv_sharing_target_layer_name) is not None:
                # The layer doesn't need its own KV cache and will use that of
                # the target layer. We skip creating a KVCacheSpec for it, so
                # that KV cache management logic will act as this layer does
                # not exist, and doesn't allocate KV cache for the layer. This
                # enables the memory saving of cross-layer kv sharing, allowing
                # a given amount of memory to accommodate longer context lengths
                # or enable more requests to be processed simultaneously.
                self.shared_kv_cache_layers[layer_name] = kv_tgt_layer
                continue

            # TODO(lucas): move the attention specs into the model layers like
            # the attention backends
            if attn_module.attn_type == AttentionType.DECODER:
                if attn_module.sliding_window is not None:
                    kv_cache_spec[layer_name] = SlidingWindowSpec(
                        block_size=block_size,
                        num_kv_heads=attn_module.num_kv_heads,
                        head_size=attn_module.head_size,
                        dtype=self.kv_cache_dtype,
                        sliding_window=attn_module.sliding_window,
                        use_mla=use_mla)
                elif self.attention_chunk_size is not None \
                        and isinstance(attn_module, ChunkedLocalAttention):
                    kv_cache_spec[layer_name] = ChunkedLocalAttentionSpec(
                        block_size=block_size,
                        num_kv_heads=attn_module.num_kv_heads,
                        head_size=attn_module.head_size,
                        dtype=self.kv_cache_dtype,
                        attention_chunk_size=self.attention_chunk_size,
                        use_mla=use_mla)
                else:
                    kv_cache_spec[layer_name] = FullAttentionSpec(
                        block_size=block_size,
                        num_kv_heads=attn_module.num_kv_heads,
                        head_size=attn_module.head_size,
                        dtype=self.kv_cache_dtype,
                        use_mla=use_mla)
            elif attn_module.attn_type == AttentionType.ENCODER_DECODER:
                kv_cache_spec[layer_name] = CrossAttentionSpec(
                    block_size=block_size,
                    num_kv_heads=attn_module.num_kv_heads,
                    head_size=attn_module.head_size,
                    dtype=self.kv_cache_dtype,
                    use_mla=use_mla)
            elif attn_module.attn_type in (AttentionType.ENCODER,
                                           AttentionType.ENCODER_ONLY):
                # encoder-only attention does not need KV cache.
                continue
            else:
                raise ValueError(
                    f"Unknown attention type: {attn_module.attn_type}")

        mamba_layers = get_layers_from_vllm_config(self.vllm_config, MambaBase)
        if len(mamba_layers) > 0:
            if (self.vllm_config.speculative_config is not None
                    and self.vllm_config.model_config.hf_config.model_type
                    not in ["qwen3_next"]):
                raise NotImplementedError(
                    "Mamba with speculative decoding is not supported yet.")
            if self.vllm_config.cache_config.enable_prefix_caching:
                raise NotImplementedError(
                    "Prefix caching is not supported for Mamba yet.")
            max_model_len = self.vllm_config.model_config.max_model_len

            page_size_padded = (
                self.vllm_config.cache_config.mamba_page_size_padded)

            # Set block_size to max_model_len, so that mamba model will always
            # have only one block in the KV cache.
            for layer_name, mamba_module in mamba_layers.items():
                kv_cache_spec[layer_name] = MambaSpec(
                    shapes=mamba_module.get_state_shape(),
                    dtypes=mamba_module.get_state_dtype(),
                    block_size=max_model_len,
                    page_size_padded=page_size_padded,
                    mamba_type=mamba_module.mamba_type,
                    num_speculative_blocks=(
                        self.speculative_config.num_speculative_tokens
                        if self.speculative_config else 0),
                )

        return kv_cache_spec

    def _to_list(self, sampled_token_ids: torch.Tensor) -> list[list[int]]:
        # This is a short term mitigation for issue mentioned in
        # https://github.com/vllm-project/vllm/issues/22754.
        # `tolist` would trigger a cuda wise stream sync, which
        # would block other copy ops from other cuda streams.
        # A cuda event sync would avoid such a situation. Since
        # this is in the critical path of every single model
        # forward loop, this has caused perf issue for a disagg
        # setup.
        pinned = self.sampled_token_ids_pinned_cpu[:sampled_token_ids.shape[0]]
        pinned.copy_(sampled_token_ids, non_blocking=True)
        self.transfer_event.record()
        self.transfer_event.synchronize()
        return pinned.tolist()<|MERGE_RESOLUTION|>--- conflicted
+++ resolved
@@ -91,13 +91,9 @@
 from vllm.v1.worker.kv_connector_model_runner_mixin import (
     KVConnectorModelRunnerMixin, KVConnectorOutput)
 from vllm.v1.worker.lora_model_runner_mixin import LoRAModelRunnerMixin
-<<<<<<< HEAD
-from vllm.v1.worker.ubatch_utils import (UbatchSlice, UBatchSlices,
-                                         create_ubatch_slices)
-=======
-from vllm.v1.worker.ubatch_splitting import get_dp_padding_ubatch, ubatch_split
-from vllm.v1.worker.ubatch_utils import UbatchSlice, UBatchSlices
->>>>>>> bce18981
+from vllm.v1.worker.ubatch_splitting import (check_ubatch_thresholds,
+                                             ubatch_split)
+from vllm.v1.worker.ubatch_utils import UBatchSlice, UBatchSlices
 
 from .utils import (AttentionGroup, MultiModalBudget,
                     add_kv_sharing_layers_to_kv_cache_groups, bind_kv_cache,
@@ -418,12 +414,8 @@
             dtype=torch.int64,
             device="cpu",
             pin_memory=self.pin_memory)
-        
+
         # Microbatching
-        self.ubatching_decode_token_threshold = \
-            self.parallel_config.microbatching_decode_token_threshold
-        self.ubatching_prefill_token_threshold = \
-            self.parallel_config.microbatching_prefill_token_threshold
         self.enable_ubatching = self.parallel_config.enable_microbatching
 
     def _make_buffer(self,
@@ -690,47 +682,6 @@
         # Refresh batch metadata with any pending updates.
         self.input_batch.refresh_metadata()
 
-<<<<<<< HEAD
-    def _ubatch_split(
-        self,
-        num_scheduled_tokens: np.ndarray,
-        total_num_scheduled_tokens: int,
-        max_num_scheduled_tokens: int,
-    ) -> tuple[Optional[UBatchSlices], int, Optional[torch.Tensor]]:
-        # Don't bother with the should_ubatch handshaking unless microbatching
-        # is enabled
-        if not self.enable_ubatching:
-            return (None, 0, None)
-
-        # Check preconditions for microbatching
-        uniform_decode = (max_num_scheduled_tokens == self.uniform_decode_query_len) and (
-            total_num_scheduled_tokens == self.input_batch.num_reqs * max_num_scheduled_tokens)
-        should_attempt_ubatching = self._should_ubatch(total_num_scheduled_tokens, uniform_decode=uniform_decode)
-
-        # Don't microbatch unless every other DP worker is also microbatching
-        num_pad_tokens = 0
-        num_tokens_after_padding = None
-        
-        (should_ubatch, num_pad_tokens,
-         num_tokens_after_padding) = self.get_dp_padding_ubatch(
-             total_num_scheduled_tokens, should_attempt_ubatching)
-        if not should_ubatch:
-            return (None, 0, None)
-
-        # This doesn't actually pad the ubatch slices. It just initializes the
-        # split point to the padded value so that padding can be applied
-        # to the second ubatch in pad_out_ubatch_slice after attention
-        # metadata creation
-        assert num_pad_tokens < total_num_scheduled_tokens,\
-            f"num_pad_tokens {num_pad_tokens} "\
-            f"original_num_tokens {num_scheduled_tokens}"
-        num_tokens_per_ubatch = (total_num_scheduled_tokens +
-                                       num_pad_tokens) // 2
-        ubatch_slices = create_ubatch_slices(
-            num_scheduled_tokens, num_tokens_per_ubatch)
-        
-        print(f"Running Ubatched! uniform_decode: {uniform_decode} with ubatch_slices: {ubatch_slices}, num_pad_tokens: {num_pad_tokens}, num_tokens_after_padding: {num_tokens_after_padding}, num_tokens_per_ubatch {num_tokens_per_ubatch}")
-=======
     def _update_states_after_model_execute(
             self, output_token_ids: torch.Tensor) -> None:
         """Update the cached states after model execution.
@@ -743,7 +694,6 @@
         """
         if not self.model_config.is_hybrid or not self.speculative_config:
             return
->>>>>>> bce18981
 
         # Find the number of accepted tokens for each sequence.
         num_accepted_tokens = (torch.cat(
@@ -1001,21 +951,14 @@
         self.query_start_loc.copy_to_gpu()
         query_start_loc = self.query_start_loc.gpu[:num_reqs + 1]
 
-<<<<<<< HEAD
-        ubatch_slices, num_pad_tokens, num_tokens_after_padding = \
-            self._ubatch_split(num_scheduled_tokens, 
-                               total_num_scheduled_tokens,
-                               max_num_scheduled_tokens)
-=======
         num_tokens_unpadded = scheduler_output.total_num_scheduled_tokens
         num_tokens_padded = num_tokens_unpadded + self.get_local_padding(
             num_tokens_unpadded)
         ubatch_slices, num_tokens_after_padding = \
-            ubatch_split(max_num_scheduled_tokens,
+            ubatch_split(num_scheduled_tokens,
                          num_tokens_unpadded,
                          num_tokens_padded,
                          self.vllm_config)
->>>>>>> bce18981
 
         self.seq_lens.np[:num_reqs] = (
             self.input_batch.num_computed_tokens_cpu[:num_reqs] +
@@ -1834,7 +1777,7 @@
                              num_total_tokens: int):
         padded_second_ubatch_slice = slice(ubatch_slices[1].token_slice.start,
                                            num_total_tokens)
-        ubatch_slices[1] = UbatchSlice(padded_second_ubatch_slice,
+        ubatch_slices[1] = UBatchSlice(padded_second_ubatch_slice,
                                        padded_second_ubatch_slice)
 
     def _pool(
@@ -2175,9 +2118,6 @@
                 model_kwargs,
             ) = self._preprocess(scheduler_output, intermediate_tensors,
                                  ubatch_slices, num_tokens_after_padding)
-
-            if ubatch_slices is not None:
-                num_input_tokens = num_input_tokens // 2
 
             uniform_decode = (max_query_len
                               == self.uniform_decode_query_len) and (
@@ -2707,14 +2647,6 @@
             return num_nans_in_logits
         except IndexError:
             return {}
-        
-    def _should_ubatch(self, num_tokens: int, uniform_decode: bool) -> bool:
-        if not self.enable_ubatching:
-            return False
-        if uniform_decode:
-            return num_tokens >= self.ubatching_decode_token_threshold
-        else:
-            return num_tokens >= self.ubatching_prefill_token_threshold
 
     @contextmanager
     def maybe_randomize_inputs(self, input_ids: torch.Tensor):
@@ -2805,38 +2737,9 @@
                 (1 token) and prefill (multiple tokens) requests.
             remove_lora: If False, dummy LoRAs are not destroyed after the run
         """
-        num_tokens_across_dp = None
-        num_pad = 0
-        should_ubatch = False
-<<<<<<< HEAD
-        if self.enable_ubatching:
-            should_ubatch = self._should_ubatch(num_tokens, uniform_decode)
-            (should_ubatch, num_pad,
-             num_tokens_across_dp) = self.get_dp_padding_ubatch(
-                 num_tokens, should_ubatch)
-=======
-        if ubatch_enabled:
-            should_ubatch = num_tokens >= \
-                self.parallel_config.microbatching_token_threshold and \
-                allow_microbatching
-
-            (should_ubatch, num_tokens_across_dp) = get_dp_padding_ubatch(
-                num_tokens, num_tokens, should_ubatch, self.vllm_config)
->>>>>>> bce18981
-
-            # Currently the dummy run should only be ubatching during
-            # cuda graph capture, meaning all DP ranks should already
-            # have the same batch size
-            if num_tokens_across_dp is not None:
-                assert int(num_tokens_across_dp[0]) == num_tokens // 2
-
         assert cudagraph_runtime_mode in {
             CUDAGraphMode.NONE, CUDAGraphMode.PIECEWISE, CUDAGraphMode.FULL
         }
-
-        if not should_ubatch:
-            num_pad, num_tokens_across_dp = self.get_dp_padding(num_tokens)
-        num_tokens += num_pad
 
         # If cudagraph_mode.decode_mode() == FULL and
         # cudagraph_mode.seperate_routine(). This means that we are using
@@ -2853,10 +2756,6 @@
         # for GQA/MQA.
         max_query_len = self.uniform_decode_query_len if uniform_decode else \
                                                                 num_tokens
-        if allow_microbatching:
-            assert self.uniform_decode_query_len == 1
-            assert uniform_decode is True
-            assert max_query_len == 1
 
         # Set num_scheduled_tokens based on num_tokens and max_num_seqs
         # for dummy run with LoRA so that the num_reqs collectively
@@ -2894,17 +2793,21 @@
         assert len(num_scheduled_tokens_list) == num_reqs
         num_scheduled_tokens = np.array(num_scheduled_tokens_list,
                                         dtype=np.int32)
+        total_num_scheduled_tokens = int(num_scheduled_tokens.sum())
 
         ubatch_slices = None
         # We currently only microbatch if the number of tokens is
         # over a certain threshold.
-        if should_ubatch:
-            # We only support decode-only cudagraphs
-            assert num_tokens % 2 == 0
-
-            num_tokens_per_ubatch = num_tokens // 2
-            ubatch_slices = create_ubatch_slices(
-                num_scheduled_tokens, num_tokens_per_ubatch)
+        if self.enable_ubatching and allow_microbatching:
+            ubatch_slices, num_tokens_after_padding = ubatch_split(
+                num_scheduled_tokens,
+                total_num_scheduled_tokens,
+                total_num_scheduled_tokens,
+                self.vllm_config,
+            )
+        else:
+            num_pad, num_tokens_across_dp = self.get_dp_padding(num_tokens)
+            num_tokens_after_padding = num_tokens + num_pad
 
         attn_metadata: Optional[PerLayerAttnMetadata] = None
 
@@ -2926,8 +2829,9 @@
             self.seq_lens.np[:num_reqs] = seq_lens
             self.seq_lens.np[num_reqs:] = 0
             self.seq_lens.copy_to_gpu()
-            
-            cum_num_tokens, _  = self._get_cumsum_and_arange(num_scheduled_tokens)
+
+            cum_num_tokens, _ = self._get_cumsum_and_arange(
+                num_scheduled_tokens)
             self.query_start_loc.np[1:num_reqs + 1] = cum_num_tokens
             self.query_start_loc.copy_to_gpu()
 
@@ -3016,12 +2920,10 @@
                     f"Cudagraph runtime mode mismatch at dummy_run. "
                     f"Expected {_cg_mode}, but got {cudagraph_runtime_mode}.")
 
-            if ubatch_slices is not None:
-                num_tokens = num_tokens // 2
             with self.maybe_randomize_inputs(input_ids), set_forward_context(
                     attn_metadata,
                     self.vllm_config,
-                    num_tokens=num_tokens,
+                    num_tokens=num_tokens_after_padding,
                     num_tokens_across_dp=num_tokens_across_dp,
                     cudagraph_runtime_mode=cudagraph_runtime_mode,
                     batch_descriptor=batch_descriptor,
@@ -3355,54 +3257,51 @@
                 desc="Capturing CUDA graphs ({}, {})".format(
                     "decode" if uniform_decode else "mixed prefill-decode",
                     cudagraph_runtime_mode.name))
-        # DBO Only supports running Full cudagraphs with uniform
-        # decode lengths
-        if self.enable_ubatching and uniform_decode:
-            for num_tokens in compilation_cases:
-                # If the number of tokens is greater than the microbatching
-                # threshold, don't generate a microbatched cudagraph
-                if (num_tokens < self.ubatching_decode_token_threshold):
-                    continue
-
-                # Warmup
+
+        # We skip EPLB here since we don't want to record dummy metrics
+        for num_tokens in compilation_cases:
+            # We currently only capture ubatched graphs when its a FULL
+            # cudagraph and for uniform decode batches.
+            capture_ubatched_graph = self.enable_ubatching \
+                and cudagraph_runtime_mode == CUDAGraphMode.FULL \
+                and uniform_decode \
+                and check_ubatch_thresholds(
+                    config=self.vllm_config.parallel_config,
+                    num_tokens=num_tokens,
+                    uniform_decode=uniform_decode,
+                )
+
+            # Currently we capture both microbatched and non-microbatched
+            # graphs when capture_ubatched_graph is True, this is because
+            # occasionally we will be forced out of microbatching due to other
+            # DP ranks not microbatching (usually caused by an empty second
+            # microbatch; once we resolve this, we can remove the
+            # non-microbatched graph capture).
+            allow_microbatching_options = [True, False] if \
+                capture_ubatched_graph else [False]
+            for allow_microbatching in allow_microbatching_options:
                 for _ in range(
                         self.compilation_config.cudagraph_num_of_warmups):
+                    # Use CUDAGraphRuntimeStyle.NONE (default) for warmup.
+                    # But be careful, warm up with `NONE`is orthogonal to
+                    # if we want to warm up attention or not. This is
+                    # different from the case where `FULL` implies capture
+                    # attention while `PIECEWISE` implies no attention.
                     force_attention = (
                         cudagraph_runtime_mode == CUDAGraphMode.FULL)
                     self._dummy_run(num_tokens,
                                     cudagraph_runtime_mode=CUDAGraphMode.NONE,
                                     force_attention=force_attention,
-                                    uniform_decode=True,
-                                    allow_microbatching=True,
-                                    skip_eplb=True)
-
-                # Graph Capture
+                                    uniform_decode=uniform_decode,
+                                    allow_microbatching=allow_microbatching,
+                                    skip_eplb=True,
+                                    remove_lora=False)
                 self._dummy_run(num_tokens,
-                                cudagraph_runtime_mode=CUDAGraphMode.FULL,
-                                uniform_decode=True,
-                                allow_microbatching=True,
-                                skip_eplb=True)
-        # We skip EPLB here since we don't want to record dummy metrics
-        for num_tokens in compilation_cases:
-            for _ in range(self.compilation_config.cudagraph_num_of_warmups):
-                # Use CUDAGraphRuntimeStyle.NONE (default) for warmup.
-                # But be careful, warm up with `NONE`is orthogonal to
-                # if we want to warm up attention or not. This is
-                # different from the case where `FULL` implies capture
-                # attention while `PIECEWISE` implies no attention.
-                force_attention = (
-                    cudagraph_runtime_mode == CUDAGraphMode.FULL)
-                self._dummy_run(num_tokens,
-                                cudagraph_runtime_mode=CUDAGraphMode.NONE,
-                                force_attention=force_attention,
+                                cudagraph_runtime_mode=cudagraph_runtime_mode,
                                 uniform_decode=uniform_decode,
+                                allow_microbatching=allow_microbatching,
                                 skip_eplb=True,
                                 remove_lora=False)
-            self._dummy_run(num_tokens,
-                            cudagraph_runtime_mode=cudagraph_runtime_mode,
-                            uniform_decode=uniform_decode,
-                            skip_eplb=True,
-                            remove_lora=False)
         self.maybe_remove_all_loras(self.lora_config)
 
     def initialize_attn_backend(self, kv_cache_config: KVCacheConfig) -> None:
