--- conflicted
+++ resolved
@@ -73,12 +73,6 @@
 from vllm.sequence import IntermediateTensors
 from vllm.tasks import GenerationTask, PoolingTask, SupportedTask
 from vllm.utils import (
-<<<<<<< HEAD
-    DeviceMemoryProfiler,
-    GiB_bytes,
-=======
-    STR_DTYPE_TO_TORCH_DTYPE,
->>>>>>> 1d165d6d
     cdiv,
     check_use_alibi,
     is_pin_memory_available,
@@ -86,16 +80,13 @@
     round_up,
 )
 from vllm.utils.jsontree import json_map_leaves
-<<<<<<< HEAD
+from vllm.utils.mem_constants import GiB_bytes
+from vllm.utils.mem_utils import DeviceMemoryProfiler
 from vllm.utils.torch_utils import (
     STR_DTYPE_TO_TORCH_DTYPE,
     get_dtype_size,
     supports_dynamo,
 )
-=======
-from vllm.utils.mem_constants import GiB_bytes
-from vllm.utils.mem_utils import DeviceMemoryProfiler
->>>>>>> 1d165d6d
 from vllm.v1.attention.backends.flash_attn import AttentionMetadata
 from vllm.v1.attention.backends.gdn_attn import GDNAttentionMetadataBuilder
 from vllm.v1.attention.backends.utils import (
