# SPDX-License-Identifier: Apache-2.0
# SPDX-FileCopyrightText: Copyright contributors to the vLLM project

import gc
import itertools
import time
from collections import defaultdict
from collections.abc import Iterator
from contextlib import contextmanager
from copy import deepcopy
from functools import reduce
from itertools import product
from typing import TYPE_CHECKING, Any, NamedTuple, TypeAlias, cast

import numpy as np
import torch
import torch.distributed
import torch.nn as nn
from tqdm import tqdm

import vllm.envs as envs
from vllm.attention import Attention, AttentionType
from vllm.attention.backends.abstract import AttentionBackend, MultipleOf
from vllm.compilation.counter import compilation_counter
from vllm.compilation.cuda_graph import CUDAGraphWrapper
from vllm.compilation.monitor import set_cudagraph_capturing_enabled
from vllm.config import (
    CompilationMode,
    CUDAGraphMode,
    VllmConfig,
    get_layers_from_vllm_config,
    update_config,
)
from vllm.distributed.eplb.eplb_state import EplbState
from vllm.distributed.kv_transfer import get_kv_transfer_group, has_kv_transfer_group
from vllm.distributed.kv_transfer.kv_connector.utils import copy_kv_blocks
from vllm.distributed.parallel_state import (
    get_pp_group,
    get_tp_group,
    graph_capture,
    is_global_first_rank,
    prepare_communication_buffer_for_model,
)
from vllm.forward_context import BatchDescriptor, set_forward_context
from vllm.logger import init_logger
from vllm.model_executor.layers.attention_layer_base import AttentionLayerBase
from vllm.model_executor.layers.rotary_embedding import MRotaryEmbedding
from vllm.model_executor.model_loader import TensorizerLoader, get_model_loader
from vllm.model_executor.models.interfaces import (
    SupportsMultiModal,
    is_mixture_of_experts,
    supports_eagle3,
    supports_mrope,
    supports_multimodal_pruning,
    supports_transcription,
)
from vllm.model_executor.models.interfaces_base import (
    VllmModelForPooling,
    is_pooling_model,
    is_text_generation_model,
)
from vllm.multimodal import MULTIMODAL_REGISTRY
from vllm.multimodal.inputs import (
    BatchedTensorInputs,
    MultiModalKwargsItem,
    PlaceholderRange,
)
from vllm.multimodal.utils import group_mm_kwargs_by_modality
from vllm.pooling_params import PoolingParams
from vllm.sampling_params import SamplingType
from vllm.sequence import IntermediateTensors
from vllm.tasks import GenerationTask, PoolingTask, SupportedTask
from vllm.utils import length_from_prompt_token_ids_or_embeds
from vllm.utils.jsontree import json_map_leaves
from vllm.utils.math_utils import cdiv, round_up
from vllm.utils.mem_constants import GiB_bytes
from vllm.utils.mem_utils import DeviceMemoryProfiler
from vllm.utils.platform_utils import is_pin_memory_available
from vllm.utils.torch_utils import (
    get_dtype_size,
    kv_cache_dtype_str_to_dtype,
    supports_dynamo,
)
from vllm.v1.attention.backends.flash_attn import AttentionMetadata
from vllm.v1.attention.backends.gdn_attn import GDNAttentionMetadataBuilder
from vllm.v1.attention.backends.utils import (
    AttentionCGSupport,
    AttentionMetadataBuilder,
    CommonAttentionMetadata,
    create_fast_prefill_custom_backend,
    reorder_batch_to_split_decodes_and_prefills,
    split_attn_metadata,
)
from vllm.v1.cudagraph_dispatcher import CudagraphDispatcher
from vllm.v1.kv_cache_interface import (
    AttentionSpec,
    ChunkedLocalAttentionSpec,
    CrossAttentionSpec,
    EncoderOnlyAttentionSpec,
    FullAttentionSpec,
    KVCacheConfig,
    KVCacheGroupSpec,
    KVCacheSpec,
    MambaSpec,
    SlidingWindowSpec,
    UniformTypeKVCacheSpecs,
)
from vllm.v1.outputs import (
    EMPTY_MODEL_RUNNER_OUTPUT,
    AsyncModelRunnerOutput,
    DraftTokenIds,
    LogprobsLists,
    LogprobsTensors,
    ModelRunnerOutput,
    PoolerOutput,
    SamplerOutput,
)
from vllm.v1.pool.metadata import PoolingMetadata
from vllm.v1.sample.logits_processor import LogitsProcessors, build_logitsprocs
from vllm.v1.sample.metadata import SamplingMetadata
from vllm.v1.sample.rejection_sampler import RejectionSampler
from vllm.v1.sample.sampler import Sampler
from vllm.v1.spec_decode.eagle import EagleProposer
from vllm.v1.spec_decode.medusa import MedusaProposer
from vllm.v1.spec_decode.metadata import SpecDecodeMetadata
from vllm.v1.spec_decode.ngram_proposer import NgramProposer
from vllm.v1.structured_output.utils import apply_grammar_bitmask
from vllm.v1.utils import CpuGpuBuffer, record_function_or_nullcontext
from vllm.v1.worker.dp_utils import coordinate_batch_across_dp
from vllm.v1.worker.gpu_input_batch import CachedRequestState, InputBatch
from vllm.v1.worker.gpu_ubatch_wrapper import UBatchWrapper
from vllm.v1.worker.kv_connector_model_runner_mixin import KVConnectorModelRunnerMixin
from vllm.v1.worker.lora_model_runner_mixin import LoRAModelRunnerMixin
from vllm.v1.worker.ubatch_utils import (
    UBatchSlice,
    UBatchSlices,
    check_ubatch_thresholds,
)
from vllm.v1.worker.utils import is_residual_scattered_for_sp

from .utils import (
    AttentionGroup,
    MultiModalBudget,
    add_kv_sharing_layers_to_kv_cache_groups,
    bind_kv_cache,
    gather_mm_placeholders,
    sanity_check_mm_encoder_outputs,
    scatter_mm_placeholders,
)

if TYPE_CHECKING:
    from vllm.model_executor.model_loader.tensorizer import TensorizerConfig
    from vllm.v1.core.sched.output import SchedulerOutput

logger = init_logger(__name__)

AttnMetadataDict: TypeAlias = dict[str, AttentionMetadata]
# list when ubatching is enabled
PerLayerAttnMetadata: TypeAlias = list[AttnMetadataDict] | AttnMetadataDict


# Wrapper for ModelRunnerOutput to support overlapped execution.
class AsyncGPUModelRunnerOutput(AsyncModelRunnerOutput):
    def __init__(
        self,
        model_runner_output: ModelRunnerOutput,
        sampled_token_ids: torch.Tensor,
        logprobs_tensors: torch.Tensor | None,
        invalid_req_indices: list[int],
        async_output_copy_stream: torch.cuda.Stream,
    ):
        self._model_runner_output = model_runner_output
        self._invalid_req_indices = invalid_req_indices

        # Event on the copy stream so we can synchronize the non-blocking copy.
        self.async_copy_ready_event = torch.cuda.Event()

        # Keep a reference to the device tensor to avoid it being
        # deallocated until we finish copying it to the host.
        self._sampled_token_ids = sampled_token_ids
        self._logprobs_tensors = logprobs_tensors

        # Initiate the copy on a separate stream, but do not synchronize it.
        default_stream = torch.cuda.current_stream()
        with torch.cuda.stream(async_output_copy_stream):
            async_output_copy_stream.wait_stream(default_stream)
            self.sampled_token_ids_cpu = self._sampled_token_ids.to(
                "cpu", non_blocking=True
            )
            self._logprobs_tensors_cpu = (
                self._logprobs_tensors.to_cpu_nonblocking()
                if self._logprobs_tensors
                else None
            )
            self.async_copy_ready_event.record()

    def get_output(self) -> ModelRunnerOutput:
        """Copy the device tensors to the host and return a ModelRunnerOutput.

        This function blocks until the copy is finished.
        """
        self.async_copy_ready_event.synchronize()

        # Release the device tensors once the copy has completed.
        del self._logprobs_tensors
        del self._sampled_token_ids

        valid_sampled_token_ids = self.sampled_token_ids_cpu.tolist()
        for i in self._invalid_req_indices:
            valid_sampled_token_ids[i].clear()

        output = self._model_runner_output
        output.sampled_token_ids = valid_sampled_token_ids
        if self._logprobs_tensors_cpu:
            # NOTE(nick): this will need to be updated to use cu_num_accepted_tokens
            # for async sched + spec decode + logprobs compatibility.
            output.logprobs = self._logprobs_tensors_cpu.tolists()
        return output


class GPUModelRunner(LoRAModelRunnerMixin, KVConnectorModelRunnerMixin):
    def __init__(
        self,
        vllm_config: VllmConfig,
        device: torch.device,
    ):
        self.vllm_config = vllm_config
        self.model_config = vllm_config.model_config
        self.cache_config = vllm_config.cache_config
        self.compilation_config = vllm_config.compilation_config
        self.lora_config = vllm_config.lora_config
        self.load_config = vllm_config.load_config
        self.parallel_config = vllm_config.parallel_config
        self.scheduler_config = vllm_config.scheduler_config
        self.speculative_config = vllm_config.speculative_config
        self.observability_config = vllm_config.observability_config

        from vllm.model_executor.models.utils import set_cpu_offload_max_bytes

        set_cpu_offload_max_bytes(int(self.cache_config.cpu_offload_gb * 1024**3))

        model_config = self.model_config
        cache_config = self.cache_config
        scheduler_config = self.scheduler_config
        parallel_config = self.parallel_config
        self.device = device
        self.pin_memory = is_pin_memory_available()
        self.dtype = self.model_config.dtype
        self.kv_cache_dtype = kv_cache_dtype_str_to_dtype(
            cache_config.cache_dtype, self.model_config
        )

        self.is_pooling_model = model_config.runner_type == "pooling"
        self.enable_prompt_embeds = model_config.enable_prompt_embeds
        self.is_multimodal_raw_input_only_model = (
            model_config.is_multimodal_raw_input_only_model
        )
        # This will be overridden in load_model()
        self.is_multimodal_pruning_enabled = False
        self.max_model_len = model_config.max_model_len
        self.dcp_world_size = self.parallel_config.decode_context_parallel_size
        self.max_num_tokens = scheduler_config.max_num_batched_tokens
        self.max_num_reqs = scheduler_config.max_num_seqs

        # Broadcast PP output for external_launcher (torchrun)
        # to make sure we are synced across pp ranks
        # TODO: Support overlapping mirco-batches
        # https://github.com/vllm-project/vllm/issues/18019
        self.broadcast_pp_output = (
            self.parallel_config.distributed_executor_backend == "external_launcher"
            and len(get_pp_group().ranks) > 0
        )

        # Model-related.
        self.num_query_heads = model_config.get_num_attention_heads(parallel_config)
        self.hidden_size = model_config.get_hidden_size()
        self.attention_chunk_size = model_config.attention_chunk_size
        # Only relevant for models using ALiBi (e.g, MPT)
        self.use_alibi = model_config.uses_alibi

        self.cascade_attn_enabled = not self.model_config.disable_cascade_attn

        # Multi-modal data support
        self.mm_registry = MULTIMODAL_REGISTRY
        self.uses_mrope = model_config.uses_mrope
        self.supports_mm_inputs = self.mm_registry.supports_multimodal_inputs(
            model_config
        )

        if self.model_config.is_encoder_decoder:
            # Maximum length of the encoder input, only for encoder-decoder
            # models.
            self.max_encoder_len = scheduler_config.max_num_encoder_input_tokens
        else:
            self.max_encoder_len = 0

        # Sampler
        self.sampler = Sampler(logprobs_mode=self.model_config.logprobs_mode)

        self.eplb_state: EplbState | None = None
        """
        State of the expert parallelism load balancer.

        Will be lazily initialized when the model is loaded.
        """

        # Lazy initializations
        # self.model: nn.Module  # Set after load_model
        # Initialize in initialize_kv_cache
        self.kv_caches: list[torch.Tensor] = []
        # indexes: [kv_cache_group_id][attn_group]
        self.attn_groups: list[list[AttentionGroup]] = []
        # self.kv_cache_config: KVCacheConfig

        # mm_hash ->  encoder_output
        self.encoder_cache: dict[str, torch.Tensor] = {}

        self.use_aux_hidden_state_outputs = False
        # Set up speculative decoding.
        # NOTE(Jiayi): currently we put the entire draft model on
        # the last PP rank. This is not ideal if there are many
        # layers in the draft model.
        if self.speculative_config and get_pp_group().is_last_rank:
            if self.speculative_config.method == "ngram":
                self.drafter = NgramProposer(self.vllm_config)
            elif self.speculative_config.use_eagle():
                self.drafter = EagleProposer(self.vllm_config, self.device, self)  # type: ignore
                if self.speculative_config.method == "eagle3":
                    self.use_aux_hidden_state_outputs = True
            elif self.speculative_config.method == "medusa":
                self.drafter = MedusaProposer(
                    vllm_config=self.vllm_config, device=self.device
                )  # type: ignore
            else:
                raise ValueError(
                    "Unknown speculative decoding method: "
                    f"{self.speculative_config.method}"
                )
            self.rejection_sampler = RejectionSampler(self.sampler)

        # Request states.
        self.requests: dict[str, CachedRequestState] = {}
        self.comm_stream = torch.cuda.Stream()

        # Input Batch
        # NOTE(Chen): Ideally, we should initialize the input batch inside
        # `initialize_kv_cache` based on the kv cache config. However, as in
        # https://github.com/vllm-project/vllm/pull/18298, due to some unknown
        # reasons, we have to initialize the input batch before `load_model`,
        # quantization + weight offloading will fail otherwise. As a temporary
        # solution, we initialize the input batch here, and re-initialize it
        # in `initialize_kv_cache` if the block_sizes here is different from
        # the block_sizes in the kv cache config.
        custom_logitsprocs = model_config.logits_processors
        self.input_batch = InputBatch(
            max_num_reqs=self.max_num_reqs,
            # We need to use the encoder length for encoder-decoer
            # because of KV cache for cross-attention.
            max_model_len=max(self.max_model_len, self.max_encoder_len),
            max_num_batched_tokens=self.max_num_tokens,
            device=self.device,
            pin_memory=self.pin_memory,
            vocab_size=self.model_config.get_vocab_size(),
            block_sizes=[self.cache_config.block_size],
            kernel_block_sizes=[self.cache_config.block_size],
            is_spec_decode=bool(self.vllm_config.speculative_config),
            logitsprocs=build_logitsprocs(
                self.vllm_config,
                self.device,
                self.pin_memory,
                self.is_pooling_model,
                custom_logitsprocs,
            ),
            # We currently don't know whether a particular custom logits processor
            # uses output token ids so we set this conservatively.
            logitsprocs_need_output_token_ids=bool(custom_logitsprocs),
            is_pooling_model=self.is_pooling_model,
        )

        self.use_async_scheduling = self.scheduler_config.async_scheduling
        # Separate cuda stream for overlapping transfer of sampled token ids from
        # GPU to CPU when async scheduling is enabled.
        self.async_output_copy_stream: torch.cuda.Stream | None = None
        # cuda event to synchronize use of reused CPU tensors between steps
        # when async scheduling is enabled.
        self.prepare_inputs_event: torch.cuda.Event | None = None
        if self.use_async_scheduling:
            self.async_output_copy_stream = torch.cuda.Stream()
            self.prepare_inputs_event = torch.cuda.Event()

        # self.cudagraph_batch_sizes sorts in ascending order.
        if (
            self.compilation_config.cudagraph_capture_sizes
            and self.compilation_config.cudagraph_mode != CUDAGraphMode.NONE
        ):
            self.cudagraph_batch_sizes = sorted(
                self.compilation_config.cudagraph_capture_sizes
            )

        # Cache the device properties.
        self._init_device_properties()

        # Persistent buffers for CUDA graphs.
        self.input_ids = self._make_buffer(self.max_num_tokens, dtype=torch.int32)
        self.positions = self._make_buffer(self.max_num_tokens, dtype=torch.int64)
        self.query_start_loc = self._make_buffer(
            self.max_num_reqs + 1, dtype=torch.int32
        )
        self.seq_lens = self._make_buffer(self.max_num_reqs, dtype=torch.int32)
        if self.dcp_world_size > 1:
            self.dcp_local_seq_lens = self._make_buffer(
                self.max_num_reqs, dtype=torch.int32
            )
        # Because inputs_embeds may be bfloat16 and we don't need a numpy
        # version of this tensor, avoid a RuntimeError by not creating a
        # numpy buffer.
        self.inputs_embeds = self._make_buffer(
            self.max_num_tokens, self.hidden_size, dtype=self.dtype, numpy=False
        )
        self.is_token_ids = self._make_buffer(self.max_num_tokens, dtype=torch.bool)
        self.discard_request_indices = self._make_buffer(
            self.max_num_reqs, dtype=torch.int64
        )
        self.num_discarded_requests = 0

        self.num_decode_draft_tokens = self._make_buffer(
            self.max_num_reqs, dtype=torch.int32
        )
        self.num_accepted_tokens = self._make_buffer(
            self.max_num_reqs, dtype=torch.int64
        )

        # Only relevant for multimodal models
        if self.supports_mm_inputs:
            self.is_mm_embed = self._make_buffer(self.max_num_tokens, dtype=torch.bool)

        # Only relevant for models using M-RoPE (e.g, Qwen2-VL)
        if self.uses_mrope:
            # NOTE: `mrope_positions` is implemented with one additional dummy
            # position on purpose to make it non-contiguous so that it can work
            # with torch compile.
            # See detailed explanation in https://github.com/vllm-project/vllm/pull/12128#discussion_r1926431923

            # NOTE: When M-RoPE is enabled, position ids are 3D regardless of
            # the modality of inputs. For text-only inputs, each dimension has
            # identical position IDs, making M-RoPE functionally equivalent to
            # 1D-RoPE.
            # See page 5 of https://arxiv.org/abs/2409.12191
            self.mrope_positions = self._make_buffer(
                (3, self.max_num_tokens + 1), dtype=torch.int64
            )

        # None in the first PP rank. The rest are set after load_model.
        self.intermediate_tensors: IntermediateTensors | None = None

        # OPTIMIZATION: Cache the tensors rather than creating them every step.
        # Keep in int64 to avoid overflow with long context
        self.arange_np = np.arange(
            max(self.max_num_reqs + 1, self.max_model_len, self.max_num_tokens),
            dtype=np.int64,
        )

        # Layer pairings for cross-layer KV sharing.
        # If an Attention layer `layer_name` is in the keys of this dict, it
        # means this layer will perform attention using the keys and values
        # from the KV cache of `shared_kv_cache_layers[layer_name]`.
        self.shared_kv_cache_layers: dict[str, str] = {}
        self.kv_sharing_fast_prefill_eligible_layers: set[str] = set()

        self.kv_sharing_fast_prefill_logits_indices = None
        if self.cache_config.kv_sharing_fast_prefill:
            self.kv_sharing_fast_prefill_logits_indices = torch.zeros(
                self.max_num_tokens, dtype=torch.int32, device=self.device
            )

        self.uniform_decode_query_len = (
            1
            if not self.speculative_config
            else 1 + self.speculative_config.num_speculative_tokens
        )

        # Cudagraph dispatcher for runtime cudagraph dispatching.
        self.cudagraph_dispatcher = CudagraphDispatcher(self.vllm_config)

        self.mm_budget = (
            MultiModalBudget(
                self.model_config,
                self.scheduler_config,
                self.mm_registry,
            )
            if self.supports_mm_inputs
            else None
        )

        self.reorder_batch_threshold: int | None = None

        # Attention layers that are only in the KVCacheConfig of the runner
        # (e.g., KV sharing, encoder-only attention), but not in the
        # KVCacheConfig of the scheduler.
        self.runner_only_attn_layers: set[str] = set()

        # Cached outputs.
        self._draft_token_ids: list[list[int]] | torch.Tensor | None = None
        self.transfer_event = torch.cuda.Event()
        self.sampled_token_ids_pinned_cpu = torch.empty(
            (self.max_model_len, 1),
            dtype=torch.int64,
            device="cpu",
            pin_memory=self.pin_memory,
        )

    def reset_mm_cache(self) -> None:
        if self.mm_budget:
            self.mm_budget.reset_cache()

    def _get_positions(self, num_tokens: Any):
        if isinstance(num_tokens, int):
            if self.uses_mrope:
                return self.mrope_positions.gpu[:, :num_tokens]
            return self.positions.gpu[:num_tokens]
        else:
            if self.uses_mrope:
                return self.mrope_positions.gpu[:, num_tokens]
            return self.positions.gpu[num_tokens]

    def _make_buffer(
        self, *size: int | torch.SymInt, dtype: torch.dtype, numpy: bool = True
    ) -> CpuGpuBuffer:
        return CpuGpuBuffer(
            *size,
            dtype=dtype,
            device=self.device,
            pin_memory=self.pin_memory,
            with_numpy=numpy,
        )

    def _init_model_kwargs(self, num_tokens: int):
        model_kwargs = dict[str, Any]()

        if not self.is_pooling_model:
            return model_kwargs

        num_reqs = self.input_batch.num_reqs
        pooling_params = self.input_batch.get_pooling_params()

        token_type_id_requests = dict[int, Any]()
        for i, param in enumerate(pooling_params):
            if (
                param.extra_kwargs is not None
                and (token_types := param.extra_kwargs.get("compressed_token_type_ids"))
                is not None
            ):
                token_type_id_requests[i] = token_types

        if len(token_type_id_requests) == 0:
            return model_kwargs

        seq_lens = self.seq_lens.gpu[:num_reqs]
        token_type_ids = []

        for i in range(num_reqs):
            pos = token_type_id_requests.get(i, seq_lens[i])
            ids = (torch.arange(seq_lens[i]) >= pos).int()
            token_type_ids.append(ids)

        model_kwargs["token_type_ids"] = torch.concat(token_type_ids).to(
            device=self.device
        )
        return model_kwargs

    def _may_reorder_batch(self, scheduler_output: "SchedulerOutput") -> None:
        """
        Update the order of requests in the batch based on the attention
        backend's needs. For example, some attention backends (namely MLA) may
        want to separate requests based on if the attention computation will be
        compute-bound or memory-bound.

        Args:
            scheduler_output: The scheduler output.
        """
        # Attention free models have zero kv_cache_goups, however models
        # like Mamba are also attention free but use the kv_cache for
        # keeping its internal state. This is why we check the number
        # of kv_cache groups instead of solely checking
        # for self.model_config.is_attention_free.
        if len(self.kv_cache_config.kv_cache_groups) == 0:
            return

        if self.reorder_batch_threshold is not None:
            # NOTE(lucas): currently no backend supports the custom masking
            #  required for DCP with q_len > 1, so we assert here. Remove this
            #  assert once the custom mask is support is added to FA3.
            if (
                self.dcp_world_size > 1
                and envs.VLLM_ATTENTION_BACKEND != "FLASH_ATTN_MLA"
            ):
                assert self.reorder_batch_threshold == 1, (
                    "DCP not support reorder_batch_threshold > 1 now."
                )
            reorder_batch_to_split_decodes_and_prefills(
                self.input_batch,
                scheduler_output,
                decode_threshold=self.reorder_batch_threshold,
            )

    # Note: used for model runner override.
    def _init_device_properties(self) -> None:
        """Initialize attributes from torch.cuda.get_device_properties"""
        self.device_properties = torch.cuda.get_device_properties(self.device)
        self.num_sms = self.device_properties.multi_processor_count

    # Note: used for model runner override.
    def _sync_device(self) -> None:
        torch.cuda.synchronize()

    def _update_states(self, scheduler_output: "SchedulerOutput") -> None:
        """Update the cached states and the persistent batch with the scheduler
        output.

        The updated states are used by the `_prepare_inputs` function to create
        the input GPU tensors for the model.

        The SamplingMetadata is updated and copied to the GPU if there is a
        new/resumed/paused/finished request in the batch.
        """
        # Remove finished requests from the cached states.
        for req_id in scheduler_output.finished_req_ids:
            self.requests.pop(req_id, None)
        # Remove the finished requests from the persistent batch.
        # NOTE(woosuk): There could be an edge case where finished_req_ids and
        # scheduled_req_ids overlap. This happens when a request is aborted and
        # then resubmitted with the same ID. In this case, we treat them as two
        # distinct requests - clearing the cached states for the first request
        # and handling the second as a new request.
        for req_id in scheduler_output.finished_req_ids:
            self.input_batch.remove_request(req_id)

        # Free the cached encoder outputs.
        for mm_hash in scheduler_output.free_encoder_mm_hashes:
            self.encoder_cache.pop(mm_hash, None)

        # Remove the unscheduled requests from the persistent batch.
        # NOTE(woosuk): The unscheduled requests are either preempted requests
        # or running requests that are not scheduled in this step. We remove
        # them from the persistent batch but keep their cached states since
        # they will be scheduled again sometime in the future.
        scheduled_req_ids = scheduler_output.num_scheduled_tokens.keys()
        cached_req_ids = self.input_batch.req_id_to_index.keys()
        unscheduled_req_ids = cached_req_ids - scheduled_req_ids
        # NOTE(woosuk): The persistent batch optimization assumes that
        # consecutive batches contain mostly the same requests. If batches
        # have low request overlap (e.g., alternating between two distinct
        # sets of requests), this optimization becomes very inefficient.
        for req_id in unscheduled_req_ids:
            self.input_batch.remove_request(req_id)

        reqs_to_add: list[CachedRequestState] = []
        # Add new requests to the cached states.
        for new_req_data in scheduler_output.scheduled_new_reqs:
            req_id = new_req_data.req_id
            sampling_params = new_req_data.sampling_params
            pooling_params = new_req_data.pooling_params

            if (
                sampling_params
                and sampling_params.sampling_type == SamplingType.RANDOM_SEED
            ):
                generator = torch.Generator(device=self.device)
                generator.manual_seed(sampling_params.seed)
            else:
                generator = None

            if self.is_pooling_model:
                assert pooling_params is not None
                task = pooling_params.task
                assert task is not None, "You did not set `task` in the API"

                model = cast(VllmModelForPooling, self.get_model())
                to_update = model.pooler.get_pooling_updates(task)
                to_update.apply(pooling_params)

            req_state = CachedRequestState(
                req_id=req_id,
                prompt_token_ids=new_req_data.prompt_token_ids,
                prompt_embeds=new_req_data.prompt_embeds,
                mm_features=new_req_data.mm_features,
                sampling_params=sampling_params,
                pooling_params=pooling_params,
                generator=generator,
                block_ids=new_req_data.block_ids,
                num_computed_tokens=new_req_data.num_computed_tokens,
                output_token_ids=[],
                lora_request=new_req_data.lora_request,
            )
            self.requests[req_id] = req_state

            # Only relevant for models using M-RoPE (e.g, Qwen2-VL)
            if self.uses_mrope:
                self._init_mrope_positions(req_state)

            reqs_to_add.append(req_state)

        # Update the states of the running/resumed requests.
        is_last_rank = get_pp_group().is_last_rank
        req_data = scheduler_output.scheduled_cached_reqs
        for i, req_id in enumerate(req_data.req_ids):
            req_state = self.requests[req_id]
            num_computed_tokens = req_data.num_computed_tokens[i]
            new_block_ids = req_data.new_block_ids[i]
            resumed_from_preemption = req_id in req_data.resumed_req_ids
            num_output_tokens = req_data.num_output_tokens[i]

            # Update the cached states.

            req_state.num_computed_tokens = num_computed_tokens
            req_index = self.input_batch.req_id_to_index.get(req_id)

            if not is_last_rank:
                # When using PP, the scheduler sends the sampled tokens back,
                # because there's no direct communication between the first-
                # stage worker and the last-stage worker.
                new_token_ids = req_data.new_token_ids[i]
                # Add the sampled token(s) from the previous step (if any).
                # This doesn't include "unverified" tokens like spec tokens.
                num_new_tokens = (
                    num_computed_tokens + len(new_token_ids) - req_state.num_tokens
                )
                if num_new_tokens == 1:
                    # Avoid slicing list in most common case.
                    req_state.output_token_ids.append(new_token_ids[-1])
                elif num_new_tokens > 0:
                    req_state.output_token_ids.extend(new_token_ids[-num_new_tokens:])
            elif num_output_tokens < len(req_state.output_token_ids):
                # Some output tokens were discarded due to a sync-KV-load
                # failure. Align the cached state.
                del req_state.output_token_ids[num_output_tokens:]
                if req_index is not None:
                    end_idx = (
                        self.input_batch.num_prompt_tokens[req_index]
                        + num_output_tokens
                    )
                    self.input_batch.num_tokens[req_index] = end_idx
                    self.input_batch.num_tokens_no_spec[req_index] = end_idx

            # Update the block IDs.
            if not resumed_from_preemption:
                if new_block_ids is not None:
                    # Append the new blocks to the existing block IDs.
                    for block_ids, new_ids in zip(req_state.block_ids, new_block_ids):
                        block_ids.extend(new_ids)
            else:
                assert req_index is None
                assert new_block_ids is not None
                # The request is resumed from preemption.
                # Replace the existing block IDs with the new ones.
                req_state.block_ids = new_block_ids

            if req_index is None:
                # The request is not in the persistent batch.
                # The request was either preempted and resumed later, or was not
                # scheduled in the previous step and needs to be added again.

                if self.use_async_scheduling and num_output_tokens > 0:
                    # We must recover the output token ids for resumed requests in the
                    # async scheduling case, so that correct input_ids are obtained.
                    resumed_token_ids = req_data.all_token_ids[req_id]
                    req_state.output_token_ids = resumed_token_ids[-num_output_tokens:]

                reqs_to_add.append(req_state)
                continue

            # Update the persistent batch.
            self.input_batch.num_computed_tokens_cpu[req_index] = num_computed_tokens
            if new_block_ids is not None:
                self.input_batch.block_table.append_row(new_block_ids, req_index)

            # For the last rank, we don't need to update the token_ids_cpu
            # because the sampled tokens are already cached.
            if not is_last_rank:
                # Add new_token_ids to token_ids_cpu.
                start_token_index = num_computed_tokens
                end_token_index = num_computed_tokens + len(new_token_ids)
                self.input_batch.token_ids_cpu[
                    req_index, start_token_index:end_token_index
                ] = new_token_ids
                self.input_batch.num_tokens_no_spec[req_index] = end_token_index
                self.input_batch.num_tokens[req_index] = end_token_index

            # Add spec_token_ids to token_ids_cpu.
            spec_token_ids = scheduler_output.scheduled_spec_decode_tokens.get(
                req_id, []
            )
            if spec_token_ids:
                num_spec_tokens = len(spec_token_ids)
                start_index = self.input_batch.num_tokens_no_spec[req_index]
                end_token_index = start_index + num_spec_tokens
                self.input_batch.token_ids_cpu[
                    req_index, start_index:end_token_index
                ] = spec_token_ids
                # NOTE(woosuk): `num_tokens` here may include spec tokens.
                self.input_batch.num_tokens[req_index] += num_spec_tokens

            # When speculative decoding is used with structured output,
            # the scheduler can drop draft tokens that do not
            # conform to the schema. This can result in
            # scheduler_output.scheduled_spec_decode_tokens being empty,
            # even when speculative decoding is enabled.
            self.input_batch.spec_token_ids[req_index] = spec_token_ids

        # Add the new or resumed requests to the persistent batch.
        # The smaller empty indices are filled first.
        for request in reqs_to_add:
            self.input_batch.add_request(request)

        # Condense the batched states if there are gaps left by removed requests
        self.input_batch.condense()
        # Allow attention backend to reorder the batch, potentially
        self._may_reorder_batch(scheduler_output)
        # Refresh batch metadata with any pending updates.
        self.input_batch.refresh_metadata()

    def _update_states_after_model_execute(
        self, output_token_ids: torch.Tensor
    ) -> None:
        """Update the cached states after model execution.

        This is used for MTP/EAGLE for hybrid models, as in linear attention,
        only the last token's state is kept. In MTP/EAGLE, for draft tokens
        the state are kept util we decide how many tokens are accepted for
        each sequence, and a shifting is done during the next iteration
        based on the number of accepted tokens.
        """
        if not self.model_config.is_hybrid or not self.speculative_config:
            return

        # Find the number of accepted tokens for each sequence.
        num_accepted_tokens = (
            (
                torch.cat(
                    [
                        output_token_ids,
                        torch.full(
                            (output_token_ids.size(0), 1),
                            -1,
                            device=output_token_ids.device,
                        ),
                    ],
                    dim=1,
                )
                == -1
            )
            .int()
            .argmax(-1)
            .cpu()
            .numpy()
        )
        for i, num_tokens in enumerate(num_accepted_tokens):
            self.input_batch.num_accepted_tokens_cpu[i] = num_tokens

    def _init_mrope_positions(self, req_state: CachedRequestState):
        image_grid_thw = []
        video_grid_thw = []
        second_per_grid_ts = []
        audio_feature_lengths = []
        use_audio_in_video = False
        for mm_feature in req_state.mm_features:
            mm_item = mm_feature.data
            if mm_item is None:
                continue
            mm_input = mm_item.get_data()
            if (t := mm_input.get("image_grid_thw")) is not None:
                image_grid_thw.append(t.tolist())
            if (t := mm_input.get("video_grid_thw")) is not None:
                video_grid_thw.append(t.tolist())
            if (t := mm_input.get("second_per_grid_ts")) is not None:
                second_per_grid_ts.append(t)
            if (t := mm_input.get("audio_feature_lengths")) is not None:
                audio_feature_lengths.append(t)
            if mm_input.get("use_audio_in_video") is True:
                use_audio_in_video = True

        assert supports_mrope(self.get_model()), "M-RoPE support is not implemented."

        req_state.mrope_positions, req_state.mrope_position_delta = (
            self.model.get_mrope_input_positions(
                req_state.prompt_token_ids,
                hf_config=self.model_config.hf_config,
                image_grid_thw=image_grid_thw,
                video_grid_thw=video_grid_thw,
                second_per_grid_ts=second_per_grid_ts,
                audio_feature_lengths=audio_feature_lengths,
                use_audio_in_video=use_audio_in_video,
            )
        )

    def _extract_mm_kwargs(
        self,
        scheduler_output: "SchedulerOutput",
    ) -> BatchedTensorInputs:
        if not scheduler_output or not self.is_multimodal_raw_input_only_model:
            return {}

        mm_kwargs = list[MultiModalKwargsItem]()
        for req in scheduler_output.scheduled_new_reqs:
            for feature in req.mm_features:
                if feature.data is not None:
                    mm_kwargs.append(feature.data)

        # Input all modalities at once
        model = cast(SupportsMultiModal, self.model)
        mm_kwargs_combined: BatchedTensorInputs = {}
        for _, _, mm_kwargs_group in group_mm_kwargs_by_modality(
            mm_kwargs,
            device=self.device,
            pin_memory=self.pin_memory,
            merge_by_field_config=model.merge_by_field_config,
        ):
            mm_kwargs_combined.update(mm_kwargs_group)

        return mm_kwargs_combined

    def _dummy_mm_kwargs(self, num_seqs: int) -> BatchedTensorInputs:
        if not self.is_multimodal_raw_input_only_model:
            return {}

        mm_budget = self.mm_budget
        assert mm_budget is not None

        dummy_modality = mm_budget.get_modality_with_max_tokens()
        return self._get_mm_dummy_batch(dummy_modality, num_seqs)

    def _get_cumsum_and_arange(
        self,
        num_tokens: np.ndarray,
        cumsum_dtype: np.dtype | None = None,
    ) -> tuple[np.ndarray, np.ndarray]:
        """Get the cumulative sum and batched arange of the given array.
        # E.g., [2, 5, 3] -> ([2, 7, 10], [0, 1, 0, 1, 2, 3, 4, 0, 1, 2])
        # Equivalent to but faster than:
        # np.concatenate([np.arange(n) for n in num_tokens])
        """
        # Step 1. [2, 5, 3] -> [2, 7, 10]
        cu_num_tokens = np.cumsum(num_tokens, dtype=cumsum_dtype)
        total_num_tokens = cu_num_tokens[-1]
        # Step 2. [2, 7, 10] -> [0, 0, 2, 2, 2, 2, 2, 7, 7, 7]
        cumsums_offsets = np.repeat(cu_num_tokens - num_tokens, num_tokens)
        # Step 3. [0, 1, 0, 1, 2, 3, 4, 0, 1, 2]
        arange = self.arange_np[:total_num_tokens] - cumsums_offsets

        return cu_num_tokens, arange

    def _prepare_input_ids(
        self, total_num_scheduled_tokens: int, cu_num_tokens: np.ndarray
    ) -> None:
        """Prepare the input IDs for the current batch.

        Carefully handles the `prev_sampled_token_ids` which can be cached
        from the previous engine iteration, in which case those tokens on the
        GPU need to be copied into the corresponding slots into input_ids."""

        if self.input_batch.prev_sampled_token_ids is None:
            # Normal scheduling case
            self.input_ids.copy_to_gpu(total_num_scheduled_tokens)
            if self.enable_prompt_embeds:
                self.inputs_embeds.copy_to_gpu(total_num_scheduled_tokens)
                self.is_token_ids.copy_to_gpu(total_num_scheduled_tokens)
            return

        # Async scheduling case, where some decode requests from the previous
        # iteration won't have entries in input_ids_cpu and need to be copied
        # on the GPU from prev_sampled_token_ids.
        prev_req_id_to_index = self.input_batch.prev_req_id_to_index
        assert prev_req_id_to_index is not None
        flattened_indices = []
        prev_common_req_indices = []
        indices_match = True
        max_flattened_index = -1
        for req_id, cur_index in self.input_batch.req_id_to_index.items():
            if (prev_index := prev_req_id_to_index.get(req_id)) is not None:
                prev_common_req_indices.append(prev_index)
                # We need to compute the flattened input_ids index of the
                # last token in each common request.
                flattened_index = cu_num_tokens[cur_index].item() - 1
                flattened_indices.append(flattened_index)
                indices_match &= prev_index == flattened_index
                max_flattened_index = max(max_flattened_index, flattened_index)
        num_commmon_tokens = len(flattened_indices)
        if num_commmon_tokens < total_num_scheduled_tokens:
            # If not all requests are decodes from the last iteration,
            # We need to copy the input_ids_cpu to the GPU first.
            self.input_ids.copy_to_gpu(total_num_scheduled_tokens)
            if self.enable_prompt_embeds:
                self.inputs_embeds.copy_to_gpu(total_num_scheduled_tokens)
                self.is_token_ids.copy_to_gpu(total_num_scheduled_tokens)
        if num_commmon_tokens == 0:
            # No requests in common with the previous iteration
            # So input_ids.cpu will have all the input ids.
            return
        if indices_match and max_flattened_index == (num_commmon_tokens - 1):
            # Common-case optimization: the batch is unchanged
            # and no reordering happened.
            # The indices are both the same permutation of 0..N-1 so
            # we can copy directly using a single slice.
            self.input_ids.gpu[:num_commmon_tokens].copy_(
                self.input_batch.prev_sampled_token_ids[:num_commmon_tokens, 0],
                non_blocking=True,
            )
            if self.enable_prompt_embeds:
                self.is_token_ids.gpu[:num_commmon_tokens] = True
            return
        # Upload the index tensors asynchronously so the scatter can be non-blocking.
        input_ids_index_tensor = torch.tensor(
            flattened_indices, dtype=torch.int64, pin_memory=self.pin_memory
        ).to(self.device, non_blocking=True)
        prev_common_req_indices_tensor = torch.tensor(
            prev_common_req_indices, dtype=torch.int64, pin_memory=self.pin_memory
        ).to(self.device, non_blocking=True)
        self.input_ids.gpu.scatter_(
            dim=0,
            index=input_ids_index_tensor,
            src=self.input_batch.prev_sampled_token_ids[
                prev_common_req_indices_tensor, 0
            ],
        )

    def _get_encoder_seq_lens(
        self,
        scheduler_output: "SchedulerOutput",
        kv_cache_spec: KVCacheSpec,
        num_reqs: int,
    ) -> np.ndarray | None:
        if not isinstance(kv_cache_spec, CrossAttentionSpec):
            return None

        # Build encoder_seq_lens array mapping request indices to
        # encoder lengths for inputs scheduled in this batch
        encoder_seq_lens = np.zeros(num_reqs, dtype=np.int32)
        for req_id in scheduler_output.scheduled_encoder_inputs:
            req_index = self.input_batch.req_id_to_index[req_id]
            encoder_seq_lens[req_index] = self.max_encoder_len

        return encoder_seq_lens

    def _prepare_inputs(
        self, scheduler_output: "SchedulerOutput"
    ) -> tuple[
        PerLayerAttnMetadata,
        torch.Tensor,
        SpecDecodeMetadata | None,
        np.ndarray,
        CommonAttentionMetadata | None,
        int,
        UBatchSlices | None,
        torch.Tensor | None,
        bool,
    ]:
        """
        :return: tuple[
            attn_metadata: layer-to-attention_metadata mapping,
            logits_indices, spec_decode_metadata,
            num_scheduled_tokens, spec_decode_common_attn_metadata,
            max_num_scheduled_tokens, use_cascade_attn
        ]
        """
        total_num_scheduled_tokens = scheduler_output.total_num_scheduled_tokens
        assert total_num_scheduled_tokens > 0
        num_reqs = self.input_batch.num_reqs
        assert num_reqs > 0

        # OPTIMIZATION: Start copying the block table first.
        # This way, we can overlap the copy with the following CPU operations.
        self.input_batch.block_table.commit_block_table(num_reqs)

        # Get the number of scheduled tokens for each request.
        req_ids = self.input_batch.req_ids
        tokens = [scheduler_output.num_scheduled_tokens[i] for i in req_ids]
        num_scheduled_tokens = np.array(tokens, dtype=np.int32)
        max_num_scheduled_tokens = max(tokens)

        # Get request indices.
        # E.g., [2, 5, 3] -> [0, 0, 1, 1, 1, 1, 1, 2, 2, 2]
        req_indices = np.repeat(self.arange_np[:num_reqs], num_scheduled_tokens)

        # cu_num_tokens: [2, 5, 3] -> [2, 7, 10]
        # arange: [0, 1, 0, 1, 2, 3, 4, 0, 1, 2]
        cu_num_tokens, arange = self._get_cumsum_and_arange(num_scheduled_tokens)

        # Get positions.
        positions_np = self.positions.np[:total_num_scheduled_tokens]
        np.add(
            self.input_batch.num_computed_tokens_cpu[req_indices],
            arange,
            out=positions_np,
        )

        # Calculate M-RoPE positions.
        # Only relevant for models using M-RoPE (e.g, Qwen2-VL)
        if self.uses_mrope:
            self._calc_mrope_positions(scheduler_output)

        # Get token indices.
        # E.g., [0, 1, 0, 1, 2, 3, 4, 0, 1, 2]
        # -> [0, 1, M, M + 1, M + 2, M + 3, M + 4, 2 * M, 2 * M + 1, 2 * M + 2]
        # where M is the max_model_len.
        token_indices = (
            positions_np + req_indices * self.input_batch.token_ids_cpu.shape[1]
        )
        token_indices_tensor = torch.from_numpy(token_indices)

        # NOTE(woosuk): We use torch.index_select instead of np.take here
        # because torch.index_select is much faster than np.take for large
        # tensors.
        torch.index_select(
            self.input_batch.token_ids_cpu_tensor.flatten(),
            0,
            token_indices_tensor,
            out=self.input_ids.cpu[:total_num_scheduled_tokens],
        )
        if self.enable_prompt_embeds:
            is_token_ids = self.input_batch.is_token_ids_tensor.flatten()
            torch.index_select(
                is_token_ids,
                0,
                token_indices_tensor,
                out=self.is_token_ids.cpu[:total_num_scheduled_tokens],
            )

        # Because we did not pre-allocate a massive prompt_embeds CPU tensor on
        # the InputBatch, we need to fill in the prompt embeds into the expected
        # spots in the GpuModelRunner's pre-allocated prompt_embeds tensor.
        if self.input_batch.req_prompt_embeds:
            output_idx = 0
            for req_idx in range(num_reqs):
                num_sched = num_scheduled_tokens[req_idx]

                # Skip if this request doesn't have embeddings
                if req_idx not in self.input_batch.req_prompt_embeds:
                    output_idx += num_sched
                    continue

                # Skip if no tokens scheduled
                if num_sched <= 0:
                    output_idx += num_sched
                    continue

                req_embeds = self.input_batch.req_prompt_embeds[req_idx]
                start_pos = self.input_batch.num_computed_tokens_cpu[req_idx]

                # Skip if trying to read beyond available embeddings
                if start_pos >= req_embeds.shape[0]:
                    output_idx += num_sched
                    continue

                # Copy available embeddings
                end_pos = start_pos + num_sched
                actual_end = min(end_pos, req_embeds.shape[0])
                actual_num_sched = actual_end - start_pos

                if actual_num_sched > 0:
                    self.inputs_embeds.cpu[
                        output_idx : output_idx + actual_num_sched
                    ].copy_(req_embeds[start_pos:actual_end])

                output_idx += num_sched

        self.input_batch.block_table.compute_slot_mapping(req_indices, positions_np)
        self.input_batch.block_table.commit_slot_mapping(total_num_scheduled_tokens)

        # Prepare the attention metadata.
        self.query_start_loc.np[0] = 0
        self.query_start_loc.np[1 : num_reqs + 1] = cu_num_tokens
        # Note: pad query_start_loc to be non-decreasing, as kernels
        # like FlashAttention requires that
        self.query_start_loc.np[num_reqs + 1 :].fill(cu_num_tokens[-1])
        self.query_start_loc.copy_to_gpu()
        query_start_loc = self.query_start_loc.gpu[: num_reqs + 1]

        num_tokens_unpadded = scheduler_output.total_num_scheduled_tokens
        num_tokens_padded = self._get_num_input_tokens(num_tokens_unpadded)
        uniform_decode = (
            max_num_scheduled_tokens == self.uniform_decode_query_len
        ) and (total_num_scheduled_tokens == num_reqs * max_num_scheduled_tokens)

        # Disable DP padding when running eager to avoid excessive padding when
        # running prefills. This lets us set enforce_eager on the prefiller in
        # a P/D setup and still use CUDA graphs (enabled by this padding) on the
        # decoder.
        allow_dp_padding = self.compilation_config.cudagraph_mode != CUDAGraphMode.NONE

        ubatch_slices, num_tokens_across_dp = coordinate_batch_across_dp(
            num_tokens_unpadded=num_tokens_unpadded,
            parallel_config=self.parallel_config,
            allow_microbatching=True,
            allow_dp_padding=allow_dp_padding,
            num_tokens_padded=num_tokens_padded,
            uniform_decode=uniform_decode,
            num_scheduled_tokens_per_request=num_scheduled_tokens,
        )

        self.seq_lens.np[:num_reqs] = (
            self.input_batch.num_computed_tokens_cpu[:num_reqs] + num_scheduled_tokens
        )
        # Fill unused with 0 for full cuda graph mode.
        self.seq_lens.np[num_reqs:].fill(0)
        self.seq_lens.copy_to_gpu()
        seq_lens = self.seq_lens.gpu[:num_reqs]
        max_seq_len = self.seq_lens.np[:num_reqs].max().item()

        num_tokens = [self.requests[r].num_tokens for r in self.input_batch.req_ids]
        num_tokens_np = np.array(num_tokens, dtype=np.int32)

        # Record the index of requests that should not be sampled,
        # so that we could clear the sampled tokens before returning
        discard_requests_mask = self.seq_lens.np[:num_reqs] < num_tokens_np
        discard_request_indices = np.nonzero(discard_requests_mask)[0]
        self.num_discarded_requests = len(discard_request_indices)
        self.discard_request_indices.np[: self.num_discarded_requests] = (
            discard_request_indices
        )

        self.discard_request_indices.copy_to_gpu(self.num_discarded_requests)

        # Copy the tensors to the GPU.
        self._prepare_input_ids(total_num_scheduled_tokens, cu_num_tokens)

        if self.uses_mrope:
            # Only relevant for models using M-RoPE (e.g, Qwen2-VL)
            self.mrope_positions.gpu[:, :total_num_scheduled_tokens].copy_(
                self.mrope_positions.cpu[:, :total_num_scheduled_tokens],
                non_blocking=True,
            )
        else:
            # Common case (1D positions)
            self.positions.copy_to_gpu(total_num_scheduled_tokens)

        use_spec_decode = len(scheduler_output.scheduled_spec_decode_tokens) > 0
        if not use_spec_decode:
            # NOTE(woosuk): Due to chunked prefills, the batch may contain
            # partial requests. While we should not sample any token
            # from these partial requests, we do so for simplicity.
            # We will ignore the sampled tokens from the partial requests.
            # TODO: Support prompt logprobs.
            logits_indices = query_start_loc[1:] - 1
            num_draft_tokens = None
            spec_decode_metadata = None
        else:
            # Get the number of draft tokens for each request.
            # Iterate over the dictionary rather than all requests since not all
            # requests have draft tokens.
            num_draft_tokens = np.zeros(num_reqs, dtype=np.int32)
            # For chunked prefills, use -1 as mask rather than 0, as guided
            # decoding may rollback speculative tokens.
            num_decode_draft_tokens = np.full(num_reqs, -1, dtype=np.int32)
            for (
                req_id,
                draft_token_ids,
            ) in scheduler_output.scheduled_spec_decode_tokens.items():
                req_idx = self.input_batch.req_id_to_index[req_id]
                num_draft_tokens[req_idx] = len(draft_token_ids)
                num_decode_draft_tokens[req_idx] = (
                    len(draft_token_ids)
                    if (
                        self.input_batch.num_computed_tokens_cpu[req_idx]
                        >= self.input_batch.num_prompt_tokens[req_idx]
                    )
                    else -1
                )
            spec_decode_metadata = self._calc_spec_decode_metadata(
                num_draft_tokens, cu_num_tokens
            )
            logits_indices = spec_decode_metadata.logits_indices

            # For DECODE only cuda graph of some attention backends (e.g., GDN).
            self.num_decode_draft_tokens.np[:num_reqs] = num_decode_draft_tokens
            self.num_decode_draft_tokens.np[num_reqs:].fill(-1)
            self.num_decode_draft_tokens.copy_to_gpu()

        logits_indices_padded = None
        if self.cache_config.kv_sharing_fast_prefill:
            logits_indices_padded = self._prepare_kv_sharing_fast_prefill(
                logits_indices
            )

        attn_metadata: PerLayerAttnMetadata = {}
        if ubatch_slices is not None:
            attn_metadata = [dict() for _ in range(len(ubatch_slices))]
        use_cascade_attn = False

        # Used in the below loop.
        query_start_loc_cpu = self.query_start_loc.cpu[: num_reqs + 1]
        seq_lens_cpu = self.seq_lens.cpu[:num_reqs]
        num_computed_tokens_cpu = self.input_batch.num_computed_tokens_cpu_tensor[
            :num_reqs
        ]
        spec_decode_common_attn_metadata = None
        if use_spec_decode:
            self.num_accepted_tokens.np[:num_reqs] = (
                self.input_batch.num_accepted_tokens_cpu[:num_reqs]
            )
            self.num_accepted_tokens.np[num_reqs:].fill(1)
            self.num_accepted_tokens.copy_to_gpu()

        # Prepare the attention metadata for each KV cache group and make layers
        # in the same group share the same metadata.
        for kv_cache_group_id, kv_cache_group_spec in enumerate(
            self.kv_cache_config.kv_cache_groups
        ):
            encoder_seq_lens = self._get_encoder_seq_lens(
                scheduler_output, kv_cache_group_spec.kv_cache_spec, num_reqs
            )

            if isinstance(kv_cache_group_spec.kv_cache_spec, EncoderOnlyAttentionSpec):
                # Encoder-only layers do not have KV cache, so we need to
                # create a dummy block table and slot mapping for them.
                blk_table_tensor = torch.zeros(
                    (num_reqs, 1),
                    dtype=torch.int32,
                    device=self.device,
                )
                slot_mapping = torch.zeros(
                    (total_num_scheduled_tokens,),
                    dtype=torch.int64,
                    device=self.device,
                )
                num_common_prefix_blocks = 0
            else:
                blk_table = self.input_batch.block_table[kv_cache_group_id]
                blk_table_tensor = blk_table.get_device_tensor(num_reqs)
                slot_mapping = blk_table.slot_mapping.gpu[:total_num_scheduled_tokens]

                # Fill unused with -1. Needed for reshape_and_cache in full cuda
                # graph mode.
                blk_table.slot_mapping.gpu[total_num_scheduled_tokens:].fill_(-1)
                num_common_prefix_blocks = scheduler_output.num_common_prefix_blocks[
                    kv_cache_group_id
                ]

            common_attn_metadata = CommonAttentionMetadata(
                query_start_loc=query_start_loc,
                query_start_loc_cpu=query_start_loc_cpu,
                seq_lens=seq_lens,
                seq_lens_cpu=seq_lens_cpu,
                num_computed_tokens_cpu=num_computed_tokens_cpu,
                num_reqs=num_reqs,
                num_actual_tokens=total_num_scheduled_tokens,
                max_query_len=max_num_scheduled_tokens,
                max_seq_len=max_seq_len,
                block_table_tensor=blk_table_tensor,
                slot_mapping=slot_mapping,
                logits_indices_padded=logits_indices_padded,
                num_logits_indices=logits_indices.size(0),
                causal=True,
                encoder_seq_lens=encoder_seq_lens,
                dcp_local_seq_lens=self.dcp_local_seq_lens.gpu[:num_reqs]
                if self.dcp_world_size > 1
                else None,
            )

            if self.speculative_config and spec_decode_common_attn_metadata is None:
                if isinstance(self.drafter, EagleProposer):
                    if (
                        self.drafter.attn_layer_names[0]
                        in kv_cache_group_spec.layer_names
                    ):
                        spec_decode_common_attn_metadata = common_attn_metadata
                else:
                    spec_decode_common_attn_metadata = common_attn_metadata

            for attn_group in self.attn_groups[kv_cache_group_id]:
                # Prepare for cascade attention if enabled & beneficial.
                common_prefix_len = 0
                builder = attn_group.get_metadata_builder()
                if self.cascade_attn_enabled:
                    common_prefix_len = self._compute_cascade_attn_prefix_len(
                        num_scheduled_tokens,
                        num_common_prefix_blocks,
                        attn_group.kv_cache_spec,
                        builder,
                    )

                extra_attn_metadata_args = {}
                if use_spec_decode and isinstance(builder, GDNAttentionMetadataBuilder):
                    extra_attn_metadata_args = dict(
                        num_accepted_tokens=self.num_accepted_tokens.gpu[:num_reqs],
                        num_decode_draft_tokens_cpu=self.num_decode_draft_tokens.cpu[
                            :num_reqs
                        ],
                    )

                if ubatch_slices is not None:
                    common_attn_metadata_list = split_attn_metadata(
                        ubatch_slices, common_attn_metadata
                    )
                    for ubid, common_attn_metadata in enumerate(
                        common_attn_metadata_list
                    ):
                        attn_metadata_i = attn_group.get_metadata_builder(
                            ubatch_id=ubid
                        ).build(
                            common_prefix_len=common_prefix_len,
                            common_attn_metadata=common_attn_metadata,
                        )
                        for layer_name in kv_cache_group_spec.layer_names:
                            assert type(attn_metadata) is list
                            attn_metadata[ubid][layer_name] = attn_metadata_i
                else:
                    assert isinstance(attn_metadata, dict)
                    attn_metadata_i = builder.build(
                        common_prefix_len=common_prefix_len,
                        common_attn_metadata=common_attn_metadata,
                        **extra_attn_metadata_args,
                    )
                    use_cascade_attn |= getattr(attn_metadata_i, "use_cascade", False)
                    for layer_name in attn_group.layer_names:
                        attn_metadata[layer_name] = attn_metadata_i

        # disable cascade attention when DBO
        if ubatch_slices is not None:
            use_cascade_attn = False

        # Hot-Swap lora model
        if self.lora_config:
            self.set_active_loras(self.input_batch, num_scheduled_tokens)

        return (
            attn_metadata,
            logits_indices,
            spec_decode_metadata,
            num_scheduled_tokens,
            spec_decode_common_attn_metadata,
            max_num_scheduled_tokens,
            ubatch_slices,
            num_tokens_across_dp,
            use_cascade_attn,
        )

    def _compute_cascade_attn_prefix_len(
        self,
        num_scheduled_tokens: np.ndarray,
        num_common_prefix_blocks: int,
        kv_cache_spec: KVCacheSpec,
        attn_metadata_builder: AttentionMetadataBuilder,
    ) -> int:
        """Compute the length of the common prefix for cascade attention.

        NOTE(woosuk): The common prefix length returned by this function
        represents the length used specifically for cascade attention, not the
        actual number of tokens shared between requests. When cascade attention
        is disabled (use_cascade=False), this function returns 0 even if
        requests share common tokens. Additionally, the common prefix length is
        truncated to a multiple of the block size and may be further truncated
        due to implementation details explained below.

        Args:
            num_scheduled_tokens: Number of tokens scheduled per request.
            num_common_prefix_blocks: Number of shared KV cache blocks.

        Returns:
            int: Length of common prefix in tokens.
        """
        common_prefix_len = num_common_prefix_blocks * kv_cache_spec.block_size
        if common_prefix_len == 0:
            # Common case.
            return 0

        # NOTE(woosuk): Cascade attention uses two attention kernels: one
        # for the common prefix and the other for the rest. For the first
        # kernel, we concatenate all the query tokens (possibly from
        # different requests) and treat them as if they are from the same
        # request. Then, we use bi-directional attention to process the
        # common prefix in the KV cache. Importantly, this means that the
        # first kernel does not do any masking.

        # Consider the following example:
        # Request 1's input query: [D, E, X]
        # Request 1's kv cache: [A, B, C, D, E, X]
        # Request 1's num_computed_tokens: 3 (i.e., [A, B, C])
        # Request 2's input query: [E, Y]
        # Request 2's kv cache: [A, B, C, D, E, Y]
        # Request 2's num_computed_tokens: 4 (i.e., [A, B, C, D])

        # If we use [A, B, C, D, E] as the common prefix, then the
        # first kernel will compute the bi-directional attention between
        # input query [D, E, X, E, Y] and common prefix [A, B, C, D, E].
        # However, this is wrong because D in Request 1 should not attend to
        # E in the common prefix (i.e., we need masking).
        # To avoid this, [A, B, C, D] should be the common prefix.
        # That is, the common prefix should be capped by the minimum
        # num_computed_tokens among the requests, and plus one to include
        # the first token of the query.

        # In practice, we use [A, B, C] as the common prefix, instead of
        # [A, B, C, D] (i.e., the common prefix is capped by the minimum
        # num_computed_tokens, without plus one).
        # This is because of an implementation detail: We want to always
        # use two kernels for cascade attention. Let's imagine:
        # Request 3's input query: [D]
        # Request 3's kv cache: [A, B, C, D]
        # Request 3's num_computed_tokens: 3 (i.e., [A, B, C])
        # If we use [A, B, C, D] as the common prefix for Request 1-3,
        # then Request 3 will be processed only by the first kernel,
        # and the second kernel will get an empty input. While this is not
        # a fundamental problem, our current implementation does not support
        # this case.
        num_reqs = len(num_scheduled_tokens)
        common_prefix_len = min(
            common_prefix_len, self.input_batch.num_computed_tokens_cpu[:num_reqs].min()
        )
        # common_prefix_len should be a multiple of the block size.
        common_prefix_len = (
            common_prefix_len // kv_cache_spec.block_size * kv_cache_spec.block_size
        )
        use_sliding_window = isinstance(kv_cache_spec, SlidingWindowSpec) or (
            isinstance(kv_cache_spec, FullAttentionSpec)
            and kv_cache_spec.sliding_window is not None
        )
        use_local_attention = isinstance(kv_cache_spec, ChunkedLocalAttentionSpec) or (
            isinstance(kv_cache_spec, FullAttentionSpec)
            and kv_cache_spec.attention_chunk_size is not None
        )
        assert isinstance(kv_cache_spec, AttentionSpec)
        use_cascade = attn_metadata_builder.use_cascade_attention(
            common_prefix_len=common_prefix_len,
            query_lens=num_scheduled_tokens,
            num_query_heads=self.num_query_heads,
            num_kv_heads=kv_cache_spec.num_kv_heads,
            use_alibi=self.use_alibi,
            use_sliding_window=use_sliding_window,
            use_local_attention=use_local_attention,
            num_sms=self.num_sms,
            dcp_world_size=self.dcp_world_size,
        )
        return common_prefix_len if use_cascade else 0

    def _calc_mrope_positions(self, scheduler_output: "SchedulerOutput"):
        mrope_pos_ptr = 0
        for index, req_id in enumerate(self.input_batch.req_ids):
            req = self.requests[req_id]
            assert req.mrope_positions is not None

            num_computed_tokens = self.input_batch.num_computed_tokens_cpu[index]
            num_scheduled_tokens = scheduler_output.num_scheduled_tokens[req_id]
            num_prompt_tokens = length_from_prompt_token_ids_or_embeds(
                req.prompt_token_ids, req.prompt_embeds
            )

            if num_computed_tokens + num_scheduled_tokens > num_prompt_tokens:
                prompt_part_len = max(0, num_prompt_tokens - num_computed_tokens)
                completion_part_len = max(0, num_scheduled_tokens - prompt_part_len)
            else:
                prompt_part_len = num_scheduled_tokens
                completion_part_len = 0

            assert num_scheduled_tokens == prompt_part_len + completion_part_len

            if prompt_part_len > 0:
                # prompt's mrope_positions are pre-computed
                dst_start = mrope_pos_ptr
                dst_end = mrope_pos_ptr + prompt_part_len
                src_start = num_computed_tokens
                src_end = num_computed_tokens + prompt_part_len

                self.mrope_positions.cpu[:, dst_start:dst_end] = req.mrope_positions[
                    :, src_start:src_end
                ]
                mrope_pos_ptr += prompt_part_len

            if completion_part_len > 0:
                # compute completion's mrope_positions on-the-fly
                dst_start = mrope_pos_ptr
                dst_end = mrope_pos_ptr + completion_part_len

                MRotaryEmbedding.get_next_input_positions_tensor(
                    out=self.mrope_positions.np,
                    out_offset=dst_start,
                    mrope_position_delta=req.mrope_position_delta,
                    context_len=num_computed_tokens + prompt_part_len,
                    num_new_tokens=completion_part_len,
                )

                mrope_pos_ptr += completion_part_len

    def _calc_spec_decode_metadata(
        self,
        num_draft_tokens: np.ndarray,
        cu_num_scheduled_tokens: np.ndarray,
    ) -> SpecDecodeMetadata:
        # Inputs:
        # cu_num_scheduled_tokens:  [  4, 104, 107, 207, 209]
        # num_draft_tokens:         [  3,   0,   2,   0,   1]
        # Outputs:
        # cu_num_draft_tokens:      [  3,   3,   5,   5,   6]
        # logits_indices:           [  0,   1,   2,   3, 103, 104, 105, 106,
        #                            206, 207, 208]
        # target_logits_indices:    [  0,   1,   2,   5,   6,   9]
        # bonus_logits_indices:     [  3,   4,   7,   8,  10]

        # Compute the logits indices.
        # [4, 1, 3, 1, 2]
        num_sampled_tokens = num_draft_tokens + 1

        # Step 1. cu_num_sampled_tokens: [4, 5, 8, 9, 11]
        # arange: [0, 1, 2, 3, 0, 0, 1, 2, 0, 0, 1]
        cu_num_sampled_tokens, arange = self._get_cumsum_and_arange(
            num_sampled_tokens, cumsum_dtype=np.int32
        )
        # Step 2. [0, 0, 0, 0, 103, 104, 104, 104, 206, 207, 207]
        logits_indices = np.repeat(
            cu_num_scheduled_tokens - num_sampled_tokens, num_sampled_tokens
        )
        # Step 3. [0, 1, 2, 3, 103, 104, 105, 106, 206, 207, 208]
        logits_indices += arange

        # Compute the bonus logits indices.
        bonus_logits_indices = cu_num_sampled_tokens - 1

        # Compute the draft logits indices.
        # cu_num_draft_tokens: [3, 3, 5, 5, 6]
        # arange: [0, 1, 2, 0, 1, 0]
        cu_num_draft_tokens, arange = self._get_cumsum_and_arange(
            num_draft_tokens, cumsum_dtype=np.int32
        )
        # [0, 0, 0, 5, 5, 9]
        target_logits_indices = np.repeat(
            cu_num_sampled_tokens - num_sampled_tokens, num_draft_tokens
        )
        # [0, 1, 2, 5, 6, 9]
        target_logits_indices += arange

        # TODO: Optimize the CPU -> GPU copy.
        cu_num_draft_tokens = torch.from_numpy(cu_num_draft_tokens).to(
            self.device, non_blocking=True
        )
        cu_num_sampled_tokens = torch.from_numpy(cu_num_sampled_tokens).to(
            self.device, non_blocking=True
        )
        logits_indices = torch.from_numpy(logits_indices).to(
            self.device, non_blocking=True
        )
        target_logits_indices = torch.from_numpy(target_logits_indices).to(
            self.device, non_blocking=True
        )
        bonus_logits_indices = torch.from_numpy(bonus_logits_indices).to(
            self.device, non_blocking=True
        )

        # Compute the draft token ids.
        # draft_token_indices:      [  1,   2,   3, 105, 106, 208]
        draft_token_ids = self.input_ids.gpu[logits_indices]
        draft_token_ids = draft_token_ids[target_logits_indices + 1]

        return SpecDecodeMetadata(
            draft_token_ids=draft_token_ids,
            num_draft_tokens=num_draft_tokens.tolist(),
            cu_num_draft_tokens=cu_num_draft_tokens,
            cu_num_sampled_tokens=cu_num_sampled_tokens,
            target_logits_indices=target_logits_indices,
            bonus_logits_indices=bonus_logits_indices,
            logits_indices=logits_indices,
        )

    def _prepare_kv_sharing_fast_prefill(
        self,
        logits_indices: torch.Tensor,
    ) -> torch.Tensor:
        assert self.kv_sharing_fast_prefill_logits_indices is not None
        num_logits = logits_indices.shape[0]
        assert num_logits > 0
        self.kv_sharing_fast_prefill_logits_indices[:num_logits].copy_(logits_indices)
        # There might have leftover indices in logits_indices[num_logits:]
        # from previous iterations, whose values may be greater than the
        # batch size in the current iteration. To ensure indices are always
        # valid, we fill the padded indices with the last index.
        self.kv_sharing_fast_prefill_logits_indices[num_logits:].fill_(
            logits_indices[-1].item()
        )
        if (
            self.compilation_config.cudagraph_mode != CUDAGraphMode.NONE
            and num_logits <= self.cudagraph_batch_sizes[-1]
        ):
            # Use piecewise CUDA graphs.
            # Add padding to the batch size.
            num_logits_padded = self.vllm_config.pad_for_cudagraph(num_logits)
        else:
            num_logits_padded = num_logits
        logits_indices_padded = self.kv_sharing_fast_prefill_logits_indices[
            :num_logits_padded
        ]
        return logits_indices_padded

    def _batch_mm_kwargs_from_scheduler(
        self,
        scheduler_output: "SchedulerOutput",
    ) -> tuple[list[MultiModalKwargsItem], list[tuple[str, PlaceholderRange]]]:
        """Batch multimodal kwargs from scheduled encoder inputs.

        Args:
            scheduler_output: The scheduler output containing scheduled encoder
                inputs.

        Returns:
            A tuple of (mm_kwargs, req_ids_pos) where:
            - mm_kwargs: List of multimodal kwargs items to be batched
            - mm_hashes_pos: List of (mm_hash, position_info) tuples
        """
        scheduled_encoder_inputs = scheduler_output.scheduled_encoder_inputs
        if not scheduled_encoder_inputs:
            return [], []
        # Batch the multi-modal inputs.
        mm_kwargs = list[MultiModalKwargsItem]()
        # list of tuple (mm_hash, position_info)
        mm_hashes_pos = list[tuple[str, PlaceholderRange]]()
        for req_id, encoder_input_ids in scheduled_encoder_inputs.items():
            req_state = self.requests[req_id]

            for mm_input_id in encoder_input_ids:
                mm_feature = req_state.mm_features[mm_input_id]
                mm_hash = mm_feature.identifier
                mm_kwargs.append(mm_feature.data)
                mm_hashes_pos.append((mm_hash, mm_feature.mm_position))

        return mm_kwargs, mm_hashes_pos

    def _execute_mm_encoder(self, scheduler_output: "SchedulerOutput"):
        # Batch the multi-modal inputs using the helper method.
        mm_kwargs, mm_hashes_pos = self._batch_mm_kwargs_from_scheduler(
            scheduler_output
        )

        if not mm_kwargs:
            return

        # Batch mm inputs as much as we can: if a request in the batch has
        # multiple modalities or a different modality than the previous one,
        # we process it separately to preserve item order.
        # FIXME(ywang96): This is a hacky way to deal with multiple modalities
        # in the same batch while still being able to benefit from batching
        # multimodal inputs. The proper solution should be reordering the
        # encoder outputs.
        model = cast(SupportsMultiModal, self.model)
        encoder_outputs = []
        for modality, num_items, mm_kwargs_group in group_mm_kwargs_by_modality(
            mm_kwargs,
            device=self.device,
            pin_memory=self.pin_memory,
            merge_by_field_config=model.merge_by_field_config,
        ):
            curr_group_outputs = []

            # EVS-related change.
            # (ekhvedchenia): Temporary hack to limit peak memory usage when
            # processing multimodal data. This solves the issue with scheduler
            # putting too many video samples into a single batch. Scheduler
            # uses pruned vision tokens count to compare it versus compute
            # budget which is incorrect (Either input media size or non-pruned
            # output vision tokens count should be considered)
            # TODO(ywang96): Fix memory profiling to take EVS into account and
            # remove this hack.
            if (
                self.is_multimodal_pruning_enabled
                and modality == "video"
                and num_items > 1
            ):
                for video_mm_kwargs_item in filter(
                    lambda item: item.modality == "video", mm_kwargs
                ):
                    _, _, micro_batch_mm_inputs = next(
                        group_mm_kwargs_by_modality(
                            [video_mm_kwargs_item],
                            device=self.device,
                            pin_memory=self.pin_memory,
                            merge_by_field_config=model.merge_by_field_config,
                        )
                    )

                    micro_batch_outputs = model.get_multimodal_embeddings(
                        **micro_batch_mm_inputs
                    )

                    curr_group_outputs.extend(micro_batch_outputs)
            else:
                # Run the encoder.
                # `curr_group_outputs` is either of the following:
                # 1. A tensor of shape (num_items, feature_size, hidden_size)
                # in case feature_size is fixed across all multimodal items.
                # 2. A list or tuple (length: num_items) of tensors,
                # each of shape (feature_size, hidden_size) in case the feature
                # size is dynamic depending on the input multimodal items.
                curr_group_outputs = model.get_multimodal_embeddings(**mm_kwargs_group)

            sanity_check_mm_encoder_outputs(
                curr_group_outputs,
                expected_num_items=num_items,
            )
            encoder_outputs.extend(curr_group_outputs)

        # Cache the encoder outputs by mm_hash
        for (mm_hash, pos_info), output in zip(mm_hashes_pos, encoder_outputs):
            self.encoder_cache[mm_hash] = scatter_mm_placeholders(
                output,
                is_embed=pos_info.is_embed,
            )

    def _gather_mm_embeddings(
        self,
        scheduler_output: "SchedulerOutput",
        shift_computed_tokens: int = 0,
    ) -> tuple[list[torch.Tensor], torch.Tensor]:
        total_num_scheduled_tokens = scheduler_output.total_num_scheduled_tokens

        mm_embeds = list[torch.Tensor]()
        is_mm_embed = self.is_mm_embed.cpu
        is_mm_embed[:total_num_scheduled_tokens] = False

        req_start_idx = 0
        should_sync_mrope_positions = False

        for req_id in self.input_batch.req_ids:
            mm_embeds_req: list[torch.Tensor] = []

            num_scheduled_tokens = scheduler_output.num_scheduled_tokens[req_id]
            req_state = self.requests[req_id]
            num_computed_tokens = req_state.num_computed_tokens + shift_computed_tokens

            for mm_feature in req_state.mm_features:
                pos_info = mm_feature.mm_position
                start_pos = pos_info.offset
                num_encoder_tokens = pos_info.length

                # The encoder output is needed if the two ranges overlap:
                # [num_computed_tokens,
                #  num_computed_tokens + num_scheduled_tokens) and
                # [start_pos, start_pos + num_encoder_tokens)
                if start_pos >= num_computed_tokens + num_scheduled_tokens:
                    # The encoder output is not needed in this step.
                    break
                if start_pos + num_encoder_tokens <= num_computed_tokens:
                    # The encoder output is already processed and stored
                    # in the decoder's KV cache.
                    continue

                start_idx = max(num_computed_tokens - start_pos, 0)
                end_idx = min(
                    num_computed_tokens - start_pos + num_scheduled_tokens,
                    num_encoder_tokens,
                )
                assert start_idx < end_idx

                mm_hash = mm_feature.identifier
                encoder_output = self.encoder_cache.get(mm_hash, None)
                assert encoder_output is not None, f"Encoder cache miss for {mm_hash}."

                if (is_embed := pos_info.is_embed) is not None:
                    is_embed = is_embed[start_idx:end_idx]

                req_start_pos = req_start_idx + start_pos - num_computed_tokens
                is_mm_embed[req_start_pos + start_idx : req_start_pos + end_idx] = (
                    True if is_embed is None else is_embed
                )

                mm_embeds_item = gather_mm_placeholders(
                    encoder_output[start_idx:end_idx],
                    is_embed=is_embed,
                )
                mm_embeds_req.append(mm_embeds_item)

            if self.is_multimodal_pruning_enabled and self.uses_mrope:
                assert req_state.mrope_positions is not None
                should_sync_mrope_positions = True
                mm_embeds_req, new_mrope_positions, new_delta = (
                    self.model.recompute_mrope_positions(
                        input_ids=req_state.prompt_token_ids,
                        multimodal_embeddings=mm_embeds_req,
                        mrope_positions=req_state.mrope_positions,
                        num_computed_tokens=req_state.num_computed_tokens,
                    )
                )
                req_state.mrope_positions.copy_(new_mrope_positions)
                req_state.mrope_position_delta = new_delta

            mm_embeds.extend(mm_embeds_req)
            req_start_idx += num_scheduled_tokens

        is_mm_embed = self.is_mm_embed.copy_to_gpu(total_num_scheduled_tokens)

        if should_sync_mrope_positions:
            self._calc_mrope_positions(scheduler_output)
            self.mrope_positions.copy_to_gpu(total_num_scheduled_tokens)

        return mm_embeds, is_mm_embed

    def _extract_encoder_inputs(
        self,
        scheduler_output: "SchedulerOutput",
    ) -> dict[str, torch.Tensor]:
        """Extract encoder inputs for encoder-decoder models.

        This method extracts multimodal input features from scheduled encoder
        inputs and formats them for the encoder-decoder model forward pass.
        """
        # Batch the multi-modal inputs using the helper method.
        mm_kwargs, _ = self._batch_mm_kwargs_from_scheduler(scheduler_output)

        if not mm_kwargs:
            return {}

        # Group MM kwargs by modality and extract features
        model = cast(SupportsMultiModal, self.model)
        encoder_features = {}
        for _, _, mm_kwargs_group in group_mm_kwargs_by_modality(
            mm_kwargs,
            device=self.device,
            pin_memory=self.pin_memory,
            merge_by_field_config=model.merge_by_field_config,
        ):
            # Add the grouped features to encoder_features dict
            # This allows the model to receive them as kwargs (e.g.,
            # input_features=...)
            encoder_features.update(mm_kwargs_group)

        return encoder_features

    def get_model(self) -> nn.Module:
        # get raw model out of the cudagraph wrapper.
        if isinstance(self.model, (CUDAGraphWrapper, UBatchWrapper)):
            return self.model.unwrap()
        return self.model

    def get_supported_generation_tasks(self) -> list[GenerationTask]:
        model = self.get_model()
        supported_tasks = list[GenerationTask]()

        if is_text_generation_model(model):
            supported_tasks.append("generate")

        if supports_transcription(model):
            if model.supports_transcription_only:
                return ["transcription"]

            supported_tasks.append("transcription")

        return supported_tasks

    def get_supported_pooling_tasks(self) -> list[PoolingTask]:
        model = self.get_model()
        if not is_pooling_model(model):
            return []

        supported_tasks = list(model.pooler.get_supported_tasks())

        if self.scheduler_config.chunked_prefill_enabled:
            if "token_embed" in supported_tasks:
                supported_tasks.remove("token_embed")
            if "token_classify" in supported_tasks:
                supported_tasks.remove("token_classify")

            logger.debug_once(
                "Chunked prefill is not supported with "
                "token_embed and token_classify tasks "
                "which using ALL pooling. "
                "Please turn off chunked prefill by "
                "`--no-enable-chunked-prefill` before using it."
            )

        if "score" in supported_tasks:
            num_labels = getattr(self.model_config.hf_config, "num_labels", 0)
            if num_labels != 1:
                supported_tasks.remove("score")
                logger.debug_once("Score API is only enabled for num_labels == 1.")

        return supported_tasks

    def get_supported_tasks(self) -> tuple[SupportedTask, ...]:
        tasks = list[SupportedTask]()

        if self.model_config.runner_type == "generate":
            tasks.extend(self.get_supported_generation_tasks())
        if self.model_config.runner_type == "pooling":
            tasks.extend(self.get_supported_pooling_tasks())

        return tuple(tasks)

    def sync_and_slice_intermediate_tensors(
        self,
        num_tokens: int,
        intermediate_tensors: IntermediateTensors,
        sync_self: bool,
    ) -> IntermediateTensors:
        assert self.intermediate_tensors is not None

        tp = self.vllm_config.parallel_config.tensor_parallel_size
        is_rs = is_residual_scattered_for_sp(self.vllm_config, num_tokens)

        # When sequence parallelism is enabled, the "residual" tensor is sharded
        # across tensor parallel ranks, so each rank only needs its own slice.
        if sync_self:
            assert intermediate_tensors is not None
            for k, v in intermediate_tensors.items():
                is_scattered = k == "residual" and is_rs
                copy_len = num_tokens // tp if is_scattered else num_tokens
                self.intermediate_tensors[k][:copy_len].copy_(
                    v[:copy_len], non_blocking=True
                )

        return IntermediateTensors(
            {
                k: v[: num_tokens // tp]
                if k == "residual" and is_rs
                else v[:num_tokens]
                for k, v in self.intermediate_tensors.items()
            }
        )

    def eplb_step(self, is_dummy: bool = False, is_profile: bool = False) -> None:
        """
        Step for the EPLB (Expert Parallelism Load Balancing) state.
        """
        if not self.parallel_config.enable_eplb:
            return

        assert self.eplb_state is not None
        model = self.get_model()
        assert is_mixture_of_experts(model)
        self.eplb_state.step(
            model,
            is_dummy,
            is_profile,
            log_stats=self.parallel_config.eplb_config.log_balancedness,
        )

    # This is where the second ubatch is adjusted to account for the padding.
    # Should be called after attention metadata creation. This just pads
    # the second ubatch slice out to the total number of tokens
    # (num_tokens + padding)
    @staticmethod
    def pad_out_ubatch_slice(ubatch_slices: UBatchSlices, num_total_tokens: int):
        padded_second_ubatch_slice = slice(
            ubatch_slices[1].token_slice.start, num_total_tokens
        )
        ubatch_slices[1] = UBatchSlice(
            padded_second_ubatch_slice, padded_second_ubatch_slice
        )

    def _pool(
        self,
        hidden_states: torch.Tensor,
        num_scheduled_tokens: int,
        num_scheduled_tokens_np: np.ndarray,
    ) -> ModelRunnerOutput:
        assert self.input_batch.num_reqs == len(self.input_batch.pooling_params), (
            "Either all or none of the requests in a batch must be pooling request"
        )

        hidden_states = hidden_states[:num_scheduled_tokens]
        pooling_metadata = self.input_batch.get_pooling_metadata()
        pooling_metadata.build_pooling_cursor(
            num_scheduled_tokens_np.tolist(), device=hidden_states.device
        )
        seq_lens_cpu = self.seq_lens.cpu[: self.input_batch.num_reqs]

        model = cast(VllmModelForPooling, self.model)
        raw_pooler_output: PoolerOutput = model.pooler(
            hidden_states=hidden_states,
            pooling_metadata=pooling_metadata,
        )
        raw_pooler_output = json_map_leaves(
            lambda x: x.to("cpu", non_blocking=True),
            raw_pooler_output,
        )
        self._sync_device()

        pooler_output: list[torch.Tensor | None] = []
        for raw_output, seq_len, prompt_len in zip(
            raw_pooler_output, seq_lens_cpu, pooling_metadata.prompt_lens
        ):
            output = raw_output if seq_len == prompt_len else None
            pooler_output.append(output)

        return ModelRunnerOutput(
            req_ids=self.input_batch.req_ids,
            req_id_to_index=self.input_batch.req_id_to_index,
            sampled_token_ids=[],
            logprobs=None,
            prompt_logprobs_dict={},
            pooler_output=pooler_output,
        )

    def _get_num_input_tokens(self, num_scheduled_tokens: int) -> int:
        if (
            self.compilation_config.cudagraph_mode != CUDAGraphMode.NONE
            and hasattr(self, "cudagraph_batch_sizes")
            and self.cudagraph_batch_sizes
            and num_scheduled_tokens <= self.cudagraph_batch_sizes[-1]
        ):
            # Use CUDA graphs.
            # Add padding to the batch size.
            return self.vllm_config.pad_for_cudagraph(num_scheduled_tokens)

        # Eager mode.
        # Pad tokens to multiple of tensor_parallel_size when
        # enabled collective fusion for SP
        tp_size = self.vllm_config.parallel_config.tensor_parallel_size
        if (
            self.compilation_config.pass_config.enable_sequence_parallelism
            and tp_size > 1
        ):
            return round_up(num_scheduled_tokens, tp_size)
        return num_scheduled_tokens

    def _preprocess(
        self,
        scheduler_output: "SchedulerOutput",
        num_input_tokens: int,  # Padded
        intermediate_tensors: IntermediateTensors | None = None,
    ) -> tuple[
        int,
        torch.Tensor | None,
        torch.Tensor | None,
        torch.Tensor,
        IntermediateTensors | None,
        dict[str, Any],
    ]:
        num_scheduled_tokens = scheduler_output.total_num_scheduled_tokens
        is_first_rank = get_pp_group().is_first_rank

        # _prepare_inputs may reorder the batch, so we must gather multi
        # modal outputs after that to ensure the correct order
        if (
            self.supports_mm_inputs
            and is_first_rank
            and not self.model_config.is_encoder_decoder
        ):
            # Run the multimodal encoder if any.
            self._execute_mm_encoder(scheduler_output)
            mm_embeds, is_mm_embed = self._gather_mm_embeddings(scheduler_output)

            # NOTE(woosuk): To unify token ids and soft tokens (vision
            # embeddings), we always use embeddings (rather than token ids)
            # as input to the multimodal model, even when the input is text.
            inputs_embeds_scheduled = self.model.get_input_embeddings(
                self.input_ids.gpu[:num_scheduled_tokens],
                multimodal_embeddings=mm_embeds,
                is_multimodal=is_mm_embed,
            )

            # TODO(woosuk): Avoid the copy. Optimize.
            self.inputs_embeds.gpu[:num_scheduled_tokens].copy_(inputs_embeds_scheduled)

            input_ids = None
            inputs_embeds = self.inputs_embeds.gpu[:num_input_tokens]
            model_kwargs = {
                **self._init_model_kwargs(num_scheduled_tokens),
                **self._extract_mm_kwargs(scheduler_output),
            }
        elif self.enable_prompt_embeds and is_first_rank:
            # Get the input embeddings for the tokens that are not input embeds,
            # then put them into the appropriate positions.
            # TODO(qthequartermasterman): Since even when prompt embeds are
            # enabled, (a) not all requests will use prompt embeds, and (b)
            # after the initial prompt is processed, the rest of the generated
            # tokens will be token ids, it is not desirable to have the
            # embedding layer outside of the CUDA graph all the time. The v0
            # engine avoids this by "double compiling" the CUDA graph, once
            # with input_ids and again with inputs_embeds, for all num_tokens.
            # If a batch only has token ids, then including the embedding layer
            # in the CUDA graph will be more performant (like in the else case
            # below).
            token_ids_idx = (
                self.is_token_ids.gpu[:num_scheduled_tokens]
                .nonzero(as_tuple=False)
                .squeeze(1)
            )
            # Some tokens ids may need to become embeds
            if token_ids_idx.numel() > 0:
                token_ids = self.input_ids.gpu[token_ids_idx]
                tokens_to_embeds = self.model.get_input_embeddings(input_ids=token_ids)
                self.inputs_embeds.gpu[token_ids_idx] = tokens_to_embeds

            inputs_embeds = self.inputs_embeds.gpu[:num_input_tokens]
            model_kwargs = self._init_model_kwargs(num_input_tokens)
            input_ids = None
        else:
            # For text-only models, we use token ids as input.
            # While it is possible to use embeddings as input just like the
            # multimodal models, it is not desirable for performance since
            # then the embedding layer is not included in the CUDA graph.
            input_ids = self.input_ids.gpu[:num_input_tokens]
            inputs_embeds = None
            model_kwargs = self._init_model_kwargs(num_input_tokens)
        if self.uses_mrope:
            positions = self.mrope_positions.gpu[:, :num_input_tokens]
        else:
            positions = self.positions.gpu[:num_input_tokens]

        if is_first_rank:
            intermediate_tensors = None
        else:
            intermediate_tensors = self.sync_and_slice_intermediate_tensors(
                num_input_tokens, intermediate_tensors, True
            )

        if (
            self.model_config.is_encoder_decoder
            and scheduler_output.scheduled_encoder_inputs
        ):
            encoder_inputs = self._extract_encoder_inputs(scheduler_output)
            model_kwargs.update(encoder_inputs)

        return (
            num_scheduled_tokens,
            input_ids,
            inputs_embeds,
            positions,
            intermediate_tensors,
            model_kwargs,
        )

    def _sample(
        self,
        logits: torch.Tensor | None,
        spec_decode_metadata: SpecDecodeMetadata | None,
    ) -> SamplerOutput:
        # Sample the next token and get logprobs if needed.
        sampling_metadata = self.input_batch.sampling_metadata
        if spec_decode_metadata is None:
            # Update output token ids with tokens sampled in last step
            # if async scheduling and required by current sampling params.
            self.input_batch.update_async_output_token_ids()
            return self.sampler(
                logits=logits,
                sampling_metadata=sampling_metadata,
            )

        sampler_output = self.rejection_sampler(
            spec_decode_metadata,
            None,  # draft_probs
            logits,
            sampling_metadata,
        )
        self._update_states_after_model_execute(sampler_output.sampled_token_ids)
        return sampler_output

    def _bookkeeping_sync(
        self,
        scheduler_output: "SchedulerOutput",
        sampler_output: SamplerOutput,
        logits: torch.Tensor | None,
        hidden_states: torch.Tensor,
        num_scheduled_tokens: int,
        spec_decode_metadata: SpecDecodeMetadata | None,
    ) -> tuple[
        dict[str, int],
        LogprobsLists | None,
        list[list[int]],
        dict[str, LogprobsTensors | None],
        list[str],
        dict[str, int],
        list[int],
    ]:
        num_nans_in_logits = {}
        if envs.VLLM_COMPUTE_NANS_IN_LOGITS:
            num_nans_in_logits = self._get_nans_in_logits(logits)

        discard_sampled_tokens_req_indices = self.discard_request_indices.np[
            : self.num_discarded_requests
        ]
        for i in discard_sampled_tokens_req_indices:
            gen = self.input_batch.generators.get(int(i))
            if gen is not None:
                gen.set_offset(gen.get_offset() - 4)

        # Copy some objects so they don't get modified after returning.
        # This is important when using async scheduling.
        req_ids_output_copy = self.input_batch.req_ids.copy()
        req_id_to_index_output_copy = self.input_batch.req_id_to_index.copy()

        num_sampled_tokens = sampler_output.sampled_token_ids.shape[0]
        sampled_token_ids = sampler_output.sampled_token_ids
        invalid_req_indices = []
        if not self.use_async_scheduling:
            # Get the valid generated tokens.
            max_gen_len = sampled_token_ids.shape[-1]
            if max_gen_len == 1:
                # No spec decode tokens.
                valid_sampled_token_ids = self._to_list(sampled_token_ids)
            else:
                # Includes spec decode tokens.
                valid_sampled_token_ids = self.rejection_sampler.parse_output(
                    sampled_token_ids,
                    self.input_batch.vocab_size,
                )
            # Mask out the sampled tokens that should not be sampled.
            for i in discard_sampled_tokens_req_indices:
                valid_sampled_token_ids[int(i)].clear()
        else:
            valid_sampled_token_ids = []
            invalid_req_indices = discard_sampled_tokens_req_indices.tolist()
            invalid_req_indices_set = set(invalid_req_indices)
            assert sampled_token_ids.shape[-1] == 1

            # Cache the sampled tokens on the GPU and avoid CPU sync.
            # These will be copied into input_ids in the next step
            # when preparing inputs.
            self.input_batch.prev_sampled_token_ids = sampled_token_ids
            self.input_batch.prev_req_id_to_index = {
                req_id: i
                for i, req_id in enumerate(self.input_batch.req_ids)
                if i not in invalid_req_indices_set
            }

        # Cache the sampled tokens in the model runner, so that the scheduler
        # doesn't need to send them back.
        # NOTE(woosuk): As an exception, when using PP, the scheduler sends
        # the sampled tokens back, because there's no direct communication
        # between the first-stage worker and the last-stage worker.
        req_ids = self.input_batch.req_ids
        logprobs_tensors = sampler_output.logprobs_tensors
        cu_num_accepted_tokens = (
            [0] if spec_decode_metadata and logprobs_tensors else None
        )
        for req_idx in range(num_sampled_tokens):
            if self.use_async_scheduling:
                sampled_ids = [-1] if req_idx not in invalid_req_indices_set else None
            else:
                sampled_ids = valid_sampled_token_ids[req_idx]

            num_sampled_ids: int = len(sampled_ids) if sampled_ids else 0

            if cu_num_accepted_tokens is not None:
                cu_num_accepted_tokens.append(
                    cu_num_accepted_tokens[-1] + num_sampled_ids
                )

            if not sampled_ids:
                continue

            start_idx = self.input_batch.num_tokens_no_spec[req_idx]
            end_idx = start_idx + num_sampled_ids
            assert end_idx <= self.max_model_len, (
                "Sampled token IDs exceed the max model length. "
                f"Total number of tokens: {end_idx} > max_model_len: "
                f"{self.max_model_len}"
            )

            self.input_batch.token_ids_cpu[req_idx, start_idx:end_idx] = sampled_ids
            self.input_batch.is_token_ids[req_idx, start_idx:end_idx] = True
            self.input_batch.num_tokens_no_spec[req_idx] = end_idx
            self.input_batch.num_tokens[req_idx] = end_idx

            req_id = req_ids[req_idx]
            req_state = self.requests[req_id]
            req_state.output_token_ids.extend(sampled_ids)

        logprobs_lists = (
            logprobs_tensors.tolists(cu_num_accepted_tokens)
            if not self.use_async_scheduling and logprobs_tensors is not None
            else None
        )

        # Compute prompt logprobs if needed.
        prompt_logprobs_dict = self._get_prompt_logprobs_dict(
            hidden_states[:num_scheduled_tokens],
            scheduler_output.num_scheduled_tokens,
        )

        return (
            num_nans_in_logits,
            logprobs_lists,
            valid_sampled_token_ids,
            prompt_logprobs_dict,
            req_ids_output_copy,
            req_id_to_index_output_copy,
            invalid_req_indices,
        )

    @contextmanager
    def synchronize_input_prep(self):
        if self.prepare_inputs_event is None:
            yield
            return

        # Ensure prior step has finished with reused CPU tensors.
        # This is required in the async scheduling case because
        # the CPU->GPU transfer happens async.
        self.prepare_inputs_event.synchronize()
        try:
            yield
        finally:
            self.prepare_inputs_event.record()

    def _model_forward(
        self,
        input_ids: torch.Tensor | None = None,
        positions: torch.Tensor | None = None,
        intermediate_tensors: IntermediateTensors | None = None,
        inputs_embeds: torch.Tensor | None = None,
        **model_kwargs: dict[str, Any],
    ) -> Any:
        """Helper method to call the model forward pass.

        This method can be overridden by subclasses for model execution.
        Motivation: We can inspect only this method versus
        the whole execute_model, which has additional logic.

        Args:
            input_ids: Input token IDs
            positions: Token positions
            intermediate_tensors: Tensors from previous pipeline stages
            inputs_embeds: Input embeddings (alternative to input_ids)
            **model_kwargs: Additional model arguments

        Returns:
            Model output tensor
        """
        return self.model(
            input_ids=input_ids,
            positions=positions,
            intermediate_tensors=intermediate_tensors,
            inputs_embeds=inputs_embeds,
            **model_kwargs,
        )

    @torch.inference_mode()
    def execute_model(
        self,
        scheduler_output: "SchedulerOutput",
        intermediate_tensors: IntermediateTensors | None = None,
    ) -> ModelRunnerOutput | AsyncModelRunnerOutput | IntermediateTensors:
        with record_function_or_nullcontext("Preprocess"):
            with self.synchronize_input_prep():
                # Update persistent batch states.
                self._update_states(scheduler_output)

                if not scheduler_output.total_num_scheduled_tokens:
                    if not has_kv_transfer_group():
                        # Return empty ModelRunnerOutput if no work to do.
                        return EMPTY_MODEL_RUNNER_OUTPUT
                    return self.kv_connector_no_forward(
                        scheduler_output, self.vllm_config
                    )
                if self.cache_config.kv_sharing_fast_prefill:
                    assert not self.input_batch.num_prompt_logprobs, (
                        "--kv-sharing-fast-prefill produces incorrect "
                        "logprobs for prompt tokens, tokens, please disable "
                        "it when the requests need prompt logprobs"
                    )

                # Prepare the decoder inputs.
                (
                    attn_metadata,
                    logits_indices,
                    spec_decode_metadata,
                    num_scheduled_tokens_np,
                    spec_decode_common_attn_metadata,
                    max_query_len,
                    ubatch_slices,
                    num_tokens_across_dp,
                    use_cascade_attn,
                ) = self._prepare_inputs(scheduler_output)

            dp_rank = self.parallel_config.data_parallel_rank
            if ubatch_slices:
                assert num_tokens_across_dp is not None
                num_input_tokens = int(num_tokens_across_dp[dp_rank].item())
                self.pad_out_ubatch_slice(ubatch_slices, num_input_tokens)
            elif num_tokens_across_dp is not None:
                num_input_tokens = int(num_tokens_across_dp[dp_rank].item())
            else:
                num_input_tokens = self._get_num_input_tokens(
                    scheduler_output.total_num_scheduled_tokens
                )

            (
                num_scheduled_tokens,
                input_ids,
                inputs_embeds,
                positions,
                intermediate_tensors,
                model_kwargs,
            ) = self._preprocess(
                scheduler_output, num_input_tokens, intermediate_tensors
            )

            uniform_decode = (max_query_len == self.uniform_decode_query_len) and (
                num_scheduled_tokens == self.input_batch.num_reqs * max_query_len
            )
            batch_descriptor = BatchDescriptor(
                num_tokens=num_input_tokens,
                uniform_decode=uniform_decode,
                has_lora=len(self.input_batch.lora_id_to_lora_request) > 0,
            )
            cudagraph_runtime_mode, batch_descriptor = (
                self.cudagraph_dispatcher.dispatch(batch_descriptor, use_cascade_attn)
            )

        # Set cudagraph mode to none if calc_kv_scales is true.
        if attn_metadata is not None:
            metadata_list = (
                attn_metadata.values()
                if isinstance(attn_metadata, dict)
                else [attn_metadata]
            )
            if any(
                getattr(m, "enable_kv_scales_calculation", False) for m in metadata_list
            ):
                cudagraph_runtime_mode = CUDAGraphMode.NONE

        # Run the model.
        # Use persistent buffers for CUDA graphs.
        with (
            set_forward_context(
                attn_metadata,
                self.vllm_config,
                num_tokens=num_input_tokens,
                num_tokens_across_dp=num_tokens_across_dp,
                cudagraph_runtime_mode=cudagraph_runtime_mode,
                batch_descriptor=batch_descriptor,
                ubatch_slices=ubatch_slices,
            ),
            record_function_or_nullcontext("Forward"),
            self.maybe_get_kv_connector_output(scheduler_output) as kv_connector_output,
        ):
            model_output = self._model_forward(
                input_ids=input_ids,
                positions=positions,
                intermediate_tensors=intermediate_tensors,
                inputs_embeds=inputs_embeds,
                **model_kwargs,
            )

        with record_function_or_nullcontext("Postprocess"):
            if self.use_aux_hidden_state_outputs:
                # True when EAGLE 3 is used.
                hidden_states, aux_hidden_states = model_output
            else:
                # Common case.
                hidden_states = model_output
                aux_hidden_states = None

            if not self.broadcast_pp_output:
                # Common case.
                if not get_pp_group().is_last_rank:
                    # Return the intermediate tensors.
                    assert isinstance(hidden_states, IntermediateTensors)
                    hidden_states.kv_connector_output = kv_connector_output
                    return hidden_states

                if self.is_pooling_model:
                    # Return the pooling output.
                    output = self._pool(
                        hidden_states, num_scheduled_tokens, num_scheduled_tokens_np
                    )
                    output.kv_connector_output = kv_connector_output
                    return output

                sample_hidden_states = hidden_states[logits_indices]
                logits = self.model.compute_logits(sample_hidden_states)
            else:
                # Rare case.
                assert not self.is_pooling_model

                if not get_pp_group().is_last_rank:
                    all_gather_tensors = {
                        "residual": not is_residual_scattered_for_sp(
                            self.vllm_config, num_input_tokens
                        )
                    }
                    get_pp_group().send_tensor_dict(
                        hidden_states.tensors,
                        all_gather_group=get_tp_group(),
                        all_gather_tensors=all_gather_tensors,
                    )
                    logits = None
                else:
                    sample_hidden_states = hidden_states[logits_indices]
                    logits = self.model.compute_logits(sample_hidden_states)

                model_output_broadcast_data = {}
                if logits is not None:
                    model_output_broadcast_data["logits"] = logits.contiguous()

                model_output_broadcast_data = get_pp_group().broadcast_tensor_dict(
                    model_output_broadcast_data, src=len(get_pp_group().ranks) - 1
                )
                assert model_output_broadcast_data is not None
                logits = model_output_broadcast_data["logits"]

            # Apply structured output bitmasks if present
            if scheduler_output.structured_output_request_ids:
                apply_grammar_bitmask(scheduler_output, self.input_batch, logits)

        with record_function_or_nullcontext("Sample"):
            sampler_output = self._sample(logits, spec_decode_metadata)

        def propose_draft_token_ids(sampled_token_ids):
            assert spec_decode_common_attn_metadata is not None
            with record_function_or_nullcontext("Draft"):
                self._draft_token_ids = self.propose_draft_token_ids(
                    scheduler_output,
                    sampled_token_ids,
                    self.input_batch.sampling_metadata,
                    hidden_states,
                    sample_hidden_states,
                    aux_hidden_states,
                    spec_decode_metadata,
                    spec_decode_common_attn_metadata,
                )

        use_padded_batch_for_eagle = (
            self.speculative_config
            and self.speculative_config.use_eagle()
            and not self.speculative_config.disable_padded_drafter_batch
        )
        effective_drafter_max_model_len = self.max_model_len
        if effective_drafter_max_model_len is None:
            effective_drafter_max_model_len = self.model_config.max_model_len
        if (
            self.speculative_config
            and self.speculative_config.draft_model_config is not None
            and self.speculative_config.draft_model_config.max_model_len is not None
        ):
            effective_drafter_max_model_len = (
                self.speculative_config.draft_model_config.max_model_len
            )
        input_fits_in_drafter = spec_decode_common_attn_metadata and (
            spec_decode_common_attn_metadata.max_seq_len
            + self.speculative_config.num_speculative_tokens
            <= effective_drafter_max_model_len
        )
        if use_padded_batch_for_eagle and input_fits_in_drafter:
            # EAGLE speculative decoding can use the GPU sampled tokens
            # as inputs, and does not need to wait for bookkeeping to finish.
            propose_draft_token_ids(sampler_output.sampled_token_ids)

        with record_function_or_nullcontext("Bookkeep"):
            (
                num_nans_in_logits,
                logprobs_lists,
                valid_sampled_token_ids,
                prompt_logprobs_dict,
                req_ids_output_copy,
                req_id_to_index_output_copy,
                invalid_req_indices,
            ) = self._bookkeeping_sync(
                scheduler_output,
                sampler_output,
                logits,
                hidden_states,
                num_scheduled_tokens,
                spec_decode_metadata,
            )

        if (
            self.speculative_config
            and not use_padded_batch_for_eagle
            and input_fits_in_drafter
        ):
            # ngram and other speculative decoding methods use the sampled
            # tokens on the CPU, so they are run after bookkeeping.
            propose_draft_token_ids(valid_sampled_token_ids)

        with record_function_or_nullcontext("EPLB"):
            self.eplb_step()

        output = ModelRunnerOutput(
            req_ids=req_ids_output_copy,
            req_id_to_index=req_id_to_index_output_copy,
            sampled_token_ids=valid_sampled_token_ids,
            logprobs=logprobs_lists,
            prompt_logprobs_dict=prompt_logprobs_dict,
            pooler_output=[],
            kv_connector_output=kv_connector_output,
            num_nans_in_logits=num_nans_in_logits,
        )

        if not self.use_async_scheduling:
            return output

        async_output = AsyncGPUModelRunnerOutput(
            model_runner_output=output,
            sampled_token_ids=sampler_output.sampled_token_ids,
            logprobs_tensors=sampler_output.logprobs_tensors,
            invalid_req_indices=invalid_req_indices,
            async_output_copy_stream=self.async_output_copy_stream,
        )

        # Save ref of sampled_token_ids CPU tensor if the batch contains
        # any requests with sampling params that that require output ids.
        self.input_batch.set_async_sampled_token_ids(
            async_output.sampled_token_ids_cpu,
            async_output.async_copy_ready_event,
        )

        return async_output

    def take_draft_token_ids(self) -> DraftTokenIds | None:
        if self._draft_token_ids is None:
            return None
        req_ids = self.input_batch.req_ids
        if isinstance(self._draft_token_ids, torch.Tensor):
            draft_token_ids = self._draft_token_ids.tolist()
        else:
            draft_token_ids = self._draft_token_ids
        self._draft_token_ids = None
        return DraftTokenIds(req_ids, draft_token_ids)

    def propose_draft_token_ids(
        self,
        scheduler_output: "SchedulerOutput",
        sampled_token_ids: torch.Tensor | list[list[int]],
        sampling_metadata: SamplingMetadata,
        hidden_states: torch.Tensor,
        sample_hidden_states: torch.Tensor,
        aux_hidden_states: list[torch.Tensor] | None,
        spec_decode_metadata: SpecDecodeMetadata | None,
        common_attn_metadata: CommonAttentionMetadata,
    ) -> list[list[int]] | torch.Tensor:
        num_scheduled_tokens = scheduler_output.total_num_scheduled_tokens
        if self.speculative_config.method == "ngram":
            assert isinstance(sampled_token_ids, list)
            assert isinstance(self.drafter, NgramProposer)
            draft_token_ids = self.drafter.propose(
                sampled_token_ids,
                self.input_batch.req_ids,
                self.input_batch.num_tokens_no_spec,
                self.input_batch.token_ids_cpu,
                self.input_batch.spec_decode_unsupported_reqs,
            )
        elif self.speculative_config.method == "medusa":
            assert isinstance(sampled_token_ids, list)
            assert isinstance(self.drafter, MedusaProposer)

            if sample_hidden_states.shape[0] == len(sampled_token_ids):
                # The input to the target model does not include draft tokens.
                hidden_states = sample_hidden_states
            else:
                indices = []
                offset = 0
                assert spec_decode_metadata is not None
                for num_draft, tokens in zip(
                    spec_decode_metadata.num_draft_tokens, sampled_token_ids
                ):
                    indices.append(offset + len(tokens) - 1)
                    offset += num_draft + 1
                indices = torch.tensor(indices, device=self.device)
                hidden_states = sample_hidden_states[indices]

            draft_token_ids = self.drafter.propose(
                target_hidden_states=hidden_states,
                sampling_metadata=sampling_metadata,
            )
        elif self.speculative_config.use_eagle():
            assert isinstance(self.drafter, EagleProposer)

            if self.speculative_config.disable_padded_drafter_batch:
                # When padded-batch is disabled, the sampled_token_ids should be
                # the cpu-side list[list[int]] of valid sampled tokens for each
                # request, with invalid requests having empty lists.
                assert isinstance(sampled_token_ids, list), (
                    "sampled_token_ids should be a python list when"
                    "padded-batch is disabled."
                )
                next_token_ids = self.drafter.prepare_next_token_ids_cpu(
                    sampled_token_ids,
                    self.requests,
                    self.input_batch,
                    scheduler_output.num_scheduled_tokens,
                )
            else:
                # When using padded-batch, the sampled_token_ids should be
                # the gpu tensor of sampled tokens for each request, of shape
                # (num_reqs, num_spec_tokens + 1) with rejected tokens having
                # value -1.
                assert isinstance(sampled_token_ids, torch.Tensor), (
                    "sampled_token_ids should be a torch.Tensor when"
                    "padded-batch is enabled."
                )
                next_token_ids, valid_sampled_tokens_count = (
                    self.drafter.prepare_next_token_ids_padded(
                        common_attn_metadata,
                        sampled_token_ids,
                        self.requests,
                        self.input_batch,
                        self.discard_request_indices.gpu,
                        self.num_discarded_requests,
                    )
                )

            if spec_decode_metadata is None:
                token_indices_to_sample = None
                # input_ids can be None for multimodal models.
                target_token_ids = self.input_ids.gpu[:num_scheduled_tokens]
                target_positions = self._get_positions(num_scheduled_tokens)
                if self.use_aux_hidden_state_outputs:
                    assert aux_hidden_states is not None
                    target_hidden_states = torch.cat(
                        [h[:num_scheduled_tokens] for h in aux_hidden_states], dim=-1
                    )
                else:
                    target_hidden_states = hidden_states[:num_scheduled_tokens]
            else:
                if self.speculative_config.disable_padded_drafter_batch:
                    token_indices_to_sample = None
                    common_attn_metadata, token_indices = self.drafter.prepare_inputs(
                        common_attn_metadata,
                        sampled_token_ids,
                        spec_decode_metadata.num_draft_tokens,
                    )
                else:
                    common_attn_metadata, token_indices, token_indices_to_sample = (
                        self.drafter.prepare_inputs_padded(
                            common_attn_metadata,
                            spec_decode_metadata,
                            valid_sampled_tokens_count,
                        )
                    )

                target_token_ids = self.input_ids.gpu[token_indices]
                target_positions = self._get_positions(token_indices)
                if self.use_aux_hidden_state_outputs:
                    assert aux_hidden_states is not None
                    target_hidden_states = torch.cat(
                        [h[token_indices] for h in aux_hidden_states], dim=-1
                    )
                else:
                    target_hidden_states = hidden_states[token_indices]

            if self.supports_mm_inputs:
                mm_embed_inputs = self._gather_mm_embeddings(
                    scheduler_output,
                    shift_computed_tokens=1,
                )
            else:
                mm_embed_inputs = None

            draft_token_ids = self.drafter.propose(
                target_token_ids=target_token_ids,
                target_positions=target_positions,
                target_hidden_states=target_hidden_states,
                next_token_ids=next_token_ids,
                last_token_indices=token_indices_to_sample,
                sampling_metadata=sampling_metadata,
                common_attn_metadata=common_attn_metadata,
                mm_embed_inputs=mm_embed_inputs,
            )

        return draft_token_ids

    def update_config(self, overrides: dict[str, Any]) -> None:
        allowed_config_names = {"load_config", "model_config"}
        for config_name, config_overrides in overrides.items():
            assert config_name in allowed_config_names, (
                f"Config `{config_name}` not supported. "
                f"Allowed configs: {allowed_config_names}"
            )
            config = getattr(self, config_name)
            new_config = update_config(config, config_overrides)
            setattr(self, config_name, new_config)

    def load_model(self, eep_scale_up: bool = False) -> None:
        """
        Args:
            eep_scale_up: the model loading is for elastic EP scale up.
        """
        logger.info_once(
            "Starting to load model %s...",
            self.model_config.model,
            scope="global",
        )
        if eep_scale_up:
            from vllm.distributed.parallel_state import get_ep_group

            num_local_physical_experts = torch.empty(1, dtype=torch.int32, device="cpu")
            torch.distributed.broadcast(
                num_local_physical_experts, group=get_ep_group().cpu_group, group_src=0
            )
            num_local_physical_experts = int(num_local_physical_experts.item())
            new_ep_size = get_ep_group().world_size
            global_expert_load, old_global_expert_indices = EplbState.recv_state()
            num_logical_experts = global_expert_load.shape[1]
            self.parallel_config.eplb_config.num_redundant_experts = (
                num_local_physical_experts * new_ep_size - num_logical_experts
            )
            assert old_global_expert_indices.shape[1] % num_local_physical_experts == 0
            old_ep_size = (
                old_global_expert_indices.shape[1] // num_local_physical_experts
            )
            rank_mapping = {
                old_ep_rank: old_ep_rank for old_ep_rank in range(old_ep_size)
            }
        else:
            global_expert_load = None
            old_global_expert_indices = None
            rank_mapping = None

        with DeviceMemoryProfiler() as m:
            time_before_load = time.perf_counter()
            model_loader = get_model_loader(self.load_config)
            self.model = model_loader.load_model(
                vllm_config=self.vllm_config, model_config=self.model_config
            )
            if self.lora_config:
                self.model = self.load_lora_model(
                    self.model, self.vllm_config, self.device
                )
            if hasattr(self, "drafter"):
                logger.info("Loading drafter model...")
                self.drafter.load_model(self.model)
            if self.use_aux_hidden_state_outputs:
                if not supports_eagle3(self.get_model()):
                    raise RuntimeError(
                        "Model does not support EAGLE3 interface but "
                        "aux_hidden_state_outputs was requested"
                    )

                # Try to get auxiliary layers from speculative config,
                # otherwise use model's default layers
                aux_layers = self._get_eagle3_aux_layers_from_config()
                if aux_layers:
                    logger.info(
                        "Using auxiliary layers from speculative config: %s",
                        aux_layers,
                    )
                else:
                    aux_layers = self.model.get_eagle3_aux_hidden_state_layers()

                self.model.set_aux_hidden_state_layers(aux_layers)
            time_after_load = time.perf_counter()
        self.model_memory_usage = m.consumed_memory
        logger.info_once(
            "Model loading took %.4f GiB and %.6f seconds",
            self.model_memory_usage / GiB_bytes,
            time_after_load - time_before_load,
            scope="local",
        )
        prepare_communication_buffer_for_model(self.model)

        self.is_multimodal_pruning_enabled = (
            supports_multimodal_pruning(self.get_model())
            and self.model_config.multimodal_config.is_multimodal_pruning_enabled()
        )

        if is_mixture_of_experts(self.model) and self.parallel_config.enable_eplb:
            logger.info("EPLB is enabled for model %s.", self.model_config.model)
            self.eplb_state = EplbState.build(
                self.model,
                self.device,
                self.parallel_config,
                global_expert_load,
                old_global_expert_indices,
                rank_mapping,
            )

        if (
            self.vllm_config.compilation_config.mode
            == CompilationMode.STOCK_TORCH_COMPILE
            and supports_dynamo()
        ):
            backend = self.vllm_config.compilation_config.init_backend(self.vllm_config)
            compilation_counter.stock_torch_compile_count += 1
            self.model.compile(fullgraph=True, backend=backend)
            return
        # for other compilation modes, cudagraph behavior is controlled by
        # CudagraphWraper and CudagraphDispatcher of vllm.

        # wrap the model with full cudagraph wrapper if needed.
        if (
            self.compilation_config.cudagraph_mode.has_full_cudagraphs()
            and not self.parallel_config.enable_dbo
        ):
            self.model = CUDAGraphWrapper(
                self.model, self.vllm_config, runtime_mode=CUDAGraphMode.FULL
            )
        elif self.parallel_config.enable_dbo:
            if self.compilation_config.cudagraph_mode.has_full_cudagraphs():
                self.model = UBatchWrapper(
                    self.model, self.vllm_config, CUDAGraphMode.FULL, self.device
                )
            else:
                self.model = UBatchWrapper(
                    self.model, self.vllm_config, CUDAGraphMode.NONE, self.device
                )

    def _get_eagle3_aux_layers_from_config(self) -> tuple[int, ...] | None:
        """Extract Eagle3 auxiliary layer indices from speculative config.

        These indices specify which hidden states from the base model should
        be used as auxiliary inputs for the Eagle3 drafter model during
        speculative decoding.

        Returns:
            Tuple of layer indices if found in draft model config,
            None otherwise.
        """
        if not (self.speculative_config and self.speculative_config.draft_model_config):
            return None

        hf_config = self.speculative_config.draft_model_config.hf_config
        if not hasattr(hf_config, "eagle_aux_hidden_state_layer_ids"):
            return None

        layer_ids = hf_config.eagle_aux_hidden_state_layer_ids
        if layer_ids and isinstance(layer_ids, (list, tuple)):
            return tuple(layer_ids)

        return None

    def reload_weights(self) -> None:
        assert getattr(self, "model", None) is not None, (
            "Cannot reload weights before model is loaded."
        )
        model_loader = get_model_loader(self.load_config)
        logger.info("Reloading weights inplace...")
        model_loader.load_weights(self.get_model(), model_config=self.model_config)

    def save_tensorized_model(
        self,
        tensorizer_config: "TensorizerConfig",
    ) -> None:
        TensorizerLoader.save_model(
            self.get_model(),
            tensorizer_config=tensorizer_config,
            model_config=self.model_config,
        )

    def _get_prompt_logprobs_dict(
        self,
        hidden_states: torch.Tensor,
        num_scheduled_tokens: dict[str, int],
    ) -> dict[str, LogprobsTensors | None]:
        num_prompt_logprobs_dict = self.input_batch.num_prompt_logprobs
        if not num_prompt_logprobs_dict:
            return {}

        in_progress_dict = self.input_batch.in_progress_prompt_logprobs_cpu
        prompt_logprobs_dict: dict[str, LogprobsTensors | None] = {}

        # Since prompt logprobs are a rare feature, prioritize simple,
        # maintainable loop over optimal performance.
        completed_prefill_reqs = []
        for req_id, num_prompt_logprobs in num_prompt_logprobs_dict.items():
            num_tokens = num_scheduled_tokens[req_id]

            # Get metadata for this request.
            request = self.requests[req_id]
            if request.prompt_token_ids is None:
                # Prompt logprobs is incompatible with prompt embeddings
                continue

            num_prompt_tokens = len(request.prompt_token_ids)
            prompt_token_ids = torch.tensor(request.prompt_token_ids).to(
                self.device, non_blocking=True
            )

            # Set up target LogprobsTensors object.
            logprobs_tensors = in_progress_dict.get(req_id)
            if not logprobs_tensors:
                # Create empty logprobs CPU tensors for the entire prompt.
                # If chunked, we'll copy in slice by slice.
                logprobs_tensors = LogprobsTensors.empty_cpu(
                    num_prompt_tokens - 1, num_prompt_logprobs + 1
                )
                in_progress_dict[req_id] = logprobs_tensors

            # Determine number of logits to retrieve.
            start_idx = request.num_computed_tokens
            start_tok = start_idx + 1
            num_remaining_tokens = num_prompt_tokens - start_tok
            if num_tokens <= num_remaining_tokens:
                # This is a chunk, more tokens remain.
                # In the == case, there are no more prompt logprobs to produce
                # but we want to defer returning them to the next step where we
                # have new generated tokens to return.
                num_logits = num_tokens
            else:
                # This is the last chunk of prompt tokens to return.
                num_logits = num_remaining_tokens
                completed_prefill_reqs.append(req_id)
                prompt_logprobs_dict[req_id] = logprobs_tensors

            if num_logits <= 0:
                # This can happen for the final chunk if we prefilled exactly
                # (num_prompt_tokens - 1) tokens for this request in the prior
                # step. There are no more prompt logprobs to produce.
                continue

            # Get the logits corresponding to this req's prompt tokens.
            # If this is a partial request (i.e. chunked prefill),
            # then there is prompt logprob generated for each index.
            req_idx = self.input_batch.req_id_to_index[req_id]
            offset = self.query_start_loc.np[req_idx].item()
            prompt_hidden_states = hidden_states[offset : offset + num_logits]
            logits = self.model.compute_logits(prompt_hidden_states)

            # Get the "target" tokens for each index. For prompt at index i,
            # the token at prompt index i+1 is the "sampled" token we want
            # to gather the logprob for.
            tgt_token_ids = prompt_token_ids[start_tok : start_tok + num_logits]

            # Compute prompt logprobs.
            logprobs = self.sampler.compute_logprobs(logits)
            token_ids, logprobs, ranks = self.sampler.gather_logprobs(
                logprobs, num_prompt_logprobs, tgt_token_ids
            )

            # Transfer GPU->CPU async.
            chunk_slice = slice(start_idx, start_idx + num_logits)
            logprobs_tensors.logprob_token_ids[chunk_slice].copy_(
                token_ids, non_blocking=True
            )
            logprobs_tensors.logprobs[chunk_slice].copy_(logprobs, non_blocking=True)
            logprobs_tensors.selected_token_ranks[chunk_slice].copy_(
                ranks, non_blocking=True
            )

        # Remove requests that have completed prefill from the batch
        # num_prompt_logprobs_dict.
        for req_id in completed_prefill_reqs:
            del num_prompt_logprobs_dict[req_id]
            del in_progress_dict[req_id]

        # Must synchronize the non-blocking GPU->CPU transfers.
        if prompt_logprobs_dict:
            self._sync_device()

        return prompt_logprobs_dict

    def _get_nans_in_logits(
        self,
        logits: torch.Tensor | None,
    ) -> dict[str, int]:
        try:
            if logits is None:
                return {req_id: 0 for req_id in self.input_batch.req_ids}

            num_nans_in_logits = {}
            num_nans_for_index = logits.isnan().sum(dim=-1).cpu().numpy()
            for req_id in self.input_batch.req_ids:
                req_index = self.input_batch.req_id_to_index[req_id]
                num_nans_in_logits[req_id] = (
                    int(num_nans_for_index[req_index])
                    if num_nans_for_index is not None and req_index < logits.shape[0]
                    else 0
                )
            return num_nans_in_logits
        except IndexError:
            return {}

    @contextmanager
    def maybe_randomize_inputs(self, input_ids: torch.Tensor):
        """
        Randomize input_ids if VLLM_RANDOMIZE_DP_DUMMY_INPUTS is set.
        This is to help balance expert-selection
         - during profile_run
         - during DP rank dummy run
        """
        dp_size = self.vllm_config.parallel_config.data_parallel_size
        randomize_inputs = envs.VLLM_RANDOMIZE_DP_DUMMY_INPUTS and dp_size > 1
        if not randomize_inputs:
            yield
        else:
            import functools

            @functools.cache
            def rand_input_ids() -> torch.Tensor:
                return torch.randint_like(
                    self.input_ids.gpu,
                    low=0,
                    high=self.model_config.get_vocab_size(),
                    dtype=input_ids.dtype,
                )

            logger.debug_once("Randomizing dummy data for DP Rank")
            input_ids.copy_(rand_input_ids()[: input_ids.size(0)], non_blocking=True)
            yield
            input_ids.fill_(0)

    def _get_mm_dummy_batch(
        self,
        modality: str,
        max_items_per_batch: int,
    ) -> BatchedTensorInputs:
        """Dummy data for profiling and precompiling multimodal models."""
        assert self.mm_budget is not None

        dummy_decoder_data = self.mm_registry.get_decoder_dummy_data(
            model_config=self.model_config,
            seq_len=self.max_model_len,
            mm_counts={modality: 1},
            cache=self.mm_budget.cache,
        )
        dummy_mm_data = dummy_decoder_data.multi_modal_data

        # Result in the maximum GPU consumption of the model
        dummy_mm_item = dummy_mm_data[modality][0]
        dummy_mm_items = [dummy_mm_item] * max_items_per_batch

        model = cast(SupportsMultiModal, self.model)
        return next(
            mm_kwargs_group
            for _, _, mm_kwargs_group in group_mm_kwargs_by_modality(
                dummy_mm_items,
                device=self.device,
                pin_memory=self.pin_memory,
                merge_by_field_config=model.merge_by_field_config,
            )
        )

    @torch.inference_mode()
    def _dummy_run(
        self,
        num_tokens: int,
        cudagraph_runtime_mode: CUDAGraphMode | None = None,
        force_attention: bool = False,
        uniform_decode: bool = False,
        allow_microbatching: bool = True,
        skip_eplb: bool = False,
        is_profile: bool = False,
        create_mixed_batch: bool = False,
        remove_lora: bool = True,
        activate_lora: bool = False,
    ) -> tuple[torch.Tensor, torch.Tensor]:
        """
        Run a dummy forward pass to warm up/profile run or capture the
        CUDA graph for the model.

        Args:
            num_tokens: Number of tokens to run the dummy forward pass.
            cudagraph_runtime_mode: used to control the behavior.
                - if not set will determine the cudagraph mode based on using
                    the self.cudagraph_dispatcher.
                - CUDAGraphMode.NONE: No cudagraph, for warm up and profile run
                - CUDAGraphMode.PIECEWISE: Piecewise cudagraph.
                - CUDAGraphMode.FULL: Full cudagraph, attention metadata is
                    needed.
            force_attention: If True, always create attention metadata. Used to
                warm up attention backend when mode is NONE.
            uniform_decode: If True, the batch is a uniform decode batch.
            skip_eplb: If True, skip EPLB state update.
            is_profile: If True, this is a profile run.
            create_mixed_batch: If True, create a mixed batch with both decode
                (1 token) and prefill (multiple tokens) requests.
            remove_lora: If False, dummy LoRAs are not destroyed after the run
            activate_lora: If False, dummy_run is performed without LoRAs.
        """
        assert (
            cudagraph_runtime_mode is None
            or cudagraph_runtime_mode.valid_runtime_modes()
        )

        # If cudagraph_mode.decode_mode() == FULL and
        # cudagraph_mode.separate_routine(). This means that we are using
        # different graphs and/or modes for mixed prefill-decode batches vs.
        # uniform decode batches. A uniform decode batch means that all
        # requests have identical query length, except a potential virtual
        # request (shorter) in the batch account for padding.
        # Uniform decode batch could either be common pure decode, where
        # max_query_len == 1, or speculative decode, where
        # max_query_len == 1 + num_spec_decode_tokens.

        # When setting max_query_len = 1, we switch to and capture the optimized
        # routine of FA2 for pure decode, i.e., Flashdecode + an optimization
        # for GQA/MQA.
        max_query_len = self.uniform_decode_query_len if uniform_decode else num_tokens

        # Set num_scheduled_tokens based on num_tokens and max_num_seqs
        # for dummy run with LoRA so that the num_reqs collectively
        # has num_tokens in total.
        assert num_tokens <= self.scheduler_config.max_num_batched_tokens
        max_num_reqs = self.scheduler_config.max_num_seqs
        if create_mixed_batch:
            assert not uniform_decode
            # Create mixed batch:
            # first half decode tokens, second half one prefill
            num_decode_tokens = min(max_num_reqs - 1, num_tokens // 2)
            num_prefill_tokens = num_tokens - num_decode_tokens
            num_reqs = num_decode_tokens + 1

            # Create decode requests (1 token each) followed by prefill request
            num_scheduled_tokens_list = [1] * num_decode_tokens + [num_prefill_tokens]
            # Note: Overriding max_query_len to be the prefill tokens
            max_query_len = num_prefill_tokens
        elif uniform_decode:
            assert not create_mixed_batch
            num_reqs = min(max_num_reqs, cdiv(num_tokens, max_query_len))
            num_scheduled_tokens_list = [max_query_len] * num_reqs
            if num_tokens % max_query_len != 0:
                num_scheduled_tokens_list[-1] = num_tokens % max_query_len
        else:
            num_reqs = min(num_tokens, max_num_reqs)
            min_tokens_per_req = num_tokens // num_reqs
            num_scheduled_tokens_list = [min_tokens_per_req] * num_reqs
            num_scheduled_tokens_list[-1] += num_tokens % num_reqs

        assert sum(num_scheduled_tokens_list) == num_tokens
        assert len(num_scheduled_tokens_list) == num_reqs
        num_scheduled_tokens = np.array(num_scheduled_tokens_list, dtype=np.int32)
        total_num_scheduled_tokens = int(num_scheduled_tokens.sum())

        # Disable DP padding when running eager
        allow_dp_padding = self.compilation_config.cudagraph_mode != CUDAGraphMode.NONE

        # We currently only microbatch if the number of tokens is
        # over a certain threshold.
        ubatch_slices, num_tokens_across_dp = coordinate_batch_across_dp(
            num_tokens_unpadded=total_num_scheduled_tokens,
            parallel_config=self.vllm_config.parallel_config,
            allow_microbatching=allow_microbatching,
            allow_dp_padding=allow_dp_padding,
            num_tokens_padded=total_num_scheduled_tokens,
            uniform_decode=uniform_decode,
            num_scheduled_tokens_per_request=num_scheduled_tokens,
        )
        num_tokens_after_padding = num_tokens
        if num_tokens_across_dp is not None:
            dp_rank = self.parallel_config.data_parallel_rank
            num_tokens_after_padding = int(num_tokens_across_dp[dp_rank])

        attn_metadata: PerLayerAttnMetadata | None = None

        # If force_attention is True, we always capture attention. Otherwise,
        # it only happens for cudagraph_runtime_mode=FULL.
        if force_attention or cudagraph_runtime_mode == CUDAGraphMode.FULL:
            attn_metadata = {}
            if ubatch_slices is not None:
                attn_metadata = [dict() for _ in range(len(ubatch_slices))]

            if create_mixed_batch:
                # In the mixed batch mode (used for FI warmup), we use
                # shorter sequence lengths to run faster.
                # TODO(luka) better system for describing dummy batches
                seq_lens = [1] * num_decode_tokens + [num_prefill_tokens + 1]
            else:
                seq_lens = max_query_len
            self.seq_lens.np[:num_reqs] = seq_lens
            self.seq_lens.np[num_reqs:] = 0
            self.seq_lens.copy_to_gpu()

            cum_num_tokens, _ = self._get_cumsum_and_arange(num_scheduled_tokens)
            self.query_start_loc.np[1 : num_reqs + 1] = cum_num_tokens
            self.query_start_loc.copy_to_gpu()

            for kv_cache_group_id, kv_cache_group_spec in enumerate(
                self.kv_cache_config.kv_cache_groups
            ):
                common_attn_metadata = CommonAttentionMetadata(
                    query_start_loc=self.query_start_loc.gpu[: num_reqs + 1],
                    query_start_loc_cpu=self.query_start_loc.cpu[: num_reqs + 1],
                    seq_lens=self.seq_lens.gpu[:num_reqs],
                    seq_lens_cpu=self.seq_lens.cpu[:num_reqs],
                    num_computed_tokens_cpu=self.input_batch.num_computed_tokens_cpu_tensor[
                        :num_reqs
                    ],
                    num_reqs=num_reqs,
                    num_actual_tokens=num_tokens,
                    max_query_len=max_query_len,
                    max_seq_len=self.max_model_len,
                    block_table_tensor=self.input_batch.block_table[
                        kv_cache_group_id
                    ].get_device_tensor(num_reqs),
                    slot_mapping=self.input_batch.block_table[
                        kv_cache_group_id
                    ].slot_mapping.gpu[:num_tokens],
                    causal=True,
                    dcp_local_seq_lens=self.dcp_local_seq_lens.gpu[:num_reqs]
                    if self.dcp_world_size > 1
                    else None,
                )
                for attn_group in self.attn_groups[kv_cache_group_id]:
                    if ubatch_slices is not None:
                        common_attn_metadata_list = split_attn_metadata(
                            ubatch_slices, common_attn_metadata
                        )
                        for ubid, common_attn_metadata in enumerate(
                            common_attn_metadata_list
                        ):
                            assert common_attn_metadata.max_query_len == 1
                            attn_metadata_i = attn_group.get_metadata_builder(
                                ubatch_id=ubid
                            ).build_for_cudagraph_capture(common_attn_metadata)
                            for layer_name in attn_group.layer_names:
                                assert type(attn_metadata) is list
                                attn_metadata[ubid][layer_name] = attn_metadata_i
                    else:
                        assert type(attn_metadata) is dict
                        metadata_builder = attn_group.get_metadata_builder()
                        attn_metadata_i = metadata_builder.build_for_cudagraph_capture(
                            common_attn_metadata
                        )
                        for layer_name in attn_group.layer_names:
                            attn_metadata[layer_name] = attn_metadata_i

        with self.maybe_dummy_run_with_lora(
            self.lora_config, num_scheduled_tokens, activate_lora, remove_lora
        ):
            # Make sure padding doesn't exceed max_num_tokens
            assert num_tokens_after_padding <= self.max_num_tokens
            model_kwargs = self._init_model_kwargs(num_tokens_after_padding)
            if self.supports_mm_inputs and not self.model_config.is_encoder_decoder:
                input_ids = None
                inputs_embeds = self.inputs_embeds.gpu[:num_tokens_after_padding]
                model_kwargs = {
                    **model_kwargs,
                    **self._dummy_mm_kwargs(num_reqs),
                }
            elif self.enable_prompt_embeds:
                input_ids = None
                inputs_embeds = self.inputs_embeds.gpu[:num_tokens_after_padding]
                model_kwargs = self._init_model_kwargs(num_tokens_after_padding)
            else:
                input_ids = self.input_ids.gpu[:num_tokens_after_padding]
                inputs_embeds = None

            if self.uses_mrope:
                positions = self.mrope_positions.gpu[:, :num_tokens_after_padding]
            else:
                positions = self.positions.gpu[:num_tokens_after_padding]

            if get_pp_group().is_first_rank:
                intermediate_tensors = None
            else:
                if self.intermediate_tensors is None:
                    self.intermediate_tensors = (
                        self.model.make_empty_intermediate_tensors(
                            batch_size=self.max_num_tokens,
                            dtype=self.model_config.dtype,
                            device=self.device,
                        )
                    )

                intermediate_tensors = self.sync_and_slice_intermediate_tensors(
                    num_tokens_after_padding, None, False
                )

            # filter out the valid batch descriptor
            _cg_mode, batch_descriptor = (
                self.cudagraph_dispatcher.dispatch(
                    BatchDescriptor(
                        num_tokens=num_tokens_after_padding,
                        uniform_decode=uniform_decode,
                        has_lora=activate_lora and self.lora_config is not None,
                    )
                )
                if not is_profile
                else (CUDAGraphMode.NONE, None)
            )
            if cudagraph_runtime_mode is not None:
                # we allow forcing NONE when the dispatcher disagrees to support
                # warm ups for cudagraph capture
                assert (
                    cudagraph_runtime_mode == CUDAGraphMode.NONE
                    or cudagraph_runtime_mode == _cg_mode
                ), (
                    f"Cudagraph runtime mode mismatch at dummy_run. "
                    f"Expected {_cg_mode}, but got {cudagraph_runtime_mode}."
                )
            else:
                cudagraph_runtime_mode = _cg_mode

            if ubatch_slices is not None:
                # Adjust values to reflect a single ubatch.
                # TODO(sage,lucas): this is cruft that should be addressed in
                #  the padding refactor.
                num_tokens_after_padding = ubatch_slices[0].num_tokens
                if num_tokens_across_dp is not None:
                    num_tokens_across_dp[:] = num_tokens_after_padding

            with (
                self.maybe_randomize_inputs(input_ids),
                set_forward_context(
                    attn_metadata,
                    self.vllm_config,
                    num_tokens=num_tokens_after_padding,
                    num_tokens_across_dp=num_tokens_across_dp,
                    cudagraph_runtime_mode=cudagraph_runtime_mode,
                    batch_descriptor=batch_descriptor,
                    ubatch_slices=ubatch_slices,
                ),
            ):
                outputs = self.model(
                    input_ids=input_ids,
                    positions=positions,
                    intermediate_tensors=intermediate_tensors,
                    inputs_embeds=inputs_embeds,
                    **model_kwargs,
                )

            if self.use_aux_hidden_state_outputs:
                hidden_states, _ = outputs
            else:
                hidden_states = outputs

            if self.speculative_config and self.speculative_config.use_eagle():
                assert isinstance(self.drafter, EagleProposer)
                use_cudagraphs = (
                    cudagraph_runtime_mode == CUDAGraphMode.PIECEWISE
                    and not self.speculative_config.enforce_eager
                )
                self.drafter.dummy_run(num_tokens, use_cudagraphs=use_cudagraphs)

        # This is necessary to avoid blocking DP.
        # For dummy runs, we typically skip EPLB since we don't have any real
        # requests to process.
        # However, in DP settings, there may be cases when some DP ranks do
        # not have any requests to process, so they're executing dummy batches.
        # In such cases, we still have to trigger EPLB to make sure
        # ranks execute the rearrangement in synchronization.
        if not skip_eplb:
            self.eplb_step(is_dummy=True, is_profile=is_profile)

        logit_indices = np.cumsum(num_scheduled_tokens) - 1
        logit_indices_device = torch.from_numpy(logit_indices).to(
            self.device, non_blocking=True
        )
        return hidden_states, hidden_states[logit_indices_device]

    @torch.inference_mode()
    def _dummy_sampler_run(
        self,
        hidden_states: torch.Tensor,
    ) -> torch.Tensor:
        # The dummy hidden states may contain special values,
        # like `inf` or `nan`.
        # To avoid breaking the sampler, we use a random tensor here instead.
        hidden_states = torch.rand_like(hidden_states)

        logits = self.model.compute_logits(hidden_states)
        num_reqs = logits.size(0)

        dummy_tensors = lambda v: torch.full((num_reqs,), v, device=self.device)

        dummy_metadata = SamplingMetadata(
            temperature=dummy_tensors(0.5),
            all_greedy=False,
            all_random=False,
            top_p=dummy_tensors(0.9),
            top_k=dummy_tensors(logits.size(1) - 1),
            generators={},
            max_num_logprobs=None,
            no_penalties=True,
            prompt_token_ids=None,
            frequency_penalties=dummy_tensors(0.1),
            presence_penalties=dummy_tensors(0.1),
            repetition_penalties=dummy_tensors(0.1),
            output_token_ids=[[] for _ in range(num_reqs)],
            spec_token_ids=[[] for _ in range(num_reqs)],
            allowed_token_ids_mask=None,
            bad_words_token_ids={},
            logitsprocs=LogitsProcessors(),
        )
        try:
            sampler_output = self.sampler(
                logits=logits, sampling_metadata=dummy_metadata
            )
        except RuntimeError as e:
            if "out of memory" in str(e):
                raise RuntimeError(
                    "CUDA out of memory occurred when warming up sampler with "
                    f"{num_reqs} dummy requests. Please try lowering "
                    "`max_num_seqs` or `gpu_memory_utilization` when "
                    "initializing the engine."
                ) from e
            else:
                raise e
        if self.speculative_config:
            draft_token_ids = [[0] for _ in range(num_reqs)]
            dummy_spec_decode_metadata = SpecDecodeMetadata.make_dummy(
                draft_token_ids, self.device
            )

            num_tokens = sum(len(ids) for ids in draft_token_ids)
            # draft_probs = torch.randn(
            #     num_tokens, logits.shape[-1], device=self.device,
            #     dtype=logits.dtype)
            draft_probs = None
            logits = torch.randn(
                num_tokens + num_reqs,
                logits.shape[-1],
                device=self.device,
                dtype=logits.dtype,
            )
            self.rejection_sampler(
                dummy_spec_decode_metadata,
                draft_probs,
                logits,
                dummy_metadata,
            )
        return sampler_output

    def _dummy_pooler_run_task(
        self,
        hidden_states: torch.Tensor,
        task: PoolingTask,
    ) -> PoolerOutput:
        num_tokens = hidden_states.shape[0]
        max_num_reqs = self.scheduler_config.max_num_seqs
        num_reqs = min(num_tokens, max_num_reqs)
        min_tokens_per_req = num_tokens // num_reqs
        num_scheduled_tokens_list = [min_tokens_per_req] * num_reqs
        num_scheduled_tokens_list[-1] += num_tokens % num_reqs
        assert sum(num_scheduled_tokens_list) == num_tokens
        assert len(num_scheduled_tokens_list) == num_reqs

        req_num_tokens = num_tokens // num_reqs

        dummy_prompt_lens = torch.tensor(
            num_scheduled_tokens_list,
            device="cpu",
        )
        dummy_token_ids = torch.zeros(
            (num_reqs, req_num_tokens), dtype=torch.int32, device=self.device
        )

        model = cast(VllmModelForPooling, self.get_model())
        dummy_pooling_params = PoolingParams(task=task)
        dummy_pooling_params.verify(task=task, model_config=self.model_config)
        to_update = model.pooler.get_pooling_updates(task)
        to_update.apply(dummy_pooling_params)

        dummy_metadata = PoolingMetadata(
            prompt_lens=dummy_prompt_lens,
            prompt_token_ids=dummy_token_ids,
            pooling_params=[dummy_pooling_params] * num_reqs,
        )

        dummy_metadata.build_pooling_cursor(
            num_scheduled_tokens_list, device=hidden_states.device
        )

        try:
            return model.pooler(
                hidden_states=hidden_states, pooling_metadata=dummy_metadata
            )
        except RuntimeError as e:
            if "out of memory" in str(e):
                raise RuntimeError(
                    "CUDA out of memory occurred when warming up pooler "
                    f"({task=}) with {num_reqs} dummy requests. Please try "
                    "lowering `max_num_seqs` or `gpu_memory_utilization` when "
                    "initializing the engine."
                ) from e
            else:
                raise e

    @torch.inference_mode()
    def _dummy_pooler_run(
        self,
        hidden_states: torch.Tensor,
    ) -> PoolerOutput:
        # Find the task that has the largest output for subsequent steps
        supported_pooling_tasks = self.get_supported_pooling_tasks()

        if not supported_pooling_tasks:
            if self.scheduler_config.chunked_prefill_enabled:
                raise RuntimeError(
                    f"Model {self.model_config.model} does not support "
                    "any pooling tasks with chunked prefill enabled. "
                    "Please add --no-enable-chunked-prefill to your "
                    "config or CLI args. See "
                    "https://docs.vllm.ai/en/latest/models/pooling_models.html "
                    "to learn more."
                )
            else:
                raise RuntimeError(
                    f"Model {self.model_config.model} does not support "
                    "any pooling tasks. See "
                    "https://docs.vllm.ai/en/latest/models/pooling_models.html "
                    "to learn more."
                )

        output_size = dict[PoolingTask, float]()
        for task in supported_pooling_tasks:
            # Run a full batch with each task to ensure none of them OOMs
            output = self._dummy_pooler_run_task(hidden_states, task)
            output_size[task] = sum(o.nbytes for o in output)
            del output  # Allow GC

        max_task = max(output_size.items(), key=lambda x: x[1])[0]
        return self._dummy_pooler_run_task(hidden_states, max_task)

    def profile_run(self) -> None:
        # Profile with multimodal encoder & encoder cache.
        if self.supports_mm_inputs:
            if self.model_config.multimodal_config.skip_mm_profiling:
                logger.info(
                    "Skipping memory profiling for multimodal encoder and "
                    "encoder cache."
                )
            else:
                mm_budget = self.mm_budget
                assert mm_budget is not None

                if (encoder_budget := mm_budget.get_encoder_budget()) > 0:
                    # NOTE: Currently model is profiled with a single non-text
                    # modality with the max possible input tokens even when
                    # it supports multiple.
                    dummy_modality = mm_budget.get_modality_with_max_tokens()
                    max_mm_items_per_batch = mm_budget.max_items_per_batch_by_modality[
                        dummy_modality
                    ]

                    logger.info(
                        "Encoder cache will be initialized with a budget of "
                        "%s tokens, and profiled with %s %s items of the "
                        "maximum feature size.",
                        encoder_budget,
                        max_mm_items_per_batch,
                        dummy_modality,
                    )

                    # Create dummy batch of multimodal inputs.
                    batched_dummy_mm_inputs = self._get_mm_dummy_batch(
                        dummy_modality,
                        max_mm_items_per_batch,
                    )

                    # Run multimodal encoder.
                    dummy_encoder_outputs = self.model.get_multimodal_embeddings(
                        **batched_dummy_mm_inputs
                    )

                    sanity_check_mm_encoder_outputs(
                        dummy_encoder_outputs,
                        expected_num_items=max_mm_items_per_batch,
                    )

                    # NOTE: This happens when encoder cache needs to store
                    # the embeddings that encoder outputs are scattered onto.
                    # In this case we create dummy embeddings of size
                    # (encode_budget, hidden_size) and scatter encoder
                    # output into it.
                    encoder_output_shape = dummy_encoder_outputs[0].shape
                    if encoder_output_shape[0] < encoder_budget:
                        expanded_outputs = []
                        for output in dummy_encoder_outputs:
                            expanded = output.new_zeros(
                                (encoder_budget, encoder_output_shape[-1])
                            )
                            num_tokens = output.shape[0]
                            expanded[:num_tokens].copy_(output)
                            expanded_outputs.append(expanded)

                        dummy_encoder_outputs = expanded_outputs

                    # Cache the dummy encoder outputs.
                    self.encoder_cache["tmp"] = dict(enumerate(dummy_encoder_outputs))

        # Add `is_profile` here to pre-allocate communication buffers
        hidden_states, last_hidden_states = self._dummy_run(
            self.max_num_tokens, is_profile=True
        )
        if get_pp_group().is_last_rank:
            if self.is_pooling_model:
                output = self._dummy_pooler_run(hidden_states)
            else:
                output = self._dummy_sampler_run(last_hidden_states)
        else:
            output = None
        self._sync_device()
        del hidden_states, output
        self.encoder_cache.clear()
        gc.collect()

    def capture_model(self) -> int:
        if self.compilation_config.cudagraph_mode == CUDAGraphMode.NONE:
            logger.warning(
                "Skipping CUDA graph capture. To turn on CUDA graph capture, "
                "ensure `cudagraph_mode` was not manually set to `NONE`"
            )
            return 0

        compilation_counter.num_gpu_runner_capture_triggers += 1

        start_time = time.perf_counter()

        @contextmanager
        def freeze_gc():
            # Optimize garbage collection during CUDA graph capture.
            # Clean up, then freeze all remaining objects from being included
            # in future collections.
            gc.collect()
            should_freeze = not envs.VLLM_ENABLE_CUDAGRAPH_GC
            if should_freeze:
                gc.freeze()
            try:
                yield
            finally:
                if should_freeze:
                    gc.unfreeze()
                    gc.collect()

        # Trigger CUDA graph capture for specific shapes.
        # Capture the large shapes first so that the smaller shapes
        # can reuse the memory pool allocated for the large shapes.
        set_cudagraph_capturing_enabled(True)
        with freeze_gc(), graph_capture(device=self.device):
            start_free_gpu_memory = torch.cuda.mem_get_info()[0]
            cudagraph_mode = self.compilation_config.cudagraph_mode
            assert cudagraph_mode is not None

            if self.lora_config:
                if self.compilation_config.cudagraph_specialize_lora:
                    lora_cases = [True, False]
                else:
                    lora_cases = [True]
            else:
                lora_cases = [False]

            if cudagraph_mode.mixed_mode() != CUDAGraphMode.NONE:
                cudagraph_runtime_mode = cudagraph_mode.mixed_mode()
                # make sure we capture the largest batch size first
                compilation_cases = list(
                    product(reversed(self.cudagraph_batch_sizes), lora_cases)
                )
                self._capture_cudagraphs(
                    compilation_cases,
                    cudagraph_runtime_mode=cudagraph_runtime_mode,
                    uniform_decode=False,
                )

            # Capture full cudagraph for uniform decode batches if we
            # don't already have full mixed prefill-decode cudagraphs.
            if (
                cudagraph_mode.decode_mode() == CUDAGraphMode.FULL
                and cudagraph_mode.separate_routine()
            ):
                max_num_tokens = (
                    self.scheduler_config.max_num_seqs * self.uniform_decode_query_len
                )
                decode_cudagraph_batch_sizes = [
                    x
                    for x in self.cudagraph_batch_sizes
                    if max_num_tokens >= x >= self.uniform_decode_query_len
                ]
                compilation_cases_decode = list(
                    product(reversed(decode_cudagraph_batch_sizes), lora_cases)
                )
                self._capture_cudagraphs(
                    compilation_cases=compilation_cases_decode,
                    cudagraph_runtime_mode=CUDAGraphMode.FULL,
                    uniform_decode=True,
                )

            torch.cuda.synchronize()
            end_free_gpu_memory = torch.cuda.mem_get_info()[0]

        # Disable cudagraph capturing globally, so any unexpected cudagraph
        # capturing will be detected and raise an error after here.
        # Note: We don't put it into graph_capture context manager because
        # we may do lazy capturing in future that still allows capturing
        # after here.
        set_cudagraph_capturing_enabled(False)

        end_time = time.perf_counter()
        elapsed_time = end_time - start_time
        cuda_graph_size = start_free_gpu_memory - end_free_gpu_memory
        # This usually takes 5~20 seconds.
        logger.info_once(
            "Graph capturing finished in %.0f secs, took %.2f GiB",
            elapsed_time,
            cuda_graph_size / (1 << 30),
            scope="local",
        )
        return cuda_graph_size

    def _capture_cudagraphs(
        self,
        compilation_cases: list[tuple[int, bool]],
        cudagraph_runtime_mode: CUDAGraphMode,
        uniform_decode: bool,
    ):
        assert (
            cudagraph_runtime_mode != CUDAGraphMode.NONE
            and cudagraph_runtime_mode.valid_runtime_modes()
        ), f"Invalid cudagraph runtime mode: {cudagraph_runtime_mode}"

        # Only rank 0 should print progress bar during capture
        if is_global_first_rank():
            compilation_cases = tqdm(
                compilation_cases,
                disable=not self.load_config.use_tqdm_on_load,
                desc="Capturing CUDA graphs ({}, {})".format(
                    "decode" if uniform_decode else "mixed prefill-decode",
                    cudagraph_runtime_mode.name,
                ),
            )

        # We skip EPLB here since we don't want to record dummy metrics
        for num_tokens, activate_lora in compilation_cases:
            # We currently only capture ubatched graphs when its a FULL
            # cudagraph, a uniform decode batch, and the number of tokens
            # is above the threshold. Otherwise we just capture a non-ubatched
            # version of the graph
            allow_microbatching = (
                self.parallel_config.enable_dbo
                and cudagraph_runtime_mode == CUDAGraphMode.FULL
                and uniform_decode
                and check_ubatch_thresholds(
                    config=self.vllm_config.parallel_config,
                    num_tokens=num_tokens,
                    uniform_decode=uniform_decode,
                )
            )

            for _ in range(self.compilation_config.cudagraph_num_of_warmups):
                # Use CUDAGraphRuntimeStyle.NONE (default) for warmup.
                # But be careful, warm up with `NONE`is orthogonal to
                # if we want to warm up attention or not. This is
                # different from the case where `FULL` implies capture
                # attention while `PIECEWISE` implies no attention.
                force_attention = cudagraph_runtime_mode == CUDAGraphMode.FULL
                self._dummy_run(
                    num_tokens,
                    cudagraph_runtime_mode=CUDAGraphMode.NONE,
                    force_attention=force_attention,
                    uniform_decode=uniform_decode,
                    allow_microbatching=allow_microbatching,
                    skip_eplb=True,
                    remove_lora=False,
                    activate_lora=activate_lora,
                )
            self._dummy_run(
                num_tokens,
                cudagraph_runtime_mode=cudagraph_runtime_mode,
                uniform_decode=uniform_decode,
                allow_microbatching=allow_microbatching,
                skip_eplb=True,
                remove_lora=False,
                activate_lora=activate_lora,
            )
        self.maybe_remove_all_loras(self.lora_config)

    def initialize_attn_backend(self, kv_cache_config: KVCacheConfig) -> None:
        """
        Initialize the attention backends and attention metadata builders.
        """
        assert len(self.attn_groups) == 0, "Attention backends are already initialized"

        class AttentionGroupKey(NamedTuple):
            attn_backend: type[AttentionBackend]
            kv_cache_spec: KVCacheSpec

        def get_attn_backends_for_group(
            kv_cache_group_spec: KVCacheGroupSpec,
        ) -> tuple[dict[AttentionGroupKey, list[str]], set[type[AttentionBackend]]]:
            layers = get_layers_from_vllm_config(
                self.vllm_config, AttentionLayerBase, kv_cache_group_spec.layer_names
            )
            attn_backends = {}
            attn_backend_layers = defaultdict(list)
            # Dedupe based on full class name; this is a bit safer than
            # using the class itself as the key because when we create dynamic
            # attention backend subclasses (e.g. ChunkedLocalAttention) unless
            # they are cached correctly, there will be different objects per
            # layer.
            for layer_name in kv_cache_group_spec.layer_names:
                attn_backend = layers[layer_name].get_attn_backend()

                if layer_name in self.kv_sharing_fast_prefill_eligible_layers:
                    attn_backend = create_fast_prefill_custom_backend(
                        "FastPrefill",
                        attn_backend,
                    )

                full_cls_name = attn_backend.full_cls_name()
                layer_kv_cache_spec = kv_cache_group_spec.kv_cache_spec
                if isinstance(layer_kv_cache_spec, UniformTypeKVCacheSpecs):
                    layer_kv_cache_spec = layer_kv_cache_spec.kv_cache_specs[layer_name]
                key = (full_cls_name, layer_kv_cache_spec)
                attn_backends[key] = AttentionGroupKey(
                    attn_backend, layer_kv_cache_spec
                )
                attn_backend_layers[key].append(layer_name)
            return (
                {attn_backends[k]: v for k, v in attn_backend_layers.items()},
                set(group_key.attn_backend for group_key in attn_backends.values()),
            )

        def create_attn_groups(
            attn_backends_map: dict[AttentionGroupKey, list[str]],
            kv_cache_group_id: int,
        ) -> list[AttentionGroup]:
            attn_groups: list[AttentionGroup] = []
            for (attn_backend, kv_cache_spec), layer_names in attn_backends_map.items():
                attn_group = AttentionGroup.create_with_metadata_builders(
                    attn_backend,
                    layer_names,
                    kv_cache_spec,
                    self.vllm_config,
                    self.device,
                    kv_cache_group_id,
                    num_metadata_builders=1
                    if not self.parallel_config.enable_dbo
                    else 2,
                )

                attn_groups.append(attn_group)
            return attn_groups

        attention_backend_maps = []
        attention_backend_set: set[type[AttentionBackend]] = set()
        for kv_cache_group_spec in kv_cache_config.kv_cache_groups:
            attn_backends = get_attn_backends_for_group(kv_cache_group_spec)
            attention_backend_maps.append(attn_backends[0])
            attention_backend_set.update(attn_backends[1])

        # Resolve cudagraph_mode before actually initialize metadata_builders
        self._check_and_update_cudagraph_mode(attention_backend_set)

        for i, attn_backend_map in enumerate(attention_backend_maps):
            self.attn_groups.append(create_attn_groups(attn_backend_map, i))

        # Calculate reorder batch threshold (if needed)
        self.calculate_reorder_batch_threshold()

    def _check_and_update_cudagraph_mode(
        self, attention_backends: set[type[AttentionBackend]]
    ) -> None:
        """
        Resolve the cudagraph_mode when there are multiple attention
        backends with potential conflicting CUDA graph support.
        Then initialize the cudagraph_dispatcher based on the resolved
        cudagraph_mode.
        """
        min_cg_support = AttentionCGSupport.ALWAYS
        min_cg_backend_name = None

        for attn_backend in attention_backends:
            builder_cls = attn_backend.get_builder_cls()
            if builder_cls.cudagraph_support.value < min_cg_support.value:
                min_cg_support = builder_cls.cudagraph_support
                min_cg_backend_name = attn_backend.__name__
        # Flexible resolve the cudagraph mode
        cudagraph_mode = self.compilation_config.cudagraph_mode
        # check cudagraph for mixed batch is supported
        if (
            cudagraph_mode.mixed_mode() == CUDAGraphMode.FULL
            and min_cg_support != AttentionCGSupport.ALWAYS
        ):
            msg = (
                f"CUDAGraphMode.{cudagraph_mode.name} is not supported "
                f"with {min_cg_backend_name} backend (support: "
                f"{min_cg_support})"
            )
            if min_cg_support == AttentionCGSupport.NEVER:
                # if not supported any full cudagraphs, just raise it.
                msg += (
                    "; please try cudagraph_mode=PIECEWISE, and "
                    "make sure compilation mode is VLLM_COMPILE"
                )
                raise ValueError(msg)

            # attempt to resolve the full cudagraph related mode
            if self.compilation_config.splitting_ops_contain_attention():
                msg += "; setting cudagraph_mode=FULL_AND_PIECEWISE"
                cudagraph_mode = self.compilation_config.cudagraph_mode = (
                    CUDAGraphMode.FULL_AND_PIECEWISE
                )
            else:
                msg += "; setting cudagraph_mode=FULL_DECODE_ONLY"
                cudagraph_mode = self.compilation_config.cudagraph_mode = (
                    CUDAGraphMode.FULL_DECODE_ONLY
                )
            logger.warning(msg)

        # check that if we are doing decode full-cudagraphs it is supported
        if (
            cudagraph_mode.decode_mode() == CUDAGraphMode.FULL
            and min_cg_support == AttentionCGSupport.NEVER
        ):
            msg = (
                f"CUDAGraphMode.{cudagraph_mode.name} is not supported "
                f"with {min_cg_backend_name} backend (support: "
                f"{min_cg_support})"
            )
            if self.compilation_config.mode == CompilationMode.VLLM_COMPILE and (
                self.compilation_config.splitting_ops_contain_attention()
                or self.compilation_config.use_inductor_graph_partition
            ):
                msg += (
                    "; setting cudagraph_mode=PIECEWISE because "
                    "attention is compiled piecewise"
                )
                cudagraph_mode = self.compilation_config.cudagraph_mode = (
                    CUDAGraphMode.PIECEWISE
                )
            else:
                msg += (
                    "; setting cudagraph_mode=NONE because "
                    "attention is not compiled piecewise"
                )
                cudagraph_mode = self.compilation_config.cudagraph_mode = (
                    CUDAGraphMode.NONE
                )
            logger.warning(msg)

        # check that if we are doing spec-decode + decode full-cudagraphs it is
        # supported
        if (
            cudagraph_mode.decode_mode() == CUDAGraphMode.FULL
            and self.uniform_decode_query_len > 1
            and min_cg_support.value < AttentionCGSupport.UNIFORM_BATCH.value
        ):
            msg = (
                f"CUDAGraphMode.{cudagraph_mode.name} is not supported"
                f" with spec-decode for attention backend "
                f"{min_cg_backend_name} (support: {min_cg_support})"
            )
            if self.compilation_config.splitting_ops_contain_attention():
                msg += "; setting cudagraph_mode=PIECEWISE"
                cudagraph_mode = self.compilation_config.cudagraph_mode = (
                    CUDAGraphMode.PIECEWISE
                )
            else:
                msg += "; setting cudagraph_mode=NONE"
                cudagraph_mode = self.compilation_config.cudagraph_mode = (
                    CUDAGraphMode.NONE
                )
            logger.warning(msg)

        # double check that we can support full cudagraph if they are requested
        # even after automatic downgrades
        if (
            cudagraph_mode.has_full_cudagraphs()
            and min_cg_support == AttentionCGSupport.NEVER
        ):
            raise ValueError(
                f"CUDAGraphMode.{cudagraph_mode.name} is not "
                f"supported with {min_cg_backend_name} backend ("
                f"support:{min_cg_support}) "
                "; please try cudagraph_mode=PIECEWISE, "
                "and make sure compilation mode is VLLM_COMPILE"
            )

        # Trigger cudagraph dispatching keys initialization after
        # resolved cudagraph mode.
        self.cudagraph_dispatcher.initialize_cudagraph_keys(
            self.compilation_config.cudagraph_mode, self.uniform_decode_query_len
        )

    def calculate_reorder_batch_threshold(self) -> None:
        """
        Choose the minimum reorder batch threshold from all attention groups.
        Backends should be able to support lower threshold then what they request
        just may have a performance penalty due to that backend treating decodes
        as prefills.
        """
        min_none_high = lambda a, b: a if b is None else b if a is None else min(a, b)

        reorder_batch_thresholds = [
            group.get_metadata_builder().reorder_batch_threshold
            for group in self._attn_group_iterator()
        ]
        # If there are no attention groups (attention-free model) or no backend
        # reports a threshold, leave reordering disabled.
        if len(reorder_batch_thresholds) == 0:
            self.reorder_batch_threshold = None
            return
        self.reorder_batch_threshold = reduce(min_none_high, reorder_batch_thresholds)

<<<<<<< HEAD
    def _find_compatible_block_sizes(
        self,
        kv_manager_block_size: int,
        backend_cls: type[AttentionBackend],
        return_all: bool = False,
    ) -> list[int]:
        """
        Find compatible block sizes for a backend.

        Args:
            kv_manager_block_size: Physical block size of KV cache
            backend_cls: Attention backend class
            return_all: Return all compatible sizes if True, max size if False

        Returns:
            Compatible block size(s) based on return_all parameter

        Raises:
            ValueError: If no compatible block size found
        """
        compatible_sizes = []

        for block_size in backend_cls.supported_kernel_block_sizes:
            if isinstance(block_size, int):
                if kv_manager_block_size % block_size == 0:
                    compatible_sizes.append(block_size)
            elif (
                isinstance(block_size, MultipleOf)
                and kv_manager_block_size % block_size.base == 0
            ):
                compatible_sizes.append(kv_manager_block_size)

        if not compatible_sizes:
            raise ValueError(f"No compatible block size for {kv_manager_block_size}")

        return compatible_sizes if return_all else [max(compatible_sizes)]

    def _select_common_block_size(
        self, kv_manager_block_size: int, attn_groups: list[AttentionGroup]
=======
    @staticmethod
    def select_common_block_size(
        kv_manager_block_size: int, attn_groups: list[AttentionGroup]
>>>>>>> df334868
    ) -> int:
        """
        Select a block size that is supported by all backends and is a factor of
        kv_manager_block_size.

        If kv_manager_block_size is supported by all backends, return it directly.
        Otherwise, return the max supported size.

        Args:
            kv_manager_block_size: Block size of KV cache
            attn_groups: List of attention groups

        Returns:
            The selected block size

        Raises:
            ValueError: If no valid block size found
        """

        def block_size_is_supported(
            backends: list[type[AttentionBackend]], block_size: int
        ) -> bool:
            """
            Check if the block size is supported by all backends.
            """
            for backend in backends:
                is_supported = False
                for supported_size in backend.get_supported_kernel_block_size():
                    if isinstance(supported_size, int):
                        if block_size == supported_size:
                            is_supported = True
                    elif isinstance(supported_size, MultipleOf):
                        if block_size % supported_size.base == 0:
                            is_supported = True
                    else:
                        raise ValueError(f"Unknown supported size: {supported_size}")
                if not is_supported:
                    return False
            return True

        backends = [group.backend for group in attn_groups]

        # Case 1: if the block_size of kv cache manager is supported by all backends,
        # return it directly
        if block_size_is_supported(backends, kv_manager_block_size):
            return kv_manager_block_size

        # Case 2: otherwise, the block_size must be an `int`-format supported size of
        # at least one backend. Iterate over all `int`-format supported sizes in
        # descending order and return the first one that is supported by all backends.
        # Simple proof:
        # If the supported size b is in MultipleOf(x_i) format for all attention
        # backends i, and b a factor of kv_manager_block_size, then
        # kv_manager_block_size also satisfies MultipleOf(x_i) for all i. We will
        # return kv_manager_block_size in case 1.
        all_int_supported_sizes = set(
            supported_size
            for backend in backends
            for supported_size in backend.get_supported_kernel_block_size()
            if isinstance(supported_size, int)
        )

        for supported_size in sorted(all_int_supported_sizes, reverse=True):
            if kv_manager_block_size % supported_size != 0:
                continue
            if block_size_is_supported(backends, supported_size):
                return supported_size
        raise ValueError(f"No common block size for {kv_manager_block_size}. ")

    def may_reinitialize_input_batch(
        self, kv_cache_config: KVCacheConfig, kernel_block_sizes: list[int]
    ) -> None:
        """
        Re-initialize the input batch if the block sizes are different from
        `[self.cache_config.block_size]`. This usually happens when there
        are multiple KV cache groups.

        Args:
            kv_cache_config: The KV cache configuration.
            kernel_block_sizes: The kernel block sizes for each KV cache group.
        """
        block_sizes = [
            kv_cache_group.kv_cache_spec.block_size
            for kv_cache_group in kv_cache_config.kv_cache_groups
            if not isinstance(kv_cache_group.kv_cache_spec, EncoderOnlyAttentionSpec)
        ]

        if block_sizes != [self.cache_config.block_size] or kernel_block_sizes != [
            self.cache_config.block_size
        ]:
            assert self.cache_config.cpu_offload_gb == 0, (
                "Cannot re-initialize the input batch when CPU weight "
                "offloading is enabled. See https://github.com/vllm-project/vllm/pull/18298 "  # noqa: E501
                "for more details."
            )
            self.input_batch = InputBatch(
                max_num_reqs=self.max_num_reqs,
                max_model_len=max(self.max_model_len, self.max_encoder_len),
                max_num_batched_tokens=self.max_num_tokens,
                device=self.device,
                pin_memory=self.pin_memory,
                vocab_size=self.model_config.get_vocab_size(),
                block_sizes=block_sizes,
                kernel_block_sizes=kernel_block_sizes,
                is_spec_decode=bool(self.vllm_config.speculative_config),
                logitsprocs=self.input_batch.logitsprocs,
                logitsprocs_need_output_token_ids=self.input_batch.logitsprocs_need_output_token_ids,
                is_pooling_model=self.is_pooling_model,
                num_speculative_tokens=(
                    self.vllm_config.speculative_config.num_speculative_tokens
                    if self.vllm_config.speculative_config
                    else 0
                ),
            )

    def _allocate_kv_cache_tensors(
        self, kv_cache_config: KVCacheConfig
    ) -> dict[str, torch.Tensor]:
        """
        Initializes the KV cache buffer with the correct size. The buffer needs
        to be reshaped to the desired shape before being used by the models.

        Args:
            kv_cache_config: The KV cache config
        Returns:
            dict[str, torch.Tensor]: A map between layer names to their
            corresponding memory buffer for KV cache.
        """
        kv_cache_raw_tensors: dict[str, torch.Tensor] = {}
        for kv_cache_tensor in kv_cache_config.kv_cache_tensors:
            tensor = torch.zeros(
                kv_cache_tensor.size, dtype=torch.int8, device=self.device
            )
            for layer_name in kv_cache_tensor.shared_by:
                kv_cache_raw_tensors[layer_name] = tensor

        layer_names = set()
        for group in kv_cache_config.kv_cache_groups:
            for layer_name in group.layer_names:
                if layer_name in self.runner_only_attn_layers:
                    continue
                layer_names.add(layer_name)
        assert layer_names == set(kv_cache_raw_tensors.keys()), (
            "Some layers are not correctly initialized"
        )
        return kv_cache_raw_tensors

    def _attn_group_iterator(self) -> Iterator[AttentionGroup]:
        return itertools.chain.from_iterable(self.attn_groups)

    def _kv_cache_spec_attn_group_iterator(self) -> Iterator[AttentionGroup]:
        if not self.kv_cache_config.kv_cache_groups:
            return
        for attn_groups in self.attn_groups:
            yield from attn_groups

    def _prepare_kernel_block_sizes(self, kv_cache_config: KVCacheConfig) -> list[int]:
        """
        Generate kernel_block_sizes that matches each block_size.

        For attention backends that support virtual block splitting,
        use the supported block sizes from the backend.
        For other backends (like Mamba), use the same block size (no splitting).

        Args:
            kv_cache_config: The KV cache configuration.

        Returns:
            list[int]: List of kernel block sizes for each cache group.
        """
        kernel_block_sizes = []
        for kv_cache_group_id, kv_cache_group in enumerate(
            kv_cache_config.kv_cache_groups
        ):
            kv_cache_spec = kv_cache_group.kv_cache_spec
            if isinstance(kv_cache_spec, UniformTypeKVCacheSpecs):
                # All layers in the UniformTypeKVCacheSpecs have the same type,
                # Pick an arbitrary one to dispatch.
                kv_cache_spec = next(iter(kv_cache_spec.kv_cache_specs.values()))
            if isinstance(kv_cache_spec, EncoderOnlyAttentionSpec):
                continue
            elif isinstance(kv_cache_spec, AttentionSpec):
                # This is an attention backend that supports virtual
                # block splitting. Get the supported block sizes from
                # all backends in the group.
                attn_groups = self.attn_groups[kv_cache_group_id]
                kv_manager_block_size = kv_cache_group.kv_cache_spec.block_size
                selected_kernel_size = self.select_common_block_size(
                    kv_manager_block_size, attn_groups
                )
                kernel_block_sizes.append(selected_kernel_size)
            elif isinstance(kv_cache_spec, MambaSpec):
                # This is likely Mamba or other non-attention cache,
                # no splitting.
                kernel_block_sizes.append(kv_cache_spec.block_size)
            else:
                raise NotImplementedError(
                    f"unknown kv cache spec {kv_cache_group.kv_cache_spec}"
                )
        return kernel_block_sizes

    def _reshape_kv_cache_tensors(
        self,
        kv_cache_config: KVCacheConfig,
        kv_cache_raw_tensors: dict[str, torch.Tensor],
        kernel_block_sizes: list[int],
    ) -> dict[str, torch.Tensor]:
        """
        Reshape the KV cache tensors to the desired shape and dtype.

        Args:
            kv_cache_config: The KV cache config
            kv_cache_raw_tensors: The KV cache buffer of each layer, with
                correct size but uninitialized shape.
            kernel_block_sizes: The kernel block sizes for each KV cache group.
        Returns:
            Dict[str, torch.Tensor]: A map between layer names to their
            corresponding memory buffer for KV cache.
        """
        kv_caches: dict[str, torch.Tensor] = {}
        has_attn, has_mamba = False, False
        for group in self._kv_cache_spec_attn_group_iterator():
            kv_cache_spec = group.kv_cache_spec
            attn_backend = group.backend
            if group.kv_cache_group_id == len(kernel_block_sizes):
                # There may be a last group for layers without kv cache.
                continue
            kernel_block_size = kernel_block_sizes[group.kv_cache_group_id]
            for layer_name in group.layer_names:
                if layer_name in self.runner_only_attn_layers:
                    continue
                raw_tensor = kv_cache_raw_tensors[layer_name]
                assert raw_tensor.numel() % kv_cache_spec.page_size_bytes == 0
                num_blocks = raw_tensor.numel() // kv_cache_spec.page_size_bytes
                if isinstance(kv_cache_spec, AttentionSpec):
                    has_attn = True
                    num_blocks_per_kv_block = (
                        kv_cache_spec.block_size // kernel_block_size
                    )
                    kernel_num_blocks = num_blocks * num_blocks_per_kv_block

                    kv_cache_shape = attn_backend.get_kv_cache_shape(
                        kernel_num_blocks,
                        kernel_block_size,
                        kv_cache_spec.num_kv_heads,
                        kv_cache_spec.head_size,
                        cache_dtype_str=self.cache_config.cache_dtype,
                    )
                    dtype = kv_cache_spec.dtype
                    try:
                        kv_cache_stride_order = attn_backend.get_kv_cache_stride_order()
                        assert len(kv_cache_stride_order) == len(kv_cache_shape)
                    except (AttributeError, NotImplementedError):
                        kv_cache_stride_order = tuple(range(len(kv_cache_shape)))
                    # The allocation respects the backend-defined stride order
                    # to ensure the semantic remains consistent for each
                    # backend. We first obtain the generic kv cache shape and
                    # then permute it according to the stride order which could
                    # result in a non-contiguous tensor.
                    kv_cache_shape = tuple(
                        kv_cache_shape[i] for i in kv_cache_stride_order
                    )
                    # Maintain original KV shape view.
                    inv_order = [
                        kv_cache_stride_order.index(i)
                        for i in range(len(kv_cache_stride_order))
                    ]
                    kv_caches[layer_name] = (
                        kv_cache_raw_tensors[layer_name]
                        .view(dtype)
                        .view(kv_cache_shape)
                        .permute(*inv_order)
                    )
                elif isinstance(kv_cache_spec, MambaSpec):
                    has_mamba = True
                    raw_tensor = kv_cache_raw_tensors[layer_name]
                    state_tensors = []
                    storage_offset_bytes = 0
                    for shape, dtype in zip(kv_cache_spec.shapes, kv_cache_spec.dtypes):
                        dtype_size = get_dtype_size(dtype)
                        num_element_per_page = (
                            kv_cache_spec.page_size_bytes // dtype_size
                        )
                        target_shape = (num_blocks, *shape)
                        stride = torch.empty(target_shape).stride()
                        target_stride = (num_element_per_page, *stride[1:])
                        assert storage_offset_bytes % dtype_size == 0
                        tensor = torch.as_strided(
                            raw_tensor.view(dtype),
                            size=target_shape,
                            stride=target_stride,
                            storage_offset=storage_offset_bytes // dtype_size,
                        )
                        state_tensors.append(tensor)
                        storage_offset_bytes += stride[0] * dtype_size

                    kv_caches[layer_name] = state_tensors
                else:
                    raise NotImplementedError

        if has_attn and has_mamba:
            self._update_hybrid_attention_mamba_layout(kv_caches)

        return kv_caches

    def _update_hybrid_attention_mamba_layout(
        self, kv_caches: dict[str, torch.Tensor]
    ) -> None:
        """
        Update the layout of attention layers from (2, num_blocks, ...) to
        (num_blocks, 2, ...).

        Args:
            kv_caches: The KV cache buffer of each layer.
        """

        for group in self._kv_cache_spec_attn_group_iterator():
            kv_cache_spec = group.kv_cache_spec
            for layer_name in group.layer_names:
                kv_cache = kv_caches[layer_name]
                if isinstance(kv_cache_spec, AttentionSpec) and kv_cache.shape[0] == 2:
                    assert kv_cache.shape[1] != 2, (
                        "Fail to determine whether the layout is "
                        "(2, num_blocks, ...) or (num_blocks, 2, ...) for "
                        f"a tensor of shape {kv_cache.shape}"
                    )
                    hidden_size = kv_cache.shape[2:].numel()
                    kv_cache.as_strided_(
                        size=kv_cache.shape,
                        stride=(hidden_size, 2 * hidden_size, *kv_cache.stride()[2:]),
                    )

    def initialize_kv_cache_tensors(
        self, kv_cache_config: KVCacheConfig, kernel_block_sizes: list[int]
    ) -> dict[str, torch.Tensor]:
        """
        Initialize the memory buffer for KV cache.

        Args:
            kv_cache_config: The KV cache config
            kernel_block_sizes: The kernel block sizes for each KV cache group.

        Returns:
            Dict[str, torch.Tensor]: A map between layer names to their
            corresponding memory buffer for KV cache.
        """
        # Initialize the memory buffer for KV cache
        kv_cache_raw_tensors = self._allocate_kv_cache_tensors(kv_cache_config)
        # Change the memory buffer to the desired shape
        kv_caches = self._reshape_kv_cache_tensors(
            kv_cache_config, kv_cache_raw_tensors, kernel_block_sizes
        )

        # Set up cross-layer KV cache sharing
        for layer_name, target_layer_name in self.shared_kv_cache_layers.items():
            logger.debug("%s reuses KV cache of %s", layer_name, target_layer_name)
            kv_caches[layer_name] = kv_caches[target_layer_name]

        num_attn_module = (
            2 if self.model_config.hf_config.model_type == "longcat_flash" else 1
        )
        bind_kv_cache(
            kv_caches,
            self.compilation_config.static_forward_context,
            self.kv_caches,
            num_attn_module,
        )
        return kv_caches

    def maybe_add_kv_sharing_layers_to_kv_cache_groups(
        self, kv_cache_config: KVCacheConfig
    ) -> None:
        """
        Add layers that re-use KV cache to KV cache group of its target layer.
        Mapping of KV cache tensors happens in `initialize_kv_cache_tensors()`
        """
        if not self.shared_kv_cache_layers:
            # No cross-layer KV sharing, return
            return

        add_kv_sharing_layers_to_kv_cache_groups(
            self.shared_kv_cache_layers,
            kv_cache_config.kv_cache_groups,
            self.runner_only_attn_layers,
        )

        if self.cache_config.kv_sharing_fast_prefill:
            # In You Only Cache Once (https://arxiv.org/abs/2405.05254) or other
            # similar KV sharing setups, only the layers that generate KV caches
            # are involved in the prefill phase, enabling prefill to early exit.
            attn_layers = get_layers_from_vllm_config(self.vllm_config, Attention)
            for layer_name in reversed(attn_layers):
                if layer_name in self.shared_kv_cache_layers:
                    self.kv_sharing_fast_prefill_eligible_layers.add(layer_name)
                else:
                    break

    def initialize_kv_cache(self, kv_cache_config: KVCacheConfig) -> None:
        """
        Initialize KV cache based on `kv_cache_config`.
        Args:
            kv_cache_config: Configuration for the KV cache, including the KV
            cache size of each layer
        """
        kv_cache_config = deepcopy(kv_cache_config)
        self.kv_cache_config = kv_cache_config
        self.may_add_encoder_only_layers_to_kv_cache_config()
        self.maybe_add_kv_sharing_layers_to_kv_cache_groups(kv_cache_config)
        self.initialize_attn_backend(kv_cache_config)
        # The kernel block size for all KV cache groups. For example, if
        # kv_cache_manager uses block_size 256 for a given group, but the attention
        # backends for that group only supports block_size 64, we will return
        # kernel_block_size 64 and split the 256-token-block to 4 blocks with 64
        # tokens each.
        kernel_block_sizes = self._prepare_kernel_block_sizes(kv_cache_config)
        # Reinitialize need to after initialize_attn_backend
        self.may_reinitialize_input_batch(kv_cache_config, kernel_block_sizes)
        kv_caches = self.initialize_kv_cache_tensors(
            kv_cache_config, kernel_block_sizes
        )

        if self.speculative_config and self.speculative_config.use_eagle():
            assert isinstance(self.drafter, EagleProposer)
            # validate all draft model layers belong to the same kv cache
            # group
            self.drafter.validate_same_kv_cache_group(kv_cache_config)

        if has_kv_transfer_group():
            kv_transfer_group = get_kv_transfer_group()
            kv_transfer_group.register_kv_caches(kv_caches)
            kv_transfer_group.set_host_xfer_buffer_ops(copy_kv_blocks)

        if self.dcp_world_size > 1:
            layer_names = self.attn_groups[0][0].layer_names
            layers = get_layers_from_vllm_config(
                self.vllm_config, AttentionLayerBase, layer_names
            )
            for layer in layers.values():
                assert layer.impl.need_to_return_lse_for_decode, (
                    "DCP requires attention impls to return"
                    " the softmax lse for decode, but the impl "
                    f"{layer.impl.__class__.__name__} "
                    "does not return the softmax lse for decode."
                )

    def may_add_encoder_only_layers_to_kv_cache_config(self) -> None:
        """
        Add encoder-only layers to the KV cache config.
        """
        block_size = self.vllm_config.cache_config.block_size
        encoder_only_attn_specs: dict[AttentionSpec, list[str]] = defaultdict(list)
        attn_layers = get_layers_from_vllm_config(self.vllm_config, Attention)
        for layer_name, attn_module in attn_layers.items():
            if attn_module.attn_type == AttentionType.ENCODER_ONLY:
                attn_spec: AttentionSpec = EncoderOnlyAttentionSpec(
                    block_size=block_size,
                    num_kv_heads=attn_module.num_kv_heads,
                    head_size=attn_module.head_size,
                    dtype=self.kv_cache_dtype,
                )
                encoder_only_attn_specs[attn_spec].append(layer_name)
                self.runner_only_attn_layers.add(layer_name)
        if len(encoder_only_attn_specs) > 0:
            assert len(encoder_only_attn_specs) == 1, (
                "Only support one encoder-only attention spec now"
            )
            spec, layer_names = encoder_only_attn_specs.popitem()
            self.kv_cache_config.kv_cache_groups.append(
                KVCacheGroupSpec(layer_names=layer_names, kv_cache_spec=spec)
            )

    def get_kv_cache_spec(self) -> dict[str, KVCacheSpec]:
        """
        Generates the KVCacheSpec by parsing the kv cache format from each
        Attention module in the static forward context.
        Returns:
            KVCacheSpec: A dictionary mapping layer names to their KV cache
            format. Layers that do not need KV cache are not included.
        """

        kv_cache_spec: dict[str, KVCacheSpec] = {}
        attn_layers = get_layers_from_vllm_config(self.vllm_config, AttentionLayerBase)
        for layer_name, attn_module in attn_layers.items():
            if isinstance(attn_module, Attention) and (
                kv_tgt_layer := attn_module.kv_sharing_target_layer_name
            ):
                # The layer doesn't need its own KV cache and will use that of
                # the target layer. We skip creating a KVCacheSpec for it, so
                # that KV cache management logic will act as this layer does
                # not exist, and doesn't allocate KV cache for the layer. This
                # enables the memory saving of cross-layer kv sharing, allowing
                # a given amount of memory to accommodate longer context lengths
                # or enable more requests to be processed simultaneously.
                self.shared_kv_cache_layers[layer_name] = kv_tgt_layer
                continue
            # Skip modules that don't need KV cache (eg encoder-only attention)
            if spec := attn_module.get_kv_cache_spec(self.vllm_config):
                kv_cache_spec[layer_name] = spec

        return kv_cache_spec

    def _to_list(self, sampled_token_ids: torch.Tensor) -> list[list[int]]:
        # This is a short term mitigation for issue mentioned in
        # https://github.com/vllm-project/vllm/issues/22754.
        # `tolist` would trigger a cuda wise stream sync, which
        # would block other copy ops from other cuda streams.
        # A cuda event sync would avoid such a situation. Since
        # this is in the critical path of every single model
        # forward loop, this has caused perf issue for a disagg
        # setup.
        pinned = self.sampled_token_ids_pinned_cpu[: sampled_token_ids.shape[0]]
        pinned.copy_(sampled_token_ids, non_blocking=True)
        self.transfer_event.record()
        self.transfer_event.synchronize()
        return pinned.tolist()<|MERGE_RESOLUTION|>--- conflicted
+++ resolved
@@ -4158,51 +4158,9 @@
             return
         self.reorder_batch_threshold = reduce(min_none_high, reorder_batch_thresholds)
 
-<<<<<<< HEAD
-    def _find_compatible_block_sizes(
-        self,
-        kv_manager_block_size: int,
-        backend_cls: type[AttentionBackend],
-        return_all: bool = False,
-    ) -> list[int]:
-        """
-        Find compatible block sizes for a backend.
-
-        Args:
-            kv_manager_block_size: Physical block size of KV cache
-            backend_cls: Attention backend class
-            return_all: Return all compatible sizes if True, max size if False
-
-        Returns:
-            Compatible block size(s) based on return_all parameter
-
-        Raises:
-            ValueError: If no compatible block size found
-        """
-        compatible_sizes = []
-
-        for block_size in backend_cls.supported_kernel_block_sizes:
-            if isinstance(block_size, int):
-                if kv_manager_block_size % block_size == 0:
-                    compatible_sizes.append(block_size)
-            elif (
-                isinstance(block_size, MultipleOf)
-                and kv_manager_block_size % block_size.base == 0
-            ):
-                compatible_sizes.append(kv_manager_block_size)
-
-        if not compatible_sizes:
-            raise ValueError(f"No compatible block size for {kv_manager_block_size}")
-
-        return compatible_sizes if return_all else [max(compatible_sizes)]
-
-    def _select_common_block_size(
-        self, kv_manager_block_size: int, attn_groups: list[AttentionGroup]
-=======
     @staticmethod
     def select_common_block_size(
         kv_manager_block_size: int, attn_groups: list[AttentionGroup]
->>>>>>> df334868
     ) -> int:
         """
         Select a block size that is supported by all backends and is a factor of
@@ -4230,7 +4188,7 @@
             """
             for backend in backends:
                 is_supported = False
-                for supported_size in backend.get_supported_kernel_block_size():
+                for supported_size in backend.supported_kernel_block_sizes:
                     if isinstance(supported_size, int):
                         if block_size == supported_size:
                             is_supported = True
@@ -4261,7 +4219,7 @@
         all_int_supported_sizes = set(
             supported_size
             for backend in backends
-            for supported_size in backend.get_supported_kernel_block_size()
+            for supported_size in backend.supported_kernel_block_sizes
             if isinstance(supported_size, int)
         )
 
