# SPDX-License-Identifier: Apache-2.0
# SPDX-FileCopyrightText: Copyright contributors to the vLLM project

import copy
import gc
import time
import weakref
from contextlib import contextmanager
from typing import TYPE_CHECKING, Any, Optional, Union

import numpy as np
import torch
import torch.distributed
import torch.nn as nn
from tqdm import tqdm

import vllm.envs as envs
from vllm.attention import AttentionType, get_attn_backend
from vllm.attention.backends.abstract import AttentionBackend
from vllm.attention.layer import Attention
from vllm.compilation.counter import compilation_counter
from vllm.config import (CompilationLevel, VllmConfig,
                         get_layers_from_vllm_config)
from vllm.distributed.eplb.eplb_state import EplbState
from vllm.distributed.kv_transfer import (get_kv_transfer_group,
                                          has_kv_transfer_group)
from vllm.distributed.kv_transfer.kv_connector.v1 import KVConnectorBase_V1
from vllm.distributed.parallel_state import (
    get_pp_group, get_tp_group, graph_capture, is_global_first_rank,
    prepare_communication_buffer_for_model)
from vllm.forward_context import (DPMetadata, get_forward_context,
                                  set_forward_context)
from vllm.logger import init_logger
from vllm.model_executor.layers.mamba.mamba_mixer2 import MambaMixer2
from vllm.model_executor.layers.rotary_embedding import MRotaryEmbedding
from vllm.model_executor.model_loader import TensorizerLoader, get_model_loader
from vllm.model_executor.models.interfaces import (has_step_pooler,
                                                   is_mixture_of_experts)
from vllm.multimodal import MULTIMODAL_REGISTRY
from vllm.multimodal.inputs import MultiModalKwargs, PlaceholderRange
from vllm.multimodal.utils import group_mm_inputs_by_modality
from vllm.pooling_params import PoolingParams
from vllm.sampling_params import SamplingType
from vllm.sequence import IntermediateTensors
from vllm.utils import (STR_DTYPE_TO_TORCH_DTYPE, DeviceMemoryProfiler,
                        GiB_bytes, LazyLoader, async_tensor_h2d, cdiv,
                        check_use_alibi, get_dtype_size,
                        is_pin_memory_available, round_up)
from vllm.v1.attention.backends.mamba_attn import Mamba2AttentionBackend
from vllm.v1.attention.backends.utils import (AttentionMetadataBuilder,
                                              CommonAttentionMetadata)
from vllm.v1.core.encoder_cache_manager import compute_encoder_budget
from vllm.v1.kv_cache_interface import (AttentionSpec, FullAttentionSpec,
                                        KVCacheConfig, KVCacheSpec, MambaSpec,
                                        SlidingWindowSpec)
from vllm.v1.outputs import (EMPTY_MODEL_RUNNER_OUTPUT, LogprobsTensors,
                             ModelRunnerOutput)
from vllm.v1.pool.metadata import PoolingMetadata
from vllm.v1.sample.metadata import SamplingMetadata
from vllm.v1.sample.rejection_sampler import RejectionSampler
from vllm.v1.sample.sampler import Sampler
from vllm.v1.spec_decode.eagle import EagleProposer
from vllm.v1.spec_decode.medusa import MedusaProposer
from vllm.v1.spec_decode.metadata import SpecDecodeMetadata
from vllm.v1.spec_decode.ngram_proposer import NgramProposer
from vllm.v1.utils import bind_kv_cache
from vllm.v1.worker.block_table import BlockTable
from vllm.v1.worker.gpu_input_batch import CachedRequestState, InputBatch
from vllm.v1.worker.lora_model_runner_mixin import LoRAModelRunnerMixin

from ..sample.logits_processor import LogitsProcessorManager
from .utils import (gather_mm_placeholders, initialize_kv_cache_for_kv_sharing,
                    sanity_check_mm_encoder_outputs, scatter_mm_placeholders)

if TYPE_CHECKING:
    import xgrammar as xgr
    import xgrammar.kernels.apply_token_bitmask_inplace_torch_compile as xgr_torch_compile  # noqa: E501

    from vllm.model_executor.model_loader.tensorizer import TensorizerConfig
    from vllm.v1.core.sched.output import SchedulerOutput
else:
    xgr = LazyLoader("xgr", globals(), "xgrammar")
    xgr_torch_compile = LazyLoader(
        "xgr_torch_compile", globals(),
        "xgrammar.kernels.apply_token_bitmask_inplace_torch_compile")

logger = init_logger(__name__)


class GPUModelRunner(LoRAModelRunnerMixin):

    def __init__(
        self,
        vllm_config: VllmConfig,
        device: torch.device,
    ):
        self.vllm_config = vllm_config
        self.model_config = vllm_config.model_config
        self.cache_config = vllm_config.cache_config
        self.compilation_config = vllm_config.compilation_config
        self.lora_config = vllm_config.lora_config
        self.load_config = vllm_config.load_config
        self.parallel_config = vllm_config.parallel_config
        self.scheduler_config = vllm_config.scheduler_config
        self.speculative_config = vllm_config.speculative_config
        self.prompt_adapter_config = vllm_config.prompt_adapter_config
        self.observability_config = vllm_config.observability_config

        from vllm.model_executor.models.utils import set_cpu_offload_max_bytes
        set_cpu_offload_max_bytes(
            int(self.cache_config.cpu_offload_gb * 1024**3))

        model_config = self.model_config
        cache_config = self.cache_config
        scheduler_config = self.scheduler_config
        parallel_config = self.parallel_config
        self.device = device
        self.pin_memory = is_pin_memory_available()
        self.dtype = self.model_config.dtype
        if cache_config.cache_dtype == "auto":
            self.kv_cache_dtype = self.dtype
        else:
            self.kv_cache_dtype = STR_DTYPE_TO_TORCH_DTYPE[
                cache_config.cache_dtype]

        self.is_multimodal_model = model_config.is_multimodal_model
        self.is_pooling_model = model_config.pooler_config is not None
        self.max_model_len = model_config.max_model_len
        self.max_num_tokens = scheduler_config.max_num_batched_tokens
        self.max_num_reqs = scheduler_config.max_num_seqs

        # Model-related.
        self.num_query_heads = model_config.get_num_attention_heads(
            parallel_config)
        self.hidden_size = model_config.get_hidden_size()
        self.attention_chunk_size = model_config.attention_chunk_size

        self.cascade_attn_enabled = not self.model_config.disable_cascade_attn

        # Multi-modal data support
        self.mm_registry = MULTIMODAL_REGISTRY
        self.uses_mrope = model_config.uses_mrope

        encoder_compute_budget, encoder_cache_size = compute_encoder_budget(
            model_config=model_config,
            scheduler_config=scheduler_config,
            mm_registry=self.mm_registry,
        )
        self.max_num_encoder_input_tokens = encoder_compute_budget
        self.encoder_cache_size = encoder_cache_size

        # Sampler
        self.sampler = Sampler()

        self.eplb_state: Optional[EplbState] = None
        """
        State of the expert parallelism load balancer.

        Will be lazily initialized when the model is loaded.
        """

        # Lazy initializations
        # self.model: nn.Module  # Set after load_model
        # Initialize in initialize_kv_cache
        self.kv_caches: list[torch.Tensor] = []
        self.attn_metadata_builders: list[AttentionMetadataBuilder] = []
        self.attn_backends: list[type[AttentionBackend]] = []
        # self.kv_cache_config: KVCacheConfig

        # req_id -> (input_id -> encoder_output)
        self.encoder_cache: dict[str, dict[int, torch.Tensor]] = {}

        self.use_aux_hidden_state_outputs = False
        # Set up speculative decoding.
        # NOTE(Jiayi): currently we put the entire draft model on
        # the last PP rank. This is not ideal if there are many
        # layers in the draft model.
        if self.speculative_config and get_pp_group().is_last_rank:
            if self.speculative_config.method == "ngram":
                self.drafter = NgramProposer(self.vllm_config)
            elif self.speculative_config.use_eagle():
                self.drafter = EagleProposer(self.vllm_config, self.device,
                                             self)  # type: ignore
                if self.speculative_config.method == "eagle3":
                    self.use_aux_hidden_state_outputs = True
            elif self.speculative_config.method == "medusa":
                self.drafter = MedusaProposer(
                    vllm_config=self.vllm_config,
                    device=self.device)  # type: ignore
            else:
                raise ValueError("Unknown speculative decoding method: "
                                 f"{self.speculative_config.method}")
            self.rejection_sampler = RejectionSampler()

        # Request states.
        self.requests: dict[str, CachedRequestState] = {}

        # Input Batch
        # NOTE(Chen): Ideally, we should initialize the input batch inside
        # `initialize_kv_cache` based on the kv cache config. However, as in
        # https://github.com/vllm-project/vllm/pull/18298, due to some unknown
        # reasons, we have to initialize the input batch before `load_model`,
        # quantization + weight offloading will fail otherwise. As a temporary
        # solution, we initialize the input batch here, and re-initialize it
        # in `initialize_kv_cache` if the block_sizes here is different from
        # the block_sizes in the kv cache config.
        self.input_batch = InputBatch(
            max_num_reqs=self.max_num_reqs,
            max_model_len=self.max_model_len,
            max_num_batched_tokens=self.max_num_tokens,
            device=self.device,
            pin_memory=self.pin_memory,
            vocab_size=self.model_config.get_vocab_size(),
            block_sizes=[self.cache_config.block_size],
            is_spec_decode=bool(self.vllm_config.speculative_config),
        )

        self.use_cuda_graph = (
            self.vllm_config.compilation_config.level
            == CompilationLevel.PIECEWISE
            and self.vllm_config.compilation_config.use_cudagraph
            and not self.model_config.enforce_eager)
        # TODO(woosuk): Provide an option to tune the max cudagraph batch size.
        # The convention is different.
        # self.cudagraph_batch_sizes sorts in ascending order.
        # The batch sizes in the config are in descending order.
        self.cudagraph_batch_sizes = list(
            reversed(self.compilation_config.cudagraph_capture_sizes))

        self.full_cuda_graph = self.compilation_config.full_cuda_graph

        # Cache the device properties.
        self._init_device_properties()

        # Persistent buffers for CUDA graphs.
        self.input_ids = torch.zeros(self.max_num_tokens,
                                     dtype=torch.int32,
                                     device=self.device)
        self.positions = torch.zeros(self.max_num_tokens,
                                     dtype=torch.int64,
                                     device=self.device)
        self.query_start_loc = torch.zeros(self.max_num_reqs + 1,
                                           dtype=torch.int32,
                                           device=self.device)
        self.seq_lens = torch.zeros(self.max_num_reqs,
                                    dtype=torch.int32,
                                    device=self.device)
        self.slot_mapping = torch.zeros(self.max_num_tokens,
                                        dtype=torch.int64,
                                        device=self.device)

        # None in the first PP rank. The rest are set after load_model.
        self.intermediate_tensors: Optional[IntermediateTensors] = None

        # Only relevant for models using M-RoPE (e.g, Qwen2-VL)
        if self.uses_mrope:
            # NOTE: `mrope_positions` is implemented with one additional dummy
            # position on purpose to make it non-contiguous so that it can work
            # with torch compile.
            # See detailed explanation in https://github.com/vllm-project/vllm/pull/12128#discussion_r1926431923

            # NOTE: When M-RoPE is enabled, position ids are 3D regardless of
            # the modality of inputs. For text-only inputs, each dimension has
            # identical position IDs, making M-RoPE functionally equivalent to
            # 1D-RoPE.
            # See page 5 of https://arxiv.org/abs/2409.12191
            self.mrope_positions = torch.zeros((3, self.max_num_tokens + 1),
                                               dtype=torch.int64,
                                               device=self.device)
            self.mrope_positions_cpu = torch.zeros(
                (3, self.max_num_tokens + 1),
                dtype=torch.int64,
                device="cpu",
                pin_memory=self.pin_memory)
            self.mrope_positions_np = self.mrope_positions_cpu.numpy()

        # Only relevant for models using ALiBi (e.g, MPT)
        self.use_alibi = check_use_alibi(model_config)

        self.inputs_embeds = torch.zeros(
            (self.max_num_tokens, self.hidden_size),
            dtype=self.dtype,
            device=self.device)

        # OPTIMIZATION: Cache the tensors rather than creating them every step.
        # Keep in int64 to avoid overflow with long context
        self.arange_np = np.arange(max(self.max_num_reqs + 1,
                                       self.max_model_len,
                                       self.max_num_tokens),
                                   dtype=np.int64)
        # NOTE(woosuk): These tensors are "stateless", i.e., they are literally
        # a faster version of creating a new tensor every time. Thus, we should
        # not make any assumptions about the values in these tensors.
        self.input_ids_cpu = torch.zeros(self.max_num_tokens,
                                         dtype=torch.int32,
                                         device="cpu",
                                         pin_memory=self.pin_memory)
        self.positions_cpu = torch.zeros(self.max_num_tokens,
                                         dtype=torch.int64,
                                         device="cpu",
                                         pin_memory=self.pin_memory)
        self.positions_np = self.positions_cpu.numpy()
        self.query_start_loc_cpu = torch.zeros(self.max_num_reqs + 1,
                                               dtype=torch.int32,
                                               device="cpu",
                                               pin_memory=self.pin_memory)
        self.query_start_loc_np = self.query_start_loc_cpu.numpy()
        self.seq_lens_cpu = torch.zeros(self.max_num_reqs,
                                        dtype=torch.int32,
                                        device="cpu",
                                        pin_memory=self.pin_memory)
        self.seq_lens_np = self.seq_lens_cpu.numpy()

        # Layer pairings for cross-layer KV sharing.
        # If an Attention layer `layer_name` is in the keys of this dict, it
        # means this layer will perform attention using the keys and values
        # from the KV cache of `shared_kv_cache_layers[layer_name]`.
        self.shared_kv_cache_layers: dict[str, str] = {}

<<<<<<< HEAD
        # Multimodal LoRA support
        if self.is_multimodal_model:
            self.info = self.mm_registry.create_processor(
                self.model_config, disable_cache=True).info
            self.supports_mm_lora = hasattr(self.info,
                                            "get_num_mm_encoder_tokens")
        else:
            self.supports_mm_lora = False

    def _may_reorder_batch(self, scheduler_output: "SchedulerOutput") -> bool:
=======
    def _may_reorder_batch(self, scheduler_output: "SchedulerOutput") -> None:
>>>>>>> 6bbf1795
        """
        Update the order of requests in the batch based on the attention
        backend's needs. For example, some attention backends (namely MLA) may
        want to separate requests based on if the attention computation will be
        compute-bound or memory-bound.

        Args:
            scheduler_output: The scheduler output.
        """
        self.attn_metadata_builders[0].reorder_batch(self.input_batch,
                                                     scheduler_output)

        # For models with multiple KV cache groups, the groups should agree on
        # the same order of requests. We ensure this by only allowing the first
        # group to reorder the batch and asserting that all other groups do not
        # reorder the batch.
        # TODO(tdoublep): make this more flexible so that any group can
        # re-order the batch (not only the first).
        # TODO(tdoublep): verify this during engine init instead of at runtime
        for i in range(1, len(self.kv_cache_config.kv_cache_groups)):
            batch_reordered = self.attn_metadata_builders[i].reorder_batch(
                self.input_batch, scheduler_output)
            assert not batch_reordered

    # Note: used for model runner override.
    def _init_device_properties(self) -> None:
        """Initialize attributes from torch.cuda.get_device_properties
        """
        self.device_properties = torch.cuda.get_device_properties(self.device)
        self.num_sms = self.device_properties.multi_processor_count

    # Note: used for model runner override.
    def _sync_device(self) -> None:
        torch.cuda.synchronize()

    def _update_states(self, scheduler_output: "SchedulerOutput") -> None:
        """Update the cached states and the persistent batch with the scheduler
        output.

        The updated states are used by the `_prepare_inputs` function to create
        the input GPU tensors for the model.

        The SamplingMetadata is updated and copied to the GPU if there is a
        new/resumed/paused/finished request in the batch.
        """
        # Remove finished requests from the cached states.
        for req_id in scheduler_output.finished_req_ids:
            self.requests.pop(req_id, None)
            self.encoder_cache.pop(req_id, None)
        # Remove the finished requests from the persistent batch.
        # NOTE(woosuk): There could be an edge case where finished_req_ids and
        # scheduled_req_ids overlap. This happens when a request is aborted and
        # then resubmitted with the same ID. In this case, we treat them as two
        # distinct requests - clearing the cached states for the first request
        # and handling the second as a new request.
        for req_id in scheduler_output.finished_req_ids:
            self.input_batch.remove_request(req_id)

        # Free the cached encoder outputs.
        for req_id, input_id in scheduler_output.free_encoder_input_ids:
            encoder_outputs = self.encoder_cache.get(req_id)
            if encoder_outputs is not None:
                encoder_outputs.pop(input_id, None)
                if not encoder_outputs:
                    self.encoder_cache.pop(req_id, None)

        # Remove the unscheduled requests from the persistent batch.
        # NOTE(woosuk): The unscheduled requests are either preempted requests
        # or running requests that are not scheduled in this step. We remove
        # them from the persistent batch but keep their cached states since
        # they will be scheduled again sometime in the future.
        scheduled_req_ids = scheduler_output.num_scheduled_tokens.keys()
        cached_req_ids = self.input_batch.req_id_to_index.keys()
        unscheduled_req_ids = cached_req_ids - scheduled_req_ids
        # NOTE(woosuk): The persistent batch optimization assumes that
        # consecutive batches contain mostly the same requests. If batches
        # have low request overlap (e.g., alternating between two distinct
        # sets of requests), this optimization becomes very inefficient.
        for req_id in unscheduled_req_ids:
            self.input_batch.remove_request(req_id)

        req_ids_to_add: list[str] = []
        # Add new requests to the cached states.
        for new_req_data in scheduler_output.scheduled_new_reqs:
            req_id = new_req_data.req_id
            sampling_params = new_req_data.sampling_params
            pooling_params = new_req_data.pooling_params
            if sampling_params and \
                sampling_params.sampling_type == SamplingType.RANDOM_SEED:
                generator = torch.Generator(device=self.device)
                generator.manual_seed(sampling_params.seed)
            else:
                generator = None

            self.requests[req_id] = CachedRequestState(
                req_id=req_id,
                prompt_token_ids=new_req_data.prompt_token_ids,
                mm_inputs=new_req_data.mm_inputs,
                mm_positions=new_req_data.mm_positions,
                sampling_params=sampling_params,
                pooling_params=pooling_params,
                generator=generator,
                block_ids=new_req_data.block_ids,
                num_computed_tokens=new_req_data.num_computed_tokens,
                output_token_ids=[],
                lora_request=new_req_data.lora_request,
            )

            # Only relevant for models using M-RoPE (e.g, Qwen2-VL)
            if self.uses_mrope:
                image_grid_thw = []
                video_grid_thw = []
                second_per_grid_ts = []
                audio_feature_lengths = []
                use_audio_in_video = False
                for mm_input in self.requests[req_id].mm_inputs:
                    if mm_input.get("image_grid_thw") is not None:
                        image_grid_thw.extend(
                            mm_input["image_grid_thw"].tolist())
                    if mm_input.get("video_grid_thw") is not None:
                        video_grid_thw.extend(
                            mm_input["video_grid_thw"].tolist())
                    if mm_input.get("second_per_grid_ts") is not None:
                        second_per_grid_ts.extend(
                            mm_input["second_per_grid_ts"])
                    if mm_input.get("audio_feature_lengths") is not None:
                        audio_feature_lengths.extend(
                            mm_input["audio_feature_lengths"])
                    if mm_input.get("use_audio_in_video") is True:
                        use_audio_in_video = True

                hf_config = self.model_config.hf_config

                self.requests[req_id].mrope_positions, \
                    self.requests[req_id].mrope_position_delta = \
                    MRotaryEmbedding.get_input_positions_tensor(
                        self.requests[req_id].prompt_token_ids,
                        hf_config=hf_config,
                        image_grid_thw=image_grid_thw,
                        video_grid_thw=video_grid_thw,
                        second_per_grid_ts=second_per_grid_ts,
                        audio_feature_lengths=audio_feature_lengths,
                        use_audio_in_video=use_audio_in_video,
                    )

            req_ids_to_add.append(req_id)

        # Update the states of the running/resumed requests.
        is_last_rank = get_pp_group().is_last_rank
        req_data = scheduler_output.scheduled_cached_reqs
        for i, req_id in enumerate(req_data.req_ids):
            req_state = self.requests[req_id]
            num_computed_tokens = req_data.num_computed_tokens[i]
            new_block_ids = req_data.new_block_ids[i]
            resumed_from_preemption = req_data.resumed_from_preemption[i]

            # Update the cached states.
            req_state.num_computed_tokens = num_computed_tokens

            if not is_last_rank:
                # When using PP, the scheduler sends the sampled tokens back,
                # because there's no direct communication between the first-
                # stage worker and the last-stage worker.
                new_token_ids = req_data.new_token_ids[i]
                # Add the sampled token(s) from the previous step (if any).
                # This doesn't include "unverified" tokens like spec tokens.
                num_new_tokens = (num_computed_tokens + len(new_token_ids) -
                                  req_state.num_tokens)
                if num_new_tokens == 1:
                    # Avoid slicing list in most common case.
                    req_state.output_token_ids.append(new_token_ids[-1])
                elif num_new_tokens > 0:
                    req_state.output_token_ids.extend(
                        new_token_ids[-num_new_tokens:])

            # Update the block IDs.
            if not resumed_from_preemption:
                # Append the new blocks to the existing block IDs.
                for block_ids, new_ids in zip(req_state.block_ids,
                                              new_block_ids):
                    block_ids.extend(new_ids)
            else:
                # The request is resumed from preemption.
                # Replace the existing block IDs with the new ones.
                req_state.block_ids = new_block_ids

            req_index = self.input_batch.req_id_to_index.get(req_id)
            if req_index is None:
                # The request is not in the persistent batch.
                # The request was either preempted and resumed later, or was not
                # scheduled in the previous step and needs to be added again.
                req_ids_to_add.append(req_id)
                continue

            # Update the persistent batch.
            self.input_batch.num_computed_tokens_cpu[req_index] = (
                num_computed_tokens)
            self.input_batch.block_table.append_row(new_block_ids, req_index)

            # For the last rank, we don't need to update the token_ids_cpu
            # because the sampled tokens are already cached.
            if not is_last_rank:
                # Add new_token_ids to token_ids_cpu.
                start_token_index = num_computed_tokens
                end_token_index = num_computed_tokens + len(new_token_ids)
                self.input_batch.token_ids_cpu[
                    req_index,
                    start_token_index:end_token_index] = new_token_ids
                self.input_batch.num_tokens_no_spec[
                    req_index] = end_token_index
                self.input_batch.num_tokens[req_index] = end_token_index

            # Add spec_token_ids to token_ids_cpu.
            spec_token_ids = (
                scheduler_output.scheduled_spec_decode_tokens.get(req_id, ()))
            if spec_token_ids:
                num_spec_tokens = len(spec_token_ids)
                start_index = self.input_batch.num_tokens_no_spec[req_index]
                end_token_index = start_index + num_spec_tokens
                self.input_batch.token_ids_cpu[
                    req_index, start_index:end_token_index] = spec_token_ids
                # NOTE(woosuk): `num_tokens` here may include spec tokens.
                self.input_batch.num_tokens[req_index] += num_spec_tokens

        # Add the new or resumed requests to the persistent batch.
        # The smaller empty indices are filled first.
        for req_id in req_ids_to_add:
            req_state = self.requests[req_id]
            self.input_batch.add_request(req_state)

        # Condense the batched states if there are gaps left by removed requests
        self.input_batch.condense()
        # Allow attention backend to reorder the batch, potentially
        self._may_reorder_batch(scheduler_output)
        # Refresh batch metadata with any pending updates.
        self.input_batch.refresh_metadata()

    def _get_cumsum_and_arange(
        self,
        num_tokens: np.ndarray,
        cumsum_dtype: Optional[np.dtype] = None,
    ) -> tuple[np.ndarray, np.ndarray]:
        """Get the cumulative sum and batched arange of the given array.
        # E.g., [2, 5, 3] -> ([2, 7, 10], [0, 1, 0, 1, 2, 3, 4, 0, 1, 2])
        # Equivalent to but faster than:
        # np.concatenate([np.arange(n) for n in num_tokens])
        """
        # Step 1. [2, 5, 3] -> [2, 7, 10]
        cu_num_tokens = np.cumsum(num_tokens, dtype=cumsum_dtype)
        total_num_tokens = cu_num_tokens[-1]
        # Step 2. [2, 7, 10] -> [0, 0, 2, 2, 2, 2, 2, 7, 7, 7]
        cumsums_offsets = np.repeat(cu_num_tokens - num_tokens, num_tokens)
        # Step 3. [0, 1, 0, 1, 2, 3, 4, 0, 1, 2]
        arange = self.arange_np[:total_num_tokens] - cumsums_offsets

        return cu_num_tokens, arange

    def _prepare_inputs(
        self,
        scheduler_output: "SchedulerOutput",
    ) -> tuple[dict[str, Any], bool, torch.Tensor,
               Optional[SpecDecodeMetadata], np.ndarray]:
        """
        :return: tuple[
            attn_metadata: layer-to-attention_metadata mapping,
            attention_cuda_graphs: whether attention can run in cudagraph
            logits_indices, spec_decode_metadata
        ]
        """
        total_num_scheduled_tokens = scheduler_output.total_num_scheduled_tokens
        assert total_num_scheduled_tokens > 0
        num_reqs = self.input_batch.num_reqs
        assert num_reqs > 0

        # OPTIMIZATION: Start copying the block table first.
        # This way, we can overlap the copy with the following CPU operations.
        self.input_batch.block_table.commit(num_reqs)

        # Get the number of scheduled tokens for each request.
        req_ids = self.input_batch.req_ids
        tokens = [scheduler_output.num_scheduled_tokens[i] for i in req_ids]
        num_scheduled_tokens = np.array(tokens, dtype=np.int32)
        max_num_scheduled_tokens = max(tokens)

        # Get request indices.
        # E.g., [2, 5, 3] -> [0, 0, 1, 1, 1, 1, 1, 2, 2, 2]
        req_indices = np.repeat(self.arange_np[:num_reqs],
                                num_scheduled_tokens)

        # cu_num_tokens: [2, 5, 3] -> [2, 7, 10]
        # arange: [0, 1, 0, 1, 2, 3, 4, 0, 1, 2]
        cu_num_tokens, arange = self._get_cumsum_and_arange(
            num_scheduled_tokens)

        # Get positions.
        positions_np = self.positions_np[:total_num_scheduled_tokens]
        np.add(self.input_batch.num_computed_tokens_cpu[req_indices],
               arange,
               out=positions_np)

        # Calculate M-RoPE positions.
        # Only relevant for models using M-RoPE (e.g, Qwen2-VL)
        if self.uses_mrope:
            self._calc_mrope_positions(scheduler_output)

        # Get token indices.
        # E.g., [0, 1, 0, 1, 2, 3, 4, 0, 1, 2]
        # -> [0, 1, M, M + 1, M + 2, M + 3, M + 4, 2 * M, 2 * M + 1, 2 * M + 2]
        # where M is the max_model_len.
        token_indices = (positions_np +
                         req_indices * self.input_batch.token_ids_cpu.shape[1])

        # NOTE(woosuk): We use torch.index_select instead of np.take here
        # because torch.index_select is much faster than np.take for large
        # tensors.
        torch.index_select(self.input_batch.token_ids_cpu_tensor.flatten(),
                           0,
                           torch.from_numpy(token_indices),
                           out=self.input_ids_cpu[:total_num_scheduled_tokens])

        # Calculate the slot mapping for each KV cache group.
        for kv_cache_group_id, kv_cache_group_spec in enumerate(
                self.kv_cache_config.kv_cache_groups):
            block_size = kv_cache_group_spec.kv_cache_spec.block_size
            block_table: BlockTable = self.input_batch.block_table[
                kv_cache_group_id]
            # E.g., [0, 1, 0, 1, 2, 3, 4, 0, 1, 2]
            # -> [0, 0, K, K, K + 1, K + 1, K + 2, 2 * K, 2 * K, 2 * K + 1]
            # where K is the max_num_blocks_per_req and the block size is 2.
            # NOTE(woosuk): We can't simply use `token_indices // block_size`
            # here because M (max_model_len) is not necessarily divisible by
            # block_size.
            block_table_indices = (
                req_indices * block_table.max_num_blocks_per_req +
                positions_np // block_size)
            block_table_cpu = block_table.get_cpu_tensor()
            block_numbers = block_table_cpu.flatten(
            )[block_table_indices].numpy()
            block_offsets = positions_np % block_size
            np.add(
                block_numbers * block_size,
                block_offsets,
                out=block_table.slot_mapping_np[:total_num_scheduled_tokens])

        # Prepare the attention metadata.
        self.query_start_loc_np[0] = 0
        self.query_start_loc_np[1:num_reqs + 1] = cu_num_tokens

        self.seq_lens_np[:num_reqs] = (
            self.input_batch.num_computed_tokens_cpu[:num_reqs] +
            num_scheduled_tokens)

        # Copy the tensors to the GPU.
        self.input_ids[:total_num_scheduled_tokens].copy_(
            self.input_ids_cpu[:total_num_scheduled_tokens], non_blocking=True)
        if self.uses_mrope:
            # Only relevant for models using M-RoPE (e.g, Qwen2-VL)
            self.mrope_positions[:, :total_num_scheduled_tokens].copy_(
                self.mrope_positions_cpu[:, :total_num_scheduled_tokens],
                non_blocking=True)
        else:
            # Common case (1D positions)
            self.positions[:total_num_scheduled_tokens].copy_(
                self.positions_cpu[:total_num_scheduled_tokens],
                non_blocking=True)

        self.query_start_loc[:num_reqs + 1].copy_(
            self.query_start_loc_cpu[:num_reqs + 1], non_blocking=True)
        self.seq_lens[:num_reqs].copy_(self.seq_lens_cpu[:num_reqs],
                                       non_blocking=True)

        # Fill unused with -1. Needed for reshape_and_cache
        self.seq_lens[num_reqs:].fill_(0)
        # Note: pad query_start_loc to be non-decreasing, as kernels
        # like FlashAttention requires that
        self.query_start_loc[num_reqs + 1:].fill_(
            self.query_start_loc_cpu[num_reqs].item())

        query_start_loc = self.query_start_loc[:num_reqs + 1]
        seq_lens = self.seq_lens[:num_reqs]

        common_attn_metadata = CommonAttentionMetadata(
            query_start_loc=query_start_loc,
            seq_lens=seq_lens,
            num_reqs=num_reqs,
            num_actual_tokens=total_num_scheduled_tokens,
            max_query_len=max_num_scheduled_tokens,
        )

        attn_metadata: dict[str, Any] = {}
        # Prepare the attention metadata for each KV cache group and make layers
        # in the same group share the same metadata.
        for kv_cache_group_id, kv_cache_group_spec in enumerate(
                self.kv_cache_config.kv_cache_groups):

            # Prepare for cascade attention if enabled & beneficial.
            common_prefix_len = 0
            builder = self.attn_metadata_builders[kv_cache_group_id]
            if self.cascade_attn_enabled:
                common_prefix_len = self._compute_cascade_attn_prefix_len(
                    num_scheduled_tokens,
                    scheduler_output.
                    num_common_prefix_blocks[kv_cache_group_id],
                    kv_cache_group_spec.kv_cache_spec,
                    builder,
                )

            attn_metadata_i = (builder.build(
                common_prefix_len=common_prefix_len,
                common_attn_metadata=common_attn_metadata,
            ))

            for layer_name in kv_cache_group_spec.layer_names:
                attn_metadata[layer_name] = attn_metadata_i

        attention_cuda_graphs = all(
            b.can_run_in_cudagraph(common_attn_metadata)
            for b in self.attn_metadata_builders)

        use_spec_decode = len(
            scheduler_output.scheduled_spec_decode_tokens) > 0
        if not use_spec_decode:
            # NOTE(woosuk): Due to chunked prefills, the batch may contain
            # partial requests. While we should not sample any token
            # from these partial requests, we do so for simplicity.
            # We will ignore the sampled tokens from the partial requests.
            # TODO: Support prompt logprobs.
            logits_indices = query_start_loc[1:] - 1
            spec_decode_metadata = None
        else:
            # Get the number of draft tokens for each request.
            # Iterate over the dictionary rather than all requests since not all
            # requests have draft tokens.
            num_draft_tokens = np.zeros(num_reqs, dtype=np.int32)
            for req_id, draft_token_ids in (
                    scheduler_output.scheduled_spec_decode_tokens.items()):
                req_idx = self.input_batch.req_id_to_index[req_id]
                num_draft_tokens[req_idx] = len(draft_token_ids)

            spec_decode_metadata = self._calc_spec_decode_metadata(
                num_draft_tokens, cu_num_tokens)
            logits_indices = spec_decode_metadata.logits_indices

        # Hot-Swap lora model
        if self.lora_config:
            self.set_active_loras(self.input_batch, num_scheduled_tokens)

        return (attn_metadata, attention_cuda_graphs, logits_indices,
                spec_decode_metadata, num_scheduled_tokens)

    def _compute_cascade_attn_prefix_len(
        self,
        num_scheduled_tokens: np.ndarray,
        num_common_prefix_blocks: int,
        kv_cache_spec: KVCacheSpec,
        attn_metadata_builder: AttentionMetadataBuilder,
    ) -> int:
        """Compute the length of the common prefix for cascade attention.

        NOTE(woosuk): The common prefix length returned by this function
        represents the length used specifically for cascade attention, not the
        actual number of tokens shared between requests. When cascade attention
        is disabled (use_cascade=False), this function returns 0 even if
        requests share common tokens. Additionally, the common prefix length is
        truncated to a multiple of the block size and may be further truncated
        due to implementation details explained below.

        Args:
            num_scheduled_tokens: Number of tokens scheduled per request.
            num_common_prefix_blocks: Number of shared KV cache blocks.

        Returns:
            int: Length of common prefix in tokens.
        """
        common_prefix_len = num_common_prefix_blocks * kv_cache_spec.block_size
        if common_prefix_len == 0:
            # Common case.
            return 0

        # NOTE(woosuk): Cascade attention uses two attention kernels: one
        # for the common prefix and the other for the rest. For the first
        # kernel, we concatenate all the query tokens (possibly from
        # different requests) and treat them as if they are from the same
        # request. Then, we use bi-directional attention to process the
        # common prefix in the KV cache. Importantly, this means that the
        # first kernel does not do any masking.

        # Consider the following example:
        # Request 1's input query: [D, E, X]
        # Request 1's kv cache: [A, B, C, D, E, X]
        # Request 1's num_computed_tokens: 3 (i.e., [A, B, C])
        # Request 2's input query: [E, Y]
        # Request 2's kv cache: [A, B, C, D, E, Y]
        # Request 2's num_computed_tokens: 4 (i.e., [A, B, C, D])

        # If we use [A, B, C, D, E] as the common prefix, then the
        # first kernel will compute the bi-directional attention between
        # input query [D, E, X, E, Y] and common prefix [A, B, C, D, E].
        # However, this is wrong because D in Request 1 should not attend to
        # E in the common prefix (i.e., we need masking).
        # To avoid this, [A, B, C, D] should be the common prefix.
        # That is, the common prefix should be capped by the minimum
        # num_computed_tokens among the requests, and plus one to include
        # the first token of the query.

        # In practice, we use [A, B, C] as the common prefix, instead of
        # [A, B, C, D] (i.e., the common prefix is capped by the minimum
        # num_computed_tokens, without plus one).
        # This is because of an implementation detail: We want to always
        # use two kernels for cascade attention. Let's imagine:
        # Request 3's input query: [D]
        # Request 3's kv cache: [A, B, C, D]
        # Request 3's num_computed_tokens: 3 (i.e., [A, B, C])
        # If we use [A, B, C, D] as the common prefix for Request 1-3,
        # then Request 3 will be processed only by the first kernel,
        # and the second kernel will get an empty input. While this is not
        # a fundamental problem, our current implementation does not support
        # this case.
        num_reqs = len(num_scheduled_tokens)
        common_prefix_len = min(
            common_prefix_len,
            self.input_batch.num_computed_tokens_cpu[:num_reqs].min())
        # common_prefix_len should be a multiple of the block size.
        common_prefix_len = (common_prefix_len // kv_cache_spec.block_size *
                             kv_cache_spec.block_size)
        use_sliding_window = (isinstance(kv_cache_spec, SlidingWindowSpec) or
                              (isinstance(kv_cache_spec, FullAttentionSpec)
                               and kv_cache_spec.sliding_window is not None))
        assert isinstance(kv_cache_spec, AttentionSpec)
        use_cascade = attn_metadata_builder.use_cascade_attention(
            common_prefix_len=common_prefix_len,
            query_lens=num_scheduled_tokens,
            num_query_heads=self.num_query_heads,
            num_kv_heads=kv_cache_spec.num_kv_heads,
            use_alibi=self.use_alibi,
            use_sliding_window=use_sliding_window,
            num_sms=self.num_sms,
        )
        return common_prefix_len if use_cascade else 0

    def _calc_mrope_positions(self, scheduler_output: "SchedulerOutput"):
        mrope_pos_ptr = 0
        for index, req_id in enumerate(self.input_batch.req_ids):
            req = self.requests[req_id]
            assert req.mrope_positions is not None

            num_computed_tokens = \
                self.input_batch.num_computed_tokens_cpu[index]
            num_scheduled_tokens = \
                scheduler_output.num_scheduled_tokens[req_id]
            num_prompt_tokens = len(req.prompt_token_ids)

            if num_computed_tokens + num_scheduled_tokens > num_prompt_tokens:
                prompt_part_len = max(0,
                                      num_prompt_tokens - num_computed_tokens)
                completion_part_len = max(
                    0, num_scheduled_tokens - prompt_part_len)
            else:
                prompt_part_len = num_scheduled_tokens
                completion_part_len = 0

            assert num_scheduled_tokens == prompt_part_len + completion_part_len

            if prompt_part_len > 0:
                # prompt's mrope_positions are pre-computed
                dst_start = mrope_pos_ptr
                dst_end = mrope_pos_ptr + prompt_part_len
                src_start = num_computed_tokens
                src_end = num_computed_tokens + prompt_part_len

                self.mrope_positions_cpu[:, dst_start:dst_end] = \
                    req.mrope_positions[:,src_start:src_end]

                mrope_pos_ptr += prompt_part_len

            if completion_part_len > 0:
                # compute completion's mrope_positions on-the-fly
                dst_start = mrope_pos_ptr
                dst_end = mrope_pos_ptr + completion_part_len

                MRotaryEmbedding.get_next_input_positions_tensor(
                    out=self.mrope_positions_np,
                    out_offset=dst_start,
                    mrope_position_delta=req.mrope_position_delta,
                    context_len=num_computed_tokens + prompt_part_len,
                    num_new_tokens=completion_part_len,
                )

                mrope_pos_ptr += completion_part_len

    def _calc_spec_decode_metadata(
        self,
        num_draft_tokens: np.ndarray,
        cu_num_scheduled_tokens: np.ndarray,
    ) -> SpecDecodeMetadata:
        # Inputs:
        # cu_num_scheduled_tokens:  [  4, 104, 107, 207, 209]
        # num_draft_tokens:         [  3,   0,   2,   0,   1]
        # Outputs:
        # cu_num_draft_tokens:      [  3,   3,   5,   5,   6]
        # logits_indices:           [  0,   1,   2,   3, 103, 104, 105, 106,
        #                            206, 207, 208]
        # target_logits_indices:    [  0,   1,   2,   5,   6,   9]
        # bonus_logits_indices:     [  3,   4,   7,   8,  10]

        # Compute the logits indices.
        # [4, 1, 3, 1, 2]
        num_sampled_tokens = num_draft_tokens + 1

        # Step 1. cu_num_sampled_tokens: [4, 5, 8, 9, 11]
        # arange: [0, 1, 2, 3, 0, 0, 1, 2, 0, 0, 1]
        cu_num_sampled_tokens, arange = self._get_cumsum_and_arange(
            num_sampled_tokens, cumsum_dtype=np.int32)
        # Step 2. [0, 0, 0, 0, 103, 104, 104, 104, 206, 207, 207]
        logits_indices = np.repeat(
            cu_num_scheduled_tokens - num_sampled_tokens, num_sampled_tokens)
        # Step 3. [0, 1, 2, 3, 103, 104, 105, 106, 206, 207, 208]
        logits_indices += arange

        # Compute the bonus logits indices.
        bonus_logits_indices = cu_num_sampled_tokens - 1

        # Compute the draft logits indices.
        # cu_num_draft_tokens: [3, 3, 5, 5, 6]
        # arange: [0, 1, 2, 0, 1, 0]
        cu_num_draft_tokens, arange = self._get_cumsum_and_arange(
            num_draft_tokens, cumsum_dtype=np.int32)
        # [0, 0, 0, 5, 5, 9]
        target_logits_indices = np.repeat(
            cu_num_sampled_tokens - num_sampled_tokens, num_draft_tokens)
        # [0, 1, 2, 5, 6, 9]
        target_logits_indices += arange

        # TODO: Optimize the CPU -> GPU copy.
        cu_num_draft_tokens = torch.from_numpy(cu_num_draft_tokens).to(
            self.device, non_blocking=True)
        logits_indices = torch.from_numpy(logits_indices).to(self.device,
                                                             non_blocking=True)
        target_logits_indices = torch.from_numpy(target_logits_indices).to(
            self.device, non_blocking=True)
        bonus_logits_indices = torch.from_numpy(bonus_logits_indices).to(
            self.device, non_blocking=True)

        # Compute the draft token ids.
        # draft_token_indices:      [  1,   2,   3, 105, 106, 208]
        draft_token_ids = self.input_ids[logits_indices]
        draft_token_ids = draft_token_ids[target_logits_indices + 1]

        metadata = SpecDecodeMetadata(
            draft_token_ids=draft_token_ids,
            num_draft_tokens=num_draft_tokens.tolist(),
            cu_num_draft_tokens=cu_num_draft_tokens,
            target_logits_indices=target_logits_indices,
            bonus_logits_indices=bonus_logits_indices,
            logits_indices=logits_indices,
        )
        return metadata

    def _execute_mm_encoder(self, scheduler_output: "SchedulerOutput"):
        scheduled_encoder_inputs = scheduler_output.scheduled_encoder_inputs
        if not scheduled_encoder_inputs:
            return

        # Batch the multi-modal inputs.
        mm_tokens = list[int]()
        mm_inputs = list[MultiModalKwargs]()
        req_ids_pos = list[tuple[str, int, PlaceholderRange]]()
        for req_id, encoder_input_ids in scheduled_encoder_inputs.items():
            req_state = self.requests[req_id]

            for mm_input_id in encoder_input_ids:
                mm_tokens.append(req_state.mm_positions[mm_input_id].length)
                mm_inputs.append(req_state.mm_inputs[mm_input_id])
                req_ids_pos.append(
                    (req_id, mm_input_id, req_state.mm_positions[mm_input_id]))

        # Batch mm inputs as much as we can: if a request in the batch has
        # multiple modalities or a different modality than the previous one,
        # we process it separately to preserve item order.
        # FIXME(ywang96): This is a hacky way to deal with multiple modalities
        # in the same batch while still being able to benefit from batching
        # multimodal inputs. The proper solution should be reordering the
        # encoder outputs.
        grouped_mm_inputs_list = group_mm_inputs_by_modality(mm_inputs)

        if self.lora_config and self.supports_mm_lora:
            mm_tokens = [
                self.info.get_num_mm_encoder_tokens(num_token)
                for num_token in mm_tokens
            ]
            num_scheduled_tokens = np.array(mm_tokens, dtype=np.int32)
            self.set_active_loras(self.input_batch,
                                  num_scheduled_tokens,
                                  is_mm_input=True)

        encoder_outputs = []
        for grouped_mm_inputs in grouped_mm_inputs_list:
            batched_mm_inputs = MultiModalKwargs.batch(
                grouped_mm_inputs, pin_memory=self.pin_memory)
            batched_mm_inputs = MultiModalKwargs.as_kwargs(
                batched_mm_inputs,
                device=self.device,
            )

            # Run the encoder.
            # `curr_group_outputs` is either of the following:
            # 1. A tensor of shape (num_items, feature_size, hidden_size)
            # in case feature_size is fixed across all multimodal items.
            # 2. A list or tuple (length: num_items) of tensors, each of shape
            # (feature_size, hidden_size) in case the feature size is dynamic
            # depending on the input multimodal items.
            curr_group_outputs = self.model.get_multimodal_embeddings(
                **batched_mm_inputs)

            sanity_check_mm_encoder_outputs(
                curr_group_outputs,
                expected_num_items=len(grouped_mm_inputs),
            )

            for output in curr_group_outputs:
                encoder_outputs.append(output)

        # Cache the encoder outputs.
        for (req_id, input_id, pos_info), output in zip(
                req_ids_pos,
                encoder_outputs,
        ):
            if req_id not in self.encoder_cache:
                self.encoder_cache[req_id] = {}

            self.encoder_cache[req_id][input_id] = scatter_mm_placeholders(
                output,
                is_embed=pos_info.is_embed,
            )

    def _gather_mm_embeddings(
        self,
        scheduler_output: "SchedulerOutput",
    ) -> list[torch.Tensor]:
        mm_embeds: list[torch.Tensor] = []
        for req_id in self.input_batch.req_ids:
            num_scheduled_tokens = scheduler_output.num_scheduled_tokens[
                req_id]
            req_state = self.requests[req_id]
            num_computed_tokens = req_state.num_computed_tokens
            mm_positions = req_state.mm_positions
            for i, pos_info in enumerate(mm_positions):
                start_pos = pos_info.offset
                num_encoder_tokens = pos_info.length

                # The encoder output is needed if the two ranges overlap:
                # [num_computed_tokens,
                #  num_computed_tokens + num_scheduled_tokens) and
                # [start_pos, start_pos + num_encoder_tokens)
                if start_pos >= num_computed_tokens + num_scheduled_tokens:
                    # The encoder output is not needed in this step.
                    break
                if start_pos + num_encoder_tokens <= num_computed_tokens:
                    # The encoder output is already processed and stored
                    # in the decoder's KV cache.
                    continue

                start_idx = max(num_computed_tokens - start_pos, 0)
                end_idx = min(
                    num_computed_tokens - start_pos + num_scheduled_tokens,
                    num_encoder_tokens)
                assert start_idx < end_idx
                assert req_id in self.encoder_cache
                assert i in self.encoder_cache[req_id]
                encoder_output = self.encoder_cache[req_id][i]

                if (is_embed := pos_info.is_embed) is not None:
                    is_embed = is_embed[start_idx:end_idx]

                mm_embeds_item = gather_mm_placeholders(
                    encoder_output[start_idx:end_idx],
                    is_embed=is_embed,
                )
                mm_embeds.append(mm_embeds_item)
        return mm_embeds

    def get_model(self) -> nn.Module:
        return self.model

    def apply_grammar_bitmask(
        self,
        scheduler_output: "SchedulerOutput",
        logits: torch.Tensor,
    ):
        grammar_bitmask = scheduler_output.grammar_bitmask
        if grammar_bitmask is None:
            return

        # We receive the structured output bitmask from the scheduler,
        # compacted to contain bitmasks only for structured output requests.
        # The order of the requests in the bitmask is not guaranteed to be the
        # same as the order of the requests in the gpu runner's batch. We need
        # to sort the bitmask to match the order of the requests used here.

        # Get the batch indices of the structured output requests.
        # Keep track of the number of speculative tokens scheduled for every
        # request in the batch, as the logit indices are offset by this amount.
        struct_out_req_batch_indices: dict[str, int] = {}
        cumulative_offset = 0
        seq = sorted(self.input_batch.req_id_to_index.items(),
                     key=lambda x: x[1])
        for req_id, batch_index in seq:
            logit_index = batch_index + cumulative_offset
            cumulative_offset += len(
                scheduler_output.scheduled_spec_decode_tokens.get(req_id, []))
            if req_id in scheduler_output.structured_output_request_ids:
                struct_out_req_batch_indices[req_id] = logit_index

        out_indices = []

        # Reorder the bitmask to match the order of the requests in the batch.
        sorted_bitmask = np.zeros_like(grammar_bitmask,
                                       shape=(logits.shape[0],
                                              grammar_bitmask.shape[1]))
        cumulative_index = 0
        seq = sorted(scheduler_output.structured_output_request_ids.items(),
                     key=lambda x: x[1])
        for req_id, _ in seq:
            logit_index = struct_out_req_batch_indices[req_id]
            num_spec_tokens = len(
                scheduler_output.scheduled_spec_decode_tokens.get(req_id, []))
            for i in range(1 + num_spec_tokens):
                sorted_bitmask[logit_index + i] = \
                    grammar_bitmask[cumulative_index + i]
                out_indices.append(logit_index + i)
            cumulative_index += 1 + num_spec_tokens
        grammar_bitmask = sorted_bitmask

        # Serialization of np.ndarray is much more efficient than a tensor,
        # so we receive it in that format.
        grammar_bitmask = torch.from_numpy(grammar_bitmask)

        # Force use of the torch.compile implementation from xgrammar to work
        # around issues with the Triton kernel in concurrent structured output
        # scenarios. See PR #19565 and issues #19493, #18376 for details.
        xgr_torch_compile.apply_token_bitmask_inplace_torch_compile(
            logits,
            grammar_bitmask.to(self.device, non_blocking=True),
            indices=out_indices,
        )

    def sync_and_slice_intermediate_tensors(
            self, num_tokens: int, intermediate_tensors: IntermediateTensors,
            sync_self: bool) -> IntermediateTensors:

        assert self.intermediate_tensors is not None

        tp = self.vllm_config.parallel_config.tensor_parallel_size
        enabled_sp = self.compilation_config.pass_config. \
            enable_sequence_parallelism
        if enabled_sp:
            # When sequence parallelism is enabled, we always pad num_tokens
            # to be a multiple of tensor_parallel_size (tp) earlier
            assert num_tokens % tp == 0
        is_residual_scattered = tp > 1 and enabled_sp \
            and num_tokens % tp == 0

        # When sequence parallelism is enabled, the "residual" tensor is sharded
        # across tensor parallel ranks, so each rank only needs its own slice.
        if sync_self:
            assert intermediate_tensors is not None
            for k, v in intermediate_tensors.items():
                is_scattered = "residual" and is_residual_scattered
                copy_len = num_tokens // tp if is_scattered else \
                    num_tokens
                self.intermediate_tensors[k][:copy_len].copy_(
                    v[:copy_len], non_blocking=True)

        return IntermediateTensors({
            k:
            v[:num_tokens // tp]
            if k == "residual" and is_residual_scattered else v[:num_tokens]
            for k, v in self.intermediate_tensors.items()
        })

    def eplb_step(self,
                  is_dummy: bool = False,
                  is_profile: bool = False) -> None:
        """
        Step for the EPLB (Expert Parallelism Load Balancing) state.
        """
        if not self.parallel_config.enable_eplb:
            return

        assert self.eplb_state is not None
        assert is_mixture_of_experts(self.model)
        self.eplb_state.step(
            self.model,
            is_dummy,
            is_profile,
            log_stats=self.parallel_config.eplb_log_balancedness,
        )

    def get_dp_padding(self,
                       num_tokens: int) -> tuple[int, Optional[torch.Tensor]]:
        dp_size = self.vllm_config.parallel_config.data_parallel_size
        dp_rank = self.vllm_config.parallel_config.data_parallel_rank

        # For DP: Don't pad when setting enforce_eager.
        # This lets us set enforce_eager on the prefiller in a P/D setup and
        # still use CUDA graphs (enabled by this padding) on the decoder.
        #
        # TODO(tms) : There are many cases where padding is enabled for
        # prefills, causing unnecessary and excessive padding of activations.

        if dp_size == 1 or self.vllm_config.model_config.enforce_eager:
            # Early exit.
            return 0, None

        num_tokens_across_dp = DPMetadata.num_tokens_across_dp(
            num_tokens, dp_size, dp_rank)
        max_tokens_across_dp_cpu = torch.max(num_tokens_across_dp).item()
        num_tokens_after_padding = torch.tensor([max_tokens_across_dp_cpu] *
                                                dp_size,
                                                device="cpu",
                                                dtype=torch.int32)
        return max_tokens_across_dp_cpu - num_tokens, num_tokens_after_padding

    def _pool(
        self,
        hidden_states: torch.Tensor,
        num_scheduled_tokens: int,
        num_scheduled_tokens_np: np.ndarray,
        finished_sending: Optional[set[str]],
        finished_recving: Optional[set[str]],
    ) -> ModelRunnerOutput:
        assert self.input_batch.num_reqs ==\
            len(self.input_batch.pooling_params), \
        "Either all or none of the requests in" \
        " a batch must be pooling request"

        extracted_hidden_states = list(
            torch.split(hidden_states[:num_scheduled_tokens],
                        num_scheduled_tokens_np.tolist()))

        pooling_metadata = self.input_batch.pooling_metadata

        raw_pooler_output = self.model.pooler(
            hidden_states=extracted_hidden_states,
            pooling_metadata=pooling_metadata)

        pooler_output: list[Optional[torch.Tensor]] = []
        seq_lens = self.seq_lens[:self.input_batch.num_reqs]
        for raw_output, seq_len, prompt_len in zip(
                raw_pooler_output, seq_lens, pooling_metadata.prompt_lens):

            if seq_len == prompt_len:
                pooler_output.append(raw_output.data.cpu())
            else:
                pooler_output.append(None)

        return ModelRunnerOutput(
            req_ids=self.input_batch.req_ids,
            req_id_to_index=self.input_batch.req_id_to_index,
            sampled_token_ids=[],
            spec_token_ids=None,
            logprobs=None,
            prompt_logprobs_dict={},
            pooler_output=pooler_output,
            finished_sending=finished_sending,
            finished_recving=finished_recving,
        )

    @torch.inference_mode()
    def execute_model(
        self,
        scheduler_output: "SchedulerOutput",
        intermediate_tensors: Optional[IntermediateTensors] = None,
    ) -> Union[ModelRunnerOutput, IntermediateTensors]:
        self._update_states(scheduler_output)
        if not scheduler_output.total_num_scheduled_tokens:
            if not has_kv_transfer_group():
                # Return empty ModelRunnerOutput if there's no work to do.
                return EMPTY_MODEL_RUNNER_OUTPUT

            return self.kv_connector_no_forward(scheduler_output)

        # Prepare the decoder inputs.
        (attn_metadata, attention_cuda_graphs, logits_indices,
         spec_decode_metadata,
         num_scheduled_tokens_np) = (self._prepare_inputs(scheduler_output))
        num_scheduled_tokens = scheduler_output.total_num_scheduled_tokens
        if (self.use_cuda_graph
                and num_scheduled_tokens <= self.cudagraph_batch_sizes[-1]):
            # Use piecewise CUDA graphs.
            # Add padding to the batch size.
            num_input_tokens = self.vllm_config.pad_for_cudagraph(
                num_scheduled_tokens)
        else:
            # Eager mode.
            # Pad tokens to multiple of tensor_parallel_size when
            # enabled collective fusion for SP
            tp_size = self.vllm_config.parallel_config.tensor_parallel_size
            if self.compilation_config.pass_config. \
                enable_sequence_parallelism and tp_size > 1:
                num_input_tokens = round_up(num_scheduled_tokens, tp_size)
            else:
                num_input_tokens = num_scheduled_tokens

        # Padding for DP
        num_pad, num_tokens_across_dp = self.get_dp_padding(num_input_tokens)
        num_input_tokens += num_pad

        # _prepare_inputs may reorder the batch, so we must gather multi
        # modal outputs after that to ensure the correct order
        if self.is_multimodal_model:
            # Run the multimodal encoder if any.
            self._execute_mm_encoder(scheduler_output)
            mm_embeds = self._gather_mm_embeddings(scheduler_output)
        else:
            mm_embeds = []

        if self.is_multimodal_model and get_pp_group().is_first_rank:
            # NOTE(woosuk): To unify token ids and soft tokens (vision
            # embeddings), we always use embeddings (rather than token ids)
            # as input to the multimodal model, even when the input is text.
            input_ids = self.input_ids[:num_scheduled_tokens]
            if mm_embeds:
                inputs_embeds = self.model.get_input_embeddings(
                    input_ids, mm_embeds)
            else:
                inputs_embeds = self.model.get_input_embeddings(input_ids)
            # TODO(woosuk): Avoid the copy. Optimize.
            self.inputs_embeds[:num_scheduled_tokens].copy_(inputs_embeds)
            inputs_embeds = self.inputs_embeds[:num_input_tokens]
            input_ids = None
        else:
            # For text-only models, we use token ids as input.
            # While it is possible to use embeddings as input just like the
            # multimodal models, it is not desirable for performance since
            # then the embedding layer is not included in the CUDA graph.
            input_ids = self.input_ids[:num_input_tokens]
            inputs_embeds = None
        if self.uses_mrope:
            positions = self.mrope_positions[:, :num_input_tokens]
        else:
            positions = self.positions[:num_input_tokens]

        if get_pp_group().is_first_rank:
            intermediate_tensors = None
        else:
            intermediate_tensors = self.sync_and_slice_intermediate_tensors(
                num_input_tokens, intermediate_tensors, True)

        # Some attention backends only support CUDA Graphs in pure decode.
        # If attention doesn't support CUDA Graphs for this batch, but we
        # compiled with full CUDA graphs, we have to skip them entirely.
        skip_cuda_graphs = self.full_cuda_graph and not attention_cuda_graphs

        # Run the model.
        # Use persistent buffers for CUDA graphs.
        with set_forward_context(
                attn_metadata,
                self.vllm_config,
                num_tokens=num_input_tokens,
                num_tokens_across_dp=num_tokens_across_dp,
                skip_cuda_graphs=skip_cuda_graphs,
        ):
            self.maybe_setup_kv_connector(scheduler_output)

            model_output = self.model(
                input_ids=input_ids,
                positions=positions,
                intermediate_tensors=intermediate_tensors,
                inputs_embeds=inputs_embeds,
            )

            self.maybe_wait_for_kv_save()
            finished_sending, finished_recving = (
                self.get_finished_kv_transfers(scheduler_output))

        if self.use_aux_hidden_state_outputs:
            hidden_states, aux_hidden_states = model_output
        else:
            hidden_states = model_output
            aux_hidden_states = None

        # Broadcast PP output for external_launcher (torchrun)
        # to make sure we are synced across pp ranks
        # TODO: Support overlapping mirco-batches
        # https://github.com/vllm-project/vllm/issues/18019
        broadcast_pp_output = \
            self.parallel_config.distributed_executor_backend \
            == "external_launcher" and len(get_pp_group().ranks) > 0
        if not get_pp_group().is_last_rank:
            # For mid-pipeline stages, return the hidden states.
            if not broadcast_pp_output:
                return hidden_states
            assert isinstance(hidden_states, IntermediateTensors)
            get_pp_group().send_tensor_dict(hidden_states.tensors,
                                            all_gather_group=get_tp_group())
            logits = None
        else:
            if self.input_batch.pooling_params:
                return self._pool(hidden_states, num_scheduled_tokens,
                                  num_scheduled_tokens_np, finished_sending,
                                  finished_recving)

            sample_hidden_states = hidden_states[logits_indices]
            logits = self.model.compute_logits(sample_hidden_states, None)
        if broadcast_pp_output:
            model_output_broadcast_data = {
                "logits": logits.contiguous(),
            } if logits is not None else {}
            model_output_broadcast_data = get_pp_group().broadcast_tensor_dict(
                model_output_broadcast_data, src=len(get_pp_group().ranks) - 1)
            assert model_output_broadcast_data is not None
            logits = model_output_broadcast_data["logits"]

        # Apply structured output bitmasks if present
        if scheduler_output.grammar_bitmask is not None:
            self.apply_grammar_bitmask(scheduler_output, logits)

        # Sample the next token and get logprobs if needed.
        sampling_metadata = self.input_batch.sampling_metadata
        if spec_decode_metadata is None:
            sampler_output = self.sampler(
                logits=logits,
                sampling_metadata=sampling_metadata,
            )
        else:
            # When indexing with a tensor (bonus_logits_indices), PyTorch
            # creates a new tensor with separate storage from the original
            # logits tensor. This means any in-place operations on bonus_logits
            # won't affect the original logits tensor.
            assert logits is not None
            bonus_logits = logits[spec_decode_metadata.bonus_logits_indices]
            sampler_output = self.sampler(
                logits=bonus_logits,
                sampling_metadata=sampling_metadata,
            )
            bonus_token_ids = sampler_output.sampled_token_ids

            # Just like `bonus_logits`, `target_logits` is a new tensor with
            # separate storage from the original `logits` tensor. Therefore,
            # it is safe to update `target_logits` in place.
            target_logits = logits[spec_decode_metadata.target_logits_indices]
            output_token_ids = self.rejection_sampler(
                spec_decode_metadata,
                None,  # draft_probs
                target_logits,
                bonus_token_ids,
                sampling_metadata,
            )
            sampler_output.sampled_token_ids = output_token_ids

        num_nans_in_logits = {}
        if envs.VLLM_COMPUTE_NANS_IN_LOGITS:
            num_nans_in_logits = self._get_nans_in_logits(logits)

        # TODO(woosuk): The following loop can be slow since it iterates over
        # the requests one by one. Optimize.
        discard_sampled_tokens_req_indices = []
        for i, req_id in enumerate(self.input_batch.req_ids):
            req_state = self.requests[req_id]
            seq_len = (req_state.num_computed_tokens +
                       scheduler_output.num_scheduled_tokens[req_id])
            if seq_len < req_state.num_tokens:
                # Ignore the sampled token for partial prefills.
                # Rewind the generator state as if the token was not sampled.
                # This relies on cuda-specific torch-internal impl details
                generator = self.input_batch.generators.get(i)
                if generator is not None:
                    generator.set_offset(generator.get_offset() - 4)
                # Record the index of the request that should not be sampled,
                # so that we could clear the sampled tokens before returning.
                discard_sampled_tokens_req_indices.append(i)

        # NOTE: GPU -> CPU Sync happens here.
        # Move as many CPU operations as possible before this sync point.
        logprobs_tensors = sampler_output.logprobs_tensors
        logprobs_lists = logprobs_tensors.tolists() \
            if logprobs_tensors is not None else None

        # Compute prompt logprobs if needed.
        prompt_logprobs_dict = self._get_prompt_logprobs_dict(
            hidden_states[:num_scheduled_tokens],
            scheduler_output,
        )

        # Get the valid generated tokens.
        sampled_token_ids = sampler_output.sampled_token_ids
        max_gen_len = sampled_token_ids.shape[-1]
        if max_gen_len == 1:
            # No spec decode tokens.
            valid_sampled_token_ids = sampled_token_ids.tolist()
        else:
            # Includes spec decode tokens.
            valid_sampled_token_ids = self.rejection_sampler.parse_output(
                sampled_token_ids,
                self.input_batch.vocab_size,
            )
        # Mask out the sampled tokens that should not be sampled.
        for i in discard_sampled_tokens_req_indices:
            valid_sampled_token_ids[i].clear()

        # Cache the sampled tokens in the model runner, so that the scheduler
        # doesn't need to send them back.
        # NOTE(woosuk): As an exception, when using PP, the scheduler sends
        # the sampled tokens back, because there's no direct communication
        # between the first-stage worker and the last-stage worker.
        for req_idx, sampled_ids in enumerate(valid_sampled_token_ids):
            if not sampled_ids:
                continue

            start_idx = self.input_batch.num_tokens_no_spec[req_idx]
            end_idx = start_idx + len(sampled_ids)
            assert end_idx <= self.max_model_len, (
                "Sampled token IDs exceed the max model length. "
                f"Total number of tokens: {end_idx} > max_model_len: "
                f"{self.max_model_len}")

            self.input_batch.token_ids_cpu[req_idx,
                                           start_idx:end_idx] = sampled_ids
            self.input_batch.num_tokens_no_spec[req_idx] = end_idx
            self.input_batch.num_tokens[req_idx] = end_idx
            req_id = self.input_batch.req_ids[req_idx]
            req_state = self.requests[req_id]
            req_state.output_token_ids.extend(sampled_ids)

        if not self.speculative_config:
            # Speculative decoding is not enabled.
            spec_token_ids = None
        else:
            spec_token_ids = self.propose_draft_token_ids(
                scheduler_output,
                valid_sampled_token_ids,
                sampling_metadata,
                hidden_states,
                sample_hidden_states,
                aux_hidden_states,
                spec_decode_metadata,
                attn_metadata,
            )

        # Clear KVConnector state after all KVs are generated.
        if has_kv_transfer_group():
            get_kv_transfer_group().clear_connector_metadata()

        self.eplb_step()

        return ModelRunnerOutput(
            req_ids=self.input_batch.req_ids,
            req_id_to_index=self.input_batch.req_id_to_index,
            sampled_token_ids=valid_sampled_token_ids,
            spec_token_ids=spec_token_ids,
            logprobs=logprobs_lists,
            prompt_logprobs_dict=prompt_logprobs_dict,
            pooler_output=[],
            finished_sending=finished_sending,
            finished_recving=finished_recving,
            num_nans_in_logits=num_nans_in_logits,
        )

    def propose_draft_token_ids(
        self,
        scheduler_output: "SchedulerOutput",
        sampled_token_ids: list[list[int]],
        sampling_metadata: SamplingMetadata,
        hidden_states: torch.Tensor,
        sample_hidden_states: torch.Tensor,
        aux_hidden_states: Optional[torch.Tensor],
        spec_decode_metadata: Optional[SpecDecodeMetadata],
        attn_metadata: dict[str, Any],
    ) -> list[list[int]]:
        num_scheduled_tokens = scheduler_output.total_num_scheduled_tokens
        if self.speculative_config.method == "ngram":
            assert isinstance(self.drafter, NgramProposer)
            spec_token_ids = self.propose_ngram_draft_token_ids(
                sampled_token_ids)
        elif self.speculative_config.method == "medusa":
            assert isinstance(self.drafter, MedusaProposer)
            if sample_hidden_states.shape[0] == len(sampled_token_ids):
                # The input to the target model does not include draft tokens.
                hidden_states = sample_hidden_states
            else:
                indices = []
                offset = 0
                for num_draft, tokens in zip(
                        spec_decode_metadata.num_draft_tokens,
                        sampled_token_ids):
                    indices.append(offset + len(tokens) - 1)
                    offset += num_draft + 1
                indices = torch.tensor(indices, device=self.device)
                hidden_states = sample_hidden_states[indices]

            spec_token_ids = self.drafter.propose(
                target_hidden_states=hidden_states,
                sampling_metadata=sampling_metadata,
            )
        elif self.speculative_config.use_eagle():
            assert isinstance(self.drafter, EagleProposer)
            # TODO(woosuk): Refactor the loop.
            next_token_ids: list[int] = []
            for i, token_ids in enumerate(sampled_token_ids):
                if token_ids:
                    # Common case.
                    next_token_id = token_ids[-1]
                else:
                    # Partial prefill (rare case).
                    # Get the next token id from the request state.
                    req_id = self.input_batch.req_ids[i]
                    req_state = self.requests[req_id]
                    seq_len = (req_state.num_computed_tokens +
                               scheduler_output.num_scheduled_tokens[req_id])
                    next_token_id = req_state.get_token_id(seq_len)
                next_token_ids.append(next_token_id)
            next_token_ids = torch.tensor(next_token_ids,
                                          dtype=torch.int32,
                                          device=self.device)
            # At this moment, we assume all eagle layers belong to the same KV
            # cache group, thus using the same attention metadata.
            eagle_attn_metadata = attn_metadata[
                self.drafter.attn_layer_names[0]]

            # NOTE: deepseek_mtp uses MLA which does not have `block_table`
            if hasattr(eagle_attn_metadata, "block_table"):
                block_table = eagle_attn_metadata.block_table
            else:
                block_table = None

            if spec_decode_metadata is None:
                # input_ids can be None for multimodal models.
                target_token_ids = self.input_ids[:num_scheduled_tokens]
                # TODO(woosuk): Support M-RoPE.
                target_positions = self.positions[:num_scheduled_tokens]
                if self.use_aux_hidden_state_outputs:
                    target_hidden_states = torch.cat(
                        [h[:num_scheduled_tokens] for h in aux_hidden_states],
                        dim=-1)
                else:
                    target_hidden_states = hidden_states[:num_scheduled_tokens]
                target_slot_mapping = eagle_attn_metadata.slot_mapping
                cu_num_tokens = eagle_attn_metadata.query_start_loc
            else:
                # TODO(woosuk): Refactor this.
                num_draft_tokens = spec_decode_metadata.num_draft_tokens
                num_rejected_tokens = [
                    n + 1 - len(sampled_token_ids[i]) if n > 0 else 0
                    for i, n in enumerate(num_draft_tokens)
                ]
                num_rejected_tokens_tensor = async_tensor_h2d(
                    num_rejected_tokens,
                    dtype=torch.int32,
                    target_device=self.device,
                    pin_memory=True)
                num_tokens = num_scheduled_tokens - sum(num_rejected_tokens)
                cu_num_tokens, token_indices = self.drafter.prepare_inputs(
                    eagle_attn_metadata.query_start_loc,
                    num_rejected_tokens_tensor,
                    num_tokens,
                )
                target_token_ids = self.input_ids[token_indices]
                # TODO(woosuk): Support M-RoPE.
                target_positions = self.positions[token_indices]
                if self.use_aux_hidden_state_outputs:
                    target_hidden_states = torch.cat(
                        [h[token_indices] for h in aux_hidden_states], dim=-1)
                else:
                    target_hidden_states = hidden_states[token_indices]
                target_slot_mapping = eagle_attn_metadata.slot_mapping[
                    token_indices]
            draft_token_ids = self.drafter.propose(
                target_token_ids=target_token_ids,
                target_positions=target_positions,
                target_hidden_states=target_hidden_states,
                target_slot_mapping=target_slot_mapping,
                next_token_ids=next_token_ids,
                cu_num_tokens=cu_num_tokens,
                block_table=block_table,
                sampling_metadata=sampling_metadata,
            )
            spec_token_ids = draft_token_ids.tolist()
        return spec_token_ids

    def kv_connector_no_forward(
            self, scheduler_output: "SchedulerOutput") -> ModelRunnerOutput:
        # KV send/recv even if no work to do.
        with set_forward_context(None, self.vllm_config):
            self.maybe_setup_kv_connector(scheduler_output)
            finished_sending, finished_recving = (
                self.get_finished_kv_transfers(scheduler_output))

        if not finished_sending and not finished_recving:
            return EMPTY_MODEL_RUNNER_OUTPUT

        output = copy.copy(EMPTY_MODEL_RUNNER_OUTPUT)
        output.finished_sending = finished_sending
        output.finished_recving = finished_recving
        return output

    @staticmethod
    def maybe_setup_kv_connector(scheduler_output: "SchedulerOutput"):
        # Update KVConnector with the KVConnector metadata forward().
        if has_kv_transfer_group():
            kv_connector = get_kv_transfer_group()
            assert isinstance(kv_connector, KVConnectorBase_V1)
            assert scheduler_output.kv_connector_metadata is not None
            kv_connector.bind_connector_metadata(
                scheduler_output.kv_connector_metadata)

            # Background KV cache transfers happen here.
            # These transfers are designed to be async and the requests
            # involved may be disjoint from the running requests.
            # Do this here to save a collective_rpc.
            kv_connector.start_load_kv(get_forward_context())

    @staticmethod
    def maybe_wait_for_kv_save() -> None:
        if has_kv_transfer_group():
            get_kv_transfer_group().wait_for_save()

    @staticmethod
    def get_finished_kv_transfers(
        scheduler_output: "SchedulerOutput",
    ) -> tuple[Optional[set[str]], Optional[set[str]]]:
        if has_kv_transfer_group():
            return get_kv_transfer_group().get_finished(
                scheduler_output.finished_req_ids)
        return None, None

    def propose_ngram_draft_token_ids(
        self,
        sampled_token_ids: list[list[int]],
    ) -> list[list[int]]:
        # TODO(woosuk): Optimize.
        draft_token_ids: list[list[int]] = []
        for i, sampled_ids in enumerate(sampled_token_ids):
            num_sampled_ids = len(sampled_ids)
            if not num_sampled_ids:
                # Skip speculative decoding.
                draft_token_ids.append([])
                continue

            # Skip requests that require sampling parameters that are not
            # supported with speculative decoding.
            req_id = self.input_batch.req_ids[i]
            if req_id in self.input_batch.spec_decode_unsupported_reqs:
                draft_token_ids.append([])
                continue

            num_tokens = self.input_batch.num_tokens_no_spec[i]
            if num_tokens >= self.max_model_len:
                # Skip requests that have already reached the max model length.
                draft_token_ids.append([])
                continue

            drafter_output = self.drafter.propose(
                self.input_batch.token_ids_cpu[i, :num_tokens])
            if drafter_output is None or len(drafter_output) == 0:
                draft_token_ids.append([])
            else:
                draft_token_ids.append(drafter_output.tolist())
        return draft_token_ids

    def load_model(self) -> None:
        logger.info("Starting to load model %s...", self.model_config.model)
        with DeviceMemoryProfiler() as m:  # noqa: SIM117
            time_before_load = time.perf_counter()
            model_loader = get_model_loader(self.load_config)
            if not hasattr(self, "model"):
                logger.info("Loading model from scratch...")
                self.model = model_loader.load_model(
                    vllm_config=self.vllm_config,
                    model_config=self.model_config)
            else:
                logger.info(
                    "Model was already initialized. Loading weights inplace..."
                )
                model_loader.load_weights(self.model,
                                          model_config=self.model_config)
            if has_step_pooler(self.model):
                self.input_batch.logits_processing_needs_token_ids = True
            if self.lora_config:
                self.model = self.load_lora_model(self.model,
                                                  self.model_config,
                                                  self.scheduler_config,
                                                  self.lora_config,
                                                  self.device)
            if hasattr(self, "drafter"):
                logger.info("Loading drafter model...")
                self.drafter.load_model(self.model)
            if self.use_aux_hidden_state_outputs:
                self.model.set_aux_hidden_state_layers(
                    self.model.get_eagle3_aux_hidden_state_layers())
            time_after_load = time.perf_counter()
        self.model_memory_usage = m.consumed_memory
        logger.info("Model loading took %.4f GiB and %.6f seconds",
                    self.model_memory_usage / GiB_bytes,
                    time_after_load - time_before_load)
        prepare_communication_buffer_for_model(self.model)

        if is_mixture_of_experts(
                self.model) and self.parallel_config.enable_eplb:
            logger.info("EPLB is enabled for model %s.",
                        self.model_config.model)
            self.eplb_state = EplbState.build(
                self.model,
                self.device,
                self.parallel_config,
            )

    def save_tensorized_model(
        self,
        tensorizer_config: "TensorizerConfig",
    ) -> None:
        TensorizerLoader.save_model(
            self.model,
            tensorizer_config=tensorizer_config,
            model_config=self.model_config,
        )

    def _get_prompt_logprobs_dict(
        self,
        hidden_states: torch.Tensor,
        scheduler_output: "SchedulerOutput",
    ) -> dict[str, Optional[LogprobsTensors]]:
        num_prompt_logprobs_dict = self.input_batch.num_prompt_logprobs
        if not num_prompt_logprobs_dict:
            return {}

        in_progress_dict = self.input_batch.in_progress_prompt_logprobs_cpu
        prompt_logprobs_dict: dict[str, Optional[LogprobsTensors]] = {}

        # Since prompt logprobs are a rare feature, prioritize simple,
        # maintainable loop over optimal performance.
        completed_prefill_reqs = []
        for req_id, num_prompt_logprobs in num_prompt_logprobs_dict.items():

            num_tokens = scheduler_output.num_scheduled_tokens[req_id]

            # Get metadata for this request.
            request = self.requests[req_id]
            num_prompt_tokens = len(request.prompt_token_ids)
            prompt_token_ids = torch.tensor(request.prompt_token_ids).to(
                self.device, non_blocking=True)

            # Set up target LogprobsTensors object.
            logprobs_tensors = in_progress_dict.get(req_id)
            if not logprobs_tensors:
                # Create empty logprobs CPU tensors for the entire prompt.
                # If chunked, we'll copy in slice by slice.
                logprobs_tensors = LogprobsTensors.empty_cpu(
                    num_prompt_tokens - 1, num_prompt_logprobs + 1)
                in_progress_dict[req_id] = logprobs_tensors

            # Determine number of logits to retrieve.
            start_idx = request.num_computed_tokens
            start_tok = start_idx + 1
            num_remaining_tokens = num_prompt_tokens - start_tok
            if num_tokens <= num_remaining_tokens:
                # This is a chunk, more tokens remain.
                # In the == case, there are no more prompt logprobs to produce
                # but we want to defer returning them to the next step where we
                # have new generated tokens to return.
                num_logits = num_tokens
            else:
                # This is the last chunk of prompt tokens to return.
                num_logits = num_remaining_tokens
                completed_prefill_reqs.append(req_id)
                prompt_logprobs_dict[req_id] = logprobs_tensors

            if num_logits <= 0:
                # This can happen for the final chunk if we prefilled exactly
                # (num_prompt_tokens - 1) tokens for this request in the prior
                # step. There are no more prompt logprobs to produce.
                continue

            # Get the logits corresponding to this req's prompt tokens.
            # If this is a partial request (i.e. chunked prefill),
            # then there is prompt logprob generated for each index.
            req_idx = self.input_batch.req_id_to_index[req_id]
            offset = self.query_start_loc_np[req_idx].item()
            prompt_hidden_states = hidden_states[offset:offset + num_logits]
            logits = self.model.compute_logits(prompt_hidden_states, None)

            # Get the "target" tokens for each index. For prompt at index i,
            # the token at prompt index i+1 is the "sampled" token we want
            # to gather the logprob for.
            tgt_token_ids = prompt_token_ids[start_tok:start_tok + num_logits]

            # Compute prompt logprobs.
            logprobs = self.sampler.compute_logprobs(logits)
            token_ids, logprobs, ranks = self.sampler.gather_logprobs(
                logprobs, num_prompt_logprobs, tgt_token_ids)

            # Transfer GPU->CPU async.
            chunk_slice = slice(start_idx, start_idx + num_logits)
            logprobs_tensors.logprob_token_ids[chunk_slice].copy_(
                token_ids, non_blocking=True)
            logprobs_tensors.logprobs[chunk_slice].copy_(logprobs,
                                                         non_blocking=True)
            logprobs_tensors.selected_token_ranks[chunk_slice].copy_(
                ranks, non_blocking=True)

        # Remove requests that have completed prefill from the batch
        # num_prompt_logprobs_dict.
        for req_id in completed_prefill_reqs:
            del num_prompt_logprobs_dict[req_id]
            del in_progress_dict[req_id]

        # Must synchronize the non-blocking GPU->CPU transfers.
        if prompt_logprobs_dict:
            self._sync_device()

        return prompt_logprobs_dict

    def _get_nans_in_logits(
        self,
        logits: Optional[torch.Tensor],
    ) -> dict[str, int]:
        try:
            if logits is None:
                return {req_id: 0 for req_id in self.input_batch.req_ids}

            num_nans_in_logits = {}
            num_nans_for_index = logits.isnan().sum(dim=-1).cpu().numpy()
            for req_id in self.input_batch.req_ids:
                req_index = self.input_batch.req_id_to_index[req_id]
                num_nans_in_logits[req_id] = (
                    int(num_nans_for_index[req_index])
                    if num_nans_for_index is not None
                    and req_index < logits.shape[0] else 0)
            return num_nans_in_logits
        except IndexError:
            return {}

    @contextmanager
    def maybe_randomize_inputs(self, input_ids: torch.Tensor):
        """
        Randomize input_ids if VLLM_RANDOMIZE_DP_DUMMY_INPUTS is set.
        This is to help balance expert-selection
         - during profile_run
         - during DP rank dummy run 
        """
        dp_size = self.vllm_config.parallel_config.data_parallel_size
        randomize_inputs = envs.VLLM_RANDOMIZE_DP_DUMMY_INPUTS and dp_size > 1
        if not randomize_inputs:
            yield
        else:
            import functools

            @functools.cache
            def rand_input_ids() -> torch.Tensor:
                return torch.randint_like(
                    self.input_ids,
                    low=0,
                    high=self.model_config.get_vocab_size(),
                    dtype=input_ids.dtype)

            logger.debug("Randomizing dummy data for DP Rank")
            input_ids.copy_(rand_input_ids()[:input_ids.size(0)],
                            non_blocking=True)
            yield
            input_ids.fill_(0)

    @torch.inference_mode()
    def _dummy_run(
        self,
        num_tokens: int,
        capture_attn_cudagraph: bool = False,
        skip_eplb: bool = False,
        is_profile: bool = False,
    ) -> tuple[torch.Tensor, torch.Tensor]:

        # Padding for DP
        num_pad, num_tokens_across_dp = self.get_dp_padding(num_tokens)
        num_tokens += num_pad

        # Set num_scheduled_tokens based on num_tokens and max_num_seqs
        # for dummy run with LoRA so that the num_reqs collectively
        # has num_tokens in total.
        assert num_tokens <= self.scheduler_config.max_num_batched_tokens
        max_num_reqs = self.scheduler_config.max_num_seqs
        num_reqs = min(num_tokens, max_num_reqs)
        min_tokens_per_req = num_tokens // num_reqs
        num_scheduled_tokens_list = [min_tokens_per_req] * num_reqs
        num_scheduled_tokens_list[-1] += num_tokens % num_reqs
        assert sum(num_scheduled_tokens_list) == num_tokens
        assert len(num_scheduled_tokens_list) == num_reqs
        num_scheduled_tokens = np.array(num_scheduled_tokens_list,
                                        dtype=np.int32)

        attn_metadata: Optional[dict[str, Any]] = None
        if capture_attn_cudagraph:
            attn_metadata = {}

            query_start_loc = self.query_start_loc[:num_reqs + 1]
            # Make sure max_model_len is used at the graph capture time.
            self.seq_lens_np[:num_reqs] = self.max_model_len
            self.seq_lens_np[num_reqs:] = 0
            self.seq_lens[:num_reqs].copy_(self.seq_lens_cpu[:num_reqs],
                                           non_blocking=True)
            seq_lens = self.seq_lens[:num_reqs]

            common_attn_metadata = CommonAttentionMetadata(
                query_start_loc=query_start_loc,
                seq_lens=seq_lens,
                num_reqs=num_reqs,
                num_actual_tokens=num_tokens,
                max_query_len=num_tokens,
            )

            for kv_cache_group_id, kv_cache_group_spec in enumerate(
                    self.kv_cache_config.kv_cache_groups):

                attn_metadata_i = self.attn_metadata_builders[
                    kv_cache_group_id].build_for_cudagraph_capture(
                        common_attn_metadata)
                for layer_name in kv_cache_group_spec.layer_names:
                    attn_metadata[layer_name] = attn_metadata_i

        with self.maybe_dummy_run_with_lora(self.lora_config,
                                            num_scheduled_tokens):
            model = self.model
            if self.is_multimodal_model:
                input_ids = None
                inputs_embeds = self.inputs_embeds[:num_tokens]
            else:
                input_ids = self.input_ids[:num_tokens]
                inputs_embeds = None
            if self.uses_mrope:
                positions = self.mrope_positions[:, :num_tokens]
            else:
                positions = self.positions[:num_tokens]

            if get_pp_group().is_first_rank:
                intermediate_tensors = None
            else:
                if self.intermediate_tensors is None:
                    self.intermediate_tensors = (
                        self.model.make_empty_intermediate_tensors(
                            batch_size=self.max_num_tokens,
                            dtype=self.model_config.dtype,
                            device=self.device))

                intermediate_tensors = self.sync_and_slice_intermediate_tensors(
                    num_tokens, None, False)

            with self.maybe_randomize_inputs(input_ids), set_forward_context(
                    attn_metadata,
                    self.vllm_config,
                    num_tokens=num_tokens,
                    num_tokens_across_dp=num_tokens_across_dp):
                outputs = model(
                    input_ids=input_ids,
                    positions=positions,
                    intermediate_tensors=intermediate_tensors,
                    inputs_embeds=inputs_embeds,
                )
            if self.use_aux_hidden_state_outputs:
                hidden_states, _ = outputs
            else:
                hidden_states = outputs

            if self.speculative_config and self.speculative_config.use_eagle():
                assert isinstance(self.drafter, EagleProposer)
                self.drafter.dummy_run(num_tokens)

        # This is necessary to avoid blocking DP.
        # For dummy runs, we typically skip EPLB since we don't have any real
        # requests to process.
        # However, in DP settings, there may be cases when some DP ranks do
        # not have any requests to process, so they're executing dummy batches.
        # In such cases, we still have to trigger EPLB to make sure
        # ranks execute the rearrangement in synchronization.
        if not skip_eplb:
            self.eplb_step(is_dummy=True, is_profile=is_profile)

        logit_indices = np.cumsum(num_scheduled_tokens) - 1
        return hidden_states, hidden_states[logit_indices]

    @torch.inference_mode()
    def _dummy_sampler_run(
        self,
        hidden_states: torch.Tensor,
    ) -> torch.Tensor:
        # The dummy hidden states may contain special values,
        # like `inf` or `nan`.
        # To avoid breaking the sampler, we use a random tensor here instead.
        hidden_states = torch.rand_like(hidden_states)

        logits = self.model.compute_logits(hidden_states, None)
        num_reqs = logits.size(0)

        dummy_tensors = lambda v: torch.full(
            (num_reqs, ), v, device=self.device)

        dummy_metadata = SamplingMetadata(
            temperature=dummy_tensors(0.5),
            all_greedy=False,
            all_random=False,
            top_p=dummy_tensors(0.9),
            top_k=dummy_tensors(logits.size(1) - 1),
            generators={},
            max_num_logprobs=None,
            no_penalties=True,
            prompt_token_ids=None,
            frequency_penalties=dummy_tensors(0.1),
            presence_penalties=dummy_tensors(0.1),
            repetition_penalties=dummy_tensors(0.1),
            output_token_ids=[[] for _ in range(num_reqs)],
            allowed_token_ids_mask=None,
            bad_words_token_ids={},
            logitsprocs=LogitsProcessorManager(),
        )
        try:
            sampler_output = self.sampler(logits=logits,
                                          sampling_metadata=dummy_metadata)
        except RuntimeError as e:
            if 'out of memory' in str(e):
                raise RuntimeError(
                    "CUDA out of memory occurred when warming up sampler with "
                    f"{num_reqs} dummy requests. Please try lowering "
                    "`max_num_seqs` or `gpu_memory_utilization` when "
                    "initializing the engine.") from e
            else:
                raise e
        if self.speculative_config:
            draft_token_ids = [[0] for _ in range(num_reqs)]
            dummy_spec_decode_metadata = SpecDecodeMetadata.make_dummy(
                draft_token_ids, self.device)

            num_tokens = sum(len(ids) for ids in draft_token_ids)
            # draft_probs = torch.randn(
            #     num_tokens, logits.shape[-1], device=self.device,
            #     dtype=logits.dtype)
            draft_probs = None
            target_logits = torch.randn(num_tokens,
                                        logits.shape[-1],
                                        device=self.device,
                                        dtype=logits.dtype)
            # NOTE(woosuk): Here, we should use int32 because the sampler uses
            # int32 for bonus_token_ids. If the dtype mismatches, re-compilation
            # will occur at runtime.
            bonus_token_ids = torch.zeros(num_reqs,
                                          device=self.device,
                                          dtype=torch.int32)
            self.rejection_sampler(
                dummy_spec_decode_metadata,
                draft_probs,
                target_logits,
                bonus_token_ids,
                dummy_metadata,
            )
        return sampler_output

    @torch.inference_mode()
    def _dummy_pooler_run(
        self,
        hidden_states: torch.Tensor,
    ) -> torch.Tensor:

        num_tokens = hidden_states.shape[0]
        max_num_reqs = self.scheduler_config.max_num_seqs
        num_reqs = min(num_tokens, max_num_reqs)
        min_tokens_per_req = num_tokens // num_reqs
        num_scheduled_tokens_list = [min_tokens_per_req] * num_reqs
        num_scheduled_tokens_list[-1] += num_tokens % num_reqs
        assert sum(num_scheduled_tokens_list) == num_tokens
        assert len(num_scheduled_tokens_list) == num_reqs

        hidden_states_list = list(
            torch.split(hidden_states, num_scheduled_tokens_list))

        req_num_tokens = num_tokens // num_reqs

        dummy_metadata = PoolingMetadata(
            prompt_lens=torch.tensor([h.shape[0] for h in hidden_states_list],
                                     device=self.device),
            prompt_token_ids=torch.zeros((num_reqs, req_num_tokens),
                                         dtype=torch.int32,
                                         device=self.device),
            pooling_params=[PoolingParams()] * num_reqs)

        try:
            pooler_output = self.model.pooler(hidden_states=hidden_states_list,
                                              pooling_metadata=dummy_metadata)
        except RuntimeError as e:
            if 'out of memory' in str(e):
                raise RuntimeError(
                    "CUDA out of memory occurred when warming up pooler with "
                    f"{num_reqs} dummy requests. Please try lowering "
                    "`max_num_seqs` or `gpu_memory_utilization` when "
                    "initializing the engine.") from e
            else:
                raise e
        return pooler_output

    def profile_run(self) -> None:
        # Profile with multimodal encoder & encoder cache.
        # TODO: handle encoder-decoder models once we support them.
        if (self.is_multimodal_model and self.max_num_encoder_input_tokens > 0
                and self.encoder_cache_size > 0):

            # NOTE: Currently model is profiled with a single non-text
            # modality with the max possible input tokens even when
            # it supports multiple.
            max_tokens_by_modality_dict = self.mm_registry \
                .get_max_tokens_per_item_by_nonzero_modality(self.model_config)
            dummy_data_modality, max_tokens_per_mm_item = max(
                max_tokens_by_modality_dict.items(), key=lambda item: item[1])

            # Check how many items of this modality can be supported by
            # the encoder budget.
            encoder_budget = min(self.max_num_encoder_input_tokens,
                                 self.encoder_cache_size)

            max_num_mm_items_encoder_budget = encoder_budget // \
                max_tokens_per_mm_item

            # Check how many items of this modality can be supported by
            # the decoder budget.
            max_mm_items_per_req = self.mm_registry.get_mm_limits_per_prompt(
                self.model_config)[dummy_data_modality]

            # NOTE: We do not consider max_num_batched_tokens on purpose
            # because the multimodal embeddings can be generated in advance
            # and chunked prefilled.
            max_num_mm_items_decoder_budget = self.max_num_reqs * \
                max_mm_items_per_req

            max_num_mm_items = max(
                1,
                min(max_num_mm_items_encoder_budget,
                    max_num_mm_items_decoder_budget))

            logger.info(
                "Encoder cache will be initialized with a budget of %s tokens,"
                " and profiled with %s %s items of the maximum feature size.",
                encoder_budget, max_num_mm_items, dummy_data_modality)

            # Create dummy batch of multimodal inputs.
            dummy_mm_data = self.mm_registry.get_decoder_dummy_data(
                model_config=self.model_config,
<<<<<<< HEAD
                seq_len=self.max_num_tokens,
                mm_counts={dummy_data_modality: 1},
            )
            dummy_mm_kwargs = dummy_mm_data.multi_modal_data
            dummy_mm_token_ids = dummy_mm_data.multi_modal_token_ids
=======
                seq_len=max_tokens_per_mm_item,
                mm_counts={
                    dummy_data_modality: 1
                },
            ).multi_modal_data
>>>>>>> 6bbf1795

            max_num_mm_items = 1  # temporary
            batched_dummy_mm_inputs = MultiModalKwargs.batch(
                [dummy_mm_kwargs] * max_num_mm_items,
                pin_memory=self.pin_memory)
            batched_dummy_mm_inputs = MultiModalKwargs.as_kwargs(
                batched_dummy_mm_inputs,
                device=self.device,
            )

            if self.supports_mm_lora:
                num_scheduled_tokens_list = [
                    self.info.get_num_mm_encoder_tokens(
                        len(dummy_mm_token_ids))
                ] * max_num_mm_items
                num_scheduled_tokens = np.array(num_scheduled_tokens_list,
                                                dtype=np.int32)
                lora_config = self.lora_config
            else:
                num_scheduled_tokens = None
                lora_config = None

            with self.maybe_dummy_run_with_lora(lora_config,
                                                num_scheduled_tokens,
                                                is_mm_input=True):
                # Run multimodal encoder.
                dummy_encoder_outputs = self.model.get_multimodal_embeddings(
                    **batched_dummy_mm_inputs)

            sanity_check_mm_encoder_outputs(
                dummy_encoder_outputs,
                expected_num_items=max_num_mm_items,
            )

            # Cache the dummy encoder outputs.
            self.encoder_cache["tmp"] = dict(enumerate(dummy_encoder_outputs))

        # Add `is_profile` here to pre-allocate communication buffers
        hidden_states, last_hidden_states \
            = self._dummy_run(self.max_num_tokens, is_profile=True)
        if get_pp_group().is_last_rank:
            if self.is_pooling_model:
                output = self._dummy_pooler_run(hidden_states)
            else:
                output = self._dummy_sampler_run(last_hidden_states)
        else:
            output = None
        self._sync_device()
        del hidden_states, output
        self.encoder_cache.clear()
        gc.collect()

    def capture_model(self) -> None:
        if not self.use_cuda_graph:
            logger.warning(
                "Skipping CUDA graph capture. To turn on CUDA graph capture, "
                "set -O %s and ensure `use_cudagraph` was not manually set to "
                "False", CompilationLevel.PIECEWISE)
            return

        compilation_counter.num_gpu_runner_capture_triggers += 1

        start_time = time.perf_counter()
        start_free_gpu_memory = torch.cuda.mem_get_info()[0]

        # Trigger CUDA graph capture for specific shapes.
        # Capture the large shapes first so that the smaller shapes
        # can reuse the memory pool allocated for the large shapes.
        with graph_capture(device=self.device):
            full_cg = self.full_cuda_graph
            # Only rank 0 should print progress bar during capture
            compilation_cases = reversed(self.cudagraph_batch_sizes)
            if is_global_first_rank():
                compilation_cases = tqdm(list(compilation_cases),
                                         desc="Capturing CUDA graph shapes")
            for num_tokens in compilation_cases:
                # We skip EPLB here since we don't want to record dummy metrics
                for _ in range(
                        self.compilation_config.cudagraph_num_of_warmups):
                    self._dummy_run(num_tokens,
                                    capture_attn_cudagraph=full_cg,
                                    skip_eplb=True)
                self._dummy_run(num_tokens,
                                capture_attn_cudagraph=full_cg,
                                skip_eplb=True)

        end_time = time.perf_counter()
        end_free_gpu_memory = torch.cuda.mem_get_info()[0]
        elapsed_time = end_time - start_time
        cuda_graph_size = start_free_gpu_memory - end_free_gpu_memory
        # This usually takes 5~20 seconds.
        logger.info("Graph capturing finished in %.0f secs, took %.2f GiB",
                    elapsed_time, cuda_graph_size / (1 << 30))

    def initialize_attn_backend(self, kv_cache_config: KVCacheConfig) -> None:
        """
        Initialize the attention backends and attention metadata builders.
        """
        assert len(self.attn_backends) == 0 and len(
            self.attn_metadata_builders
        ) == 0, "Attention backends are already initialized"
        for i, kv_cache_group_spec in enumerate(
                kv_cache_config.kv_cache_groups):
            kv_cache_spec = kv_cache_group_spec.kv_cache_spec
            if isinstance(kv_cache_spec, AttentionSpec):
                attn_backend_i = get_attn_backend(
                    kv_cache_spec.head_size,
                    self.dtype,
                    kv_cache_spec.dtype,
                    kv_cache_spec.block_size,
                    self.model_config.is_attention_free,
                    use_mla=kv_cache_spec.use_mla,
                )
                if attn_backend_i is None:
                    error_msg = (f"Error with get_attn_backend: "
                                 f"{kv_cache_spec.head_size=}, "
                                 f"{self.dtype=}, {kv_cache_spec.dtype=}, "
                                 f"{kv_cache_spec.block_size=}, "
                                 f"{self.model_config.is_attention_free=}, "
                                 f"{kv_cache_spec.use_mla=}")
                    logger.error(error_msg)
                    raise NotImplementedError(
                        "Non-Attention backend is not supported by V1 "
                        "GPUModelRunner.")
            elif isinstance(kv_cache_spec, MambaSpec):
                attn_backend_i = Mamba2AttentionBackend
            else:
                raise ValueError(
                    f"Unknown KV cache spec type: {type(kv_cache_spec)}")

            block_table_i = self.input_batch.block_table[i]
            attn_metadata_builder_i = attn_backend_i.get_builder_cls()(
                weakref.proxy(self),
                kv_cache_spec,
                block_table_i,
            )

            if (self.full_cuda_graph
                    and not attn_metadata_builder_i.full_cudagraph_supported):
                raise ValueError(
                    f"Full CUDAGraph not supported for "
                    f"{attn_backend_i.__name__}. Turn off CompilationConfig."
                    f"full_cuda_graph or use a different attention backend.")

            self.attn_backends.append(attn_backend_i)
            self.attn_metadata_builders.append(attn_metadata_builder_i)

    def may_reinitialize_input_batch(self,
                                     kv_cache_config: KVCacheConfig) -> None:
        """
        Re-initialize the input batch if the block sizes are different from
        `[self.cache_config.block_size]`. This usually happens when there
        are multiple KV cache groups.

        Args:
            kv_cache_config: The KV cache configuration.
        """
        block_sizes = [
            kv_cache_group.kv_cache_spec.block_size
            for kv_cache_group in kv_cache_config.kv_cache_groups
        ]
        if block_sizes != [self.cache_config.block_size]:
            assert self.cache_config.cpu_offload_gb == 0, (
                "Cannot re-initialize the input batch when CPU weight "
                "offloading is enabled. See https://github.com/vllm-project/vllm/pull/18298 "  # noqa: E501
                "for more details.")
            self.input_batch = InputBatch(
                max_num_reqs=self.max_num_reqs,
                max_model_len=self.max_model_len,
                max_num_batched_tokens=self.max_num_tokens,
                device=self.device,
                pin_memory=self.pin_memory,
                vocab_size=self.model_config.get_vocab_size(),
                block_sizes=block_sizes,
                is_spec_decode=bool(self.vllm_config.speculative_config),
            )

    def _allocate_kv_cache_tensors(
            self, kv_cache_config: KVCacheConfig) -> dict[str, torch.Tensor]:
        """
        Initializes the KV cache buffer with the correct size. The buffer needs
        to be reshaped to the desired shape before being used by the models.

        Args:
            kv_cache_config: The KV cache config
        Returns:
            dict[str, torch.Tensor]: A map between layer names to their
            corresponding memory buffer for KV cache.
         """
        kv_cache_raw_tensors: dict[str, torch.Tensor] = {}
        for kv_cache_tensor in kv_cache_config.kv_cache_tensors:
            tensor = torch.zeros(kv_cache_tensor.size,
                                 dtype=torch.int8,
                                 device=self.device)
            for layer_name in kv_cache_tensor.shared_by:
                kv_cache_raw_tensors[layer_name] = tensor

        layer_names = set()
        for group in kv_cache_config.kv_cache_groups:
            layer_names.update(group.layer_names)
        assert layer_names == set(kv_cache_raw_tensors.keys(
        )), "Some layers are not correctly initialized"
        return kv_cache_raw_tensors

    def _reshape_kv_cache_tensors(
        self,
        kv_cache_config: KVCacheConfig,
        kv_cache_raw_tensors: dict[str, torch.Tensor],
    ) -> dict[str, torch.Tensor]:
        """
        Reshape the KV cache tensors to the desired shape and dtype.

        Args:
            kv_cache_config: The KV cache config
            kv_cache_raw_tensors: The KV cache buffer of each layer, with
            correct size but uninitialized shape.
        Returns:
            Dict[str, torch.Tensor]: A map between layer names to their
            corresponding memory buffer for KV cache.
        """
        kv_caches: dict[str, torch.Tensor] = {}
        has_attn, has_mamba = False, False
        for i, kv_cache_group_spec in enumerate(
                kv_cache_config.kv_cache_groups):
            kv_cache_spec = kv_cache_group_spec.kv_cache_spec
            for layer_name in kv_cache_group_spec.layer_names:
                raw_tensor = kv_cache_raw_tensors[layer_name]
                assert raw_tensor.numel() % kv_cache_spec.page_size_bytes == 0
                num_blocks = (raw_tensor.numel() //
                              kv_cache_spec.page_size_bytes)
                if isinstance(kv_cache_spec, AttentionSpec):
                    has_attn = True
                    kv_cache_shape = self.attn_backends[i].get_kv_cache_shape(
                        num_blocks, kv_cache_spec.block_size,
                        kv_cache_spec.num_kv_heads, kv_cache_spec.head_size)
                    dtype = kv_cache_spec.dtype
                    try:
                        kv_cache_stride_order = self.attn_backends[
                            i].get_kv_cache_stride_order()
                        assert len(kv_cache_stride_order) == len(
                            kv_cache_shape)
                    except (AttributeError, NotImplementedError):
                        kv_cache_stride_order = tuple(
                            range(len(kv_cache_shape)))
                    # The allocation respects the backend-defined stride order
                    # to ensure the semantic remains consistent for each
                    # backend. We first obtain the generic kv cache shape and
                    # then permute it according to the stride order which could
                    # result in a non-contiguous tensor.
                    kv_cache_shape = tuple(kv_cache_shape[i]
                                           for i in kv_cache_stride_order)
                    # Maintain original KV shape view.
                    inv_order = [
                        kv_cache_stride_order.index(i)
                        for i in range(len(kv_cache_stride_order))
                    ]
                    kv_caches[layer_name] = kv_cache_raw_tensors[
                        layer_name].view(dtype).view(kv_cache_shape).permute(
                            *inv_order)
                elif isinstance(kv_cache_spec, MambaSpec):
                    has_mamba = True
                    raw_tensor = kv_cache_raw_tensors[layer_name]
                    dtype = kv_cache_spec.dtype
                    num_element_per_page = (kv_cache_spec.page_size_bytes //
                                            get_dtype_size(dtype))
                    state_tensors = []
                    storage_offset = 0
                    for shape in kv_cache_spec.shapes:
                        target_shape = (num_blocks, *shape)
                        stride = torch.empty(target_shape).stride()
                        target_stride = (num_element_per_page, *stride[1:])
                        tensor = torch.as_strided(
                            raw_tensor.view(dtype),
                            size=target_shape,
                            stride=target_stride,
                            storage_offset=storage_offset,
                        )
                        state_tensors.append(tensor)
                        storage_offset += stride[0]

                    kv_caches[layer_name] = state_tensors
                else:
                    raise NotImplementedError

        if has_attn and has_mamba:
            self._verify_hybrid_attention_mamba_layout(kv_cache_config,
                                                       kv_cache_raw_tensors)

        return kv_caches

    def _verify_hybrid_attention_mamba_layout(
            self, kv_cache_config: KVCacheConfig,
            kv_cache_raw_tensors: dict[str, torch.Tensor]) -> None:
        """
        Verify that the KV cache memory layout is compatible for
        models with both attention and mamba KV cache groups.

        Args:
            kv_cache_config: The KV cache config
            kv_cache_raw_tensors: The KV cache buffer of each layer.
        """

        for i, kv_cache_group_spec in enumerate(
                kv_cache_config.kv_cache_groups):
            kv_cache_spec = kv_cache_group_spec.kv_cache_spec
            for layer_name in kv_cache_group_spec.layer_names:
                raw_tensor = kv_cache_raw_tensors[layer_name]
                num_blocks = (raw_tensor.numel() //
                              kv_cache_spec.page_size_bytes)
                if isinstance(kv_cache_spec, AttentionSpec):
                    kv_cache_shape = self.attn_backends[i].get_kv_cache_shape(
                        num_blocks, kv_cache_spec.block_size,
                        kv_cache_spec.num_kv_heads, kv_cache_spec.head_size)
                    if kv_cache_shape[0] != num_blocks or kv_cache_shape[
                            1] != 2:
                        raise ValueError(
                            "Hybrid models in V1 require an attention "
                            "backend with kv_cache_shape="
                            "(num_blocks, 2, ...). Please try setting "
                            "VLLM_ATTENTION_BACKEND=FLASHINFER")

    def initialize_kv_cache_tensors(
            self, kv_cache_config: KVCacheConfig) -> dict[str, torch.Tensor]:
        """
        Initialize the memory buffer for KV cache.

        Args:
            kv_cache_config: The KV cache config
        Returns:
            Dict[str, torch.Tensor]: A map between layer names to their
            corresponding memory buffer for KV cache.
        """
        # Initialize the memory buffer for KV cache
        kv_cache_raw_tensors = self._allocate_kv_cache_tensors(kv_cache_config)
        # Change the memory buffer to the desired shape
        kv_caches = self._reshape_kv_cache_tensors(kv_cache_config,
                                                   kv_cache_raw_tensors)

        # Setup `kv_cache_config` and `kv_caches` for models
        # with cross-layer KV sharing
        if self.shared_kv_cache_layers:
            initialize_kv_cache_for_kv_sharing(
                self.shared_kv_cache_layers,
                kv_cache_config.kv_cache_groups,
                kv_caches,
            )

        bind_kv_cache(kv_caches,
                      self.compilation_config.static_forward_context,
                      self.kv_caches)
        return kv_caches

    def initialize_kv_cache(self, kv_cache_config: KVCacheConfig) -> None:
        """
        Initialize KV cache based on `kv_cache_config`.
        Args:
            kv_cache_config: Configuration for the KV cache, including the KV
            cache size of each layer
        """
        self.kv_cache_config = kv_cache_config
        self.may_reinitialize_input_batch(kv_cache_config)
        self.initialize_attn_backend(kv_cache_config)
        kv_caches = self.initialize_kv_cache_tensors(kv_cache_config)

        if self.speculative_config and self.speculative_config.use_eagle():
            assert isinstance(self.drafter, EagleProposer)
            # validate all draft model layers belong to the same kv cache
            # group
            self.drafter.validate_same_kv_cache_group(kv_cache_config)

        if has_kv_transfer_group():
            get_kv_transfer_group().register_kv_caches(kv_caches)

    def get_kv_cache_spec(self) -> dict[str, KVCacheSpec]:
        """
        Generates the KVCacheSpec by parsing the kv cache format from each
        Attention module in the static forward context.
        Returns:
            KVCacheSpec: A dictionary mapping layer names to their KV cache
            format. Layers that do not need KV cache are not included.
        """

        block_size = self.vllm_config.cache_config.block_size
        use_mla = self.vllm_config.model_config.use_mla
        kv_cache_spec: dict[str, KVCacheSpec] = {}
        attn_layers = get_layers_from_vllm_config(self.vllm_config, Attention)
        for layer_name, attn_module in attn_layers.items():
            if (kv_tgt_layer :=
                    attn_module.kv_sharing_target_layer_name) is not None:
                # The layer doesn't need its own KV cache and will use that of
                # the target layer. We skip creating a KVCacheSpec for it, so
                # that KV cache management logic will act as this layer does
                # not exist, and doesn't allocate KV cache for the layer. This
                # enables the memory saving of cross-layer kv sharing, allowing
                # a given amount of memory to accommodate longer context lengths
                # or enable more requests to be processed simultaneously.
                self.shared_kv_cache_layers[layer_name] = kv_tgt_layer
                continue

            # TODO: Support other attention modules, e.g., cross-attention
            if attn_module.attn_type == AttentionType.DECODER:
                if attn_module.sliding_window is not None:
                    kv_cache_spec[layer_name] = SlidingWindowSpec(
                        block_size=block_size,
                        num_kv_heads=attn_module.num_kv_heads,
                        head_size=attn_module.head_size,
                        dtype=self.kv_cache_dtype,
                        sliding_window=attn_module.sliding_window,
                        use_mla=use_mla)
                else:
                    kv_cache_spec[layer_name] = FullAttentionSpec(
                        block_size=block_size,
                        num_kv_heads=attn_module.num_kv_heads,
                        head_size=attn_module.head_size,
                        dtype=self.kv_cache_dtype,
                        use_mla=use_mla)
            elif attn_module.attn_type in (AttentionType.ENCODER,
                                           AttentionType.ENCODER_ONLY):
                # encoder-only attention does not need KV cache.
                continue
            elif attn_module.attn_type == AttentionType.ENCODER_DECODER:
                raise NotImplementedError
            else:
                raise ValueError(
                    f"Unknown attention type: {attn_module.attn_type}")

        mamba_layers = get_layers_from_vllm_config(self.vllm_config,
                                                   MambaMixer2)
        if len(mamba_layers) > 0:
            if self.vllm_config.speculative_config is not None:
                raise NotImplementedError(
                    "Mamba with speculative decoding is not supported yet.")
            if not self.vllm_config.model_config.enforce_eager:
                raise NotImplementedError(
                    "Mamba with cuda graph is not supported yet.")
            if self.vllm_config.cache_config.enable_prefix_caching:
                raise NotImplementedError(
                    "Prefix caching is not supported for Mamba yet.")
            max_model_len = self.vllm_config.model_config.max_model_len

            page_size_padded = self._maybe_pad_mamba_page_size(
                attn_layers, mamba_layers, kv_cache_spec, max_model_len,
                block_size)

            # Set block_size to max_model_len, so that mamba model will always
            # have only one block in the KV cache.
            for layer_name, mamba_module in mamba_layers.items():
                kv_cache_spec[layer_name] = MambaSpec(
                    shapes=mamba_module.get_state_shape(),
                    dtype=self.kv_cache_dtype,
                    block_size=max_model_len,
                    page_size_padded=page_size_padded)

        return kv_cache_spec

    def _maybe_pad_mamba_page_size(
        self,
        attn_layers: dict[str, Attention],
        mamba_layers: dict[str, MambaMixer2],
        kv_cache_spec: dict[str, KVCacheSpec],
        max_model_len: int,
        block_size: int,
    ) -> Optional[int]:
        """
        Ensure that page size of attention KV cache groups is greater than or
        equal to the mamba KV cache groups. If not, we suggest to the user
        how to set the attention block size to ensure that it is.

        If the attention page size is strictly greater than the mamba page size,
        we pad the mamba page size to make them equal.

        Args:
            attn_layers: Attention layers
            mamba_layers: Mamba layers
            kv_cache_spec: KV cache spec (populated with attention layers)

        Returns:
            Optional[int]: Mamba page size with padding (None if no padding).
        """

        if len(attn_layers) == 0:
            return None

        attn_layer_name = next(iter(attn_layers))
        attn_page_size = kv_cache_spec[attn_layer_name].page_size_bytes
        mamba_layer_name = next(iter(mamba_layers))
        mamba_page_size = MambaSpec(
            shapes=mamba_layers[mamba_layer_name].get_state_shape(),
            dtype=self.kv_cache_dtype,
            block_size=max_model_len).page_size_bytes
        if attn_page_size < mamba_page_size:
            # attention page size (for 16 tokens)
            attn_page_size_16 = 16 * attn_page_size // block_size
            # some attention backends (e.g. FA) only support setting
            # block size to multiple of 16, so let's suggest a value
            # that would work (note: FA is currently not compatible
            # with mamba layers, use FlashInfer instead).
            suggest_attn_block_size = 16 * cdiv(mamba_page_size,
                                                attn_page_size_16)
            raise ValueError(
                "Attention block size should be increased to at least "
                f"{suggest_attn_block_size} in order to match "
                "the mamba page size")

        return attn_page_size<|MERGE_RESOLUTION|>--- conflicted
+++ resolved
@@ -317,7 +317,6 @@
         # from the KV cache of `shared_kv_cache_layers[layer_name]`.
         self.shared_kv_cache_layers: dict[str, str] = {}
 
-<<<<<<< HEAD
         # Multimodal LoRA support
         if self.is_multimodal_model:
             self.info = self.mm_registry.create_processor(
@@ -327,10 +326,7 @@
         else:
             self.supports_mm_lora = False
 
-    def _may_reorder_batch(self, scheduler_output: "SchedulerOutput") -> bool:
-=======
     def _may_reorder_batch(self, scheduler_output: "SchedulerOutput") -> None:
->>>>>>> 6bbf1795
         """
         Update the order of requests in the batch based on the attention
         backend's needs. For example, some attention backends (namely MLA) may
@@ -2271,21 +2267,12 @@
             # Create dummy batch of multimodal inputs.
             dummy_mm_data = self.mm_registry.get_decoder_dummy_data(
                 model_config=self.model_config,
-<<<<<<< HEAD
-                seq_len=self.max_num_tokens,
-                mm_counts={dummy_data_modality: 1},
-            )
-            dummy_mm_kwargs = dummy_mm_data.multi_modal_data
-            dummy_mm_token_ids = dummy_mm_data.multi_modal_token_ids
-=======
                 seq_len=max_tokens_per_mm_item,
                 mm_counts={
                     dummy_data_modality: 1
                 },
             ).multi_modal_data
->>>>>>> 6bbf1795
-
-            max_num_mm_items = 1  # temporary
+
             batched_dummy_mm_inputs = MultiModalKwargs.batch(
                 [dummy_mm_kwargs] * max_num_mm_items,
                 pin_memory=self.pin_memory)
