--- conflicted
+++ resolved
@@ -739,17 +739,10 @@
             self.input_batch.num_computed_tokens_cpu[:num_reqs] +
             num_scheduled_tokens)
         # Fill unused with 0 for full cuda graph mode.
-<<<<<<< HEAD
-        self.seq_lens_np[num_reqs:].fill(0)
-        self.seq_lens.copy_(self.seq_lens_cpu, non_blocking=True)
-        seq_lens = self.seq_lens[:num_reqs]
-        max_seq_len = self.seq_lens_np[:num_reqs].max().item()
-=======
         self.seq_lens.np[num_reqs:].fill(0)
         self.seq_lens.copy_to_gpu()
         seq_lens = self.seq_lens.gpu[:num_reqs]
         max_seq_len = self.seq_lens.np[:num_reqs].max().item()
->>>>>>> 91e382c9
 
         # Copy the tensors to the GPU.
         self.input_ids.copy_to_gpu(total_num_scheduled_tokens)
@@ -3243,70 +3236,6 @@
 
         return kv_cache_spec
 
-<<<<<<< HEAD
-    def _build_encoder_only_attn_metadata(
-            self, scheduler_output: "SchedulerOutput") -> \
-                dict[str, tuple[CommonAttentionMetadata, Any]]:
-        """Prepare encoder attention metadata for encoder-only models.
-
-        Args:
-            scheduler_output: Scheduler output
-
-        Returns:
-            dict[str, Any]: Encoder attention metadata
-        """
-        num_reqs = self.input_batch.num_reqs
-        total_num_scheduled_tokens = scheduler_output.total_num_scheduled_tokens
-
-        # Get the number of scheduled tokens for each request.
-        req_ids = self.input_batch.req_ids
-        tokens = [scheduler_output.num_scheduled_tokens[i] for i in req_ids]
-        max_num_scheduled_tokens = max(tokens)
-
-        dummy_block_table = torch.zeros((num_reqs, 1),
-                                        dtype=torch.int32,
-                                        device=self.device)
-        dummy_slot_mapping = torch.zeros((total_num_scheduled_tokens, ),
-                                         dtype=torch.int32,
-                                         device=self.device)
-
-        group_metadata = dict[str, tuple[CommonAttentionMetadata, Any]]()
-
-        for attn_group_list in self.attn_groups:
-
-            assert len(attn_group_list) == 1
-            attn_group = attn_group_list[0]
-
-            # Use the first attention metadata builder
-            # to create encoder attention metadata
-            builder = attn_group.metadata_builder
-
-            common_metadata = CommonAttentionMetadata(
-                query_start_loc=self.query_start_loc[:num_reqs + 1],
-                query_start_loc_cpu=self.query_start_loc_cpu[:num_reqs + 1],
-                seq_lens=self.seq_lens[:num_reqs],
-                seq_lens_cpu=self.seq_lens_cpu[:num_reqs],
-                num_computed_tokens_cpu=self.input_batch.
-                num_computed_tokens_cpu_tensor[:num_reqs],
-                num_reqs=num_reqs,
-                num_actual_tokens=total_num_scheduled_tokens,
-                max_query_len=max_num_scheduled_tokens,
-                max_seq_len=self.seq_lens_cpu[:num_reqs].max().item(),
-                block_table_tensor=dummy_block_table,
-                slot_mapping=dummy_slot_mapping,
-                causal=False,
-            )
-
-            metadata = builder.build(
-                common_prefix_len=0,  # No cascade for encoder
-                common_attn_metadata=common_metadata,
-            )
-
-            for layer_name in attn_group.layer_names:
-                group_metadata[layer_name] = (common_metadata, metadata)
-
-        return group_metadata
-=======
     def _to_list(self, sampled_token_ids: torch.Tensor) -> list[list[int]]:
         # This is a short term mitigation for issue mentioned in
         # https://github.com/vllm-project/vllm/issues/22754.
@@ -3320,5 +3249,4 @@
         pinned.copy_(sampled_token_ids, non_blocking=True)
         self.transfer_event.record()
         self.transfer_event.synchronize()
-        return pinned.tolist()
->>>>>>> 91e382c9
+        return pinned.tolist()