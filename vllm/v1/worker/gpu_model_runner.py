--- conflicted
+++ resolved
@@ -563,14 +563,8 @@
             req_state = CachedRequestState(
                 req_id=req_id,
                 prompt_token_ids=new_req_data.prompt_token_ids,
-<<<<<<< HEAD
                 prompt_embeds=new_req_data.prompt_embeds,
-                mm_kwargs=new_req_data.mm_kwargs,
-                mm_positions=new_req_data.mm_positions,
-                mm_hashes=new_req_data.mm_hashes,
-=======
                 mm_features=new_req_data.mm_features,
->>>>>>> f17c0758
                 sampling_params=sampling_params,
                 pooling_params=pooling_params,
                 generator=generator,
