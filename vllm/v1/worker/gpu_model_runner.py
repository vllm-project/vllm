--- conflicted
+++ resolved
@@ -106,11 +106,7 @@
                 cache_config.cache_dtype]
 
         self.is_multimodal_model = model_config.is_multimodal_model
-<<<<<<< HEAD
         self.is_pooling_model = model_config.pooler_config is not None
-        self.block_size = cache_config.block_size
-=======
->>>>>>> 451da4bc
         self.max_model_len = model_config.max_model_len
         self.max_num_tokens = scheduler_config.max_num_batched_tokens
         self.max_num_reqs = scheduler_config.max_num_seqs
@@ -248,6 +244,7 @@
                                          dtype=torch.int32,
                                          device="cpu",
                                          pin_memory=self.pin_memory)
+        self.input_ids_np = self.input_ids_cpu.numpy()
         self.positions_cpu = torch.zeros(self.max_num_tokens,
                                          dtype=torch.int64,
                                          device="cpu",
@@ -264,14 +261,13 @@
                                         pin_memory=self.pin_memory)
         self.seq_lens_np = self.seq_lens_cpu.numpy()
 
-<<<<<<< HEAD
     def get_token_type_ids(self) -> Optional[torch.Tensor]:
         if self.token_type_ids is None:
             self.token_type_ids = torch.zeros(self.max_num_tokens,
                                               dtype=torch.int8,
                                               device=self.device)
         return self.token_type_ids
-=======
+
     def _may_reorder_batch(self, scheduler_output: "SchedulerOutput") -> bool:
         """
         Update the order of requests in the batch based on the attention
@@ -296,7 +292,6 @@
             assert not self.attn_metadata_builders[i].reorder_batch(
                 self.input_batch, scheduler_output)
         return batch_reordered
->>>>>>> 451da4bc
 
     def _update_states(self, scheduler_output: "SchedulerOutput") -> None:
         """Update the cached states and the persistent batch with the scheduler
