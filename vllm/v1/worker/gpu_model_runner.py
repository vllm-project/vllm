--- conflicted
+++ resolved
@@ -4103,16 +4103,11 @@
                     logical_num_blocks = num_blocks * num_blocks_per_phys_block
 
                     kv_cache_shape = attn_backend.get_kv_cache_shape(
-<<<<<<< HEAD
-                        logical_num_blocks, logical_kernel_size,
-                        kv_cache_spec.num_kv_heads, kv_cache_spec.head_size)
-=======
-                        num_blocks,
-                        kv_cache_spec.block_size,
+                        logical_num_blocks,
+                        logical_kernel_size,
                         kv_cache_spec.num_kv_heads,
                         kv_cache_spec.head_size,
                         cache_dtype_str=self.cache_config.cache_dtype)
->>>>>>> 17edd8a8
                     dtype = kv_cache_spec.dtype
                     try:
                         kv_cache_stride_order = \
