--- conflicted
+++ resolved
@@ -2056,7 +2056,6 @@
             self.attn_backends.append(attn_backend_i)
             self.attn_metadata_builders.append(attn_metadata_builder_i)
 
-<<<<<<< HEAD
     def _allocate_kv_cache_tensors(
             self, kv_cache_config: KVCacheConfig) -> dict[str, torch.Tensor]:
         """
@@ -2109,98 +2108,6 @@
                 assert raw_tensor.numel() % kv_cache_spec.page_size_bytes == 0
                 num_blocks = (raw_tensor.numel() //
                               kv_cache_spec.page_size_bytes)
-                if isinstance(kv_cache_spec, AttentionSpec):
-                    kv_cache_shape = self.attn_backends[i].get_kv_cache_shape(
-                        num_blocks, kv_cache_spec.block_size,
-                        kv_cache_spec.num_kv_heads, kv_cache_spec.head_size)
-                    dtype = kv_cache_spec.dtype
-                    kv_caches[layer_name] = kv_cache_raw_tensors[
-                        layer_name].view(dtype).view(kv_cache_shape)
-                else:
-                    raise NotImplementedError
-        return kv_caches
-
-    def initialize_kv_cache_tensors(
-            self, kv_cache_config: KVCacheConfig) -> dict[str, torch.Tensor]:
-        """
-        Initialize the memory buffer for KV cache.
-
-        Args:
-            kv_cache_config: The KV cache config
-        Returns:
-            Dict[str, torch.Tensor]: A map between layer names to their 
-            corresponding memory buffer for KV cache.
-        """
-        # Initialize the memory buffer for KV cache
-        kv_cache_raw_tensors = self._allocate_kv_cache_tensors(kv_cache_config)
-        # Change the memory buffer to the desired shape
-        kv_caches = self._reshape_kv_cache_tensors(kv_cache_config,
-                                                   kv_cache_raw_tensors)
-        bind_kv_cache(
-            kv_caches,
-            self.vllm_config.compilation_config.static_forward_context, [])
-        return kv_caches
-=======
-    def may_reinitialize_input_batch(self,
-                                     kv_cache_config: KVCacheConfig) -> None:
-        """
-        Re-initialize the input batch if the block sizes are different from
-        `[self.cache_config.block_size]`. This usually happens when there
-        are multiple KV cache groups.
-
-        Args:
-            kv_cache_config: The KV cache configuration.
-        """
-        block_sizes = [
-            kv_cache_group.kv_cache_spec.block_size
-            for kv_cache_group in kv_cache_config.kv_cache_groups
-        ]
-        if block_sizes != [self.cache_config.block_size]:
-            assert self.cache_config.cpu_offload_gb == 0, (
-                "Cannot re-initialize the input batch when CPU weight "
-                "offloading is enabled. See https://github.com/vllm-project/vllm/pull/18298 "  # noqa: E501
-                "for more details.")
-            self.input_batch = InputBatch(
-                max_num_reqs=self.max_num_reqs,
-                max_model_len=self.max_model_len,
-                max_num_batched_tokens=self.max_num_tokens,
-                device=self.device,
-                pin_memory=self.pin_memory,
-                vocab_size=self.model_config.get_vocab_size(),
-                block_sizes=block_sizes,
-            )
->>>>>>> 4555143e
-
-    def initialize_kv_cache(self, kv_cache_config: KVCacheConfig) -> None:
-        """
-        Initialize KV cache based on `kv_cache_config`.
-        Args:
-            kv_cache_config: Configuration for the KV cache, including the KV
-            cache size of each layer
-        """
-        self.kv_cache_config = kv_cache_config
-        self.may_reinitialize_input_batch(kv_cache_config)
-        self.initialize_attn_backend(kv_cache_config)
-<<<<<<< HEAD
-        kv_caches = self.initialize_kv_cache_tensors(kv_cache_config)
-=======
-
-        kv_caches: dict[str, torch.Tensor] = {}
-
-        for i, kv_cache_group in enumerate(kv_cache_config.kv_cache_groups):
-            kv_cache_spec = kv_cache_group.kv_cache_spec
-            for layer_name in kv_cache_group.layer_names:
-                tensor_config = kv_cache_config.tensors[layer_name]
-                assert tensor_config.size % kv_cache_spec.page_size_bytes == 0
-                num_blocks = tensor_config.size // kv_cache_spec.page_size_bytes
-                # `num_blocks` is the number of blocks the model runner can use.
-                # `kv_cache_config.num_blocks` is the number of blocks that
-                # KVCacheManager may allocate.
-                # Since different GPUs may have different number of layers and
-                # different memory capacities, `num_blocks` can be different on
-                # different GPUs, and `kv_cache_config.num_blocks` is set to
-                # the min of all `num_blocks`. Verify it here.
-                assert num_blocks >= kv_cache_config.num_blocks
                 if isinstance(kv_cache_spec, AttentionSpec):
                     kv_cache_shape = self.attn_backends[i].get_kv_cache_shape(
                         num_blocks, kv_cache_spec.block_size,
@@ -2226,13 +2133,29 @@
                         kv_cache_stride_order.index(i)
                         for i in range(len(kv_cache_stride_order))
                     ]
-                    kv_caches[layer_name] = torch.zeros(
-                        kv_cache_shape, dtype=dtype,
-                        device=self.device).permute(*inv_order)
+                    kv_caches[layer_name] = kv_cache_raw_tensors[
+                        layer_name].view(dtype).view(kv_cache_shape).permute(
+                            *inv_order)
                 else:
-                    # TODO: add new branches when introducing more types of
-                    # KV cache specs.
-                    raise ValueError("Unknown KV cache spec type.")
+                    raise NotImplementedError
+        return kv_caches
+
+    def initialize_kv_cache_tensors(
+            self, kv_cache_config: KVCacheConfig) -> dict[str, torch.Tensor]:
+        """
+        Initialize the memory buffer for KV cache.
+
+        Args:
+            kv_cache_config: The KV cache config
+        Returns:
+            Dict[str, torch.Tensor]: A map between layer names to their 
+            corresponding memory buffer for KV cache.
+        """
+        # Initialize the memory buffer for KV cache
+        kv_cache_raw_tensors = self._allocate_kv_cache_tensors(kv_cache_config)
+        # Change the memory buffer to the desired shape
+        kv_caches = self._reshape_kv_cache_tensors(kv_cache_config,
+                                                   kv_cache_raw_tensors)
 
         # Setup `kv_cache_config` and `kv_caches` for models
         # with cross-layer KV sharing
@@ -2243,17 +2166,58 @@
                 kv_caches,
             )
 
+        bind_kv_cache(
+            kv_caches,
+            self.vllm_config.compilation_config.static_forward_context, [])
+        return kv_caches
+
+    def may_reinitialize_input_batch(self,
+                                     kv_cache_config: KVCacheConfig) -> None:
+        """
+        Re-initialize the input batch if the block sizes are different from
+        `[self.cache_config.block_size]`. This usually happens when there
+        are multiple KV cache groups.
+
+        Args:
+            kv_cache_config: The KV cache configuration.
+        """
+        block_sizes = [
+            kv_cache_group.kv_cache_spec.block_size
+            for kv_cache_group in kv_cache_config.kv_cache_groups
+        ]
+        if block_sizes != [self.cache_config.block_size]:
+            assert self.cache_config.cpu_offload_gb == 0, (
+                "Cannot re-initialize the input batch when CPU weight "
+                "offloading is enabled. See https://github.com/vllm-project/vllm/pull/18298 "  # noqa: E501
+                "for more details.")
+            self.input_batch = InputBatch(
+                max_num_reqs=self.max_num_reqs,
+                max_model_len=self.max_model_len,
+                max_num_batched_tokens=self.max_num_tokens,
+                device=self.device,
+                pin_memory=self.pin_memory,
+                vocab_size=self.model_config.get_vocab_size(),
+                block_sizes=block_sizes,
+            )
+
+    def initialize_kv_cache(self, kv_cache_config: KVCacheConfig) -> None:
+        """
+        Initialize KV cache based on `kv_cache_config`.
+        Args:
+            kv_cache_config: Configuration for the KV cache, including the KV
+            cache size of each layer
+        """
+        self.kv_cache_config = kv_cache_config
+        self.may_reinitialize_input_batch(kv_cache_config)
+        self.initialize_attn_backend(kv_cache_config)
+
+        kv_caches = self.initialize_kv_cache_tensors(kv_cache_config)
+
         if self.speculative_config and self.speculative_config.use_eagle():
             assert isinstance(self.drafter, EagleProposer)
             # validate all draft model layers belong to the same kv cache
             # group
             self.drafter.validate_same_kv_cache_group(kv_cache_config)
-
-        bind_kv_cache(
-            kv_caches,
-            self.vllm_config.compilation_config.static_forward_context,
-            self.kv_caches)
->>>>>>> 4555143e
 
         if has_kv_transfer_group():
             get_kv_transfer_group().register_kv_caches(kv_caches)
