--- conflicted
+++ resolved
@@ -1247,20 +1247,14 @@
                 # not include padding.
                 target_token_ids = self.input_ids[:num_scheduled_tokens]
                 target_positions = positions[:num_scheduled_tokens]
-<<<<<<< HEAD
-                target_hidden_states = hidden_states[:num_scheduled_tokens]
-                target_slot_mapping = eagle_attn_metadata.slot_mapping
-                cu_num_tokens = eagle_attn_metadata.query_start_loc
-=======
                 if self.use_aux_hidden_state_outputs:
                     target_hidden_states = [
                         h[:num_scheduled_tokens] for h in aux_hidden_states
                     ]
                 else:
                     target_hidden_states = hidden_states[:num_scheduled_tokens]
-                target_slot_mapping = attn_metadata.slot_mapping
-                cu_num_tokens = attn_metadata.query_start_loc
->>>>>>> 5e83a727
+                target_slot_mapping = eagle_attn_metadata.slot_mapping
+                cu_num_tokens = eagle_attn_metadata.query_start_loc
             else:
                 # TODO(woosuk): Refactor this.
                 num_draft_tokens = spec_decode_metadata.num_draft_tokens
@@ -1279,19 +1273,14 @@
                 )
                 target_token_ids = self.input_ids[token_indices]
                 target_positions = positions[token_indices]
-<<<<<<< HEAD
-                target_hidden_states = hidden_states[token_indices]
-                target_slot_mapping = eagle_attn_metadata.slot_mapping[
-                    token_indices]
-=======
                 if self.use_aux_hidden_state_outputs:
                     target_hidden_states = [
                         h[token_indices] for h in aux_hidden_states
                     ]
                 else:
                     target_hidden_states = hidden_states[token_indices]
-                target_slot_mapping = attn_metadata.slot_mapping[token_indices]
->>>>>>> 5e83a727
+                target_slot_mapping = eagle_attn_metadata.slot_mapping[
+                    token_indices]
 
             if self.use_aux_hidden_state_outputs:
                 target_hidden_states = torch.cat(target_hidden_states, dim=-1)
