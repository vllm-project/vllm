--- conflicted
+++ resolved
@@ -30,37 +30,16 @@
 from vllm.logger import init_logger
 from vllm.model_executor.layers.attention_layer_base import AttentionLayerBase
 from vllm.multimodal import MULTIMODAL_REGISTRY
-<<<<<<< HEAD
 from vllm.sequence import IntermediateTensors
-from vllm.utils import (STR_DTYPE_TO_TORCH_DTYPE, LazyLoader, check_use_alibi,
+from vllm.utils import (STR_DTYPE_TO_TORCH_DTYPE, check_use_alibi,
                         is_pin_memory_available, round_up)
 from vllm.v1.attention.backends.gdn_attn import GDNAttentionMetadataBuilder
-from vllm.v1.attention.backends.utils import (
-    AttentionCGSupport, CommonAttentionMetadata,
-    create_fast_prefill_custom_backend)
-=======
-from vllm.multimodal.inputs import (BatchedTensorInputs, MultiModalKwargsItem,
-                                    PlaceholderRange)
-from vllm.multimodal.utils import group_mm_kwargs_by_modality
-from vllm.pooling_params import PoolingParams
-from vllm.sampling_params import SamplingType
-from vllm.sequence import IntermediateTensors, PoolerOutput
-from vllm.tasks import GenerationTask, PoolingTask, SupportedTask
-from vllm.utils import (STR_DTYPE_TO_TORCH_DTYPE, DeviceMemoryProfiler,
-                        GiB_bytes, check_use_alibi, get_dtype_size,
-                        is_pin_memory_available, round_up, supports_dynamo)
-from vllm.v1.attention.backends.flash_attn import AttentionMetadata
-from vllm.v1.attention.backends.gdn_attn import GDNAttentionMetadataBuilder
-from vllm.v1.attention.backends.utils import (
-    AttentionCGSupport, AttentionMetadataBuilder, CommonAttentionMetadata,
-    create_fast_prefill_custom_backend,
-    reorder_batch_to_split_decodes_and_prefills, split_attn_metadata)
->>>>>>> 064cac7b
+from vllm.v1.attention.backends.utils import (AttentionCGSupport,
+                                              CommonAttentionMetadata)
 from vllm.v1.cudagraph_dispatcher import CudagraphDispatcher
 # yapf conflicts with isort for this block
 # yapf: disable
-from vllm.v1.kv_cache_interface import (AttentionSpec,
-                                        EncoderOnlyAttentionSpec,
+from vllm.v1.kv_cache_interface import (EncoderOnlyAttentionSpec,
                                         KVCacheConfig, KVCacheSpec)
 # yapf: enable
 from vllm.v1.outputs import (EMPTY_MODEL_RUNNER_OUTPUT, AsyncModelRunnerOutput,
@@ -74,32 +53,20 @@
 from vllm.v1.spec_decode.medusa import MedusaProposer
 from vllm.v1.spec_decode.metadata import SpecDecodeMetadata
 from vllm.v1.spec_decode.ngram_proposer import NgramProposer
-<<<<<<< HEAD
 from vllm.v1.utils import record_function_or_nullcontext
 from vllm.v1.worker.gpu_input_batch import InputBatch, prepare_inputs
 from vllm.v1.worker.gpu_worker_states import RequestState
-=======
-from vllm.v1.structured_output.utils import apply_grammar_bitmask
-from vllm.v1.utils import CpuGpuBuffer, record_function_or_nullcontext
-from vllm.v1.worker.gpu_input_batch import CachedRequestState, InputBatch
-from vllm.v1.worker.gpu_ubatch_wrapper import UBatchWrapper
->>>>>>> 064cac7b
 from vllm.v1.worker.kv_connector_model_runner_mixin import (
     KVConnectorModelRunnerMixin)
 from vllm.v1.worker.lora_model_runner_mixin import LoRAModelRunnerMixin
-from vllm.v1.worker.ubatch_splitting import get_dp_padding_ubatch, ubatch_split
+from vllm.v1.worker.ubatch_splitting import get_dp_padding_ubatch
 from vllm.v1.worker.ubatch_utils import UBatchSlice, UBatchSlices
 from vllm.v1.worker.utils import is_residual_scattered_for_sp
 
 from .utils import AttentionGroup, MultiModalBudget, bind_kv_cache
 
 if TYPE_CHECKING:
-<<<<<<< HEAD
-    import xgrammar as xgr
-
-=======
-    from vllm.model_executor.model_loader.tensorizer import TensorizerConfig
->>>>>>> 064cac7b
+
     from vllm.v1.core.sched.output import SchedulerOutput
 
 logger = init_logger(__name__)
@@ -277,24 +244,8 @@
             self.rejection_sampler = RejectionSampler()
 
         # Request states.
-<<<<<<< HEAD
         self.max_num_cached_reqs = 2 * self.max_num_reqs
         self.req_states = RequestState(
-=======
-        self.requests: dict[str, CachedRequestState] = {}
-        self.comm_stream = torch.cuda.Stream()
-
-        # Input Batch
-        # NOTE(Chen): Ideally, we should initialize the input batch inside
-        # `initialize_kv_cache` based on the kv cache config. However, as in
-        # https://github.com/vllm-project/vllm/pull/18298, due to some unknown
-        # reasons, we have to initialize the input batch before `load_model`,
-        # quantization + weight offloading will fail otherwise. As a temporary
-        # solution, we initialize the input batch here, and re-initialize it
-        # in `initialize_kv_cache` if the block_sizes here is different from
-        # the block_sizes in the kv cache config.
-        self.input_batch = InputBatch(
->>>>>>> 064cac7b
             max_num_reqs=self.max_num_reqs,
             # We need to use the encoder length for encoder-decoer
             # because of KV cache for cross-attention.
@@ -411,481 +362,10 @@
             device="cpu",
             pin_memory=self.pin_memory)
 
-<<<<<<< HEAD
     def _prepare_inputs(
         self,
         scheduler_output: "SchedulerOutput",
     ) -> InputBatch:
-=======
-    def _make_buffer(self,
-                     *size: Union[int, torch.SymInt],
-                     dtype: torch.dtype,
-                     numpy: bool = True) -> CpuGpuBuffer:
-        return CpuGpuBuffer(*size,
-                            dtype=dtype,
-                            device=self.device,
-                            pin_memory=self.pin_memory,
-                            with_numpy=numpy)
-
-    def _init_model_kwargs(self, num_tokens: int):
-        model_kwargs = dict[str, Any]()
-
-        if not self.is_pooling_model:
-            return model_kwargs
-
-        num_reqs = self.input_batch.num_reqs
-        pooling_params = self.input_batch.get_pooling_params()
-
-        token_type_id_requests = dict[int, Any]()
-        for i, param in enumerate(pooling_params):
-            if param.extra_kwargs is not None and \
-            (token_types := param.extra_kwargs.get(
-                "compressed_token_type_ids")) is not None:
-                token_type_id_requests[i] = token_types
-
-        if len(token_type_id_requests) == 0:
-            return model_kwargs
-
-        seq_lens = self.seq_lens.gpu[:num_reqs]
-        token_type_ids = []
-
-        for i in range(num_reqs):
-            pos = token_type_id_requests.get(i, seq_lens[i])
-            ids = (torch.arange(seq_lens[i]) >= pos).int()
-            token_type_ids.append(ids)
-
-        model_kwargs["token_type_ids"] = torch.concat(token_type_ids).to(
-            device=self.device)
-        return model_kwargs
-
-    def _may_reorder_batch(self, scheduler_output: "SchedulerOutput") -> None:
-        """
-        Update the order of requests in the batch based on the attention
-        backend's needs. For example, some attention backends (namely MLA) may
-        want to separate requests based on if the attention computation will be
-        compute-bound or memory-bound.
-
-        Args:
-            scheduler_output: The scheduler output.
-        """
-        # Attention free models have zero kv_cache_goups, however models
-        # like Mamba are also attention free but use the kv_cache for
-        # keeping its internal state. This is why we check the number
-        # of kv_cache groups instead of solely checking
-        # for self.model_config.is_attention_free.
-        if len(self.kv_cache_config.kv_cache_groups) == 0:
-            return
-
-        if self.reorder_batch_threshold is not None:
-            # NOTE(lucas): currently no backend supports the custom masking
-            #  required for DCP with q_len > 1, so we assert here. Remove this
-            #  assert once the custom mask is support is added to FA3.
-            if self.dcp_world_size > 1:
-                assert self.reorder_batch_threshold == 1, \
-                    "DCP not support reorder_batch_threshold > 1 now."
-            reorder_batch_to_split_decodes_and_prefills(
-                self.input_batch,
-                scheduler_output,
-                decode_threshold=self.reorder_batch_threshold)
-
-    # Note: used for model runner override.
-    def _init_device_properties(self) -> None:
-        """Initialize attributes from torch.cuda.get_device_properties
-        """
-        self.device_properties = torch.cuda.get_device_properties(self.device)
-        self.num_sms = self.device_properties.multi_processor_count
-
-    # Note: used for model runner override.
-    def _sync_device(self) -> None:
-        torch.cuda.synchronize()
-
-    def _update_states(self, scheduler_output: "SchedulerOutput") -> None:
-        """Update the cached states and the persistent batch with the scheduler
-        output.
-
-        The updated states are used by the `_prepare_inputs` function to create
-        the input GPU tensors for the model.
-
-        The SamplingMetadata is updated and copied to the GPU if there is a
-        new/resumed/paused/finished request in the batch.
-        """
-        # Remove finished requests from the cached states.
-        for req_id in scheduler_output.finished_req_ids:
-            self.requests.pop(req_id, None)
-        # Remove the finished requests from the persistent batch.
-        # NOTE(woosuk): There could be an edge case where finished_req_ids and
-        # scheduled_req_ids overlap. This happens when a request is aborted and
-        # then resubmitted with the same ID. In this case, we treat them as two
-        # distinct requests - clearing the cached states for the first request
-        # and handling the second as a new request.
-        for req_id in scheduler_output.finished_req_ids:
-            self.input_batch.remove_request(req_id)
-
-        # Free the cached encoder outputs.
-        for mm_hash in scheduler_output.free_encoder_mm_hashes:
-            self.encoder_cache.pop(mm_hash, None)
-
-        # Remove the unscheduled requests from the persistent batch.
-        # NOTE(woosuk): The unscheduled requests are either preempted requests
-        # or running requests that are not scheduled in this step. We remove
-        # them from the persistent batch but keep their cached states since
-        # they will be scheduled again sometime in the future.
-        scheduled_req_ids = scheduler_output.num_scheduled_tokens.keys()
-        cached_req_ids = self.input_batch.req_id_to_index.keys()
-        unscheduled_req_ids = cached_req_ids - scheduled_req_ids
-        # NOTE(woosuk): The persistent batch optimization assumes that
-        # consecutive batches contain mostly the same requests. If batches
-        # have low request overlap (e.g., alternating between two distinct
-        # sets of requests), this optimization becomes very inefficient.
-        for req_id in unscheduled_req_ids:
-            self.input_batch.remove_request(req_id)
-
-        reqs_to_add: list[CachedRequestState] = []
-        # Add new requests to the cached states.
-        for new_req_data in scheduler_output.scheduled_new_reqs:
-            req_id = new_req_data.req_id
-            sampling_params = new_req_data.sampling_params
-            pooling_params = new_req_data.pooling_params
-
-            if sampling_params and \
-                sampling_params.sampling_type == SamplingType.RANDOM_SEED:
-                generator = torch.Generator(device=self.device)
-                generator.manual_seed(sampling_params.seed)
-            else:
-                generator = None
-
-            if self.is_pooling_model:
-                assert pooling_params is not None
-                task = pooling_params.task
-                assert task is not None, "You did not set `task` in the API"
-
-                model = cast(VllmModelForPooling, self.get_model())
-                to_update = model.pooler.get_pooling_updates(task)
-                to_update.apply(pooling_params)
-
-            req_state = CachedRequestState(
-                req_id=req_id,
-                prompt_token_ids=new_req_data.prompt_token_ids,
-                mm_features=new_req_data.mm_features,
-                sampling_params=sampling_params,
-                pooling_params=pooling_params,
-                generator=generator,
-                block_ids=new_req_data.block_ids,
-                num_computed_tokens=new_req_data.num_computed_tokens,
-                output_token_ids=[],
-                lora_request=new_req_data.lora_request,
-            )
-            self.requests[req_id] = req_state
-
-            # Only relevant for models using M-RoPE (e.g, Qwen2-VL)
-            if self.uses_mrope:
-                self._init_mrope_positions(req_state)
-
-            reqs_to_add.append(req_state)
-
-        # Update the states of the running/resumed requests.
-        is_last_rank = get_pp_group().is_last_rank
-        req_data = scheduler_output.scheduled_cached_reqs
-        for i, req_id in enumerate(req_data.req_ids):
-            req_state = self.requests[req_id]
-            num_computed_tokens = req_data.num_computed_tokens[i]
-            new_block_ids = req_data.new_block_ids[i]
-            resumed_from_preemption = req_data.resumed_from_preemption[i]
-
-            # Update the cached states.
-            req_state.num_computed_tokens = num_computed_tokens
-
-            if not is_last_rank:
-                # When using PP, the scheduler sends the sampled tokens back,
-                # because there's no direct communication between the first-
-                # stage worker and the last-stage worker.
-                new_token_ids = req_data.new_token_ids[i]
-                # Add the sampled token(s) from the previous step (if any).
-                # This doesn't include "unverified" tokens like spec tokens.
-                num_new_tokens = (num_computed_tokens + len(new_token_ids) -
-                                  req_state.num_tokens)
-                if num_new_tokens == 1:
-                    # Avoid slicing list in most common case.
-                    req_state.output_token_ids.append(new_token_ids[-1])
-                elif num_new_tokens > 0:
-                    req_state.output_token_ids.extend(
-                        new_token_ids[-num_new_tokens:])
-
-            # Update the block IDs.
-            if not resumed_from_preemption:
-                if new_block_ids is not None:
-                    # Append the new blocks to the existing block IDs.
-                    for block_ids, new_ids in zip(req_state.block_ids,
-                                                  new_block_ids):
-                        block_ids.extend(new_ids)
-            else:
-                assert new_block_ids is not None
-                # The request is resumed from preemption.
-                # Replace the existing block IDs with the new ones.
-                req_state.block_ids = new_block_ids
-
-            req_index = self.input_batch.req_id_to_index.get(req_id)
-            if req_index is None:
-                # The request is not in the persistent batch.
-                # The request was either preempted and resumed later, or was not
-                # scheduled in the previous step and needs to be added again.
-                reqs_to_add.append(req_state)
-                continue
-
-            # Update the persistent batch.
-            self.input_batch.num_computed_tokens_cpu[req_index] = (
-                num_computed_tokens)
-            if new_block_ids is not None:
-                self.input_batch.block_table.append_row(
-                    new_block_ids, req_index)
-
-            # For the last rank, we don't need to update the token_ids_cpu
-            # because the sampled tokens are already cached.
-            if not is_last_rank:
-                # Add new_token_ids to token_ids_cpu.
-                start_token_index = num_computed_tokens
-                end_token_index = num_computed_tokens + len(new_token_ids)
-                self.input_batch.token_ids_cpu[
-                    req_index,
-                    start_token_index:end_token_index] = new_token_ids
-                self.input_batch.num_tokens_no_spec[
-                    req_index] = end_token_index
-                self.input_batch.num_tokens[req_index] = end_token_index
-
-            # Add spec_token_ids to token_ids_cpu.
-            spec_token_ids = (
-                scheduler_output.scheduled_spec_decode_tokens.get(req_id, ()))
-            if spec_token_ids:
-                num_spec_tokens = len(spec_token_ids)
-                start_index = self.input_batch.num_tokens_no_spec[req_index]
-                end_token_index = start_index + num_spec_tokens
-                self.input_batch.token_ids_cpu[
-                    req_index, start_index:end_token_index] = spec_token_ids
-                # NOTE(woosuk): `num_tokens` here may include spec tokens.
-                self.input_batch.num_tokens[req_index] += num_spec_tokens
-
-        # Add the new or resumed requests to the persistent batch.
-        # The smaller empty indices are filled first.
-        for request in reqs_to_add:
-            self.input_batch.add_request(request)
-
-        # Condense the batched states if there are gaps left by removed requests
-        self.input_batch.condense()
-        # Allow attention backend to reorder the batch, potentially
-        self._may_reorder_batch(scheduler_output)
-        # Refresh batch metadata with any pending updates.
-        self.input_batch.refresh_metadata()
-
-    def _update_states_after_model_execute(
-            self, output_token_ids: torch.Tensor) -> None:
-        """Update the cached states after model execution.
-
-        This is used for MTP/EAGLE for hybrid models, as in linear attention,
-        only the last token's state is kept. In MTP/EAGLE, for draft tokens
-        the state are kept util we decide how many tokens are accepted for
-        each sequence, and a shifting is done during the next iteration
-        based on the number of accepted tokens.
-        """
-        if not self.model_config.is_hybrid or not self.speculative_config:
-            return
-
-        # Find the number of accepted tokens for each sequence.
-        num_accepted_tokens = (torch.cat(
-            [
-                output_token_ids,
-                torch.full((output_token_ids.size(0), 1),
-                           -1,
-                           device=output_token_ids.device),
-            ],
-            dim=1) == -1).int().argmax(-1).cpu().numpy()
-        for i, num_tokens in enumerate(num_accepted_tokens):
-            self.input_batch.num_accepted_tokens_cpu[i] = num_tokens
-
-    def _init_mrope_positions(self, req_state: CachedRequestState):
-        image_grid_thw = []
-        video_grid_thw = []
-        second_per_grid_ts = []
-        audio_feature_lengths = []
-        use_audio_in_video = False
-        for mm_feature in req_state.mm_features:
-            mm_item = mm_feature.data
-            if mm_item is None:
-                continue
-            mm_input = mm_item.get_data()
-            if (t := mm_input.get("image_grid_thw")) is not None:
-                image_grid_thw.append(t.tolist())
-            if (t := mm_input.get("video_grid_thw")) is not None:
-                video_grid_thw.append(t.tolist())
-            if (t := mm_input.get("second_per_grid_ts")) is not None:
-                second_per_grid_ts.append(t)
-            if (t := mm_input.get("audio_feature_lengths")) is not None:
-                audio_feature_lengths.append(t)
-            if mm_input.get("use_audio_in_video") is True:
-                use_audio_in_video = True
-
-        req_state.mrope_positions, req_state.mrope_position_delta = \
-            MRotaryEmbedding.get_input_positions_tensor(
-                req_state.prompt_token_ids,
-                hf_config=self.model_config.hf_config,
-                image_grid_thw=image_grid_thw,
-                video_grid_thw=video_grid_thw,
-                second_per_grid_ts=second_per_grid_ts,
-                audio_feature_lengths=audio_feature_lengths,
-                use_audio_in_video=use_audio_in_video,
-            )
-
-    def _extract_mm_kwargs(
-        self,
-        scheduler_output: "SchedulerOutput",
-    ) -> BatchedTensorInputs:
-        if not scheduler_output or not self.is_multimodal_raw_input_only_model:
-            return {}
-
-        mm_kwargs = list[MultiModalKwargsItem]()
-        for req in scheduler_output.scheduled_new_reqs:
-            for feature in req.mm_features:
-                if feature.data is not None:
-                    mm_kwargs.append(feature.data)
-
-        # Input all modalities at once
-        mm_kwargs_combined: BatchedTensorInputs = {}
-        for _, _, mm_kwargs_group in group_mm_kwargs_by_modality(
-                mm_kwargs,
-                device=self.device,
-                pin_memory=self.pin_memory,
-        ):
-            mm_kwargs_combined.update(mm_kwargs_group)
-
-        return mm_kwargs_combined
-
-    def _dummy_mm_kwargs(self, num_seqs: int) -> BatchedTensorInputs:
-        if not self.is_multimodal_raw_input_only_model:
-            return {}
-
-        mm_budget = self.mm_budget
-        assert mm_budget is not None
-
-        dummy_modality = mm_budget.get_modality_with_max_tokens()
-        return self._get_mm_dummy_batch(dummy_modality, num_seqs)
-
-    def _get_cumsum_and_arange(
-        self,
-        num_tokens: np.ndarray,
-        cumsum_dtype: Optional[np.dtype] = None,
-    ) -> tuple[np.ndarray, np.ndarray]:
-        """Get the cumulative sum and batched arange of the given array.
-        # E.g., [2, 5, 3] -> ([2, 7, 10], [0, 1, 0, 1, 2, 3, 4, 0, 1, 2])
-        # Equivalent to but faster than:
-        # np.concatenate([np.arange(n) for n in num_tokens])
-        """
-        # Step 1. [2, 5, 3] -> [2, 7, 10]
-        cu_num_tokens = np.cumsum(num_tokens, dtype=cumsum_dtype)
-        total_num_tokens = cu_num_tokens[-1]
-        # Step 2. [2, 7, 10] -> [0, 0, 2, 2, 2, 2, 2, 7, 7, 7]
-        cumsums_offsets = np.repeat(cu_num_tokens - num_tokens, num_tokens)
-        # Step 3. [0, 1, 0, 1, 2, 3, 4, 0, 1, 2]
-        arange = self.arange_np[:total_num_tokens] - cumsums_offsets
-
-        return cu_num_tokens, arange
-
-    def _prepare_input_ids(self, total_num_scheduled_tokens: int,
-                           cu_num_tokens: np.ndarray) -> None:
-        """Prepare the input IDs for the current batch.
-        
-        Carefully handles the `prev_sampled_token_ids` which can be cached
-        from the previous engine iteration, in which case those tokens on the
-        GPU need to be copied into the corresponding slots into input_ids."""
-
-        if self.input_batch.prev_sampled_token_ids is None:
-            # Normal scheduling case
-            self.input_ids.copy_to_gpu(total_num_scheduled_tokens)
-            return
-
-        # Async scheduling case, where some decode requests from the previous
-        # iteration won't have entries in input_ids_cpu and need to be copied
-        # on the GPU from prev_sampled_token_ids.
-        prev_req_id_to_index = self.input_batch.prev_req_id_to_index
-        assert prev_req_id_to_index is not None
-        flattened_indices = []
-        prev_common_req_indices = []
-        indices_match = True
-        max_flattened_index = -1
-        for req_id, cur_index in self.input_batch.req_id_to_index.items():
-            if (prev_index := prev_req_id_to_index.get(req_id)) is not None:
-                prev_common_req_indices.append(prev_index)
-                # We need to compute the flattened input_ids index of the
-                # last token in each common request.
-                flattened_index = cu_num_tokens[cur_index].item() - 1
-                flattened_indices.append(flattened_index)
-                indices_match &= (prev_index == flattened_index)
-                max_flattened_index = max(max_flattened_index, flattened_index)
-        num_commmon_tokens = len(flattened_indices)
-        if num_commmon_tokens < total_num_scheduled_tokens:
-            # If not all requests are decodes from the last iteration,
-            # We need to copy the input_ids_cpu to the GPU first.
-            self.input_ids.copy_to_gpu(total_num_scheduled_tokens)
-        if num_commmon_tokens == 0:
-            # No requests in common with the previous iteration
-            # So input_ids_cpu will have all the input ids.
-            return
-        if indices_match and max_flattened_index == (num_commmon_tokens - 1):
-            # Common-case optimization: the batch is unchanged
-            # and no reordering happened.
-            # The indices are both the same permutation of 0..N-1 so
-            # we can copy directly using a single slice.
-            self.input_ids.gpu[:num_commmon_tokens].copy_(
-                self.input_batch.prev_sampled_token_ids[:num_commmon_tokens,
-                                                        0],
-                non_blocking=True)
-            return
-        # Upload the index tensors asynchronously
-        # so the scatter can be non-blocking.
-        input_ids_index_tensor = torch.tensor(flattened_indices,
-                                              dtype=torch.int64,
-                                              pin_memory=self.pin_memory).to(
-                                                  self.device,
-                                                  non_blocking=True)
-        prev_common_req_indices_tensor = torch.tensor(
-            prev_common_req_indices,
-            dtype=torch.int64,
-            pin_memory=self.pin_memory).to(self.device, non_blocking=True)
-        self.input_ids.gpu.scatter_(
-            dim=0,
-            index=input_ids_index_tensor,
-            src=self.input_batch.prev_sampled_token_ids[
-                prev_common_req_indices_tensor, 0])
-
-    def _get_encoder_seq_lens(
-        self,
-        scheduler_output: "SchedulerOutput",
-        kv_cache_spec: KVCacheSpec,
-        num_reqs: int,
-    ) -> Optional[np.ndarray]:
-        if not isinstance(kv_cache_spec, CrossAttentionSpec):
-            return None
-
-        # Build encoder_seq_lens array mapping request indices to
-        # encoder lengths for inputs scheduled in this batch
-        encoder_seq_lens = np.zeros(num_reqs, dtype=np.int32)
-        for req_id in scheduler_output.scheduled_encoder_inputs:
-            req_index = self.input_batch.req_id_to_index[req_id]
-            encoder_seq_lens[req_index] = self.max_encoder_len
-
-        return encoder_seq_lens
-
-    def _prepare_inputs(
-        self, scheduler_output: "SchedulerOutput"
-    ) -> tuple[PerLayerAttnMetadata, torch.Tensor,
-               Optional[SpecDecodeMetadata], np.ndarray,
-               Optional[CommonAttentionMetadata], int, Optional[UBatchSlices],
-               Optional[torch.Tensor]]:
-        """
-        :return: tuple[
-            attn_metadata: layer-to-attention_metadata mapping,
-            logits_indices, spec_decode_metadata
-        ]
-        """
->>>>>>> 064cac7b
         total_num_scheduled_tokens = scheduler_output.total_num_scheduled_tokens
         assert total_num_scheduled_tokens > 0
         num_reqs = len(scheduler_output.num_scheduled_tokens)
@@ -933,54 +413,15 @@
         # tensors from CPU to GPU, because they may include paddings needed
         # for full CUDA graph mode.
         self.query_start_loc.copy_to_gpu()
-<<<<<<< HEAD
-=======
-        query_start_loc = self.query_start_loc.gpu[:num_reqs + 1]
-
-        num_tokens_unpadded = scheduler_output.total_num_scheduled_tokens
-        num_tokens_padded = num_tokens_unpadded + self.get_local_padding(
-            num_tokens_unpadded)
-        ubatch_slices, num_tokens_after_padding = \
-            ubatch_split(max_num_scheduled_tokens,
-                         num_tokens_unpadded,
-                         num_tokens_padded,
-                         self.vllm_config)
-
-        self.seq_lens.np[:num_reqs] = (
-            self.input_batch.num_computed_tokens_cpu[:num_reqs] +
-            num_scheduled_tokens)
-        # Fill unused with 0 for full cuda graph mode.
-        self.seq_lens.np[num_reqs:].fill(0)
->>>>>>> 064cac7b
         self.seq_lens.copy_to_gpu()
         query_start_loc = self.query_start_loc.gpu[:num_reqs + 1]
         max_query_len = int(num_scheduled_tokens.max())
         seq_lens = self.seq_lens.gpu[:num_reqs]
         max_seq_len = int(self.seq_lens.np[:num_reqs].max())
 
-<<<<<<< HEAD
         # Compute the slot mappings on GPUs.
         slot_mappings = self.block_tables.compute_slot_mappings(
             query_start_loc, self.positions.gpu[:total_num_scheduled_tokens])
-=======
-        num_tokens = [
-            self.requests[r].num_tokens for r in self.input_batch.req_ids
-        ]
-        num_tokens_np = np.array(num_tokens, dtype=np.int32)
-
-        # Record the index of requests that should not be sampled,
-        # so that we could clear the sampled tokens before returning
-        discard_requests_mask = self.seq_lens.np[:num_reqs] < num_tokens_np
-        discard_request_indices = np.nonzero(discard_requests_mask)[0]
-        self.num_discarded_requests = len(discard_request_indices)
-        self.discard_request_indices.np[:self.num_discarded_requests] = (
-            discard_request_indices)
-
-        self.discard_request_indices.copy_to_gpu(self.num_discarded_requests)
-
-        # Copy the tensors to the GPU.
-        self._prepare_input_ids(total_num_scheduled_tokens, cu_num_tokens)
->>>>>>> 064cac7b
 
         # Calculate M-RoPE positions.
         # Only relevant for models using M-RoPE (e.g, Qwen2-VL)
@@ -1017,13 +458,6 @@
             logits_indices_padded = self._prepare_kv_sharing_fast_prefill(
                 logits_indices)
 
-<<<<<<< HEAD
-=======
-        attn_metadata: PerLayerAttnMetadata = {}
-        if ubatch_slices is not None:
-            attn_metadata = [dict() for _ in range(len(ubatch_slices))]
-
->>>>>>> 064cac7b
         # Used in the below loop.
         query_start_loc_cpu = self.query_start_loc.cpu[:num_reqs + 1]
         seq_lens_cpu = self.seq_lens.cpu[:num_reqs]
@@ -1061,20 +495,8 @@
                 )
                 num_common_prefix_blocks = 0
             else:
-<<<<<<< HEAD
                 blk_table_tensor = block_tables[kv_cache_group_id]
                 slot_mapping = slot_mappings[kv_cache_group_id]
-=======
-                blk_table = self.input_batch.block_table[kv_cache_group_id]
-                blk_table_tensor = blk_table.get_device_tensor(num_reqs)
-                slot_mapping = blk_table.slot_mapping.gpu[:
-                                                          total_num_scheduled_tokens]
-
-                # Fill unused with -1. Needed for reshape_and_cache in full cuda
-                # graph mode.
-                blk_table.slot_mapping.gpu[total_num_scheduled_tokens:].fill_(
-                    -1)
->>>>>>> 064cac7b
                 num_common_prefix_blocks = (
                     scheduler_output.
                     num_common_prefix_blocks[kv_cache_group_id])
@@ -1148,7 +570,6 @@
         if self.lora_config:
             self.set_active_loras(self.input_batch, num_scheduled_tokens)
 
-<<<<<<< HEAD
         return InputBatch(
             req_ids=req_ids,
             num_scheduled_tokens=num_scheduled_tokens,
@@ -1163,617 +584,6 @@
             spec_decode_common_attn_metadata=spec_decode_common_attn_metadata,
             logits_indices=logits_indices,
         )
-=======
-        return (attn_metadata, logits_indices, spec_decode_metadata,
-                num_scheduled_tokens, spec_decode_common_attn_metadata,
-                max_num_scheduled_tokens, ubatch_slices,
-                num_tokens_after_padding)
-
-    def _compute_cascade_attn_prefix_len(
-        self,
-        num_scheduled_tokens: np.ndarray,
-        num_common_prefix_blocks: int,
-        kv_cache_spec: KVCacheSpec,
-        attn_metadata_builder: AttentionMetadataBuilder,
-    ) -> int:
-        """Compute the length of the common prefix for cascade attention.
-
-        NOTE(woosuk): The common prefix length returned by this function
-        represents the length used specifically for cascade attention, not the
-        actual number of tokens shared between requests. When cascade attention
-        is disabled (use_cascade=False), this function returns 0 even if
-        requests share common tokens. Additionally, the common prefix length is
-        truncated to a multiple of the block size and may be further truncated
-        due to implementation details explained below.
-
-        Args:
-            num_scheduled_tokens: Number of tokens scheduled per request.
-            num_common_prefix_blocks: Number of shared KV cache blocks.
-
-        Returns:
-            int: Length of common prefix in tokens.
-        """
-        common_prefix_len = num_common_prefix_blocks * kv_cache_spec.block_size
-        if common_prefix_len == 0:
-            # Common case.
-            return 0
-
-        # NOTE(woosuk): Cascade attention uses two attention kernels: one
-        # for the common prefix and the other for the rest. For the first
-        # kernel, we concatenate all the query tokens (possibly from
-        # different requests) and treat them as if they are from the same
-        # request. Then, we use bi-directional attention to process the
-        # common prefix in the KV cache. Importantly, this means that the
-        # first kernel does not do any masking.
-
-        # Consider the following example:
-        # Request 1's input query: [D, E, X]
-        # Request 1's kv cache: [A, B, C, D, E, X]
-        # Request 1's num_computed_tokens: 3 (i.e., [A, B, C])
-        # Request 2's input query: [E, Y]
-        # Request 2's kv cache: [A, B, C, D, E, Y]
-        # Request 2's num_computed_tokens: 4 (i.e., [A, B, C, D])
-
-        # If we use [A, B, C, D, E] as the common prefix, then the
-        # first kernel will compute the bi-directional attention between
-        # input query [D, E, X, E, Y] and common prefix [A, B, C, D, E].
-        # However, this is wrong because D in Request 1 should not attend to
-        # E in the common prefix (i.e., we need masking).
-        # To avoid this, [A, B, C, D] should be the common prefix.
-        # That is, the common prefix should be capped by the minimum
-        # num_computed_tokens among the requests, and plus one to include
-        # the first token of the query.
-
-        # In practice, we use [A, B, C] as the common prefix, instead of
-        # [A, B, C, D] (i.e., the common prefix is capped by the minimum
-        # num_computed_tokens, without plus one).
-        # This is because of an implementation detail: We want to always
-        # use two kernels for cascade attention. Let's imagine:
-        # Request 3's input query: [D]
-        # Request 3's kv cache: [A, B, C, D]
-        # Request 3's num_computed_tokens: 3 (i.e., [A, B, C])
-        # If we use [A, B, C, D] as the common prefix for Request 1-3,
-        # then Request 3 will be processed only by the first kernel,
-        # and the second kernel will get an empty input. While this is not
-        # a fundamental problem, our current implementation does not support
-        # this case.
-        num_reqs = len(num_scheduled_tokens)
-        common_prefix_len = min(
-            common_prefix_len,
-            self.input_batch.num_computed_tokens_cpu[:num_reqs].min())
-        # common_prefix_len should be a multiple of the block size.
-        common_prefix_len = (common_prefix_len // kv_cache_spec.block_size *
-                             kv_cache_spec.block_size)
-        use_sliding_window = (isinstance(kv_cache_spec, SlidingWindowSpec) or
-                              (isinstance(kv_cache_spec, FullAttentionSpec)
-                               and kv_cache_spec.sliding_window is not None))
-        use_local_attention = (
-            isinstance(kv_cache_spec, ChunkedLocalAttentionSpec)
-            or (isinstance(kv_cache_spec, FullAttentionSpec)
-                and kv_cache_spec.attention_chunk_size is not None))
-        assert isinstance(kv_cache_spec, AttentionSpec)
-        use_cascade = attn_metadata_builder.use_cascade_attention(
-            common_prefix_len=common_prefix_len,
-            query_lens=num_scheduled_tokens,
-            num_query_heads=self.num_query_heads,
-            num_kv_heads=kv_cache_spec.num_kv_heads,
-            use_alibi=self.use_alibi,
-            use_sliding_window=use_sliding_window,
-            use_local_attention=use_local_attention,
-            num_sms=self.num_sms,
-        )
-        return common_prefix_len if use_cascade else 0
-
-    def _calc_mrope_positions(self, scheduler_output: "SchedulerOutput"):
-        mrope_pos_ptr = 0
-        for index, req_id in enumerate(self.input_batch.req_ids):
-            req = self.requests[req_id]
-            assert req.mrope_positions is not None
-
-            num_computed_tokens = \
-                self.input_batch.num_computed_tokens_cpu[index]
-            num_scheduled_tokens = \
-                scheduler_output.num_scheduled_tokens[req_id]
-            num_prompt_tokens = len(req.prompt_token_ids)
-
-            if num_computed_tokens + num_scheduled_tokens > num_prompt_tokens:
-                prompt_part_len = max(0,
-                                      num_prompt_tokens - num_computed_tokens)
-                completion_part_len = max(
-                    0, num_scheduled_tokens - prompt_part_len)
-            else:
-                prompt_part_len = num_scheduled_tokens
-                completion_part_len = 0
-
-            assert num_scheduled_tokens == prompt_part_len + completion_part_len
-
-            if prompt_part_len > 0:
-                # prompt's mrope_positions are pre-computed
-                dst_start = mrope_pos_ptr
-                dst_end = mrope_pos_ptr + prompt_part_len
-                src_start = num_computed_tokens
-                src_end = num_computed_tokens + prompt_part_len
-
-                self.mrope_positions.cpu[:, dst_start:dst_end] = (
-                    req.mrope_positions[:, src_start:src_end])
-                mrope_pos_ptr += prompt_part_len
-
-            if completion_part_len > 0:
-                # compute completion's mrope_positions on-the-fly
-                dst_start = mrope_pos_ptr
-                dst_end = mrope_pos_ptr + completion_part_len
-
-                MRotaryEmbedding.get_next_input_positions_tensor(
-                    out=self.mrope_positions.np,
-                    out_offset=dst_start,
-                    mrope_position_delta=req.mrope_position_delta,
-                    context_len=num_computed_tokens + prompt_part_len,
-                    num_new_tokens=completion_part_len,
-                )
-
-                mrope_pos_ptr += completion_part_len
-
-    def _calc_spec_decode_metadata(
-        self,
-        num_draft_tokens: np.ndarray,
-        cu_num_scheduled_tokens: np.ndarray,
-    ) -> SpecDecodeMetadata:
-        # Inputs:
-        # cu_num_scheduled_tokens:  [  4, 104, 107, 207, 209]
-        # num_draft_tokens:         [  3,   0,   2,   0,   1]
-        # Outputs:
-        # cu_num_draft_tokens:      [  3,   3,   5,   5,   6]
-        # logits_indices:           [  0,   1,   2,   3, 103, 104, 105, 106,
-        #                            206, 207, 208]
-        # target_logits_indices:    [  0,   1,   2,   5,   6,   9]
-        # bonus_logits_indices:     [  3,   4,   7,   8,  10]
-
-        # Compute the logits indices.
-        # [4, 1, 3, 1, 2]
-        num_sampled_tokens = num_draft_tokens + 1
-
-        # Step 1. cu_num_sampled_tokens: [4, 5, 8, 9, 11]
-        # arange: [0, 1, 2, 3, 0, 0, 1, 2, 0, 0, 1]
-        cu_num_sampled_tokens, arange = self._get_cumsum_and_arange(
-            num_sampled_tokens, cumsum_dtype=np.int32)
-        # Step 2. [0, 0, 0, 0, 103, 104, 104, 104, 206, 207, 207]
-        logits_indices = np.repeat(
-            cu_num_scheduled_tokens - num_sampled_tokens, num_sampled_tokens)
-        # Step 3. [0, 1, 2, 3, 103, 104, 105, 106, 206, 207, 208]
-        logits_indices += arange
-
-        # Compute the bonus logits indices.
-        bonus_logits_indices = cu_num_sampled_tokens - 1
-
-        # Compute the draft logits indices.
-        # cu_num_draft_tokens: [3, 3, 5, 5, 6]
-        # arange: [0, 1, 2, 0, 1, 0]
-        cu_num_draft_tokens, arange = self._get_cumsum_and_arange(
-            num_draft_tokens, cumsum_dtype=np.int32)
-        # [0, 0, 0, 5, 5, 9]
-        target_logits_indices = np.repeat(
-            cu_num_sampled_tokens - num_sampled_tokens, num_draft_tokens)
-        # [0, 1, 2, 5, 6, 9]
-        target_logits_indices += arange
-
-        # TODO: Optimize the CPU -> GPU copy.
-        cu_num_draft_tokens = torch.from_numpy(cu_num_draft_tokens).to(
-            self.device, non_blocking=True)
-        logits_indices = torch.from_numpy(logits_indices).to(self.device,
-                                                             non_blocking=True)
-        target_logits_indices = torch.from_numpy(target_logits_indices).to(
-            self.device, non_blocking=True)
-        bonus_logits_indices = torch.from_numpy(bonus_logits_indices).to(
-            self.device, non_blocking=True)
-
-        # Compute the draft token ids.
-        # draft_token_indices:      [  1,   2,   3, 105, 106, 208]
-        draft_token_ids = self.input_ids.gpu[logits_indices]
-        draft_token_ids = draft_token_ids[target_logits_indices + 1]
-
-        metadata = SpecDecodeMetadata(
-            draft_token_ids=draft_token_ids,
-            num_draft_tokens=num_draft_tokens.tolist(),
-            cu_num_draft_tokens=cu_num_draft_tokens,
-            target_logits_indices=target_logits_indices,
-            bonus_logits_indices=bonus_logits_indices,
-            logits_indices=logits_indices,
-        )
-        return metadata
-
-    def _prepare_kv_sharing_fast_prefill(
-        self,
-        logits_indices: torch.Tensor,
-    ) -> torch.Tensor:
-        assert self.kv_sharing_fast_prefill_logits_indices is not None
-        num_logits = logits_indices.shape[0]
-        assert num_logits > 0
-        self.kv_sharing_fast_prefill_logits_indices[:num_logits].copy_(
-            logits_indices)
-        # There might have leftover indices in logits_indices[num_logits:]
-        # from previous iterations, whose values may be greater than the
-        # batch size in the current iteration. To ensure indices are always
-        # valid, we fill the padded indices with the last index.
-        self.kv_sharing_fast_prefill_logits_indices[num_logits:].fill_(
-            logits_indices[-1].item())
-        if (self.compilation_config.cudagraph_mode != CUDAGraphMode.NONE
-                and num_logits <= self.cudagraph_batch_sizes[-1]):
-            # Use piecewise CUDA graphs.
-            # Add padding to the batch size.
-            num_logits_padded = self.vllm_config.pad_for_cudagraph(num_logits)
-        else:
-            num_logits_padded = num_logits
-        logits_indices_padded = (
-            self.kv_sharing_fast_prefill_logits_indices[:num_logits_padded])
-        return logits_indices_padded
-
-    def _batch_mm_kwargs_from_scheduler(
-        self,
-        scheduler_output: "SchedulerOutput",
-    ) -> tuple[list[MultiModalKwargsItem], list[tuple[str, PlaceholderRange]]]:
-        """Batch multimodal kwargs from scheduled encoder inputs.
-
-        Args:
-            scheduler_output: The scheduler output containing scheduled encoder
-              inputs.
-
-        Returns:
-            A tuple of (mm_kwargs, req_ids_pos) where:
-            - mm_kwargs: List of multimodal kwargs items to be batched
-            - mm_hashes_pos: List of (mm_hash, position_info) tuples
-        """
-        scheduled_encoder_inputs = scheduler_output.scheduled_encoder_inputs
-        if not scheduled_encoder_inputs:
-            return [], []
-        # Batch the multi-modal inputs.
-        mm_kwargs = list[MultiModalKwargsItem]()
-        # list of tuple (mm_hash, position_info)
-        mm_hashes_pos = list[tuple[str, PlaceholderRange]]()
-        for req_id, encoder_input_ids in scheduled_encoder_inputs.items():
-            req_state = self.requests[req_id]
-
-            for mm_input_id in encoder_input_ids:
-                mm_feature = req_state.mm_features[mm_input_id]
-                mm_hash = mm_feature.identifier
-                mm_kwargs.append(mm_feature.data)
-                mm_hashes_pos.append((mm_hash, mm_feature.mm_position))
-
-        return mm_kwargs, mm_hashes_pos
-
-    def _execute_mm_encoder(self, scheduler_output: "SchedulerOutput"):
-        # Batch the multi-modal inputs using the helper method.
-        mm_kwargs, mm_hashes_pos = self._batch_mm_kwargs_from_scheduler(
-            scheduler_output)
-
-        if not mm_kwargs:
-            return
-
-        # Batch mm inputs as much as we can: if a request in the batch has
-        # multiple modalities or a different modality than the previous one,
-        # we process it separately to preserve item order.
-        # FIXME(ywang96): This is a hacky way to deal with multiple modalities
-        # in the same batch while still being able to benefit from batching
-        # multimodal inputs. The proper solution should be reordering the
-        # encoder outputs.
-        encoder_outputs = []
-        for _, num_items, mm_kwargs_group in group_mm_kwargs_by_modality(
-                mm_kwargs,
-                device=self.device,
-                pin_memory=self.pin_memory,
-        ):
-            # Run the encoder.
-            # `curr_group_outputs` is either of the following:
-            # 1. A tensor of shape (num_items, feature_size, hidden_size)
-            # in case feature_size is fixed across all multimodal items.
-            # 2. A list or tuple (length: num_items) of tensors, each of shape
-            # (feature_size, hidden_size) in case the feature size is dynamic
-            # depending on the input multimodal items.
-            curr_group_outputs = self.model.get_multimodal_embeddings(
-                **mm_kwargs_group)
-
-            sanity_check_mm_encoder_outputs(
-                curr_group_outputs,
-                expected_num_items=num_items,
-            )
-
-            for output in curr_group_outputs:
-                encoder_outputs.append(output)
-
-        # Cache the encoder outputs by mm_hash
-        for (mm_hash, pos_info), output in zip(mm_hashes_pos, encoder_outputs):
-            self.encoder_cache[mm_hash] = scatter_mm_placeholders(
-                output,
-                is_embed=pos_info.is_embed,
-            )
-
-    def _gather_mm_embeddings(
-        self,
-        scheduler_output: "SchedulerOutput",
-        shift_computed_tokens: int = 0,
-    ) -> list[torch.Tensor]:
-        mm_embeds: list[torch.Tensor] = []
-        for req_id in self.input_batch.req_ids:
-            num_scheduled_tokens = scheduler_output.num_scheduled_tokens[
-                req_id]
-            req_state = self.requests[req_id]
-            num_computed_tokens = \
-                req_state.num_computed_tokens + shift_computed_tokens
-            for mm_feature in req_state.mm_features:
-                pos_info = mm_feature.mm_position
-                start_pos = pos_info.offset
-                num_encoder_tokens = pos_info.length
-
-                # The encoder output is needed if the two ranges overlap:
-                # [num_computed_tokens,
-                #  num_computed_tokens + num_scheduled_tokens) and
-                # [start_pos, start_pos + num_encoder_tokens)
-                if start_pos >= num_computed_tokens + num_scheduled_tokens:
-                    # The encoder output is not needed in this step.
-                    break
-                if start_pos + num_encoder_tokens <= num_computed_tokens:
-                    # The encoder output is already processed and stored
-                    # in the decoder's KV cache.
-                    continue
-
-                start_idx = max(num_computed_tokens - start_pos, 0)
-                end_idx = min(
-                    num_computed_tokens - start_pos + num_scheduled_tokens,
-                    num_encoder_tokens,
-                )
-                assert start_idx < end_idx
-
-                mm_hash = mm_feature.identifier
-                encoder_output = self.encoder_cache.get(mm_hash, None)
-                assert encoder_output is not None,\
-                    f"Encoder cache miss for {mm_hash}."
-
-                if (is_embed := pos_info.is_embed) is not None:
-                    is_embed = is_embed[start_idx:end_idx]
-
-                mm_embeds_item = gather_mm_placeholders(
-                    encoder_output[start_idx:end_idx],
-                    is_embed=is_embed,
-                )
-                mm_embeds.append(mm_embeds_item)
-        return mm_embeds
-
-    def _extract_encoder_inputs(
-        self,
-        scheduler_output: "SchedulerOutput",
-    ) -> dict[str, torch.Tensor]:
-        """Extract encoder inputs for encoder-decoder models.
-
-        This method extracts multimodal input features from scheduled encoder
-        inputs and formats them for the encoder-decoder model forward pass.
-        """
-        # Batch the multi-modal inputs using the helper method.
-        mm_kwargs, _ = self._batch_mm_kwargs_from_scheduler(scheduler_output)
-
-        if not mm_kwargs:
-            return {}
-
-        # Group MM kwargs by modality and extract features
-        encoder_features = {}
-        for _, _, mm_kwargs_group in group_mm_kwargs_by_modality(
-                mm_kwargs,
-                device=self.device,
-                pin_memory=self.pin_memory,
-        ):
-            # Add the grouped features to encoder_features dict
-            # This allows the model to receive them as kwargs (e.g.,
-            # input_features=...)
-            encoder_features.update(mm_kwargs_group)
-
-        return encoder_features
-
-    def get_model(self) -> nn.Module:
-        # get raw model out of the cudagraph wrapper.
-        if isinstance(self.model, (CUDAGraphWrapper, UBatchWrapper)):
-            return self.model.unwrap()
-        return self.model
-
-    def get_supported_generation_tasks(self) -> list[GenerationTask]:
-        model = self.get_model()
-        supported_tasks = list[GenerationTask]()
-
-        if is_text_generation_model(model):
-            supported_tasks.append("generate")
-
-        if supports_transcription(model):
-            if model.supports_transcription_only:
-                return ["transcription"]
-
-            supported_tasks.append("transcription")
-
-        return supported_tasks
-
-    def get_supported_pooling_tasks(self) -> list[PoolingTask]:
-        model = self.get_model()
-        if not is_pooling_model(model):
-            return []
-
-        supported_tasks = list(model.pooler.get_supported_tasks())
-
-        if (self.scheduler_config.chunked_prefill_enabled
-                and "encode" in supported_tasks):
-            supported_tasks.remove("encode")
-
-            logger.debug_once("Chunked prefill is not supported with "
-                              "encode task which using ALL pooling. "
-                              "Please turn off chunked prefill by "
-                              "`--no-enable-chunked-prefill` before using it.")
-
-        if "score" in supported_tasks:
-            num_labels = getattr(self.model_config.hf_config, "num_labels", 0)
-            if num_labels != 1:
-                supported_tasks.remove("score")
-                logger.debug_once(
-                    "Score API is only enabled for num_labels == 1.")
-
-        return supported_tasks
-
-    def get_supported_tasks(self) -> tuple[SupportedTask, ...]:
-        tasks = list[SupportedTask]()
-
-        if self.model_config.runner_type == "generate":
-            tasks.extend(self.get_supported_generation_tasks())
-        if self.model_config.runner_type == "pooling":
-            tasks.extend(self.get_supported_pooling_tasks())
-
-        return tuple(tasks)
-
-    def sync_and_slice_intermediate_tensors(
-            self, num_tokens: int, intermediate_tensors: IntermediateTensors,
-            sync_self: bool) -> IntermediateTensors:
-
-        assert self.intermediate_tensors is not None
-
-        tp = self.vllm_config.parallel_config.tensor_parallel_size
-        is_rs = is_residual_scattered_for_sp(self.vllm_config, num_tokens)
-
-        # When sequence parallelism is enabled, the "residual" tensor is sharded
-        # across tensor parallel ranks, so each rank only needs its own slice.
-        if sync_self:
-            assert intermediate_tensors is not None
-            for k, v in intermediate_tensors.items():
-                is_scattered = k == "residual" and is_rs
-                copy_len = num_tokens // tp if is_scattered else \
-                    num_tokens
-                self.intermediate_tensors[k][:copy_len].copy_(
-                    v[:copy_len], non_blocking=True)
-
-        return IntermediateTensors({
-            k:
-            v[:num_tokens //
-              tp] if k == "residual" and is_rs else v[:num_tokens]
-            for k, v in self.intermediate_tensors.items()
-        })
-
-    def eplb_step(self,
-                  is_dummy: bool = False,
-                  is_profile: bool = False) -> None:
-        """
-        Step for the EPLB (Expert Parallelism Load Balancing) state.
-        """
-        if not self.parallel_config.enable_eplb:
-            return
-
-        assert self.eplb_state is not None
-        model = self.get_model()
-        assert is_mixture_of_experts(model)
-        self.eplb_state.step(
-            model,
-            is_dummy,
-            is_profile,
-            log_stats=self.parallel_config.eplb_config.log_balancedness,
-        )
-
-    def get_dp_padding(self,
-                       num_tokens: int) -> tuple[int, Optional[torch.Tensor]]:
-        """
-        Determines the total number of tokens that each rank will run.
-        All ranks will be padded out so that they run with the same number
-        of tokens
-
-        Returns: tuple[
-            num_pad_tokens: The number of tokens that will be added to the batch
-            num_tokens_after_padding: A tensor containing the total number of
-            tokens for each DP rank including padding.
-        ]
-        """
-        dp_size = self.vllm_config.parallel_config.data_parallel_size
-        dp_rank = self.vllm_config.parallel_config.data_parallel_rank
-
-        # For DP: Don't pad when setting enforce_eager.
-        # This lets us set enforce_eager on the prefiller in a P/D setup and
-        # still use CUDA graphs (enabled by this padding) on the decoder.
-        #
-        # TODO(tms) : There are many cases where padding is enabled for
-        # prefills, causing unnecessary and excessive padding of activations.
-
-        if dp_size == 1 or self.vllm_config.model_config.enforce_eager:
-            # Early exit.
-            return 0, None
-
-        num_tokens_across_dp = DPMetadata.num_tokens_across_dp(
-            num_tokens, dp_size, dp_rank)
-        max_tokens_across_dp_cpu = torch.max(num_tokens_across_dp).item()
-        num_tokens_after_padding = torch.tensor([max_tokens_across_dp_cpu] *
-                                                dp_size,
-                                                device="cpu",
-                                                dtype=torch.int32)
-        return max_tokens_across_dp_cpu - num_tokens, num_tokens_after_padding
-
-    def get_local_padding(self, num_tokens_unpadded: int) -> int:
-
-        num_tokens_padded = num_tokens_unpadded
-
-        if (self.compilation_config.cudagraph_mode != CUDAGraphMode.NONE
-                and num_tokens_unpadded <= self.cudagraph_batch_sizes[-1]):
-            # Use piecewise CUDA graphs.
-            # Add padding to the batch size.
-            num_tokens_padded = self.vllm_config.pad_for_cudagraph(
-                num_tokens_unpadded)
-        else:
-            # Eager mode.
-            # Pad tokens to multiple of tensor_parallel_size when
-            # enabled collective fusion for SP
-            tp_size = self.vllm_config.parallel_config.tensor_parallel_size
-            if self.vllm_config.compilation_config.pass_config. \
-                enable_sequence_parallelism and tp_size > 1:
-                num_tokens_padded = round_up(num_tokens_unpadded, tp_size)
-
-        num_pad_tokens = num_tokens_padded - num_tokens_unpadded
-        return num_pad_tokens
-
-    # This is where the second ubatch is adjusted to account for the padding.
-    # Should be called after attention metadata creation. This just pads
-    # the second ubatch slice out to the total number of tokens
-    # (num_tokens + padding)
-    def pad_out_ubatch_slice(self, ubatch_slices: UBatchSlices,
-                             num_total_tokens: int):
-        padded_second_ubatch_slice = slice(ubatch_slices[1].token_slice.start,
-                                           num_total_tokens)
-        ubatch_slices[1] = UBatchSlice(padded_second_ubatch_slice,
-                                       padded_second_ubatch_slice)
-
-    def _pool(
-        self,
-        hidden_states: torch.Tensor,
-        num_scheduled_tokens: int,
-        num_scheduled_tokens_np: np.ndarray,
-    ) -> ModelRunnerOutput:
-        assert self.input_batch.num_reqs ==\
-            len(self.input_batch.pooling_params), \
-        "Either all or none of the requests in" \
-        " a batch must be pooling request"
-
-        hidden_states = hidden_states[:num_scheduled_tokens]
-        pooling_metadata = self.input_batch.get_pooling_metadata()
-        pooling_metadata.build_pooling_cursor(num_scheduled_tokens_np.tolist(),
-                                              device=hidden_states.device)
-        seq_lens_cpu = self.seq_lens.cpu[:self.input_batch.num_reqs]
-
-        # Pooling models D2H & synchronize occurs in pooler.py:build_output
-        raw_pooler_output = self.model.pooler(
-            hidden_states=hidden_states, pooling_metadata=pooling_metadata)
-
-        pooler_output: list[Optional[torch.Tensor]] = []
-        for raw_output, seq_len, prompt_len in zip(
-                raw_pooler_output, seq_lens_cpu, pooling_metadata.prompt_lens):
-
-            output = raw_output.data if seq_len == prompt_len else None
-            pooler_output.append(output)
-
-        return ModelRunnerOutput(
-            req_ids=self.input_batch.req_ids,
-            req_id_to_index=self.input_batch.req_id_to_index,
-            sampled_token_ids=[],
-            logprobs=None,
-            prompt_logprobs_dict={},
-            pooler_output=pooler_output,
-        )
->>>>>>> 064cac7b
 
     def _get_num_input_tokens(self, num_scheduled_tokens: int) -> int:
         if (self.compilation_config.cudagraph_mode != CUDAGraphMode.NONE
@@ -2085,16 +895,8 @@
                 positions,
                 intermediate_tensors,
                 model_kwargs,
-<<<<<<< HEAD
             ) = self._preprocess(scheduler_output, input_batch,
                                  intermediate_tensors)
-=======
-            ) = self._preprocess(scheduler_output, intermediate_tensors,
-                                 ubatch_slices, num_tokens_after_padding)
-
-            if ubatch_slices is not None:
-                num_input_tokens = num_input_tokens // 2
->>>>>>> 064cac7b
 
             uniform_decode = (max_query_len
                               == self.uniform_decode_query_len) and (
@@ -2225,7 +1027,6 @@
                                        logits, hidden_states,
                                        num_scheduled_tokens)
 
-<<<<<<< HEAD
         if self.speculative_config:
             assert spec_decode_common_attn_metadata is not None
             with record_function_or_nullcontext("Draft"):
@@ -2239,12 +1040,6 @@
                     spec_decode_metadata,
                     spec_decode_common_attn_metadata,
                 )
-=======
-        if self.speculative_config and not use_padded_batch_for_eagle:
-            # ngram and other speculative decoding methods use the sampled
-            # tokens on the CPU, so they are run after bookkeeping.
-            propose_draft_token_ids(valid_sampled_token_ids)
->>>>>>> 064cac7b
 
         with record_function_or_nullcontext("EPLB"):
             self.eplb_step()
@@ -2270,312 +1065,6 @@
             async_output_copy_stream=self.async_output_copy_stream,
         )
 
-<<<<<<< HEAD
-=======
-    def take_draft_token_ids(self) -> Optional[DraftTokenIds]:
-        if self._draft_token_ids is None:
-            return None
-        req_ids = self.input_batch.req_ids
-        if isinstance(self._draft_token_ids, torch.Tensor):
-            draft_token_ids = self._draft_token_ids.tolist()
-        else:
-            draft_token_ids = self._draft_token_ids
-        self._draft_token_ids = None
-        return DraftTokenIds(req_ids, draft_token_ids)
-
-    def propose_draft_token_ids(
-        self,
-        scheduler_output: "SchedulerOutput",
-        sampled_token_ids: Union[torch.Tensor, list[list[int]]],
-        sampling_metadata: SamplingMetadata,
-        hidden_states: torch.Tensor,
-        sample_hidden_states: torch.Tensor,
-        aux_hidden_states: Optional[torch.Tensor],
-        spec_decode_metadata: Optional[SpecDecodeMetadata],
-        common_attn_metadata: CommonAttentionMetadata,
-    ) -> Union[list[list[int]], torch.Tensor]:
-        num_scheduled_tokens = scheduler_output.total_num_scheduled_tokens
-        if self.speculative_config.method == "ngram":
-            assert isinstance(sampled_token_ids, list)
-            assert isinstance(self.drafter, NgramProposer)
-            draft_token_ids = self.propose_ngram_draft_token_ids(
-                sampled_token_ids)
-        elif self.speculative_config.method == "medusa":
-            assert isinstance(sampled_token_ids, list)
-            assert isinstance(self.drafter, MedusaProposer)
-
-            if sample_hidden_states.shape[0] == len(sampled_token_ids):
-                # The input to the target model does not include draft tokens.
-                hidden_states = sample_hidden_states
-            else:
-                indices = []
-                offset = 0
-                for num_draft, tokens in zip(
-                        spec_decode_metadata.num_draft_tokens,
-                        sampled_token_ids):
-                    indices.append(offset + len(tokens) - 1)
-                    offset += num_draft + 1
-                indices = torch.tensor(indices, device=self.device)
-                hidden_states = sample_hidden_states[indices]
-
-            draft_token_ids = self.drafter.propose(
-                target_hidden_states=hidden_states,
-                sampling_metadata=sampling_metadata,
-            )
-        elif self.speculative_config.use_eagle():
-            assert isinstance(self.drafter, EagleProposer)
-
-            if self.speculative_config.disable_padded_drafter_batch:
-                # When padded-batch is disabled, the sampled_token_ids should be
-                # the cpu-side list[list[int]] of valid sampled tokens for each
-                # request, with invalid requests having empty lists.
-                assert isinstance(sampled_token_ids, list), \
-                    "sampled_token_ids should be a python list when" \
-                    "padded-batch is disabled."
-                next_token_ids = self.drafter.prepare_next_token_ids_cpu(
-                    sampled_token_ids, self.requests, self.input_batch,
-                    scheduler_output.num_scheduled_tokens)
-            else:
-                # When using padded-batch, the sampled_token_ids should be
-                # the gpu tensor of sampled tokens for each request, of shape
-                # (num_reqs, num_spec_tokens + 1) with rejected tokens having
-                # value -1.
-                assert isinstance(sampled_token_ids, torch.Tensor), \
-                    "sampled_token_ids should be a torch.Tensor when" \
-                    "padded-batch is enabled."
-                next_token_ids, valid_sampled_tokens_count = \
-                    self.drafter.prepare_next_token_ids_padded(
-                        common_attn_metadata,
-                        sampled_token_ids,
-                        self.requests,
-                        self.input_batch,
-                        self.discard_request_indices.gpu,
-                        self.num_discarded_requests
-                    )
-
-            if spec_decode_metadata is None:
-                token_indices_to_sample = None
-                # input_ids can be None for multimodal models.
-                target_token_ids = self.input_ids.gpu[:num_scheduled_tokens]
-                # TODO(woosuk): Support M-RoPE.
-                target_positions = self.positions.gpu[:num_scheduled_tokens]
-                if self.use_aux_hidden_state_outputs:
-                    target_hidden_states = torch.cat(
-                        [h[:num_scheduled_tokens] for h in aux_hidden_states],
-                        dim=-1)
-                else:
-                    target_hidden_states = hidden_states[:num_scheduled_tokens]
-            else:
-                if self.speculative_config.disable_padded_drafter_batch:
-                    token_indices_to_sample = None
-                    common_attn_metadata, token_indices =\
-                        self.drafter.prepare_inputs(
-                            common_attn_metadata,
-                            sampled_token_ids,
-                            spec_decode_metadata.num_draft_tokens)
-                else:
-                    common_attn_metadata, token_indices, \
-                        token_indices_to_sample =\
-                        self.drafter.prepare_inputs_padded(
-                            common_attn_metadata,
-                            spec_decode_metadata,
-                            valid_sampled_tokens_count)
-
-                target_token_ids = self.input_ids.gpu[token_indices]
-                # TODO(woosuk): Support M-RoPE.
-                target_positions = self.positions.gpu[token_indices]
-                if self.use_aux_hidden_state_outputs:
-                    target_hidden_states = torch.cat(
-                        [h[token_indices] for h in aux_hidden_states], dim=-1)
-                else:
-                    target_hidden_states = hidden_states[token_indices]
-            mm_embeds = None
-            if self.supports_mm_inputs:
-                mm_embeds = self._gather_mm_embeddings(scheduler_output,
-                                                       shift_computed_tokens=1)
-
-            draft_token_ids = self.drafter.propose(
-                target_token_ids=target_token_ids,
-                target_positions=target_positions,
-                target_hidden_states=target_hidden_states,
-                next_token_ids=next_token_ids,
-                last_token_indices=token_indices_to_sample,
-                sampling_metadata=sampling_metadata,
-                common_attn_metadata=common_attn_metadata,
-                mm_embeds=mm_embeds,
-            )
-        return draft_token_ids
-
-    def propose_ngram_draft_token_ids(
-        self,
-        sampled_token_ids: list[list[int]],
-    ) -> list[list[int]]:
-        # TODO(woosuk): Optimize.
-        req_ids = self.input_batch.req_ids
-        draft_token_ids: list[list[int]] = []
-        for i, sampled_ids in enumerate(sampled_token_ids):
-            num_sampled_ids = len(sampled_ids)
-            if not num_sampled_ids:
-                # Skip speculative decoding.
-                draft_token_ids.append([])
-                continue
-
-            # Skip requests that require sampling parameters that are not
-            # supported with speculative decoding.
-            req_id = req_ids[i]
-            if req_id in self.input_batch.spec_decode_unsupported_reqs:
-                draft_token_ids.append([])
-                continue
-
-            num_tokens = self.input_batch.num_tokens_no_spec[i]
-            if num_tokens >= self.max_model_len:
-                # Skip requests that have already reached the max model length.
-                draft_token_ids.append([])
-                continue
-
-            drafter_output = self.drafter.propose(
-                self.input_batch.token_ids_cpu[i, :num_tokens])
-            if drafter_output is None or len(drafter_output) == 0:
-                draft_token_ids.append([])
-            else:
-                draft_token_ids.append(drafter_output.tolist())
-        return draft_token_ids
-
-    def update_config(self, overrides: dict[str, Any]) -> None:
-        allowed_config_names = {"load_config", "model_config"}
-        for config_name, config_overrides in overrides.items():
-            assert config_name in allowed_config_names, \
-                f"Config `{config_name}` not supported. " \
-                f"Allowed configs: {allowed_config_names}"
-            config = getattr(self, config_name)
-            new_config = update_config(config, config_overrides)
-            setattr(self, config_name, new_config)
-
-    def load_model(self, eep_scale_up: bool = False) -> None:
-        """
-        Args:
-            eep_scale_up: the model loading is for elastic EP scale up.
-        """
-        logger.info("Starting to load model %s...", self.model_config.model)
-        if eep_scale_up:
-            from vllm.distributed.parallel_state import get_ep_group
-            num_local_physical_experts = torch.empty(1,
-                                                     dtype=torch.int32,
-                                                     device="cpu")
-            torch.distributed.broadcast(num_local_physical_experts,
-                                        group=get_ep_group().cpu_group,
-                                        group_src=0)
-            num_local_physical_experts = int(num_local_physical_experts.item())
-            new_ep_size = get_ep_group().world_size
-            global_expert_load, old_global_expert_indices = (
-                EplbState.recv_state())
-            num_logical_experts = global_expert_load.shape[1]
-            self.parallel_config.eplb_config.num_redundant_experts = (
-                num_local_physical_experts * new_ep_size - num_logical_experts)
-            assert old_global_expert_indices.shape[
-                1] % num_local_physical_experts == 0
-            old_ep_size = old_global_expert_indices.shape[
-                1] // num_local_physical_experts
-            rank_mapping = {
-                old_ep_rank: old_ep_rank
-                for old_ep_rank in range(old_ep_size)
-            }
-        else:
-            global_expert_load = None
-            old_global_expert_indices = None
-            rank_mapping = None
-
-        with DeviceMemoryProfiler() as m:
-            time_before_load = time.perf_counter()
-            model_loader = get_model_loader(self.load_config)
-            logger.info("Loading model from scratch...")
-            self.model = model_loader.load_model(
-                vllm_config=self.vllm_config, model_config=self.model_config)
-            if self.lora_config:
-                self.model = self.load_lora_model(self.model,
-                                                  self.model_config,
-                                                  self.scheduler_config,
-                                                  self.lora_config,
-                                                  self.device)
-            if hasattr(self, "drafter"):
-                logger.info("Loading drafter model...")
-                self.drafter.load_model(self.model)
-            if self.use_aux_hidden_state_outputs:
-                if supports_eagle3(self.model):
-                    self.model.set_aux_hidden_state_layers(
-                        self.model.get_eagle3_aux_hidden_state_layers())
-                else:
-                    raise RuntimeError(
-                        "Model does not support EAGLE3 interface but "
-                        "aux_hidden_state_outputs was requested")
-            time_after_load = time.perf_counter()
-        self.model_memory_usage = m.consumed_memory
-        logger.info("Model loading took %.4f GiB and %.6f seconds",
-                    self.model_memory_usage / GiB_bytes,
-                    time_after_load - time_before_load)
-        prepare_communication_buffer_for_model(self.model)
-
-        if is_mixture_of_experts(
-                self.model) and self.parallel_config.enable_eplb:
-            logger.info("EPLB is enabled for model %s.",
-                        self.model_config.model)
-            self.eplb_state = EplbState.build(
-                self.model,
-                self.device,
-                self.parallel_config,
-                global_expert_load,
-                old_global_expert_indices,
-                rank_mapping,
-            )
-
-        if (
-            self.vllm_config.compilation_config.level == \
-                CompilationLevel.DYNAMO_AS_IS and supports_dynamo()
-        ):
-            backend = self.vllm_config.compilation_config.init_backend(
-                self.vllm_config)
-            compilation_counter.dynamo_as_is_count += 1
-            self.model.compile(
-                fullgraph=envs.VLLM_TEST_DYNAMO_FULLGRAPH_CAPTURE,
-                backend=backend)
-            return
-        # for other compilation levels, cudagraph behavior is controlled by
-        # CudagraphWraper and CudagraphDispatcher of vllm.
-
-        # wrap the model with full cudagraph wrapper if needed.
-        if self.compilation_config.cudagraph_mode.has_full_cudagraphs() \
-            and not self.parallel_config.enable_dbo:
-            self.model = CUDAGraphWrapper(self.model,
-                                          self.vllm_config,
-                                          runtime_mode=CUDAGraphMode.FULL)
-        elif self.parallel_config.enable_dbo:
-            if self.compilation_config.cudagraph_mode.has_full_cudagraphs():
-                self.model = UBatchWrapper(self.model, self.vllm_config,
-                                           CUDAGraphMode.FULL, self.device)
-            else:
-                self.model = UBatchWrapper(self.model, self.vllm_config,
-                                           CUDAGraphMode.NONE, self.device)
-
-    def reload_weights(self) -> None:
-        assert getattr(self, "model", None) is not None, \
-            "Cannot reload weights before model is loaded."
-        model_loader = get_model_loader(self.load_config)
-        logger.info("Reloading weights inplace...")
-        model = self.get_model()
-        model_loader.load_weights(model, model_config=self.model_config)
-
-    def save_tensorized_model(
-        self,
-        tensorizer_config: "TensorizerConfig",
-    ) -> None:
-        model = self.get_model()
-        TensorizerLoader.save_model(
-            model,
-            tensorizer_config=tensorizer_config,
-            model_config=self.model_config,
-        )
-
->>>>>>> 064cac7b
     def _get_prompt_logprobs_dict(
         self,
         hidden_states: torch.Tensor,
@@ -3021,77 +1510,6 @@
             )
         return sampler_output
 
-<<<<<<< HEAD
-=======
-    def _dummy_pooler_run_task(
-        self,
-        hidden_states: torch.Tensor,
-        task: PoolingTask,
-    ) -> PoolerOutput:
-        num_tokens = hidden_states.shape[0]
-        max_num_reqs = self.scheduler_config.max_num_seqs
-        num_reqs = min(num_tokens, max_num_reqs)
-        min_tokens_per_req = num_tokens // num_reqs
-        num_scheduled_tokens_list = [min_tokens_per_req] * num_reqs
-        num_scheduled_tokens_list[-1] += num_tokens % num_reqs
-        assert sum(num_scheduled_tokens_list) == num_tokens
-        assert len(num_scheduled_tokens_list) == num_reqs
-
-        req_num_tokens = num_tokens // num_reqs
-
-        dummy_prompt_lens = torch.tensor(
-            num_scheduled_tokens_list,
-            device="cpu",
-        )
-        dummy_token_ids = torch.zeros((num_reqs, req_num_tokens),
-                                      dtype=torch.int32,
-                                      device=self.device)
-
-        model = cast(VllmModelForPooling, self.get_model())
-        dummy_pooling_params = PoolingParams(task=task)
-        dummy_pooling_params.verify(task=task, model_config=self.model_config)
-        to_update = model.pooler.get_pooling_updates(task)
-        to_update.apply(dummy_pooling_params)
-
-        dummy_metadata = PoolingMetadata(
-            prompt_lens=dummy_prompt_lens,
-            prompt_token_ids=dummy_token_ids,
-            pooling_params=[dummy_pooling_params] * num_reqs,
-        )
-
-        dummy_metadata.build_pooling_cursor(num_scheduled_tokens_list,
-                                            device=hidden_states.device)
-
-        try:
-            return model.pooler(hidden_states=hidden_states,
-                                pooling_metadata=dummy_metadata)
-        except RuntimeError as e:
-            if 'out of memory' in str(e):
-                raise RuntimeError(
-                    "CUDA out of memory occurred when warming up pooler "
-                    f"({task=}) with {num_reqs} dummy requests. Please try "
-                    "lowering `max_num_seqs` or `gpu_memory_utilization` when "
-                    "initializing the engine.") from e
-            else:
-                raise e
-
-    @torch.inference_mode()
-    def _dummy_pooler_run(
-        self,
-        hidden_states: torch.Tensor,
-    ) -> PoolerOutput:
-        # Find the task that has the largest output for subsequent steps
-        output_size = dict[PoolingTask, float]()
-        for task in self.get_supported_pooling_tasks():
-            # Run a full batch with each task to ensure none of them OOMs
-            output = self._dummy_pooler_run_task(hidden_states, task)
-            output_size[task] = output.get_data_nbytes()
-            del output  # Allow GC
-
-        max_task = max(output_size.items(), key=lambda x: x[1])[0]
-        return self._dummy_pooler_run_task(hidden_states, max_task)
-
->>>>>>> 064cac7b
     def profile_run(self) -> None:
         # Add `is_profile` here to pre-allocate communication buffers
         hidden_states, last_hidden_states \
@@ -3379,68 +1797,6 @@
             self.compilation_config.cudagraph_mode,
             self.uniform_decode_query_len)
 
-<<<<<<< HEAD
-=======
-    def calculate_reorder_batch_threshold(self) -> None:
-        """
-        Check that if any backends reorder batches; that the reordering
-        is compatible (e.g., decode threshold is the same)
-        """
-        for group in self._attn_group_iterator():
-            attn_metadata_builder_i = group.get_metadata_builder()
-
-            # check that if any backends reorder batches; that the reordering
-            # is compatible (e.g., decode threshold is the same)
-            reorder_batch_threshold_i = (
-                attn_metadata_builder_i.reorder_batch_threshold)
-            if reorder_batch_threshold_i is not None:
-                if self.reorder_batch_threshold is not None:
-                    if reorder_batch_threshold_i != \
-                        self.reorder_batch_threshold:
-                        raise ValueError(
-                            f"Attention backend reorders decodes with "
-                            f"threshold {reorder_batch_threshold_i} but other "
-                            f"backend uses threshold "
-                            f"{self.reorder_batch_threshold}")
-                else:
-                    self.reorder_batch_threshold = reorder_batch_threshold_i
-
-    def may_reinitialize_input_batch(self,
-                                     kv_cache_config: KVCacheConfig) -> None:
-        """
-        Re-initialize the input batch if the block sizes are different from
-        `[self.cache_config.block_size]`. This usually happens when there
-        are multiple KV cache groups.
-
-        Args:
-            kv_cache_config: The KV cache configuration.
-        """
-        block_sizes = [
-            kv_cache_group.kv_cache_spec.block_size
-            for kv_cache_group in kv_cache_config.kv_cache_groups
-        ]
-        if block_sizes != [self.cache_config.block_size]:
-            assert self.cache_config.cpu_offload_gb == 0, (
-                "Cannot re-initialize the input batch when CPU weight "
-                "offloading is enabled. See https://github.com/vllm-project/vllm/pull/18298 "  # noqa: E501
-                "for more details.")
-            self.input_batch = InputBatch(
-                max_num_reqs=self.max_num_reqs,
-                max_model_len=max(self.max_model_len, self.max_encoder_len),
-                max_num_batched_tokens=self.max_num_tokens,
-                device=self.device,
-                pin_memory=self.pin_memory,
-                vocab_size=self.model_config.get_vocab_size(),
-                block_sizes=block_sizes,
-                is_spec_decode=bool(self.vllm_config.speculative_config),
-                logitsprocs=self.input_batch.logitsprocs,
-                is_pooling_model=self.is_pooling_model,
-                num_speculative_tokens=(
-                    self.vllm_config.speculative_config.num_speculative_tokens
-                    if self.vllm_config.speculative_config else 0),
-            )
-
->>>>>>> 064cac7b
     def _allocate_kv_cache_tensors(
             self, kv_cache_config: KVCacheConfig) -> dict[str, torch.Tensor]:
         """
@@ -3517,26 +1873,23 @@
                 try:
                     kv_cache_stride_order = \
                         attn_backend.get_kv_cache_stride_order()
-                    assert len(kv_cache_stride_order) == len(
-                        kv_cache_shape)
+                    assert len(kv_cache_stride_order) == len(kv_cache_shape)
                 except (AttributeError, NotImplementedError):
-                    kv_cache_stride_order = tuple(
-                        range(len(kv_cache_shape)))
+                    kv_cache_stride_order = tuple(range(len(kv_cache_shape)))
                 # The allocation respects the backend-defined stride order
                 # to ensure the semantic remains consistent for each
                 # backend. We first obtain the generic kv cache shape and
                 # then permute it according to the stride order which could
                 # result in a non-contiguous tensor.
                 kv_cache_shape = tuple(kv_cache_shape[i]
-                                        for i in kv_cache_stride_order)
+                                       for i in kv_cache_stride_order)
                 # Maintain original KV shape view.
                 inv_order = [
                     kv_cache_stride_order.index(i)
                     for i in range(len(kv_cache_stride_order))
                 ]
-                kv_caches[layer_name] = kv_cache_raw_tensors[
-                    layer_name].view(dtype).view(kv_cache_shape).permute(
-                        *inv_order)
+                kv_caches[layer_name] = kv_cache_raw_tensors[layer_name].view(
+                    dtype).view(kv_cache_shape).permute(*inv_order)
 
         return kv_caches
 
