--- conflicted
+++ resolved
@@ -3395,11 +3395,7 @@
                             attn_metadata[layer_name] = attn_metadata_i
 
         with self.maybe_dummy_run_with_lora(
-<<<<<<< HEAD
-            self.lora_config, num_scheduled_tokens, num_sampled_tokens, remove_lora
-=======
-            self.lora_config, num_scheduled_tokens, activate_lora, remove_lora
->>>>>>> 0e0a638c
+            self.lora_config, num_scheduled_tokens, num_sampled_tokens, activate_lora, remove_lora
         ):
             # Make sure padding doesn't exceed max_num_tokens
             assert num_tokens_after_padding <= self.max_num_tokens
