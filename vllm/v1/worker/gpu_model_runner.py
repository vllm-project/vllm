--- conflicted
+++ resolved
@@ -1276,7 +1276,6 @@
             if req_state.mm_features is None:
                 self.encoder_seq_lens.np[req_index] = 0
                 continue
-<<<<<<< HEAD
 
             # Get the total number of encoder input tokens for running encoder requests
             # whether encoding is finished or not so that cross-attention knows how
@@ -1290,21 +1289,6 @@
         encoder_seq_lens = self.encoder_seq_lens.gpu[:num_reqs]
         encoder_seq_lens_cpu = self.encoder_seq_lens.np[:num_reqs]
 
-=======
-
-            # Get the total number of encoder input tokens for running encoder requests
-            # whether encoding is finished or not so that cross-attention knows how
-            # many encoder tokens to attend to.
-            encoder_input_tokens = sum(
-                feature.mm_position.length for feature in req_state.mm_features
-            )
-            self.encoder_seq_lens.np[req_index] = encoder_input_tokens
-
-        self.encoder_seq_lens.copy_to_gpu(num_reqs)
-        encoder_seq_lens = self.encoder_seq_lens.gpu[:num_reqs]
-        encoder_seq_lens_cpu = self.encoder_seq_lens.np[:num_reqs]
-
->>>>>>> e6358610
         return encoder_seq_lens, encoder_seq_lens_cpu
 
     def _prepare_inputs(
@@ -3000,7 +2984,7 @@
                         # returns True. before returning early here we call
                         # dummy run to ensure coordinate_batch_across_dp
                         # is called into to avoid out of sync issues.
-                        self._dummy_run(self._get_num_input_tokens(1))
+                        self._dummy_run(1)
                     if not has_kv_transfer_group():
                         # Return empty ModelRunnerOutput if no work to do.
                         return EMPTY_MODEL_RUNNER_OUTPUT
