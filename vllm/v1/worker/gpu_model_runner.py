--- conflicted
+++ resolved
@@ -107,10 +107,6 @@
                     scatter_mm_placeholders)
 
 if TYPE_CHECKING:
-<<<<<<< HEAD
-    import xgrammar as xgr
-=======
->>>>>>> d83f3f7c
     from vllm.model_executor.model_loader.tensorizer import TensorizerConfig
     from vllm.v1.core.sched.output import SchedulerOutput
 
