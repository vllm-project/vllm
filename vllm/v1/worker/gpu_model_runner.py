# SPDX-License-Identifier: Apache-2.0
# SPDX-FileCopyrightText: Copyright contributors to the vLLM project

import dataclasses
import gc
import itertools
import time
from collections import defaultdict
from collections.abc import Iterator
from contextlib import contextmanager
from copy import deepcopy
from typing import TYPE_CHECKING, Any, Optional, Union, cast

import numpy as np
import torch
import torch.distributed
import torch.nn as nn
from tqdm import tqdm

import vllm.envs as envs
from vllm.attention import Attention, AttentionType
from vllm.attention.backends.abstract import AttentionBackend
from vllm.attention.layers.chunked_local_attention import ChunkedLocalAttention
from vllm.compilation.counter import compilation_counter
from vllm.compilation.cuda_graph import CUDAGraphWrapper
from vllm.compilation.monitor import set_cudagraph_capturing_enabled
from vllm.config import (CompilationLevel, CUDAGraphMode, VllmConfig,
                         get_layers_from_vllm_config, update_config)
from vllm.distributed.eplb.eplb_state import EplbState
from vllm.distributed.kv_transfer import (get_kv_transfer_group,
                                          has_kv_transfer_group)
from vllm.distributed.parallel_state import (
    get_pp_group, get_tp_group, graph_capture, is_global_first_rank,
    prepare_communication_buffer_for_model)
from vllm.forward_context import (BatchDescriptor, DPMetadata,
                                  set_forward_context)
from vllm.logger import init_logger
from vllm.model_executor.layers.attention_layer_base import AttentionLayerBase
from vllm.model_executor.layers.mamba.abstract import MambaBase
from vllm.model_executor.layers.rotary_embedding import MRotaryEmbedding
<<<<<<< HEAD
from vllm.model_executor.model_loader import get_model
from vllm.model_executor.models.utils import _merge_multimodal_embeddings
=======
from vllm.model_executor.model_loader import TensorizerLoader, get_model_loader
from vllm.model_executor.models.interfaces import (is_mixture_of_experts,
                                                   supports_eagle3,
                                                   supports_transcription)
from vllm.model_executor.models.interfaces_base import (
    VllmModelForPooling, is_pooling_model, is_text_generation_model)
>>>>>>> 8dd2baa5
from vllm.multimodal import MULTIMODAL_REGISTRY
from vllm.multimodal.inputs import (BatchedTensorInputs, MultiModalKwargsItem,
                                    PlaceholderRange)
from vllm.multimodal.utils import group_mm_kwargs_by_modality
from vllm.pooling_params import PoolingParams
from vllm.sampling_params import SamplingType
from vllm.sequence import IntermediateTensors, PoolerOutput
from vllm.tasks import GenerationTask, PoolingTask, SupportedTask
from vllm.utils import (STR_DTYPE_TO_TORCH_DTYPE, DeviceMemoryProfiler,
                        GiB_bytes, LazyLoader, cdiv, check_use_alibi,
                        get_dtype_size, is_pin_memory_available, round_up,
                        supports_dynamo)
from vllm.v1.attention.backends.utils import (
    AttentionCGSupport, AttentionMetadataBuilder, CommonAttentionMetadata,
    make_kv_sharing_fast_prefill_attention_metadata,
    reorder_batch_to_split_decodes_and_prefills)
from vllm.v1.cudagraph_dispatcher import CudagraphDispatcher
from vllm.v1.kv_cache_interface import (AttentionSpec,
                                        ChunkedLocalAttentionSpec,
                                        EncoderOnlyAttentionSpec,
                                        FullAttentionSpec, KVCacheConfig,
                                        KVCacheGroupSpec, KVCacheSpec,
                                        MambaSpec, SlidingWindowSpec)
from vllm.v1.outputs import (EMPTY_MODEL_RUNNER_OUTPUT, DraftTokenIds,
                             LogprobsTensors, ModelRunnerOutput)
from vllm.v1.pool.metadata import PoolingMetadata
from vllm.v1.sample.logits_processor import LogitsProcessors, build_logitsprocs
from vllm.v1.sample.metadata import SamplingMetadata
from vllm.v1.sample.rejection_sampler import RejectionSampler
from vllm.v1.sample.sampler import Sampler
from vllm.v1.spec_decode.eagle import EagleProposer
from vllm.v1.spec_decode.medusa import MedusaProposer
from vllm.v1.spec_decode.metadata import SpecDecodeMetadata
from vllm.v1.spec_decode.ngram_proposer import NgramProposer
from vllm.v1.utils import CpuGpuBuffer
from vllm.v1.worker.gpu_input_batch import CachedRequestState, InputBatch
from vllm.v1.worker.kv_connector_model_runner_mixin import (
    KVConnectorModelRunnerMixin, KVConnectorOutput)
from vllm.v1.worker.lora_model_runner_mixin import LoRAModelRunnerMixin

from .utils import (AttentionGroup, MultiModalBudget, bind_kv_cache,
                    gather_mm_placeholders, initialize_kv_cache_for_kv_sharing,
                    sanity_check_mm_encoder_outputs, scatter_mm_placeholders)

if TYPE_CHECKING:
    import xgrammar as xgr
    import xgrammar.kernels.apply_token_bitmask_inplace_torch_compile as xgr_torch_compile  # noqa: E501

    from vllm.model_executor.model_loader.tensorizer import TensorizerConfig
    from vllm.v1.core.sched.output import SchedulerOutput
else:
    xgr = LazyLoader("xgr", globals(), "xgrammar")
    xgr_torch_compile = LazyLoader(
        "xgr_torch_compile", globals(),
        "xgrammar.kernels.apply_token_bitmask_inplace_torch_compile")

logger = init_logger(__name__)


class GPUModelRunner(LoRAModelRunnerMixin, KVConnectorModelRunnerMixin):

    def __init__(
        self,
        vllm_config: VllmConfig,
        device: torch.device,
    ):
        self.vllm_config = vllm_config
        self.model_config = vllm_config.model_config
        self.cache_config = vllm_config.cache_config
        self.compilation_config = vllm_config.compilation_config
        self.lora_config = vllm_config.lora_config
        self.load_config = vllm_config.load_config
        self.parallel_config = vllm_config.parallel_config
        self.scheduler_config = vllm_config.scheduler_config
        self.speculative_config = vllm_config.speculative_config
        self.observability_config = vllm_config.observability_config

        from vllm.model_executor.models.utils import set_cpu_offload_max_bytes
        set_cpu_offload_max_bytes(
            int(self.cache_config.cpu_offload_gb * 1024**3))

        model_config = self.model_config
        cache_config = self.cache_config
        scheduler_config = self.scheduler_config
        parallel_config = self.parallel_config
        self.device = device
        self.pin_memory = is_pin_memory_available()
        self.dtype = self.model_config.dtype
        if cache_config.cache_dtype == "auto":
            self.kv_cache_dtype = self.dtype
        else:
            self.kv_cache_dtype = STR_DTYPE_TO_TORCH_DTYPE[
                cache_config.cache_dtype]

        self.is_pooling_model = model_config.pooler_config is not None
        self.is_multimodal_raw_input_supported = (
            model_config.is_multimodal_raw_input_supported)
        self.max_model_len = model_config.max_model_len
        self.max_num_tokens = scheduler_config.max_num_batched_tokens
        self.max_num_reqs = scheduler_config.max_num_seqs

        # Model-related.
        self.num_query_heads = model_config.get_num_attention_heads(
            parallel_config)
        self.hidden_size = model_config.get_hidden_size()
        self.attention_chunk_size = model_config.attention_chunk_size
        # Only relevant for models using ALiBi (e.g, MPT)
        self.use_alibi = check_use_alibi(model_config)

        self.cascade_attn_enabled = not self.model_config.disable_cascade_attn

        # Multi-modal data support
        self.mm_registry = MULTIMODAL_REGISTRY
        self.uses_mrope = model_config.uses_mrope
        self.supports_mm_inputs = self.mm_registry.supports_multimodal_inputs(
            model_config)

        # Sampler
        self.sampler = Sampler(logprobs_mode=self.model_config.logprobs_mode)

        self.eplb_state: Optional[EplbState] = None
        """
        State of the expert parallelism load balancer.

        Will be lazily initialized when the model is loaded.
        """

        # Lazy initializations
        # self.model: nn.Module  # Set after load_model
        # Initialize in initialize_kv_cache
        self.kv_caches: list[torch.Tensor] = []
        # indexes: [kv_cache_group_id][attn_group]
        self.attn_groups: list[list[AttentionGroup]] = []
        # self.kv_cache_config: KVCacheConfig

        # mm_hash ->  encoder_output
        self.encoder_cache: dict[str, torch.Tensor] = {}

        self.use_aux_hidden_state_outputs = False
        # Set up speculative decoding.
        # NOTE(Jiayi): currently we put the entire draft model on
        # the last PP rank. This is not ideal if there are many
        # layers in the draft model.
        if self.speculative_config and get_pp_group().is_last_rank:
            if self.speculative_config.method == "ngram":
                self.drafter = NgramProposer(self.vllm_config)
            elif self.speculative_config.use_eagle():
                self.drafter = EagleProposer(self.vllm_config, self.device,
                                             self)  # type: ignore
                if self.speculative_config.method == "eagle3":
                    self.use_aux_hidden_state_outputs = True
            elif self.speculative_config.method == "medusa":
                self.drafter = MedusaProposer(
                    vllm_config=self.vllm_config,
                    device=self.device)  # type: ignore
            else:
                raise ValueError("Unknown speculative decoding method: "
                                 f"{self.speculative_config.method}")
            self.rejection_sampler = RejectionSampler()

        # Request states.
        self.requests: dict[str, CachedRequestState] = {}

        # Input Batch
        # NOTE(Chen): Ideally, we should initialize the input batch inside
        # `initialize_kv_cache` based on the kv cache config. However, as in
        # https://github.com/vllm-project/vllm/pull/18298, due to some unknown
        # reasons, we have to initialize the input batch before `load_model`,
        # quantization + weight offloading will fail otherwise. As a temporary
        # solution, we initialize the input batch here, and re-initialize it
        # in `initialize_kv_cache` if the block_sizes here is different from
        # the block_sizes in the kv cache config.
        self.input_batch = InputBatch(
            max_num_reqs=self.max_num_reqs,
            max_model_len=self.max_model_len,
            max_num_batched_tokens=self.max_num_tokens,
            device=self.device,
            pin_memory=self.pin_memory,
            vocab_size=self.model_config.get_vocab_size(),
            block_sizes=[self.cache_config.block_size],
            is_spec_decode=bool(self.vllm_config.speculative_config),
            logitsprocs=build_logitsprocs(
                self.vllm_config, self.device, self.pin_memory,
                self.is_pooling_model,
                self.vllm_config.model_config.logits_processors),
            is_pooling_model=self.is_pooling_model,
        )

        # TODO(woosuk): Provide an option to tune the max cudagraph batch size.
        # The convention is different.
        # self.cudagraph_batch_sizes sorts in ascending order.
        # The batch sizes in the config are in descending order.
        if self.compilation_config.cudagraph_capture_sizes and \
                self.compilation_config.cudagraph_mode != CUDAGraphMode.NONE:
            self.cudagraph_batch_sizes = list(
                reversed(self.compilation_config.cudagraph_capture_sizes))

        # Cache the device properties.
        self._init_device_properties()

        # Persistent buffers for CUDA graphs.
        self.input_ids = self._make_buffer(self.max_num_tokens,
                                           dtype=torch.int32)
        self.positions = self._make_buffer(self.max_num_tokens,
                                           dtype=torch.int64)
        self.query_start_loc = self._make_buffer(self.max_num_reqs + 1,
                                                 dtype=torch.int32)
        self.seq_lens = self._make_buffer(self.max_num_reqs, dtype=torch.int32)
        self.inputs_embeds = torch.zeros(
            (self.max_num_tokens, self.hidden_size),
            dtype=self.dtype,
            device=self.device)

        # Only relevant for models using M-RoPE (e.g, Qwen2-VL)
        if self.uses_mrope:
            # NOTE: `mrope_positions` is implemented with one additional dummy
            # position on purpose to make it non-contiguous so that it can work
            # with torch compile.
            # See detailed explanation in https://github.com/vllm-project/vllm/pull/12128#discussion_r1926431923

            # NOTE: When M-RoPE is enabled, position ids are 3D regardless of
            # the modality of inputs. For text-only inputs, each dimension has
            # identical position IDs, making M-RoPE functionally equivalent to
            # 1D-RoPE.
            # See page 5 of https://arxiv.org/abs/2409.12191
            self.mrope_positions = self._make_buffer(
                (3, self.max_num_tokens + 1), dtype=torch.int64)

        # None in the first PP rank. The rest are set after load_model.
        self.intermediate_tensors: Optional[IntermediateTensors] = None

        # OPTIMIZATION: Cache the tensors rather than creating them every step.
        # Keep in int64 to avoid overflow with long context
        self.arange_np = np.arange(max(self.max_num_reqs + 1,
                                       self.max_model_len,
                                       self.max_num_tokens),
                                   dtype=np.int64)

        # Layer pairings for cross-layer KV sharing.
        # If an Attention layer `layer_name` is in the keys of this dict, it
        # means this layer will perform attention using the keys and values
        # from the KV cache of `shared_kv_cache_layers[layer_name]`.
        self.shared_kv_cache_layers: dict[str, str] = {}
        self.kv_sharing_fast_prefill_eligible_layers: set[str] = set()

        self.kv_sharing_fast_prefill_logits_indices = None
        if self.cache_config.kv_sharing_fast_prefill:
            self.kv_sharing_fast_prefill_logits_indices = torch.zeros(
                self.max_num_tokens, dtype=torch.int32, device=self.device)

        self.uniform_decode_query_len = 1 if not self.speculative_config else \
            1 + self.speculative_config.num_speculative_tokens

        # Cudagraph dispatcher for runtime cudagraph dispatching.
        self.cudagraph_dispatcher = CudagraphDispatcher(self.vllm_config)

        self.mm_budget = (MultiModalBudget(
            self.model_config,
            self.scheduler_config,
            self.mm_registry,
        ) if self.supports_mm_inputs else None)

        self.reorder_batch_threshold: Optional[int] = None

        # Attention layers that are only in the KVCacheConfig of the runner
        # (e.g., KV sharing, encoder-only attention), but not in the
        # KVCacheConfig of the scheduler.
        self.runner_only_attn_layers: set[str] = set()

        # Cached outputs.
        self._draft_token_ids: Optional[Union[list[list[int]],
                                              torch.Tensor]] = None
        self.transfer_event = torch.cuda.Event()
        self.sampled_token_ids_pinned_cpu = torch.empty(
            (self.max_model_len, 1),
            dtype=torch.int64,
            device="cpu",
            pin_memory=self.pin_memory)

    def _make_buffer(self, *args, dtype: torch.dtype) -> CpuGpuBuffer:
        return CpuGpuBuffer(*args,
                            dtype=dtype,
                            device=self.device,
                            pin_memory=self.pin_memory)

    def _init_model_kwargs(self, num_tokens: int):
        model_kwargs = dict[str, Any]()
        num_reqs = self.input_batch.num_reqs

        num_pooling_reqs = len(self.input_batch.pooling_params)

        if num_pooling_reqs == 0:
            return model_kwargs

        # This does nontrivial work.
        pooling_params = self.input_batch.pooling_metadata.pooling_params

        assert num_pooling_reqs == num_reqs

        token_type_id_requests = dict[int, Any]()
        for i, param in enumerate(pooling_params):
            if param.extra_kwargs is not None and \
            (token_types := param.extra_kwargs.get(
                "compressed_token_type_ids")) is not None:
                token_type_id_requests[i] = token_types

        if len(token_type_id_requests) == 0:
            return model_kwargs

        seq_lens = self.seq_lens.gpu[:num_reqs]
        token_type_ids = []

        for i in range(num_reqs):
            pos = token_type_id_requests.get(i, seq_lens[i])
            ids = (torch.arange(seq_lens[i]) >= pos).int()
            token_type_ids.append(ids)

        model_kwargs["token_type_ids"] = torch.concat(token_type_ids).to(
            device=self.device)
        return model_kwargs

    def _may_reorder_batch(self, scheduler_output: "SchedulerOutput") -> None:
        """
        Update the order of requests in the batch based on the attention
        backend's needs. For example, some attention backends (namely MLA) may
        want to separate requests based on if the attention computation will be
        compute-bound or memory-bound.

        Args:
            scheduler_output: The scheduler output.
        """
        # Attention free models have zero kv_cache_goups, however models
        # like Mamba are also attention free but use the kv_cache for
        # keeping its internal state. This is why we check the number
        # of kv_cache groups instead of solely checking
        # for self.model_config.is_attention_free.
        if len(self.kv_cache_config.kv_cache_groups) == 0:
            return

        if self.reorder_batch_threshold is not None:
            reorder_batch_to_split_decodes_and_prefills(
                self.input_batch,
                scheduler_output,
                decode_threshold=self.reorder_batch_threshold)

    # Note: used for model runner override.
    def _init_device_properties(self) -> None:
        """Initialize attributes from torch.cuda.get_device_properties
        """
        self.device_properties = torch.cuda.get_device_properties(self.device)
        self.num_sms = self.device_properties.multi_processor_count

    # Note: used for model runner override.
    def _sync_device(self) -> None:
        torch.cuda.synchronize()

    def _update_states(self, scheduler_output: "SchedulerOutput") -> None:
        """Update the cached states and the persistent batch with the scheduler
        output.

        The updated states are used by the `_prepare_inputs` function to create
        the input GPU tensors for the model.

        The SamplingMetadata is updated and copied to the GPU if there is a
        new/resumed/paused/finished request in the batch.
        """
        # Remove finished requests from the cached states.
        for req_id in scheduler_output.finished_req_ids:
            self.requests.pop(req_id, None)
        # Remove the finished requests from the persistent batch.
        # NOTE(woosuk): There could be an edge case where finished_req_ids and
        # scheduled_req_ids overlap. This happens when a request is aborted and
        # then resubmitted with the same ID. In this case, we treat them as two
        # distinct requests - clearing the cached states for the first request
        # and handling the second as a new request.
        for req_id in scheduler_output.finished_req_ids:
            self.input_batch.remove_request(req_id)

        # Free the cached encoder outputs.
        for mm_hash in scheduler_output.free_encoder_mm_hashes:
            self.encoder_cache.pop(mm_hash, None)

        # Remove the unscheduled requests from the persistent batch.
        # NOTE(woosuk): The unscheduled requests are either preempted requests
        # or running requests that are not scheduled in this step. We remove
        # them from the persistent batch but keep their cached states since
        # they will be scheduled again sometime in the future.
        scheduled_req_ids = scheduler_output.num_scheduled_tokens.keys()
        cached_req_ids = self.input_batch.req_id_to_index.keys()
        unscheduled_req_ids = cached_req_ids - scheduled_req_ids
        # NOTE(woosuk): The persistent batch optimization assumes that
        # consecutive batches contain mostly the same requests. If batches
        # have low request overlap (e.g., alternating between two distinct
        # sets of requests), this optimization becomes very inefficient.
        for req_id in unscheduled_req_ids:
            self.input_batch.remove_request(req_id)

        reqs_to_add: list[CachedRequestState] = []
        # Add new requests to the cached states.
        for new_req_data in scheduler_output.scheduled_new_reqs:
            req_id = new_req_data.req_id
            sampling_params = new_req_data.sampling_params
            pooling_params = new_req_data.pooling_params

            if sampling_params and \
                sampling_params.sampling_type == SamplingType.RANDOM_SEED:
                generator = torch.Generator(device=self.device)
                generator.manual_seed(sampling_params.seed)
            else:
                generator = None

            if pooling_params:
                task = pooling_params.task
                assert task is not None, "You did not set `task` in the API"

                model = cast(VllmModelForPooling, self.get_model())
                to_update = model.pooler.get_pooling_updates(task)
                to_update.apply(pooling_params)

            req_state = CachedRequestState(
                req_id=req_id,
                prompt_token_ids=new_req_data.prompt_token_ids,
                mm_kwargs=new_req_data.mm_kwargs,
                mm_positions=new_req_data.mm_positions,
                mm_hashes=new_req_data.mm_hashes,
                sampling_params=sampling_params,
                pooling_params=pooling_params,
                generator=generator,
                block_ids=new_req_data.block_ids,
                num_computed_tokens=new_req_data.num_computed_tokens,
                output_token_ids=[],
                lora_request=new_req_data.lora_request,
            )
            self.requests[req_id] = req_state

            # Only relevant for models using M-RoPE (e.g, Qwen2-VL)
            if self.uses_mrope:
                self._init_mrope_positions(req_state)

            reqs_to_add.append(req_state)

        # Update the states of the running/resumed requests.
        is_last_rank = get_pp_group().is_last_rank
        req_data = scheduler_output.scheduled_cached_reqs
        for i, req_id in enumerate(req_data.req_ids):
            req_state = self.requests[req_id]
            num_computed_tokens = req_data.num_computed_tokens[i]
            new_block_ids = req_data.new_block_ids[i]
            resumed_from_preemption = req_data.resumed_from_preemption[i]

            # Update the cached states.
            req_state.num_computed_tokens = num_computed_tokens

            if not is_last_rank:
                # When using PP, the scheduler sends the sampled tokens back,
                # because there's no direct communication between the first-
                # stage worker and the last-stage worker.
                new_token_ids = req_data.new_token_ids[i]
                # Add the sampled token(s) from the previous step (if any).
                # This doesn't include "unverified" tokens like spec tokens.
                num_new_tokens = (num_computed_tokens + len(new_token_ids) -
                                  req_state.num_tokens)
                if num_new_tokens == 1:
                    # Avoid slicing list in most common case.
                    req_state.output_token_ids.append(new_token_ids[-1])
                elif num_new_tokens > 0:
                    req_state.output_token_ids.extend(
                        new_token_ids[-num_new_tokens:])

            # Update the block IDs.
            if not resumed_from_preemption:
                if new_block_ids is not None:
                    # Append the new blocks to the existing block IDs.
                    for block_ids, new_ids in zip(req_state.block_ids,
                                                  new_block_ids):
                        block_ids.extend(new_ids)
            else:
                assert new_block_ids is not None
                # The request is resumed from preemption.
                # Replace the existing block IDs with the new ones.
                req_state.block_ids = new_block_ids

            req_index = self.input_batch.req_id_to_index.get(req_id)
            if req_index is None:
                # The request is not in the persistent batch.
                # The request was either preempted and resumed later, or was not
                # scheduled in the previous step and needs to be added again.
                reqs_to_add.append(req_state)
                continue

            # Update the persistent batch.
            self.input_batch.num_computed_tokens_cpu[req_index] = (
                num_computed_tokens)
            if new_block_ids is not None:
                self.input_batch.block_table.append_row(
                    new_block_ids, req_index)

            # For the last rank, we don't need to update the token_ids_cpu
            # because the sampled tokens are already cached.
            if not is_last_rank:
                # Add new_token_ids to token_ids_cpu.
                start_token_index = num_computed_tokens
                end_token_index = num_computed_tokens + len(new_token_ids)
                self.input_batch.token_ids_cpu[
                    req_index,
                    start_token_index:end_token_index] = new_token_ids
                self.input_batch.num_tokens_no_spec[
                    req_index] = end_token_index
                self.input_batch.num_tokens[req_index] = end_token_index

            # Add spec_token_ids to token_ids_cpu.
            spec_token_ids = (
                scheduler_output.scheduled_spec_decode_tokens.get(req_id, ()))
            if spec_token_ids:
                num_spec_tokens = len(spec_token_ids)
                start_index = self.input_batch.num_tokens_no_spec[req_index]
                end_token_index = start_index + num_spec_tokens
                self.input_batch.token_ids_cpu[
                    req_index, start_index:end_token_index] = spec_token_ids
                # NOTE(woosuk): `num_tokens` here may include spec tokens.
                self.input_batch.num_tokens[req_index] += num_spec_tokens

        # Add the new or resumed requests to the persistent batch.
        # The smaller empty indices are filled first.
        for request in reqs_to_add:
            self.input_batch.add_request(request)

        # Condense the batched states if there are gaps left by removed requests
        self.input_batch.condense()
        # Allow attention backend to reorder the batch, potentially
        self._may_reorder_batch(scheduler_output)
        # Refresh batch metadata with any pending updates.
        self.input_batch.refresh_metadata()

    def _init_mrope_positions(self, req_state: CachedRequestState):
        image_grid_thw = []
        video_grid_thw = []
        second_per_grid_ts = []
        audio_feature_lengths = []
        use_audio_in_video = False
        for mm_item in req_state.mm_kwargs:
            mm_input = mm_item.get_data()
            if (t := mm_input.get("image_grid_thw")) is not None:
                image_grid_thw.append(t.tolist())
            if (t := mm_input.get("video_grid_thw")) is not None:
                video_grid_thw.append(t.tolist())
            if (t := mm_input.get("second_per_grid_ts")) is not None:
                second_per_grid_ts.append(t)
            if (t := mm_input.get("audio_feature_lengths")) is not None:
                audio_feature_lengths.append(t)
            if mm_input.get("use_audio_in_video") is True:
                use_audio_in_video = True

        req_state.mrope_positions, req_state.mrope_position_delta = \
            MRotaryEmbedding.get_input_positions_tensor(
                req_state.prompt_token_ids,
                hf_config=self.model_config.hf_config,
                image_grid_thw=image_grid_thw,
                video_grid_thw=video_grid_thw,
                second_per_grid_ts=second_per_grid_ts,
                audio_feature_lengths=audio_feature_lengths,
                use_audio_in_video=use_audio_in_video,
            )

    def _extract_mm_kwargs(
        self,
        scheduler_output: "SchedulerOutput",
    ) -> BatchedTensorInputs:
        if not self.is_multimodal_raw_input_supported or not scheduler_output:  # noqa: SIM102
            return {}

        mm_kwargs = list[MultiModalKwargsItem]()
        for req in scheduler_output.scheduled_new_reqs:
            mm_kwargs.extend(req.mm_kwargs)

        # Input all modalities at once
        mm_kwargs_combined: BatchedTensorInputs = {}
        for _, _, mm_kwargs_group in group_mm_kwargs_by_modality(
                mm_kwargs,
                device=self.device,
                pin_memory=self.pin_memory,
        ):
            mm_kwargs_combined.update(mm_kwargs_group)

        return mm_kwargs_combined

    def _dummy_mm_kwargs(self, num_seqs: int) -> BatchedTensorInputs:
        if not self.is_multimodal_raw_input_supported:
            return {}
        mm_budget = self.mm_budget
        assert mm_budget is not None

        dummy_modality = mm_budget.get_modality_with_max_tokens()
        return self._get_mm_dummy_batch(dummy_modality, num_seqs)

    def _get_cumsum_and_arange(
        self,
        num_tokens: np.ndarray,
        cumsum_dtype: Optional[np.dtype] = None,
    ) -> tuple[np.ndarray, np.ndarray]:
        """Get the cumulative sum and batched arange of the given array.
        # E.g., [2, 5, 3] -> ([2, 7, 10], [0, 1, 0, 1, 2, 3, 4, 0, 1, 2])
        # Equivalent to but faster than:
        # np.concatenate([np.arange(n) for n in num_tokens])
        """
        # Step 1. [2, 5, 3] -> [2, 7, 10]
        cu_num_tokens = np.cumsum(num_tokens, dtype=cumsum_dtype)
        total_num_tokens = cu_num_tokens[-1]
        # Step 2. [2, 7, 10] -> [0, 0, 2, 2, 2, 2, 2, 7, 7, 7]
        cumsums_offsets = np.repeat(cu_num_tokens - num_tokens, num_tokens)
        # Step 3. [0, 1, 0, 1, 2, 3, 4, 0, 1, 2]
        arange = self.arange_np[:total_num_tokens] - cumsums_offsets

        return cu_num_tokens, arange

    def _prepare_inputs(
        self,
        scheduler_output: "SchedulerOutput",
    ) -> tuple[dict[str, Any], torch.Tensor, Optional[SpecDecodeMetadata],
               np.ndarray, Optional[CommonAttentionMetadata], int]:
        """
        :return: tuple[
            attn_metadata: layer-to-attention_metadata mapping,
            logits_indices, spec_decode_metadata
        ]
        """
        total_num_scheduled_tokens = scheduler_output.total_num_scheduled_tokens
        assert total_num_scheduled_tokens > 0
        num_reqs = self.input_batch.num_reqs
        assert num_reqs > 0

        # OPTIMIZATION: Start copying the block table first.
        # This way, we can overlap the copy with the following CPU operations.
        self.input_batch.block_table.commit_block_table(num_reqs)

        # Get the number of scheduled tokens for each request.
        req_ids = self.input_batch.req_ids
        tokens = [scheduler_output.num_scheduled_tokens[i] for i in req_ids]
        num_scheduled_tokens = np.array(tokens, dtype=np.int32)
        max_num_scheduled_tokens = max(tokens)

        # Get request indices.
        # E.g., [2, 5, 3] -> [0, 0, 1, 1, 1, 1, 1, 2, 2, 2]
        req_indices = np.repeat(self.arange_np[:num_reqs],
                                num_scheduled_tokens)

        # cu_num_tokens: [2, 5, 3] -> [2, 7, 10]
        # arange: [0, 1, 0, 1, 2, 3, 4, 0, 1, 2]
        cu_num_tokens, arange = self._get_cumsum_and_arange(
            num_scheduled_tokens)

        # Get positions.
        positions_np = self.positions.np[:total_num_scheduled_tokens]
        np.add(self.input_batch.num_computed_tokens_cpu[req_indices],
               arange,
               out=positions_np)

        # Calculate M-RoPE positions.
        # Only relevant for models using M-RoPE (e.g, Qwen2-VL)
        if self.uses_mrope:
            self._calc_mrope_positions(scheduler_output)

        # Get token indices.
        # E.g., [0, 1, 0, 1, 2, 3, 4, 0, 1, 2]
        # -> [0, 1, M, M + 1, M + 2, M + 3, M + 4, 2 * M, 2 * M + 1, 2 * M + 2]
        # where M is the max_model_len.
        token_indices = (positions_np +
                         req_indices * self.input_batch.token_ids_cpu.shape[1])

        # NOTE(woosuk): We use torch.index_select instead of np.take here
        # because torch.index_select is much faster than np.take for large
        # tensors.
        torch.index_select(self.input_batch.token_ids_cpu_tensor.flatten(),
                           0,
                           torch.from_numpy(token_indices),
                           out=self.input_ids.cpu[:total_num_scheduled_tokens])

        self.input_batch.block_table.compute_slot_mapping(
            req_indices, positions_np)
        self.input_batch.block_table.commit_slot_mapping(
            total_num_scheduled_tokens)

        # Prepare the attention metadata.
        self.query_start_loc.np[0] = 0
        self.query_start_loc.np[1:num_reqs + 1] = cu_num_tokens
        # Note: pad query_start_loc to be non-decreasing, as kernels
        # like FlashAttention requires that
        self.query_start_loc.np[num_reqs + 1:].fill(cu_num_tokens[-1])
        self.query_start_loc.copy_to_gpu()
        query_start_loc = self.query_start_loc.gpu[:num_reqs + 1]

        self.seq_lens.np[:num_reqs] = (
            self.input_batch.num_computed_tokens_cpu[:num_reqs] +
            num_scheduled_tokens)
        # Fill unused with 0 for full cuda graph mode.
        self.seq_lens.np[num_reqs:].fill(0)
        self.seq_lens.copy_to_gpu()
        seq_lens = self.seq_lens.gpu[:num_reqs]
        max_seq_len = self.seq_lens.np[:num_reqs].max().item()

        # Copy the tensors to the GPU.
        self.input_ids.copy_to_gpu(total_num_scheduled_tokens)
        if self.uses_mrope:
            # Only relevant for models using M-RoPE (e.g, Qwen2-VL)
            self.mrope_positions.gpu[:, :total_num_scheduled_tokens].copy_(
                self.mrope_positions.cpu[:, :total_num_scheduled_tokens],
                non_blocking=True)
        else:
            # Common case (1D positions)
            self.positions.copy_to_gpu(total_num_scheduled_tokens)

        use_spec_decode = len(
            scheduler_output.scheduled_spec_decode_tokens) > 0
        if not use_spec_decode:
            # NOTE(woosuk): Due to chunked prefills, the batch may contain
            # partial requests. While we should not sample any token
            # from these partial requests, we do so for simplicity.
            # We will ignore the sampled tokens from the partial requests.
            # TODO: Support prompt logprobs.
            logits_indices = query_start_loc[1:] - 1
            spec_decode_metadata = None
        else:
            # Get the number of draft tokens for each request.
            # Iterate over the dictionary rather than all requests since not all
            # requests have draft tokens.
            num_draft_tokens = np.zeros(num_reqs, dtype=np.int32)
            for req_id, draft_token_ids in (
                    scheduler_output.scheduled_spec_decode_tokens.items()):
                req_idx = self.input_batch.req_id_to_index[req_id]
                num_draft_tokens[req_idx] = len(draft_token_ids)

            spec_decode_metadata = self._calc_spec_decode_metadata(
                num_draft_tokens, cu_num_tokens)
            logits_indices = spec_decode_metadata.logits_indices

        logits_indices_padded = None
        if self.cache_config.kv_sharing_fast_prefill:
            assert self.kv_sharing_fast_prefill_logits_indices is not None
            num_logits = logits_indices.shape[0]
            assert num_logits > 0
            self.kv_sharing_fast_prefill_logits_indices[:num_logits].copy_(
                logits_indices)
            # There might have leftover indices in logits_indices[num_logits:]
            # from previous iterations, whose values may be greater than the
            # batch size in the current iteration. To ensure indices are always
            # valid, we fill the padded indices with the last index.
            self.kv_sharing_fast_prefill_logits_indices[num_logits:].fill_(
                logits_indices[-1].item())
            if (self.compilation_config.cudagraph_mode != CUDAGraphMode.NONE
                    and num_logits <= self.cudagraph_batch_sizes[-1]):
                # Use piecewise CUDA graphs.
                # Add padding to the batch size.
                num_logits_padded = self.vllm_config.pad_for_cudagraph(
                    num_logits)
            else:
                num_logits_padded = num_logits
            logits_indices_padded = (
                self.kv_sharing_fast_prefill_logits_indices[:num_logits_padded]
            )

        attn_metadata: dict[str, Any] = {}

        # Used in the below loop.
        query_start_loc_cpu = self.query_start_loc.cpu[:num_reqs + 1]
        seq_lens_cpu = self.seq_lens.cpu[:num_reqs]
        num_computed_tokens_cpu = (
            self.input_batch.num_computed_tokens_cpu_tensor[:num_reqs])
        spec_decode_common_attn_metadata = None

        # Prepare the attention metadata for each KV cache group and make layers
        # in the same group share the same metadata.
        for kv_cache_group_id, kv_cache_group_spec in enumerate(
                self.kv_cache_config.kv_cache_groups):

            if isinstance(kv_cache_group_spec.kv_cache_spec,
                          EncoderOnlyAttentionSpec):
                # Encoder-only layers do not have KV cache, so we need to
                # create a dummy block table and slot mapping for them.
                blk_table_tensor = torch.zeros(
                    (num_reqs, 1),
                    dtype=torch.int32,
                    pin_memory=self.pin_memory,
                    device="cpu").to(self.device, non_blocking=True)
                slot_mapping = torch.zeros((total_num_scheduled_tokens, ),
                                           dtype=torch.int32,
                                           pin_memory=self.pin_memory,
                                           device="cpu").to(self.device,
                                                            non_blocking=True)
                num_common_prefix_blocks = 0
            else:
                blk_table = self.input_batch.block_table[kv_cache_group_id]
                blk_table_tensor = blk_table.get_device_tensor()[:num_reqs]
                slot_mapping = blk_table.slot_mapping[:
                                                      total_num_scheduled_tokens]

                # Fill unused with -1. Needed for reshape_and_cache in full cuda
                # graph mode.
                blk_table.slot_mapping[total_num_scheduled_tokens:].fill_(-1)
                num_common_prefix_blocks = (
                    scheduler_output.
                    num_common_prefix_blocks[kv_cache_group_id])

            common_attn_metadata = CommonAttentionMetadata(
                query_start_loc=query_start_loc,
                query_start_loc_cpu=query_start_loc_cpu,
                seq_lens=seq_lens,
                seq_lens_cpu=seq_lens_cpu,
                num_computed_tokens_cpu=num_computed_tokens_cpu,
                num_reqs=num_reqs,
                num_actual_tokens=total_num_scheduled_tokens,
                max_query_len=max_num_scheduled_tokens,
                max_seq_len=max_seq_len,
                block_table_tensor=blk_table_tensor,
                slot_mapping=slot_mapping,
                causal=True,
            )

            if self.speculative_config and \
                spec_decode_common_attn_metadata is None:
                spec_decode_common_attn_metadata = common_attn_metadata

            for attn_group in self.attn_groups[kv_cache_group_id]:
                # Prepare for cascade attention if enabled & beneficial.
                common_prefix_len = 0
                builder = attn_group.metadata_builder
                if self.cascade_attn_enabled:
                    common_prefix_len = self._compute_cascade_attn_prefix_len(
                        num_scheduled_tokens,
                        num_common_prefix_blocks,
                        kv_cache_group_spec.kv_cache_spec,
                        builder,
                    )

                attn_metadata_i = (builder.build(
                    common_prefix_len=common_prefix_len,
                    common_attn_metadata=common_attn_metadata,
                ))

                fast_prefill_metadata = attn_metadata_i
                if (self.cache_config.kv_sharing_fast_prefill
                        and self.kv_sharing_fast_prefill_eligible_layers):
                    # Dynamically create a a dataclass type that inherits
                    # from attention metadata type but includes additional
                    # fields logits_indices_padded and num_logits_indices
                    # which are required for prefill truncation
                    fast_prefill_metadata_type = (
                        make_kv_sharing_fast_prefill_attention_metadata(
                            metadata_cls=type(attn_metadata_i), ))
                    fast_prefill_metadata = fast_prefill_metadata_type(
                        **dataclasses.asdict(attn_metadata_i),
                        logits_indices_padded=logits_indices_padded,
                        num_logits_indices=logits_indices.size(0),
                    )

                for layer_name in attn_group.layer_names:
                    if (self.cache_config.kv_sharing_fast_prefill
                            and layer_name
                            in self.kv_sharing_fast_prefill_eligible_layers):
                        attn_metadata[layer_name] = fast_prefill_metadata
                        continue
                    attn_metadata[layer_name] = attn_metadata_i

        # Hot-Swap lora model
        if self.lora_config:
            self.set_active_loras(self.input_batch, num_scheduled_tokens)

        return (attn_metadata, logits_indices, spec_decode_metadata,
                num_scheduled_tokens, spec_decode_common_attn_metadata,
                max_num_scheduled_tokens)

    def _compute_cascade_attn_prefix_len(
        self,
        num_scheduled_tokens: np.ndarray,
        num_common_prefix_blocks: int,
        kv_cache_spec: KVCacheSpec,
        attn_metadata_builder: AttentionMetadataBuilder,
    ) -> int:
        """Compute the length of the common prefix for cascade attention.

        NOTE(woosuk): The common prefix length returned by this function
        represents the length used specifically for cascade attention, not the
        actual number of tokens shared between requests. When cascade attention
        is disabled (use_cascade=False), this function returns 0 even if
        requests share common tokens. Additionally, the common prefix length is
        truncated to a multiple of the block size and may be further truncated
        due to implementation details explained below.

        Args:
            num_scheduled_tokens: Number of tokens scheduled per request.
            num_common_prefix_blocks: Number of shared KV cache blocks.

        Returns:
            int: Length of common prefix in tokens.
        """
        common_prefix_len = num_common_prefix_blocks * kv_cache_spec.block_size
        if common_prefix_len == 0:
            # Common case.
            return 0

        # NOTE(woosuk): Cascade attention uses two attention kernels: one
        # for the common prefix and the other for the rest. For the first
        # kernel, we concatenate all the query tokens (possibly from
        # different requests) and treat them as if they are from the same
        # request. Then, we use bi-directional attention to process the
        # common prefix in the KV cache. Importantly, this means that the
        # first kernel does not do any masking.

        # Consider the following example:
        # Request 1's input query: [D, E, X]
        # Request 1's kv cache: [A, B, C, D, E, X]
        # Request 1's num_computed_tokens: 3 (i.e., [A, B, C])
        # Request 2's input query: [E, Y]
        # Request 2's kv cache: [A, B, C, D, E, Y]
        # Request 2's num_computed_tokens: 4 (i.e., [A, B, C, D])

        # If we use [A, B, C, D, E] as the common prefix, then the
        # first kernel will compute the bi-directional attention between
        # input query [D, E, X, E, Y] and common prefix [A, B, C, D, E].
        # However, this is wrong because D in Request 1 should not attend to
        # E in the common prefix (i.e., we need masking).
        # To avoid this, [A, B, C, D] should be the common prefix.
        # That is, the common prefix should be capped by the minimum
        # num_computed_tokens among the requests, and plus one to include
        # the first token of the query.

        # In practice, we use [A, B, C] as the common prefix, instead of
        # [A, B, C, D] (i.e., the common prefix is capped by the minimum
        # num_computed_tokens, without plus one).
        # This is because of an implementation detail: We want to always
        # use two kernels for cascade attention. Let's imagine:
        # Request 3's input query: [D]
        # Request 3's kv cache: [A, B, C, D]
        # Request 3's num_computed_tokens: 3 (i.e., [A, B, C])
        # If we use [A, B, C, D] as the common prefix for Request 1-3,
        # then Request 3 will be processed only by the first kernel,
        # and the second kernel will get an empty input. While this is not
        # a fundamental problem, our current implementation does not support
        # this case.
        num_reqs = len(num_scheduled_tokens)
        common_prefix_len = min(
            common_prefix_len,
            self.input_batch.num_computed_tokens_cpu[:num_reqs].min())
        # common_prefix_len should be a multiple of the block size.
        common_prefix_len = (common_prefix_len // kv_cache_spec.block_size *
                             kv_cache_spec.block_size)
        use_sliding_window = (isinstance(kv_cache_spec, SlidingWindowSpec) or
                              (isinstance(kv_cache_spec, FullAttentionSpec)
                               and kv_cache_spec.sliding_window is not None))
        use_local_attention = (
            isinstance(kv_cache_spec, ChunkedLocalAttentionSpec)
            or (isinstance(kv_cache_spec, FullAttentionSpec)
                and kv_cache_spec.attention_chunk_size is not None))
        assert isinstance(kv_cache_spec, AttentionSpec)
        use_cascade = attn_metadata_builder.use_cascade_attention(
            common_prefix_len=common_prefix_len,
            query_lens=num_scheduled_tokens,
            num_query_heads=self.num_query_heads,
            num_kv_heads=kv_cache_spec.num_kv_heads,
            use_alibi=self.use_alibi,
            use_sliding_window=use_sliding_window,
            use_local_attention=use_local_attention,
            num_sms=self.num_sms,
        )
        return common_prefix_len if use_cascade else 0

    def _calc_mrope_positions(self, scheduler_output: "SchedulerOutput"):
        mrope_pos_ptr = 0
        for index, req_id in enumerate(self.input_batch.req_ids):
            req = self.requests[req_id]
            assert req.mrope_positions is not None

            num_computed_tokens = \
                self.input_batch.num_computed_tokens_cpu[index]
            num_scheduled_tokens = \
                scheduler_output.num_scheduled_tokens[req_id]
            num_prompt_tokens = len(req.prompt_token_ids)

            if num_computed_tokens + num_scheduled_tokens > num_prompt_tokens:
                prompt_part_len = max(0,
                                      num_prompt_tokens - num_computed_tokens)
                completion_part_len = max(
                    0, num_scheduled_tokens - prompt_part_len)
            else:
                prompt_part_len = num_scheduled_tokens
                completion_part_len = 0

            assert num_scheduled_tokens == prompt_part_len + completion_part_len

            if prompt_part_len > 0:
                # prompt's mrope_positions are pre-computed
                dst_start = mrope_pos_ptr
                dst_end = mrope_pos_ptr + prompt_part_len
                src_start = num_computed_tokens
                src_end = num_computed_tokens + prompt_part_len

                self.mrope_positions.cpu[:, dst_start:dst_end] = (
                    req.mrope_positions[:, src_start:src_end])
                mrope_pos_ptr += prompt_part_len

            if completion_part_len > 0:
                # compute completion's mrope_positions on-the-fly
                dst_start = mrope_pos_ptr
                dst_end = mrope_pos_ptr + completion_part_len

                MRotaryEmbedding.get_next_input_positions_tensor(
                    out=self.mrope_positions.np,
                    out_offset=dst_start,
                    mrope_position_delta=req.mrope_position_delta,
                    context_len=num_computed_tokens + prompt_part_len,
                    num_new_tokens=completion_part_len,
                )

                mrope_pos_ptr += completion_part_len

    def _calc_spec_decode_metadata(
        self,
        num_draft_tokens: np.ndarray,
        cu_num_scheduled_tokens: np.ndarray,
    ) -> SpecDecodeMetadata:
        # Inputs:
        # cu_num_scheduled_tokens:  [  4, 104, 107, 207, 209]
        # num_draft_tokens:         [  3,   0,   2,   0,   1]
        # Outputs:
        # cu_num_draft_tokens:      [  3,   3,   5,   5,   6]
        # logits_indices:           [  0,   1,   2,   3, 103, 104, 105, 106,
        #                            206, 207, 208]
        # target_logits_indices:    [  0,   1,   2,   5,   6,   9]
        # bonus_logits_indices:     [  3,   4,   7,   8,  10]

        # Compute the logits indices.
        # [4, 1, 3, 1, 2]
        num_sampled_tokens = num_draft_tokens + 1

        # Step 1. cu_num_sampled_tokens: [4, 5, 8, 9, 11]
        # arange: [0, 1, 2, 3, 0, 0, 1, 2, 0, 0, 1]
        cu_num_sampled_tokens, arange = self._get_cumsum_and_arange(
            num_sampled_tokens, cumsum_dtype=np.int32)
        # Step 2. [0, 0, 0, 0, 103, 104, 104, 104, 206, 207, 207]
        logits_indices = np.repeat(
            cu_num_scheduled_tokens - num_sampled_tokens, num_sampled_tokens)
        # Step 3. [0, 1, 2, 3, 103, 104, 105, 106, 206, 207, 208]
        logits_indices += arange

        # Compute the bonus logits indices.
        bonus_logits_indices = cu_num_sampled_tokens - 1

        # Compute the draft logits indices.
        # cu_num_draft_tokens: [3, 3, 5, 5, 6]
        # arange: [0, 1, 2, 0, 1, 0]
        cu_num_draft_tokens, arange = self._get_cumsum_and_arange(
            num_draft_tokens, cumsum_dtype=np.int32)
        # [0, 0, 0, 5, 5, 9]
        target_logits_indices = np.repeat(
            cu_num_sampled_tokens - num_sampled_tokens, num_draft_tokens)
        # [0, 1, 2, 5, 6, 9]
        target_logits_indices += arange

        # TODO: Optimize the CPU -> GPU copy.
        cu_num_draft_tokens = torch.from_numpy(cu_num_draft_tokens).to(
            self.device, non_blocking=True)
        logits_indices = torch.from_numpy(logits_indices).to(self.device,
                                                             non_blocking=True)
        target_logits_indices = torch.from_numpy(target_logits_indices).to(
            self.device, non_blocking=True)
        bonus_logits_indices = torch.from_numpy(bonus_logits_indices).to(
            self.device, non_blocking=True)

        # Compute the draft token ids.
        # draft_token_indices:      [  1,   2,   3, 105, 106, 208]
        draft_token_ids = self.input_ids.gpu[logits_indices]
        draft_token_ids = draft_token_ids[target_logits_indices + 1]

        metadata = SpecDecodeMetadata(
            draft_token_ids=draft_token_ids,
            num_draft_tokens=num_draft_tokens.tolist(),
            cu_num_draft_tokens=cu_num_draft_tokens,
            target_logits_indices=target_logits_indices,
            bonus_logits_indices=bonus_logits_indices,
            logits_indices=logits_indices,
        )
        return metadata

    def _execute_mm_encoder(self, scheduler_output: "SchedulerOutput"):
        scheduled_encoder_inputs = scheduler_output.scheduled_encoder_inputs
        if not scheduled_encoder_inputs:
            return
        # Batch the multi-modal inputs.
        mm_kwargs = list[MultiModalKwargsItem]()
        # list of tuple (mm_hash, position_info)
        mm_hashes_pos = list[tuple[str, PlaceholderRange]]()
        for req_id, encoder_input_ids in scheduled_encoder_inputs.items():
            req_state = self.requests[req_id]

            for mm_input_id in encoder_input_ids:
                mm_hash = req_state.mm_hashes[mm_input_id]
                mm_kwargs.append(req_state.mm_kwargs[mm_input_id])
                mm_hashes_pos.append(
                    (mm_hash, req_state.mm_positions[mm_input_id]))

        # Batch mm inputs as much as we can: if a request in the batch has
        # multiple modalities or a different modality than the previous one,
        # we process it separately to preserve item order.
        # FIXME(ywang96): This is a hacky way to deal with multiple modalities
        # in the same batch while still being able to benefit from batching
        # multimodal inputs. The proper solution should be reordering the
        # encoder outputs.
        encoder_outputs = []
        for _, num_items, mm_kwargs_group in group_mm_kwargs_by_modality(
                mm_kwargs,
                device=self.device,
                pin_memory=self.pin_memory,
        ):
            # Run the encoder.
            # `curr_group_outputs` is either of the following:
            # 1. A tensor of shape (num_items, feature_size, hidden_size)
            # in case feature_size is fixed across all multimodal items.
            # 2. A list or tuple (length: num_items) of tensors, each of shape
            # (feature_size, hidden_size) in case the feature size is dynamic
            # depending on the input multimodal items.
            curr_group_outputs = self.model.get_multimodal_embeddings(
                **mm_kwargs_group)

            sanity_check_mm_encoder_outputs(
                curr_group_outputs,
                expected_num_items=num_items,
            )

            for output in curr_group_outputs:
                encoder_outputs.append(output)

        # Cache the encoder outputs by mm_hash
        for (mm_hash, pos_info), output in zip(mm_hashes_pos, encoder_outputs):
            self.encoder_cache[mm_hash] = scatter_mm_placeholders(
                output,
                is_embed=pos_info.is_embed,
            )

    def _gather_mm_embeddings(
        self,
        scheduler_output: "SchedulerOutput",
        shift_computed_tokens: int = 0,
    ) -> list[torch.Tensor]:
        mm_embeds: list[torch.Tensor] = []
        for req_id in self.input_batch.req_ids:
            num_scheduled_tokens = scheduler_output.num_scheduled_tokens[
                req_id]
            req_state = self.requests[req_id]
            num_computed_tokens = \
                req_state.num_computed_tokens + shift_computed_tokens
            mm_positions = req_state.mm_positions
            mm_hashes = req_state.mm_hashes
            for i, pos_info in enumerate(mm_positions):
                start_pos = pos_info.offset
                num_encoder_tokens = pos_info.length

                # The encoder output is needed if the two ranges overlap:
                # [num_computed_tokens,
                #  num_computed_tokens + num_scheduled_tokens) and
                # [start_pos, start_pos + num_encoder_tokens)
                if start_pos >= num_computed_tokens + num_scheduled_tokens:
                    # The encoder output is not needed in this step.
                    break
                if start_pos + num_encoder_tokens <= num_computed_tokens:
                    # The encoder output is already processed and stored
                    # in the decoder's KV cache.
                    continue

                start_idx = max(num_computed_tokens - start_pos, 0)
                end_idx = min(
                    num_computed_tokens - start_pos + num_scheduled_tokens,
                    num_encoder_tokens,
                )
                assert start_idx < end_idx

                mm_hash = mm_hashes[i]
                encoder_output = self.encoder_cache.get(mm_hash, None)
                assert encoder_output is not None,\
                    f"Encoder cache miss for {mm_hash}."

                if (is_embed := pos_info.is_embed) is not None:
                    is_embed = is_embed[start_idx:end_idx]

                mm_embeds_item = gather_mm_placeholders(
                    encoder_output[start_idx:end_idx],
                    is_embed=is_embed,
                )
                mm_embeds.append(mm_embeds_item)
        return mm_embeds

    def get_model(self) -> nn.Module:
        # get raw model out of the cudagraph wrapper.
        if isinstance(self.model, CUDAGraphWrapper):
            return self.model.unwrap()
        return self.model

    def get_supported_generation_tasks(self) -> list[GenerationTask]:
        model = self.get_model()
        supported_tasks = list[GenerationTask]()

        if is_text_generation_model(model):
            supported_tasks.append("generate")

        if supports_transcription(model):
            if model.supports_transcription_only:
                return ["transcription"]

            supported_tasks.append("transcription")

        return supported_tasks

    def get_supported_pooling_tasks(self) -> list[PoolingTask]:
        model = self.get_model()
        if not is_pooling_model(model):
            return []

        supported_tasks = list(model.pooler.get_supported_tasks())

        if (self.scheduler_config.chunked_prefill_enabled
                and "encode" in supported_tasks):
            supported_tasks.remove("encode")

            logger.info_once("Chunked prefill is not supported with "
                             "encode task which using ALL pooling. "
                             "Please turn off chunked prefill by "
                             "`--no-enable-chunked-prefill` before using it.")

        return supported_tasks

    def get_supported_tasks(self) -> tuple[SupportedTask, ...]:
        tasks = list[SupportedTask]()

        if self.model_config.runner_type == "generate":
            tasks.extend(self.get_supported_generation_tasks())
        if self.model_config.runner_type == "pooling":
            tasks.extend(self.get_supported_pooling_tasks())

        return tuple(tasks)

    def apply_grammar_bitmask(
        self,
        scheduler_output: "SchedulerOutput",
        logits: torch.Tensor,
    ):
        grammar_bitmask = scheduler_output.grammar_bitmask
        if grammar_bitmask is None:
            return

        # We receive the structured output bitmask from the scheduler,
        # compacted to contain bitmasks only for structured output requests.
        # The order of the requests in the bitmask is not guaranteed to be the
        # same as the order of the requests in the gpu runner's batch. We need
        # to sort the bitmask to match the order of the requests used here.

        # Get the batch indices of the structured output requests.
        # Keep track of the number of speculative tokens scheduled for every
        # request in the batch, as the logit indices are offset by this amount.
        struct_out_req_batch_indices: dict[str, int] = {}
        cumulative_offset = 0
        seq = sorted(self.input_batch.req_id_to_index.items(),
                     key=lambda x: x[1])
        for req_id, batch_index in seq:
            logit_index = batch_index + cumulative_offset
            cumulative_offset += len(
                scheduler_output.scheduled_spec_decode_tokens.get(req_id, []))
            if req_id in scheduler_output.structured_output_request_ids:
                struct_out_req_batch_indices[req_id] = logit_index

        out_indices = []

        # Reorder the bitmask to match the order of the requests in the batch.
        sorted_bitmask = np.full(shape=(logits.shape[0],
                                        grammar_bitmask.shape[1]),
                                 fill_value=-1,
                                 dtype=grammar_bitmask.dtype)
        cumulative_index = 0
        seq = sorted(scheduler_output.structured_output_request_ids.items(),
                     key=lambda x: x[1])
        for req_id, _ in seq:
            logit_index = struct_out_req_batch_indices[req_id]
            num_spec_tokens = len(
                scheduler_output.scheduled_spec_decode_tokens.get(req_id, []))
            for i in range(1 + num_spec_tokens):
                sorted_bitmask[logit_index + i] = \
                    grammar_bitmask[cumulative_index + i]
                out_indices.append(logit_index + i)
            cumulative_index += 1 + num_spec_tokens
        grammar_bitmask = sorted_bitmask

        # If the length of out indices and the logits have the same shape
        # we don't need to pass indices to the kernel,
        # since the bitmask is already aligned with the logits.
        skip_out_indices = len(out_indices) == logits.shape[0]

        # Serialization of np.ndarray is much more efficient than a tensor,
        # so we receive it in that format.
        grammar_bitmask = torch.from_numpy(grammar_bitmask).contiguous()

        # Force use of the torch.compile implementation from xgrammar to work
        # around issues with the Triton kernel in concurrent structured output
        # scenarios. See PR #19565 and issues #19493, #18376 for details.
        xgr_torch_compile.apply_token_bitmask_inplace_torch_compile(
            logits,
            grammar_bitmask.to(self.device, non_blocking=True),
            indices=out_indices if not skip_out_indices else None,
        )

    def sync_and_slice_intermediate_tensors(
            self, num_tokens: int, intermediate_tensors: IntermediateTensors,
            sync_self: bool) -> IntermediateTensors:

        assert self.intermediate_tensors is not None

        tp = self.vllm_config.parallel_config.tensor_parallel_size
        enabled_sp = self.compilation_config.pass_config. \
            enable_sequence_parallelism
        if enabled_sp:
            # When sequence parallelism is enabled, we always pad num_tokens
            # to be a multiple of tensor_parallel_size (tp) earlier
            assert num_tokens % tp == 0
        is_residual_scattered = tp > 1 and enabled_sp \
            and num_tokens % tp == 0

        # When sequence parallelism is enabled, the "residual" tensor is sharded
        # across tensor parallel ranks, so each rank only needs its own slice.
        if sync_self:
            assert intermediate_tensors is not None
            for k, v in intermediate_tensors.items():
                is_scattered = k == "residual" and is_residual_scattered
                copy_len = num_tokens // tp if is_scattered else \
                    num_tokens
                self.intermediate_tensors[k][:copy_len].copy_(
                    v[:copy_len], non_blocking=True)

        return IntermediateTensors({
            k:
            v[:num_tokens // tp]
            if k == "residual" and is_residual_scattered else v[:num_tokens]
            for k, v in self.intermediate_tensors.items()
        })

    def eplb_step(self,
                  is_dummy: bool = False,
                  is_profile: bool = False) -> None:
        """
        Step for the EPLB (Expert Parallelism Load Balancing) state.
        """
        if not self.parallel_config.enable_eplb:
            return

        assert self.eplb_state is not None
        model = self.get_model()
        assert is_mixture_of_experts(model)
        self.eplb_state.step(
            model,
            is_dummy,
            is_profile,
            log_stats=self.parallel_config.eplb_config.log_balancedness,
        )

    def get_dp_padding(self,
                       num_tokens: int) -> tuple[int, Optional[torch.Tensor]]:
        dp_size = self.vllm_config.parallel_config.data_parallel_size
        dp_rank = self.vllm_config.parallel_config.data_parallel_rank

        # For DP: Don't pad when setting enforce_eager.
        # This lets us set enforce_eager on the prefiller in a P/D setup and
        # still use CUDA graphs (enabled by this padding) on the decoder.
        #
        # TODO(tms) : There are many cases where padding is enabled for
        # prefills, causing unnecessary and excessive padding of activations.

        if dp_size == 1 or self.vllm_config.model_config.enforce_eager:
            # Early exit.
            return 0, None

        num_tokens_across_dp = DPMetadata.num_tokens_across_dp(
            num_tokens, dp_size, dp_rank)
        max_tokens_across_dp_cpu = torch.max(num_tokens_across_dp).item()
        num_tokens_after_padding = torch.tensor([max_tokens_across_dp_cpu] *
                                                dp_size,
                                                device="cpu",
                                                dtype=torch.int32)
        return max_tokens_across_dp_cpu - num_tokens, num_tokens_after_padding

    def _pool(
        self,
        hidden_states: torch.Tensor,
        num_scheduled_tokens: int,
        num_scheduled_tokens_np: np.ndarray,
        kv_connector_output: Optional[KVConnectorOutput],
    ) -> ModelRunnerOutput:
        assert self.input_batch.num_reqs ==\
            len(self.input_batch.pooling_params), \
        "Either all or none of the requests in" \
        " a batch must be pooling request"

        hidden_states = hidden_states[:num_scheduled_tokens]
        pooling_metadata = self.input_batch.pooling_metadata
        pooling_metadata.build_pooling_cursor(num_scheduled_tokens_np.tolist(),
                                              device=hidden_states.device)
        seq_lens_cpu = self.seq_lens.cpu[:self.input_batch.num_reqs]

        # Pooling models D2H & synchronize occurs in pooler.py:build_output
        raw_pooler_output = self.model.pooler(
            hidden_states=hidden_states, pooling_metadata=pooling_metadata)

        pooler_output: list[Optional[torch.Tensor]] = []
        for raw_output, seq_len, prompt_len in zip(
                raw_pooler_output, seq_lens_cpu, pooling_metadata.prompt_lens):

            output = raw_output.data if seq_len == prompt_len else None
            pooler_output.append(output)

        return ModelRunnerOutput(
            req_ids=self.input_batch.req_ids,
            req_id_to_index=self.input_batch.req_id_to_index,
            sampled_token_ids=[],
            logprobs=None,
            prompt_logprobs_dict={},
            pooler_output=pooler_output,
            kv_connector_output=kv_connector_output,
        )

    @torch.inference_mode()
    def execute_model(
        self,
        scheduler_output: "SchedulerOutput",
        intermediate_tensors: Optional[IntermediateTensors] = None,
    ) -> Union[ModelRunnerOutput, IntermediateTensors]:
        self._update_states(scheduler_output)
        if not scheduler_output.total_num_scheduled_tokens:
            if not has_kv_transfer_group():
                # Return empty ModelRunnerOutput if there's no work to do.
                return EMPTY_MODEL_RUNNER_OUTPUT

            return self.kv_connector_no_forward(scheduler_output,
                                                self.vllm_config)

        # Prepare the decoder inputs.
        (attn_metadata, logits_indices, spec_decode_metadata,
         num_scheduled_tokens_np, spec_decode_common_attn_metadata,
         max_query_len) = self._prepare_inputs(scheduler_output)

        num_scheduled_tokens = scheduler_output.total_num_scheduled_tokens
        if (self.compilation_config.cudagraph_mode != CUDAGraphMode.NONE
                and num_scheduled_tokens <= self.cudagraph_batch_sizes[-1]):
            # Use CUDA graphs.
            # Add padding to the batch size.
            num_input_tokens = self.vllm_config.pad_for_cudagraph(
                num_scheduled_tokens)
        else:
            # Eager mode.
            # Pad tokens to multiple of tensor_parallel_size when
            # enabled collective fusion for SP
            tp_size = self.vllm_config.parallel_config.tensor_parallel_size
            if self.compilation_config.pass_config. \
                enable_sequence_parallelism and tp_size > 1:
                num_input_tokens = round_up(num_scheduled_tokens, tp_size)
            else:
                num_input_tokens = num_scheduled_tokens

        # Padding for DP
        num_pad, num_tokens_across_dp = self.get_dp_padding(num_input_tokens)
        num_input_tokens += num_pad

        # _prepare_inputs may reorder the batch, so we must gather multi
        # modal outputs after that to ensure the correct order
        if self.supports_mm_inputs:
            # Run the multimodal encoder if any.
            self._execute_mm_encoder(scheduler_output)
            mm_embeds = self._gather_mm_embeddings(scheduler_output)
        else:
            mm_embeds = []

        if self.supports_mm_inputs and get_pp_group().is_first_rank:
            # NOTE(woosuk): To unify token ids and soft tokens (vision
            # embeddings), we always use embeddings (rather than token ids)
            # as input to the multimodal model, even when the input is text.
<<<<<<< HEAD
            language_model = self.model.get_language_model()
            inputs_embeds = language_model.get_input_embeddings(self.input_ids)

            if mm_embeds:
                is_mm_embeds: torch.Tensor = ...  # TODO

                _merge_multimodal_embeddings(
                    inputs_embeds,
                    is_mm_embeds,
                    mm_embeds,
                )
=======
            inputs_embeds_scheduled = self.model.get_input_embeddings(
                input_ids=self.input_ids.gpu[:num_scheduled_tokens],
                multimodal_embeddings=mm_embeds or None,
            )
>>>>>>> 8dd2baa5

            # TODO(woosuk): Avoid the copy. Optimize.
            self.inputs_embeds[:num_scheduled_tokens].copy_(
                inputs_embeds_scheduled)

            input_ids = None
            inputs_embeds = self.inputs_embeds[:num_input_tokens]
            model_kwargs = {
                **self._init_model_kwargs(num_scheduled_tokens),
                **self._extract_mm_kwargs(scheduler_output),
            }
        else:
            # For text-only models, we use token ids as input.
            # While it is possible to use embeddings as input just like the
            # multimodal models, it is not desirable for performance since
            # then the embedding layer is not included in the CUDA graph.
            input_ids = self.input_ids.gpu[:num_input_tokens]
            inputs_embeds = None
            model_kwargs = self._init_model_kwargs(num_input_tokens)
        if self.uses_mrope:
            positions = self.mrope_positions.gpu[:, :num_input_tokens]
        else:
            positions = self.positions.gpu[:num_input_tokens]

        if get_pp_group().is_first_rank:
            intermediate_tensors = None
        else:
            intermediate_tensors = self.sync_and_slice_intermediate_tensors(
                num_input_tokens, intermediate_tensors, True)

        uniform_decode = (max_query_len == self.uniform_decode_query_len) and (
            num_scheduled_tokens == self.input_batch.num_reqs * max_query_len)
        batch_descriptor = BatchDescriptor(num_tokens=num_input_tokens,
                                           uniform_decode=uniform_decode)
        cudagraph_runtime_mode, batch_descriptor = \
            self.cudagraph_dispatcher.dispatch(batch_descriptor)

        # Run the model.
        # Use persistent buffers for CUDA graphs.
        with set_forward_context(
                attn_metadata,
                self.vllm_config,
                num_tokens=num_input_tokens,
                num_tokens_across_dp=num_tokens_across_dp,
                cudagraph_runtime_mode=cudagraph_runtime_mode,
                batch_descriptor=batch_descriptor,
        ), self.maybe_get_kv_connector_output(
                scheduler_output) as kv_connector_output:

            model_output = self.model(
                input_ids=input_ids,
                positions=positions,
                intermediate_tensors=intermediate_tensors,
                inputs_embeds=inputs_embeds,
                **model_kwargs,
            )

        if self.use_aux_hidden_state_outputs:
            hidden_states, aux_hidden_states = model_output
        else:
            hidden_states = model_output
            aux_hidden_states = None

        # Broadcast PP output for external_launcher (torchrun)
        # to make sure we are synced across pp ranks
        # TODO: Support overlapping mirco-batches
        # https://github.com/vllm-project/vllm/issues/18019
        broadcast_pp_output = \
            self.parallel_config.distributed_executor_backend \
            == "external_launcher" and len(get_pp_group().ranks) > 0
        if not get_pp_group().is_last_rank:
            # For mid-pipeline stages, return the hidden states.
            assert isinstance(hidden_states, IntermediateTensors)
            if not broadcast_pp_output:
                hidden_states.kv_connector_output = kv_connector_output
                return hidden_states
            get_pp_group().send_tensor_dict(hidden_states.tensors,
                                            all_gather_group=get_tp_group())
            logits = None
        else:
            if self.input_batch.pooling_params:
                return self._pool(hidden_states, num_scheduled_tokens,
                                  num_scheduled_tokens_np, kv_connector_output)

            sample_hidden_states = hidden_states[logits_indices]
            logits = self.model.compute_logits(sample_hidden_states, None)
        if broadcast_pp_output:
            model_output_broadcast_data = {
                "logits": logits.contiguous(),
            } if logits is not None else {}
            model_output_broadcast_data = get_pp_group().broadcast_tensor_dict(
                model_output_broadcast_data, src=len(get_pp_group().ranks) - 1)
            assert model_output_broadcast_data is not None
            logits = model_output_broadcast_data["logits"]

        # Apply structured output bitmasks if present
        if scheduler_output.grammar_bitmask is not None:
            self.apply_grammar_bitmask(scheduler_output, logits)

        # Sample the next token and get logprobs if needed.
        sampling_metadata = self.input_batch.sampling_metadata
        if spec_decode_metadata is None:
            sampler_output = self.sampler(
                logits=logits,
                sampling_metadata=sampling_metadata,
            )
        else:
            # When indexing with a tensor (bonus_logits_indices), PyTorch
            # creates a new tensor with separate storage from the original
            # logits tensor. This means any in-place operations on bonus_logits
            # won't affect the original logits tensor.
            assert logits is not None
            bonus_logits = logits[spec_decode_metadata.bonus_logits_indices]
            sampler_output = self.sampler(
                logits=bonus_logits,
                sampling_metadata=sampling_metadata,
            )
            bonus_token_ids = sampler_output.sampled_token_ids

            # Just like `bonus_logits`, `target_logits` is a new tensor with
            # separate storage from the original `logits` tensor. Therefore,
            # it is safe to update `target_logits` in place.
            target_logits = logits[spec_decode_metadata.target_logits_indices]
            output_token_ids = self.rejection_sampler(
                spec_decode_metadata,
                None,  # draft_probs
                target_logits,
                bonus_token_ids,
                sampling_metadata,
            )
            sampler_output.sampled_token_ids = output_token_ids

        num_nans_in_logits = {}
        if envs.VLLM_COMPUTE_NANS_IN_LOGITS:
            num_nans_in_logits = self._get_nans_in_logits(logits)

        # TODO(woosuk): The following loop can be slow since it iterates over
        # the requests one by one. Optimize.
        discard_sampled_tokens_req_indices = []
        for i, req_id in enumerate(self.input_batch.req_ids):
            req_state = self.requests[req_id]
            seq_len = (req_state.num_computed_tokens +
                       scheduler_output.num_scheduled_tokens[req_id])
            if seq_len < req_state.num_tokens:
                # Ignore the sampled token for partial prefills.
                # Rewind the generator state as if the token was not sampled.
                # This relies on cuda-specific torch-internal impl details
                generator = self.input_batch.generators.get(i)
                if generator is not None:
                    generator.set_offset(generator.get_offset() - 4)
                # Record the index of the request that should not be sampled,
                # so that we could clear the sampled tokens before returning.
                discard_sampled_tokens_req_indices.append(i)

        # NOTE: GPU -> CPU Sync happens here.
        # Move as many CPU operations as possible before this sync point.
        logprobs_tensors = sampler_output.logprobs_tensors
        logprobs_lists = logprobs_tensors.tolists() \
            if logprobs_tensors is not None else None

        # Compute prompt logprobs if needed.
        prompt_logprobs_dict = self._get_prompt_logprobs_dict(
            hidden_states[:num_scheduled_tokens],
            scheduler_output.num_scheduled_tokens,
        )

        # Get the valid generated tokens.
        sampled_token_ids = sampler_output.sampled_token_ids
        max_gen_len = sampled_token_ids.shape[-1]
        if max_gen_len == 1:
            # No spec decode tokens.
            valid_sampled_token_ids = self._to_list(sampled_token_ids)
        else:
            # Includes spec decode tokens.
            valid_sampled_token_ids = self.rejection_sampler.parse_output(
                sampled_token_ids,
                self.input_batch.vocab_size,
            )
        # Mask out the sampled tokens that should not be sampled.
        for i in discard_sampled_tokens_req_indices:
            valid_sampled_token_ids[i].clear()

        # Cache the sampled tokens in the model runner, so that the scheduler
        # doesn't need to send them back.
        # NOTE(woosuk): As an exception, when using PP, the scheduler sends
        # the sampled tokens back, because there's no direct communication
        # between the first-stage worker and the last-stage worker.
        req_ids = self.input_batch.req_ids
        for req_idx, sampled_ids in enumerate(valid_sampled_token_ids):
            if not sampled_ids:
                continue

            start_idx = self.input_batch.num_tokens_no_spec[req_idx]
            end_idx = start_idx + len(sampled_ids)
            assert end_idx <= self.max_model_len, (
                "Sampled token IDs exceed the max model length. "
                f"Total number of tokens: {end_idx} > max_model_len: "
                f"{self.max_model_len}")

            self.input_batch.token_ids_cpu[req_idx,
                                           start_idx:end_idx] = sampled_ids
            self.input_batch.num_tokens_no_spec[req_idx] = end_idx
            self.input_batch.num_tokens[req_idx] = end_idx
            req_id = req_ids[req_idx]
            req_state = self.requests[req_id]
            req_state.output_token_ids.extend(sampled_ids)

        if self.speculative_config:
            assert spec_decode_common_attn_metadata is not None
            self._draft_token_ids = self.propose_draft_token_ids(
                scheduler_output,
                valid_sampled_token_ids,
                sampling_metadata,
                hidden_states,
                sample_hidden_states,
                aux_hidden_states,
                spec_decode_metadata,
                spec_decode_common_attn_metadata,
            )

        self.eplb_step()

        return ModelRunnerOutput(
            req_ids=self.input_batch.req_ids,
            req_id_to_index=self.input_batch.req_id_to_index,
            sampled_token_ids=valid_sampled_token_ids,
            logprobs=logprobs_lists,
            prompt_logprobs_dict=prompt_logprobs_dict,
            pooler_output=[],
            kv_connector_output=kv_connector_output,
            num_nans_in_logits=num_nans_in_logits,
        )

    def take_draft_token_ids(self) -> Optional[DraftTokenIds]:
        if self._draft_token_ids is None:
            return None
        req_ids = self.input_batch.req_ids
        if isinstance(self._draft_token_ids, torch.Tensor):
            draft_token_ids = self._draft_token_ids.tolist()
        else:
            draft_token_ids = self._draft_token_ids
        self._draft_token_ids = None
        return DraftTokenIds(req_ids, draft_token_ids)

    def propose_draft_token_ids(
        self,
        scheduler_output: "SchedulerOutput",
        sampled_token_ids: list[list[int]],
        sampling_metadata: SamplingMetadata,
        hidden_states: torch.Tensor,
        sample_hidden_states: torch.Tensor,
        aux_hidden_states: Optional[torch.Tensor],
        spec_decode_metadata: Optional[SpecDecodeMetadata],
        common_attn_metadata: CommonAttentionMetadata,
    ) -> Union[list[list[int]], torch.Tensor]:
        num_scheduled_tokens = scheduler_output.total_num_scheduled_tokens
        if self.speculative_config.method == "ngram":
            assert isinstance(self.drafter, NgramProposer)
            draft_token_ids = self.propose_ngram_draft_token_ids(
                sampled_token_ids)
        elif self.speculative_config.method == "medusa":
            assert isinstance(self.drafter, MedusaProposer)
            if sample_hidden_states.shape[0] == len(sampled_token_ids):
                # The input to the target model does not include draft tokens.
                hidden_states = sample_hidden_states
            else:
                indices = []
                offset = 0
                for num_draft, tokens in zip(
                        spec_decode_metadata.num_draft_tokens,
                        sampled_token_ids):
                    indices.append(offset + len(tokens) - 1)
                    offset += num_draft + 1
                indices = torch.tensor(indices, device=self.device)
                hidden_states = sample_hidden_states[indices]

            draft_token_ids = self.drafter.propose(
                target_hidden_states=hidden_states,
                sampling_metadata=sampling_metadata,
            )
        elif self.speculative_config.use_eagle():
            assert isinstance(self.drafter, EagleProposer)
            # TODO(woosuk): Refactor the loop.
            req_ids = self.input_batch.req_ids
            next_token_ids: list[int] = []
            for i, token_ids in enumerate(sampled_token_ids):
                if token_ids:
                    # Common case.
                    next_token_id = token_ids[-1]
                else:
                    # Partial prefill (rare case).
                    # Get the next token id from the request state.
                    req_id = req_ids[i]
                    req_state = self.requests[req_id]
                    seq_len = (req_state.num_computed_tokens +
                               scheduler_output.num_scheduled_tokens[req_id])
                    next_token_id = req_state.get_token_id(seq_len)
                next_token_ids.append(next_token_id)
            next_token_ids = torch.tensor(next_token_ids,
                                          dtype=torch.int32,
                                          device=self.device)

            if spec_decode_metadata is None:
                # input_ids can be None for multimodal models.
                target_token_ids = self.input_ids.gpu[:num_scheduled_tokens]
                # TODO(woosuk): Support M-RoPE.
                target_positions = self.positions.gpu[:num_scheduled_tokens]
                if self.use_aux_hidden_state_outputs:
                    target_hidden_states = torch.cat(
                        [h[:num_scheduled_tokens] for h in aux_hidden_states],
                        dim=-1)
                else:
                    target_hidden_states = hidden_states[:num_scheduled_tokens]
            else:
                # TODO(woosuk): Refactor this.
                num_draft_tokens = spec_decode_metadata.num_draft_tokens
                num_rejected_tokens = [
                    n + 1 - len(sampled_token_ids[i]) if n > 0 else 0
                    for i, n in enumerate(num_draft_tokens)
                ]
                num_rejected_tokens_cpu = torch.tensor(num_rejected_tokens,
                                                       dtype=torch.int32)
                common_attn_metadata, token_indices =\
                    self.drafter.prepare_inputs(
                    common_attn_metadata, num_rejected_tokens_cpu)

                target_token_ids = self.input_ids.gpu[token_indices]
                # TODO(woosuk): Support M-RoPE.
                target_positions = self.positions.gpu[token_indices]
                if self.use_aux_hidden_state_outputs:
                    target_hidden_states = torch.cat(
                        [h[token_indices] for h in aux_hidden_states], dim=-1)
                else:
                    target_hidden_states = hidden_states[token_indices]
            mm_embeds = None
            if self.supports_mm_inputs:
                mm_embeds = self._gather_mm_embeddings(scheduler_output,
                                                       shift_computed_tokens=1)

            draft_token_ids = self.drafter.propose(
                target_token_ids=target_token_ids,
                target_positions=target_positions,
                target_hidden_states=target_hidden_states,
                next_token_ids=next_token_ids,
                sampling_metadata=sampling_metadata,
                common_attn_metadata=common_attn_metadata,
                mm_embeds=mm_embeds,
            )
        return draft_token_ids

    def propose_ngram_draft_token_ids(
        self,
        sampled_token_ids: list[list[int]],
    ) -> list[list[int]]:
        # TODO(woosuk): Optimize.
        req_ids = self.input_batch.req_ids
        draft_token_ids: list[list[int]] = []
        for i, sampled_ids in enumerate(sampled_token_ids):
            num_sampled_ids = len(sampled_ids)
            if not num_sampled_ids:
                # Skip speculative decoding.
                draft_token_ids.append([])
                continue

            # Skip requests that require sampling parameters that are not
            # supported with speculative decoding.
            req_id = req_ids[i]
            if req_id in self.input_batch.spec_decode_unsupported_reqs:
                draft_token_ids.append([])
                continue

            num_tokens = self.input_batch.num_tokens_no_spec[i]
            if num_tokens >= self.max_model_len:
                # Skip requests that have already reached the max model length.
                draft_token_ids.append([])
                continue

            drafter_output = self.drafter.propose(
                self.input_batch.token_ids_cpu[i, :num_tokens])
            if drafter_output is None or len(drafter_output) == 0:
                draft_token_ids.append([])
            else:
                draft_token_ids.append(drafter_output.tolist())
        return draft_token_ids

    def update_config(self, overrides: dict[str, Any]) -> None:
        allowed_config_names = {"load_config", "model_config"}
        for config_name, config_overrides in overrides.items():
            assert config_name in allowed_config_names, \
                f"Config `{config_name}` not supported. " \
                f"Allowed configs: {allowed_config_names}"
            config = getattr(self, config_name)
            new_config = update_config(config, config_overrides)
            setattr(self, config_name, new_config)

    def load_model(self, eep_scale_up: bool = False) -> None:
        """
        Args:
            eep_scale_up: the model loading is for elastic EP scale up.
        """
        logger.info("Starting to load model %s...", self.model_config.model)
        if eep_scale_up:
            from vllm.distributed.parallel_state import get_ep_group
            num_local_physical_experts = torch.empty(1,
                                                     dtype=torch.int32,
                                                     device="cpu")
            torch.distributed.broadcast(num_local_physical_experts,
                                        group=get_ep_group().cpu_group,
                                        group_src=0)
            num_local_physical_experts = int(num_local_physical_experts.item())
            new_ep_size = get_ep_group().world_size
            global_expert_load, old_global_expert_indices = (
                EplbState.recv_state())
            num_logical_experts = global_expert_load.shape[1]
            self.parallel_config.eplb_config.num_redundant_experts = (
                num_local_physical_experts * new_ep_size - num_logical_experts)
            assert old_global_expert_indices.shape[
                1] % num_local_physical_experts == 0
            old_ep_size = old_global_expert_indices.shape[
                1] // num_local_physical_experts
            rank_mapping = {
                old_ep_rank: old_ep_rank
                for old_ep_rank in range(old_ep_size)
            }
        else:
            global_expert_load = None
            old_global_expert_indices = None
            rank_mapping = None

        with DeviceMemoryProfiler() as m:
            time_before_load = time.perf_counter()
            model_loader = get_model_loader(self.load_config)
            logger.info("Loading model from scratch...")
            self.model = model_loader.load_model(
                vllm_config=self.vllm_config, model_config=self.model_config)
            if self.lora_config:
                self.model = self.load_lora_model(self.model,
                                                  self.model_config,
                                                  self.scheduler_config,
                                                  self.lora_config,
                                                  self.device)
            if hasattr(self, "drafter"):
                logger.info("Loading drafter model...")
                self.drafter.load_model(self.model)
            if self.use_aux_hidden_state_outputs:
                if supports_eagle3(self.model):
                    self.model.set_aux_hidden_state_layers(
                        self.model.get_eagle3_aux_hidden_state_layers())
                else:
                    raise RuntimeError(
                        "Model does not support EAGLE3 interface but "
                        "aux_hidden_state_outputs was requested")
            time_after_load = time.perf_counter()
        self.model_memory_usage = m.consumed_memory
        logger.info("Model loading took %.4f GiB and %.6f seconds",
                    self.model_memory_usage / GiB_bytes,
                    time_after_load - time_before_load)
        prepare_communication_buffer_for_model(self.model)

        if is_mixture_of_experts(
                self.model) and self.parallel_config.enable_eplb:
            logger.info("EPLB is enabled for model %s.",
                        self.model_config.model)
            self.eplb_state = EplbState.build(
                self.model,
                self.device,
                self.parallel_config,
                global_expert_load,
                old_global_expert_indices,
                rank_mapping,
            )

        if (
            self.vllm_config.compilation_config.level == \
                CompilationLevel.DYNAMO_AS_IS and supports_dynamo()
        ):
            backend = self.vllm_config.compilation_config.init_backend(
                self.vllm_config)
            compilation_counter.dynamo_as_is_count += 1
            self.model.compile(
                fullgraph=envs.VLLM_TEST_DYNAMO_FULLGRAPH_CAPTURE,
                backend=backend)
            return
        # for other compilation levels, cudagraph behavior is controlled by
        # CudagraphWraper and CudagraphDispatcher of vllm.

        # wrap the model with full cudagraph wrapper if needed.
        if self.compilation_config.cudagraph_mode.has_full_cudagraphs():
            self.model = CUDAGraphWrapper(self.model,
                                          self.vllm_config,
                                          runtime_mode=CUDAGraphMode.FULL)

    def reload_weights(self) -> None:
        assert getattr(self, "model", None) is not None, \
            "Cannot reload weights before model is loaded."
        model_loader = get_model_loader(self.load_config)
        logger.info("Reloading weights inplace...")
        model = self.get_model()
        model_loader.load_weights(model, model_config=self.model_config)

    def save_tensorized_model(
        self,
        tensorizer_config: "TensorizerConfig",
    ) -> None:
        model = self.get_model()
        TensorizerLoader.save_model(
            model,
            tensorizer_config=tensorizer_config,
            model_config=self.model_config,
        )

    def _get_prompt_logprobs_dict(
        self,
        hidden_states: torch.Tensor,
        num_scheduled_tokens: dict[str, int],
    ) -> dict[str, Optional[LogprobsTensors]]:
        num_prompt_logprobs_dict = self.input_batch.num_prompt_logprobs
        if not num_prompt_logprobs_dict:
            return {}

        in_progress_dict = self.input_batch.in_progress_prompt_logprobs_cpu
        prompt_logprobs_dict: dict[str, Optional[LogprobsTensors]] = {}

        # Since prompt logprobs are a rare feature, prioritize simple,
        # maintainable loop over optimal performance.
        completed_prefill_reqs = []
        for req_id, num_prompt_logprobs in num_prompt_logprobs_dict.items():
            num_tokens = num_scheduled_tokens[req_id]

            # Get metadata for this request.
            request = self.requests[req_id]
            num_prompt_tokens = len(request.prompt_token_ids)
            prompt_token_ids = torch.tensor(request.prompt_token_ids).to(
                self.device, non_blocking=True)

            # Set up target LogprobsTensors object.
            logprobs_tensors = in_progress_dict.get(req_id)
            if not logprobs_tensors:
                # Create empty logprobs CPU tensors for the entire prompt.
                # If chunked, we'll copy in slice by slice.
                logprobs_tensors = LogprobsTensors.empty_cpu(
                    num_prompt_tokens - 1, num_prompt_logprobs + 1)
                in_progress_dict[req_id] = logprobs_tensors

            # Determine number of logits to retrieve.
            start_idx = request.num_computed_tokens
            start_tok = start_idx + 1
            num_remaining_tokens = num_prompt_tokens - start_tok
            if num_tokens <= num_remaining_tokens:
                # This is a chunk, more tokens remain.
                # In the == case, there are no more prompt logprobs to produce
                # but we want to defer returning them to the next step where we
                # have new generated tokens to return.
                num_logits = num_tokens
            else:
                # This is the last chunk of prompt tokens to return.
                num_logits = num_remaining_tokens
                completed_prefill_reqs.append(req_id)
                prompt_logprobs_dict[req_id] = logprobs_tensors

            if num_logits <= 0:
                # This can happen for the final chunk if we prefilled exactly
                # (num_prompt_tokens - 1) tokens for this request in the prior
                # step. There are no more prompt logprobs to produce.
                continue

            # Get the logits corresponding to this req's prompt tokens.
            # If this is a partial request (i.e. chunked prefill),
            # then there is prompt logprob generated for each index.
            req_idx = self.input_batch.req_id_to_index[req_id]
            offset = self.query_start_loc.np[req_idx].item()
            prompt_hidden_states = hidden_states[offset:offset + num_logits]
            logits = self.model.compute_logits(prompt_hidden_states, None)

            # Get the "target" tokens for each index. For prompt at index i,
            # the token at prompt index i+1 is the "sampled" token we want
            # to gather the logprob for.
            tgt_token_ids = prompt_token_ids[start_tok:start_tok + num_logits]

            # Compute prompt logprobs.
            logprobs = self.sampler.compute_logprobs(logits)
            token_ids, logprobs, ranks = self.sampler.gather_logprobs(
                logprobs, num_prompt_logprobs, tgt_token_ids)

            # Transfer GPU->CPU async.
            chunk_slice = slice(start_idx, start_idx + num_logits)
            logprobs_tensors.logprob_token_ids[chunk_slice].copy_(
                token_ids, non_blocking=True)
            logprobs_tensors.logprobs[chunk_slice].copy_(logprobs,
                                                         non_blocking=True)
            logprobs_tensors.selected_token_ranks[chunk_slice].copy_(
                ranks, non_blocking=True)

        # Remove requests that have completed prefill from the batch
        # num_prompt_logprobs_dict.
        for req_id in completed_prefill_reqs:
            del num_prompt_logprobs_dict[req_id]
            del in_progress_dict[req_id]

        # Must synchronize the non-blocking GPU->CPU transfers.
        if prompt_logprobs_dict:
            self._sync_device()

        return prompt_logprobs_dict

    def _get_nans_in_logits(
        self,
        logits: Optional[torch.Tensor],
    ) -> dict[str, int]:
        try:
            if logits is None:
                return {req_id: 0 for req_id in self.input_batch.req_ids}

            num_nans_in_logits = {}
            num_nans_for_index = logits.isnan().sum(dim=-1).cpu().numpy()
            for req_id in self.input_batch.req_ids:
                req_index = self.input_batch.req_id_to_index[req_id]
                num_nans_in_logits[req_id] = (
                    int(num_nans_for_index[req_index])
                    if num_nans_for_index is not None
                    and req_index < logits.shape[0] else 0)
            return num_nans_in_logits
        except IndexError:
            return {}

    @contextmanager
    def maybe_randomize_inputs(self, input_ids: torch.Tensor):
        """
        Randomize input_ids if VLLM_RANDOMIZE_DP_DUMMY_INPUTS is set.
        This is to help balance expert-selection
         - during profile_run
         - during DP rank dummy run
        """
        dp_size = self.vllm_config.parallel_config.data_parallel_size
        randomize_inputs = envs.VLLM_RANDOMIZE_DP_DUMMY_INPUTS and dp_size > 1
        if not randomize_inputs:
            yield
        else:
            import functools

            @functools.cache
            def rand_input_ids() -> torch.Tensor:
                return torch.randint_like(
                    self.input_ids.gpu,
                    low=0,
                    high=self.model_config.get_vocab_size(),
                    dtype=input_ids.dtype)

            logger.debug_once("Randomizing dummy data for DP Rank")
            input_ids.copy_(rand_input_ids()[:input_ids.size(0)],
                            non_blocking=True)
            yield
            input_ids.fill_(0)

    def _get_mm_dummy_batch(
        self,
        modality: str,
        max_items_per_batch: int,
    ) -> BatchedTensorInputs:
        """Dummy data for profiling and precompiling multimodal models."""
        assert self.mm_budget is not None

        dummy_decoder_data = self.mm_registry.get_decoder_dummy_data(
            model_config=self.model_config,
            seq_len=self.max_num_tokens,
            mm_counts={modality: 1},
            cache=self.mm_budget.cache,
        )
        dummy_mm_data = dummy_decoder_data.multi_modal_data

        # Result in the maximum GPU consumption of the model
        dummy_mm_item = dummy_mm_data[modality][0]
        dummy_mm_items = [dummy_mm_item] * max_items_per_batch

        return next(mm_kwargs_group
                    for _, _, mm_kwargs_group in group_mm_kwargs_by_modality(
                        dummy_mm_items,
                        device=self.device,
                        pin_memory=self.pin_memory,
                    ))

    @torch.inference_mode()
    def _dummy_run(
        self,
        num_tokens: int,
        cudagraph_runtime_mode: CUDAGraphMode = CUDAGraphMode.NONE,
        force_attention: bool = False,
        uniform_decode: bool = False,
        skip_eplb: bool = False,
        is_profile: bool = False,
    ) -> tuple[torch.Tensor, torch.Tensor]:
        """
        Run a dummy forward pass to warm up/profile run or capture the
        CUDA graph for the model.

        Args:
            num_tokens: Number of tokens to run the dummy forward pass.
            cudagraph_runtime_mode: used to control the behavior.
                - CUDAGraphMode.NONE: No cudagraph, for warm up and profile run
                - CUDAGraphMode.PIECEWISE: Piecewise cudagraph.
                - CUDAGraphMode.FULL: Full cudagraph, attention metadata is
                    needed.
            force_attention: If True, always create attention metadata. Used to
                warm up attention backend when mode is NONE.
            uniform_decode: If True, the batch is a uniform decode batch.
            skip_eplb: If True, skip EPLB state update.
            is_profile: If True, this is a profile run.
        """
        assert cudagraph_runtime_mode in {
            CUDAGraphMode.NONE, CUDAGraphMode.PIECEWISE, CUDAGraphMode.FULL
        }

        # Padding for DP
        num_pad, num_tokens_across_dp = self.get_dp_padding(num_tokens)
        num_tokens += num_pad

        # If cudagraph_mode.decode_mode() == FULL and
        # cudagraph_mode.seperate_routine(). This means that we are using
        # different graphs and/or modes for mixed prefill-decode batches vs.
        # uniform decode batches. A uniform decode batch means that all
        # requests have identical query length, except a potential virtual
        # request (shorter) in the batch account for padding.
        # Uniform decode batch could either be common pure decode, where
        # max_query_len == 1, or speculative decode, where
        # max_query_len == 1 + num_spec_decode_tokens.

        # When setting max_query_len = 1, we switch to and capture the optimized
        # routine of FA2 for pure decode, i.e., Flashdecode + an optimization
        # for GQA/MQA.
        max_query_len = self.uniform_decode_query_len if uniform_decode else \
                                                                num_tokens

        # Set num_scheduled_tokens based on num_tokens and max_num_seqs
        # for dummy run with LoRA so that the num_reqs collectively
        # has num_tokens in total.
        assert num_tokens <= self.scheduler_config.max_num_batched_tokens
        max_num_reqs = self.scheduler_config.max_num_seqs
        if uniform_decode:
            num_reqs = cdiv(num_tokens, max_query_len)
            assert num_reqs <= max_num_reqs, \
                "Do not capture num_reqs > max_num_reqs for uniform batch"
            num_scheduled_tokens_list = [max_query_len] * num_reqs
            if num_tokens % max_query_len != 0:
                num_scheduled_tokens_list[-1] = num_tokens % max_query_len
        else:
            num_reqs = min(num_tokens, max_num_reqs)
            min_tokens_per_req = num_tokens // num_reqs
            num_scheduled_tokens_list = [min_tokens_per_req] * num_reqs
            num_scheduled_tokens_list[-1] += num_tokens % num_reqs

        assert sum(num_scheduled_tokens_list) == num_tokens
        assert len(num_scheduled_tokens_list) == num_reqs
        num_scheduled_tokens = np.array(num_scheduled_tokens_list,
                                        dtype=np.int32)

        attn_metadata: Optional[dict[str, Any]] = None

        # If force_attention is True, we always capture attention. Otherwise,
        # it only happens for cudagraph_runtime_mode=FULL.
        if force_attention or cudagraph_runtime_mode == CUDAGraphMode.FULL:
            attn_metadata = {}

            # Make sure max_model_len is used at the graph capture time.
            self.seq_lens.np[:num_reqs] = self.max_model_len
            self.seq_lens.np[num_reqs:] = 0
            self.seq_lens.copy_to_gpu()

            for kv_cache_group_id, kv_cache_group_spec in enumerate(
                    self.kv_cache_config.kv_cache_groups):
                common_attn_metadata = CommonAttentionMetadata(
                    query_start_loc=self.query_start_loc.gpu[:num_reqs + 1],
                    query_start_loc_cpu=self.query_start_loc.cpu[:num_reqs +
                                                                 1],
                    seq_lens=self.seq_lens.gpu[:num_reqs],
                    seq_lens_cpu=self.seq_lens.cpu[:num_reqs],
                    num_computed_tokens_cpu=self.input_batch.
                    num_computed_tokens_cpu_tensor[:num_reqs],
                    num_reqs=num_reqs,
                    num_actual_tokens=num_tokens,
                    max_query_len=max_query_len,
                    max_seq_len=self.max_model_len,
                    block_table_tensor=self.input_batch.block_table[
                        kv_cache_group_id].get_device_tensor()[:num_reqs],
                    slot_mapping=self.input_batch.
                    block_table[kv_cache_group_id].slot_mapping[:num_tokens],
                    causal=True)

                for attn_group in self.attn_groups[kv_cache_group_id]:
                    attn_metadata_i = attn_group.metadata_builder\
                        .build_for_cudagraph_capture(common_attn_metadata)
                    for layer_name in kv_cache_group_spec.layer_names:
                        attn_metadata[layer_name] = attn_metadata_i

        with self.maybe_dummy_run_with_lora(self.lora_config,
                                            num_scheduled_tokens):
            if self.supports_mm_inputs:
                input_ids = None
                inputs_embeds = self.inputs_embeds[:num_tokens]
                model_kwargs = {
                    **self._init_model_kwargs(num_tokens),
                    **self._dummy_mm_kwargs(num_reqs),
                }
            else:
                input_ids = self.input_ids.gpu[:num_tokens]
                inputs_embeds = None
                model_kwargs = self._init_model_kwargs(num_tokens)

            if self.uses_mrope:
                positions = self.mrope_positions.gpu[:, :num_tokens]
            else:
                positions = self.positions.gpu[:num_tokens]

            if get_pp_group().is_first_rank:
                intermediate_tensors = None
            else:
                if self.intermediate_tensors is None:
                    self.intermediate_tensors = (
                        self.model.make_empty_intermediate_tensors(
                            batch_size=self.max_num_tokens,
                            dtype=self.model_config.dtype,
                            device=self.device))

                intermediate_tensors = self.sync_and_slice_intermediate_tensors(
                    num_tokens, None, False)
            if cudagraph_runtime_mode == CUDAGraphMode.NONE:
                batch_descriptor = None
            else:
                # filter out the valid batch descriptor
                _cg_mode, batch_descriptor = \
                    self.cudagraph_dispatcher.dispatch(
                        BatchDescriptor(num_tokens=num_tokens,
                                        uniform_decode=uniform_decode))
                # sanity check
                assert cudagraph_runtime_mode == _cg_mode, (
                    f"Cudagraph runtime mode mismatch at dummy_run. "
                    f"Expected {_cg_mode}, but got {cudagraph_runtime_mode}.")

            with self.maybe_randomize_inputs(input_ids), set_forward_context(
                    attn_metadata,
                    self.vllm_config,
                    num_tokens=num_tokens,
                    num_tokens_across_dp=num_tokens_across_dp,
                    cudagraph_runtime_mode=cudagraph_runtime_mode,
                    batch_descriptor=batch_descriptor):
                outputs = self.model(
                    input_ids=input_ids,
                    positions=positions,
                    intermediate_tensors=intermediate_tensors,
                    inputs_embeds=inputs_embeds,
                    **model_kwargs,
                )

            if self.use_aux_hidden_state_outputs:
                hidden_states, _ = outputs
            else:
                hidden_states = outputs

            if self.speculative_config and self.speculative_config.use_eagle():
                assert isinstance(self.drafter, EagleProposer)
                self.drafter.dummy_run(num_tokens)

        # This is necessary to avoid blocking DP.
        # For dummy runs, we typically skip EPLB since we don't have any real
        # requests to process.
        # However, in DP settings, there may be cases when some DP ranks do
        # not have any requests to process, so they're executing dummy batches.
        # In such cases, we still have to trigger EPLB to make sure
        # ranks execute the rearrangement in synchronization.
        if not skip_eplb:
            self.eplb_step(is_dummy=True, is_profile=is_profile)

        logit_indices = np.cumsum(num_scheduled_tokens) - 1
        return hidden_states, hidden_states[logit_indices]

    @torch.inference_mode()
    def _dummy_sampler_run(
        self,
        hidden_states: torch.Tensor,
    ) -> torch.Tensor:
        # The dummy hidden states may contain special values,
        # like `inf` or `nan`.
        # To avoid breaking the sampler, we use a random tensor here instead.
        hidden_states = torch.rand_like(hidden_states)

        logits = self.model.compute_logits(hidden_states, None)
        num_reqs = logits.size(0)

        dummy_tensors = lambda v: torch.full(
            (num_reqs, ), v, device=self.device)

        dummy_metadata = SamplingMetadata(
            temperature=dummy_tensors(0.5),
            all_greedy=False,
            all_random=False,
            top_p=dummy_tensors(0.9),
            top_k=dummy_tensors(logits.size(1) - 1),
            generators={},
            max_num_logprobs=None,
            no_penalties=True,
            prompt_token_ids=None,
            frequency_penalties=dummy_tensors(0.1),
            presence_penalties=dummy_tensors(0.1),
            repetition_penalties=dummy_tensors(0.1),
            output_token_ids=[[] for _ in range(num_reqs)],
            allowed_token_ids_mask=None,
            bad_words_token_ids={},
            logitsprocs=LogitsProcessors(),
        )
        try:
            sampler_output = self.sampler(logits=logits,
                                          sampling_metadata=dummy_metadata)
        except RuntimeError as e:
            if 'out of memory' in str(e):
                raise RuntimeError(
                    "CUDA out of memory occurred when warming up sampler with "
                    f"{num_reqs} dummy requests. Please try lowering "
                    "`max_num_seqs` or `gpu_memory_utilization` when "
                    "initializing the engine.") from e
            else:
                raise e
        if self.speculative_config:
            draft_token_ids = [[0] for _ in range(num_reqs)]
            dummy_spec_decode_metadata = SpecDecodeMetadata.make_dummy(
                draft_token_ids, self.device)

            num_tokens = sum(len(ids) for ids in draft_token_ids)
            # draft_probs = torch.randn(
            #     num_tokens, logits.shape[-1], device=self.device,
            #     dtype=logits.dtype)
            draft_probs = None
            target_logits = torch.randn(num_tokens,
                                        logits.shape[-1],
                                        device=self.device,
                                        dtype=logits.dtype)
            # NOTE(woosuk): Here, we should use int32 because the sampler uses
            # int32 for bonus_token_ids. If the dtype mismatches, re-compilation
            # will occur at runtime.
            bonus_token_ids = torch.zeros(num_reqs,
                                          device=self.device,
                                          dtype=torch.int32)
            self.rejection_sampler(
                dummy_spec_decode_metadata,
                draft_probs,
                target_logits,
                bonus_token_ids,
                dummy_metadata,
            )
        return sampler_output

    def _dummy_pooler_run_task(
        self,
        hidden_states: torch.Tensor,
        task: PoolingTask,
    ) -> PoolerOutput:
        num_tokens = hidden_states.shape[0]
        max_num_reqs = self.scheduler_config.max_num_seqs
        num_reqs = min(num_tokens, max_num_reqs)
        min_tokens_per_req = num_tokens // num_reqs
        num_scheduled_tokens_list = [min_tokens_per_req] * num_reqs
        num_scheduled_tokens_list[-1] += num_tokens % num_reqs
        assert sum(num_scheduled_tokens_list) == num_tokens
        assert len(num_scheduled_tokens_list) == num_reqs

        req_num_tokens = num_tokens // num_reqs

        dummy_prompt_lens = torch.tensor(
            num_scheduled_tokens_list,
            device="cpu",
        )
        dummy_token_ids = torch.zeros((num_reqs, req_num_tokens),
                                      dtype=torch.int32,
                                      device=self.device)

        model = cast(VllmModelForPooling, self.get_model())
        dummy_pooling_params = PoolingParams(task=task)
        to_update = model.pooler.get_pooling_updates(task)
        to_update.apply(dummy_pooling_params)

        dummy_metadata = PoolingMetadata(
            prompt_lens=dummy_prompt_lens,
            prompt_token_ids=dummy_token_ids,
            pooling_params=[dummy_pooling_params] * num_reqs,
        )

        dummy_metadata.build_pooling_cursor(num_scheduled_tokens_list,
                                            device=hidden_states.device)

        try:
            return model.pooler(hidden_states=hidden_states,
                                pooling_metadata=dummy_metadata)
        except RuntimeError as e:
            if 'out of memory' in str(e):
                raise RuntimeError(
                    "CUDA out of memory occurred when warming up pooler "
                    f"({task=}) with {num_reqs} dummy requests. Please try "
                    "lowering `max_num_seqs` or `gpu_memory_utilization` when "
                    "initializing the engine.") from e
            else:
                raise e

    @torch.inference_mode()
    def _dummy_pooler_run(
        self,
        hidden_states: torch.Tensor,
    ) -> PoolerOutput:
        # Find the task that has the largest output for subsequent steps
        output_size = dict[PoolingTask, float]()
        for task in self.get_supported_pooling_tasks():
            # Run a full batch with each task to ensure none of them OOMs
            output = self._dummy_pooler_run_task(hidden_states, task)
            output_size[task] = output.get_data_nbytes()
            del output  # Allow GC

        max_task = max(output_size.items(), key=lambda x: x[1])[0]
        return self._dummy_pooler_run_task(hidden_states, max_task)

    def profile_run(self) -> None:
        # Profile with multimodal encoder & encoder cache.
        if self.supports_mm_inputs:
            if self.model_config.multimodal_config.skip_mm_profiling:
                logger.info(
                    "Skipping memory profiling for multimodal encoder and "
                    "encoder cache.")
            else:
                mm_budget = self.mm_budget
                assert mm_budget is not None

                # TODO: handle encoder-decoder models once we support them.
                if (encoder_budget := mm_budget.get_encoder_budget()) > 0:
                    # NOTE: Currently model is profiled with a single non-text
                    # modality with the max possible input tokens even when
                    # it supports multiple.
                    dummy_modality = mm_budget.get_modality_with_max_tokens()
                    max_mm_items_per_batch = mm_budget \
                        .max_items_per_batch_by_modality[dummy_modality]

                    logger.info(
                        "Encoder cache will be initialized with a budget of "
                        "%s tokens, and profiled with %s %s items of the "
                        "maximum feature size.",
                        encoder_budget,
                        max_mm_items_per_batch,
                        dummy_modality,
                    )

                    # Create dummy batch of multimodal inputs.
                    batched_dummy_mm_inputs = self._get_mm_dummy_batch(
                        dummy_modality,
                        max_mm_items_per_batch,
                    )

                    # Run multimodal encoder.
                    dummy_encoder_outputs = \
                        self.model.get_multimodal_embeddings(
                        **batched_dummy_mm_inputs)

                    sanity_check_mm_encoder_outputs(
                        dummy_encoder_outputs,
                        expected_num_items=max_mm_items_per_batch,
                    )

                    # Cache the dummy encoder outputs.
                    self.encoder_cache["tmp"] = dict(
                        enumerate(dummy_encoder_outputs))

        # Add `is_profile` here to pre-allocate communication buffers
        hidden_states, last_hidden_states \
            = self._dummy_run(self.max_num_tokens, is_profile=True)
        if get_pp_group().is_last_rank:
            if self.is_pooling_model:
                output = self._dummy_pooler_run(hidden_states)
            else:
                output = self._dummy_sampler_run(last_hidden_states)
        else:
            output = None
        self._sync_device()
        del hidden_states, output
        self.encoder_cache.clear()
        gc.collect()

    def capture_model(self) -> None:
        if self.compilation_config.cudagraph_mode == CUDAGraphMode.NONE:
            logger.warning(
                "Skipping CUDA graph capture. To turn on CUDA graph capture, "
                "ensure `cudagraph_mode` was not manually set to `NONE`")
            return
        else:
            self.initialize_cudagraph_capture()

        compilation_counter.num_gpu_runner_capture_triggers += 1

        start_time = time.perf_counter()
        start_free_gpu_memory = torch.cuda.mem_get_info()[0]

        @contextmanager
        def freeze_gc():
            # Optimize garbage collection during CUDA graph capture.
            # Clean up, then freeze all remaining objects from being included
            # in future collections.
            gc.collect()
            should_freeze = not envs.VLLM_ENABLE_CUDAGRAPH_GC
            if should_freeze:
                gc.freeze()
            try:
                yield
            finally:
                if should_freeze:
                    gc.unfreeze()

        # Trigger CUDA graph capture for specific shapes.
        # Capture the large shapes first so that the smaller shapes
        # can reuse the memory pool allocated for the large shapes.
        set_cudagraph_capturing_enabled(True)
        with freeze_gc(), graph_capture(device=self.device):
            cudagraph_mode = self.compilation_config.cudagraph_mode
            if cudagraph_mode.mixed_mode() != CUDAGraphMode.NONE:
                cudagraph_runtime_mode = cudagraph_mode.mixed_mode()

                compilation_cases = list(reversed(self.cudagraph_batch_sizes))
                self._capture_cudagraphs(
                    compilation_cases,
                    cudagraph_runtime_mode=cudagraph_runtime_mode,
                    uniform_decode=False)

            # Capture full cudagraph for uniform decode batches if we have
            # dont already have full mixed prefill-decode cudagraphs
            if cudagraph_mode.decode_mode() == CUDAGraphMode.FULL and \
                cudagraph_mode.separate_routine():
                max_num_tokens = self.scheduler_config.max_num_seqs * \
                        self.uniform_decode_query_len
                decode_cudagraph_batch_sizes = [
                    x for x in self.cudagraph_batch_sizes if
                    x <= max_num_tokens and x >= self.uniform_decode_query_len
                ]
                compilation_cases_decode = list(
                    reversed(decode_cudagraph_batch_sizes))
                self._capture_cudagraphs(
                    compilation_cases=compilation_cases_decode,
                    cudagraph_runtime_mode=CUDAGraphMode.FULL,
                    uniform_decode=True)

        # Disable cudagraph capturing globally, so any unexpected cudagraph
        # capturing will be detected and raise an error after here.
        # Note: We don't put it into graph_capture context manager because
        # we may doing lazy capturing in future that still allows capturing
        # after here.
        set_cudagraph_capturing_enabled(False)

        end_time = time.perf_counter()
        end_free_gpu_memory = torch.cuda.mem_get_info()[0]
        elapsed_time = end_time - start_time
        cuda_graph_size = start_free_gpu_memory - end_free_gpu_memory
        # This usually takes 5~20 seconds.
        logger.info("Graph capturing finished in %.0f secs, took %.2f GiB",
                    elapsed_time, cuda_graph_size / (1 << 30))

    def _capture_cudagraphs(self, compilation_cases: list[int],
                            cudagraph_runtime_mode: CUDAGraphMode,
                            uniform_decode: bool):
        assert cudagraph_runtime_mode != CUDAGraphMode.NONE and \
            cudagraph_runtime_mode in [CUDAGraphMode.FULL,
                                        CUDAGraphMode.PIECEWISE]

        # Only rank 0 should print progress bar during capture
        if is_global_first_rank():
            compilation_cases = tqdm(
                compilation_cases,
                disable=not self.load_config.use_tqdm_on_load,
                desc="Capturing CUDA graphs ({}, {})".format(
                    "decode" if uniform_decode else "mixed prefill-decode",
                    cudagraph_runtime_mode.name))
        # We skip EPLB here since we don't want to record dummy metrics
        for num_tokens in compilation_cases:
            for _ in range(self.compilation_config.cudagraph_num_of_warmups):
                # Use CUDAGraphRuntimeStyle.NONE (default) for warmup.
                # But be careful, warm up with `NONE`is orthogonal to
                # if we want to warm up attention or not. This is
                # different from the case where `FULL` implies capture
                # attention while `PIECEWISE` implies no attention.
                force_attention = (
                    cudagraph_runtime_mode == CUDAGraphMode.FULL)
                self._dummy_run(num_tokens,
                                cudagraph_runtime_mode=CUDAGraphMode.NONE,
                                force_attention=force_attention,
                                uniform_decode=uniform_decode,
                                skip_eplb=True)
            self._dummy_run(num_tokens,
                            cudagraph_runtime_mode=cudagraph_runtime_mode,
                            uniform_decode=uniform_decode,
                            skip_eplb=True)

    def initialize_attn_backend(self, kv_cache_config: KVCacheConfig) -> None:
        """
        Initialize the attention backends and attention metadata builders.
        """
        assert len(self.attn_groups) == 0, \
            "Attention backends are already initialized"

        def get_attn_backends_for_layers(
                layer_names: list[str]
        ) -> dict[type[AttentionBackend], list[str]]:
            layers = get_layers_from_vllm_config(self.vllm_config,
                                                 AttentionLayerBase,
                                                 layer_names)
            attn_backends = {}
            attn_backend_layers = defaultdict(list)
            # Dedupe based on full class name; this is a bit safer than using
            # using the class itself as the key because when we create dynamic
            # attention backend subclasses (e.g. ChunkedLocalAttention) unless
            # they are cached correctly, there will be different objects per
            # layer.
            for layer_name in layer_names:
                attn_backend = layers[layer_name].get_attn_backend()
                key = attn_backend.full_cls_name()
                attn_backends[key] = attn_backend
                attn_backend_layers[key].append(layer_name)
            return {
                attn_backends[k]: v
                for k, v in attn_backend_layers.items()
            }

        def create_attn_groups(
            attn_backends_map: dict[AttentionBackend, list[str]],
            kv_cache_spec: KVCacheSpec,
        ) -> list[AttentionGroup]:
            attn_groups: list[AttentionGroup] = []
            for attn_backend, layer_names in attn_backends_map.items():
                attn_metadata_builder_i = attn_backend.get_builder_cls()(
                    kv_cache_spec,
                    layer_names,
                    self.vllm_config,
                    self.device,
                )
                attn_group = AttentionGroup(attn_backend,
                                            attn_metadata_builder_i,
                                            layer_names)
                attn_groups.append(attn_group)
            return attn_groups

        for kv_cache_group_spec in kv_cache_config.kv_cache_groups:
            kv_cache_spec = kv_cache_group_spec.kv_cache_spec
            attn_backends = get_attn_backends_for_layers(
                kv_cache_group_spec.layer_names)
            self.attn_groups.append(
                create_attn_groups(attn_backends, kv_cache_spec))

        # Calculate reorder batch threshold (if neeeded)
        self.calculate_reorder_batch_threshold()

    def initialize_cudagraph_capture(self) -> None:
        min_cg_support = AttentionCGSupport.ALWAYS
        min_cg_builder_name = None

        for attn_group in self._attn_group_iterator():
            builder = attn_group.metadata_builder
            if builder.cudagraph_support.value < min_cg_support.value:
                min_cg_support = builder.cudagraph_support
                min_cg_builder_name = builder.__class__.__name__

        # Flexible resolve the cudagraph mode
        cudagraph_mode = self.compilation_config.cudagraph_mode
        # check cudagraph for mixed batch is supported
        if cudagraph_mode.mixed_mode() == CUDAGraphMode.FULL \
            and min_cg_support != AttentionCGSupport.ALWAYS:
            msg = (f"CUDAGraphMode.{cudagraph_mode.name} is not supported "
                   f"with {min_cg_builder_name} backend (support: "
                   f"{min_cg_support})")
            if min_cg_support == AttentionCGSupport.NEVER:
                # if not supported any full cudagraphs, just raise it.
                msg += "; please try cudagraph_mode=PIECEWISE, and "\
                    "make sure compilation level is piecewise"
                raise ValueError(msg)

            # attempt to resolve the full cudagraph related mode
            if self.compilation_config.splitting_ops_contain_attention():
                msg += "; setting cudagraph_mode=FULL_AND_PIECEWISE"
                cudagraph_mode = self.compilation_config.cudagraph_mode = \
                    CUDAGraphMode.FULL_AND_PIECEWISE
            else:
                msg += "; setting cudagraph_mode=FULL_DECODE_ONLY"
                cudagraph_mode = self.compilation_config.cudagraph_mode = \
                    CUDAGraphMode.FULL_DECODE_ONLY
            logger.warning(msg)

        # check that if we are doing spec-decode + decode full-cudagraphs it is
        # supported
        if (cudagraph_mode.decode_mode() == CUDAGraphMode.FULL
                and self.uniform_decode_query_len > 1 and min_cg_support.value
                < AttentionCGSupport.UNIFORM_BATCH.value):
            msg = (f"CUDAGraphMode.{cudagraph_mode.name} is not supported"
                   f" with spec-decode for attention backend "
                   f"{min_cg_builder_name} (support: {min_cg_support})")
            if self.compilation_config.splitting_ops_contain_attention():
                msg += "; setting cudagraph_mode=PIECEWISE"
                cudagraph_mode = self.compilation_config.cudagraph_mode = \
                    CUDAGraphMode.PIECEWISE
            else:
                msg += "; setting cudagraph_mode=NONE"
                cudagraph_mode = self.compilation_config.cudagraph_mode = \
                    CUDAGraphMode.NONE
            logger.warning(msg)

        # double check that we can support full cudagraph if they are requested
        # even after automatic downgrades
        if cudagraph_mode.has_full_cudagraphs() \
            and min_cg_support == AttentionCGSupport.NEVER:
            raise ValueError(f"CUDAGraphMode.{cudagraph_mode.name} is not "
                             f"supported with {min_cg_builder_name} backend ("
                             f"support:{min_cg_support}) "
                             "; please try cudagraph_mode=PIECEWISE, "
                             "and make sure compilation level is piecewise")

        # Trigger cudagraph dispatching keys initialization here (after
        # initializing attn backends).
        self.cudagraph_dispatcher.initialize_cudagraph_keys(
            self.compilation_config.cudagraph_mode,
            self.uniform_decode_query_len)

    def calculate_reorder_batch_threshold(self) -> None:
        """
        Check that if any backends reorder batches; that the reordering
        is compatible (e.g., decode threshold is the same)
        """
        for group in self._attn_group_iterator():
            attn_metadata_builder_i = group.metadata_builder

            # check that if any backends reorder batches; that the reordering
            # is compatible (e.g., decode threshold is the same)
            reorder_batch_threshold_i = (
                attn_metadata_builder_i.reorder_batch_threshold)
            if reorder_batch_threshold_i is not None:
                if self.reorder_batch_threshold is not None:
                    if reorder_batch_threshold_i != \
                        self.reorder_batch_threshold:
                        raise ValueError(
                            f"Attention backend reorders decodes with "
                            f"threshold {reorder_batch_threshold_i} but other "
                            f"backend uses threshold "
                            f"{self.reorder_batch_threshold}")
                else:
                    self.reorder_batch_threshold = reorder_batch_threshold_i

    def may_reinitialize_input_batch(self,
                                     kv_cache_config: KVCacheConfig) -> None:
        """
        Re-initialize the input batch if the block sizes are different from
        `[self.cache_config.block_size]`. This usually happens when there
        are multiple KV cache groups.

        Args:
            kv_cache_config: The KV cache configuration.
        """
        block_sizes = [
            kv_cache_group.kv_cache_spec.block_size
            for kv_cache_group in kv_cache_config.kv_cache_groups
        ]
        if block_sizes != [self.cache_config.block_size]:
            assert self.cache_config.cpu_offload_gb == 0, (
                "Cannot re-initialize the input batch when CPU weight "
                "offloading is enabled. See https://github.com/vllm-project/vllm/pull/18298 "  # noqa: E501
                "for more details.")
            self.input_batch = InputBatch(
                max_num_reqs=self.max_num_reqs,
                max_model_len=self.max_model_len,
                max_num_batched_tokens=self.max_num_tokens,
                device=self.device,
                pin_memory=self.pin_memory,
                vocab_size=self.model_config.get_vocab_size(),
                block_sizes=block_sizes,
                is_spec_decode=bool(self.vllm_config.speculative_config),
                logitsprocs=self.input_batch.logitsprocs,
                is_pooling_model=self.is_pooling_model,
            )

    def _allocate_kv_cache_tensors(
            self, kv_cache_config: KVCacheConfig) -> dict[str, torch.Tensor]:
        """
        Initializes the KV cache buffer with the correct size. The buffer needs
        to be reshaped to the desired shape before being used by the models.

        Args:
            kv_cache_config: The KV cache config
        Returns:
            dict[str, torch.Tensor]: A map between layer names to their
            corresponding memory buffer for KV cache.
         """
        kv_cache_raw_tensors: dict[str, torch.Tensor] = {}
        for kv_cache_tensor in kv_cache_config.kv_cache_tensors:
            tensor = torch.zeros(kv_cache_tensor.size,
                                 dtype=torch.int8,
                                 device=self.device)
            for layer_name in kv_cache_tensor.shared_by:
                kv_cache_raw_tensors[layer_name] = tensor

        layer_names = set()
        for group in kv_cache_config.kv_cache_groups:
            for layer_name in group.layer_names:
                if layer_name in self.runner_only_attn_layers:
                    continue
                layer_names.add(layer_name)
        assert layer_names == set(kv_cache_raw_tensors.keys(
        )), "Some layers are not correctly initialized"
        return kv_cache_raw_tensors

    def _attn_group_iterator(self) -> Iterator[AttentionGroup]:
        return itertools.chain.from_iterable(self.attn_groups)

    def _kv_cache_spec_attn_group_iterator(
            self) -> Iterator[tuple[KVCacheSpec, AttentionGroup]]:
        if not self.kv_cache_config.kv_cache_groups:
            return
        for kv_cache_spec_id, attn_groups in enumerate(self.attn_groups):
            for attn_group in attn_groups:
                yield self.kv_cache_config.kv_cache_groups[
                    kv_cache_spec_id].kv_cache_spec, attn_group

    def _reshape_kv_cache_tensors(
        self,
        kv_cache_config: KVCacheConfig,
        kv_cache_raw_tensors: dict[str, torch.Tensor],
    ) -> dict[str, torch.Tensor]:
        """
        Reshape the KV cache tensors to the desired shape and dtype.

        Args:
            kv_cache_config: The KV cache config
            kv_cache_raw_tensors: The KV cache buffer of each layer, with
            correct size but uninitialized shape.
        Returns:
            Dict[str, torch.Tensor]: A map between layer names to their
            corresponding memory buffer for KV cache.
        """
        kv_caches: dict[str, torch.Tensor] = {}
        has_attn, has_mamba = False, False
        for kv_cache_spec, group in self._kv_cache_spec_attn_group_iterator():
            attn_backend = group.backend
            for layer_name in group.layer_names:
                if layer_name in self.runner_only_attn_layers:
                    continue
                raw_tensor = kv_cache_raw_tensors[layer_name]
                assert raw_tensor.numel() % kv_cache_spec.page_size_bytes == 0
                num_blocks = (raw_tensor.numel() //
                              kv_cache_spec.page_size_bytes)
                if isinstance(kv_cache_spec, AttentionSpec):
                    has_attn = True
                    kv_cache_shape = attn_backend.get_kv_cache_shape(
                        num_blocks, kv_cache_spec.block_size,
                        kv_cache_spec.num_kv_heads, kv_cache_spec.head_size)
                    dtype = kv_cache_spec.dtype
                    try:
                        kv_cache_stride_order = \
                            attn_backend.get_kv_cache_stride_order()
                        assert len(kv_cache_stride_order) == len(
                            kv_cache_shape)
                    except (AttributeError, NotImplementedError):
                        kv_cache_stride_order = tuple(
                            range(len(kv_cache_shape)))
                    # The allocation respects the backend-defined stride order
                    # to ensure the semantic remains consistent for each
                    # backend. We first obtain the generic kv cache shape and
                    # then permute it according to the stride order which could
                    # result in a non-contiguous tensor.
                    kv_cache_shape = tuple(kv_cache_shape[i]
                                           for i in kv_cache_stride_order)
                    # Maintain original KV shape view.
                    inv_order = [
                        kv_cache_stride_order.index(i)
                        for i in range(len(kv_cache_stride_order))
                    ]
                    kv_caches[layer_name] = kv_cache_raw_tensors[
                        layer_name].view(dtype).view(kv_cache_shape).permute(
                            *inv_order)
                elif isinstance(kv_cache_spec, MambaSpec):
                    has_mamba = True
                    raw_tensor = kv_cache_raw_tensors[layer_name]
                    state_tensors = []
                    storage_offset_bytes = 0
                    for (shape, dtype) in zip(kv_cache_spec.shapes,
                                              kv_cache_spec.dtypes):
                        dtype_size = get_dtype_size(dtype)
                        num_element_per_page = (
                            kv_cache_spec.page_size_bytes // dtype_size)
                        target_shape = (num_blocks, *shape)
                        stride = torch.empty(target_shape).stride()
                        target_stride = (num_element_per_page, *stride[1:])
                        assert storage_offset_bytes % dtype_size == 0
                        tensor = torch.as_strided(
                            raw_tensor.view(dtype),
                            size=target_shape,
                            stride=target_stride,
                            storage_offset=storage_offset_bytes // dtype_size,
                        )
                        state_tensors.append(tensor)
                        storage_offset_bytes += stride[0] * dtype_size

                    kv_caches[layer_name] = state_tensors
                else:
                    raise NotImplementedError

        if has_attn and has_mamba:
            self._update_hybrid_attention_mamba_layout(kv_caches)

        return kv_caches

    def _update_hybrid_attention_mamba_layout(
            self, kv_caches: dict[str, torch.Tensor]) -> None:
        """
        Update the layout of attention layers from (2, num_blocks, ...) to
        (num_blocks, 2, ...).

        Args:
            kv_caches: The KV cache buffer of each layer.
        """

        for kv_cache_spec, group in self._kv_cache_spec_attn_group_iterator():
            for layer_name in group.layer_names:
                kv_cache = kv_caches[layer_name]
                if (isinstance(kv_cache_spec, AttentionSpec)
                        and kv_cache.shape[0] == 2):
                    assert kv_cache.shape[1] != 2, \
                        "Fail to determine whether the layout is " \
                        "(2, num_blocks, ...) or (num_blocks, 2, ...) for " \
                        f"a tensor of shape {kv_cache.shape}"
                    hidden_size = kv_cache.shape[2:].numel()
                    kv_cache.as_strided_(size=kv_cache.shape,
                                         stride=(hidden_size, 2 * hidden_size,
                                                 *kv_cache.stride()[2:]))

    def initialize_kv_cache_tensors(
            self, kv_cache_config: KVCacheConfig) -> dict[str, torch.Tensor]:
        """
        Initialize the memory buffer for KV cache.

        Args:
            kv_cache_config: The KV cache config
        Returns:
            Dict[str, torch.Tensor]: A map between layer names to their
            corresponding memory buffer for KV cache.
        """
        # Initialize the memory buffer for KV cache
        kv_cache_raw_tensors = self._allocate_kv_cache_tensors(kv_cache_config)
        # Change the memory buffer to the desired shape
        kv_caches = self._reshape_kv_cache_tensors(kv_cache_config,
                                                   kv_cache_raw_tensors)

        # Setup `kv_cache_config` and `kv_caches` for models
        # with cross-layer KV sharing
        if self.shared_kv_cache_layers:
            initialize_kv_cache_for_kv_sharing(
                self.shared_kv_cache_layers,
                kv_cache_config.kv_cache_groups,
                kv_caches,
                self.attn_groups,
                self.runner_only_attn_layers,
            )
            attn_layers = get_layers_from_vllm_config(self.vllm_config,
                                                      Attention)
            # Iterate in reversed order and add layers that re-use KV cache
            # e.g. in YOCO-like KV sharing setups (e.g. Gemma3n)
            for layer_name in reversed(attn_layers):
                if layer_name in self.shared_kv_cache_layers:
                    self.kv_sharing_fast_prefill_eligible_layers.add(
                        layer_name)
                else:
                    break

        bind_kv_cache(kv_caches,
                      self.compilation_config.static_forward_context,
                      self.kv_caches)
        return kv_caches

    def initialize_kv_cache(self, kv_cache_config: KVCacheConfig) -> None:
        """
        Initialize KV cache based on `kv_cache_config`.
        Args:
            kv_cache_config: Configuration for the KV cache, including the KV
            cache size of each layer
        """
        kv_cache_config = deepcopy(kv_cache_config)
        self.kv_cache_config = kv_cache_config
        self.may_reinitialize_input_batch(kv_cache_config)
        self.may_add_encoder_only_layers_to_kv_cache_config()
        self.initialize_attn_backend(kv_cache_config)
        kv_caches = self.initialize_kv_cache_tensors(kv_cache_config)

        if self.speculative_config and self.speculative_config.use_eagle():
            assert isinstance(self.drafter, EagleProposer)
            # validate all draft model layers belong to the same kv cache
            # group
            self.drafter.validate_same_kv_cache_group(kv_cache_config)

        if has_kv_transfer_group():
            get_kv_transfer_group().register_kv_caches(kv_caches)

    def may_add_encoder_only_layers_to_kv_cache_config(self) -> None:
        """
        Add encoder-only layers to the KV cache config.
        """
        block_size = self.vllm_config.cache_config.block_size
        use_mla = self.vllm_config.model_config.use_mla
        encoder_only_attn_specs: dict[AttentionSpec,
                                      list[str]] = defaultdict(list)
        attn_layers = get_layers_from_vllm_config(self.vllm_config, Attention)
        for layer_name, attn_module in attn_layers.items():
            if attn_module.attn_type == AttentionType.ENCODER_ONLY:
                attn_spec = EncoderOnlyAttentionSpec(
                    block_size=block_size,
                    num_kv_heads=attn_module.num_kv_heads,
                    head_size=attn_module.head_size,
                    dtype=self.kv_cache_dtype,
                    use_mla=use_mla)
                encoder_only_attn_specs[attn_spec].append(layer_name)
                self.runner_only_attn_layers.add(layer_name)
        if len(encoder_only_attn_specs) > 0:
            assert len(
                encoder_only_attn_specs
            ) == 1, "Only support one encoder-only attention spec now"
            spec, layer_names = encoder_only_attn_specs.popitem()
            self.kv_cache_config.kv_cache_groups.append(
                KVCacheGroupSpec(layer_names=layer_names, kv_cache_spec=spec))

    def get_kv_cache_spec(self) -> dict[str, KVCacheSpec]:
        """
        Generates the KVCacheSpec by parsing the kv cache format from each
        Attention module in the static forward context.
        Returns:
            KVCacheSpec: A dictionary mapping layer names to their KV cache
            format. Layers that do not need KV cache are not included.
        """

        block_size = self.vllm_config.cache_config.block_size
        use_mla = self.vllm_config.model_config.use_mla
        kv_cache_spec: dict[str, KVCacheSpec] = {}
        attn_layers = get_layers_from_vllm_config(self.vllm_config, Attention)
        for layer_name, attn_module in attn_layers.items():
            if (kv_tgt_layer :=
                    attn_module.kv_sharing_target_layer_name) is not None:
                # The layer doesn't need its own KV cache and will use that of
                # the target layer. We skip creating a KVCacheSpec for it, so
                # that KV cache management logic will act as this layer does
                # not exist, and doesn't allocate KV cache for the layer. This
                # enables the memory saving of cross-layer kv sharing, allowing
                # a given amount of memory to accommodate longer context lengths
                # or enable more requests to be processed simultaneously.
                self.shared_kv_cache_layers[layer_name] = kv_tgt_layer
                continue

            # TODO: Support other attention modules, e.g., cross-attention
            # TODO(lucas): move the attention specs into the model layers like
            # the attention backends
            if attn_module.attn_type == AttentionType.DECODER:
                if attn_module.sliding_window is not None:
                    kv_cache_spec[layer_name] = SlidingWindowSpec(
                        block_size=block_size,
                        num_kv_heads=attn_module.num_kv_heads,
                        head_size=attn_module.head_size,
                        dtype=self.kv_cache_dtype,
                        sliding_window=attn_module.sliding_window,
                        use_mla=use_mla)
                elif self.attention_chunk_size is not None \
                        and isinstance(attn_module, ChunkedLocalAttention):
                    kv_cache_spec[layer_name] = ChunkedLocalAttentionSpec(
                        block_size=block_size,
                        num_kv_heads=attn_module.num_kv_heads,
                        head_size=attn_module.head_size,
                        dtype=self.kv_cache_dtype,
                        attention_chunk_size=self.attention_chunk_size,
                        use_mla=use_mla)
                else:
                    kv_cache_spec[layer_name] = FullAttentionSpec(
                        block_size=block_size,
                        num_kv_heads=attn_module.num_kv_heads,
                        head_size=attn_module.head_size,
                        dtype=self.kv_cache_dtype,
                        use_mla=use_mla)
            elif attn_module.attn_type in (AttentionType.ENCODER,
                                           AttentionType.ENCODER_ONLY):
                # encoder-only attention does not need KV cache.
                continue
            elif attn_module.attn_type == AttentionType.ENCODER_DECODER:
                raise NotImplementedError
            else:
                raise ValueError(
                    f"Unknown attention type: {attn_module.attn_type}")

        mamba_layers = get_layers_from_vllm_config(self.vllm_config, MambaBase)
        if len(mamba_layers) > 0:
            if self.vllm_config.speculative_config is not None:
                raise NotImplementedError(
                    "Mamba with speculative decoding is not supported yet.")
            if self.vllm_config.cache_config.enable_prefix_caching:
                raise NotImplementedError(
                    "Prefix caching is not supported for Mamba yet.")
            max_model_len = self.vllm_config.model_config.max_model_len

            page_size_padded = (
                self.vllm_config.cache_config.mamba_page_size_padded)

            # Set block_size to max_model_len, so that mamba model will always
            # have only one block in the KV cache.
            for layer_name, mamba_module in mamba_layers.items():
                kv_cache_spec[layer_name] = MambaSpec(
                    shapes=mamba_module.get_state_shape(),
                    dtypes=mamba_module.get_state_dtype(),
                    block_size=max_model_len,
                    page_size_padded=page_size_padded,
                    mamba_type=mamba_module.mamba_type)

        return kv_cache_spec

    def _to_list(self, sampled_token_ids: torch.Tensor) -> list[list[int]]:
        # This is a short term mitigation for issue mentioned in
        # https://github.com/vllm-project/vllm/issues/22754.
        # `tolist` would trigger a cuda wise stream sync, which
        # would block other copy ops from other cuda streams.
        # A cuda event sync would avoid such a situation. Since
        # this is in the critical path of every single model
        # forward loop, this has caused perf issue for a disagg
        # setup.
        pinned = self.sampled_token_ids_pinned_cpu[:sampled_token_ids.shape[0]]
        pinned.copy_(sampled_token_ids, non_blocking=True)
        self.transfer_event.record()
        self.transfer_event.synchronize()
        return pinned.tolist()<|MERGE_RESOLUTION|>--- conflicted
+++ resolved
@@ -38,17 +38,12 @@
 from vllm.model_executor.layers.attention_layer_base import AttentionLayerBase
 from vllm.model_executor.layers.mamba.abstract import MambaBase
 from vllm.model_executor.layers.rotary_embedding import MRotaryEmbedding
-<<<<<<< HEAD
-from vllm.model_executor.model_loader import get_model
-from vllm.model_executor.models.utils import _merge_multimodal_embeddings
-=======
 from vllm.model_executor.model_loader import TensorizerLoader, get_model_loader
 from vllm.model_executor.models.interfaces import (is_mixture_of_experts,
                                                    supports_eagle3,
                                                    supports_transcription)
 from vllm.model_executor.models.interfaces_base import (
     VllmModelForPooling, is_pooling_model, is_text_generation_model)
->>>>>>> 8dd2baa5
 from vllm.multimodal import MULTIMODAL_REGISTRY
 from vllm.multimodal.inputs import (BatchedTensorInputs, MultiModalKwargsItem,
                                     PlaceholderRange)
@@ -1524,27 +1519,13 @@
             mm_embeds = []
 
         if self.supports_mm_inputs and get_pp_group().is_first_rank:
-            # NOTE(woosuk): To unify token ids and soft tokens (vision
-            # embeddings), we always use embeddings (rather than token ids)
-            # as input to the multimodal model, even when the input is text.
-<<<<<<< HEAD
-            language_model = self.model.get_language_model()
-            inputs_embeds = language_model.get_input_embeddings(self.input_ids)
-
-            if mm_embeds:
-                is_mm_embeds: torch.Tensor = ...  # TODO
-
-                _merge_multimodal_embeddings(
-                    inputs_embeds,
-                    is_mm_embeds,
-                    mm_embeds,
-                )
-=======
+            is_embed = ...  # TODO
+
             inputs_embeds_scheduled = self.model.get_input_embeddings(
                 input_ids=self.input_ids.gpu[:num_scheduled_tokens],
                 multimodal_embeddings=mm_embeds or None,
+                is_embed=is_embed if mm_embeds else None,
             )
->>>>>>> 8dd2baa5
 
             # TODO(woosuk): Avoid the copy. Optimize.
             self.inputs_embeds[:num_scheduled_tokens].copy_(
