# SPDX-License-Identifier: Apache-2.0
# SPDX-FileCopyrightText: Copyright contributors to the vLLM project

import gc
import itertools
import time
from collections import defaultdict
from collections.abc import Iterator
from contextlib import contextmanager
from copy import deepcopy
from typing import TYPE_CHECKING, Any, Optional, Union, cast

import numpy as np
import torch
import torch.distributed
import torch.nn as nn
from tqdm import tqdm

import vllm.envs as envs
from vllm.attention import Attention, AttentionType
from vllm.attention.backends.abstract import AttentionBackend
from vllm.attention.layers.chunked_local_attention import ChunkedLocalAttention
from vllm.compilation.counter import compilation_counter
from vllm.compilation.cuda_graph import CUDAGraphWrapper
from vllm.compilation.monitor import set_cudagraph_capturing_enabled
from vllm.config import (CompilationLevel, CUDAGraphMode, VllmConfig,
                         get_layers_from_vllm_config, update_config)
from vllm.distributed.eplb.eplb_state import EplbState
from vllm.distributed.kv_transfer import (get_kv_transfer_group,
                                          has_kv_transfer_group)
from vllm.distributed.kv_transfer.kv_connector.utils import copy_kv_blocks
from vllm.distributed.parallel_state import (
    get_pp_group, get_tp_group, graph_capture, is_global_first_rank,
    prepare_communication_buffer_for_model)
from vllm.forward_context import (BatchDescriptor, DPMetadata,
                                  set_forward_context)
from vllm.logger import init_logger
from vllm.model_executor.layers.attention_layer_base import AttentionLayerBase
from vllm.model_executor.layers.mamba.abstract import MambaBase
from vllm.model_executor.layers.rotary_embedding import MRotaryEmbedding
from vllm.model_executor.model_loader import TensorizerLoader, get_model_loader
from vllm.model_executor.models.interfaces import (is_mixture_of_experts,
                                                   supports_eagle3,
                                                   supports_transcription)
from vllm.model_executor.models.interfaces_base import (
    VllmModelForPooling, is_pooling_model, is_text_generation_model)
from vllm.multimodal import MULTIMODAL_REGISTRY
from vllm.multimodal.inputs import (BatchedTensorInputs, MultiModalKwargsItem,
                                    PlaceholderRange)
from vllm.multimodal.utils import group_mm_kwargs_by_modality
from vllm.pooling_params import PoolingParams
from vllm.sequence import IntermediateTensors, PoolerOutput
from vllm.tasks import GenerationTask, PoolingTask, SupportedTask
from vllm.utils import (STR_DTYPE_TO_TORCH_DTYPE, DeviceMemoryProfiler,
                        GiB_bytes, LazyLoader, cdiv, check_use_alibi,
                        get_dtype_size, is_pin_memory_available, round_up,
                        supports_dynamo)
from vllm.v1.attention.backends.mla.flashmla import FlashMLABackend
from vllm.v1.attention.backends.utils import (
    AttentionCGSupport, AttentionMetadataBuilder, CommonAttentionMetadata,
    create_fast_prefill_custom_backend)
from vllm.v1.cudagraph_dispatcher import CudagraphDispatcher
from vllm.v1.kv_cache_interface import (AttentionSpec,
                                        ChunkedLocalAttentionSpec,
                                        EncoderOnlyAttentionSpec,
                                        FullAttentionSpec, KVCacheConfig,
                                        KVCacheGroupSpec, KVCacheSpec,
                                        MambaSpec, SlidingWindowSpec)
from vllm.v1.outputs import (EMPTY_MODEL_RUNNER_OUTPUT, AsyncModelRunnerOutput,
                             DraftTokenIds, LogprobsLists, LogprobsTensors,
                             ModelRunnerOutput, SamplerOutput)
from vllm.v1.pool.metadata import PoolingMetadata
from vllm.v1.sample.logits_processor import LogitsProcessors
from vllm.v1.sample.metadata import SamplingMetadata
from vllm.v1.sample.rejection_sampler import RejectionSampler
from vllm.v1.sample.sampler import Sampler
from vllm.v1.spec_decode.eagle import EagleProposer
from vllm.v1.spec_decode.medusa import MedusaProposer
from vllm.v1.spec_decode.metadata import SpecDecodeMetadata
from vllm.v1.spec_decode.ngram_proposer import NgramProposer
<<<<<<< HEAD
from vllm.v1.utils import CpuGpuBuffer
from vllm.v1.worker.gpu_block_table import BlockTables
from vllm.v1.worker.gpu_input_batch import InputBatch
from vllm.v1.worker.gpu_worker_states import RequestState, prepare_inputs
=======
from vllm.v1.utils import CpuGpuBuffer, record_function_or_nullcontext
from vllm.v1.worker.gpu_input_batch import CachedRequestState, InputBatch
>>>>>>> 4172235a
from vllm.v1.worker.kv_connector_model_runner_mixin import (
    KVConnectorModelRunnerMixin, KVConnectorOutput)
from vllm.v1.worker.lora_model_runner_mixin import LoRAModelRunnerMixin

from .utils import (AttentionGroup, MultiModalBudget,
                    add_kv_sharing_layers_to_kv_cache_groups, bind_kv_cache,
                    gather_mm_placeholders, sanity_check_mm_encoder_outputs,
                    scatter_mm_placeholders)

if TYPE_CHECKING:
    import xgrammar as xgr

    from vllm.model_executor.model_loader.tensorizer import TensorizerConfig
    from vllm.v1.core.sched.output import SchedulerOutput
else:
    xgr = LazyLoader("xgr", globals(), "xgrammar")

logger = init_logger(__name__)


# Wrapper for ModelRunnerOutput to support overlapped execution.
class AsyncGPUModelRunnerOutput(AsyncModelRunnerOutput):

    def __init__(
        self,
        model_runner_output: ModelRunnerOutput,
        sampled_token_ids: torch.Tensor,
        invalid_req_indices: list[int],
        async_output_copy_stream: torch.cuda.Stream,
    ):
        self._model_runner_output = model_runner_output
        self._invalid_req_indices = invalid_req_indices

        # Event on the copy stream so we can synchronize the non-blocking copy.
        self._async_copy_ready_event = torch.cuda.Event()

        # Keep a reference to the device tensor to avoid it being
        # deallocated until we finish copying it to the host.
        self._sampled_token_ids = sampled_token_ids

        # Initiate the copy on a separate stream, but do not synchronize it.
        default_stream = torch.cuda.current_stream()
        with torch.cuda.stream(async_output_copy_stream):
            async_output_copy_stream.wait_stream(default_stream)
            self._sampled_token_ids_cpu = self._sampled_token_ids.to(
                'cpu', non_blocking=True)
            self._async_copy_ready_event.record()

    def get_output(self) -> ModelRunnerOutput:
        """Copy the device tensors to the host and return a ModelRunnerOutput.
        
        This function blocks until the copy is finished.
        """
        self._async_copy_ready_event.synchronize()

        # Release the device tensor once the copy has completed
        del self._sampled_token_ids

        valid_sampled_token_ids = self._sampled_token_ids_cpu.tolist()
        for i in self._invalid_req_indices:
            valid_sampled_token_ids[i].clear()

        output = self._model_runner_output
        output.sampled_token_ids = valid_sampled_token_ids
        return output


class GPUModelRunner(LoRAModelRunnerMixin, KVConnectorModelRunnerMixin):

    def __init__(
        self,
        vllm_config: VllmConfig,
        device: torch.device,
    ):
        self.vllm_config = vllm_config
        self.model_config = vllm_config.model_config
        self.cache_config = vllm_config.cache_config
        self.compilation_config = vllm_config.compilation_config
        self.lora_config = vllm_config.lora_config
        self.load_config = vllm_config.load_config
        self.parallel_config = vllm_config.parallel_config
        self.scheduler_config = vllm_config.scheduler_config
        self.speculative_config = vllm_config.speculative_config
        self.observability_config = vllm_config.observability_config

        from vllm.model_executor.models.utils import set_cpu_offload_max_bytes
        set_cpu_offload_max_bytes(
            int(self.cache_config.cpu_offload_gb * 1024**3))

        model_config = self.model_config
        cache_config = self.cache_config
        scheduler_config = self.scheduler_config
        parallel_config = self.parallel_config
        self.device = device
        self.pin_memory = is_pin_memory_available()
        self.dtype = self.model_config.dtype
        if cache_config.cache_dtype == "auto":
            self.kv_cache_dtype = self.dtype
        else:
            self.kv_cache_dtype = STR_DTYPE_TO_TORCH_DTYPE[
                cache_config.cache_dtype]

        self.is_pooling_model = (model_config.runner_type == 'pooling')
        self.is_multimodal_raw_input_only_model = (
            model_config.is_multimodal_raw_input_only_model)

        self.max_model_len = model_config.max_model_len
        self.dcp_world_size = self.parallel_config.decode_context_parallel_size
        self.max_num_tokens = scheduler_config.max_num_batched_tokens
        self.max_num_reqs = scheduler_config.max_num_seqs

        # Model-related.
        self.num_query_heads = model_config.get_num_attention_heads(
            parallel_config)
        self.hidden_size = model_config.get_hidden_size()
        self.attention_chunk_size = model_config.attention_chunk_size
        # Only relevant for models using ALiBi (e.g, MPT)
        self.use_alibi = check_use_alibi(model_config)

        self.cascade_attn_enabled = not self.model_config.disable_cascade_attn

        # Multi-modal data support
        self.mm_registry = MULTIMODAL_REGISTRY
        self.uses_mrope = model_config.uses_mrope
        self.supports_mm_inputs = self.mm_registry.supports_multimodal_inputs(
            model_config)

        # Sampler
        self.sampler = Sampler(logprobs_mode=self.model_config.logprobs_mode)

        self.eplb_state: Optional[EplbState] = None
        """
        State of the expert parallelism load balancer.

        Will be lazily initialized when the model is loaded.
        """

        # Lazy initializations
        # self.model: nn.Module  # Set after load_model
        # Initialize in initialize_kv_cache
        self.kv_caches: list[torch.Tensor] = []
        # indexes: [kv_cache_group_id][attn_group]
        self.attn_groups: list[list[AttentionGroup]] = []
        # self.kv_cache_config: KVCacheConfig

        # mm_hash ->  encoder_output
        self.encoder_cache: dict[str, torch.Tensor] = {}

        self.use_aux_hidden_state_outputs = False
        # Set up speculative decoding.
        # NOTE(Jiayi): currently we put the entire draft model on
        # the last PP rank. This is not ideal if there are many
        # layers in the draft model.
        if self.speculative_config and get_pp_group().is_last_rank:
            if self.speculative_config.method == "ngram":
                self.drafter = NgramProposer(self.vllm_config)
            elif self.speculative_config.use_eagle():
                self.drafter = EagleProposer(self.vllm_config, self.device,
                                             self)  # type: ignore
                if self.speculative_config.method == "eagle3":
                    self.use_aux_hidden_state_outputs = True
            elif self.speculative_config.method == "medusa":
                self.drafter = MedusaProposer(
                    vllm_config=self.vllm_config,
                    device=self.device)  # type: ignore
            else:
                raise ValueError("Unknown speculative decoding method: "
                                 f"{self.speculative_config.method}")
            self.rejection_sampler = RejectionSampler()

        # Request states.
        self.requests = RequestState(
            max_num_reqs=self.max_num_reqs,
            max_model_len=self.max_model_len,
            max_num_batched_tokens=self.max_num_tokens,
            max_num_cached_reqs=2 * self.max_num_reqs,
            device=self.device,
            pin_memory=self.pin_memory,
            vocab_size=self.model_config.get_vocab_size(),
            block_sizes=[self.cache_config.block_size],
        )

        self.use_async_scheduling = self.scheduler_config.async_scheduling
        self.async_output_copy_stream = torch.cuda.Stream() if \
            self.use_async_scheduling else None

        # TODO(woosuk): Provide an option to tune the max cudagraph batch size.
        # The convention is different.
        # self.cudagraph_batch_sizes sorts in ascending order.
        # The batch sizes in the config are in descending order.
        if self.compilation_config.cudagraph_capture_sizes and \
                self.compilation_config.cudagraph_mode != CUDAGraphMode.NONE:
            self.cudagraph_batch_sizes = list(
                reversed(self.compilation_config.cudagraph_capture_sizes))

        # Cache the device properties.
        self._init_device_properties()

        # Persistent buffers for CUDA graphs.
        self.input_ids = self._make_buffer(self.max_num_tokens,
                                           dtype=torch.int32)
        # Because inputs_embeds may be bfloat16 and we don't need a numpy
        # version of this tensor, avoid a RuntimeError by not creating a
        # numpy buffer.
        self.inputs_embeds = self._make_buffer(self.max_num_tokens,
                                               self.hidden_size,
                                               dtype=self.dtype,
                                               numpy=False)
        self.positions = self._make_buffer(self.max_num_tokens,
                                           dtype=torch.int64)
        self.query_start_loc = self._make_buffer(self.max_num_reqs + 1,
                                                 dtype=torch.int32)
        self.seq_lens = self._make_buffer(self.max_num_reqs, dtype=torch.int32)
        self.cu_num_draft_tokens = self._make_buffer(self.max_num_reqs,
                                                     dtype=torch.int32)

        # Only relevant for models using M-RoPE (e.g, Qwen2-VL)
        if self.uses_mrope:
            # NOTE: `mrope_positions` is implemented with one additional dummy
            # position on purpose to make it non-contiguous so that it can work
            # with torch compile.
            # See detailed explanation in https://github.com/vllm-project/vllm/pull/12128#discussion_r1926431923

            # NOTE: When M-RoPE is enabled, position ids are 3D regardless of
            # the modality of inputs. For text-only inputs, each dimension has
            # identical position IDs, making M-RoPE functionally equivalent to
            # 1D-RoPE.
            # See page 5 of https://arxiv.org/abs/2409.12191
            self.mrope_positions = self._make_buffer(
                (3, self.max_num_tokens + 1), dtype=torch.int64)

        # None in the first PP rank. The rest are set after load_model.
        self.intermediate_tensors: Optional[IntermediateTensors] = None

        self.idx_mapping = self._make_buffer(self.max_num_reqs,
                                             dtype=torch.int32)

        # Layer pairings for cross-layer KV sharing.
        # If an Attention layer `layer_name` is in the keys of this dict, it
        # means this layer will perform attention using the keys and values
        # from the KV cache of `shared_kv_cache_layers[layer_name]`.
        self.shared_kv_cache_layers: dict[str, str] = {}
        self.kv_sharing_fast_prefill_eligible_layers: set[str] = set()

        self.kv_sharing_fast_prefill_logits_indices = None
        if self.cache_config.kv_sharing_fast_prefill:
            self.kv_sharing_fast_prefill_logits_indices = torch.zeros(
                self.max_num_tokens, dtype=torch.int32, device=self.device)

        self.uniform_decode_query_len = 1 if not self.speculative_config else \
            1 + self.speculative_config.num_speculative_tokens

        # Cudagraph dispatcher for runtime cudagraph dispatching.
        self.cudagraph_dispatcher = CudagraphDispatcher(self.vllm_config)

        self.mm_budget = (MultiModalBudget(
            self.model_config,
            self.scheduler_config,
            self.mm_registry,
        ) if self.supports_mm_inputs else None)

        # Attention layers that are only in the KVCacheConfig of the runner
        # (e.g., KV sharing, encoder-only attention), but not in the
        # KVCacheConfig of the scheduler.
        self.runner_only_attn_layers: set[str] = set()

        # Cached outputs.
        self._draft_token_ids: Optional[Union[list[list[int]],
                                              torch.Tensor]] = None
        self._draft_req_ids: Optional[list[str]] = None
        self.transfer_event = torch.cuda.Event()
        self.sampled_token_ids_pinned_cpu = torch.empty(
            (self.max_model_len, 1),
            dtype=torch.int64,
            device="cpu",
            pin_memory=self.pin_memory)

    def _make_buffer(self,
                     *size: Union[int, torch.SymInt],
                     dtype: torch.dtype,
                     numpy: bool = True) -> CpuGpuBuffer:
        # Bfloat16 torch tensors cannot be directly cast to a numpy array, so
        # if a bfloat16 buffer is needed without a corresponding numpy array,
        # don't bother instantiating the numpy array.
        return CpuGpuBuffer(*size,
                            dtype=dtype,
                            device=self.device,
                            pin_memory=self.pin_memory,
                            with_numpy=numpy)

    def _init_model_kwargs(self, num_tokens: int):
        return {}
        model_kwargs = dict[str, Any]()

        if not self.is_pooling_model:
            return model_kwargs

        num_reqs = self.input_batch.num_reqs
        pooling_params = self.input_batch.get_pooling_params()

        token_type_id_requests = dict[int, Any]()
        for i, param in enumerate(pooling_params):
            if param.extra_kwargs is not None and \
            (token_types := param.extra_kwargs.get(
                "compressed_token_type_ids")) is not None:
                token_type_id_requests[i] = token_types

        if len(token_type_id_requests) == 0:
            return model_kwargs

        seq_lens = self.seq_lens.gpu[:num_reqs]
        token_type_ids = []

        for i in range(num_reqs):
            pos = token_type_id_requests.get(i, seq_lens[i])
            ids = (torch.arange(seq_lens[i]) >= pos).int()
            token_type_ids.append(ids)

        model_kwargs["token_type_ids"] = torch.concat(token_type_ids).to(
            device=self.device)
        return model_kwargs

    # Note: used for model runner override.
    def _init_device_properties(self) -> None:
        """Initialize attributes from torch.cuda.get_device_properties
        """
        self.device_properties = torch.cuda.get_device_properties(self.device)
        self.num_sms = self.device_properties.multi_processor_count

    # Note: used for model runner override.
    def _sync_device(self) -> None:
        torch.cuda.synchronize()

    def _update_states(self, scheduler_output: "SchedulerOutput") -> None:
        """Update the cached states and the persistent batch with the scheduler
        output.

        The updated states are used by the `_prepare_inputs` function to create
        the input GPU tensors for the model.

        The SamplingMetadata is updated and copied to the GPU if there is a
        new/resumed/paused/finished request in the batch.
        """
        # Remove the finished requests from the persistent batch.
        # NOTE(woosuk): There could be an edge case where finished_req_ids and
        # scheduled_req_ids overlap. This happens when a request is aborted and
        # then resubmitted with the same ID. In this case, we treat them as two
        # distinct requests - clearing the cached states for the first request
        # and handling the second as a new request.
        for req_id in scheduler_output.finished_req_ids:
            self.requests.remove_request(req_id)
            self.encoder_cache.pop(req_id, None)

        # Free the cached encoder outputs.
        for mm_hash in scheduler_output.free_encoder_mm_hashes:
            self.encoder_cache.pop(mm_hash, None)

        req_indices: list[int] = []
        cu_num_new_blocks: list[list[int]] = [
            [0] for _ in range(self.block_tables.num_kv_cache_groups)
        ]
        new_block_ids: list[list[int]] = [
            [] for _ in range(self.block_tables.num_kv_cache_groups)
        ]
        overwrite: list[bool] = []

        # Add new requests to the cached states.
        for new_req_data in scheduler_output.scheduled_new_reqs:
            req_id = new_req_data.req_id
            self.requests.add_request(
                req_id=req_id,
                prompt_token_ids=new_req_data.prompt_token_ids,
                num_computed_tokens=new_req_data.num_computed_tokens,
                sampling_params=new_req_data.sampling_params,
            )

            req_index = self.requests.req_id_to_index[req_id]
            req_indices.append(req_index)
            for i, block_ids in enumerate(new_req_data.block_ids):
                x = cu_num_new_blocks[i][-1]
                cu_num_new_blocks[i].append(x + len(block_ids))
                new_block_ids[i].extend(block_ids)
            overwrite.append(True)

            # Only relevant for models using M-RoPE (e.g, Qwen2-VL)
            if self.uses_mrope:
                self._init_mrope_positions(req_id)

        # Update the states of the running/resumed requests.
        is_last_rank = get_pp_group().is_last_rank
        cached_reqs = scheduler_output.scheduled_cached_reqs
        for i, req_id in enumerate(cached_reqs.req_ids):
            req_index = self.requests.req_id_to_index[req_id]

            # Update input batch.
            if not is_last_rank:
                # When using PP, the scheduler sends the sampled tokens back,
                # because there's no direct communication between the first-
                # stage worker and the last-stage worker.
                new_token_ids = cached_reqs.new_token_ids[i]
                self.requests.append_token_ids(req_index, new_token_ids)

            req_new_block_ids = cached_reqs.new_block_ids[i]
            if req_new_block_ids is not None:
                req_indices.append(req_index)
                for group_id, block_ids in enumerate(req_new_block_ids):
                    x = cu_num_new_blocks[group_id][-1]
                    cu_num_new_blocks[group_id].append(x + len(block_ids))
                    new_block_ids[group_id].extend(block_ids)
                # If the request is resumed from preemption, we need to
                # overwrite the existing block IDs.
                overwrite.append(cached_reqs.resumed_from_preemption[i])

            self.requests.num_computed_tokens.np[req_index] = (
                cached_reqs.num_computed_tokens[i])

        if req_indices:
            self.block_tables.append_block_ids(
                req_indices=req_indices,
                cu_num_new_blocks=cu_num_new_blocks,
                new_block_ids=new_block_ids,
                overwrite=overwrite,
            )

    def _init_mrope_positions(self, req_id: str) -> None:
        req_idx = self.requests.req_id_to_index[req_id]
        req_data = self.requests.req_data[req_idx]
        prompt_len = self.requests.num_prompt_tokens.np[req_idx]
        prompt_token_ids = self.requests.token_ids.np[req_idx, :prompt_len]

        image_grid_thw = []
        video_grid_thw = []
        second_per_grid_ts = []
        audio_feature_lengths = []
        use_audio_in_video = False
        for mm_item in req_data.mm_kwargs:
            mm_input = mm_item.get_data()
            if (t := mm_input.get("image_grid_thw")) is not None:
                image_grid_thw.append(t.tolist())
            if (t := mm_input.get("video_grid_thw")) is not None:
                video_grid_thw.append(t.tolist())
            if (t := mm_input.get("second_per_grid_ts")) is not None:
                second_per_grid_ts.append(t)
            if (t := mm_input.get("audio_feature_lengths")) is not None:
                audio_feature_lengths.append(t)
            if mm_input.get("use_audio_in_video") is True:
                use_audio_in_video = True

        req_data.mrope_positions, req_data.mrope_position_delta = \
            MRotaryEmbedding.get_input_positions_tensor(
                prompt_token_ids,
                hf_config=self.model_config.hf_config,
                image_grid_thw=image_grid_thw,
                video_grid_thw=video_grid_thw,
                second_per_grid_ts=second_per_grid_ts,
                audio_feature_lengths=audio_feature_lengths,
                use_audio_in_video=use_audio_in_video,
            )

    def _extract_mm_kwargs(
        self,
        scheduler_output: "SchedulerOutput",
    ) -> BatchedTensorInputs:
        if not scheduler_output or not self.is_multimodal_raw_input_only_model:
            return {}

        mm_kwargs = list[MultiModalKwargsItem]()
        for req in scheduler_output.scheduled_new_reqs:
            mm_kwargs.extend(req.mm_kwargs)

        # Input all modalities at once
        mm_kwargs_combined: BatchedTensorInputs = {}
        for _, _, mm_kwargs_group in group_mm_kwargs_by_modality(
                mm_kwargs,
                device=self.device,
                pin_memory=self.pin_memory,
        ):
            mm_kwargs_combined.update(mm_kwargs_group)

        return mm_kwargs_combined

    def _dummy_mm_kwargs(self, num_seqs: int) -> BatchedTensorInputs:
        if not self.is_multimodal_raw_input_only_model:
            return {}

        mm_budget = self.mm_budget
        assert mm_budget is not None

        dummy_modality = mm_budget.get_modality_with_max_tokens()
        return self._get_mm_dummy_batch(dummy_modality, num_seqs)

    def _prepare_inputs(
        self,
        scheduler_output: "SchedulerOutput",
    ) -> InputBatch:
        total_num_scheduled_tokens = scheduler_output.total_num_scheduled_tokens
        assert total_num_scheduled_tokens > 0
        num_reqs = len(scheduler_output.num_scheduled_tokens)

        # batch_idx -> req_id
        req_ids = sorted(scheduler_output.num_scheduled_tokens,
                         key=scheduler_output.num_scheduled_tokens.get)
        # batch_idx -> req_idx
        idx_mapping_list = [
            self.requests.req_id_to_index[req_id] for req_id in req_ids
        ]
        self.idx_mapping.np[:num_reqs] = idx_mapping_list
        idx_mapping_np = self.idx_mapping.np[:num_reqs]
        idx_mapping = self.idx_mapping.copy_to_gpu(num_reqs)
        # req_id -> batch_idx
        req_id_to_batch_idx = {req_id: i for i, req_id in enumerate(req_ids)}

        # OPTIMIZATION: Start copying the block table first.
        # This way, we can overlap the copy with the following CPU operations.
        block_tables = self.block_tables.compute_block_tables(idx_mapping)

        # Get the number of scheduled tokens for each request.
        num_scheduled_tokens = np.array(
            [scheduler_output.num_scheduled_tokens[i] for i in req_ids],
            dtype=np.int32)

        prepare_inputs(
            idx_mapping_np,
            self.requests.token_ids.np,
            self.requests.num_computed_tokens.np,
            num_scheduled_tokens,
            self.input_ids.np,
            self.query_start_loc.np,
            self.seq_lens.np,
            self.positions.np,
        )
        self.input_ids.copy_to_gpu(total_num_scheduled_tokens)
        self.positions.copy_to_gpu(total_num_scheduled_tokens)

        # NOTE(woosuk): We should copy the whole query_start_loc and seq_lens
        # tensors from CPU to GPU, because they may include paddings needed
        # for full CUDA graph mode.
        self.query_start_loc.copy_to_gpu()
        self.seq_lens.copy_to_gpu()
        query_start_loc = self.query_start_loc.gpu[:num_reqs + 1]
        max_query_len = int(num_scheduled_tokens.max())
        seq_lens = self.seq_lens.gpu[:num_reqs]
        max_seq_len = int(self.seq_lens.np[:num_reqs].max())

        # Compute the slot mappings on GPUs.
        slot_mappings = self.block_tables.compute_slot_mappings(
            query_start_loc, self.positions.gpu[:total_num_scheduled_tokens])

        if self.uses_mrope:
            self._calc_mrope_positions(req_ids, num_scheduled_tokens)
            # Optimization: To avoid gather and scatter, copy the whole M-RoPE
            # tensor from CPU to GPU although only a part of it is used.
            self.mrope_positions.copy_to_gpu()

        use_spec_decode = len(
            scheduler_output.scheduled_spec_decode_tokens) > 0
        if not use_spec_decode:
            # NOTE(woosuk): Due to chunked prefills, the batch may contain
            # partial requests. While we should not sample any token
            # from these partial requests, we do so for simplicity.
            # We will ignore the sampled tokens from the partial requests.
            logits_indices = query_start_loc[1:] - 1
            spec_decode_metadata = None
        else:
            # Get the number of draft tokens for each request.
            spec_decode_metadata = self._prepare_spec_decode_metadata(
                req_ids,
                scheduler_output.scheduled_spec_decode_tokens,
                query_start_loc,
            )
            logits_indices = spec_decode_metadata.logits_indices

        logits_indices_padded = None
        if self.cache_config.kv_sharing_fast_prefill:
            logits_indices_padded = self._prepare_kv_sharing_fast_prefill(
                logits_indices)

        # Used in the below loop.
        query_start_loc_cpu = self.query_start_loc.cpu[:num_reqs + 1]
        seq_lens_cpu = self.seq_lens.cpu[:num_reqs]
        num_computed_tokens_np = self.requests.num_computed_tokens.np[
            idx_mapping_np]
        num_computed_tokens_cpu = torch.from_numpy(num_computed_tokens_np)
        spec_decode_common_attn_metadata = None

        attn_metadata: dict[str, Any] = {}
        # Prepare the attention metadata for each KV cache group and make layers
        # in the same group share the same metadata.
        for kv_cache_group_id, kv_cache_group_spec in enumerate(
                self.kv_cache_config.kv_cache_groups):

            if isinstance(kv_cache_group_spec.kv_cache_spec,
                          EncoderOnlyAttentionSpec):
                # Encoder-only layers do not have KV cache, so we need to
                # create a dummy block table and slot mapping for them.
                blk_table_tensor = torch.zeros(
                    (num_reqs, 1),
                    dtype=torch.int32,
                    device=self.device,
                )
                slot_mapping = torch.zeros(
                    (total_num_scheduled_tokens, ),
                    dtype=torch.int64,
                    device=self.device,
                )
                num_common_prefix_blocks = 0
            else:
                blk_table_tensor = block_tables[kv_cache_group_id]
                slot_mapping = slot_mappings[kv_cache_group_id]
                num_common_prefix_blocks = (
                    scheduler_output.
                    num_common_prefix_blocks[kv_cache_group_id])

            common_attn_metadata = CommonAttentionMetadata(
                query_start_loc=query_start_loc,
                query_start_loc_cpu=query_start_loc_cpu,
                seq_lens=seq_lens,
                seq_lens_cpu=seq_lens_cpu,
                num_computed_tokens_cpu=num_computed_tokens_cpu,
                num_reqs=num_reqs,
                num_actual_tokens=total_num_scheduled_tokens,
                max_query_len=max_query_len,
                max_seq_len=max_seq_len,
                block_table_tensor=blk_table_tensor,
                slot_mapping=slot_mapping,
                logits_indices_padded=logits_indices_padded,
                num_logits_indices=logits_indices.size(0),
                causal=True,
            )

            if self.speculative_config and \
                spec_decode_common_attn_metadata is None:
                spec_decode_common_attn_metadata = common_attn_metadata

            for attn_group in self.attn_groups[kv_cache_group_id]:
                # Prepare for cascade attention if enabled & beneficial.
                common_prefix_len = 0
                builder = attn_group.metadata_builder
                if self.cascade_attn_enabled:
                    common_prefix_len = self._compute_cascade_attn_prefix_len(
                        num_scheduled_tokens,
                        num_computed_tokens_np,
                        num_common_prefix_blocks,
                        kv_cache_group_spec.kv_cache_spec,
                        builder,
                    )

                attn_metadata_i = (builder.build(
                    common_prefix_len=common_prefix_len,
                    common_attn_metadata=common_attn_metadata,
                ))

                for layer_name in attn_group.layer_names:
                    attn_metadata[layer_name] = attn_metadata_i

        # # Hot-Swap lora model
        # if self.lora_config:
        #     self.set_active_loras(input_batch, num_scheduled_tokens)

        return InputBatch(
            req_ids=req_ids,
            num_scheduled_tokens=num_scheduled_tokens,
            req_id_to_batch_idx=req_id_to_batch_idx,
            idx_mapping=idx_mapping,
            idx_mapping_np=idx_mapping_np,
            num_reqs=num_reqs,
            total_num_tokens=total_num_scheduled_tokens,
            max_query_len=max_query_len,
            attn_metadata=attn_metadata,
            spec_decode_metadata=spec_decode_metadata,
            spec_decode_common_attn_metadata=spec_decode_common_attn_metadata,
            logits_indices=logits_indices,
        )

    def _compute_cascade_attn_prefix_len(
        self,
        num_scheduled_tokens: np.ndarray,
        num_computed_tokens: np.ndarray,
        num_common_prefix_blocks: int,
        kv_cache_spec: KVCacheSpec,
        attn_metadata_builder: AttentionMetadataBuilder,
    ) -> int:
        """Compute the length of the common prefix for cascade attention.

        NOTE(woosuk): The common prefix length returned by this function
        represents the length used specifically for cascade attention, not the
        actual number of tokens shared between requests. When cascade attention
        is disabled (use_cascade=False), this function returns 0 even if
        requests share common tokens. Additionally, the common prefix length is
        truncated to a multiple of the block size and may be further truncated
        due to implementation details explained below.

        Args:
            num_scheduled_tokens: Number of tokens scheduled per request.
            num_common_prefix_blocks: Number of shared KV cache blocks.

        Returns:
            int: Length of common prefix in tokens.
        """
        common_prefix_len = num_common_prefix_blocks * kv_cache_spec.block_size
        if common_prefix_len == 0:
            # Common case.
            return 0

        # NOTE(woosuk): Cascade attention uses two attention kernels: one
        # for the common prefix and the other for the rest. For the first
        # kernel, we concatenate all the query tokens (possibly from
        # different requests) and treat them as if they are from the same
        # request. Then, we use bi-directional attention to process the
        # common prefix in the KV cache. Importantly, this means that the
        # first kernel does not do any masking.

        # Consider the following example:
        # Request 1's input query: [D, E, X]
        # Request 1's kv cache: [A, B, C, D, E, X]
        # Request 1's num_computed_tokens: 3 (i.e., [A, B, C])
        # Request 2's input query: [E, Y]
        # Request 2's kv cache: [A, B, C, D, E, Y]
        # Request 2's num_computed_tokens: 4 (i.e., [A, B, C, D])

        # If we use [A, B, C, D, E] as the common prefix, then the
        # first kernel will compute the bi-directional attention between
        # input query [D, E, X, E, Y] and common prefix [A, B, C, D, E].
        # However, this is wrong because D in Request 1 should not attend to
        # E in the common prefix (i.e., we need masking).
        # To avoid this, [A, B, C, D] should be the common prefix.
        # That is, the common prefix should be capped by the minimum
        # num_computed_tokens among the requests, and plus one to include
        # the first token of the query.

        # In practice, we use [A, B, C] as the common prefix, instead of
        # [A, B, C, D] (i.e., the common prefix is capped by the minimum
        # num_computed_tokens, without plus one).
        # This is because of an implementation detail: We want to always
        # use two kernels for cascade attention. Let's imagine:
        # Request 3's input query: [D]
        # Request 3's kv cache: [A, B, C, D]
        # Request 3's num_computed_tokens: 3 (i.e., [A, B, C])
        # If we use [A, B, C, D] as the common prefix for Request 1-3,
        # then Request 3 will be processed only by the first kernel,
        # and the second kernel will get an empty input. While this is not
        # a fundamental problem, our current implementation does not support
        # this case.
        common_prefix_len = min(common_prefix_len, num_computed_tokens.min())
        # common_prefix_len should be a multiple of the block size.
        common_prefix_len = (common_prefix_len // kv_cache_spec.block_size *
                             kv_cache_spec.block_size)
        use_sliding_window = (isinstance(kv_cache_spec, SlidingWindowSpec) or
                              (isinstance(kv_cache_spec, FullAttentionSpec)
                               and kv_cache_spec.sliding_window is not None))
        use_local_attention = (
            isinstance(kv_cache_spec, ChunkedLocalAttentionSpec)
            or (isinstance(kv_cache_spec, FullAttentionSpec)
                and kv_cache_spec.attention_chunk_size is not None))
        assert isinstance(kv_cache_spec, AttentionSpec)
        use_cascade = attn_metadata_builder.use_cascade_attention(
            common_prefix_len=common_prefix_len,
            query_lens=num_scheduled_tokens,
            num_query_heads=self.num_query_heads,
            num_kv_heads=kv_cache_spec.num_kv_heads,
            use_alibi=self.use_alibi,
            use_sliding_window=use_sliding_window,
            use_local_attention=use_local_attention,
            num_sms=self.num_sms,
        )
        return common_prefix_len if use_cascade else 0

    def _prepare_spec_decode_metadata(
        self,
        req_ids: list[str],
        req_id_to_draft_token_ids: dict[str, list[int]],
        query_start_loc: torch.Tensor,
    ) -> SpecDecodeMetadata:
        # Get the number of draft tokens for each request.
        num_reqs = len(req_ids)
        num_draft_tokens = np.zeros(num_reqs, dtype=np.int32)
        for i, req_id in enumerate(req_ids):
            draft_token_ids = req_id_to_draft_token_ids.get(req_id)
            if draft_token_ids:
                num_draft_tokens[i] = len(draft_token_ids)
        np.cumsum(num_draft_tokens,
                  dtype=np.int32,
                  out=self.cu_num_draft_tokens.np[:num_reqs])
        cu_num_draft_tokens = self.cu_num_draft_tokens.copy_to_gpu(num_reqs)
        return self.requests.make_spec_decode_metadata(
            query_start_loc,
            cu_num_draft_tokens,
            cu_num_draft_tokens.np[:num_reqs],
            self.input_ids.gpu,
        )

    def _calc_mrope_positions(
        self,
        req_ids: list[str],
        query_lens: np.ndarray,
    ):
        mrope_pos_ptr = 0
        for i, req_id in enumerate(req_ids):
            req_idx = self.requests.req_id_to_index[req_id]
            req_data = self.requests.req_data[req_idx]
            assert req_data.mrope_positions is not None

            num_computed_tokens = self.requests.num_computed_tokens.np[req_idx]
            num_scheduled_tokens = query_lens[i]
            num_prompt_tokens = self.requests.num_prompt_tokens.np[req_idx]

            if num_computed_tokens + num_scheduled_tokens > num_prompt_tokens:
                prompt_part_len = max(0,
                                      num_prompt_tokens - num_computed_tokens)
                completion_part_len = max(
                    0, num_scheduled_tokens - prompt_part_len)
            else:
                prompt_part_len = num_scheduled_tokens
                completion_part_len = 0

            assert num_scheduled_tokens == prompt_part_len + completion_part_len

            if prompt_part_len > 0:
                # prompt's mrope_positions are pre-computed
                dst_start = mrope_pos_ptr
                dst_end = mrope_pos_ptr + prompt_part_len
                src_start = num_computed_tokens
                src_end = num_computed_tokens + prompt_part_len

                self.mrope_positions.cpu[:, dst_start:dst_end] = (
                    req_data.mrope_positions[:, src_start:src_end])
                mrope_pos_ptr += prompt_part_len

            if completion_part_len > 0:
                # compute completion's mrope_positions on-the-fly
                dst_start = mrope_pos_ptr
                dst_end = mrope_pos_ptr + completion_part_len

                MRotaryEmbedding.get_next_input_positions_tensor(
                    out=self.mrope_positions.np,
                    out_offset=dst_start,
                    mrope_position_delta=req_data.mrope_position_delta,
                    context_len=num_computed_tokens + prompt_part_len,
                    num_new_tokens=completion_part_len,
                )

                mrope_pos_ptr += completion_part_len

    def _prepare_kv_sharing_fast_prefill(
        self,
        logits_indices: torch.Tensor,
    ) -> torch.Tensor:
        assert self.kv_sharing_fast_prefill_logits_indices is not None
        num_logits = logits_indices.shape[0]
        assert num_logits > 0
        self.kv_sharing_fast_prefill_logits_indices[:num_logits].copy_(
            logits_indices)
        # There might have leftover indices in logits_indices[num_logits:]
        # from previous iterations, whose values may be greater than the
        # batch size in the current iteration. To ensure indices are always
        # valid, we fill the padded indices with the last index.
        self.kv_sharing_fast_prefill_logits_indices[num_logits:].fill_(
            logits_indices[-1].item())
        if (self.compilation_config.cudagraph_mode != CUDAGraphMode.NONE
                and num_logits <= self.cudagraph_batch_sizes[-1]):
            # Use piecewise CUDA graphs.
            # Add padding to the batch size.
            num_logits_padded = self.vllm_config.pad_for_cudagraph(num_logits)
        else:
            num_logits_padded = num_logits
        logits_indices_padded = (
            self.kv_sharing_fast_prefill_logits_indices[:num_logits_padded])
        return logits_indices_padded

    def _execute_mm_encoder(self, scheduler_output: "SchedulerOutput"):
        scheduled_encoder_inputs = scheduler_output.scheduled_encoder_inputs
        if not scheduled_encoder_inputs:
            return
        # Batch the multi-modal inputs.
        mm_kwargs = list[MultiModalKwargsItem]()
        # list of tuple (mm_hash, position_info)
        mm_hashes_pos = list[tuple[str, PlaceholderRange]]()
        for req_id, encoder_input_ids in scheduled_encoder_inputs.items():
            req_idx = self.requests.req_id_to_index[req_id]
            req_data = self.requests.req_data[req_idx]

            for mm_input_id in encoder_input_ids:
                mm_hash = req_data.mm_hashes[mm_input_id]
                mm_kwargs.append(req_data.mm_kwargs[mm_input_id])
                mm_hashes_pos.append(
                    (mm_hash, req_data.mm_positions[mm_input_id]))

        # Batch mm inputs as much as we can: if a request in the batch has
        # multiple modalities or a different modality than the previous one,
        # we process it separately to preserve item order.
        # FIXME(ywang96): This is a hacky way to deal with multiple modalities
        # in the same batch while still being able to benefit from batching
        # multimodal inputs. The proper solution should be reordering the
        # encoder outputs.
        encoder_outputs = []
        for _, num_items, mm_kwargs_group in group_mm_kwargs_by_modality(
                mm_kwargs,
                device=self.device,
                pin_memory=self.pin_memory,
        ):
            # Run the encoder.
            # `curr_group_outputs` is either of the following:
            # 1. A tensor of shape (num_items, feature_size, hidden_size)
            # in case feature_size is fixed across all multimodal items.
            # 2. A list or tuple (length: num_items) of tensors, each of shape
            # (feature_size, hidden_size) in case the feature size is dynamic
            # depending on the input multimodal items.
            curr_group_outputs = self.model.get_multimodal_embeddings(
                **mm_kwargs_group)

            sanity_check_mm_encoder_outputs(
                curr_group_outputs,
                expected_num_items=num_items,
            )

            for output in curr_group_outputs:
                encoder_outputs.append(output)

        # Cache the encoder outputs by mm_hash
        for (mm_hash, pos_info), output in zip(mm_hashes_pos, encoder_outputs):
            self.encoder_cache[mm_hash] = scatter_mm_placeholders(
                output,
                is_embed=pos_info.is_embed,
            )

    def _gather_mm_embeddings(
        self,
        input_batch: InputBatch,
        shift_computed_tokens: int = 0,
    ) -> list[torch.Tensor]:
        mm_embeds: list[torch.Tensor] = []
        for i, req_id in enumerate(input_batch.req_ids):
            num_scheduled_tokens = input_batch.num_scheduled_tokens[i]
            req_idx = self.requests.req_id_to_index[req_id]
            num_computed_tokens = (
                self.requests.num_computed_tokens.np[req_idx] +
                shift_computed_tokens)
            req_data = self.requests.req_data[req_idx]
            mm_positions = req_data.mm_positions
            mm_hashes = req_data.mm_hashes
            for i, pos_info in enumerate(mm_positions):
                start_pos = pos_info.offset
                num_encoder_tokens = pos_info.length

                # The encoder output is needed if the two ranges overlap:
                # [num_computed_tokens,
                #  num_computed_tokens + num_scheduled_tokens) and
                # [start_pos, start_pos + num_encoder_tokens)
                if start_pos >= num_computed_tokens + num_scheduled_tokens:
                    # The encoder output is not needed in this step.
                    break
                if start_pos + num_encoder_tokens <= num_computed_tokens:
                    # The encoder output is already processed and stored
                    # in the decoder's KV cache.
                    continue

                start_idx = max(num_computed_tokens - start_pos, 0)
                end_idx = min(
                    num_computed_tokens - start_pos + num_scheduled_tokens,
                    num_encoder_tokens,
                )
                assert start_idx < end_idx

                mm_hash = mm_hashes[i]
                encoder_output = self.encoder_cache.get(mm_hash, None)
                assert encoder_output is not None,\
                    f"Encoder cache miss for {mm_hash}."

                if (is_embed := pos_info.is_embed) is not None:
                    is_embed = is_embed[start_idx:end_idx]

                mm_embeds_item = gather_mm_placeholders(
                    encoder_output[start_idx:end_idx],
                    is_embed=is_embed,
                )
                mm_embeds.append(mm_embeds_item)
        return mm_embeds

    def get_model(self) -> nn.Module:
        # get raw model out of the cudagraph wrapper.
        if isinstance(self.model, CUDAGraphWrapper):
            return self.model.unwrap()
        return self.model

    def get_supported_generation_tasks(self) -> list[GenerationTask]:
        model = self.get_model()
        supported_tasks = list[GenerationTask]()

        if is_text_generation_model(model):
            supported_tasks.append("generate")

        if supports_transcription(model):
            if model.supports_transcription_only:
                return ["transcription"]

            supported_tasks.append("transcription")

        return supported_tasks

    def get_supported_pooling_tasks(self) -> list[PoolingTask]:
        model = self.get_model()
        if not is_pooling_model(model):
            return []

        supported_tasks = list(model.pooler.get_supported_tasks())

        if (self.scheduler_config.chunked_prefill_enabled
                and "encode" in supported_tasks):
            supported_tasks.remove("encode")

            logger.debug_once("Chunked prefill is not supported with "
                              "encode task which using ALL pooling. "
                              "Please turn off chunked prefill by "
                              "`--no-enable-chunked-prefill` before using it.")

        if "score" in supported_tasks:
            num_labels = getattr(self.model_config.hf_config, "num_labels", 0)
            if num_labels != 1:
                supported_tasks.remove("score")
                logger.debug_once(
                    "Score API is only enabled for num_labels == 1.")

        return supported_tasks

    def get_supported_tasks(self) -> tuple[SupportedTask, ...]:
        tasks = list[SupportedTask]()

        if self.model_config.runner_type == "generate":
            tasks.extend(self.get_supported_generation_tasks())
        if self.model_config.runner_type == "pooling":
            tasks.extend(self.get_supported_pooling_tasks())

        return tuple(tasks)

    def apply_grammar_bitmask(
        self,
        scheduler_output: "SchedulerOutput",
        logits: torch.Tensor,
    ):
        grammar_bitmask = scheduler_output.grammar_bitmask
        if grammar_bitmask is None:
            return

        # We receive the structured output bitmask from the scheduler,
        # compacted to contain bitmasks only for structured output requests.
        # The order of the requests in the bitmask is not guaranteed to be the
        # same as the order of the requests in the gpu runner's batch. We need
        # to sort the bitmask to match the order of the requests used here.

        # Get the batch indices of the structured output requests.
        # Keep track of the number of speculative tokens scheduled for every
        # request in the batch, as the logit indices are offset by this amount.
        struct_out_req_batch_indices: dict[str, int] = {}
        cumulative_offset = 0
        seq = sorted(self.requests.req_id_to_index.items(), key=lambda x: x[1])
        for req_id, batch_index in seq:
            logit_index = batch_index + cumulative_offset
            cumulative_offset += len(
                scheduler_output.scheduled_spec_decode_tokens.get(req_id, []))
            if req_id in scheduler_output.structured_output_request_ids:
                struct_out_req_batch_indices[req_id] = logit_index

        out_indices = []

        # Reorder the bitmask to match the order of the requests in the batch.
        sorted_bitmask = np.full(shape=(logits.shape[0],
                                        grammar_bitmask.shape[1]),
                                 fill_value=-1,
                                 dtype=grammar_bitmask.dtype)
        cumulative_index = 0
        seq = sorted(scheduler_output.structured_output_request_ids.items(),
                     key=lambda x: x[1])
        for req_id, _ in seq:
            logit_index = struct_out_req_batch_indices[req_id]
            num_spec_tokens = len(
                scheduler_output.scheduled_spec_decode_tokens.get(req_id, []))
            for i in range(1 + num_spec_tokens):
                sorted_bitmask[logit_index + i] = \
                    grammar_bitmask[cumulative_index + i]
                out_indices.append(logit_index + i)
            cumulative_index += 1 + num_spec_tokens
        grammar_bitmask = sorted_bitmask

        # If the length of out indices and the logits have the same shape
        # we don't need to pass indices to the kernel,
        # since the bitmask is already aligned with the logits.
        skip_out_indices = len(out_indices) == logits.shape[0]

        # Serialization of np.ndarray is much more efficient than a tensor,
        # so we receive it in that format.
        grammar_bitmask = torch.from_numpy(grammar_bitmask).contiguous()

        xgr.apply_token_bitmask_inplace(
            logits,
            grammar_bitmask.to(self.device, non_blocking=True),
            indices=out_indices if not skip_out_indices else None,
        )

    def sync_and_slice_intermediate_tensors(
            self, num_tokens: int, intermediate_tensors: IntermediateTensors,
            sync_self: bool) -> IntermediateTensors:

        assert self.intermediate_tensors is not None

        tp = self.vllm_config.parallel_config.tensor_parallel_size
        enabled_sp = self.compilation_config.pass_config. \
            enable_sequence_parallelism
        if enabled_sp:
            # When sequence parallelism is enabled, we always pad num_tokens
            # to be a multiple of tensor_parallel_size (tp) earlier
            assert num_tokens % tp == 0
        is_residual_scattered = tp > 1 and enabled_sp \
            and num_tokens % tp == 0

        # When sequence parallelism is enabled, the "residual" tensor is sharded
        # across tensor parallel ranks, so each rank only needs its own slice.
        if sync_self:
            assert intermediate_tensors is not None
            for k, v in intermediate_tensors.items():
                is_scattered = k == "residual" and is_residual_scattered
                copy_len = num_tokens // tp if is_scattered else \
                    num_tokens
                self.intermediate_tensors[k][:copy_len].copy_(
                    v[:copy_len], non_blocking=True)

        return IntermediateTensors({
            k:
            v[:num_tokens // tp]
            if k == "residual" and is_residual_scattered else v[:num_tokens]
            for k, v in self.intermediate_tensors.items()
        })

    def eplb_step(self,
                  is_dummy: bool = False,
                  is_profile: bool = False) -> None:
        """
        Step for the EPLB (Expert Parallelism Load Balancing) state.
        """
        if not self.parallel_config.enable_eplb:
            return

        assert self.eplb_state is not None
        model = self.get_model()
        assert is_mixture_of_experts(model)
        self.eplb_state.step(
            model,
            is_dummy,
            is_profile,
            log_stats=self.parallel_config.eplb_config.log_balancedness,
        )

    def get_dp_padding(self,
                       num_tokens: int) -> tuple[int, Optional[torch.Tensor]]:
        dp_size = self.vllm_config.parallel_config.data_parallel_size
        dp_rank = self.vllm_config.parallel_config.data_parallel_rank

        # For DP: Don't pad when setting enforce_eager.
        # This lets us set enforce_eager on the prefiller in a P/D setup and
        # still use CUDA graphs (enabled by this padding) on the decoder.
        #
        # TODO(tms) : There are many cases where padding is enabled for
        # prefills, causing unnecessary and excessive padding of activations.

        if dp_size == 1 or self.vllm_config.model_config.enforce_eager:
            # Early exit.
            return 0, None

        num_tokens_across_dp = DPMetadata.num_tokens_across_dp(
            num_tokens, dp_size, dp_rank)
        max_tokens_across_dp_cpu = torch.max(num_tokens_across_dp).item()
        num_tokens_after_padding = torch.tensor([max_tokens_across_dp_cpu] *
                                                dp_size,
                                                device="cpu",
                                                dtype=torch.int32)
        return max_tokens_across_dp_cpu - num_tokens, num_tokens_after_padding

    def _pool(
        self,
        hidden_states: torch.Tensor,
        num_scheduled_tokens: int,
        num_scheduled_tokens_np: np.ndarray,
        kv_connector_output: Optional[KVConnectorOutput],
    ) -> ModelRunnerOutput:
        assert self.input_batch.num_reqs ==\
            len(self.input_batch.pooling_params), \
        "Either all or none of the requests in" \
        " a batch must be pooling request"

        hidden_states = hidden_states[:num_scheduled_tokens]
        pooling_metadata = self.input_batch.get_pooling_metadata()
        pooling_metadata.build_pooling_cursor(num_scheduled_tokens_np.tolist(),
                                              device=hidden_states.device)
        seq_lens_cpu = self.seq_lens.cpu[:self.input_batch.num_reqs]

        # Pooling models D2H & synchronize occurs in pooler.py:build_output
        raw_pooler_output = self.model.pooler(
            hidden_states=hidden_states, pooling_metadata=pooling_metadata)

        pooler_output: list[Optional[torch.Tensor]] = []
        for raw_output, seq_len, prompt_len in zip(
                raw_pooler_output, seq_lens_cpu, pooling_metadata.prompt_lens):

            output = raw_output.data if seq_len == prompt_len else None
            pooler_output.append(output)

        return ModelRunnerOutput(
            req_ids=self.input_batch.req_ids,
            req_id_to_index=self.input_batch.req_id_to_batch_idx,
            sampled_token_ids=[],
            logprobs=None,
            prompt_logprobs_dict={},
            pooler_output=pooler_output,
            kv_connector_output=kv_connector_output,
        )

    def _preprocess(
        self,
        scheduler_output: "SchedulerOutput",
        intermediate_tensors: Optional[IntermediateTensors] = None,
<<<<<<< HEAD
    ) -> Union[ModelRunnerOutput, AsyncModelRunnerOutput, IntermediateTensors]:
        self._update_states(scheduler_output)
        if not scheduler_output.total_num_scheduled_tokens:
            if not has_kv_transfer_group():
                # Return empty ModelRunnerOutput if there's no work to do.
                return EMPTY_MODEL_RUNNER_OUTPUT

            return self.kv_connector_no_forward(scheduler_output,
                                                self.vllm_config)

        # if self.cache_config.kv_sharing_fast_prefill:
        #     assert not self.input_batch.num_prompt_logprobs, (
        #         "--kv-sharing-fast-prefill produces incorrect logprobs for "
        #         "prompt tokens, tokens, please disable it when the requests "
        #         "need prompt logprobs")

        # Prepare the decoder inputs.
        input_batch = self._prepare_inputs(scheduler_output)
=======
    ) -> tuple[int, int, Optional[torch.Tensor], Optional[torch.Tensor],
               Optional[torch.Tensor], torch.Tensor,
               Optional[IntermediateTensors], dict[str, Any]]:
>>>>>>> 4172235a

        num_scheduled_tokens = scheduler_output.total_num_scheduled_tokens
        if (self.compilation_config.cudagraph_mode != CUDAGraphMode.NONE
                and not envs.VLLM_DISABLE_PAD_FOR_CUDAGRAPH
                and num_scheduled_tokens <= self.cudagraph_batch_sizes[-1]):
            # Use CUDA graphs.
            # Add padding to the batch size.
            num_input_tokens = self.vllm_config.pad_for_cudagraph(
                num_scheduled_tokens)
        else:
            # Eager mode.
            # Pad tokens to multiple of tensor_parallel_size when
            # enabled collective fusion for SP
            tp_size = self.vllm_config.parallel_config.tensor_parallel_size
            if self.compilation_config.pass_config. \
                enable_sequence_parallelism and tp_size > 1:
                num_input_tokens = round_up(num_scheduled_tokens, tp_size)
            else:
                num_input_tokens = num_scheduled_tokens

        # Padding for DP
        num_pad, num_tokens_across_dp = self.get_dp_padding(num_input_tokens)
        num_input_tokens += num_pad

        # _prepare_inputs decides the order of the requests, so we must gather
        # multimodal outputs after that.
        if self.supports_mm_inputs:
            # Run the multimodal encoder if any.
            self._execute_mm_encoder(scheduler_output)
            mm_embeds = self._gather_mm_embeddings(input_batch)
        else:
            mm_embeds = []

        if self.supports_mm_inputs and get_pp_group().is_first_rank:
            # NOTE(woosuk): To unify token ids and soft tokens (vision
            # embeddings), we always use embeddings (rather than token ids)
            # as input to the multimodal model, even when the input is text.
            inputs_embeds_scheduled = self.model.get_input_embeddings(
                input_ids=self.input_ids.gpu[:num_scheduled_tokens],
                multimodal_embeddings=mm_embeds or None,
            )

            # TODO(woosuk): Avoid the copy. Optimize.
            self.inputs_embeds.gpu[:num_scheduled_tokens].copy_(
                inputs_embeds_scheduled)

            input_ids = None
            inputs_embeds = self.inputs_embeds.gpu[:num_input_tokens]
            model_kwargs = {
                **self._init_model_kwargs(num_scheduled_tokens),
                **self._extract_mm_kwargs(scheduler_output),
            }
        else:
            # For text-only models, we use token ids as input.
            # While it is possible to use embeddings as input just like the
            # multimodal models, it is not desirable for performance since
            # then the embedding layer is not included in the CUDA graph.
            input_ids = self.input_ids.gpu[:num_input_tokens]
            inputs_embeds = None
            model_kwargs = self._init_model_kwargs(num_input_tokens)
        if self.uses_mrope:
            positions = self.mrope_positions.gpu[:, :num_input_tokens]
        else:
            positions = self.positions.gpu[:num_input_tokens]

        if get_pp_group().is_first_rank:
            intermediate_tensors = None
        else:
            intermediate_tensors = self.sync_and_slice_intermediate_tensors(
                num_input_tokens, intermediate_tensors, True)

<<<<<<< HEAD
        uniform_decode = (input_batch.max_query_len
                          == self.uniform_decode_query_len
                          and num_scheduled_tokens
                          == input_batch.num_reqs * input_batch.max_query_len)
        batch_descriptor = BatchDescriptor(num_tokens=num_input_tokens,
                                           uniform_decode=uniform_decode)
        cudagraph_runtime_mode, batch_descriptor = \
            self.cudagraph_dispatcher.dispatch(batch_descriptor)

        # Run the model.
        # Use persistent buffers for CUDA graphs.
        with set_forward_context(
                input_batch.attn_metadata,
                self.vllm_config,
                num_tokens=num_input_tokens,
                num_tokens_across_dp=num_tokens_across_dp,
                cudagraph_runtime_mode=cudagraph_runtime_mode,
                batch_descriptor=batch_descriptor,
        ), self.maybe_get_kv_connector_output(
                scheduler_output) as kv_connector_output:

            model_output = self.model(
                input_ids=input_ids,
                positions=positions,
                intermediate_tensors=intermediate_tensors,
                inputs_embeds=inputs_embeds,
                **model_kwargs,
            )

        if self.use_aux_hidden_state_outputs:
            hidden_states, aux_hidden_states = model_output
        else:
            hidden_states = model_output
            aux_hidden_states = None

        # Broadcast PP output for external_launcher (torchrun)
        # to make sure we are synced across pp ranks
        # TODO: Support overlapping mirco-batches
        # https://github.com/vllm-project/vllm/issues/18019
        broadcast_pp_output = \
            self.parallel_config.distributed_executor_backend \
            == "external_launcher" and len(get_pp_group().ranks) > 0
        if not get_pp_group().is_last_rank:
            # For mid-pipeline stages, return the hidden states.
            assert isinstance(hidden_states, IntermediateTensors)
            if not broadcast_pp_output:
                hidden_states.kv_connector_output = kv_connector_output
                return hidden_states
            get_pp_group().send_tensor_dict(hidden_states.tensors,
                                            all_gather_group=get_tp_group())
            logits = None
        else:
            sample_hidden_states = hidden_states[input_batch.logits_indices]
            logits = self.model.compute_logits(sample_hidden_states, None)
        if broadcast_pp_output:
            model_output_broadcast_data = {
                "logits": logits.contiguous(),
            } if logits is not None else {}
            model_output_broadcast_data = get_pp_group().broadcast_tensor_dict(
                model_output_broadcast_data, src=len(get_pp_group().ranks) - 1)
            assert model_output_broadcast_data is not None
            logits = model_output_broadcast_data["logits"]

        # Apply structured output bitmasks if present
        if scheduler_output.grammar_bitmask is not None:
            self.apply_grammar_bitmask(scheduler_output, logits)
=======
        return (
            num_scheduled_tokens,
            num_input_tokens,
            num_tokens_across_dp,
            input_ids,
            inputs_embeds,
            positions,
            intermediate_tensors,
            model_kwargs,
        )
>>>>>>> 4172235a

    def _sample(
            self, logits: Optional[torch.Tensor],
            spec_decode_metadata: Optional[SpecDecodeMetadata]
    ) -> SamplerOutput:
        # Sample the next token and get logprobs if needed.
        sampling_metadata = self.requests.make_sampling_metadata(
            input_batch.idx_mapping)
        if input_batch.spec_decode_metadata is None:
            sampler_output = self.sampler(
                logits=logits,
                sampling_metadata=sampling_metadata,
            )
        else:
            # When indexing with a tensor (bonus_logits_indices), PyTorch
            # creates a new tensor with separate storage from the original
            # logits tensor. This means any in-place operations on bonus_logits
            # won't affect the original logits tensor.
            assert logits is not None
            bonus_logits = logits[
                input_batch.spec_decode_metadata.bonus_logits_indices]
            sampler_output = self.sampler(
                logits=bonus_logits,
                sampling_metadata=sampling_metadata,
            )
            bonus_token_ids = sampler_output.sampled_token_ids

            # Just like `bonus_logits`, `target_logits` is a new tensor with
            # separate storage from the original `logits` tensor. Therefore,
            # it is safe to update `target_logits` in place.
            target_logits = logits[
                input_batch.spec_decode_metadata.target_logits_indices]
            output_token_ids = self.rejection_sampler(
                input_batch.spec_decode_metadata,
                None,  # draft_probs
                target_logits,
                bonus_token_ids,
                sampling_metadata,
            )
            sampler_output.sampled_token_ids = output_token_ids

        return sampler_output

    def _bookkeeping_sync(
        self, scheduler_output: "SchedulerOutput",
        sampler_output: SamplerOutput, logits: Optional[torch.Tensor],
        hidden_states: torch.Tensor, num_scheduled_tokens: int
    ) -> tuple[
            dict[str, int],
            Optional[LogprobsLists],
            list[list[int]],
            dict[str, Optional[LogprobsTensors]],
            list[str],
            dict[str, int],
            list[int],
    ]:
        num_nans_in_logits = {}
        if envs.VLLM_COMPUTE_NANS_IN_LOGITS:
            num_nans_in_logits = self._get_nans_in_logits(
                input_batch.req_ids, logits)

        # TODO(woosuk): The following loop can be slow since it iterates over
        # the requests one by one. Optimize.
        discard_sampled_tokens_req_indices: list[int] = []
        for i, req_id in enumerate(input_batch.req_ids):
            req_idx = self.requests.req_id_to_index[req_id]
            seq_len = (self.requests.num_computed_tokens.np[req_idx] +
                       input_batch.num_scheduled_tokens[i])
            if seq_len < self.requests.num_tokens.np[req_idx]:
                # Ignore the sampled token for partial prefills.
                # Rewind the generator state as if the token was not sampled.
                # This relies on cuda-specific torch-internal impl details
                generator = self.requests.generators.get(req_idx)
                if generator is not None:
                    generator.set_offset(generator.get_offset() - 4)
                # Record the index of the request that should not be sampled,
                # so that we could clear the sampled tokens before returning.
                discard_sampled_tokens_req_indices.append(i)

        # Copy some objects so they don't get modified after returning.
        # This is important when using async scheduling.
        req_ids_output_copy = self.input_batch.req_ids.copy()
        req_id_to_index_output_copy = \
            self.input_batch.req_id_to_index.copy()

        # NOTE: GPU -> CPU Sync happens here.
        # Move as many CPU operations as possible before this sync point.
        logprobs_tensors = sampler_output.logprobs_tensors
        logprobs_lists = logprobs_tensors.tolists() \
            if logprobs_tensors is not None else None

        # Compute prompt logprobs if needed.
        prompt_logprobs_dict = self._get_prompt_logprobs_dict(
            hidden_states[:num_scheduled_tokens],
            scheduler_output.num_scheduled_tokens,
        )

        num_sampled_tokens = sampler_output.sampled_token_ids.shape[0]
        sampled_token_ids = sampler_output.sampled_token_ids
        invalid_req_indices = []
        if not self.use_async_scheduling:
            # Get the valid generated tokens.
            max_gen_len = sampled_token_ids.shape[-1]
            if max_gen_len == 1:
                # No spec decode tokens.
                valid_sampled_token_ids = self._to_list(sampled_token_ids)
            else:
                # Includes spec decode tokens.
                valid_sampled_token_ids = self.rejection_sampler.parse_output(
                    sampled_token_ids,
                    self.input_batch.vocab_size,
                )
            # Mask out the sampled tokens that should not be sampled.
            for i in discard_sampled_tokens_req_indices:
                valid_sampled_token_ids[i].clear()
        else:
            # Includes spec decode tokens.
            valid_sampled_token_ids = self.rejection_sampler.parse_output(
                sampled_token_ids, self.vocab_size)
        # Mask out the sampled tokens that should not be sampled.
        for i in discard_sampled_tokens_req_indices:
            valid_sampled_token_ids[i].clear()

        # Cache the sampled tokens in the model runner, so that the scheduler
        # doesn't need to send them back.
        # NOTE(woosuk): As an exception, when using PP, the scheduler sends
        # the sampled tokens back, because there's no direct communication
        # between the first-stage worker and the last-stage worker.
        for i, req_id in enumerate(input_batch.req_ids):
            sampled_ids = valid_sampled_token_ids[i]
            if not sampled_ids:
                continue
            req_idx = self.requests.req_id_to_index[req_id]

            start_idx = self.requests.num_tokens.np[req_idx]
            end_idx = start_idx + len(sampled_ids)
            assert end_idx <= self.max_model_len, (
                "Sampled token IDs exceed the max model length. "
                f"Total number of tokens: {end_idx} > max_model_len: "
                f"{self.max_model_len}")

            self.requests.token_ids.np[req_idx,
                                       start_idx:end_idx] = sampled_ids
            self.requests.num_tokens.np[req_idx] = end_idx

        return (
            num_nans_in_logits,
            logprobs_lists,
            valid_sampled_token_ids,
            prompt_logprobs_dict,
            req_ids_output_copy,
            req_id_to_index_output_copy,
            invalid_req_indices,
        )

    @torch.inference_mode()
    def execute_model(
        self,
        scheduler_output: "SchedulerOutput",
        intermediate_tensors: Optional[IntermediateTensors] = None,
    ) -> Union[ModelRunnerOutput, AsyncModelRunnerOutput, IntermediateTensors]:
        with record_function_or_nullcontext("Preprocess"):
            self._update_states(scheduler_output)
            if not scheduler_output.total_num_scheduled_tokens:
                if not has_kv_transfer_group():
                    # Return empty ModelRunnerOutput if there's no work to do.
                    return EMPTY_MODEL_RUNNER_OUTPUT
                return self.kv_connector_no_forward(scheduler_output,
                                                    self.vllm_config)
            if self.cache_config.kv_sharing_fast_prefill:
                assert not self.input_batch.num_prompt_logprobs, (
                    "--kv-sharing-fast-prefill produces incorrect logprobs for "
                    "prompt tokens, tokens, please disable it when the requests"
                    " need prompt logprobs")

            # Prepare the decoder inputs.
            (attn_metadata, logits_indices, spec_decode_metadata,
             num_scheduled_tokens_np, spec_decode_common_attn_metadata,
             max_query_len) = self._prepare_inputs(scheduler_output)

            (
                num_scheduled_tokens,
                num_input_tokens,
                num_tokens_across_dp,
                input_ids,
                inputs_embeds,
                positions,
                intermediate_tensors,
                model_kwargs,
            ) = self._preprocess(scheduler_output, intermediate_tensors)

            uniform_decode = (max_query_len
                              == self.uniform_decode_query_len) and (
                                  num_scheduled_tokens
                                  == self.input_batch.num_reqs * max_query_len)
            batch_descriptor = BatchDescriptor(num_tokens=num_input_tokens,
                                               uniform_decode=uniform_decode)
            cudagraph_runtime_mode, batch_descriptor = \
                self.cudagraph_dispatcher.dispatch(batch_descriptor)

        # Run the model.
        # Use persistent buffers for CUDA graphs.
        with (set_forward_context(
                attn_metadata,
                self.vllm_config,
                num_tokens=num_input_tokens,
                num_tokens_across_dp=num_tokens_across_dp,
                cudagraph_runtime_mode=cudagraph_runtime_mode,
                batch_descriptor=batch_descriptor,
        ), record_function_or_nullcontext("Forward"),
              self.maybe_get_kv_connector_output(scheduler_output) as
              kv_connector_output):
            model_output = self.model(
                input_ids=input_ids,
                positions=positions,
                intermediate_tensors=intermediate_tensors,
                inputs_embeds=inputs_embeds,
                **model_kwargs,
            )

        with record_function_or_nullcontext("Postprocess"):
            if self.use_aux_hidden_state_outputs:
                hidden_states, aux_hidden_states = model_output
            else:
                hidden_states = model_output
                aux_hidden_states = None

            # Broadcast PP output for external_launcher (torchrun)
            # to make sure we are synced across pp ranks
            # TODO: Support overlapping mirco-batches
            # https://github.com/vllm-project/vllm/issues/18019
            broadcast_pp_output = \
                self.parallel_config.distributed_executor_backend \
                == "external_launcher" and len(get_pp_group().ranks) > 0
            if not get_pp_group().is_last_rank:
                # For mid-pipeline stages, return the hidden states.
                assert isinstance(hidden_states, IntermediateTensors)
                if not broadcast_pp_output:
                    hidden_states.kv_connector_output = kv_connector_output
                    return hidden_states
                get_pp_group().send_tensor_dict(
                    hidden_states.tensors, all_gather_group=get_tp_group())
                logits = None
            else:
                if self.is_pooling_model:
                    return self._pool(hidden_states, num_scheduled_tokens,
                                      num_scheduled_tokens_np,
                                      kv_connector_output)

                sample_hidden_states = hidden_states[logits_indices]
                logits = self.model.compute_logits(sample_hidden_states, None)
            if broadcast_pp_output:
                model_output_broadcast_data = {
                    "logits": logits.contiguous(),
                } if logits is not None else {}
                model_output_broadcast_data = get_pp_group(
                ).broadcast_tensor_dict(model_output_broadcast_data,
                                        src=len(get_pp_group().ranks) - 1)
                assert model_output_broadcast_data is not None
                logits = model_output_broadcast_data["logits"]

            # Apply structured output bitmasks if present
            if scheduler_output.grammar_bitmask is not None:
                self.apply_grammar_bitmask(scheduler_output, logits)

        with record_function_or_nullcontext("Sample"):
            sampler_output = self._sample(logits, spec_decode_metadata)

        with record_function_or_nullcontext("Bookkeep"):
            assert isinstance(hidden_states, torch.Tensor)
            (
                num_nans_in_logits,
                logprobs_lists,
                valid_sampled_token_ids,
                prompt_logprobs_dict,
                req_ids_output_copy,
                req_id_to_index_output_copy,
                invalid_req_indices,
            ) = self._bookkeeping_sync(scheduler_output, sampler_output,
                                       logits, hidden_states,
                                       num_scheduled_tokens)

        if self.speculative_config:
<<<<<<< HEAD
            assert input_batch.spec_decode_common_attn_metadata is not None
            self._draft_token_ids = self.propose_draft_token_ids(
                input_batch,
                valid_sampled_token_ids,
                sampling_metadata,
                hidden_states,
                sample_hidden_states,
                aux_hidden_states,
            )
            self._draft_req_ids = input_batch.req_ids
=======
            assert spec_decode_common_attn_metadata is not None
            with record_function_or_nullcontext("Draft"):
                self._draft_token_ids = self.propose_draft_token_ids(
                    scheduler_output,
                    valid_sampled_token_ids,
                    self.input_batch.sampling_metadata,
                    hidden_states,
                    sample_hidden_states,
                    aux_hidden_states,
                    spec_decode_metadata,
                    spec_decode_common_attn_metadata,
                )
>>>>>>> 4172235a

        with record_function_or_nullcontext("EPLB"):
            self.eplb_step()

        output = ModelRunnerOutput(
            req_ids=req_ids_output_copy,
            req_id_to_index=req_id_to_index_output_copy,
            sampled_token_ids=valid_sampled_token_ids,
            logprobs=logprobs_lists,
            prompt_logprobs_dict=prompt_logprobs_dict,
            pooler_output=[],
            kv_connector_output=kv_connector_output,
            num_nans_in_logits=num_nans_in_logits,
        )

        if not self.use_async_scheduling:
            return output

        return AsyncGPUModelRunnerOutput(
            model_runner_output=output,
            sampled_token_ids=sampler_output.sampled_token_ids,
            invalid_req_indices=invalid_req_indices,
            async_output_copy_stream=self.async_output_copy_stream,
        )

    def take_draft_token_ids(self) -> Optional[DraftTokenIds]:
        if self._draft_token_ids is None:
            return None
        if isinstance(self._draft_token_ids, torch.Tensor):
            draft_token_ids = self._draft_token_ids.tolist()
        else:
            draft_token_ids = self._draft_token_ids
        self._draft_token_ids = None

        assert self._draft_req_ids
        req_ids = self._draft_req_ids
        self._draft_req_ids = None
        return DraftTokenIds(req_ids, draft_token_ids)

    def propose_draft_token_ids(
        self,
        input_batch: InputBatch,
        sampled_token_ids: list[list[int]],
        sampling_metadata: SamplingMetadata,
        hidden_states: torch.Tensor,
        sample_hidden_states: torch.Tensor,
        aux_hidden_states: Optional[torch.Tensor],
    ) -> Union[list[list[int]], torch.Tensor]:
        num_scheduled_tokens = input_batch.total_num_tokens
        if self.speculative_config.method == "ngram":
            assert isinstance(self.drafter, NgramProposer)
            draft_token_ids = self.propose_ngram_draft_token_ids(
                input_batch, sampled_token_ids)
        elif self.speculative_config.method == "medusa":
            assert isinstance(self.drafter, MedusaProposer)
            if sample_hidden_states.shape[0] == len(sampled_token_ids):
                # The input to the target model does not include draft tokens.
                hidden_states = sample_hidden_states
            else:
                indices = []
                offset = 0
                for num_draft, tokens in zip(
                        input_batch.spec_decode_metadata.num_draft_tokens,
                        sampled_token_ids):
                    indices.append(offset + len(tokens) - 1)
                    offset += num_draft + 1
                indices = torch.tensor(indices, device=self.device)
                hidden_states = sample_hidden_states[indices]

            draft_token_ids = self.drafter.propose(
                target_hidden_states=hidden_states,
                sampling_metadata=sampling_metadata,
            )
        elif self.speculative_config.use_eagle():
            assert isinstance(self.drafter, EagleProposer)
            # TODO(woosuk): Refactor the loop.
            req_ids = input_batch.req_ids
            next_token_ids: list[int] = []
            for i, token_ids in enumerate(sampled_token_ids):
                if token_ids:
                    # Common case.
                    next_token_id = token_ids[-1]
                else:
                    # Partial prefill (rare case).
                    # Get the next token id from the request state.
                    req_id = req_ids[i]
                    req_state = self.requests[req_id]
                    seq_len = (req_state.num_computed_tokens +
                               input_batch.num_scheduled_tokens[i])
                    next_token_id = req_state.get_token_id(seq_len)
                next_token_ids.append(next_token_id)
            next_token_ids = torch.tensor(next_token_ids,
                                          dtype=torch.int32,
                                          device=self.device)

            if input_batch.spec_decode_metadata is None:
                # input_ids can be None for multimodal models.
                target_token_ids = self.input_ids.gpu[:num_scheduled_tokens]
                # TODO(woosuk): Support M-RoPE.
                target_positions = self.positions.gpu[:num_scheduled_tokens]
                if self.use_aux_hidden_state_outputs:
                    target_hidden_states = torch.cat(
                        [h[:num_scheduled_tokens] for h in aux_hidden_states],
                        dim=-1)
                else:
                    target_hidden_states = hidden_states[:num_scheduled_tokens]
            else:
                # TODO(woosuk): Refactor this.
                num_draft_tokens = (
                    input_batch.spec_decode_metadata.num_draft_tokens)
                num_rejected_tokens = [
                    n + 1 - len(sampled_token_ids[i]) if n > 0 else 0
                    for i, n in enumerate(num_draft_tokens)
                ]
                num_rejected_tokens_cpu = torch.tensor(num_rejected_tokens,
                                                       dtype=torch.int32)
                common_attn_metadata, token_indices =\
                    self.drafter.prepare_inputs(
                    input_batch.spec_decode_common_attn_metadata,
                    num_rejected_tokens_cpu)

                target_token_ids = self.input_ids.gpu[token_indices]
                # TODO(woosuk): Support M-RoPE.
                target_positions = self.positions.gpu[token_indices]
                if self.use_aux_hidden_state_outputs:
                    target_hidden_states = torch.cat(
                        [h[token_indices] for h in aux_hidden_states], dim=-1)
                else:
                    target_hidden_states = hidden_states[token_indices]
            mm_embeds = None
            if self.supports_mm_inputs:
                mm_embeds = self._gather_mm_embeddings(input_batch,
                                                       shift_computed_tokens=1)

            draft_token_ids = self.drafter.propose(
                target_token_ids=target_token_ids,
                target_positions=target_positions,
                target_hidden_states=target_hidden_states,
                next_token_ids=next_token_ids,
                sampling_metadata=sampling_metadata,
                common_attn_metadata=common_attn_metadata,
                mm_embeds=mm_embeds,
            )
        return draft_token_ids

    def propose_ngram_draft_token_ids(
        self,
        input_batch: InputBatch,
        sampled_token_ids: list[list[int]],
    ) -> list[list[int]]:
        # TODO(woosuk): Optimize.
        draft_token_ids: list[list[int]] = []
        for i, sampled_ids in enumerate(sampled_token_ids):
            num_sampled_ids = len(sampled_ids)
            if not num_sampled_ids:
                # Skip speculative decoding.
                draft_token_ids.append([])
                continue

            # # Skip requests that require sampling parameters that are not
            # # supported with speculative decoding.
            # req_id = input_batch.req_ids[i]
            # if req_id in self.requests.spec_decode_unsupported_reqs:
            #     draft_token_ids.append([])
            #     continue

            num_tokens = self.requests.num_tokens.np[i]
            if num_tokens >= self.max_model_len:
                # Skip requests that have already reached the max model length.
                draft_token_ids.append([])
                continue

            drafter_output = self.drafter.propose(
                self.requests.token_ids.np[i, :num_tokens])
            if drafter_output is None or len(drafter_output) == 0:
                draft_token_ids.append([])
            else:
                draft_token_ids.append(drafter_output.tolist())
        return draft_token_ids

    def update_config(self, overrides: dict[str, Any]) -> None:
        allowed_config_names = {"load_config", "model_config"}
        for config_name, config_overrides in overrides.items():
            assert config_name in allowed_config_names, \
                f"Config `{config_name}` not supported. " \
                f"Allowed configs: {allowed_config_names}"
            config = getattr(self, config_name)
            new_config = update_config(config, config_overrides)
            setattr(self, config_name, new_config)

    def load_model(self, eep_scale_up: bool = False) -> None:
        """
        Args:
            eep_scale_up: the model loading is for elastic EP scale up.
        """
        logger.info("Starting to load model %s...", self.model_config.model)
        if eep_scale_up:
            from vllm.distributed.parallel_state import get_ep_group
            num_local_physical_experts = torch.empty(1,
                                                     dtype=torch.int32,
                                                     device="cpu")
            torch.distributed.broadcast(num_local_physical_experts,
                                        group=get_ep_group().cpu_group,
                                        group_src=0)
            num_local_physical_experts = int(num_local_physical_experts.item())
            new_ep_size = get_ep_group().world_size
            global_expert_load, old_global_expert_indices = (
                EplbState.recv_state())
            num_logical_experts = global_expert_load.shape[1]
            self.parallel_config.eplb_config.num_redundant_experts = (
                num_local_physical_experts * new_ep_size - num_logical_experts)
            assert old_global_expert_indices.shape[
                1] % num_local_physical_experts == 0
            old_ep_size = old_global_expert_indices.shape[
                1] // num_local_physical_experts
            rank_mapping = {
                old_ep_rank: old_ep_rank
                for old_ep_rank in range(old_ep_size)
            }
        else:
            global_expert_load = None
            old_global_expert_indices = None
            rank_mapping = None

        with DeviceMemoryProfiler() as m:
            time_before_load = time.perf_counter()
            model_loader = get_model_loader(self.load_config)
            logger.info("Loading model from scratch...")
            self.model = model_loader.load_model(
                vllm_config=self.vllm_config, model_config=self.model_config)
            if self.lora_config:
                self.model = self.load_lora_model(self.model,
                                                  self.model_config,
                                                  self.scheduler_config,
                                                  self.lora_config,
                                                  self.device)
            if hasattr(self, "drafter"):
                logger.info("Loading drafter model...")
                self.drafter.load_model(self.model)
            if self.use_aux_hidden_state_outputs:
                if supports_eagle3(self.model):
                    self.model.set_aux_hidden_state_layers(
                        self.model.get_eagle3_aux_hidden_state_layers())
                else:
                    raise RuntimeError(
                        "Model does not support EAGLE3 interface but "
                        "aux_hidden_state_outputs was requested")
            time_after_load = time.perf_counter()
        self.model_memory_usage = m.consumed_memory
        logger.info("Model loading took %.4f GiB and %.6f seconds",
                    self.model_memory_usage / GiB_bytes,
                    time_after_load - time_before_load)
        prepare_communication_buffer_for_model(self.model)

        if is_mixture_of_experts(
                self.model) and self.parallel_config.enable_eplb:
            logger.info("EPLB is enabled for model %s.",
                        self.model_config.model)
            self.eplb_state = EplbState.build(
                self.model,
                self.device,
                self.parallel_config,
                global_expert_load,
                old_global_expert_indices,
                rank_mapping,
            )

        if (
            self.vllm_config.compilation_config.level == \
                CompilationLevel.DYNAMO_AS_IS and supports_dynamo()
        ):
            backend = self.vllm_config.compilation_config.init_backend(
                self.vllm_config)
            compilation_counter.dynamo_as_is_count += 1
            self.model.compile(
                fullgraph=envs.VLLM_TEST_DYNAMO_FULLGRAPH_CAPTURE,
                backend=backend)
            return
        # for other compilation levels, cudagraph behavior is controlled by
        # CudagraphWraper and CudagraphDispatcher of vllm.

        # wrap the model with full cudagraph wrapper if needed.
        if self.compilation_config.cudagraph_mode.has_full_cudagraphs():
            self.model = CUDAGraphWrapper(self.model,
                                          self.vllm_config,
                                          runtime_mode=CUDAGraphMode.FULL)

    def reload_weights(self) -> None:
        assert getattr(self, "model", None) is not None, \
            "Cannot reload weights before model is loaded."
        model_loader = get_model_loader(self.load_config)
        logger.info("Reloading weights inplace...")
        model = self.get_model()
        model_loader.load_weights(model, model_config=self.model_config)

    def save_tensorized_model(
        self,
        tensorizer_config: "TensorizerConfig",
    ) -> None:
        model = self.get_model()
        TensorizerLoader.save_model(
            model,
            tensorizer_config=tensorizer_config,
            model_config=self.model_config,
        )

    def _get_prompt_logprobs_dict(
        self,
        hidden_states: torch.Tensor,
        num_scheduled_tokens: dict[str, int],
    ) -> dict[str, Optional[LogprobsTensors]]:
        num_prompt_logprobs_dict = self.requests.num_prompt_logprobs
        if not num_prompt_logprobs_dict:
            return {}

        in_progress_dict = self.requests.in_progress_prompt_logprobs_cpu
        prompt_logprobs_dict: dict[str, Optional[LogprobsTensors]] = {}

        # Since prompt logprobs are a rare feature, prioritize simple,
        # maintainable loop over optimal performance.
        completed_prefill_reqs = []
        for req_id, num_prompt_logprobs in num_prompt_logprobs_dict.items():
            num_tokens = num_scheduled_tokens[req_id]

            # Get metadata for this request.
            request = self.requests[req_id]
            num_prompt_tokens = len(request.prompt_token_ids)
            prompt_token_ids = torch.tensor(request.prompt_token_ids).to(
                self.device, non_blocking=True)

            # Set up target LogprobsTensors object.
            logprobs_tensors = in_progress_dict.get(req_id)
            if not logprobs_tensors:
                # Create empty logprobs CPU tensors for the entire prompt.
                # If chunked, we'll copy in slice by slice.
                logprobs_tensors = LogprobsTensors.empty_cpu(
                    num_prompt_tokens - 1, num_prompt_logprobs + 1)
                in_progress_dict[req_id] = logprobs_tensors

            # Determine number of logits to retrieve.
            start_idx = request.num_computed_tokens
            start_tok = start_idx + 1
            num_remaining_tokens = num_prompt_tokens - start_tok
            if num_tokens <= num_remaining_tokens:
                # This is a chunk, more tokens remain.
                # In the == case, there are no more prompt logprobs to produce
                # but we want to defer returning them to the next step where we
                # have new generated tokens to return.
                num_logits = num_tokens
            else:
                # This is the last chunk of prompt tokens to return.
                num_logits = num_remaining_tokens
                completed_prefill_reqs.append(req_id)
                prompt_logprobs_dict[req_id] = logprobs_tensors

            if num_logits <= 0:
                # This can happen for the final chunk if we prefilled exactly
                # (num_prompt_tokens - 1) tokens for this request in the prior
                # step. There are no more prompt logprobs to produce.
                continue

            # Get the logits corresponding to this req's prompt tokens.
            # If this is a partial request (i.e. chunked prefill),
            # then there is prompt logprob generated for each index.
            req_idx = self.input_batch.req_id_to_index[req_id]
            offset = self.query_start_loc.np[req_idx].item()
            prompt_hidden_states = hidden_states[offset:offset + num_logits]
            logits = self.model.compute_logits(prompt_hidden_states, None)

            # Get the "target" tokens for each index. For prompt at index i,
            # the token at prompt index i+1 is the "sampled" token we want
            # to gather the logprob for.
            tgt_token_ids = prompt_token_ids[start_tok:start_tok + num_logits]

            # Compute prompt logprobs.
            logprobs = self.sampler.compute_logprobs(logits)
            token_ids, logprobs, ranks = self.sampler.gather_logprobs(
                logprobs, num_prompt_logprobs, tgt_token_ids)

            # Transfer GPU->CPU async.
            chunk_slice = slice(start_idx, start_idx + num_logits)
            logprobs_tensors.logprob_token_ids[chunk_slice].copy_(
                token_ids, non_blocking=True)
            logprobs_tensors.logprobs[chunk_slice].copy_(logprobs,
                                                         non_blocking=True)
            logprobs_tensors.selected_token_ranks[chunk_slice].copy_(
                ranks, non_blocking=True)

        # Remove requests that have completed prefill from the batch
        # num_prompt_logprobs_dict.
        for req_id in completed_prefill_reqs:
            del num_prompt_logprobs_dict[req_id]
            del in_progress_dict[req_id]

        # Must synchronize the non-blocking GPU->CPU transfers.
        if prompt_logprobs_dict:
            self._sync_device()

        return prompt_logprobs_dict

    def _get_nans_in_logits(
        self,
        req_ids: list[str],
        logits: Optional[torch.Tensor],
    ) -> dict[str, int]:
        try:
            if logits is None:
                return {req_id: 0 for req_id in req_ids}

            num_nans_in_logits = {}
            num_nans_for_index = logits.isnan().sum(dim=-1).cpu().numpy()
            for i, req_id in enumerate(req_ids):
                num_nans_in_logits[req_id] = (int(num_nans_for_index[i])
                                              if num_nans_for_index is not None
                                              and i < logits.shape[0] else 0)
            return num_nans_in_logits
        except IndexError:
            return {}

    @contextmanager
    def maybe_randomize_inputs(self, input_ids: torch.Tensor):
        """
        Randomize input_ids if VLLM_RANDOMIZE_DP_DUMMY_INPUTS is set.
        This is to help balance expert-selection
         - during profile_run
         - during DP rank dummy run
        """
        dp_size = self.vllm_config.parallel_config.data_parallel_size
        randomize_inputs = envs.VLLM_RANDOMIZE_DP_DUMMY_INPUTS and dp_size > 1
        if not randomize_inputs:
            yield
        else:
            import functools

            @functools.cache
            def rand_input_ids() -> torch.Tensor:
                return torch.randint_like(
                    self.input_ids.gpu,
                    low=0,
                    high=self.model_config.get_vocab_size(),
                    dtype=input_ids.dtype)

            logger.debug_once("Randomizing dummy data for DP Rank")
            input_ids.copy_(rand_input_ids()[:input_ids.size(0)],
                            non_blocking=True)
            yield
            input_ids.fill_(0)

    def _get_mm_dummy_batch(
        self,
        modality: str,
        max_items_per_batch: int,
    ) -> BatchedTensorInputs:
        """Dummy data for profiling and precompiling multimodal models."""
        assert self.mm_budget is not None

        dummy_decoder_data = self.mm_registry.get_decoder_dummy_data(
            model_config=self.model_config,
            seq_len=self.max_num_tokens,
            mm_counts={modality: 1},
            cache=self.mm_budget.cache,
        )
        dummy_mm_data = dummy_decoder_data.multi_modal_data

        # Result in the maximum GPU consumption of the model
        dummy_mm_item = dummy_mm_data[modality][0]
        dummy_mm_items = [dummy_mm_item] * max_items_per_batch

        return next(mm_kwargs_group
                    for _, _, mm_kwargs_group in group_mm_kwargs_by_modality(
                        dummy_mm_items,
                        device=self.device,
                        pin_memory=self.pin_memory,
                    ))

    @torch.inference_mode()
    def _dummy_run(
        self,
        num_tokens: int,
        cudagraph_runtime_mode: CUDAGraphMode = CUDAGraphMode.NONE,
        force_attention: bool = False,
        uniform_decode: bool = False,
        skip_eplb: bool = False,
        is_profile: bool = False,
        remove_lora: bool = True,
    ) -> tuple[torch.Tensor, torch.Tensor]:
        """
        Run a dummy forward pass to warm up/profile run or capture the
        CUDA graph for the model.

        Args:
            num_tokens: Number of tokens to run the dummy forward pass.
            cudagraph_runtime_mode: used to control the behavior.
                - CUDAGraphMode.NONE: No cudagraph, for warm up and profile run
                - CUDAGraphMode.PIECEWISE: Piecewise cudagraph.
                - CUDAGraphMode.FULL: Full cudagraph, attention metadata is
                    needed.
            force_attention: If True, always create attention metadata. Used to
                warm up attention backend when mode is NONE.
            uniform_decode: If True, the batch is a uniform decode batch.
            skip_eplb: If True, skip EPLB state update.
            is_profile: If True, this is a profile run.
            remove_lora: If False, dummy LoRAs are not destroyed after the run
        """
        assert cudagraph_runtime_mode in {
            CUDAGraphMode.NONE, CUDAGraphMode.PIECEWISE, CUDAGraphMode.FULL
        }

        # Padding for DP
        num_pad, num_tokens_across_dp = self.get_dp_padding(num_tokens)
        num_tokens += num_pad

        # If cudagraph_mode.decode_mode() == FULL and
        # cudagraph_mode.seperate_routine(). This means that we are using
        # different graphs and/or modes for mixed prefill-decode batches vs.
        # uniform decode batches. A uniform decode batch means that all
        # requests have identical query length, except a potential virtual
        # request (shorter) in the batch account for padding.
        # Uniform decode batch could either be common pure decode, where
        # max_query_len == 1, or speculative decode, where
        # max_query_len == 1 + num_spec_decode_tokens.

        # When setting max_query_len = 1, we switch to and capture the optimized
        # routine of FA2 for pure decode, i.e., Flashdecode + an optimization
        # for GQA/MQA.
        max_query_len = self.uniform_decode_query_len if uniform_decode else \
                                                                num_tokens

        # Set num_scheduled_tokens based on num_tokens and max_num_seqs
        # for dummy run with LoRA so that the num_reqs collectively
        # has num_tokens in total.
        assert num_tokens <= self.scheduler_config.max_num_batched_tokens
        max_num_reqs = self.scheduler_config.max_num_seqs
        if uniform_decode:
            num_reqs = cdiv(num_tokens, max_query_len)
            assert num_reqs <= max_num_reqs, \
                "Do not capture num_reqs > max_num_reqs for uniform batch"
            num_scheduled_tokens_list = [max_query_len] * num_reqs
            if num_tokens % max_query_len != 0:
                num_scheduled_tokens_list[-1] = num_tokens % max_query_len
        else:
            num_reqs = min(num_tokens, max_num_reqs)
            min_tokens_per_req = num_tokens // num_reqs
            num_scheduled_tokens_list = [min_tokens_per_req] * num_reqs
            num_scheduled_tokens_list[-1] += num_tokens % num_reqs

        assert sum(num_scheduled_tokens_list) == num_tokens
        assert len(num_scheduled_tokens_list) == num_reqs
        num_scheduled_tokens = np.array(num_scheduled_tokens_list,
                                        dtype=np.int32)

        attn_metadata: Optional[dict[str, Any]] = None

        # If force_attention is True, we always capture attention. Otherwise,
        # it only happens for cudagraph_runtime_mode=FULL.
        if force_attention or cudagraph_runtime_mode == CUDAGraphMode.FULL:
            attn_metadata = {}

            # Make sure max_model_len is used at the graph capture time.
            self.seq_lens.np[:num_reqs] = self.max_model_len
            self.seq_lens.np[num_reqs:] = 0
            self.seq_lens.copy_to_gpu()

            for kv_cache_group_id, kv_cache_group_spec in enumerate(
                    self.kv_cache_config.kv_cache_groups):
                common_attn_metadata = CommonAttentionMetadata(
                    query_start_loc=self.query_start_loc.gpu[:num_reqs + 1],
                    query_start_loc_cpu=self.query_start_loc.cpu[:num_reqs +
                                                                 1],
                    seq_lens=self.seq_lens.gpu[:num_reqs],
                    seq_lens_cpu=self.seq_lens.cpu[:num_reqs],
                    num_computed_tokens_cpu=self.requests.num_computed_tokens.
                    cpu[:num_reqs],
                    num_reqs=num_reqs,
                    num_actual_tokens=num_tokens,
                    max_query_len=max_query_len,
                    max_seq_len=self.max_model_len,
                    block_table_tensor=self.block_tables.
                    block_tables[kv_cache_group_id][:num_reqs],
                    slot_mapping=self.block_tables.
                    slot_mappings[kv_cache_group_id][:num_tokens],
                    causal=True,
                )

                for attn_group in self.attn_groups[kv_cache_group_id]:
                    attn_metadata_i = attn_group.metadata_builder\
                        .build_for_cudagraph_capture(common_attn_metadata)
                    for layer_name in kv_cache_group_spec.layer_names:
                        attn_metadata[layer_name] = attn_metadata_i

        with self.maybe_dummy_run_with_lora(self.lora_config,
                                            num_scheduled_tokens, remove_lora):
            if self.supports_mm_inputs:
                input_ids = None
                inputs_embeds = self.inputs_embeds.gpu[:num_tokens]
                model_kwargs = {
                    **self._init_model_kwargs(num_tokens),
                    **self._dummy_mm_kwargs(num_reqs),
                }
            else:
                input_ids = self.input_ids.gpu[:num_tokens]
                inputs_embeds = None
                model_kwargs = self._init_model_kwargs(num_tokens)

            if self.uses_mrope:
                positions = self.mrope_positions.gpu[:, :num_tokens]
            else:
                positions = self.positions.gpu[:num_tokens]

            if get_pp_group().is_first_rank:
                intermediate_tensors = None
            else:
                if self.intermediate_tensors is None:
                    self.intermediate_tensors = (
                        self.model.make_empty_intermediate_tensors(
                            batch_size=self.max_num_tokens,
                            dtype=self.model_config.dtype,
                            device=self.device))

                intermediate_tensors = self.sync_and_slice_intermediate_tensors(
                    num_tokens, None, False)
            if cudagraph_runtime_mode == CUDAGraphMode.NONE:
                batch_descriptor = None
            else:
                # filter out the valid batch descriptor
                _cg_mode, batch_descriptor = \
                    self.cudagraph_dispatcher.dispatch(
                        BatchDescriptor(num_tokens=num_tokens,
                                        uniform_decode=uniform_decode))
                # sanity check
                assert cudagraph_runtime_mode == _cg_mode, (
                    f"Cudagraph runtime mode mismatch at dummy_run. "
                    f"Expected {_cg_mode}, but got {cudagraph_runtime_mode}.")

            with self.maybe_randomize_inputs(input_ids), set_forward_context(
                    attn_metadata,
                    self.vllm_config,
                    num_tokens=num_tokens,
                    num_tokens_across_dp=num_tokens_across_dp,
                    cudagraph_runtime_mode=cudagraph_runtime_mode,
                    batch_descriptor=batch_descriptor):
                outputs = self.model(
                    input_ids=input_ids,
                    positions=positions,
                    intermediate_tensors=intermediate_tensors,
                    inputs_embeds=inputs_embeds,
                    **model_kwargs,
                )

            if self.use_aux_hidden_state_outputs:
                hidden_states, _ = outputs
            else:
                hidden_states = outputs

            if self.speculative_config and self.speculative_config.use_eagle():
                assert isinstance(self.drafter, EagleProposer)
                self.drafter.dummy_run(num_tokens)

        # This is necessary to avoid blocking DP.
        # For dummy runs, we typically skip EPLB since we don't have any real
        # requests to process.
        # However, in DP settings, there may be cases when some DP ranks do
        # not have any requests to process, so they're executing dummy batches.
        # In such cases, we still have to trigger EPLB to make sure
        # ranks execute the rearrangement in synchronization.
        if not skip_eplb:
            self.eplb_step(is_dummy=True, is_profile=is_profile)

        logit_indices = np.cumsum(num_scheduled_tokens) - 1
        return hidden_states, hidden_states[logit_indices]

    @torch.inference_mode()
    def _dummy_sampler_run(
        self,
        hidden_states: torch.Tensor,
    ) -> torch.Tensor:
        # The dummy hidden states may contain special values,
        # like `inf` or `nan`.
        # To avoid breaking the sampler, we use a random tensor here instead.
        hidden_states = torch.rand_like(hidden_states)

        logits = self.model.compute_logits(hidden_states, None)
        num_reqs = logits.size(0)

        dummy_tensors = lambda v: torch.full(
            (num_reqs, ), v, device=self.device)

        dummy_metadata = SamplingMetadata(
            temperature=dummy_tensors(0.5),
            all_greedy=False,
            all_random=False,
            top_p=dummy_tensors(0.9),
            top_k=dummy_tensors(logits.size(1) - 1),
            generators={},
            max_num_logprobs=None,
            no_penalties=True,
            frequency_penalties=dummy_tensors(0.1),
            presence_penalties=dummy_tensors(0.1),
            repetition_penalties=dummy_tensors(0.1),
            allowed_token_ids_mask=None,
            bad_words_token_ids={},
            logitsprocs=LogitsProcessors(),
            token_ids=None,
            num_tokens=None,
            num_prompt_tokens=None,
        )
        try:
            sampler_output = self.sampler(logits=logits,
                                          sampling_metadata=dummy_metadata)
        except RuntimeError as e:
            if 'out of memory' in str(e):
                raise RuntimeError(
                    "CUDA out of memory occurred when warming up sampler with "
                    f"{num_reqs} dummy requests. Please try lowering "
                    "`max_num_seqs` or `gpu_memory_utilization` when "
                    "initializing the engine.") from e
            else:
                raise e
        if self.speculative_config:
            draft_token_ids = [[0] for _ in range(num_reqs)]
            dummy_spec_decode_metadata = SpecDecodeMetadata.make_dummy(
                draft_token_ids, self.device)

            num_tokens = sum(len(ids) for ids in draft_token_ids)
            # draft_probs = torch.randn(
            #     num_tokens, logits.shape[-1], device=self.device,
            #     dtype=logits.dtype)
            draft_probs = None
            target_logits = torch.randn(num_tokens,
                                        logits.shape[-1],
                                        device=self.device,
                                        dtype=logits.dtype)
            # NOTE(woosuk): Here, we should use int32 because the sampler uses
            # int32 for bonus_token_ids. If the dtype mismatches, re-compilation
            # will occur at runtime.
            bonus_token_ids = torch.zeros(num_reqs,
                                          device=self.device,
                                          dtype=torch.int32)
            self.rejection_sampler(
                dummy_spec_decode_metadata,
                draft_probs,
                target_logits,
                bonus_token_ids,
                dummy_metadata,
            )
        return sampler_output

    def _dummy_pooler_run_task(
        self,
        hidden_states: torch.Tensor,
        task: PoolingTask,
    ) -> PoolerOutput:
        num_tokens = hidden_states.shape[0]
        max_num_reqs = self.scheduler_config.max_num_seqs
        num_reqs = min(num_tokens, max_num_reqs)
        min_tokens_per_req = num_tokens // num_reqs
        num_scheduled_tokens_list = [min_tokens_per_req] * num_reqs
        num_scheduled_tokens_list[-1] += num_tokens % num_reqs
        assert sum(num_scheduled_tokens_list) == num_tokens
        assert len(num_scheduled_tokens_list) == num_reqs

        req_num_tokens = num_tokens // num_reqs

        dummy_prompt_lens = torch.tensor(
            num_scheduled_tokens_list,
            device="cpu",
        )
        dummy_token_ids = torch.zeros((num_reqs, req_num_tokens),
                                      dtype=torch.int32,
                                      device=self.device)

        model = cast(VllmModelForPooling, self.get_model())
        dummy_pooling_params = PoolingParams(task=task)
        to_update = model.pooler.get_pooling_updates(task)
        to_update.apply(dummy_pooling_params)

        dummy_metadata = PoolingMetadata(
            prompt_lens=dummy_prompt_lens,
            prompt_token_ids=dummy_token_ids,
            pooling_params=[dummy_pooling_params] * num_reqs,
        )

        dummy_metadata.build_pooling_cursor(num_scheduled_tokens_list,
                                            device=hidden_states.device)

        try:
            return model.pooler(hidden_states=hidden_states,
                                pooling_metadata=dummy_metadata)
        except RuntimeError as e:
            if 'out of memory' in str(e):
                raise RuntimeError(
                    "CUDA out of memory occurred when warming up pooler "
                    f"({task=}) with {num_reqs} dummy requests. Please try "
                    "lowering `max_num_seqs` or `gpu_memory_utilization` when "
                    "initializing the engine.") from e
            else:
                raise e

    @torch.inference_mode()
    def _dummy_pooler_run(
        self,
        hidden_states: torch.Tensor,
    ) -> PoolerOutput:
        # Find the task that has the largest output for subsequent steps
        output_size = dict[PoolingTask, float]()
        for task in self.get_supported_pooling_tasks():
            # Run a full batch with each task to ensure none of them OOMs
            output = self._dummy_pooler_run_task(hidden_states, task)
            output_size[task] = output.get_data_nbytes()
            del output  # Allow GC

        max_task = max(output_size.items(), key=lambda x: x[1])[0]
        return self._dummy_pooler_run_task(hidden_states, max_task)

    def profile_run(self) -> None:
        # Profile with multimodal encoder & encoder cache.
        if self.supports_mm_inputs:
            if self.model_config.multimodal_config.skip_mm_profiling:
                logger.info(
                    "Skipping memory profiling for multimodal encoder and "
                    "encoder cache.")
            else:
                mm_budget = self.mm_budget
                assert mm_budget is not None

                # TODO: handle encoder-decoder models once we support them.
                if (encoder_budget := mm_budget.get_encoder_budget()) > 0:
                    # NOTE: Currently model is profiled with a single non-text
                    # modality with the max possible input tokens even when
                    # it supports multiple.
                    dummy_modality = mm_budget.get_modality_with_max_tokens()
                    max_mm_items_per_batch = mm_budget \
                        .max_items_per_batch_by_modality[dummy_modality]

                    logger.info(
                        "Encoder cache will be initialized with a budget of "
                        "%s tokens, and profiled with %s %s items of the "
                        "maximum feature size.",
                        encoder_budget,
                        max_mm_items_per_batch,
                        dummy_modality,
                    )

                    # Create dummy batch of multimodal inputs.
                    batched_dummy_mm_inputs = self._get_mm_dummy_batch(
                        dummy_modality,
                        max_mm_items_per_batch,
                    )

                    # Run multimodal encoder.
                    dummy_encoder_outputs = \
                        self.model.get_multimodal_embeddings(
                        **batched_dummy_mm_inputs)

                    sanity_check_mm_encoder_outputs(
                        dummy_encoder_outputs,
                        expected_num_items=max_mm_items_per_batch,
                    )

                    # Cache the dummy encoder outputs.
                    self.encoder_cache["tmp"] = dict(
                        enumerate(dummy_encoder_outputs))

        # Add `is_profile` here to pre-allocate communication buffers
        hidden_states, last_hidden_states \
            = self._dummy_run(self.max_num_tokens, is_profile=True)
        if get_pp_group().is_last_rank:
            if self.is_pooling_model:
                output = self._dummy_pooler_run(hidden_states)
            else:
                output = self._dummy_sampler_run(last_hidden_states)
        else:
            output = None
        self._sync_device()
        del hidden_states, output
        self.encoder_cache.clear()
        gc.collect()

    def capture_model(self) -> None:
        if self.compilation_config.cudagraph_mode == CUDAGraphMode.NONE:
            logger.warning(
                "Skipping CUDA graph capture. To turn on CUDA graph capture, "
                "ensure `cudagraph_mode` was not manually set to `NONE`")
            return
        else:
            self.initialize_cudagraph_capture()

        compilation_counter.num_gpu_runner_capture_triggers += 1

        start_time = time.perf_counter()
        start_free_gpu_memory = torch.cuda.mem_get_info()[0]

        @contextmanager
        def freeze_gc():
            # Optimize garbage collection during CUDA graph capture.
            # Clean up, then freeze all remaining objects from being included
            # in future collections.
            gc.collect()
            should_freeze = not envs.VLLM_ENABLE_CUDAGRAPH_GC
            if should_freeze:
                gc.freeze()
            try:
                yield
            finally:
                if should_freeze:
                    gc.unfreeze()

        # Trigger CUDA graph capture for specific shapes.
        # Capture the large shapes first so that the smaller shapes
        # can reuse the memory pool allocated for the large shapes.
        set_cudagraph_capturing_enabled(True)
        with freeze_gc(), graph_capture(device=self.device):
            cudagraph_mode = self.compilation_config.cudagraph_mode
            if cudagraph_mode.mixed_mode() != CUDAGraphMode.NONE:
                cudagraph_runtime_mode = cudagraph_mode.mixed_mode()

                compilation_cases = list(reversed(self.cudagraph_batch_sizes))
                self._capture_cudagraphs(
                    compilation_cases,
                    cudagraph_runtime_mode=cudagraph_runtime_mode,
                    uniform_decode=False)

            # Capture full cudagraph for uniform decode batches if we have
            # dont already have full mixed prefill-decode cudagraphs
            if cudagraph_mode.decode_mode() == CUDAGraphMode.FULL and \
                cudagraph_mode.separate_routine():
                max_num_tokens = self.scheduler_config.max_num_seqs * \
                        self.uniform_decode_query_len
                decode_cudagraph_batch_sizes = [
                    x for x in self.cudagraph_batch_sizes if
                    x <= max_num_tokens and x >= self.uniform_decode_query_len
                ]
                compilation_cases_decode = list(
                    reversed(decode_cudagraph_batch_sizes))
                self._capture_cudagraphs(
                    compilation_cases=compilation_cases_decode,
                    cudagraph_runtime_mode=CUDAGraphMode.FULL,
                    uniform_decode=True)

        # Disable cudagraph capturing globally, so any unexpected cudagraph
        # capturing will be detected and raise an error after here.
        # Note: We don't put it into graph_capture context manager because
        # we may do lazy capturing in future that still allows capturing
        # after here.
        set_cudagraph_capturing_enabled(False)

        end_time = time.perf_counter()
        end_free_gpu_memory = torch.cuda.mem_get_info()[0]
        elapsed_time = end_time - start_time
        cuda_graph_size = start_free_gpu_memory - end_free_gpu_memory
        # This usually takes 5~20 seconds.
        logger.info("Graph capturing finished in %.0f secs, took %.2f GiB",
                    elapsed_time, cuda_graph_size / (1 << 30))

    def _capture_cudagraphs(self, compilation_cases: list[int],
                            cudagraph_runtime_mode: CUDAGraphMode,
                            uniform_decode: bool):
        assert cudagraph_runtime_mode != CUDAGraphMode.NONE and \
            cudagraph_runtime_mode in [CUDAGraphMode.FULL,
                                        CUDAGraphMode.PIECEWISE]

        # Only rank 0 should print progress bar during capture
        if is_global_first_rank():
            compilation_cases = tqdm(
                compilation_cases,
                disable=not self.load_config.use_tqdm_on_load,
                desc="Capturing CUDA graphs ({}, {})".format(
                    "decode" if uniform_decode else "mixed prefill-decode",
                    cudagraph_runtime_mode.name))
        # We skip EPLB here since we don't want to record dummy metrics
        for num_tokens in compilation_cases:
            for _ in range(self.compilation_config.cudagraph_num_of_warmups):
                # Use CUDAGraphRuntimeStyle.NONE (default) for warmup.
                # But be careful, warm up with `NONE`is orthogonal to
                # if we want to warm up attention or not. This is
                # different from the case where `FULL` implies capture
                # attention while `PIECEWISE` implies no attention.
                force_attention = (
                    cudagraph_runtime_mode == CUDAGraphMode.FULL)
                self._dummy_run(num_tokens,
                                cudagraph_runtime_mode=CUDAGraphMode.NONE,
                                force_attention=force_attention,
                                uniform_decode=uniform_decode,
                                skip_eplb=True,
                                remove_lora=False)
            self._dummy_run(num_tokens,
                            cudagraph_runtime_mode=cudagraph_runtime_mode,
                            uniform_decode=uniform_decode,
                            skip_eplb=True,
                            remove_lora=False)
        self.maybe_remove_all_loras(self.lora_config)

    def initialize_attn_backend(self, kv_cache_config: KVCacheConfig) -> None:
        """
        Initialize the attention backends and attention metadata builders.
        """
        assert len(self.attn_groups) == 0, \
            "Attention backends are already initialized"

        def get_attn_backends_for_layers(
                layer_names: list[str]
        ) -> dict[type[AttentionBackend], list[str]]:
            layers = get_layers_from_vllm_config(self.vllm_config,
                                                 AttentionLayerBase,
                                                 layer_names)
            attn_backends = {}
            attn_backend_layers = defaultdict(list)
            # Dedupe based on full class name; this is a bit safer than
            # using the class itself as the key because when we create dynamic
            # attention backend subclasses (e.g. ChunkedLocalAttention) unless
            # they are cached correctly, there will be different objects per
            # layer.
            for layer_name in layer_names:
                attn_backend = layers[layer_name].get_attn_backend()

                if layer_name in self.kv_sharing_fast_prefill_eligible_layers:
                    attn_backend = create_fast_prefill_custom_backend(
                        "FastPrefill",
                        attn_backend,
                    )

                key = attn_backend.full_cls_name()
                attn_backends[key] = attn_backend
                attn_backend_layers[key].append(layer_name)
            return {
                attn_backends[k]: v
                for k, v in attn_backend_layers.items()
            }

        def create_attn_groups(
            attn_backends_map: dict[AttentionBackend, list[str]],
            kv_cache_spec: KVCacheSpec,
        ) -> list[AttentionGroup]:
            attn_groups: list[AttentionGroup] = []
            for attn_backend, layer_names in attn_backends_map.items():
                attn_metadata_builder_i = attn_backend.get_builder_cls()(
                    kv_cache_spec,
                    layer_names,
                    self.vllm_config,
                    self.device,
                )
                attn_group = AttentionGroup(attn_backend,
                                            attn_metadata_builder_i,
                                            layer_names)
                attn_groups.append(attn_group)
            return attn_groups

        for kv_cache_group_spec in kv_cache_config.kv_cache_groups:
            kv_cache_spec = kv_cache_group_spec.kv_cache_spec
            attn_backends = get_attn_backends_for_layers(
                kv_cache_group_spec.layer_names)
            self.attn_groups.append(
                create_attn_groups(attn_backends, kv_cache_spec))

    def initialize_cudagraph_capture(self) -> None:
        min_cg_support = AttentionCGSupport.ALWAYS
        min_cg_builder_name = None

        for attn_group in self._attn_group_iterator():
            builder = attn_group.metadata_builder
            if builder.cudagraph_support.value < min_cg_support.value:
                min_cg_support = builder.cudagraph_support
                min_cg_builder_name = builder.__class__.__name__

        # Flexible resolve the cudagraph mode
        cudagraph_mode = self.compilation_config.cudagraph_mode
        # check cudagraph for mixed batch is supported
        if cudagraph_mode.mixed_mode() == CUDAGraphMode.FULL \
            and min_cg_support != AttentionCGSupport.ALWAYS:
            msg = (f"CUDAGraphMode.{cudagraph_mode.name} is not supported "
                   f"with {min_cg_builder_name} backend (support: "
                   f"{min_cg_support})")
            if min_cg_support == AttentionCGSupport.NEVER:
                # if not supported any full cudagraphs, just raise it.
                msg += "; please try cudagraph_mode=PIECEWISE, and "\
                    "make sure compilation level is piecewise"
                raise ValueError(msg)

            # attempt to resolve the full cudagraph related mode
            if self.compilation_config.splitting_ops_contain_attention():
                msg += "; setting cudagraph_mode=FULL_AND_PIECEWISE"
                cudagraph_mode = self.compilation_config.cudagraph_mode = \
                    CUDAGraphMode.FULL_AND_PIECEWISE
            else:
                msg += "; setting cudagraph_mode=FULL_DECODE_ONLY"
                cudagraph_mode = self.compilation_config.cudagraph_mode = \
                    CUDAGraphMode.FULL_DECODE_ONLY
            logger.warning(msg)

        # check that if we are doing spec-decode + decode full-cudagraphs it is
        # supported
        if (cudagraph_mode.decode_mode() == CUDAGraphMode.FULL
                and self.uniform_decode_query_len > 1 and min_cg_support.value
                < AttentionCGSupport.UNIFORM_BATCH.value):
            msg = (f"CUDAGraphMode.{cudagraph_mode.name} is not supported"
                   f" with spec-decode for attention backend "
                   f"{min_cg_builder_name} (support: {min_cg_support})")
            if self.compilation_config.splitting_ops_contain_attention():
                msg += "; setting cudagraph_mode=PIECEWISE"
                cudagraph_mode = self.compilation_config.cudagraph_mode = \
                    CUDAGraphMode.PIECEWISE
            else:
                msg += "; setting cudagraph_mode=NONE"
                cudagraph_mode = self.compilation_config.cudagraph_mode = \
                    CUDAGraphMode.NONE
            logger.warning(msg)

        # double check that we can support full cudagraph if they are requested
        # even after automatic downgrades
        if cudagraph_mode.has_full_cudagraphs() \
            and min_cg_support == AttentionCGSupport.NEVER:
            raise ValueError(f"CUDAGraphMode.{cudagraph_mode.name} is not "
                             f"supported with {min_cg_builder_name} backend ("
                             f"support:{min_cg_support}) "
                             "; please try cudagraph_mode=PIECEWISE, "
                             "and make sure compilation level is piecewise")

        # Trigger cudagraph dispatching keys initialization here (after
        # initializing attn backends).
        self.cudagraph_dispatcher.initialize_cudagraph_keys(
            self.compilation_config.cudagraph_mode,
            self.uniform_decode_query_len)

    def _allocate_kv_cache_tensors(
            self, kv_cache_config: KVCacheConfig) -> dict[str, torch.Tensor]:
        """
        Initializes the KV cache buffer with the correct size. The buffer needs
        to be reshaped to the desired shape before being used by the models.

        Args:
            kv_cache_config: The KV cache config
        Returns:
            dict[str, torch.Tensor]: A map between layer names to their
            corresponding memory buffer for KV cache.
         """
        kv_cache_raw_tensors: dict[str, torch.Tensor] = {}
        for kv_cache_tensor in kv_cache_config.kv_cache_tensors:
            tensor = torch.zeros(kv_cache_tensor.size,
                                 dtype=torch.int8,
                                 device=self.device)
            for layer_name in kv_cache_tensor.shared_by:
                kv_cache_raw_tensors[layer_name] = tensor

        layer_names = set()
        for group in kv_cache_config.kv_cache_groups:
            for layer_name in group.layer_names:
                if layer_name in self.runner_only_attn_layers:
                    continue
                layer_names.add(layer_name)
        assert layer_names == set(kv_cache_raw_tensors.keys(
        )), "Some layers are not correctly initialized"
        return kv_cache_raw_tensors

    def _attn_group_iterator(self) -> Iterator[AttentionGroup]:
        return itertools.chain.from_iterable(self.attn_groups)

    def _kv_cache_spec_attn_group_iterator(
            self) -> Iterator[tuple[KVCacheSpec, AttentionGroup]]:
        if not self.kv_cache_config.kv_cache_groups:
            return
        for kv_cache_spec_id, attn_groups in enumerate(self.attn_groups):
            for attn_group in attn_groups:
                yield self.kv_cache_config.kv_cache_groups[
                    kv_cache_spec_id].kv_cache_spec, attn_group

    def _reshape_kv_cache_tensors(
        self,
        kv_cache_config: KVCacheConfig,
        kv_cache_raw_tensors: dict[str, torch.Tensor],
    ) -> dict[str, torch.Tensor]:
        """
        Reshape the KV cache tensors to the desired shape and dtype.

        Args:
            kv_cache_config: The KV cache config
            kv_cache_raw_tensors: The KV cache buffer of each layer, with
                correct size but uninitialized shape.
        Returns:
            Dict[str, torch.Tensor]: A map between layer names to their
            corresponding memory buffer for KV cache.
        """
        kv_caches: dict[str, torch.Tensor] = {}
        has_attn, has_mamba = False, False
        for kv_cache_spec, group in self._kv_cache_spec_attn_group_iterator():
            attn_backend = group.backend
            for layer_name in group.layer_names:
                if layer_name in self.runner_only_attn_layers:
                    continue
                raw_tensor = kv_cache_raw_tensors[layer_name]
                assert raw_tensor.numel() % kv_cache_spec.page_size_bytes == 0
                num_blocks = (raw_tensor.numel() //
                              kv_cache_spec.page_size_bytes)
                if isinstance(kv_cache_spec, AttentionSpec):
                    has_attn = True
                    kv_cache_shape = attn_backend.get_kv_cache_shape(
                        num_blocks, kv_cache_spec.block_size,
                        kv_cache_spec.num_kv_heads, kv_cache_spec.head_size)
                    dtype = kv_cache_spec.dtype
                    try:
                        kv_cache_stride_order = \
                            attn_backend.get_kv_cache_stride_order()
                        assert len(kv_cache_stride_order) == len(
                            kv_cache_shape)
                    except (AttributeError, NotImplementedError):
                        kv_cache_stride_order = tuple(
                            range(len(kv_cache_shape)))
                    # The allocation respects the backend-defined stride order
                    # to ensure the semantic remains consistent for each
                    # backend. We first obtain the generic kv cache shape and
                    # then permute it according to the stride order which could
                    # result in a non-contiguous tensor.
                    kv_cache_shape = tuple(kv_cache_shape[i]
                                           for i in kv_cache_stride_order)
                    # Maintain original KV shape view.
                    inv_order = [
                        kv_cache_stride_order.index(i)
                        for i in range(len(kv_cache_stride_order))
                    ]
                    kv_caches[layer_name] = kv_cache_raw_tensors[
                        layer_name].view(dtype).view(kv_cache_shape).permute(
                            *inv_order)
                elif isinstance(kv_cache_spec, MambaSpec):
                    has_mamba = True
                    raw_tensor = kv_cache_raw_tensors[layer_name]
                    state_tensors = []
                    storage_offset_bytes = 0
                    for (shape, dtype) in zip(kv_cache_spec.shapes,
                                              kv_cache_spec.dtypes):
                        dtype_size = get_dtype_size(dtype)
                        num_element_per_page = (
                            kv_cache_spec.page_size_bytes // dtype_size)
                        target_shape = (num_blocks, *shape)
                        stride = torch.empty(target_shape).stride()
                        target_stride = (num_element_per_page, *stride[1:])
                        assert storage_offset_bytes % dtype_size == 0
                        tensor = torch.as_strided(
                            raw_tensor.view(dtype),
                            size=target_shape,
                            stride=target_stride,
                            storage_offset=storage_offset_bytes // dtype_size,
                        )
                        state_tensors.append(tensor)
                        storage_offset_bytes += stride[0] * dtype_size

                    kv_caches[layer_name] = state_tensors
                else:
                    raise NotImplementedError

        if has_attn and has_mamba:
            self._update_hybrid_attention_mamba_layout(kv_caches)

        return kv_caches

    def _update_hybrid_attention_mamba_layout(
            self, kv_caches: dict[str, torch.Tensor]) -> None:
        """
        Update the layout of attention layers from (2, num_blocks, ...) to
        (num_blocks, 2, ...).

        Args:
            kv_caches: The KV cache buffer of each layer.
        """

        for kv_cache_spec, group in self._kv_cache_spec_attn_group_iterator():
            for layer_name in group.layer_names:
                kv_cache = kv_caches[layer_name]
                if (isinstance(kv_cache_spec, AttentionSpec)
                        and kv_cache.shape[0] == 2):
                    assert kv_cache.shape[1] != 2, \
                        "Fail to determine whether the layout is " \
                        "(2, num_blocks, ...) or (num_blocks, 2, ...) for " \
                        f"a tensor of shape {kv_cache.shape}"
                    hidden_size = kv_cache.shape[2:].numel()
                    kv_cache.as_strided_(size=kv_cache.shape,
                                         stride=(hidden_size, 2 * hidden_size,
                                                 *kv_cache.stride()[2:]))

    def initialize_kv_cache_tensors(
            self, kv_cache_config: KVCacheConfig) -> dict[str, torch.Tensor]:
        """
        Initialize the memory buffer for KV cache.

        Args:
            kv_cache_config: The KV cache config
        Returns:
            Dict[str, torch.Tensor]: A map between layer names to their
            corresponding memory buffer for KV cache.
        """
        # Initialize the memory buffer for KV cache
        kv_cache_raw_tensors = self._allocate_kv_cache_tensors(kv_cache_config)
        # Change the memory buffer to the desired shape
        kv_caches = self._reshape_kv_cache_tensors(kv_cache_config,
                                                   kv_cache_raw_tensors)

        # Set up cross-layer KV cache sharing
        for layer_name, target_layer_name in self.shared_kv_cache_layers.items(
        ):
            logger.debug("%s reuses KV cache of %s", layer_name,
                         target_layer_name)
            kv_caches[layer_name] = kv_caches[target_layer_name]

        bind_kv_cache(kv_caches,
                      self.compilation_config.static_forward_context,
                      self.kv_caches)
        return kv_caches

    def maybe_add_kv_sharing_layers_to_kv_cache_groups(
            self, kv_cache_config: KVCacheConfig) -> None:
        """
        Add layers that re-use KV cache to KV cache group of its target layer.
        Mapping of KV cache tensors happens in `initialize_kv_cache_tensors()`
        """
        if not self.shared_kv_cache_layers:
            # No cross-layer KV sharing, return
            return

        add_kv_sharing_layers_to_kv_cache_groups(
            self.shared_kv_cache_layers,
            kv_cache_config.kv_cache_groups,
            self.runner_only_attn_layers,
        )

        if self.cache_config.kv_sharing_fast_prefill:
            # In You Only Cache Once (https://arxiv.org/abs/2405.05254) or other
            # similar KV sharing setups, only the layers that generate KV caches
            # are involved in the prefill phase, enabling prefill to early exit.
            attn_layers = get_layers_from_vllm_config(self.vllm_config,
                                                      Attention)
            for layer_name in reversed(attn_layers):
                if layer_name in self.shared_kv_cache_layers:
                    self.kv_sharing_fast_prefill_eligible_layers.add(
                        layer_name)
                else:
                    break

    def init_block_tables(self, kv_cache_config: KVCacheConfig) -> None:
        block_sizes = [
            kv_cache_group.kv_cache_spec.block_size
            for kv_cache_group in kv_cache_config.kv_cache_groups
        ]
        self.block_tables = BlockTables(
            block_sizes=block_sizes,
            max_num_reqs=self.max_num_reqs,
            max_num_cached_reqs=2 * self.max_num_reqs,
            max_num_batched_tokens=self.max_num_tokens,
            max_model_len=self.max_model_len,
            device=self.device,
            pin_memory=self.pin_memory,
        )

    def initialize_kv_cache(self, kv_cache_config: KVCacheConfig) -> None:
        """
        Initialize KV cache based on `kv_cache_config`.
        Args:
            kv_cache_config: Configuration for the KV cache, including the KV
            cache size of each layer
        """
        kv_cache_config = deepcopy(kv_cache_config)
        self.kv_cache_config = kv_cache_config
        self.init_block_tables(kv_cache_config)
        self.may_add_encoder_only_layers_to_kv_cache_config()
        self.maybe_add_kv_sharing_layers_to_kv_cache_groups(kv_cache_config)
        self.initialize_attn_backend(kv_cache_config)
        kv_caches = self.initialize_kv_cache_tensors(kv_cache_config)

        if self.speculative_config and self.speculative_config.use_eagle():
            assert isinstance(self.drafter, EagleProposer)
            # validate all draft model layers belong to the same kv cache
            # group
            self.drafter.validate_same_kv_cache_group(kv_cache_config)

        if has_kv_transfer_group():
            get_kv_transfer_group().register_kv_caches(kv_caches)
            if self.device.type == 'xpu':
                get_kv_transfer_group().set_host_xfer_buffer_ops(
                    copy_kv_blocks)

        if self.dcp_world_size > 1:
            assert self.attn_groups[0][0].backend is FlashMLABackend, (
                "DCP only support flashmla now."
                "For a mla backend want to enable DCP, it is mandatory that the"
                "corresponding decode attn kernel return the softmax lse.")

    def may_add_encoder_only_layers_to_kv_cache_config(self) -> None:
        """
        Add encoder-only layers to the KV cache config.
        """
        block_size = self.vllm_config.cache_config.block_size
        use_mla = self.vllm_config.model_config.use_mla
        encoder_only_attn_specs: dict[AttentionSpec,
                                      list[str]] = defaultdict(list)
        attn_layers = get_layers_from_vllm_config(self.vllm_config, Attention)
        for layer_name, attn_module in attn_layers.items():
            if attn_module.attn_type == AttentionType.ENCODER_ONLY:
                attn_spec = EncoderOnlyAttentionSpec(
                    block_size=block_size,
                    num_kv_heads=attn_module.num_kv_heads,
                    head_size=attn_module.head_size,
                    dtype=self.kv_cache_dtype,
                    use_mla=use_mla)
                encoder_only_attn_specs[attn_spec].append(layer_name)
                self.runner_only_attn_layers.add(layer_name)
        if len(encoder_only_attn_specs) > 0:
            assert len(
                encoder_only_attn_specs
            ) == 1, "Only support one encoder-only attention spec now"
            spec, layer_names = encoder_only_attn_specs.popitem()
            self.kv_cache_config.kv_cache_groups.append(
                KVCacheGroupSpec(layer_names=layer_names, kv_cache_spec=spec))

    def get_kv_cache_spec(self) -> dict[str, KVCacheSpec]:
        """
        Generates the KVCacheSpec by parsing the kv cache format from each
        Attention module in the static forward context.
        Returns:
            KVCacheSpec: A dictionary mapping layer names to their KV cache
            format. Layers that do not need KV cache are not included.
        """

        block_size = self.vllm_config.cache_config.block_size
        use_mla = self.vllm_config.model_config.use_mla
        kv_cache_spec: dict[str, KVCacheSpec] = {}
        attn_layers = get_layers_from_vllm_config(self.vllm_config, Attention)
        for layer_name, attn_module in attn_layers.items():
            if (kv_tgt_layer :=
                    attn_module.kv_sharing_target_layer_name) is not None:
                # The layer doesn't need its own KV cache and will use that of
                # the target layer. We skip creating a KVCacheSpec for it, so
                # that KV cache management logic will act as this layer does
                # not exist, and doesn't allocate KV cache for the layer. This
                # enables the memory saving of cross-layer kv sharing, allowing
                # a given amount of memory to accommodate longer context lengths
                # or enable more requests to be processed simultaneously.
                self.shared_kv_cache_layers[layer_name] = kv_tgt_layer
                continue

            # TODO: Support other attention modules, e.g., cross-attention
            # TODO(lucas): move the attention specs into the model layers like
            # the attention backends
            if attn_module.attn_type == AttentionType.DECODER:
                if attn_module.sliding_window is not None:
                    kv_cache_spec[layer_name] = SlidingWindowSpec(
                        block_size=block_size,
                        num_kv_heads=attn_module.num_kv_heads,
                        head_size=attn_module.head_size,
                        dtype=self.kv_cache_dtype,
                        sliding_window=attn_module.sliding_window,
                        use_mla=use_mla)
                elif self.attention_chunk_size is not None \
                        and isinstance(attn_module, ChunkedLocalAttention):
                    kv_cache_spec[layer_name] = ChunkedLocalAttentionSpec(
                        block_size=block_size,
                        num_kv_heads=attn_module.num_kv_heads,
                        head_size=attn_module.head_size,
                        dtype=self.kv_cache_dtype,
                        attention_chunk_size=self.attention_chunk_size,
                        use_mla=use_mla)
                else:
                    kv_cache_spec[layer_name] = FullAttentionSpec(
                        block_size=block_size,
                        num_kv_heads=attn_module.num_kv_heads,
                        head_size=attn_module.head_size,
                        dtype=self.kv_cache_dtype,
                        use_mla=use_mla)
            elif attn_module.attn_type in (AttentionType.ENCODER,
                                           AttentionType.ENCODER_ONLY):
                # encoder-only attention does not need KV cache.
                continue
            elif attn_module.attn_type == AttentionType.ENCODER_DECODER:
                raise NotImplementedError
            else:
                raise ValueError(
                    f"Unknown attention type: {attn_module.attn_type}")

        mamba_layers = get_layers_from_vllm_config(self.vllm_config, MambaBase)
        if len(mamba_layers) > 0:
            if self.vllm_config.speculative_config is not None:
                raise NotImplementedError(
                    "Mamba with speculative decoding is not supported yet.")
            if self.vllm_config.cache_config.enable_prefix_caching:
                raise NotImplementedError(
                    "Prefix caching is not supported for Mamba yet.")
            max_model_len = self.vllm_config.model_config.max_model_len

            page_size_padded = (
                self.vllm_config.cache_config.mamba_page_size_padded)

            # Set block_size to max_model_len, so that mamba model will always
            # have only one block in the KV cache.
            for layer_name, mamba_module in mamba_layers.items():
                kv_cache_spec[layer_name] = MambaSpec(
                    shapes=mamba_module.get_state_shape(),
                    dtypes=mamba_module.get_state_dtype(),
                    block_size=max_model_len,
                    page_size_padded=page_size_padded,
                    mamba_type=mamba_module.mamba_type)

        return kv_cache_spec

    def _to_list(self, sampled_token_ids: torch.Tensor) -> list[list[int]]:
        # This is a short term mitigation for issue mentioned in
        # https://github.com/vllm-project/vllm/issues/22754.
        # `tolist` would trigger a cuda wise stream sync, which
        # would block other copy ops from other cuda streams.
        # A cuda event sync would avoid such a situation. Since
        # this is in the critical path of every single model
        # forward loop, this has caused perf issue for a disagg
        # setup.
        pinned = self.sampled_token_ids_pinned_cpu[:sampled_token_ids.shape[0]]
        pinned.copy_(sampled_token_ids, non_blocking=True)
        self.transfer_event.record()
        self.transfer_event.synchronize()
        return pinned.tolist()<|MERGE_RESOLUTION|>--- conflicted
+++ resolved
@@ -78,15 +78,10 @@
 from vllm.v1.spec_decode.medusa import MedusaProposer
 from vllm.v1.spec_decode.metadata import SpecDecodeMetadata
 from vllm.v1.spec_decode.ngram_proposer import NgramProposer
-<<<<<<< HEAD
-from vllm.v1.utils import CpuGpuBuffer
+from vllm.v1.utils import CpuGpuBuffer, record_function_or_nullcontext
 from vllm.v1.worker.gpu_block_table import BlockTables
 from vllm.v1.worker.gpu_input_batch import InputBatch
 from vllm.v1.worker.gpu_worker_states import RequestState, prepare_inputs
-=======
-from vllm.v1.utils import CpuGpuBuffer, record_function_or_nullcontext
-from vllm.v1.worker.gpu_input_batch import CachedRequestState, InputBatch
->>>>>>> 4172235a
 from vllm.v1.worker.kv_connector_model_runner_mixin import (
     KVConnectorModelRunnerMixin, KVConnectorOutput)
 from vllm.v1.worker.lora_model_runner_mixin import LoRAModelRunnerMixin
@@ -1306,7 +1301,6 @@
         self,
         scheduler_output: "SchedulerOutput",
         intermediate_tensors: Optional[IntermediateTensors] = None,
-<<<<<<< HEAD
     ) -> Union[ModelRunnerOutput, AsyncModelRunnerOutput, IntermediateTensors]:
         self._update_states(scheduler_output)
         if not scheduler_output.total_num_scheduled_tokens:
@@ -1325,11 +1319,6 @@
 
         # Prepare the decoder inputs.
         input_batch = self._prepare_inputs(scheduler_output)
-=======
-    ) -> tuple[int, int, Optional[torch.Tensor], Optional[torch.Tensor],
-               Optional[torch.Tensor], torch.Tensor,
-               Optional[IntermediateTensors], dict[str, Any]]:
->>>>>>> 4172235a
 
         num_scheduled_tokens = scheduler_output.total_num_scheduled_tokens
         if (self.compilation_config.cudagraph_mode != CUDAGraphMode.NONE
@@ -1401,7 +1390,6 @@
             intermediate_tensors = self.sync_and_slice_intermediate_tensors(
                 num_input_tokens, intermediate_tensors, True)
 
-<<<<<<< HEAD
         uniform_decode = (input_batch.max_query_len
                           == self.uniform_decode_query_len
                           and num_scheduled_tokens
@@ -1468,18 +1456,6 @@
         # Apply structured output bitmasks if present
         if scheduler_output.grammar_bitmask is not None:
             self.apply_grammar_bitmask(scheduler_output, logits)
-=======
-        return (
-            num_scheduled_tokens,
-            num_input_tokens,
-            num_tokens_across_dp,
-            input_ids,
-            inputs_embeds,
-            positions,
-            intermediate_tensors,
-            model_kwargs,
-        )
->>>>>>> 4172235a
 
     def _sample(
             self, logits: Optional[torch.Tensor],
@@ -1625,80 +1601,17 @@
                                        start_idx:end_idx] = sampled_ids
             self.requests.num_tokens.np[req_idx] = end_idx
 
-        return (
-            num_nans_in_logits,
-            logprobs_lists,
-            valid_sampled_token_ids,
-            prompt_logprobs_dict,
-            req_ids_output_copy,
-            req_id_to_index_output_copy,
-            invalid_req_indices,
-        )
-
-    @torch.inference_mode()
-    def execute_model(
-        self,
-        scheduler_output: "SchedulerOutput",
-        intermediate_tensors: Optional[IntermediateTensors] = None,
-    ) -> Union[ModelRunnerOutput, AsyncModelRunnerOutput, IntermediateTensors]:
-        with record_function_or_nullcontext("Preprocess"):
-            self._update_states(scheduler_output)
-            if not scheduler_output.total_num_scheduled_tokens:
-                if not has_kv_transfer_group():
-                    # Return empty ModelRunnerOutput if there's no work to do.
-                    return EMPTY_MODEL_RUNNER_OUTPUT
-                return self.kv_connector_no_forward(scheduler_output,
-                                                    self.vllm_config)
-            if self.cache_config.kv_sharing_fast_prefill:
-                assert not self.input_batch.num_prompt_logprobs, (
-                    "--kv-sharing-fast-prefill produces incorrect logprobs for "
-                    "prompt tokens, tokens, please disable it when the requests"
-                    " need prompt logprobs")
-
-            # Prepare the decoder inputs.
-            (attn_metadata, logits_indices, spec_decode_metadata,
-             num_scheduled_tokens_np, spec_decode_common_attn_metadata,
-             max_query_len) = self._prepare_inputs(scheduler_output)
-
-            (
-                num_scheduled_tokens,
-                num_input_tokens,
-                num_tokens_across_dp,
-                input_ids,
-                inputs_embeds,
-                positions,
-                intermediate_tensors,
-                model_kwargs,
-            ) = self._preprocess(scheduler_output, intermediate_tensors)
-
-            uniform_decode = (max_query_len
-                              == self.uniform_decode_query_len) and (
-                                  num_scheduled_tokens
-                                  == self.input_batch.num_reqs * max_query_len)
-            batch_descriptor = BatchDescriptor(num_tokens=num_input_tokens,
-                                               uniform_decode=uniform_decode)
-            cudagraph_runtime_mode, batch_descriptor = \
-                self.cudagraph_dispatcher.dispatch(batch_descriptor)
-
-        # Run the model.
-        # Use persistent buffers for CUDA graphs.
-        with (set_forward_context(
-                attn_metadata,
-                self.vllm_config,
-                num_tokens=num_input_tokens,
-                num_tokens_across_dp=num_tokens_across_dp,
-                cudagraph_runtime_mode=cudagraph_runtime_mode,
-                batch_descriptor=batch_descriptor,
-        ), record_function_or_nullcontext("Forward"),
-              self.maybe_get_kv_connector_output(scheduler_output) as
-              kv_connector_output):
-            model_output = self.model(
-                input_ids=input_ids,
-                positions=positions,
-                intermediate_tensors=intermediate_tensors,
-                inputs_embeds=inputs_embeds,
-                **model_kwargs,
+        if self.speculative_config:
+            assert input_batch.spec_decode_common_attn_metadata is not None
+            self._draft_token_ids = self.propose_draft_token_ids(
+                input_batch,
+                valid_sampled_token_ids,
+                sampling_metadata,
+                hidden_states,
+                sample_hidden_states,
+                aux_hidden_states,
             )
+            self._draft_req_ids = input_batch.req_ids
 
         with record_function_or_nullcontext("Postprocess"):
             if self.use_aux_hidden_state_outputs:
@@ -1763,18 +1676,6 @@
                                        num_scheduled_tokens)
 
         if self.speculative_config:
-<<<<<<< HEAD
-            assert input_batch.spec_decode_common_attn_metadata is not None
-            self._draft_token_ids = self.propose_draft_token_ids(
-                input_batch,
-                valid_sampled_token_ids,
-                sampling_metadata,
-                hidden_states,
-                sample_hidden_states,
-                aux_hidden_states,
-            )
-            self._draft_req_ids = input_batch.req_ids
-=======
             assert spec_decode_common_attn_metadata is not None
             with record_function_or_nullcontext("Draft"):
                 self._draft_token_ids = self.propose_draft_token_ids(
@@ -1787,7 +1688,6 @@
                     spec_decode_metadata,
                     spec_decode_common_attn_metadata,
                 )
->>>>>>> 4172235a
 
         with record_function_or_nullcontext("EPLB"):
             self.eplb_step()
