--- conflicted
+++ resolved
@@ -2508,15 +2508,6 @@
             **model_kwargs,
         )
 
-    def _has_prefill_tokens_scheduled(
-        self,
-        num_scheduled_tokens: np.ndarray,
-        num_reqs: int,
-    ) -> bool:
-        prompt_lens = self.input_batch.num_prompt_tokens[:num_reqs]
-        num_computed = self.input_batch.num_computed_tokens_cpu[:num_reqs]
-        return np.any((num_scheduled_tokens > 0) & (num_computed < prompt_lens))
-
     @torch.inference_mode()
     def execute_model(
         self,
@@ -2622,21 +2613,9 @@
                 scheduler_output, num_input_tokens, intermediate_tensors
             )
 
-<<<<<<< HEAD
-            uniform_decode = (max_query_len == self.uniform_decode_query_len) and (
-                num_scheduled_tokens == self.input_batch.num_reqs * max_query_len
-            )
-            # Disable uniform decode on steps that still process prompt tokens.
-            # This makes first-step behavior consistent regardless of prompt length.
-            if self._has_prefill_tokens_scheduled(
-                num_scheduled_tokens_np, self.input_batch.num_reqs
-            ):
-                uniform_decode = False
-=======
             uniform_decode = (
                 max_num_scheduled_tokens == self.uniform_decode_query_len
             ) and (num_scheduled_tokens == num_reqs * max_num_scheduled_tokens)
->>>>>>> b9ce9a30
             batch_descriptor = BatchDescriptor(
                 num_tokens=num_input_tokens,
                 uniform_decode=uniform_decode,
