--- conflicted
+++ resolved
@@ -612,31 +612,8 @@
         self,
         scheduler_output: "SchedulerOutput",
     ) -> BatchedTensorInputs:
-<<<<<<< HEAD
-        if self.is_multimodal_raw_input_supported:  # noqa: SIM102
-            # This model requires the raw multimodal data in input.
-            if scheduler_output:
-                mm_kwargs = list[MultiModalKwargsItem]()
-                for req in scheduler_output.scheduled_new_reqs:
-                    req_mm_kwargs = req.mm_kwargs
-                    if not isinstance(req_mm_kwargs, list):
-                        req_mm_kwargs = list(req_mm_kwargs)
-                    mm_kwargs.extend(req_mm_kwargs)
-
-                # Input all modalities at once
-                mm_kwargs_combined: BatchedTensorInputs = {}
-                for _, _, mm_kwargs_group in group_mm_kwargs_by_modality(
-                        mm_kwargs,
-                        device=self.device,
-                        pin_memory=self.pin_memory,
-                ):
-                    mm_kwargs_combined.update(mm_kwargs_group)
-
-                return mm_kwargs_combined
-=======
         if not self.is_multimodal_raw_input_supported or not scheduler_output:  # noqa: SIM102
             return {}
->>>>>>> 69244e67
 
         mm_kwargs = list[MultiModalKwargsItem]()
         for req in scheduler_output.scheduled_new_reqs:
@@ -651,10 +628,6 @@
         ):
             mm_kwargs_combined.update(mm_kwargs_group)
 
-<<<<<<< HEAD
-            dummy_modality, _ = mm_budget.get_modality_with_max_tokens()
-            return self._get_mm_dummy_batch(dummy_modality, num_seqs)
-=======
         return mm_kwargs_combined
 
     def _dummy_mm_kwargs(self, num_seqs: int) -> BatchedTensorInputs:
@@ -662,7 +635,6 @@
             return {}
         mm_budget = self.mm_budget
         assert mm_budget is not None
->>>>>>> 69244e67
 
         dummy_modality = mm_budget.get_modality_with_max_tokens()
         return self._get_mm_dummy_batch(dummy_modality, num_seqs)
