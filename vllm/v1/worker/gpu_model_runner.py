# SPDX-License-Identifier: Apache-2.0
# SPDX-FileCopyrightText: Copyright contributors to the vLLM project

import gc
import itertools
import time
from collections import defaultdict
from collections.abc import Iterator
from contextlib import contextmanager
from copy import deepcopy
from functools import reduce
from itertools import product
from typing import TYPE_CHECKING, Any, NamedTuple, TypeAlias, cast

import numpy as np
import torch
import torch.distributed
import torch.nn as nn
from tqdm import tqdm

import vllm.envs as envs
from vllm.attention import Attention, AttentionType
from vllm.attention.backends.abstract import (
    AttentionBackend,
    AttentionMetadata,
    MultipleOf,
)
from vllm.compilation.counter import compilation_counter
from vllm.compilation.cuda_graph import CUDAGraphWrapper
from vllm.compilation.monitor import set_cudagraph_capturing_enabled
from vllm.config import (
    CompilationMode,
    CUDAGraphMode,
    VllmConfig,
    get_layers_from_vllm_config,
    update_config,
)
from vllm.distributed.eplb.eplb_state import EplbState
from vllm.distributed.kv_transfer import get_kv_transfer_group, has_kv_transfer_group
from vllm.distributed.kv_transfer.kv_connector.utils import copy_kv_blocks
from vllm.distributed.parallel_state import (
    get_dcp_group,
    get_pp_group,
    get_tp_group,
    graph_capture,
    is_global_first_rank,
    prepare_communication_buffer_for_model,
)
from vllm.forward_context import BatchDescriptor, set_forward_context
from vllm.logger import init_logger
from vllm.model_executor.layers.attention_layer_base import AttentionLayerBase
from vllm.model_executor.layers.rotary_embedding import MRotaryEmbedding
from vllm.model_executor.model_loader import TensorizerLoader, get_model_loader
from vllm.model_executor.models.interfaces import (
    SupportsMultiModal,
    is_mixture_of_experts,
    supports_eagle3,
    supports_mrope,
    supports_multimodal_pruning,
    supports_transcription,
)
from vllm.model_executor.models.interfaces_base import (
    VllmModelForPooling,
    is_pooling_model,
    is_text_generation_model,
)
from vllm.multimodal import MULTIMODAL_REGISTRY
from vllm.multimodal.inputs import (
    BatchedTensorInputs,
    MultiModalKwargsItem,
    PlaceholderRange,
)
from vllm.multimodal.utils import group_mm_kwargs_by_modality
from vllm.pooling_params import PoolingParams
from vllm.sampling_params import SamplingType
from vllm.sequence import IntermediateTensors
from vllm.tasks import GenerationTask, PoolingTask, SupportedTask
from vllm.utils import length_from_prompt_token_ids_or_embeds
from vllm.utils.jsontree import json_map_leaves
from vllm.utils.math_utils import cdiv, round_up
from vllm.utils.mem_constants import GiB_bytes
from vllm.utils.mem_utils import DeviceMemoryProfiler
from vllm.utils.platform_utils import is_pin_memory_available
from vllm.utils.torch_utils import (
    get_dtype_size,
    kv_cache_dtype_str_to_dtype,
    supports_dynamo,
)
from vllm.v1.attention.backends.gdn_attn import GDNAttentionMetadataBuilder
from vllm.v1.attention.backends.utils import (
    AttentionCGSupport,
    AttentionMetadataBuilder,
    CommonAttentionMetadata,
    create_fast_prefill_custom_backend,
    get_dcp_local_seq_lens,
    reorder_batch_to_split_decodes_and_prefills,
    split_attn_metadata,
)
from vllm.v1.cudagraph_dispatcher import CudagraphDispatcher
from vllm.v1.kv_cache_interface import (
    AttentionSpec,
    ChunkedLocalAttentionSpec,
    CrossAttentionSpec,
    EncoderOnlyAttentionSpec,
    FullAttentionSpec,
    KVCacheConfig,
    KVCacheGroupSpec,
    KVCacheSpec,
    MambaSpec,
    SlidingWindowSpec,
    UniformTypeKVCacheSpecs,
)
from vllm.v1.outputs import (
    EMPTY_MODEL_RUNNER_OUTPUT,
    AsyncModelRunnerOutput,
    DraftTokenIds,
    KVConnectorOutput,
    LogprobsLists,
    LogprobsTensors,
    ModelRunnerOutput,
    PoolerOutput,
    SamplerOutput,
)
from vllm.v1.pool.metadata import PoolingMetadata
from vllm.v1.sample.logits_processor import LogitsProcessors, build_logitsprocs
from vllm.v1.sample.metadata import SamplingMetadata
from vllm.v1.sample.rejection_sampler import RejectionSampler
from vllm.v1.sample.sampler import Sampler
from vllm.v1.spec_decode.eagle import EagleProposer
from vllm.v1.spec_decode.medusa import MedusaProposer
from vllm.v1.spec_decode.metadata import SpecDecodeMetadata
from vllm.v1.spec_decode.ngram_proposer import NgramProposer
from vllm.v1.spec_decode.suffix_decoding import SuffixDecodingProposer
from vllm.v1.structured_output.utils import apply_grammar_bitmask
from vllm.v1.utils import CpuGpuBuffer, record_function_or_nullcontext
from vllm.v1.worker.dp_utils import coordinate_batch_across_dp
from vllm.v1.worker.gpu_input_batch import CachedRequestState, InputBatch
from vllm.v1.worker.gpu_ubatch_wrapper import UBatchWrapper
from vllm.v1.worker.kv_connector_model_runner_mixin import KVConnectorModelRunnerMixin
from vllm.v1.worker.lora_model_runner_mixin import LoRAModelRunnerMixin
from vllm.v1.worker.ubatch_utils import (
    UBatchSlice,
    UBatchSlices,
    check_ubatch_thresholds,
)
from vllm.v1.worker.utils import is_residual_scattered_for_sp

from .utils import (
    AttentionGroup,
    MultiModalBudget,
    add_kv_sharing_layers_to_kv_cache_groups,
    bind_kv_cache,
    gather_mm_placeholders,
    sanity_check_mm_encoder_outputs,
    scatter_mm_placeholders,
)

if TYPE_CHECKING:
    from vllm.model_executor.model_loader.tensorizer import TensorizerConfig
    from vllm.v1.core.sched.output import GrammarOutput, SchedulerOutput

logger = init_logger(__name__)

AttnMetadataDict: TypeAlias = dict[str, AttentionMetadata]
# list when ubatching is enabled
PerLayerAttnMetadata: TypeAlias = list[AttnMetadataDict] | AttnMetadataDict


# Wrapper for ModelRunnerOutput to support overlapped execution.
class AsyncGPUModelRunnerOutput(AsyncModelRunnerOutput):
    def __init__(
        self,
        model_runner_output: ModelRunnerOutput,
        sampled_token_ids: torch.Tensor,
        logprobs_tensors: torch.Tensor | None,
        invalid_req_indices: list[int],
        async_output_copy_stream: torch.cuda.Stream,
    ):
        self._model_runner_output = model_runner_output
        self._invalid_req_indices = invalid_req_indices

        # Event on the copy stream so we can synchronize the non-blocking copy.
        self.async_copy_ready_event = torch.cuda.Event()

        # Keep a reference to the device tensor to avoid it being
        # deallocated until we finish copying it to the host.
        self._sampled_token_ids = sampled_token_ids
        self._logprobs_tensors = logprobs_tensors

        # Initiate the copy on a separate stream, but do not synchronize it.
        default_stream = torch.cuda.current_stream()
        with torch.cuda.stream(async_output_copy_stream):
            async_output_copy_stream.wait_stream(default_stream)
            self.sampled_token_ids_cpu = self._sampled_token_ids.to(
                "cpu", non_blocking=True
            )
            self._logprobs_tensors_cpu = (
                self._logprobs_tensors.to_cpu_nonblocking()
                if self._logprobs_tensors
                else None
            )
            self.async_copy_ready_event.record()

    def get_output(self) -> ModelRunnerOutput:
        """Copy the device tensors to the host and return a ModelRunnerOutput.

        This function blocks until the copy is finished.
        """
        self.async_copy_ready_event.synchronize()

        # Release the device tensors once the copy has completed.
        del self._logprobs_tensors
        del self._sampled_token_ids

        valid_sampled_token_ids = self.sampled_token_ids_cpu.tolist()
        for i in self._invalid_req_indices:
            valid_sampled_token_ids[i].clear()

        output = self._model_runner_output
        output.sampled_token_ids = valid_sampled_token_ids
        if self._logprobs_tensors_cpu:
            # NOTE(nick): this will need to be updated to use cu_num_accepted_tokens
            # for async sched + spec decode + logprobs compatibility.
            output.logprobs = self._logprobs_tensors_cpu.tolists()
        return output


class ExecuteModelState(NamedTuple):
    """Ephemeral cached state transferred between execute_model() and
    sample_tokens(), after execute_model() returns None."""

    scheduler_output: "SchedulerOutput"
    logits: torch.Tensor
    spec_decode_metadata: SpecDecodeMetadata | None
    spec_decode_common_attn_metadata: CommonAttentionMetadata | None
    hidden_states: torch.Tensor
    sample_hidden_states: torch.Tensor
    aux_hidden_states: list[torch.Tensor] | None
    kv_connector_output: KVConnectorOutput | None


class GPUModelRunner(LoRAModelRunnerMixin, KVConnectorModelRunnerMixin):
    def __init__(
        self,
        vllm_config: VllmConfig,
        device: torch.device,
    ):
        self.vllm_config = vllm_config
        self.model_config = vllm_config.model_config
        self.cache_config = vllm_config.cache_config
        self.compilation_config = vllm_config.compilation_config
        self.lora_config = vllm_config.lora_config
        self.load_config = vllm_config.load_config
        self.parallel_config = vllm_config.parallel_config
        self.scheduler_config = vllm_config.scheduler_config
        self.speculative_config = vllm_config.speculative_config
        self.observability_config = vllm_config.observability_config

        from vllm.model_executor.models.utils import set_cpu_offload_max_bytes

        set_cpu_offload_max_bytes(int(self.cache_config.cpu_offload_gb * 1024**3))

        model_config = self.model_config
        cache_config = self.cache_config
        scheduler_config = self.scheduler_config
        parallel_config = self.parallel_config
        self.device = device
        self.pin_memory = is_pin_memory_available()
        self.dtype = self.model_config.dtype
        self.kv_cache_dtype = kv_cache_dtype_str_to_dtype(
            cache_config.cache_dtype, self.model_config
        )

        self.is_pooling_model = model_config.runner_type == "pooling"
        self.enable_prompt_embeds = model_config.enable_prompt_embeds
        self.is_multimodal_raw_input_only_model = (
            model_config.is_multimodal_raw_input_only_model
        )
        # This will be overridden in load_model()
        self.is_multimodal_pruning_enabled = False
        self.max_model_len = model_config.max_model_len
        self.dcp_world_size = self.parallel_config.decode_context_parallel_size
<<<<<<< HEAD
        # Use the larger of max_num_batched_tokens and prefill_max_num_batched_tokens
        # for memory profiling to ensure we allocate enough memory
        self.max_num_tokens = max(
            scheduler_config.max_num_batched_tokens,
            scheduler_config.prefill_max_num_batched_tokens,
        )
=======
        self.dcp_rank = 0 if self.dcp_world_size <= 1 else get_dcp_group().rank_in_group
        self.max_num_tokens = scheduler_config.max_num_batched_tokens
>>>>>>> 6f7de33b
        self.max_num_reqs = scheduler_config.max_num_seqs

        # Broadcast PP output for external_launcher (torchrun)
        # to make sure we are synced across pp ranks
        # TODO: Support overlapping mirco-batches
        # https://github.com/vllm-project/vllm/issues/18019
        self.broadcast_pp_output = (
            self.parallel_config.distributed_executor_backend == "external_launcher"
            and len(get_pp_group().ranks) > 0
        )

        # Model-related.
        self.num_query_heads = model_config.get_num_attention_heads(parallel_config)
        self.hidden_size = model_config.get_hidden_size()
        self.attention_chunk_size = model_config.attention_chunk_size
        # Only relevant for models using ALiBi (e.g, MPT)
        self.use_alibi = model_config.uses_alibi

        self.cascade_attn_enabled = not self.model_config.disable_cascade_attn

        # Multi-modal data support
        self.mm_registry = MULTIMODAL_REGISTRY
        self.uses_mrope = model_config.uses_mrope
        self.supports_mm_inputs = self.mm_registry.supports_multimodal_inputs(
            model_config
        )

        if self.model_config.is_encoder_decoder:
            # Maximum length of the encoder input, only for encoder-decoder
            # models.
            self.max_encoder_len = scheduler_config.max_num_encoder_input_tokens
        else:
            self.max_encoder_len = 0

        # Sampler
        self.sampler = Sampler(logprobs_mode=self.model_config.logprobs_mode)

        self.eplb_state: EplbState | None = None
        """
        State of the expert parallelism load balancer.

        Will be lazily initialized when the model is loaded.
        """

        # Lazy initializations
        # self.model: nn.Module  # Set after load_model
        # Initialize in initialize_kv_cache
        self.kv_caches: list[torch.Tensor] = []
        # indexes: [kv_cache_group_id][attn_group]
        self.attn_groups: list[list[AttentionGroup]] = []
        # self.kv_cache_config: KVCacheConfig

        # mm_hash ->  encoder_output
        self.encoder_cache: dict[str, torch.Tensor] = {}

        self.use_aux_hidden_state_outputs = False
        # Set up speculative decoding.
        # NOTE(Jiayi): currently we put the entire draft model on
        # the last PP rank. This is not ideal if there are many
        # layers in the draft model.
        if self.speculative_config and get_pp_group().is_last_rank:
            self.drafter: (
                NgramProposer | SuffixDecodingProposer | EagleProposer | MedusaProposer
            )
            if self.speculative_config.method == "ngram":
                self.drafter = NgramProposer(self.vllm_config)
            elif self.speculative_config.method == "suffix":
                self.drafter = SuffixDecodingProposer(self.vllm_config)
            elif self.speculative_config.use_eagle():
                self.drafter = EagleProposer(self.vllm_config, self.device, self)
                if self.speculative_config.method == "eagle3":
                    self.use_aux_hidden_state_outputs = True
            elif self.speculative_config.method == "medusa":
                self.drafter = MedusaProposer(
                    vllm_config=self.vllm_config, device=self.device
                )
            else:
                raise ValueError(
                    "Unknown speculative decoding method: "
                    f"{self.speculative_config.method}"
                )
            self.rejection_sampler = RejectionSampler(self.sampler)

        # Request states.
        self.requests: dict[str, CachedRequestState] = {}
        self.comm_stream = torch.cuda.Stream()

        # Input Batch
        # NOTE(Chen): Ideally, we should initialize the input batch inside
        # `initialize_kv_cache` based on the kv cache config. However, as in
        # https://github.com/vllm-project/vllm/pull/18298, due to some unknown
        # reasons, we have to initialize the input batch before `load_model`,
        # quantization + weight offloading will fail otherwise. As a temporary
        # solution, we initialize the input batch here, and re-initialize it
        # in `initialize_kv_cache` if the block_sizes here is different from
        # the block_sizes in the kv cache config.
        custom_logitsprocs = model_config.logits_processors
        self.input_batch = InputBatch(
            max_num_reqs=self.max_num_reqs,
            # We need to use the encoder length for encoder-decoer
            # because of KV cache for cross-attention.
            max_model_len=max(self.max_model_len, self.max_encoder_len),
            max_num_batched_tokens=self.max_num_tokens,
            device=self.device,
            pin_memory=self.pin_memory,
            vocab_size=self.model_config.get_vocab_size(),
            block_sizes=[self.cache_config.block_size],
            kernel_block_sizes=[self.cache_config.block_size],
            is_spec_decode=bool(self.vllm_config.speculative_config),
            logitsprocs=build_logitsprocs(
                self.vllm_config,
                self.device,
                self.pin_memory,
                self.is_pooling_model,
                custom_logitsprocs,
            ),
            # We currently don't know whether a particular custom logits processor
            # uses output token ids so we set this conservatively.
            logitsprocs_need_output_token_ids=bool(custom_logitsprocs),
            is_pooling_model=self.is_pooling_model,
            dcp_kv_cache_interleave_size=self.parallel_config.dcp_kv_cache_interleave_size,
        )

        self.use_async_scheduling = self.scheduler_config.async_scheduling
        # Separate cuda stream for overlapping transfer of sampled token ids from
        # GPU to CPU when async scheduling is enabled.
        self.async_output_copy_stream: torch.cuda.Stream | None = None
        # cuda event to synchronize use of reused CPU tensors between steps
        # when async scheduling is enabled.
        self.prepare_inputs_event: torch.cuda.Event | None = None
        if self.use_async_scheduling:
            self.async_output_copy_stream = torch.cuda.Stream()
            self.prepare_inputs_event = torch.cuda.Event()

        # self.cudagraph_batch_sizes sorts in ascending order.
        if (
            self.compilation_config.cudagraph_capture_sizes
            and self.compilation_config.cudagraph_mode != CUDAGraphMode.NONE
        ):
            self.cudagraph_batch_sizes = sorted(
                self.compilation_config.cudagraph_capture_sizes
            )

        # Cache the device properties.
        self._init_device_properties()

        # Persistent buffers for CUDA graphs.
        self.input_ids = self._make_buffer(self.max_num_tokens, dtype=torch.int32)
        self.positions = self._make_buffer(self.max_num_tokens, dtype=torch.int64)
        self.query_start_loc = self._make_buffer(
            self.max_num_reqs + 1, dtype=torch.int32
        )
        self.seq_lens = self._make_buffer(self.max_num_reqs, dtype=torch.int32)
        if self.dcp_world_size > 1:
            self.dcp_local_seq_lens = self._make_buffer(
                self.max_num_reqs, dtype=torch.int32
            )
        # Because inputs_embeds may be bfloat16 and we don't need a numpy
        # version of this tensor, avoid a RuntimeError by not creating a
        # numpy buffer.
        self.inputs_embeds = self._make_buffer(
            self.max_num_tokens, self.hidden_size, dtype=self.dtype, numpy=False
        )
        self.is_token_ids = self._make_buffer(self.max_num_tokens, dtype=torch.bool)
        self.discard_request_indices = self._make_buffer(
            self.max_num_reqs, dtype=torch.int64
        )
        self.num_discarded_requests = 0

        self.num_decode_draft_tokens = self._make_buffer(
            self.max_num_reqs, dtype=torch.int32
        )
        self.num_accepted_tokens = self._make_buffer(
            self.max_num_reqs, dtype=torch.int64
        )

        # Only relevant for multimodal models
        if self.supports_mm_inputs:
            self.is_mm_embed = self._make_buffer(self.max_num_tokens, dtype=torch.bool)

        # Only relevant for models using M-RoPE (e.g, Qwen2-VL)
        if self.uses_mrope:
            # NOTE: `mrope_positions` is implemented with one additional dummy
            # position on purpose to make it non-contiguous so that it can work
            # with torch compile.
            # See detailed explanation in https://github.com/vllm-project/vllm/pull/12128#discussion_r1926431923

            # NOTE: When M-RoPE is enabled, position ids are 3D regardless of
            # the modality of inputs. For text-only inputs, each dimension has
            # identical position IDs, making M-RoPE functionally equivalent to
            # 1D-RoPE.
            # See page 5 of https://arxiv.org/abs/2409.12191
            self.mrope_positions = self._make_buffer(
                (3, self.max_num_tokens + 1), dtype=torch.int64
            )

        # None in the first PP rank. The rest are set after load_model.
        self.intermediate_tensors: IntermediateTensors | None = None

        # OPTIMIZATION: Cache the tensors rather than creating them every step.
        # Keep in int64 to avoid overflow with long context
        self.arange_np = np.arange(
            max(self.max_num_reqs + 1, self.max_model_len, self.max_num_tokens),
            dtype=np.int64,
        )

        # Layer pairings for cross-layer KV sharing.
        # If an Attention layer `layer_name` is in the keys of this dict, it
        # means this layer will perform attention using the keys and values
        # from the KV cache of `shared_kv_cache_layers[layer_name]`.
        self.shared_kv_cache_layers: dict[str, str] = {}
        self.kv_sharing_fast_prefill_eligible_layers: set[str] = set()

        self.kv_sharing_fast_prefill_logits_indices = None
        if self.cache_config.kv_sharing_fast_prefill:
            self.kv_sharing_fast_prefill_logits_indices = torch.zeros(
                self.max_num_tokens, dtype=torch.int32, device=self.device
            )

        self.uniform_decode_query_len = (
            1
            if not self.speculative_config
            else 1 + self.speculative_config.num_speculative_tokens
        )

        # Cudagraph dispatcher for runtime cudagraph dispatching.
        self.cudagraph_dispatcher = CudagraphDispatcher(self.vllm_config)

        self.mm_budget = (
            MultiModalBudget(
                self.model_config,
                self.scheduler_config,
                self.mm_registry,
            )
            if self.supports_mm_inputs
            else None
        )

        self.reorder_batch_threshold: int | None = None

        # Attention layers that are only in the KVCacheConfig of the runner
        # (e.g., KV sharing, encoder-only attention), but not in the
        # KVCacheConfig of the scheduler.
        self.runner_only_attn_layers: set[str] = set()

        # Cached outputs.
        self._draft_token_ids: list[list[int]] | torch.Tensor | None = None
        self.transfer_event = torch.cuda.Event()
        self.sampled_token_ids_pinned_cpu = torch.empty(
            (self.max_num_reqs, 1),
            dtype=torch.int64,
            device="cpu",
            pin_memory=self.pin_memory,
        )

        # Ephemeral state transferred between execute_model() and sample_tokens().
        self.execute_model_state: ExecuteModelState | None = None

    def reset_mm_cache(self) -> None:
        if self.mm_budget:
            self.mm_budget.reset_cache()

    def _get_positions(self, num_tokens: Any):
        if isinstance(num_tokens, int):
            if self.uses_mrope:
                return self.mrope_positions.gpu[:, :num_tokens]
            return self.positions.gpu[:num_tokens]
        else:
            if self.uses_mrope:
                return self.mrope_positions.gpu[:, num_tokens]
            return self.positions.gpu[num_tokens]

    def _make_buffer(
        self, *size: int | torch.SymInt, dtype: torch.dtype, numpy: bool = True
    ) -> CpuGpuBuffer:
        return CpuGpuBuffer(
            *size,
            dtype=dtype,
            device=self.device,
            pin_memory=self.pin_memory,
            with_numpy=numpy,
        )

    def _init_model_kwargs(self, num_tokens: int):
        model_kwargs = dict[str, Any]()

        if not self.is_pooling_model:
            return model_kwargs

        num_reqs = self.input_batch.num_reqs
        pooling_params = self.input_batch.get_pooling_params()

        token_type_id_requests = dict[int, Any]()
        for i, param in enumerate(pooling_params):
            if (
                param.extra_kwargs is not None
                and (token_types := param.extra_kwargs.get("compressed_token_type_ids"))
                is not None
            ):
                token_type_id_requests[i] = token_types

        if len(token_type_id_requests) == 0:
            return model_kwargs

        seq_lens = self.seq_lens.gpu[:num_reqs]
        token_type_ids = []

        for i in range(num_reqs):
            pos = token_type_id_requests.get(i, seq_lens[i])
            ids = (torch.arange(seq_lens[i]) >= pos).int()
            token_type_ids.append(ids)

        model_kwargs["token_type_ids"] = torch.concat(token_type_ids).to(
            device=self.device
        )
        return model_kwargs

    def _may_reorder_batch(self, scheduler_output: "SchedulerOutput") -> None:
        """
        Update the order of requests in the batch based on the attention
        backend's needs. For example, some attention backends (namely MLA) may
        want to separate requests based on if the attention computation will be
        compute-bound or memory-bound.

        Args:
            scheduler_output: The scheduler output.
        """
        # Attention free models have zero kv_cache_goups, however models
        # like Mamba are also attention free but use the kv_cache for
        # keeping its internal state. This is why we check the number
        # of kv_cache groups instead of solely checking
        # for self.model_config.is_attention_free.
        if len(self.kv_cache_config.kv_cache_groups) == 0:
            return

        if self.reorder_batch_threshold is not None:
            # NOTE(lucas): currently no backend supports the custom masking
            #  required for DCP with q_len > 1, so we assert here. Remove this
            #  assert once the custom mask is support is added to FA3.
            if (
                self.dcp_world_size > 1
                and envs.VLLM_ATTENTION_BACKEND != "FLASH_ATTN_MLA"
            ):
                assert self.reorder_batch_threshold == 1, (
                    "DCP not support reorder_batch_threshold > 1 now."
                )
            reorder_batch_to_split_decodes_and_prefills(
                self.input_batch,
                scheduler_output,
                decode_threshold=self.reorder_batch_threshold,
            )

    # Note: used for model runner override.
    def _init_device_properties(self) -> None:
        """Initialize attributes from torch.cuda.get_device_properties"""
        self.device_properties = torch.cuda.get_device_properties(self.device)
        self.num_sms = self.device_properties.multi_processor_count

    # Note: used for model runner override.
    def _sync_device(self) -> None:
        torch.cuda.synchronize()

    def _update_states(self, scheduler_output: "SchedulerOutput") -> None:
        """Update the cached states and the persistent batch with the scheduler
        output.

        The updated states are used by the `_prepare_inputs` function to create
        the input GPU tensors for the model.

        The SamplingMetadata is updated and copied to the GPU if there is a
        new/resumed/paused/finished request in the batch.
        """
        # Remove finished requests from the cached states.
        for req_id in scheduler_output.finished_req_ids:
            self.requests.pop(req_id, None)
        # Remove the finished requests from the persistent batch.
        # NOTE(woosuk): There could be an edge case where finished_req_ids and
        # scheduled_req_ids overlap. This happens when a request is aborted and
        # then resubmitted with the same ID. In this case, we treat them as two
        # distinct requests - clearing the cached states for the first request
        # and handling the second as a new request.
        for req_id in scheduler_output.finished_req_ids:
            self.input_batch.remove_request(req_id)

        # Free the cached encoder outputs.
        for mm_hash in scheduler_output.free_encoder_mm_hashes:
            self.encoder_cache.pop(mm_hash, None)

        # Remove the unscheduled requests from the persistent batch.
        # NOTE(woosuk): The unscheduled requests are either preempted requests
        # or running requests that are not scheduled in this step. We remove
        # them from the persistent batch but keep their cached states since
        # they will be scheduled again sometime in the future.
        scheduled_req_ids = scheduler_output.num_scheduled_tokens.keys()
        cached_req_ids = self.input_batch.req_id_to_index.keys()
        unscheduled_req_ids = cached_req_ids - scheduled_req_ids
        # NOTE(woosuk): The persistent batch optimization assumes that
        # consecutive batches contain mostly the same requests. If batches
        # have low request overlap (e.g., alternating between two distinct
        # sets of requests), this optimization becomes very inefficient.
        for req_id in unscheduled_req_ids:
            self.input_batch.remove_request(req_id)

        reqs_to_add: list[CachedRequestState] = []
        # Add new requests to the cached states.
        for new_req_data in scheduler_output.scheduled_new_reqs:
            req_id = new_req_data.req_id
            sampling_params = new_req_data.sampling_params
            pooling_params = new_req_data.pooling_params

            if (
                sampling_params
                and sampling_params.sampling_type == SamplingType.RANDOM_SEED
            ):
                generator = torch.Generator(device=self.device)
                generator.manual_seed(sampling_params.seed)
            else:
                generator = None

            if self.is_pooling_model:
                assert pooling_params is not None
                task = pooling_params.task
                assert task is not None, "You did not set `task` in the API"

                model = cast(VllmModelForPooling, self.get_model())
                to_update = model.pooler.get_pooling_updates(task)
                to_update.apply(pooling_params)

            req_state = CachedRequestState(
                req_id=req_id,
                prompt_token_ids=new_req_data.prompt_token_ids,
                prompt_embeds=new_req_data.prompt_embeds,
                mm_features=new_req_data.mm_features,
                sampling_params=sampling_params,
                pooling_params=pooling_params,
                generator=generator,
                block_ids=new_req_data.block_ids,
                num_computed_tokens=new_req_data.num_computed_tokens,
                output_token_ids=[],
                lora_request=new_req_data.lora_request,
            )
            self.requests[req_id] = req_state

            # Only relevant for models using M-RoPE (e.g, Qwen2-VL)
            if self.uses_mrope:
                self._init_mrope_positions(req_state)

            reqs_to_add.append(req_state)

        # Update the states of the running/resumed requests.
        is_last_rank = get_pp_group().is_last_rank
        req_data = scheduler_output.scheduled_cached_reqs
        for i, req_id in enumerate(req_data.req_ids):
            req_state = self.requests[req_id]
            num_computed_tokens = req_data.num_computed_tokens[i]
            new_block_ids = req_data.new_block_ids[i]
            resumed_from_preemption = req_id in req_data.resumed_req_ids
            num_output_tokens = req_data.num_output_tokens[i]

            # Update the cached states.

            req_state.num_computed_tokens = num_computed_tokens
            req_index = self.input_batch.req_id_to_index.get(req_id)

            if not is_last_rank:
                # When using PP, the scheduler sends the sampled tokens back,
                # because there's no direct communication between the first-
                # stage worker and the last-stage worker.
                new_token_ids = req_data.new_token_ids[i]
                # Add the sampled token(s) from the previous step (if any).
                # This doesn't include "unverified" tokens like spec tokens.
                num_new_tokens = (
                    num_computed_tokens + len(new_token_ids) - req_state.num_tokens
                )
                if num_new_tokens == 1:
                    # Avoid slicing list in most common case.
                    req_state.output_token_ids.append(new_token_ids[-1])
                elif num_new_tokens > 0:
                    req_state.output_token_ids.extend(new_token_ids[-num_new_tokens:])
            elif num_output_tokens < len(req_state.output_token_ids):
                # Some output tokens were discarded due to a sync-KV-load
                # failure. Align the cached state.
                del req_state.output_token_ids[num_output_tokens:]
                if req_index is not None:
                    end_idx = (
                        self.input_batch.num_prompt_tokens[req_index]
                        + num_output_tokens
                    )
                    self.input_batch.num_tokens[req_index] = end_idx
                    self.input_batch.num_tokens_no_spec[req_index] = end_idx

            # Update the block IDs.
            if not resumed_from_preemption:
                if new_block_ids is not None:
                    # Append the new blocks to the existing block IDs.
                    for block_ids, new_ids in zip(req_state.block_ids, new_block_ids):
                        block_ids.extend(new_ids)
            else:
                assert req_index is None
                assert new_block_ids is not None
                # The request is resumed from preemption.
                # Replace the existing block IDs with the new ones.
                req_state.block_ids = new_block_ids

            if req_index is None:
                # The request is not in the persistent batch.
                # The request was either preempted and resumed later, or was not
                # scheduled in the previous step and needs to be added again.

                if self.use_async_scheduling and num_output_tokens > 0:
                    # We must recover the output token ids for resumed requests in the
                    # async scheduling case, so that correct input_ids are obtained.
                    resumed_token_ids = req_data.all_token_ids[req_id]
                    req_state.output_token_ids = resumed_token_ids[-num_output_tokens:]

                reqs_to_add.append(req_state)
                continue

            # Update the persistent batch.
            self.input_batch.num_computed_tokens_cpu[req_index] = num_computed_tokens
            if new_block_ids is not None:
                self.input_batch.block_table.append_row(new_block_ids, req_index)

            # For the last rank, we don't need to update the token_ids_cpu
            # because the sampled tokens are already cached.
            if not is_last_rank:
                # Add new_token_ids to token_ids_cpu.
                start_token_index = num_computed_tokens
                end_token_index = num_computed_tokens + len(new_token_ids)
                self.input_batch.token_ids_cpu[
                    req_index, start_token_index:end_token_index
                ] = new_token_ids
                self.input_batch.num_tokens_no_spec[req_index] = end_token_index
                self.input_batch.num_tokens[req_index] = end_token_index

            # Add spec_token_ids to token_ids_cpu.
            spec_token_ids = scheduler_output.scheduled_spec_decode_tokens.get(
                req_id, []
            )
            if spec_token_ids:
                num_spec_tokens = len(spec_token_ids)
                start_index = self.input_batch.num_tokens_no_spec[req_index]
                end_token_index = start_index + num_spec_tokens
                self.input_batch.token_ids_cpu[
                    req_index, start_index:end_token_index
                ] = spec_token_ids
                # NOTE(woosuk): `num_tokens` here may include spec tokens.
                self.input_batch.num_tokens[req_index] += num_spec_tokens

            # When speculative decoding is used with structured output,
            # the scheduler can drop draft tokens that do not
            # conform to the schema. This can result in
            # scheduler_output.scheduled_spec_decode_tokens being empty,
            # even when speculative decoding is enabled.
            self.input_batch.spec_token_ids[req_index] = spec_token_ids

        # Add the new or resumed requests to the persistent batch.
        # The smaller empty indices are filled first.
        for request in reqs_to_add:
            self.input_batch.add_request(request)

        # Condense the batched states if there are gaps left by removed requests
        self.input_batch.condense()
        # Allow attention backend to reorder the batch, potentially
        self._may_reorder_batch(scheduler_output)
        # Refresh batch metadata with any pending updates.
        self.input_batch.refresh_metadata()

    def _update_states_after_model_execute(
        self, output_token_ids: torch.Tensor
    ) -> None:
        """Update the cached states after model execution.

        This is used for MTP/EAGLE for hybrid models, as in linear attention,
        only the last token's state is kept. In MTP/EAGLE, for draft tokens
        the state are kept util we decide how many tokens are accepted for
        each sequence, and a shifting is done during the next iteration
        based on the number of accepted tokens.
        """
        if not self.model_config.is_hybrid or not self.speculative_config:
            return

        # Find the number of accepted tokens for each sequence.
        num_accepted_tokens = (
            (
                torch.cat(
                    [
                        output_token_ids,
                        torch.full(
                            (output_token_ids.size(0), 1),
                            -1,
                            device=output_token_ids.device,
                        ),
                    ],
                    dim=1,
                )
                == -1
            )
            .int()
            .argmax(-1)
            .cpu()
            .numpy()
        )
        for i, num_tokens in enumerate(num_accepted_tokens):
            self.input_batch.num_accepted_tokens_cpu[i] = num_tokens

    def _init_mrope_positions(self, req_state: CachedRequestState):
        image_grid_thw = []
        video_grid_thw = []
        second_per_grid_ts = []
        audio_feature_lengths = []
        use_audio_in_video = False
        for mm_feature in req_state.mm_features:
            mm_item = mm_feature.data
            if mm_item is None:
                continue
            mm_input = mm_item.get_data()
            if (t := mm_input.get("image_grid_thw")) is not None:
                image_grid_thw.append(t.tolist())
            if (t := mm_input.get("video_grid_thw")) is not None:
                video_grid_thw.append(t.tolist())
            if (t := mm_input.get("second_per_grid_ts")) is not None:
                second_per_grid_ts.append(t)
            if (t := mm_input.get("audio_feature_lengths")) is not None:
                audio_feature_lengths.append(t)
            if mm_input.get("use_audio_in_video") is True:
                use_audio_in_video = True

        assert supports_mrope(self.get_model()), "M-RoPE support is not implemented."

        req_state.mrope_positions, req_state.mrope_position_delta = (
            self.model.get_mrope_input_positions(
                req_state.prompt_token_ids,
                hf_config=self.model_config.hf_config,
                image_grid_thw=image_grid_thw,
                video_grid_thw=video_grid_thw,
                second_per_grid_ts=second_per_grid_ts,
                audio_feature_lengths=audio_feature_lengths,
                use_audio_in_video=use_audio_in_video,
            )
        )

    def _extract_mm_kwargs(
        self,
        scheduler_output: "SchedulerOutput",
    ) -> BatchedTensorInputs:
        if not scheduler_output or not self.is_multimodal_raw_input_only_model:
            return {}

        mm_kwargs = list[MultiModalKwargsItem]()
        for req in scheduler_output.scheduled_new_reqs:
            for feature in req.mm_features:
                if feature.data is not None:
                    mm_kwargs.append(feature.data)

        # Input all modalities at once
        model = cast(SupportsMultiModal, self.model)
        mm_kwargs_combined: BatchedTensorInputs = {}
        for _, _, mm_kwargs_group in group_mm_kwargs_by_modality(
            mm_kwargs,
            device=self.device,
            pin_memory=self.pin_memory,
            merge_by_field_config=model.merge_by_field_config,
            multimodal_cpu_fields=model.multimodal_cpu_fields,
        ):
            mm_kwargs_combined.update(mm_kwargs_group)

        return mm_kwargs_combined

    def _dummy_mm_kwargs(self, num_seqs: int) -> BatchedTensorInputs:
        if not self.is_multimodal_raw_input_only_model:
            return {}

        mm_budget = self.mm_budget
        assert mm_budget is not None

        dummy_modality = mm_budget.get_modality_with_max_tokens()
        return self._get_mm_dummy_batch(dummy_modality, num_seqs)

    def _get_cumsum_and_arange(
        self,
        num_tokens: np.ndarray,
        cumsum_dtype: np.dtype | None = None,
    ) -> tuple[np.ndarray, np.ndarray]:
        """Get the cumulative sum and batched arange of the given array.
        # E.g., [2, 5, 3] -> ([2, 7, 10], [0, 1, 0, 1, 2, 3, 4, 0, 1, 2])
        # Equivalent to but faster than:
        # np.concatenate([np.arange(n) for n in num_tokens])
        """
        # Step 1. [2, 5, 3] -> [2, 7, 10]
        cu_num_tokens = np.cumsum(num_tokens, dtype=cumsum_dtype)
        total_num_tokens = cu_num_tokens[-1]
        # Step 2. [2, 7, 10] -> [0, 0, 2, 2, 2, 2, 2, 7, 7, 7]
        cumsums_offsets = np.repeat(cu_num_tokens - num_tokens, num_tokens)
        # Step 3. [0, 1, 0, 1, 2, 3, 4, 0, 1, 2]
        arange = self.arange_np[:total_num_tokens] - cumsums_offsets

        return cu_num_tokens, arange

    def _prepare_input_ids(
        self, total_num_scheduled_tokens: int, cu_num_tokens: np.ndarray
    ) -> None:
        """Prepare the input IDs for the current batch.

        Carefully handles the `prev_sampled_token_ids` which can be cached
        from the previous engine iteration, in which case those tokens on the
        GPU need to be copied into the corresponding slots into input_ids."""

        if self.input_batch.prev_sampled_token_ids is None:
            # Normal scheduling case
            self.input_ids.copy_to_gpu(total_num_scheduled_tokens)
            if self.enable_prompt_embeds:
                self.inputs_embeds.copy_to_gpu(total_num_scheduled_tokens)
                self.is_token_ids.copy_to_gpu(total_num_scheduled_tokens)
            return

        # Async scheduling case, where some decode requests from the previous
        # iteration won't have entries in input_ids_cpu and need to be copied
        # on the GPU from prev_sampled_token_ids.
        prev_req_id_to_index = self.input_batch.prev_req_id_to_index
        assert prev_req_id_to_index is not None
        flattened_indices = []
        prev_common_req_indices = []
        indices_match = True
        max_flattened_index = -1
        for req_id, cur_index in self.input_batch.req_id_to_index.items():
            if (prev_index := prev_req_id_to_index.get(req_id)) is not None:
                prev_common_req_indices.append(prev_index)
                # We need to compute the flattened input_ids index of the
                # last token in each common request.
                flattened_index = cu_num_tokens[cur_index].item() - 1
                flattened_indices.append(flattened_index)
                indices_match &= prev_index == flattened_index
                max_flattened_index = max(max_flattened_index, flattened_index)
        num_commmon_tokens = len(flattened_indices)
        if num_commmon_tokens < total_num_scheduled_tokens:
            # If not all requests are decodes from the last iteration,
            # We need to copy the input_ids_cpu to the GPU first.
            self.input_ids.copy_to_gpu(total_num_scheduled_tokens)
            if self.enable_prompt_embeds:
                self.inputs_embeds.copy_to_gpu(total_num_scheduled_tokens)
                self.is_token_ids.copy_to_gpu(total_num_scheduled_tokens)
        if num_commmon_tokens == 0:
            # No requests in common with the previous iteration
            # So input_ids.cpu will have all the input ids.
            return
        if indices_match and max_flattened_index == (num_commmon_tokens - 1):
            # Common-case optimization: the batch is unchanged
            # and no reordering happened.
            # The indices are both the same permutation of 0..N-1 so
            # we can copy directly using a single slice.
            self.input_ids.gpu[:num_commmon_tokens].copy_(
                self.input_batch.prev_sampled_token_ids[:num_commmon_tokens, 0],
                non_blocking=True,
            )
            if self.enable_prompt_embeds:
                self.is_token_ids.gpu[:num_commmon_tokens] = True
            return
        # Upload the index tensors asynchronously so the scatter can be non-blocking.
        input_ids_index_tensor = torch.tensor(
            flattened_indices, dtype=torch.int64, pin_memory=self.pin_memory
        ).to(self.device, non_blocking=True)
        prev_common_req_indices_tensor = torch.tensor(
            prev_common_req_indices, dtype=torch.int64, pin_memory=self.pin_memory
        ).to(self.device, non_blocking=True)
        self.input_ids.gpu.scatter_(
            dim=0,
            index=input_ids_index_tensor,
            src=self.input_batch.prev_sampled_token_ids[
                prev_common_req_indices_tensor, 0
            ],
        )

    def _get_encoder_seq_lens(
        self,
        scheduled_encoder_inputs: dict[str, list[int]],
        kv_cache_spec: KVCacheSpec,
        num_reqs: int,
    ) -> np.ndarray | None:
        if not isinstance(kv_cache_spec, CrossAttentionSpec):
            return None

        # Build encoder_seq_lens array mapping request indices to
        # encoder lengths for inputs scheduled in this batch
        encoder_seq_lens = np.zeros(num_reqs, dtype=np.int32)
        for req_id in scheduled_encoder_inputs:
            req_index = self.input_batch.req_id_to_index[req_id]
            encoder_seq_lens[req_index] = self.max_encoder_len

        return encoder_seq_lens

    def _prepare_inputs(
        self,
        scheduler_output: "SchedulerOutput",
        num_scheduled_tokens: np.ndarray,
        max_num_scheduled_tokens: int,
    ) -> tuple[
        torch.Tensor,
        SpecDecodeMetadata | None,
        UBatchSlices | None,
        torch.Tensor | None,
    ]:
        """
        :return: tuple[
            logits_indices, spec_decode_metadata,
            ubatch_slices, num_tokens_across_dp,
        ]
        """
        total_num_scheduled_tokens = scheduler_output.total_num_scheduled_tokens
        assert total_num_scheduled_tokens > 0
        num_reqs = self.input_batch.num_reqs
        assert num_reqs > 0

        # OPTIMIZATION: Start copying the block table first.
        # This way, we can overlap the copy with the following CPU operations.
        self.input_batch.block_table.commit_block_table(num_reqs)

        # Get request indices.
        # E.g., [2, 5, 3] -> [0, 0, 1, 1, 1, 1, 1, 2, 2, 2]
        req_indices = np.repeat(self.arange_np[:num_reqs], num_scheduled_tokens)

        # cu_num_tokens: [2, 5, 3] -> [2, 7, 10]
        # arange: [0, 1, 0, 1, 2, 3, 4, 0, 1, 2]
        cu_num_tokens, arange = self._get_cumsum_and_arange(num_scheduled_tokens)

        # Get positions.
        positions_np = self.positions.np[:total_num_scheduled_tokens]
        np.add(
            self.input_batch.num_computed_tokens_cpu[req_indices],
            arange,
            out=positions_np,
        )

        # Calculate M-RoPE positions.
        # Only relevant for models using M-RoPE (e.g, Qwen2-VL)
        if self.uses_mrope:
            self._calc_mrope_positions(scheduler_output)

        # Get token indices.
        # E.g., [0, 1, 0, 1, 2, 3, 4, 0, 1, 2]
        # -> [0, 1, M, M + 1, M + 2, M + 3, M + 4, 2 * M, 2 * M + 1, 2 * M + 2]
        # where M is the max_model_len.
        token_indices = (
            positions_np + req_indices * self.input_batch.token_ids_cpu.shape[1]
        )
        token_indices_tensor = torch.from_numpy(token_indices)

        # NOTE(woosuk): We use torch.index_select instead of np.take here
        # because torch.index_select is much faster than np.take for large
        # tensors.
        torch.index_select(
            self.input_batch.token_ids_cpu_tensor.flatten(),
            0,
            token_indices_tensor,
            out=self.input_ids.cpu[:total_num_scheduled_tokens],
        )
        if self.enable_prompt_embeds:
            is_token_ids = self.input_batch.is_token_ids_tensor.flatten()
            torch.index_select(
                is_token_ids,
                0,
                token_indices_tensor,
                out=self.is_token_ids.cpu[:total_num_scheduled_tokens],
            )

        # Because we did not pre-allocate a massive prompt_embeds CPU tensor on
        # the InputBatch, we need to fill in the prompt embeds into the expected
        # spots in the GpuModelRunner's pre-allocated prompt_embeds tensor.
        if self.input_batch.req_prompt_embeds:
            output_idx = 0
            for req_idx in range(num_reqs):
                num_sched = num_scheduled_tokens[req_idx]

                # Skip if this request doesn't have embeddings
                if req_idx not in self.input_batch.req_prompt_embeds:
                    output_idx += num_sched
                    continue

                # Skip if no tokens scheduled
                if num_sched <= 0:
                    output_idx += num_sched
                    continue

                req_embeds = self.input_batch.req_prompt_embeds[req_idx]
                start_pos = self.input_batch.num_computed_tokens_cpu[req_idx]

                # Skip if trying to read beyond available embeddings
                if start_pos >= req_embeds.shape[0]:
                    output_idx += num_sched
                    continue

                # Copy available embeddings
                end_pos = start_pos + num_sched
                actual_end = min(end_pos, req_embeds.shape[0])
                actual_num_sched = actual_end - start_pos

                if actual_num_sched > 0:
                    self.inputs_embeds.cpu[
                        output_idx : output_idx + actual_num_sched
                    ].copy_(req_embeds[start_pos:actual_end])

                output_idx += num_sched

        self.input_batch.block_table.compute_slot_mapping(req_indices, positions_np)
        self.input_batch.block_table.commit_slot_mapping(total_num_scheduled_tokens)

        # Prepare the attention metadata.
        self.query_start_loc.np[0] = 0
        self.query_start_loc.np[1 : num_reqs + 1] = cu_num_tokens
        # Note: pad query_start_loc to be non-decreasing, as kernels
        # like FlashAttention requires that
        self.query_start_loc.np[num_reqs + 1 :].fill(cu_num_tokens[-1])
        self.query_start_loc.copy_to_gpu()
        query_start_loc = self.query_start_loc.gpu[: num_reqs + 1]

        num_tokens_unpadded = scheduler_output.total_num_scheduled_tokens
        num_tokens_padded = self._get_num_input_tokens(num_tokens_unpadded)
        uniform_decode = (
            max_num_scheduled_tokens == self.uniform_decode_query_len
        ) and (total_num_scheduled_tokens == num_reqs * max_num_scheduled_tokens)

        # Disable DP padding when running eager to avoid excessive padding when
        # running prefills. This lets us set enforce_eager on the prefiller in
        # a P/D setup and still use CUDA graphs (enabled by this padding) on the
        # decoder.
        allow_dp_padding = self.compilation_config.cudagraph_mode != CUDAGraphMode.NONE

        ubatch_slices, num_tokens_across_dp = coordinate_batch_across_dp(
            num_tokens_unpadded=num_tokens_unpadded,
            parallel_config=self.parallel_config,
            allow_microbatching=True,
            allow_dp_padding=allow_dp_padding,
            num_tokens_padded=num_tokens_padded,
            uniform_decode=uniform_decode,
            num_scheduled_tokens_per_request=num_scheduled_tokens,
        )

        self.seq_lens.np[:num_reqs] = (
            self.input_batch.num_computed_tokens_cpu[:num_reqs] + num_scheduled_tokens
        )
        # Fill unused with 0 for full cuda graph mode.
        self.seq_lens.np[num_reqs:].fill(0)
        self.seq_lens.copy_to_gpu()

        num_tokens = [self.requests[r].num_tokens for r in self.input_batch.req_ids]
        num_tokens_np = np.array(num_tokens, dtype=np.int32)

        # Record the index of requests that should not be sampled,
        # so that we could clear the sampled tokens before returning
        discard_requests_mask = self.seq_lens.np[:num_reqs] < num_tokens_np
        discard_request_indices = np.nonzero(discard_requests_mask)[0]
        self.num_discarded_requests = len(discard_request_indices)
        self.discard_request_indices.np[: self.num_discarded_requests] = (
            discard_request_indices
        )

        self.discard_request_indices.copy_to_gpu(self.num_discarded_requests)

        # Copy the tensors to the GPU.
        self._prepare_input_ids(total_num_scheduled_tokens, cu_num_tokens)

        if self.uses_mrope:
            # Only relevant for models using M-RoPE (e.g, Qwen2-VL)
            self.mrope_positions.gpu[:, :total_num_scheduled_tokens].copy_(
                self.mrope_positions.cpu[:, :total_num_scheduled_tokens],
                non_blocking=True,
            )
        else:
            # Common case (1D positions)
            self.positions.copy_to_gpu(total_num_scheduled_tokens)

        use_spec_decode = len(scheduler_output.scheduled_spec_decode_tokens) > 0
        if not use_spec_decode:
            # NOTE(woosuk): Due to chunked prefills, the batch may contain
            # partial requests. While we should not sample any token
            # from these partial requests, we do so for simplicity.
            # We will ignore the sampled tokens from the partial requests.
            # TODO: Support prompt logprobs.
            logits_indices = query_start_loc[1:] - 1
            num_draft_tokens = None
            spec_decode_metadata = None
            num_sampled_tokens = np.ones(num_reqs, dtype=np.int32)
        else:
            # Get the number of draft tokens for each request.
            # Iterate over the dictionary rather than all requests since not all
            # requests have draft tokens.
            num_draft_tokens = np.zeros(num_reqs, dtype=np.int32)
            # For chunked prefills, use -1 as mask rather than 0, as guided
            # decoding may rollback speculative tokens.
            num_decode_draft_tokens = np.full(num_reqs, -1, dtype=np.int32)
            for (
                req_id,
                draft_token_ids,
            ) in scheduler_output.scheduled_spec_decode_tokens.items():
                req_idx = self.input_batch.req_id_to_index[req_id]
                num_draft_tokens[req_idx] = len(draft_token_ids)
                num_decode_draft_tokens[req_idx] = (
                    len(draft_token_ids)
                    if (
                        self.input_batch.num_computed_tokens_cpu[req_idx]
                        >= self.input_batch.num_prompt_tokens[req_idx]
                    )
                    else -1
                )
            spec_decode_metadata = self._calc_spec_decode_metadata(
                num_draft_tokens, cu_num_tokens
            )
            logits_indices = spec_decode_metadata.logits_indices
            num_sampled_tokens = num_draft_tokens + 1
            # For DECODE only cuda graph of some attention backends (e.g., GDN).
            self.num_decode_draft_tokens.np[:num_reqs] = num_decode_draft_tokens
            self.num_decode_draft_tokens.np[num_reqs:].fill(-1)
            self.num_decode_draft_tokens.copy_to_gpu()

        # Hot-Swap lora model
        if self.lora_config:
            assert (
                np.sum(num_sampled_tokens)
                <= self.vllm_config.scheduler_config.max_num_batched_tokens
            )
            self.set_active_loras(
                self.input_batch, num_scheduled_tokens, num_sampled_tokens
            )

        return (
            logits_indices,
            spec_decode_metadata,
            ubatch_slices,
            num_tokens_across_dp,
        )

    def _build_attention_metadata(
        self,
        total_num_scheduled_tokens: int,
        max_num_scheduled_tokens: int,
        num_reqs: int,
        ubatch_slices: UBatchSlices | None = None,
        logits_indices: torch.Tensor | None = None,
        use_spec_decode: bool = False,
        for_cudagraph_capture: bool = False,
        scheduled_encoder_inputs: dict[str, list[int]] | None = None,
        cascade_attn_prefix_lens: list[list[int]] | None = None,
    ) -> tuple[PerLayerAttnMetadata, CommonAttentionMetadata | None]:
        """
        :return: tuple[attn_metadata, spec_decode_common_attn_metadata]
        """
        logits_indices_padded = None
        num_logits_indices = 0
        if logits_indices is not None:
            num_logits_indices = logits_indices.size(0)
            if self.cache_config.kv_sharing_fast_prefill:
                logits_indices_padded = self._prepare_kv_sharing_fast_prefill(
                    logits_indices
                )

        # update seq_lens of decode reqs under DCP.
        if self.dcp_world_size > 1:
            self.dcp_local_seq_lens.cpu[:num_reqs] = get_dcp_local_seq_lens(
                self.seq_lens.cpu[:num_reqs],
                self.dcp_world_size,
                self.dcp_rank,
                self.parallel_config.dcp_kv_cache_interleave_size,
            )
            self.dcp_local_seq_lens.copy_to_gpu(num_reqs)

        attn_metadata: PerLayerAttnMetadata = {}
        if ubatch_slices is not None:
            attn_metadata = [dict() for _ in range(len(ubatch_slices))]

        # Used in the below loop
        query_start_loc = self.query_start_loc.gpu[: num_reqs + 1]
        query_start_loc_cpu = self.query_start_loc.cpu[: num_reqs + 1]
        seq_lens = self.seq_lens.gpu[:num_reqs]
        seq_lens_cpu = self.seq_lens.cpu[:num_reqs]
        num_computed_tokens_cpu = self.input_batch.num_computed_tokens_cpu_tensor[
            :num_reqs
        ]
        dcp_local_seq_lens = (
            self.dcp_local_seq_lens.gpu[:num_reqs] if self.dcp_world_size > 1 else None
        )
        spec_decode_common_attn_metadata = None

        if for_cudagraph_capture:
            # For some attention backends (e.g. FA) with sliding window models we need
            # to make sure the backend see a max_seq_len that is larger to the sliding
            # window size when capturing to make sure the correct kernel is selected.
            max_seq_len = self.max_model_len
        else:
            max_seq_len = self.seq_lens.np[:num_reqs].max().item()

        if use_spec_decode:
            self.num_accepted_tokens.np[:num_reqs] = (
                self.input_batch.num_accepted_tokens_cpu[:num_reqs]
            )
            self.num_accepted_tokens.np[num_reqs:].fill(1)
            self.num_accepted_tokens.copy_to_gpu()

        # Prepare the attention metadata for each KV cache group and make layers
        # in the same group share the same metadata.
        for kv_cache_gid, kv_cache_group in enumerate(
            self.kv_cache_config.kv_cache_groups
        ):
            encoder_seq_lens = self._get_encoder_seq_lens(
                scheduled_encoder_inputs or {},
                kv_cache_group.kv_cache_spec,
                num_reqs,
            )

            if isinstance(kv_cache_group.kv_cache_spec, EncoderOnlyAttentionSpec):
                # Encoder-only layers do not have KV cache, so we need to
                # create a dummy block table and slot mapping for them.
                blk_table_tensor = torch.zeros(
                    (num_reqs, 1),
                    dtype=torch.int32,
                    device=self.device,
                )
                slot_mapping = torch.zeros(
                    (total_num_scheduled_tokens,),
                    dtype=torch.int64,
                    device=self.device,
                )
            else:
                blk_table = self.input_batch.block_table[kv_cache_gid]
                blk_table_tensor = blk_table.get_device_tensor(num_reqs)
                slot_mapping = blk_table.slot_mapping.gpu[:total_num_scheduled_tokens]

                # Fill unused with -1. Needed for reshape_and_cache in full cuda
                # graph mode.
                blk_table.slot_mapping.gpu[total_num_scheduled_tokens:].fill_(-1)

            common_attn_metadata = CommonAttentionMetadata(
                query_start_loc=query_start_loc,
                query_start_loc_cpu=query_start_loc_cpu,
                seq_lens=seq_lens,
                seq_lens_cpu=seq_lens_cpu,
                num_computed_tokens_cpu=num_computed_tokens_cpu,
                num_reqs=num_reqs,
                num_actual_tokens=total_num_scheduled_tokens,
                max_query_len=max_num_scheduled_tokens,
                max_seq_len=max_seq_len,
                block_table_tensor=blk_table_tensor,
                slot_mapping=slot_mapping,
                logits_indices_padded=logits_indices_padded,
                num_logits_indices=num_logits_indices,
                causal=True,
                encoder_seq_lens=encoder_seq_lens,
                dcp_local_seq_lens=dcp_local_seq_lens,
            )

            if self.speculative_config and spec_decode_common_attn_metadata is None:
                if isinstance(self.drafter, EagleProposer):
                    if self.drafter.attn_layer_names[0] in kv_cache_group.layer_names:
                        spec_decode_common_attn_metadata = common_attn_metadata
                else:
                    spec_decode_common_attn_metadata = common_attn_metadata

            for attn_gid, attn_group in enumerate(self.attn_groups[kv_cache_gid]):
                cascade_attn_prefix_len = (
                    cascade_attn_prefix_lens[kv_cache_gid][attn_gid]
                    if cascade_attn_prefix_lens
                    else 0
                )
                builder = attn_group.get_metadata_builder()

                extra_attn_metadata_args = {}
                if use_spec_decode and isinstance(builder, GDNAttentionMetadataBuilder):
                    extra_attn_metadata_args = dict(
                        num_accepted_tokens=self.num_accepted_tokens.gpu[:num_reqs],
                        num_decode_draft_tokens_cpu=self.num_decode_draft_tokens.cpu[
                            :num_reqs
                        ],
                    )

                if ubatch_slices is not None:
                    common_attn_metadata_list = split_attn_metadata(
                        ubatch_slices, common_attn_metadata
                    )
                    for ubid, common_attn_metadata in enumerate(
                        common_attn_metadata_list
                    ):
                        builder = attn_group.get_metadata_builder(ubatch_id=ubid)
                        if for_cudagraph_capture:
                            attn_metadata_i = builder.build_for_cudagraph_capture(
                                common_attn_metadata
                            )
                        else:
                            attn_metadata_i = builder.build(
                                common_prefix_len=cascade_attn_prefix_len,
                                common_attn_metadata=common_attn_metadata,
                            )
                        for layer_name in kv_cache_group.layer_names:
                            assert type(attn_metadata) is list
                            attn_metadata[ubid][layer_name] = attn_metadata_i
                else:
                    assert isinstance(attn_metadata, dict)
                    if for_cudagraph_capture:
                        attn_metadata_i = builder.build_for_cudagraph_capture(
                            common_attn_metadata
                        )
                    else:
                        attn_metadata_i = builder.build(
                            common_prefix_len=cascade_attn_prefix_len,
                            common_attn_metadata=common_attn_metadata,
                            **extra_attn_metadata_args,
                        )
                    for layer_name in attn_group.layer_names:
                        attn_metadata[layer_name] = attn_metadata_i

        return attn_metadata, spec_decode_common_attn_metadata

    def _compute_cascade_attn_prefix_lens(
        self,
        num_scheduled_tokens: np.ndarray,
        num_common_prefix_blocks: list[int],
    ) -> list[list[int]] | None:
        """
        :return: Optional[cascade_attn_prefix_lens]
            cascade_attn_prefix_lens is 2D: ``[kv_cache_group_id][attn_group_idx]``,
            None if we should not use cascade attention
        """

        use_cascade_attn = False
        num_kv_cache_groups = len(self.kv_cache_config.kv_cache_groups)
        cascade_attn_prefix_lens: list[list[int]] = [
            [] for _ in range(num_kv_cache_groups)
        ]

        for kv_cache_gid in range(num_kv_cache_groups):
            for attn_group in self.attn_groups[kv_cache_gid]:
                if isinstance(attn_group.kv_cache_spec, EncoderOnlyAttentionSpec):
                    cascade_attn_prefix_len = 0
                else:
                    # 0 if cascade attention should not be used
                    cascade_attn_prefix_len = self._compute_cascade_attn_prefix_len(
                        num_scheduled_tokens,
                        num_common_prefix_blocks[kv_cache_gid],
                        attn_group.kv_cache_spec,
                        attn_group.get_metadata_builder(),
                    )
                cascade_attn_prefix_lens[kv_cache_gid].append(cascade_attn_prefix_len)
                use_cascade_attn |= cascade_attn_prefix_len > 0

        return cascade_attn_prefix_lens if use_cascade_attn else None

    def _compute_cascade_attn_prefix_len(
        self,
        num_scheduled_tokens: np.ndarray,
        num_common_prefix_blocks: int,
        kv_cache_spec: KVCacheSpec,
        attn_metadata_builder: AttentionMetadataBuilder,
    ) -> int:
        """Compute the length of the common prefix for cascade attention.

        NOTE(woosuk): The common prefix length returned by this function
        represents the length used specifically for cascade attention, not the
        actual number of tokens shared between requests. When cascade attention
        is disabled (use_cascade=False), this function returns 0 even if
        requests share common tokens. Additionally, the common prefix length is
        truncated to a multiple of the block size and may be further truncated
        due to implementation details explained below.

        Args:
            num_scheduled_tokens: Number of tokens scheduled per request.
            num_common_prefix_blocks: Number of shared KV cache blocks.

        Returns:
            int: Length of common prefix in tokens.
        """

        common_prefix_len = num_common_prefix_blocks * kv_cache_spec.block_size
        if common_prefix_len == 0:
            # Common case.
            return 0

        # NOTE(woosuk): Cascade attention uses two attention kernels: one
        # for the common prefix and the other for the rest. For the first
        # kernel, we concatenate all the query tokens (possibly from
        # different requests) and treat them as if they are from the same
        # request. Then, we use bi-directional attention to process the
        # common prefix in the KV cache. Importantly, this means that the
        # first kernel does not do any masking.

        # Consider the following example:
        # Request 1's input query: [D, E, X]
        # Request 1's kv cache: [A, B, C, D, E, X]
        # Request 1's num_computed_tokens: 3 (i.e., [A, B, C])
        # Request 2's input query: [E, Y]
        # Request 2's kv cache: [A, B, C, D, E, Y]
        # Request 2's num_computed_tokens: 4 (i.e., [A, B, C, D])

        # If we use [A, B, C, D, E] as the common prefix, then the
        # first kernel will compute the bi-directional attention between
        # input query [D, E, X, E, Y] and common prefix [A, B, C, D, E].
        # However, this is wrong because D in Request 1 should not attend to
        # E in the common prefix (i.e., we need masking).
        # To avoid this, [A, B, C, D] should be the common prefix.
        # That is, the common prefix should be capped by the minimum
        # num_computed_tokens among the requests, and plus one to include
        # the first token of the query.

        # In practice, we use [A, B, C] as the common prefix, instead of
        # [A, B, C, D] (i.e., the common prefix is capped by the minimum
        # num_computed_tokens, without plus one).
        # This is because of an implementation detail: We want to always
        # use two kernels for cascade attention. Let's imagine:
        # Request 3's input query: [D]
        # Request 3's kv cache: [A, B, C, D]
        # Request 3's num_computed_tokens: 3 (i.e., [A, B, C])
        # If we use [A, B, C, D] as the common prefix for Request 1-3,
        # then Request 3 will be processed only by the first kernel,
        # and the second kernel will get an empty input. While this is not
        # a fundamental problem, our current implementation does not support
        # this case.
        num_reqs = len(num_scheduled_tokens)
        common_prefix_len = min(
            common_prefix_len, self.input_batch.num_computed_tokens_cpu[:num_reqs].min()
        )
        # common_prefix_len should be a multiple of the block size.
        common_prefix_len = (
            common_prefix_len // kv_cache_spec.block_size * kv_cache_spec.block_size
        )
        use_sliding_window = isinstance(kv_cache_spec, SlidingWindowSpec) or (
            isinstance(kv_cache_spec, FullAttentionSpec)
            and kv_cache_spec.sliding_window is not None
        )
        use_local_attention = isinstance(kv_cache_spec, ChunkedLocalAttentionSpec) or (
            isinstance(kv_cache_spec, FullAttentionSpec)
            and kv_cache_spec.attention_chunk_size is not None
        )
        assert isinstance(kv_cache_spec, AttentionSpec)
        use_cascade = attn_metadata_builder.use_cascade_attention(
            common_prefix_len=common_prefix_len,
            query_lens=num_scheduled_tokens,
            num_query_heads=self.num_query_heads,
            num_kv_heads=kv_cache_spec.num_kv_heads,
            use_alibi=self.use_alibi,
            use_sliding_window=use_sliding_window,
            use_local_attention=use_local_attention,
            num_sms=self.num_sms,
            dcp_world_size=self.dcp_world_size,
        )
        return common_prefix_len if use_cascade else 0

    def _calc_mrope_positions(self, scheduler_output: "SchedulerOutput"):
        mrope_pos_ptr = 0
        for index, req_id in enumerate(self.input_batch.req_ids):
            req = self.requests[req_id]
            assert req.mrope_positions is not None

            num_computed_tokens = self.input_batch.num_computed_tokens_cpu[index]
            num_scheduled_tokens = scheduler_output.num_scheduled_tokens[req_id]
            num_prompt_tokens = length_from_prompt_token_ids_or_embeds(
                req.prompt_token_ids, req.prompt_embeds
            )

            if num_computed_tokens + num_scheduled_tokens > num_prompt_tokens:
                prompt_part_len = max(0, num_prompt_tokens - num_computed_tokens)
                completion_part_len = max(0, num_scheduled_tokens - prompt_part_len)
            else:
                prompt_part_len = num_scheduled_tokens
                completion_part_len = 0

            assert num_scheduled_tokens == prompt_part_len + completion_part_len

            if prompt_part_len > 0:
                # prompt's mrope_positions are pre-computed
                dst_start = mrope_pos_ptr
                dst_end = mrope_pos_ptr + prompt_part_len
                src_start = num_computed_tokens
                src_end = num_computed_tokens + prompt_part_len

                self.mrope_positions.cpu[:, dst_start:dst_end] = req.mrope_positions[
                    :, src_start:src_end
                ]
                mrope_pos_ptr += prompt_part_len

            if completion_part_len > 0:
                # compute completion's mrope_positions on-the-fly
                dst_start = mrope_pos_ptr
                dst_end = mrope_pos_ptr + completion_part_len

                MRotaryEmbedding.get_next_input_positions_tensor(
                    out=self.mrope_positions.np,
                    out_offset=dst_start,
                    mrope_position_delta=req.mrope_position_delta,
                    context_len=num_computed_tokens + prompt_part_len,
                    num_new_tokens=completion_part_len,
                )

                mrope_pos_ptr += completion_part_len

    def _calc_spec_decode_metadata(
        self,
        num_draft_tokens: np.ndarray,
        cu_num_scheduled_tokens: np.ndarray,
    ) -> SpecDecodeMetadata:
        # Inputs:
        # cu_num_scheduled_tokens:  [  4, 104, 107, 207, 209]
        # num_draft_tokens:         [  3,   0,   2,   0,   1]
        # Outputs:
        # cu_num_draft_tokens:      [  3,   3,   5,   5,   6]
        # logits_indices:           [  0,   1,   2,   3, 103, 104, 105, 106,
        #                            206, 207, 208]
        # target_logits_indices:    [  0,   1,   2,   5,   6,   9]
        # bonus_logits_indices:     [  3,   4,   7,   8,  10]

        # Compute the logits indices.
        # [4, 1, 3, 1, 2]
        num_sampled_tokens = num_draft_tokens + 1

        # Step 1. cu_num_sampled_tokens: [4, 5, 8, 9, 11]
        # arange: [0, 1, 2, 3, 0, 0, 1, 2, 0, 0, 1]
        cu_num_sampled_tokens, arange = self._get_cumsum_and_arange(
            num_sampled_tokens, cumsum_dtype=np.int32
        )
        # Step 2. [0, 0, 0, 0, 103, 104, 104, 104, 206, 207, 207]
        logits_indices = np.repeat(
            cu_num_scheduled_tokens - num_sampled_tokens, num_sampled_tokens
        )
        # Step 3. [0, 1, 2, 3, 103, 104, 105, 106, 206, 207, 208]
        logits_indices += arange

        # Compute the bonus logits indices.
        bonus_logits_indices = cu_num_sampled_tokens - 1

        # Compute the draft logits indices.
        # cu_num_draft_tokens: [3, 3, 5, 5, 6]
        # arange: [0, 1, 2, 0, 1, 0]
        cu_num_draft_tokens, arange = self._get_cumsum_and_arange(
            num_draft_tokens, cumsum_dtype=np.int32
        )
        # [0, 0, 0, 5, 5, 9]
        target_logits_indices = np.repeat(
            cu_num_sampled_tokens - num_sampled_tokens, num_draft_tokens
        )
        # [0, 1, 2, 5, 6, 9]
        target_logits_indices += arange

        # TODO: Optimize the CPU -> GPU copy.
        cu_num_draft_tokens = torch.from_numpy(cu_num_draft_tokens).to(
            self.device, non_blocking=True
        )
        cu_num_sampled_tokens = torch.from_numpy(cu_num_sampled_tokens).to(
            self.device, non_blocking=True
        )
        logits_indices = torch.from_numpy(logits_indices).to(
            self.device, non_blocking=True
        )
        target_logits_indices = torch.from_numpy(target_logits_indices).to(
            self.device, non_blocking=True
        )
        bonus_logits_indices = torch.from_numpy(bonus_logits_indices).to(
            self.device, non_blocking=True
        )

        # Compute the draft token ids.
        # draft_token_indices:      [  1,   2,   3, 105, 106, 208]
        draft_token_ids = self.input_ids.gpu[logits_indices]
        draft_token_ids = draft_token_ids[target_logits_indices + 1]

        return SpecDecodeMetadata(
            draft_token_ids=draft_token_ids,
            num_draft_tokens=num_draft_tokens.tolist(),
            cu_num_draft_tokens=cu_num_draft_tokens,
            cu_num_sampled_tokens=cu_num_sampled_tokens,
            target_logits_indices=target_logits_indices,
            bonus_logits_indices=bonus_logits_indices,
            logits_indices=logits_indices,
        )

    def _prepare_kv_sharing_fast_prefill(
        self,
        logits_indices: torch.Tensor,
    ) -> torch.Tensor:
        assert self.kv_sharing_fast_prefill_logits_indices is not None
        num_logits = logits_indices.shape[0]
        assert num_logits > 0
        self.kv_sharing_fast_prefill_logits_indices[:num_logits].copy_(logits_indices)
        # There might have leftover indices in logits_indices[num_logits:]
        # from previous iterations, whose values may be greater than the
        # batch size in the current iteration. To ensure indices are always
        # valid, we fill the padded indices with the last index.
        self.kv_sharing_fast_prefill_logits_indices[num_logits:].fill_(
            logits_indices[-1].item()
        )
        if (
            self.compilation_config.cudagraph_mode != CUDAGraphMode.NONE
            and num_logits <= self.cudagraph_batch_sizes[-1]
        ):
            # Use piecewise CUDA graphs.
            # Add padding to the batch size.
            num_logits_padded = self.vllm_config.pad_for_cudagraph(num_logits)
        else:
            num_logits_padded = num_logits
        logits_indices_padded = self.kv_sharing_fast_prefill_logits_indices[
            :num_logits_padded
        ]
        return logits_indices_padded

    def _batch_mm_kwargs_from_scheduler(
        self,
        scheduler_output: "SchedulerOutput",
    ) -> tuple[list[MultiModalKwargsItem], list[tuple[str, PlaceholderRange]]]:
        """Batch multimodal kwargs from scheduled encoder inputs.

        Args:
            scheduler_output: The scheduler output containing scheduled encoder
                inputs.

        Returns:
            A tuple of (mm_kwargs, req_ids_pos) where:
            - mm_kwargs: List of multimodal kwargs items to be batched
            - mm_hashes_pos: List of (mm_hash, position_info) tuples
        """
        scheduled_encoder_inputs = scheduler_output.scheduled_encoder_inputs
        if not scheduled_encoder_inputs:
            return [], []
        # Batch the multi-modal inputs.
        mm_kwargs = list[MultiModalKwargsItem]()
        # list of tuple (mm_hash, position_info)
        mm_hashes_pos = list[tuple[str, PlaceholderRange]]()
        for req_id, encoder_input_ids in scheduled_encoder_inputs.items():
            req_state = self.requests[req_id]

            for mm_input_id in encoder_input_ids:
                mm_feature = req_state.mm_features[mm_input_id]
                mm_hash = mm_feature.identifier
                mm_kwargs.append(mm_feature.data)
                mm_hashes_pos.append((mm_hash, mm_feature.mm_position))

        return mm_kwargs, mm_hashes_pos

    def _execute_mm_encoder(self, scheduler_output: "SchedulerOutput"):
        # Batch the multi-modal inputs using the helper method.
        mm_kwargs, mm_hashes_pos = self._batch_mm_kwargs_from_scheduler(
            scheduler_output
        )

        if not mm_kwargs:
            return

        # Batch mm inputs as much as we can: if a request in the batch has
        # multiple modalities or a different modality than the previous one,
        # we process it separately to preserve item order.
        # FIXME(ywang96): This is a hacky way to deal with multiple modalities
        # in the same batch while still being able to benefit from batching
        # multimodal inputs. The proper solution should be reordering the
        # encoder outputs.
        model = cast(SupportsMultiModal, self.model)
        encoder_outputs = []
        for modality, num_items, mm_kwargs_group in group_mm_kwargs_by_modality(
            mm_kwargs,
            device=self.device,
            pin_memory=self.pin_memory,
            merge_by_field_config=model.merge_by_field_config,
            multimodal_cpu_fields=model.multimodal_cpu_fields,
        ):
            curr_group_outputs = []

            # EVS-related change.
            # (ekhvedchenia): Temporary hack to limit peak memory usage when
            # processing multimodal data. This solves the issue with scheduler
            # putting too many video samples into a single batch. Scheduler
            # uses pruned vision tokens count to compare it versus compute
            # budget which is incorrect (Either input media size or non-pruned
            # output vision tokens count should be considered)
            # TODO(ywang96): Fix memory profiling to take EVS into account and
            # remove this hack.
            if (
                self.is_multimodal_pruning_enabled
                and modality == "video"
                and num_items > 1
            ):
                for video_mm_kwargs_item in filter(
                    lambda item: item.modality == "video", mm_kwargs
                ):
                    _, _, micro_batch_mm_inputs = next(
                        group_mm_kwargs_by_modality(
                            [video_mm_kwargs_item],
                            device=self.device,
                            pin_memory=self.pin_memory,
                            merge_by_field_config=model.merge_by_field_config,
                            multimodal_cpu_fields=model.multimodal_cpu_fields,
                        )
                    )

                    micro_batch_outputs = model.get_multimodal_embeddings(
                        **micro_batch_mm_inputs
                    )

                    curr_group_outputs.extend(micro_batch_outputs)
            else:
                # Run the encoder.
                # `curr_group_outputs` is either of the following:
                # 1. A tensor of shape (num_items, feature_size, hidden_size)
                # in case feature_size is fixed across all multimodal items.
                # 2. A list or tuple (length: num_items) of tensors,
                # each of shape (feature_size, hidden_size) in case the feature
                # size is dynamic depending on the input multimodal items.
                curr_group_outputs = model.get_multimodal_embeddings(**mm_kwargs_group)

            sanity_check_mm_encoder_outputs(
                curr_group_outputs,
                expected_num_items=num_items,
            )
            encoder_outputs.extend(curr_group_outputs)

        # Cache the encoder outputs by mm_hash
        for (mm_hash, pos_info), output in zip(mm_hashes_pos, encoder_outputs):
            self.encoder_cache[mm_hash] = scatter_mm_placeholders(
                output,
                is_embed=pos_info.is_embed,
            )

    def _gather_mm_embeddings(
        self,
        scheduler_output: "SchedulerOutput",
        shift_computed_tokens: int = 0,
    ) -> tuple[list[torch.Tensor], torch.Tensor]:
        total_num_scheduled_tokens = scheduler_output.total_num_scheduled_tokens

        mm_embeds = list[torch.Tensor]()
        is_mm_embed = self.is_mm_embed.cpu
        is_mm_embed[:total_num_scheduled_tokens] = False

        req_start_idx = 0
        should_sync_mrope_positions = False

        for req_id in self.input_batch.req_ids:
            mm_embeds_req: list[torch.Tensor] = []

            num_scheduled_tokens = scheduler_output.num_scheduled_tokens[req_id]
            req_state = self.requests[req_id]
            num_computed_tokens = req_state.num_computed_tokens + shift_computed_tokens

            for mm_feature in req_state.mm_features:
                pos_info = mm_feature.mm_position
                start_pos = pos_info.offset
                num_encoder_tokens = pos_info.length

                # The encoder output is needed if the two ranges overlap:
                # [num_computed_tokens,
                #  num_computed_tokens + num_scheduled_tokens) and
                # [start_pos, start_pos + num_encoder_tokens)
                if start_pos >= num_computed_tokens + num_scheduled_tokens:
                    # The encoder output is not needed in this step.
                    break
                if start_pos + num_encoder_tokens <= num_computed_tokens:
                    # The encoder output is already processed and stored
                    # in the decoder's KV cache.
                    continue

                start_idx = max(num_computed_tokens - start_pos, 0)
                end_idx = min(
                    num_computed_tokens - start_pos + num_scheduled_tokens,
                    num_encoder_tokens,
                )
                assert start_idx < end_idx

                mm_hash = mm_feature.identifier
                encoder_output = self.encoder_cache.get(mm_hash, None)
                assert encoder_output is not None, f"Encoder cache miss for {mm_hash}."

                if (is_embed := pos_info.is_embed) is not None:
                    is_embed = is_embed[start_idx:end_idx]

                req_start_pos = req_start_idx + start_pos - num_computed_tokens
                is_mm_embed[req_start_pos + start_idx : req_start_pos + end_idx] = (
                    True if is_embed is None else is_embed
                )

                mm_embeds_item = gather_mm_placeholders(
                    encoder_output[start_idx:end_idx],
                    is_embed=is_embed,
                )
                mm_embeds_req.append(mm_embeds_item)

            if self.is_multimodal_pruning_enabled and self.uses_mrope:
                assert req_state.mrope_positions is not None
                should_sync_mrope_positions = True
                mm_embeds_req, new_mrope_positions, new_delta = (
                    self.model.recompute_mrope_positions(
                        input_ids=req_state.prompt_token_ids,
                        multimodal_embeddings=mm_embeds_req,
                        mrope_positions=req_state.mrope_positions,
                        num_computed_tokens=req_state.num_computed_tokens,
                    )
                )
                req_state.mrope_positions.copy_(new_mrope_positions)
                req_state.mrope_position_delta = new_delta

            mm_embeds.extend(mm_embeds_req)
            req_start_idx += num_scheduled_tokens

        is_mm_embed = self.is_mm_embed.copy_to_gpu(total_num_scheduled_tokens)

        if should_sync_mrope_positions:
            self._calc_mrope_positions(scheduler_output)
            self.mrope_positions.copy_to_gpu(total_num_scheduled_tokens)

        return mm_embeds, is_mm_embed

    def _extract_encoder_inputs(
        self,
        scheduler_output: "SchedulerOutput",
    ) -> dict[str, torch.Tensor]:
        """Extract encoder inputs for encoder-decoder models.

        This method extracts multimodal input features from scheduled encoder
        inputs and formats them for the encoder-decoder model forward pass.
        """
        # Batch the multi-modal inputs using the helper method.
        mm_kwargs, _ = self._batch_mm_kwargs_from_scheduler(scheduler_output)

        if not mm_kwargs:
            return {}

        # Group MM kwargs by modality and extract features
        model = cast(SupportsMultiModal, self.model)
        encoder_features = {}
        for _, _, mm_kwargs_group in group_mm_kwargs_by_modality(
            mm_kwargs,
            device=self.device,
            pin_memory=self.pin_memory,
            merge_by_field_config=model.merge_by_field_config,
            multimodal_cpu_fields=model.multimodal_cpu_fields,
        ):
            # Add the grouped features to encoder_features dict
            # This allows the model to receive them as kwargs (e.g.,
            # input_features=...)
            encoder_features.update(mm_kwargs_group)

        return encoder_features

    def get_model(self) -> nn.Module:
        # get raw model out of the cudagraph wrapper.
        if isinstance(self.model, (CUDAGraphWrapper, UBatchWrapper)):
            return self.model.unwrap()
        return self.model

    def get_supported_generation_tasks(self) -> list[GenerationTask]:
        model = self.get_model()
        supported_tasks = list[GenerationTask]()

        if is_text_generation_model(model):
            supported_tasks.append("generate")

        if supports_transcription(model):
            if model.supports_transcription_only:
                return ["transcription"]

            supported_tasks.append("transcription")

        return supported_tasks

    def get_supported_pooling_tasks(self) -> list[PoolingTask]:
        model = self.get_model()
        if not is_pooling_model(model):
            return []

        supported_tasks = list(model.pooler.get_supported_tasks())

        if self.scheduler_config.chunked_prefill_enabled:
            if "token_embed" in supported_tasks:
                supported_tasks.remove("token_embed")
            if "token_classify" in supported_tasks:
                supported_tasks.remove("token_classify")

            logger.debug_once(
                "Chunked prefill is not supported with "
                "token_embed and token_classify tasks "
                "which using ALL pooling. "
                "Please turn off chunked prefill by "
                "`--no-enable-chunked-prefill` before using it."
            )

        if "score" in supported_tasks:
            num_labels = getattr(self.model_config.hf_config, "num_labels", 0)
            if num_labels != 1:
                supported_tasks.remove("score")
                logger.debug_once("Score API is only enabled for num_labels == 1.")

        return supported_tasks

    def get_supported_tasks(self) -> tuple[SupportedTask, ...]:
        tasks = list[SupportedTask]()

        if self.model_config.runner_type == "generate":
            tasks.extend(self.get_supported_generation_tasks())
        if self.model_config.runner_type == "pooling":
            tasks.extend(self.get_supported_pooling_tasks())

        return tuple(tasks)

    def sync_and_slice_intermediate_tensors(
        self,
        num_tokens: int,
        intermediate_tensors: IntermediateTensors,
        sync_self: bool,
    ) -> IntermediateTensors:
        assert self.intermediate_tensors is not None

        tp = self.vllm_config.parallel_config.tensor_parallel_size
        is_rs = is_residual_scattered_for_sp(self.vllm_config, num_tokens)

        # When sequence parallelism is enabled, the "residual" tensor is sharded
        # across tensor parallel ranks, so each rank only needs its own slice.
        if sync_self:
            assert intermediate_tensors is not None
            for k, v in intermediate_tensors.items():
                is_scattered = k == "residual" and is_rs
                copy_len = num_tokens // tp if is_scattered else num_tokens
                self.intermediate_tensors[k][:copy_len].copy_(
                    v[:copy_len], non_blocking=True
                )

        return IntermediateTensors(
            {
                k: v[: num_tokens // tp]
                if k == "residual" and is_rs
                else v[:num_tokens]
                for k, v in self.intermediate_tensors.items()
            }
        )

    def eplb_step(self, is_dummy: bool = False, is_profile: bool = False) -> None:
        """
        Step for the EPLB (Expert Parallelism Load Balancing) state.
        """
        if not self.parallel_config.enable_eplb:
            return

        assert self.eplb_state is not None
        model = self.get_model()
        assert is_mixture_of_experts(model)
        self.eplb_state.step(
            is_dummy,
            is_profile,
            log_stats=self.parallel_config.eplb_config.log_balancedness,
        )

    # This is where the second ubatch is adjusted to account for the padding.
    # Should be called after attention metadata creation. This just pads
    # the second ubatch slice out to the total number of tokens
    # (num_tokens + padding)
    @staticmethod
    def pad_out_ubatch_slice(ubatch_slices: UBatchSlices, num_total_tokens: int):
        padded_second_ubatch_slice = slice(
            ubatch_slices[1].token_slice.start, num_total_tokens
        )
        ubatch_slices[1] = UBatchSlice(
            padded_second_ubatch_slice, padded_second_ubatch_slice
        )

    def _pool(
        self,
        hidden_states: torch.Tensor,
        num_scheduled_tokens: int,
        num_scheduled_tokens_np: np.ndarray,
    ) -> ModelRunnerOutput:
        assert self.input_batch.num_reqs == len(self.input_batch.pooling_params), (
            "Either all or none of the requests in a batch must be pooling request"
        )

        hidden_states = hidden_states[:num_scheduled_tokens]
        pooling_metadata = self.input_batch.get_pooling_metadata()
        pooling_metadata.build_pooling_cursor(
            num_scheduled_tokens_np.tolist(), device=hidden_states.device
        )
        seq_lens_cpu = self.seq_lens.cpu[: self.input_batch.num_reqs]

        model = cast(VllmModelForPooling, self.model)
        raw_pooler_output: PoolerOutput = model.pooler(
            hidden_states=hidden_states,
            pooling_metadata=pooling_metadata,
        )
        raw_pooler_output = json_map_leaves(
            lambda x: x.to("cpu", non_blocking=True),
            raw_pooler_output,
        )
        self._sync_device()

        pooler_output: list[torch.Tensor | None] = []
        for raw_output, seq_len, prompt_len in zip(
            raw_pooler_output, seq_lens_cpu, pooling_metadata.prompt_lens
        ):
            output = raw_output if seq_len == prompt_len else None
            pooler_output.append(output)

        return ModelRunnerOutput(
            req_ids=self.input_batch.req_ids,
            req_id_to_index=self.input_batch.req_id_to_index,
            sampled_token_ids=[],
            logprobs=None,
            prompt_logprobs_dict={},
            pooler_output=pooler_output,
        )

    def _get_num_input_tokens(self, num_scheduled_tokens: int) -> int:
        if (
            self.compilation_config.cudagraph_mode != CUDAGraphMode.NONE
            and hasattr(self, "cudagraph_batch_sizes")
            and self.cudagraph_batch_sizes
            and num_scheduled_tokens <= self.cudagraph_batch_sizes[-1]
        ):
            # Use CUDA graphs.
            # Add padding to the batch size.
            return self.vllm_config.pad_for_cudagraph(num_scheduled_tokens)

        # Eager mode.
        # Pad tokens to multiple of tensor_parallel_size when
        # enabled collective fusion for SP
        tp_size = self.vllm_config.parallel_config.tensor_parallel_size
        if (
            self.compilation_config.pass_config.enable_sequence_parallelism
            and tp_size > 1
        ):
            return round_up(num_scheduled_tokens, tp_size)
        return num_scheduled_tokens

    def _preprocess(
        self,
        scheduler_output: "SchedulerOutput",
        num_input_tokens: int,  # Padded
        intermediate_tensors: IntermediateTensors | None = None,
    ) -> tuple[
        torch.Tensor | None,
        torch.Tensor | None,
        torch.Tensor,
        IntermediateTensors | None,
        dict[str, Any],
    ]:
        num_scheduled_tokens = scheduler_output.total_num_scheduled_tokens
        is_first_rank = get_pp_group().is_first_rank

        # _prepare_inputs may reorder the batch, so we must gather multi
        # modal outputs after that to ensure the correct order
        if (
            self.supports_mm_inputs
            and is_first_rank
            and not self.model_config.is_encoder_decoder
        ):
            # Run the multimodal encoder if any.
            self._execute_mm_encoder(scheduler_output)
            mm_embeds, is_mm_embed = self._gather_mm_embeddings(scheduler_output)

            # NOTE(woosuk): To unify token ids and soft tokens (vision
            # embeddings), we always use embeddings (rather than token ids)
            # as input to the multimodal model, even when the input is text.
            inputs_embeds_scheduled = self.model.get_input_embeddings(
                self.input_ids.gpu[:num_scheduled_tokens],
                multimodal_embeddings=mm_embeds,
                is_multimodal=is_mm_embed,
            )

            # TODO(woosuk): Avoid the copy. Optimize.
            self.inputs_embeds.gpu[:num_scheduled_tokens].copy_(inputs_embeds_scheduled)

            input_ids = None
            inputs_embeds = self.inputs_embeds.gpu[:num_input_tokens]
            model_kwargs = {
                **self._init_model_kwargs(num_scheduled_tokens),
                **self._extract_mm_kwargs(scheduler_output),
            }
        elif self.enable_prompt_embeds and is_first_rank:
            # Get the input embeddings for the tokens that are not input embeds,
            # then put them into the appropriate positions.
            # TODO(qthequartermasterman): Since even when prompt embeds are
            # enabled, (a) not all requests will use prompt embeds, and (b)
            # after the initial prompt is processed, the rest of the generated
            # tokens will be token ids, it is not desirable to have the
            # embedding layer outside of the CUDA graph all the time. The v0
            # engine avoids this by "double compiling" the CUDA graph, once
            # with input_ids and again with inputs_embeds, for all num_tokens.
            # If a batch only has token ids, then including the embedding layer
            # in the CUDA graph will be more performant (like in the else case
            # below).
            token_ids_idx = (
                self.is_token_ids.gpu[:num_scheduled_tokens]
                .nonzero(as_tuple=False)
                .squeeze(1)
            )
            # Some tokens ids may need to become embeds
            if token_ids_idx.numel() > 0:
                token_ids = self.input_ids.gpu[token_ids_idx]
                tokens_to_embeds = self.model.get_input_embeddings(input_ids=token_ids)
                self.inputs_embeds.gpu[token_ids_idx] = tokens_to_embeds

            inputs_embeds = self.inputs_embeds.gpu[:num_input_tokens]
            model_kwargs = self._init_model_kwargs(num_input_tokens)
            input_ids = None
        else:
            # For text-only models, we use token ids as input.
            # While it is possible to use embeddings as input just like the
            # multimodal models, it is not desirable for performance since
            # then the embedding layer is not included in the CUDA graph.
            input_ids = self.input_ids.gpu[:num_input_tokens]
            inputs_embeds = None
            model_kwargs = self._init_model_kwargs(num_input_tokens)
        if self.uses_mrope:
            positions = self.mrope_positions.gpu[:, :num_input_tokens]
        else:
            positions = self.positions.gpu[:num_input_tokens]

        if is_first_rank:
            intermediate_tensors = None
        else:
            intermediate_tensors = self.sync_and_slice_intermediate_tensors(
                num_input_tokens, intermediate_tensors, True
            )

        if (
            self.model_config.is_encoder_decoder
            and scheduler_output.scheduled_encoder_inputs
        ):
            encoder_inputs = self._extract_encoder_inputs(scheduler_output)
            model_kwargs.update(encoder_inputs)

        return (
            input_ids,
            inputs_embeds,
            positions,
            intermediate_tensors,
            model_kwargs,
        )

    def _sample(
        self,
        logits: torch.Tensor | None,
        spec_decode_metadata: SpecDecodeMetadata | None,
    ) -> SamplerOutput:
        # Sample the next token and get logprobs if needed.
        sampling_metadata = self.input_batch.sampling_metadata
        if spec_decode_metadata is None:
            # Update output token ids with tokens sampled in last step
            # if async scheduling and required by current sampling params.
            self.input_batch.update_async_output_token_ids()
            return self.sampler(
                logits=logits,
                sampling_metadata=sampling_metadata,
            )

        sampler_output = self.rejection_sampler(
            spec_decode_metadata,
            None,  # draft_probs
            logits,
            sampling_metadata,
        )
        self._update_states_after_model_execute(sampler_output.sampled_token_ids)
        return sampler_output

    def _bookkeeping_sync(
        self,
        scheduler_output: "SchedulerOutput",
        sampler_output: SamplerOutput,
        logits: torch.Tensor | None,
        hidden_states: torch.Tensor,
        num_scheduled_tokens: int,
        spec_decode_metadata: SpecDecodeMetadata | None,
    ) -> tuple[
        dict[str, int],
        LogprobsLists | None,
        list[list[int]],
        dict[str, LogprobsTensors | None],
        list[str],
        dict[str, int],
        list[int],
    ]:
        num_nans_in_logits = {}
        if envs.VLLM_COMPUTE_NANS_IN_LOGITS:
            num_nans_in_logits = self._get_nans_in_logits(logits)

        discard_sampled_tokens_req_indices = self.discard_request_indices.np[
            : self.num_discarded_requests
        ]
        for i in discard_sampled_tokens_req_indices:
            gen = self.input_batch.generators.get(int(i))
            if gen is not None:
                gen.set_offset(gen.get_offset() - 4)

        # Copy some objects so they don't get modified after returning.
        # This is important when using async scheduling.
        req_ids_output_copy = self.input_batch.req_ids.copy()
        req_id_to_index_output_copy = self.input_batch.req_id_to_index.copy()

        num_sampled_tokens = sampler_output.sampled_token_ids.shape[0]
        sampled_token_ids = sampler_output.sampled_token_ids
        invalid_req_indices = []
        if not self.use_async_scheduling:
            # Get the valid generated tokens.
            max_gen_len = sampled_token_ids.shape[-1]
            if max_gen_len == 1:
                # No spec decode tokens.
                valid_sampled_token_ids = self._to_list(sampled_token_ids)
            else:
                # Includes spec decode tokens.
                valid_sampled_token_ids = self.rejection_sampler.parse_output(
                    sampled_token_ids,
                    self.input_batch.vocab_size,
                )
            # Mask out the sampled tokens that should not be sampled.
            for i in discard_sampled_tokens_req_indices:
                valid_sampled_token_ids[int(i)].clear()
        else:
            valid_sampled_token_ids = []
            invalid_req_indices = discard_sampled_tokens_req_indices.tolist()
            invalid_req_indices_set = set(invalid_req_indices)
            assert sampled_token_ids.shape[-1] == 1

            # Cache the sampled tokens on the GPU and avoid CPU sync.
            # These will be copied into input_ids in the next step
            # when preparing inputs.
            self.input_batch.prev_sampled_token_ids = sampled_token_ids
            self.input_batch.prev_req_id_to_index = {
                req_id: i
                for i, req_id in enumerate(self.input_batch.req_ids)
                if i not in invalid_req_indices_set
            }

        # Cache the sampled tokens in the model runner, so that the scheduler
        # doesn't need to send them back.
        # NOTE(woosuk): As an exception, when using PP, the scheduler sends
        # the sampled tokens back, because there's no direct communication
        # between the first-stage worker and the last-stage worker.
        req_ids = self.input_batch.req_ids
        logprobs_tensors = sampler_output.logprobs_tensors
        cu_num_accepted_tokens = (
            [0] if spec_decode_metadata and logprobs_tensors else None
        )
        for req_idx in range(num_sampled_tokens):
            if self.use_async_scheduling:
                sampled_ids = [-1] if req_idx not in invalid_req_indices_set else None
            else:
                sampled_ids = valid_sampled_token_ids[req_idx]

            num_sampled_ids: int = len(sampled_ids) if sampled_ids else 0

            if cu_num_accepted_tokens is not None:
                cu_num_accepted_tokens.append(
                    cu_num_accepted_tokens[-1] + num_sampled_ids
                )

            if not sampled_ids:
                continue

            start_idx = self.input_batch.num_tokens_no_spec[req_idx]
            end_idx = start_idx + num_sampled_ids
            assert end_idx <= self.max_model_len, (
                "Sampled token IDs exceed the max model length. "
                f"Total number of tokens: {end_idx} > max_model_len: "
                f"{self.max_model_len}"
            )

            self.input_batch.token_ids_cpu[req_idx, start_idx:end_idx] = sampled_ids
            self.input_batch.is_token_ids[req_idx, start_idx:end_idx] = True
            self.input_batch.num_tokens_no_spec[req_idx] = end_idx
            self.input_batch.num_tokens[req_idx] = end_idx

            req_id = req_ids[req_idx]
            req_state = self.requests[req_id]
            req_state.output_token_ids.extend(sampled_ids)

        logprobs_lists = (
            logprobs_tensors.tolists(cu_num_accepted_tokens)
            if not self.use_async_scheduling and logprobs_tensors is not None
            else None
        )

        # Compute prompt logprobs if needed.
        prompt_logprobs_dict = self._get_prompt_logprobs_dict(
            hidden_states[:num_scheduled_tokens],
            scheduler_output.num_scheduled_tokens,
        )

        return (
            num_nans_in_logits,
            logprobs_lists,
            valid_sampled_token_ids,
            prompt_logprobs_dict,
            req_ids_output_copy,
            req_id_to_index_output_copy,
            invalid_req_indices,
        )

    @contextmanager
    def synchronize_input_prep(self):
        if self.prepare_inputs_event is None:
            yield
            return

        # Ensure prior step has finished with reused CPU tensors.
        # This is required in the async scheduling case because
        # the CPU->GPU transfer happens async.
        self.prepare_inputs_event.synchronize()
        try:
            yield
        finally:
            self.prepare_inputs_event.record()

    def _model_forward(
        self,
        input_ids: torch.Tensor | None = None,
        positions: torch.Tensor | None = None,
        intermediate_tensors: IntermediateTensors | None = None,
        inputs_embeds: torch.Tensor | None = None,
        **model_kwargs: dict[str, Any],
    ) -> Any:
        """Helper method to call the model forward pass.

        This method can be overridden by subclasses for model execution.
        Motivation: We can inspect only this method versus
        the whole execute_model, which has additional logic.

        Args:
            input_ids: Input token IDs
            positions: Token positions
            intermediate_tensors: Tensors from previous pipeline stages
            inputs_embeds: Input embeddings (alternative to input_ids)
            **model_kwargs: Additional model arguments

        Returns:
            Model output tensor
        """
        return self.model(
            input_ids=input_ids,
            positions=positions,
            intermediate_tensors=intermediate_tensors,
            inputs_embeds=inputs_embeds,
            **model_kwargs,
        )

    @torch.inference_mode()
    def execute_model(
        self,
        scheduler_output: "SchedulerOutput",
        intermediate_tensors: IntermediateTensors | None = None,
    ) -> ModelRunnerOutput | IntermediateTensors | None:
        if self.execute_model_state is not None:
            raise RuntimeError(
                "State error: sample_tokens() must be called "
                "after execute_model() returns None."
            )
        num_scheduled_tokens = scheduler_output.total_num_scheduled_tokens
        with record_function_or_nullcontext("Preprocess"):
            with self.synchronize_input_prep():
                # Update persistent batch states.
                self._update_states(scheduler_output)

                if not num_scheduled_tokens:
                    if not has_kv_transfer_group():
                        # Return empty ModelRunnerOutput if no work to do.
                        return EMPTY_MODEL_RUNNER_OUTPUT
                    return self.kv_connector_no_forward(
                        scheduler_output, self.vllm_config
                    )
                if self.cache_config.kv_sharing_fast_prefill:
                    assert not self.input_batch.num_prompt_logprobs, (
                        "--kv-sharing-fast-prefill produces incorrect "
                        "logprobs for prompt tokens, tokens, please disable "
                        "it when the requests need prompt logprobs"
                    )

                num_reqs = self.input_batch.num_reqs
                req_ids = self.input_batch.req_ids
                tokens = [scheduler_output.num_scheduled_tokens[i] for i in req_ids]
                num_scheduled_tokens_np = np.array(tokens, dtype=np.int32)
                max_num_scheduled_tokens = int(num_scheduled_tokens_np.max())

                (
                    logits_indices,
                    spec_decode_metadata,
                    ubatch_slices,
                    num_tokens_across_dp,
                ) = self._prepare_inputs(
                    scheduler_output, num_scheduled_tokens_np, max_num_scheduled_tokens
                )

                cascade_attn_prefix_lens = None
                # Disable cascade attention when using microbatching (DBO)
                if self.cascade_attn_enabled and ubatch_slices is None:
                    # Pre-compute cascade attention prefix lengths
                    # NOTE: Must be AFTER _prepare_inputs uses self.input_batch state
                    cascade_attn_prefix_lens = self._compute_cascade_attn_prefix_lens(
                        num_scheduled_tokens_np,
                        scheduler_output.num_common_prefix_blocks,
                    )

                # TODO(lucas): move cudagraph dispatching here:
                #   https://github.com/vllm-project/vllm/issues/23789

                total_num_scheduled_tokens = scheduler_output.total_num_scheduled_tokens
                use_spec_decode = len(scheduler_output.scheduled_spec_decode_tokens) > 0
                attn_metadata, spec_decode_common_attn_metadata = (
                    self._build_attention_metadata(
                        total_num_scheduled_tokens=total_num_scheduled_tokens,
                        max_num_scheduled_tokens=max_num_scheduled_tokens,
                        num_reqs=num_reqs,
                        ubatch_slices=ubatch_slices,
                        logits_indices=logits_indices,
                        use_spec_decode=use_spec_decode,
                        scheduled_encoder_inputs=scheduler_output.scheduled_encoder_inputs,
                        cascade_attn_prefix_lens=cascade_attn_prefix_lens,
                    )
                )

            dp_rank = self.parallel_config.data_parallel_rank
            if ubatch_slices:
                assert num_tokens_across_dp is not None
                num_input_tokens = int(num_tokens_across_dp[dp_rank].item())
                self.pad_out_ubatch_slice(ubatch_slices, num_input_tokens)
            elif num_tokens_across_dp is not None:
                num_input_tokens = int(num_tokens_across_dp[dp_rank].item())
            else:
                num_input_tokens = self._get_num_input_tokens(
                    scheduler_output.total_num_scheduled_tokens
                )

            (
                input_ids,
                inputs_embeds,
                positions,
                intermediate_tensors,
                model_kwargs,
            ) = self._preprocess(
                scheduler_output, num_input_tokens, intermediate_tensors
            )

            uniform_decode = (
                max_num_scheduled_tokens == self.uniform_decode_query_len
            ) and (num_scheduled_tokens == num_reqs * max_num_scheduled_tokens)
            batch_descriptor = BatchDescriptor(
                num_tokens=num_input_tokens,
                uniform_decode=uniform_decode,
                has_lora=len(self.input_batch.lora_id_to_lora_request) > 0,
            )
            cudagraph_runtime_mode, batch_descriptor = (
                self.cudagraph_dispatcher.dispatch(
                    batch_descriptor,
                    use_cascade_attn=cascade_attn_prefix_lens is not None,
                )
            )

        # Set cudagraph mode to none if calc_kv_scales is true.
        if attn_metadata is not None:
            metadata_list = (
                attn_metadata.values()
                if isinstance(attn_metadata, dict)
                else [attn_metadata]
            )
            if any(
                getattr(m, "enable_kv_scales_calculation", False) for m in metadata_list
            ):
                cudagraph_runtime_mode = CUDAGraphMode.NONE

        # Run the model.
        # Use persistent buffers for CUDA graphs.
        with (
            set_forward_context(
                attn_metadata,
                self.vllm_config,
                num_tokens=num_input_tokens,
                num_tokens_across_dp=num_tokens_across_dp,
                cudagraph_runtime_mode=cudagraph_runtime_mode,
                batch_descriptor=batch_descriptor,
                ubatch_slices=ubatch_slices,
            ),
            record_function_or_nullcontext("Forward"),
            self.maybe_get_kv_connector_output(scheduler_output) as kv_connector_output,
        ):
            model_output = self._model_forward(
                input_ids=input_ids,
                positions=positions,
                intermediate_tensors=intermediate_tensors,
                inputs_embeds=inputs_embeds,
                **model_kwargs,
            )

        with record_function_or_nullcontext("Postprocess"):
            if self.use_aux_hidden_state_outputs:
                # True when EAGLE 3 is used.
                hidden_states, aux_hidden_states = model_output
            else:
                # Common case.
                hidden_states = model_output
                aux_hidden_states = None

            if not self.broadcast_pp_output:
                # Common case.
                if not get_pp_group().is_last_rank:
                    # Return the intermediate tensors.
                    assert isinstance(hidden_states, IntermediateTensors)
                    hidden_states.kv_connector_output = kv_connector_output
                    return hidden_states

                if self.is_pooling_model:
                    # Return the pooling output.
                    output = self._pool(
                        hidden_states, num_scheduled_tokens, num_scheduled_tokens_np
                    )
                    output.kv_connector_output = kv_connector_output
                    return output

                sample_hidden_states = hidden_states[logits_indices]
                logits = self.model.compute_logits(sample_hidden_states)
            else:
                # Rare case.
                assert not self.is_pooling_model

                sample_hidden_states = hidden_states[logits_indices]
                if not get_pp_group().is_last_rank:
                    all_gather_tensors = {
                        "residual": not is_residual_scattered_for_sp(
                            self.vllm_config, num_input_tokens
                        )
                    }
                    get_pp_group().send_tensor_dict(
                        hidden_states.tensors,
                        all_gather_group=get_tp_group(),
                        all_gather_tensors=all_gather_tensors,
                    )
                    logits = None
                else:
                    logits = self.model.compute_logits(sample_hidden_states)

                model_output_broadcast_data = {}
                if logits is not None:
                    model_output_broadcast_data["logits"] = logits.contiguous()

                model_output_broadcast_data = get_pp_group().broadcast_tensor_dict(
                    model_output_broadcast_data, src=len(get_pp_group().ranks) - 1
                )
                assert model_output_broadcast_data is not None
                logits = model_output_broadcast_data["logits"]

        self.execute_model_state = ExecuteModelState(
            scheduler_output,
            logits,
            spec_decode_metadata,
            spec_decode_common_attn_metadata,
            hidden_states,
            sample_hidden_states,
            aux_hidden_states,
            kv_connector_output,
        )
        return None

    @torch.inference_mode
    def sample_tokens(
        self, grammar_output: "GrammarOutput | None"
    ) -> ModelRunnerOutput | AsyncModelRunnerOutput | IntermediateTensors:
        if self.execute_model_state is None:
            # Nothing to do (PP non-final rank case), output isn't used.
            return None  # noqa

        # Unpack ephemeral state.
        (
            scheduler_output,
            logits,
            spec_decode_metadata,
            spec_decode_common_attn_metadata,
            hidden_states,
            sample_hidden_states,
            aux_hidden_states,
            kv_connector_output,
        ) = self.execute_model_state
        # Clear ephemeral state.
        self.execute_model_state = None

        # Apply structured output bitmasks if present.
        if grammar_output is not None:
            apply_grammar_bitmask(
                scheduler_output, grammar_output, self.input_batch, logits
            )

        with record_function_or_nullcontext("Sample"):
            sampler_output = self._sample(logits, spec_decode_metadata)

        def propose_draft_token_ids(sampled_token_ids):
            assert spec_decode_common_attn_metadata is not None
            with record_function_or_nullcontext("Draft"):
                self._draft_token_ids = self.propose_draft_token_ids(
                    scheduler_output,
                    sampled_token_ids,
                    self.input_batch.sampling_metadata,
                    hidden_states,
                    sample_hidden_states,
                    aux_hidden_states,
                    spec_decode_metadata,
                    spec_decode_common_attn_metadata,
                )

        use_padded_batch_for_eagle = (
            self.speculative_config
            and self.speculative_config.use_eagle()
            and not self.speculative_config.disable_padded_drafter_batch
        )
        effective_drafter_max_model_len = self.max_model_len
        if effective_drafter_max_model_len is None:
            effective_drafter_max_model_len = self.model_config.max_model_len
        if (
            self.speculative_config
            and self.speculative_config.draft_model_config is not None
            and self.speculative_config.draft_model_config.max_model_len is not None
        ):
            effective_drafter_max_model_len = (
                self.speculative_config.draft_model_config.max_model_len
            )
        input_fits_in_drafter = spec_decode_common_attn_metadata and (
            spec_decode_common_attn_metadata.max_seq_len
            + self.speculative_config.num_speculative_tokens
            <= effective_drafter_max_model_len
        )
        if use_padded_batch_for_eagle and input_fits_in_drafter:
            # EAGLE speculative decoding can use the GPU sampled tokens
            # as inputs, and does not need to wait for bookkeeping to finish.
            propose_draft_token_ids(sampler_output.sampled_token_ids)

        with record_function_or_nullcontext("Bookkeep"):
            (
                num_nans_in_logits,
                logprobs_lists,
                valid_sampled_token_ids,
                prompt_logprobs_dict,
                req_ids_output_copy,
                req_id_to_index_output_copy,
                invalid_req_indices,
            ) = self._bookkeeping_sync(
                scheduler_output,
                sampler_output,
                logits,
                hidden_states,
                scheduler_output.total_num_scheduled_tokens,
                spec_decode_metadata,
            )

        if (
            self.speculative_config
            and not use_padded_batch_for_eagle
            and input_fits_in_drafter
        ):
            # ngram and other speculative decoding methods use the sampled
            # tokens on the CPU, so they are run after bookkeeping.
            propose_draft_token_ids(valid_sampled_token_ids)

        with record_function_or_nullcontext("EPLB"):
            self.eplb_step()

        output = ModelRunnerOutput(
            req_ids=req_ids_output_copy,
            req_id_to_index=req_id_to_index_output_copy,
            sampled_token_ids=valid_sampled_token_ids,
            logprobs=logprobs_lists,
            prompt_logprobs_dict=prompt_logprobs_dict,
            pooler_output=[],
            kv_connector_output=kv_connector_output,
            num_nans_in_logits=num_nans_in_logits,
        )

        if not self.use_async_scheduling:
            return output

        async_output = AsyncGPUModelRunnerOutput(
            model_runner_output=output,
            sampled_token_ids=sampler_output.sampled_token_ids,
            logprobs_tensors=sampler_output.logprobs_tensors,
            invalid_req_indices=invalid_req_indices,
            async_output_copy_stream=self.async_output_copy_stream,
        )

        # Save ref of sampled_token_ids CPU tensor if the batch contains
        # any requests with sampling params that that require output ids.
        self.input_batch.set_async_sampled_token_ids(
            async_output.sampled_token_ids_cpu,
            async_output.async_copy_ready_event,
        )

        return async_output

    def take_draft_token_ids(self) -> DraftTokenIds | None:
        if self._draft_token_ids is None:
            return None
        req_ids = self.input_batch.req_ids
        if isinstance(self._draft_token_ids, torch.Tensor):
            draft_token_ids = self._draft_token_ids.tolist()
        else:
            draft_token_ids = self._draft_token_ids
        self._draft_token_ids = None
        return DraftTokenIds(req_ids, draft_token_ids)

    def propose_draft_token_ids(
        self,
        scheduler_output: "SchedulerOutput",
        sampled_token_ids: torch.Tensor | list[list[int]],
        sampling_metadata: SamplingMetadata,
        hidden_states: torch.Tensor,
        sample_hidden_states: torch.Tensor,
        aux_hidden_states: list[torch.Tensor] | None,
        spec_decode_metadata: SpecDecodeMetadata | None,
        common_attn_metadata: CommonAttentionMetadata,
    ) -> list[list[int]] | torch.Tensor:
        num_scheduled_tokens = scheduler_output.total_num_scheduled_tokens
        if self.speculative_config.method == "ngram":
            assert isinstance(sampled_token_ids, list)
            assert isinstance(self.drafter, NgramProposer)
            draft_token_ids = self.drafter.propose(
                sampled_token_ids,
                self.input_batch.req_ids,
                self.input_batch.num_tokens_no_spec,
                self.input_batch.token_ids_cpu,
                self.input_batch.spec_decode_unsupported_reqs,
            )
        elif self.speculative_config.method == "suffix":
            assert isinstance(sampled_token_ids, list)
            assert isinstance(self.drafter, SuffixDecodingProposer)
            draft_token_ids = self.drafter.propose(self.input_batch, sampled_token_ids)
        elif self.speculative_config.method == "medusa":
            assert isinstance(sampled_token_ids, list)
            assert isinstance(self.drafter, MedusaProposer)

            if sample_hidden_states.shape[0] == len(sampled_token_ids):
                # The input to the target model does not include draft tokens.
                hidden_states = sample_hidden_states
            else:
                indices = []
                offset = 0
                assert spec_decode_metadata is not None, (
                    "No spec decode metadata for medusa"
                )
                for num_draft, tokens in zip(
                    spec_decode_metadata.num_draft_tokens, sampled_token_ids
                ):
                    indices.append(offset + len(tokens) - 1)
                    offset += num_draft + 1
                indices = torch.tensor(indices, device=self.device)
                hidden_states = sample_hidden_states[indices]

            draft_token_ids = self.drafter.propose(
                target_hidden_states=hidden_states,
                sampling_metadata=sampling_metadata,
            )
        elif self.speculative_config.use_eagle():
            assert isinstance(self.drafter, EagleProposer)

            if self.speculative_config.disable_padded_drafter_batch:
                # When padded-batch is disabled, the sampled_token_ids should be
                # the cpu-side list[list[int]] of valid sampled tokens for each
                # request, with invalid requests having empty lists.
                assert isinstance(sampled_token_ids, list), (
                    "sampled_token_ids should be a python list when"
                    "padded-batch is disabled."
                )
                next_token_ids = self.drafter.prepare_next_token_ids_cpu(
                    sampled_token_ids,
                    self.requests,
                    self.input_batch,
                    scheduler_output.num_scheduled_tokens,
                )
            else:
                # When using padded-batch, the sampled_token_ids should be
                # the gpu tensor of sampled tokens for each request, of shape
                # (num_reqs, num_spec_tokens + 1) with rejected tokens having
                # value -1.
                assert isinstance(sampled_token_ids, torch.Tensor), (
                    "sampled_token_ids should be a torch.Tensor when"
                    "padded-batch is enabled."
                )
                next_token_ids, valid_sampled_tokens_count = (
                    self.drafter.prepare_next_token_ids_padded(
                        common_attn_metadata,
                        sampled_token_ids,
                        self.requests,
                        self.input_batch,
                        self.discard_request_indices.gpu,
                        self.num_discarded_requests,
                    )
                )

            if spec_decode_metadata is None:
                token_indices_to_sample = None
                # input_ids can be None for multimodal models.
                target_token_ids = self.input_ids.gpu[:num_scheduled_tokens]
                target_positions = self._get_positions(num_scheduled_tokens)
                if self.use_aux_hidden_state_outputs:
                    assert aux_hidden_states is not None
                    target_hidden_states = torch.cat(
                        [h[:num_scheduled_tokens] for h in aux_hidden_states], dim=-1
                    )
                else:
                    target_hidden_states = hidden_states[:num_scheduled_tokens]
            else:
                if self.speculative_config.disable_padded_drafter_batch:
                    token_indices_to_sample = None
                    common_attn_metadata, token_indices = self.drafter.prepare_inputs(
                        common_attn_metadata,
                        sampled_token_ids,
                        spec_decode_metadata.num_draft_tokens,
                    )
                else:
                    common_attn_metadata, token_indices, token_indices_to_sample = (
                        self.drafter.prepare_inputs_padded(
                            common_attn_metadata,
                            spec_decode_metadata,
                            valid_sampled_tokens_count,
                        )
                    )

                target_token_ids = self.input_ids.gpu[token_indices]
                target_positions = self._get_positions(token_indices)
                if self.use_aux_hidden_state_outputs:
                    assert aux_hidden_states is not None
                    target_hidden_states = torch.cat(
                        [h[token_indices] for h in aux_hidden_states], dim=-1
                    )
                else:
                    target_hidden_states = hidden_states[token_indices]

            if self.supports_mm_inputs:
                mm_embed_inputs = self._gather_mm_embeddings(
                    scheduler_output,
                    shift_computed_tokens=1,
                )
            else:
                mm_embed_inputs = None

            draft_token_ids = self.drafter.propose(
                target_token_ids=target_token_ids,
                target_positions=target_positions,
                target_hidden_states=target_hidden_states,
                next_token_ids=next_token_ids,
                last_token_indices=token_indices_to_sample,
                sampling_metadata=sampling_metadata,
                common_attn_metadata=common_attn_metadata,
                mm_embed_inputs=mm_embed_inputs,
            )

        return draft_token_ids

    def update_config(self, overrides: dict[str, Any]) -> None:
        allowed_config_names = {"load_config", "model_config"}
        for config_name, config_overrides in overrides.items():
            assert config_name in allowed_config_names, (
                f"Config `{config_name}` not supported. "
                f"Allowed configs: {allowed_config_names}"
            )
            config = getattr(self, config_name)
            new_config = update_config(config, config_overrides)
            setattr(self, config_name, new_config)

    def load_model(self, eep_scale_up: bool = False) -> None:
        """
        Args:
            eep_scale_up: the model loading is for elastic EP scale up.
        """
        logger.info_once(
            "Starting to load model %s...",
            self.model_config.model,
            scope="global",
        )
        global_expert_loads, old_global_expert_indices_per_model, rank_mapping = (
            EplbState.get_eep_state(self.parallel_config)
            if eep_scale_up
            else (None, None, None)
        )

        if self.parallel_config.enable_eplb:
            self.eplb_state = EplbState(self.parallel_config, self.device)
            eplb_models = 0
        with DeviceMemoryProfiler() as m:
            time_before_load = time.perf_counter()
            model_loader = get_model_loader(self.load_config)
            self.model = model_loader.load_model(
                vllm_config=self.vllm_config, model_config=self.model_config
            )
            if self.lora_config:
                self.model = self.load_lora_model(
                    self.model, self.vllm_config, self.device
                )
            if hasattr(self, "drafter"):
                logger.info_once("Loading drafter model...")
                self.drafter.load_model(self.model)
                if (
                    hasattr(self.drafter, "model")
                    and is_mixture_of_experts(self.drafter.model)
                    and self.parallel_config.enable_eplb
                ):
                    logger.info_once(
                        "EPLB is enabled for drafter model %s.",
                        self.vllm_config.speculative_config.draft_model_config.model,
                    )

                    global_expert_load = (
                        global_expert_loads[eplb_models]
                        if global_expert_loads
                        else None
                    )
                    old_global_expert_indices = (
                        old_global_expert_indices_per_model[eplb_models]
                        if old_global_expert_indices_per_model
                        else None
                    )
                    if self.eplb_state is None:
                        self.eplb_state = EplbState(self.parallel_config, self.device)
                    self.eplb_state.add_model(
                        self.drafter.model,
                        self.vllm_config.speculative_config.draft_model_config,
                        global_expert_load,
                        old_global_expert_indices,
                        rank_mapping,
                    )
                    eplb_models += 1

            if self.use_aux_hidden_state_outputs:
                if not supports_eagle3(self.get_model()):
                    raise RuntimeError(
                        "Model does not support EAGLE3 interface but "
                        "aux_hidden_state_outputs was requested"
                    )

                # Try to get auxiliary layers from speculative config,
                # otherwise use model's default layers
                aux_layers = self._get_eagle3_aux_layers_from_config()
                if aux_layers:
                    logger.info(
                        "Using auxiliary layers from speculative config: %s",
                        aux_layers,
                    )
                else:
                    aux_layers = self.model.get_eagle3_aux_hidden_state_layers()

                self.model.set_aux_hidden_state_layers(aux_layers)
            time_after_load = time.perf_counter()
        self.model_memory_usage = m.consumed_memory
        logger.info_once(
            "Model loading took %.4f GiB memory and %.6f seconds",
            self.model_memory_usage / GiB_bytes,
            time_after_load - time_before_load,
            scope="local",
        )
        prepare_communication_buffer_for_model(self.model)
        self.is_multimodal_pruning_enabled = (
            supports_multimodal_pruning(self.get_model())
            and self.model_config.multimodal_config.is_multimodal_pruning_enabled()
        )

        if is_mixture_of_experts(self.model) and self.parallel_config.enable_eplb:
            logger.info_once("EPLB is enabled for model %s.", self.model_config.model)
            global_expert_load = (
                global_expert_loads[eplb_models] if global_expert_loads else None
            )
            old_global_expert_indices = (
                old_global_expert_indices_per_model[eplb_models]
                if old_global_expert_indices_per_model
                else None
            )
            assert self.eplb_state is not None
            self.eplb_state.add_model(
                self.model,
                self.model_config,
                global_expert_load,
                old_global_expert_indices,
                rank_mapping,
            )

        if (
            self.vllm_config.compilation_config.mode
            == CompilationMode.STOCK_TORCH_COMPILE
            and supports_dynamo()
        ):
            backend = self.vllm_config.compilation_config.init_backend(self.vllm_config)
            compilation_counter.stock_torch_compile_count += 1
            self.model.compile(fullgraph=True, backend=backend)
            return
        # for other compilation modes, cudagraph behavior is controlled by
        # CudagraphWraper and CudagraphDispatcher of vllm.

        # wrap the model with full cudagraph wrapper if needed.
        if (
            self.compilation_config.cudagraph_mode.has_full_cudagraphs()
            and not self.parallel_config.enable_dbo
        ):
            self.model = CUDAGraphWrapper(
                self.model, self.vllm_config, runtime_mode=CUDAGraphMode.FULL
            )
        elif self.parallel_config.enable_dbo:
            if self.compilation_config.cudagraph_mode.has_full_cudagraphs():
                self.model = UBatchWrapper(
                    self.model, self.vllm_config, CUDAGraphMode.FULL, self.device
                )
            else:
                self.model = UBatchWrapper(
                    self.model, self.vllm_config, CUDAGraphMode.NONE, self.device
                )

    def _get_eagle3_aux_layers_from_config(self) -> tuple[int, ...] | None:
        """Extract Eagle3 auxiliary layer indices from speculative config.

        These indices specify which hidden states from the base model should
        be used as auxiliary inputs for the Eagle3 drafter model during
        speculative decoding.

        Returns:
            Tuple of layer indices if found in draft model config,
            None otherwise.
        """
        if not (self.speculative_config and self.speculative_config.draft_model_config):
            return None

        hf_config = self.speculative_config.draft_model_config.hf_config
        if not hasattr(hf_config, "eagle_aux_hidden_state_layer_ids"):
            return None

        layer_ids = hf_config.eagle_aux_hidden_state_layer_ids
        if layer_ids and isinstance(layer_ids, (list, tuple)):
            return tuple(layer_ids)

        return None

    def reload_weights(self) -> None:
        assert getattr(self, "model", None) is not None, (
            "Cannot reload weights before model is loaded."
        )
        model_loader = get_model_loader(self.load_config)
        logger.info("Reloading weights inplace...")
        model_loader.load_weights(self.get_model(), model_config=self.model_config)

    def save_tensorized_model(
        self,
        tensorizer_config: "TensorizerConfig",
    ) -> None:
        TensorizerLoader.save_model(
            self.get_model(),
            tensorizer_config=tensorizer_config,
            model_config=self.model_config,
        )

    def _get_prompt_logprobs_dict(
        self,
        hidden_states: torch.Tensor,
        num_scheduled_tokens: dict[str, int],
    ) -> dict[str, LogprobsTensors | None]:
        num_prompt_logprobs_dict = self.input_batch.num_prompt_logprobs
        if not num_prompt_logprobs_dict:
            return {}

        in_progress_dict = self.input_batch.in_progress_prompt_logprobs_cpu
        prompt_logprobs_dict: dict[str, LogprobsTensors | None] = {}

        # Since prompt logprobs are a rare feature, prioritize simple,
        # maintainable loop over optimal performance.
        completed_prefill_reqs = []
        for req_id, num_prompt_logprobs in num_prompt_logprobs_dict.items():
            num_tokens = num_scheduled_tokens[req_id]

            # Get metadata for this request.
            request = self.requests[req_id]
            if request.prompt_token_ids is None:
                # Prompt logprobs is incompatible with prompt embeddings
                continue

            num_prompt_tokens = len(request.prompt_token_ids)
            prompt_token_ids = torch.tensor(request.prompt_token_ids).to(
                self.device, non_blocking=True
            )

            # Set up target LogprobsTensors object.
            logprobs_tensors = in_progress_dict.get(req_id)
            if not logprobs_tensors:
                # Create empty logprobs CPU tensors for the entire prompt.
                # If chunked, we'll copy in slice by slice.
                logprobs_tensors = LogprobsTensors.empty_cpu(
                    num_prompt_tokens - 1, num_prompt_logprobs + 1
                )
                in_progress_dict[req_id] = logprobs_tensors

            # Determine number of logits to retrieve.
            start_idx = request.num_computed_tokens
            start_tok = start_idx + 1
            num_remaining_tokens = num_prompt_tokens - start_tok
            if num_tokens <= num_remaining_tokens:
                # This is a chunk, more tokens remain.
                # In the == case, there are no more prompt logprobs to produce
                # but we want to defer returning them to the next step where we
                # have new generated tokens to return.
                num_logits = num_tokens
            else:
                # This is the last chunk of prompt tokens to return.
                num_logits = num_remaining_tokens
                completed_prefill_reqs.append(req_id)
                prompt_logprobs_dict[req_id] = logprobs_tensors

            if num_logits <= 0:
                # This can happen for the final chunk if we prefilled exactly
                # (num_prompt_tokens - 1) tokens for this request in the prior
                # step. There are no more prompt logprobs to produce.
                continue

            # Get the logits corresponding to this req's prompt tokens.
            # If this is a partial request (i.e. chunked prefill),
            # then there is prompt logprob generated for each index.
            req_idx = self.input_batch.req_id_to_index[req_id]
            offset = self.query_start_loc.np[req_idx].item()
            prompt_hidden_states = hidden_states[offset : offset + num_logits]
            logits = self.model.compute_logits(prompt_hidden_states)

            # Get the "target" tokens for each index. For prompt at index i,
            # the token at prompt index i+1 is the "sampled" token we want
            # to gather the logprob for.
            tgt_token_ids = prompt_token_ids[start_tok : start_tok + num_logits]

            # Compute prompt logprobs.
            logprobs = self.sampler.compute_logprobs(logits)
            token_ids, logprobs, ranks = self.sampler.gather_logprobs(
                logprobs, num_prompt_logprobs, tgt_token_ids
            )

            # Transfer GPU->CPU async.
            chunk_slice = slice(start_idx, start_idx + num_logits)
            logprobs_tensors.logprob_token_ids[chunk_slice].copy_(
                token_ids, non_blocking=True
            )
            logprobs_tensors.logprobs[chunk_slice].copy_(logprobs, non_blocking=True)
            logprobs_tensors.selected_token_ranks[chunk_slice].copy_(
                ranks, non_blocking=True
            )

        # Remove requests that have completed prefill from the batch
        # num_prompt_logprobs_dict.
        for req_id in completed_prefill_reqs:
            del num_prompt_logprobs_dict[req_id]
            del in_progress_dict[req_id]

        # Must synchronize the non-blocking GPU->CPU transfers.
        if prompt_logprobs_dict:
            self._sync_device()

        return prompt_logprobs_dict

    def _get_nans_in_logits(
        self,
        logits: torch.Tensor | None,
    ) -> dict[str, int]:
        try:
            if logits is None:
                return {req_id: 0 for req_id in self.input_batch.req_ids}

            num_nans_in_logits = {}
            num_nans_for_index = logits.isnan().sum(dim=-1).cpu().numpy()
            for req_id in self.input_batch.req_ids:
                req_index = self.input_batch.req_id_to_index[req_id]
                num_nans_in_logits[req_id] = (
                    int(num_nans_for_index[req_index])
                    if num_nans_for_index is not None and req_index < logits.shape[0]
                    else 0
                )
            return num_nans_in_logits
        except IndexError:
            return {}

    @contextmanager
    def maybe_randomize_inputs(self, input_ids: torch.Tensor):
        """
        Randomize input_ids if VLLM_RANDOMIZE_DP_DUMMY_INPUTS is set.
        This is to help balance expert-selection
         - during profile_run
         - during DP rank dummy run
        """
        dp_size = self.vllm_config.parallel_config.data_parallel_size
        randomize_inputs = envs.VLLM_RANDOMIZE_DP_DUMMY_INPUTS and dp_size > 1
        if not randomize_inputs:
            yield
        else:
            import functools

            @functools.cache
            def rand_input_ids() -> torch.Tensor:
                return torch.randint_like(
                    self.input_ids.gpu,
                    low=0,
                    high=self.model_config.get_vocab_size(),
                    dtype=input_ids.dtype,
                )

            logger.debug_once("Randomizing dummy data for DP Rank")
            input_ids.copy_(rand_input_ids()[: input_ids.size(0)], non_blocking=True)
            yield
            input_ids.fill_(0)

    def _get_mm_dummy_batch(
        self,
        modality: str,
        max_items_per_batch: int,
    ) -> BatchedTensorInputs:
        """Dummy data for profiling and precompiling multimodal models."""
        assert self.mm_budget is not None

        dummy_decoder_data = self.mm_registry.get_decoder_dummy_data(
            model_config=self.model_config,
            seq_len=self.max_model_len,
            mm_counts={modality: 1},
            cache=self.mm_budget.cache,
        )
        dummy_mm_data = dummy_decoder_data.multi_modal_data

        # Result in the maximum GPU consumption of the model
        dummy_mm_item = dummy_mm_data[modality][0]
        dummy_mm_items = [dummy_mm_item] * max_items_per_batch

        model = cast(SupportsMultiModal, self.model)
        return next(
            mm_kwargs_group
            for _, _, mm_kwargs_group in group_mm_kwargs_by_modality(
                dummy_mm_items,
                device=self.device,
                pin_memory=self.pin_memory,
                merge_by_field_config=model.merge_by_field_config,
                multimodal_cpu_fields=model.multimodal_cpu_fields,
            )
        )

    @torch.inference_mode()
    def _dummy_run(
        self,
        num_tokens: int,
        cudagraph_runtime_mode: CUDAGraphMode | None = None,
        force_attention: bool = False,
        uniform_decode: bool = False,
        allow_microbatching: bool = True,
        skip_eplb: bool = False,
        is_profile: bool = False,
        create_mixed_batch: bool = False,
        remove_lora: bool = True,
        activate_lora: bool = False,
    ) -> tuple[torch.Tensor, torch.Tensor]:
        """
        Run a dummy forward pass to warm up/profile run or capture the
        CUDA graph for the model.

        Args:
            num_tokens: Number of tokens to run the dummy forward pass.
            cudagraph_runtime_mode: used to control the behavior.
                - if not set will determine the cudagraph mode based on using
                    the self.cudagraph_dispatcher.
                - CUDAGraphMode.NONE: No cudagraph, for warm up and profile run
                - CUDAGraphMode.PIECEWISE: Piecewise cudagraph.
                - CUDAGraphMode.FULL: Full cudagraph, attention metadata is
                    needed.
            force_attention: If True, always create attention metadata. Used to
                warm up attention backend when mode is NONE.
            uniform_decode: If True, the batch is a uniform decode batch.
            skip_eplb: If True, skip EPLB state update.
            is_profile: If True, this is a profile run.
            create_mixed_batch: If True, create a mixed batch with both decode
                (1 token) and prefill (multiple tokens) requests.
            remove_lora: If False, dummy LoRAs are not destroyed after the run
            activate_lora: If False, dummy_run is performed without LoRAs.
        """
        assert (
            cudagraph_runtime_mode is None
            or cudagraph_runtime_mode.valid_runtime_modes()
        )

        # If cudagraph_mode.decode_mode() == FULL and
        # cudagraph_mode.separate_routine(). This means that we are using
        # different graphs and/or modes for mixed prefill-decode batches vs.
        # uniform decode batches. A uniform decode batch means that all
        # requests have identical query length, except a potential virtual
        # request (shorter) in the batch account for padding.
        # Uniform decode batch could either be common pure decode, where
        # max_query_len == 1, or speculative decode, where
        # max_query_len == 1 + num_spec_decode_tokens.

        # When setting max_query_len = 1, we switch to and capture the optimized
        # routine of FA2 for pure decode, i.e., Flashdecode + an optimization
        # for GQA/MQA.
        max_query_len = self.uniform_decode_query_len if uniform_decode else num_tokens

        # Set num_scheduled_tokens based on num_tokens and max_num_seqs
        # for dummy run with LoRA so that the num_reqs collectively
        # has num_tokens in total.
        assert num_tokens <= self.max_num_tokens
        max_num_reqs = self.scheduler_config.max_num_seqs
        if create_mixed_batch:
            assert not uniform_decode
            # Create mixed batch:
            # first half decode tokens, second half one prefill
            num_decode_tokens = min(max_num_reqs - 1, num_tokens // 2)
            num_prefill_tokens = num_tokens - num_decode_tokens
            num_reqs = num_decode_tokens + 1

            # Create decode requests (1 token each) followed by prefill request
            num_scheduled_tokens_list = [1] * num_decode_tokens + [num_prefill_tokens]
            # Note: Overriding max_query_len to be the prefill tokens
            max_query_len = num_prefill_tokens
        elif uniform_decode:
            assert not create_mixed_batch
            num_reqs = min(max_num_reqs, cdiv(num_tokens, max_query_len))
            num_scheduled_tokens_list = [max_query_len] * num_reqs
            if num_tokens % max_query_len != 0:
                num_scheduled_tokens_list[-1] = num_tokens % max_query_len
        else:
            num_reqs = min(num_tokens, max_num_reqs)
            min_tokens_per_req = num_tokens // num_reqs
            num_scheduled_tokens_list = [min_tokens_per_req] * num_reqs
            num_scheduled_tokens_list[-1] += num_tokens % num_reqs

        assert sum(num_scheduled_tokens_list) == num_tokens
        assert len(num_scheduled_tokens_list) == num_reqs
        num_scheduled_tokens = np.array(num_scheduled_tokens_list, dtype=np.int32)
        total_num_scheduled_tokens = int(num_scheduled_tokens.sum())
        num_sampled_tokens = np.ones(num_reqs, dtype=np.int32)

        # Disable DP padding when running eager
        allow_dp_padding = self.compilation_config.cudagraph_mode != CUDAGraphMode.NONE

        # We currently only microbatch if the number of tokens is
        # over a certain threshold.
        ubatch_slices, num_tokens_across_dp = coordinate_batch_across_dp(
            num_tokens_unpadded=total_num_scheduled_tokens,
            parallel_config=self.vllm_config.parallel_config,
            allow_microbatching=allow_microbatching,
            allow_dp_padding=allow_dp_padding,
            num_tokens_padded=total_num_scheduled_tokens,
            uniform_decode=uniform_decode,
            num_scheduled_tokens_per_request=num_scheduled_tokens,
        )
        num_tokens_after_padding = num_tokens
        if num_tokens_across_dp is not None:
            dp_rank = self.parallel_config.data_parallel_rank
            num_tokens_after_padding = int(num_tokens_across_dp[dp_rank])

        attn_metadata: PerLayerAttnMetadata | None = None

        # If force_attention is True, we always capture attention. Otherwise,
        # it only happens for cudagraph_runtime_mode=FULL.
        if force_attention or cudagraph_runtime_mode == CUDAGraphMode.FULL:
            if create_mixed_batch:
                # In the mixed batch mode (used for FI warmup), we use
                # shorter sequence lengths to run faster.
                # TODO(luka) better system for describing dummy batches
                seq_lens = [1] * num_decode_tokens + [num_prefill_tokens + 1]
            else:
                seq_lens = max_query_len
            self.seq_lens.np[:num_reqs] = seq_lens
            self.seq_lens.np[num_reqs:] = 0
            self.seq_lens.copy_to_gpu()

            cum_num_tokens, _ = self._get_cumsum_and_arange(num_scheduled_tokens)
            self.query_start_loc.np[1 : num_reqs + 1] = cum_num_tokens
            self.query_start_loc.copy_to_gpu()

            attn_metadata, _ = self._build_attention_metadata(
                total_num_scheduled_tokens=num_tokens,
                max_num_scheduled_tokens=max_query_len,
                num_reqs=num_reqs,
                ubatch_slices=ubatch_slices,
                for_cudagraph_capture=True,
            )

        with self.maybe_dummy_run_with_lora(
            self.lora_config,
            num_scheduled_tokens,
            num_sampled_tokens,
            activate_lora,
            remove_lora,
        ):
            # Make sure padding doesn't exceed max_num_tokens
            assert num_tokens_after_padding <= self.max_num_tokens
            model_kwargs = self._init_model_kwargs(num_tokens_after_padding)
            if self.supports_mm_inputs and not self.model_config.is_encoder_decoder:
                input_ids = None
                inputs_embeds = self.inputs_embeds.gpu[:num_tokens_after_padding]
                model_kwargs = {
                    **model_kwargs,
                    **self._dummy_mm_kwargs(num_reqs),
                }
            elif self.enable_prompt_embeds:
                input_ids = None
                inputs_embeds = self.inputs_embeds.gpu[:num_tokens_after_padding]
                model_kwargs = self._init_model_kwargs(num_tokens_after_padding)
            else:
                input_ids = self.input_ids.gpu[:num_tokens_after_padding]
                inputs_embeds = None

            if self.uses_mrope:
                positions = self.mrope_positions.gpu[:, :num_tokens_after_padding]
            else:
                positions = self.positions.gpu[:num_tokens_after_padding]

            if get_pp_group().is_first_rank:
                intermediate_tensors = None
            else:
                if self.intermediate_tensors is None:
                    self.intermediate_tensors = (
                        self.model.make_empty_intermediate_tensors(
                            batch_size=self.max_num_tokens,
                            dtype=self.model_config.dtype,
                            device=self.device,
                        )
                    )

                intermediate_tensors = self.sync_and_slice_intermediate_tensors(
                    num_tokens_after_padding, None, False
                )

            # filter out the valid batch descriptor
            _cg_mode, batch_descriptor = (
                self.cudagraph_dispatcher.dispatch(
                    BatchDescriptor(
                        num_tokens=num_tokens_after_padding,
                        uniform_decode=uniform_decode,
                        has_lora=activate_lora and self.lora_config is not None,
                    )
                )
                if not is_profile
                else (CUDAGraphMode.NONE, None)
            )
            if cudagraph_runtime_mode is not None:
                # we allow forcing NONE when the dispatcher disagrees to support
                # warm ups for cudagraph capture
                assert (
                    cudagraph_runtime_mode == CUDAGraphMode.NONE
                    or cudagraph_runtime_mode == _cg_mode
                ), (
                    f"Cudagraph runtime mode mismatch at dummy_run. "
                    f"Expected {_cg_mode}, but got {cudagraph_runtime_mode}."
                )
            else:
                cudagraph_runtime_mode = _cg_mode

            if ubatch_slices is not None:
                # Adjust values to reflect a single ubatch.
                # TODO(sage,lucas): this is cruft that should be addressed in
                #  the padding refactor.
                num_tokens_after_padding = ubatch_slices[0].num_tokens
                if num_tokens_across_dp is not None:
                    num_tokens_across_dp[:] = num_tokens_after_padding

            with (
                self.maybe_randomize_inputs(input_ids),
                set_forward_context(
                    attn_metadata,
                    self.vllm_config,
                    num_tokens=num_tokens_after_padding,
                    num_tokens_across_dp=num_tokens_across_dp,
                    cudagraph_runtime_mode=cudagraph_runtime_mode,
                    batch_descriptor=batch_descriptor,
                    ubatch_slices=ubatch_slices,
                ),
            ):
                outputs = self.model(
                    input_ids=input_ids,
                    positions=positions,
                    intermediate_tensors=intermediate_tensors,
                    inputs_embeds=inputs_embeds,
                    **model_kwargs,
                )

            if self.use_aux_hidden_state_outputs:
                hidden_states, _ = outputs
            else:
                hidden_states = outputs

            if self.speculative_config and self.speculative_config.use_eagle():
                assert isinstance(self.drafter, EagleProposer)
                use_cudagraphs = (
                    cudagraph_runtime_mode == CUDAGraphMode.PIECEWISE
                    and not self.speculative_config.enforce_eager
                )

                # Note(gnovack) - We need to disable cudagraphs for one of the two
                # lora cases when cudagraph_specialize_lora is enabled. This is a
                # short term mitigation for issue mentioned in
                # https://github.com/vllm-project/vllm/issues/28334
                if self.compilation_config.cudagraph_specialize_lora and activate_lora:
                    use_cudagraphs = False

                self.drafter.dummy_run(
                    num_tokens,
                    use_cudagraphs=use_cudagraphs,
                )

        # This is necessary to avoid blocking DP.
        # For dummy runs, we typically skip EPLB since we don't have any real
        # requests to process.
        # However, in DP settings, there may be cases when some DP ranks do
        # not have any requests to process, so they're executing dummy batches.
        # In such cases, we still have to trigger EPLB to make sure
        # ranks execute the rearrangement in synchronization.
        if not skip_eplb:
            self.eplb_step(is_dummy=True, is_profile=is_profile)

        logit_indices = np.cumsum(num_scheduled_tokens) - 1
        logit_indices_device = torch.from_numpy(logit_indices).to(
            self.device, non_blocking=True
        )
        return hidden_states, hidden_states[logit_indices_device]

    @torch.inference_mode()
    def _dummy_sampler_run(
        self,
        hidden_states: torch.Tensor,
    ) -> torch.Tensor:
        # The dummy hidden states may contain special values,
        # like `inf` or `nan`.
        # To avoid breaking the sampler, we use a random tensor here instead.
        hidden_states = torch.rand_like(hidden_states)

        logits = self.model.compute_logits(hidden_states)
        num_reqs = logits.size(0)

        dummy_tensors = lambda v: torch.full((num_reqs,), v, device=self.device)

        dummy_metadata = SamplingMetadata(
            temperature=dummy_tensors(0.5),
            all_greedy=False,
            all_random=False,
            top_p=dummy_tensors(0.9),
            top_k=dummy_tensors(logits.size(1) - 1),
            generators={},
            max_num_logprobs=None,
            no_penalties=True,
            prompt_token_ids=None,
            frequency_penalties=dummy_tensors(0.1),
            presence_penalties=dummy_tensors(0.1),
            repetition_penalties=dummy_tensors(0.1),
            output_token_ids=[[] for _ in range(num_reqs)],
            spec_token_ids=[[] for _ in range(num_reqs)],
            allowed_token_ids_mask=None,
            bad_words_token_ids={},
            logitsprocs=LogitsProcessors(),
        )
        try:
            sampler_output = self.sampler(
                logits=logits, sampling_metadata=dummy_metadata
            )
        except RuntimeError as e:
            if "out of memory" in str(e):
                raise RuntimeError(
                    "CUDA out of memory occurred when warming up sampler with "
                    f"{num_reqs} dummy requests. Please try lowering "
                    "`max_num_seqs` or `gpu_memory_utilization` when "
                    "initializing the engine."
                ) from e
            else:
                raise e
        if self.speculative_config:
            draft_token_ids = [[0] for _ in range(num_reqs)]
            dummy_spec_decode_metadata = SpecDecodeMetadata.make_dummy(
                draft_token_ids, self.device
            )

            num_tokens = sum(len(ids) for ids in draft_token_ids)
            # draft_probs = torch.randn(
            #     num_tokens, logits.shape[-1], device=self.device,
            #     dtype=logits.dtype)
            draft_probs = None
            logits = torch.randn(
                num_tokens + num_reqs,
                logits.shape[-1],
                device=self.device,
                dtype=logits.dtype,
            )
            self.rejection_sampler(
                dummy_spec_decode_metadata,
                draft_probs,
                logits,
                dummy_metadata,
            )
        return sampler_output

    def _dummy_pooler_run_task(
        self,
        hidden_states: torch.Tensor,
        task: PoolingTask,
    ) -> PoolerOutput:
        num_tokens = hidden_states.shape[0]
        max_num_reqs = self.scheduler_config.max_num_seqs
        num_reqs = min(num_tokens, max_num_reqs)
        min_tokens_per_req = num_tokens // num_reqs
        num_scheduled_tokens_list = [min_tokens_per_req] * num_reqs
        num_scheduled_tokens_list[-1] += num_tokens % num_reqs
        assert sum(num_scheduled_tokens_list) == num_tokens
        assert len(num_scheduled_tokens_list) == num_reqs

        req_num_tokens = num_tokens // num_reqs

        dummy_prompt_lens = torch.tensor(
            num_scheduled_tokens_list,
            device="cpu",
        )
        dummy_token_ids = torch.zeros(
            (num_reqs, req_num_tokens), dtype=torch.int32, device=self.device
        )

        model = cast(VllmModelForPooling, self.get_model())
        dummy_pooling_params = PoolingParams(task=task)
        dummy_pooling_params.verify(task=task, model_config=self.model_config)
        to_update = model.pooler.get_pooling_updates(task)
        to_update.apply(dummy_pooling_params)

        dummy_metadata = PoolingMetadata(
            prompt_lens=dummy_prompt_lens,
            prompt_token_ids=dummy_token_ids,
            pooling_params=[dummy_pooling_params] * num_reqs,
        )

        dummy_metadata.build_pooling_cursor(
            num_scheduled_tokens_list, device=hidden_states.device
        )

        try:
            return model.pooler(
                hidden_states=hidden_states, pooling_metadata=dummy_metadata
            )
        except RuntimeError as e:
            if "out of memory" in str(e):
                raise RuntimeError(
                    "CUDA out of memory occurred when warming up pooler "
                    f"({task=}) with {num_reqs} dummy requests. Please try "
                    "lowering `max_num_seqs` or `gpu_memory_utilization` when "
                    "initializing the engine."
                ) from e
            else:
                raise e

    @torch.inference_mode()
    def _dummy_pooler_run(
        self,
        hidden_states: torch.Tensor,
    ) -> PoolerOutput:
        # Find the task that has the largest output for subsequent steps
        supported_pooling_tasks = self.get_supported_pooling_tasks()

        if not supported_pooling_tasks:
            if self.scheduler_config.chunked_prefill_enabled:
                raise RuntimeError(
                    f"Model {self.model_config.model} does not support "
                    "any pooling tasks with chunked prefill enabled. "
                    "Please add --no-enable-chunked-prefill to your "
                    "config or CLI args. See "
                    "https://docs.vllm.ai/en/latest/models/pooling_models.html "
                    "to learn more."
                )
            else:
                raise RuntimeError(
                    f"Model {self.model_config.model} does not support "
                    "any pooling tasks. See "
                    "https://docs.vllm.ai/en/latest/models/pooling_models.html "
                    "to learn more."
                )

        output_size = dict[PoolingTask, float]()
        for task in supported_pooling_tasks:
            # Run a full batch with each task to ensure none of them OOMs
            output = self._dummy_pooler_run_task(hidden_states, task)
            output_size[task] = sum(o.nbytes for o in output)
            del output  # Allow GC

        max_task = max(output_size.items(), key=lambda x: x[1])[0]
        return self._dummy_pooler_run_task(hidden_states, max_task)

    def profile_run(self) -> None:
        # Profile with multimodal encoder & encoder cache.
        if self.supports_mm_inputs:
            if self.model_config.multimodal_config.skip_mm_profiling:
                logger.info(
                    "Skipping memory profiling for multimodal encoder and "
                    "encoder cache."
                )
            else:
                mm_budget = self.mm_budget
                assert mm_budget is not None

                if (encoder_budget := mm_budget.get_encoder_budget()) > 0:
                    # NOTE: Currently model is profiled with a single non-text
                    # modality with the max possible input tokens even when
                    # it supports multiple.
                    dummy_modality = mm_budget.get_modality_with_max_tokens()
                    max_mm_items_per_batch = mm_budget.max_items_per_batch_by_modality[
                        dummy_modality
                    ]

                    logger.info(
                        "Encoder cache will be initialized with a budget of "
                        "%s tokens, and profiled with %s %s items of the "
                        "maximum feature size.",
                        encoder_budget,
                        max_mm_items_per_batch,
                        dummy_modality,
                    )

                    # Create dummy batch of multimodal inputs.
                    batched_dummy_mm_inputs = self._get_mm_dummy_batch(
                        dummy_modality,
                        max_mm_items_per_batch,
                    )

                    # Run multimodal encoder.
                    dummy_encoder_outputs = self.model.get_multimodal_embeddings(
                        **batched_dummy_mm_inputs
                    )

                    sanity_check_mm_encoder_outputs(
                        dummy_encoder_outputs,
                        expected_num_items=max_mm_items_per_batch,
                    )

                    # NOTE: This happens when encoder cache needs to store
                    # the embeddings that encoder outputs are scattered onto.
                    # In this case we create dummy embeddings of size
                    # (encode_budget, hidden_size) and scatter encoder
                    # output into it.
                    encoder_output_shape = dummy_encoder_outputs[0].shape
                    if encoder_output_shape[0] < encoder_budget:
                        expanded_outputs = []
                        for output in dummy_encoder_outputs:
                            expanded = output.new_zeros(
                                (encoder_budget, encoder_output_shape[-1])
                            )
                            num_tokens = output.shape[0]
                            expanded[:num_tokens].copy_(output)
                            expanded_outputs.append(expanded)

                        dummy_encoder_outputs = expanded_outputs

                    # Cache the dummy encoder outputs.
                    self.encoder_cache["tmp"] = dict(enumerate(dummy_encoder_outputs))

        # Add `is_profile` here to pre-allocate communication buffers
        hidden_states, last_hidden_states = self._dummy_run(
            self.max_num_tokens, is_profile=True
        )
        if get_pp_group().is_last_rank:
            if self.is_pooling_model:
                output = self._dummy_pooler_run(hidden_states)
            else:
                output = self._dummy_sampler_run(last_hidden_states)
        else:
            output = None
        self._sync_device()
        del hidden_states, output
        self.encoder_cache.clear()
        gc.collect()

    def capture_model(self) -> int:
        if self.compilation_config.cudagraph_mode == CUDAGraphMode.NONE:
            logger.warning(
                "Skipping CUDA graph capture. To turn on CUDA graph capture, "
                "ensure `cudagraph_mode` was not manually set to `NONE`"
            )
            return 0

        compilation_counter.num_gpu_runner_capture_triggers += 1

        start_time = time.perf_counter()

        @contextmanager
        def freeze_gc():
            # Optimize garbage collection during CUDA graph capture.
            # Clean up, then freeze all remaining objects from being included
            # in future collections.
            gc.collect()
            should_freeze = not envs.VLLM_ENABLE_CUDAGRAPH_GC
            if should_freeze:
                gc.freeze()
            try:
                yield
            finally:
                if should_freeze:
                    gc.unfreeze()
                    gc.collect()

        # Trigger CUDA graph capture for specific shapes.
        # Capture the large shapes first so that the smaller shapes
        # can reuse the memory pool allocated for the large shapes.
        set_cudagraph_capturing_enabled(True)
        with freeze_gc(), graph_capture(device=self.device):
            start_free_gpu_memory = torch.cuda.mem_get_info()[0]
            cudagraph_mode = self.compilation_config.cudagraph_mode
            assert cudagraph_mode is not None

            if self.lora_config:
                if self.compilation_config.cudagraph_specialize_lora:
                    lora_cases = [True, False]
                else:
                    lora_cases = [True]
            else:
                lora_cases = [False]

            if cudagraph_mode.mixed_mode() != CUDAGraphMode.NONE:
                cudagraph_runtime_mode = cudagraph_mode.mixed_mode()
                # make sure we capture the largest batch size first
                compilation_cases = list(
                    product(reversed(self.cudagraph_batch_sizes), lora_cases)
                )
                self._capture_cudagraphs(
                    compilation_cases,
                    cudagraph_runtime_mode=cudagraph_runtime_mode,
                    uniform_decode=False,
                )

            # Capture full cudagraph for uniform decode batches if we
            # don't already have full mixed prefill-decode cudagraphs.
            if (
                cudagraph_mode.decode_mode() == CUDAGraphMode.FULL
                and cudagraph_mode.separate_routine()
            ):
                max_num_tokens = (
                    self.scheduler_config.max_num_seqs * self.uniform_decode_query_len
                )
                decode_cudagraph_batch_sizes = [
                    x
                    for x in self.cudagraph_batch_sizes
                    if max_num_tokens >= x >= self.uniform_decode_query_len
                ]
                compilation_cases_decode = list(
                    product(reversed(decode_cudagraph_batch_sizes), lora_cases)
                )
                self._capture_cudagraphs(
                    compilation_cases=compilation_cases_decode,
                    cudagraph_runtime_mode=CUDAGraphMode.FULL,
                    uniform_decode=True,
                )

            torch.cuda.synchronize()
            end_free_gpu_memory = torch.cuda.mem_get_info()[0]

        # Disable cudagraph capturing globally, so any unexpected cudagraph
        # capturing will be detected and raise an error after here.
        # Note: We don't put it into graph_capture context manager because
        # we may do lazy capturing in future that still allows capturing
        # after here.
        set_cudagraph_capturing_enabled(False)

        end_time = time.perf_counter()
        elapsed_time = end_time - start_time
        cuda_graph_size = start_free_gpu_memory - end_free_gpu_memory
        # This usually takes 5~20 seconds.
        logger.info_once(
            "Graph capturing finished in %.0f secs, took %.2f GiB",
            elapsed_time,
            cuda_graph_size / (1 << 30),
            scope="local",
        )
        return cuda_graph_size

    def _capture_cudagraphs(
        self,
        compilation_cases: list[tuple[int, bool]],
        cudagraph_runtime_mode: CUDAGraphMode,
        uniform_decode: bool,
    ):
        assert (
            cudagraph_runtime_mode != CUDAGraphMode.NONE
            and cudagraph_runtime_mode.valid_runtime_modes()
        ), f"Invalid cudagraph runtime mode: {cudagraph_runtime_mode}"

        # Only rank 0 should print progress bar during capture
        if is_global_first_rank():
            compilation_cases = tqdm(
                compilation_cases,
                disable=not self.load_config.use_tqdm_on_load,
                desc="Capturing CUDA graphs ({}, {})".format(
                    "decode" if uniform_decode else "mixed prefill-decode",
                    cudagraph_runtime_mode.name,
                ),
            )

        # We skip EPLB here since we don't want to record dummy metrics
        for num_tokens, activate_lora in compilation_cases:
            # We currently only capture ubatched graphs when its a FULL
            # cudagraph, a uniform decode batch, and the number of tokens
            # is above the threshold. Otherwise we just capture a non-ubatched
            # version of the graph
            allow_microbatching = (
                self.parallel_config.enable_dbo
                and cudagraph_runtime_mode == CUDAGraphMode.FULL
                and uniform_decode
                and check_ubatch_thresholds(
                    config=self.vllm_config.parallel_config,
                    num_tokens=num_tokens,
                    uniform_decode=uniform_decode,
                )
            )

            for _ in range(self.compilation_config.cudagraph_num_of_warmups):
                # Use CUDAGraphRuntimeStyle.NONE (default) for warmup.
                # But be careful, warm up with `NONE`is orthogonal to
                # if we want to warm up attention or not. This is
                # different from the case where `FULL` implies capture
                # attention while `PIECEWISE` implies no attention.
                force_attention = cudagraph_runtime_mode == CUDAGraphMode.FULL
                self._dummy_run(
                    num_tokens,
                    cudagraph_runtime_mode=CUDAGraphMode.NONE,
                    force_attention=force_attention,
                    uniform_decode=uniform_decode,
                    allow_microbatching=allow_microbatching,
                    skip_eplb=True,
                    remove_lora=False,
                    activate_lora=activate_lora,
                )
            self._dummy_run(
                num_tokens,
                cudagraph_runtime_mode=cudagraph_runtime_mode,
                uniform_decode=uniform_decode,
                allow_microbatching=allow_microbatching,
                skip_eplb=True,
                remove_lora=False,
                activate_lora=activate_lora,
            )
        self.maybe_remove_all_loras(self.lora_config)

    def initialize_attn_backend(self, kv_cache_config: KVCacheConfig) -> None:
        """
        Initialize the attention backends and attention metadata builders.
        """
        assert len(self.attn_groups) == 0, "Attention backends are already initialized"

        class AttentionGroupKey(NamedTuple):
            attn_backend: type[AttentionBackend]
            kv_cache_spec: KVCacheSpec

        def get_attn_backends_for_group(
            kv_cache_group_spec: KVCacheGroupSpec,
        ) -> tuple[dict[AttentionGroupKey, list[str]], set[type[AttentionBackend]]]:
            layers = get_layers_from_vllm_config(
                self.vllm_config, AttentionLayerBase, kv_cache_group_spec.layer_names
            )
            attn_backends = {}
            attn_backend_layers = defaultdict(list)
            # Dedupe based on full class name; this is a bit safer than
            # using the class itself as the key because when we create dynamic
            # attention backend subclasses (e.g. ChunkedLocalAttention) unless
            # they are cached correctly, there will be different objects per
            # layer.
            for layer_name in kv_cache_group_spec.layer_names:
                attn_backend = layers[layer_name].get_attn_backend()

                if layer_name in self.kv_sharing_fast_prefill_eligible_layers:
                    attn_backend = create_fast_prefill_custom_backend(
                        "FastPrefill",
                        attn_backend,
                    )

                full_cls_name = attn_backend.full_cls_name()
                layer_kv_cache_spec = kv_cache_group_spec.kv_cache_spec
                if isinstance(layer_kv_cache_spec, UniformTypeKVCacheSpecs):
                    layer_kv_cache_spec = layer_kv_cache_spec.kv_cache_specs[layer_name]
                key = (full_cls_name, layer_kv_cache_spec)
                attn_backends[key] = AttentionGroupKey(
                    attn_backend, layer_kv_cache_spec
                )
                attn_backend_layers[key].append(layer_name)
            return (
                {attn_backends[k]: v for k, v in attn_backend_layers.items()},
                set(group_key.attn_backend for group_key in attn_backends.values()),
            )

        def create_attn_groups(
            attn_backends_map: dict[AttentionGroupKey, list[str]],
            kv_cache_group_id: int,
        ) -> list[AttentionGroup]:
            attn_groups: list[AttentionGroup] = []
            for (attn_backend, kv_cache_spec), layer_names in attn_backends_map.items():
                attn_group = AttentionGroup(
                    attn_backend,
                    layer_names,
                    kv_cache_spec,
                    kv_cache_group_id,
                )

                attn_groups.append(attn_group)
            return attn_groups

        attention_backend_maps = []
        attention_backend_set: set[type[AttentionBackend]] = set()
        for kv_cache_group_spec in kv_cache_config.kv_cache_groups:
            attn_backends = get_attn_backends_for_group(kv_cache_group_spec)
            attention_backend_maps.append(attn_backends[0])
            attention_backend_set.update(attn_backends[1])

        # Resolve cudagraph_mode before actually initialize metadata_builders
        self._check_and_update_cudagraph_mode(attention_backend_set)

        for i, attn_backend_map in enumerate(attention_backend_maps):
            self.attn_groups.append(create_attn_groups(attn_backend_map, i))

    def initialize_metadata_builders(
        self, kv_cache_config: KVCacheConfig, kernel_block_sizes: list[int]
    ) -> None:
        """
        Create the metadata builders for all KV cache groups and attn groups.
        """
        for kv_cache_group_id in range(len(kv_cache_config.kv_cache_groups)):
            for attn_group in self.attn_groups[kv_cache_group_id]:
                attn_group.create_metadata_builders(
                    self.vllm_config,
                    self.device,
                    kernel_block_sizes[kv_cache_group_id]
                    if kv_cache_group_id < len(kernel_block_sizes)
                    else None,
                    num_metadata_builders=1
                    if not self.parallel_config.enable_dbo
                    else 2,
                )
        # Calculate reorder batch threshold (if needed)
        # Note (tdoublep): do this *after* constructing builders,
        # because some of them change the threshold at init time.
        self.calculate_reorder_batch_threshold()

    def _check_and_update_cudagraph_mode(
        self, attention_backends: set[type[AttentionBackend]]
    ) -> None:
        """
        Resolve the cudagraph_mode when there are multiple attention
        backends with potential conflicting CUDA graph support.
        Then initialize the cudagraph_dispatcher based on the resolved
        cudagraph_mode.
        """
        min_cg_support = AttentionCGSupport.ALWAYS
        min_cg_backend_name = None

        for attn_backend in attention_backends:
            builder_cls = attn_backend.get_builder_cls()
            if builder_cls.cudagraph_support.value < min_cg_support.value:
                min_cg_support = builder_cls.cudagraph_support
                min_cg_backend_name = attn_backend.__name__
        # Flexible resolve the cudagraph mode
        cudagraph_mode = self.compilation_config.cudagraph_mode
        # check cudagraph for mixed batch is supported
        if (
            cudagraph_mode.mixed_mode() == CUDAGraphMode.FULL
            and min_cg_support != AttentionCGSupport.ALWAYS
        ):
            msg = (
                f"CUDAGraphMode.{cudagraph_mode.name} is not supported "
                f"with {min_cg_backend_name} backend (support: "
                f"{min_cg_support})"
            )
            if min_cg_support == AttentionCGSupport.NEVER:
                # if not supported any full cudagraphs, just raise it.
                msg += (
                    "; please try cudagraph_mode=PIECEWISE, and "
                    "make sure compilation mode is VLLM_COMPILE"
                )
                raise ValueError(msg)

            # attempt to resolve the full cudagraph related mode
            if self.compilation_config.splitting_ops_contain_attention():
                msg += "; setting cudagraph_mode=FULL_AND_PIECEWISE"
                cudagraph_mode = self.compilation_config.cudagraph_mode = (
                    CUDAGraphMode.FULL_AND_PIECEWISE
                )
            else:
                msg += "; setting cudagraph_mode=FULL_DECODE_ONLY"
                cudagraph_mode = self.compilation_config.cudagraph_mode = (
                    CUDAGraphMode.FULL_DECODE_ONLY
                )
            logger.warning(msg)

        # check that if we are doing decode full-cudagraphs it is supported
        if (
            cudagraph_mode.decode_mode() == CUDAGraphMode.FULL
            and min_cg_support == AttentionCGSupport.NEVER
        ):
            msg = (
                f"CUDAGraphMode.{cudagraph_mode.name} is not supported "
                f"with {min_cg_backend_name} backend (support: "
                f"{min_cg_support})"
            )
            if self.compilation_config.mode == CompilationMode.VLLM_COMPILE and (
                self.compilation_config.splitting_ops_contain_attention()
                or self.compilation_config.use_inductor_graph_partition
            ):
                msg += (
                    "; setting cudagraph_mode=PIECEWISE because "
                    "attention is compiled piecewise"
                )
                cudagraph_mode = self.compilation_config.cudagraph_mode = (
                    CUDAGraphMode.PIECEWISE
                )
            else:
                msg += (
                    "; setting cudagraph_mode=NONE because "
                    "attention is not compiled piecewise"
                )
                cudagraph_mode = self.compilation_config.cudagraph_mode = (
                    CUDAGraphMode.NONE
                )
            logger.warning(msg)

        # check that if we are doing spec-decode + decode full-cudagraphs it is
        # supported
        if (
            cudagraph_mode.decode_mode() == CUDAGraphMode.FULL
            and self.uniform_decode_query_len > 1
            and min_cg_support.value < AttentionCGSupport.UNIFORM_BATCH.value
        ):
            msg = (
                f"CUDAGraphMode.{cudagraph_mode.name} is not supported"
                f" with spec-decode for attention backend "
                f"{min_cg_backend_name} (support: {min_cg_support})"
            )
            if self.compilation_config.splitting_ops_contain_attention():
                msg += "; setting cudagraph_mode=PIECEWISE"
                cudagraph_mode = self.compilation_config.cudagraph_mode = (
                    CUDAGraphMode.PIECEWISE
                )
            else:
                msg += "; setting cudagraph_mode=NONE"
                cudagraph_mode = self.compilation_config.cudagraph_mode = (
                    CUDAGraphMode.NONE
                )
            logger.warning(msg)

        # double check that we can support full cudagraph if they are requested
        # even after automatic downgrades
        if (
            cudagraph_mode.has_full_cudagraphs()
            and min_cg_support == AttentionCGSupport.NEVER
        ):
            raise ValueError(
                f"CUDAGraphMode.{cudagraph_mode.name} is not "
                f"supported with {min_cg_backend_name} backend ("
                f"support:{min_cg_support}) "
                "; please try cudagraph_mode=PIECEWISE, "
                "and make sure compilation mode is VLLM_COMPILE"
            )

        # Trigger cudagraph dispatching keys initialization after
        # resolved cudagraph mode.
        self.cudagraph_dispatcher.initialize_cudagraph_keys(
            self.compilation_config.cudagraph_mode, self.uniform_decode_query_len
        )

    def calculate_reorder_batch_threshold(self) -> None:
        """
        Choose the minimum reorder batch threshold from all attention groups.
        Backends should be able to support lower threshold then what they request
        just may have a performance penalty due to that backend treating decodes
        as prefills.
        """
        min_none_high = lambda a, b: a if b is None else b if a is None else min(a, b)

        reorder_batch_thresholds = [
            group.get_metadata_builder().reorder_batch_threshold
            for group in self._attn_group_iterator()
        ]
        # If there are no attention groups (attention-free model) or no backend
        # reports a threshold, leave reordering disabled.
        if len(reorder_batch_thresholds) == 0:
            self.reorder_batch_threshold = None
            return
        self.reorder_batch_threshold = reduce(min_none_high, reorder_batch_thresholds)

    @staticmethod
    def select_common_block_size(
        kv_manager_block_size: int, attn_groups: list[AttentionGroup]
    ) -> int:
        """
        Select a block size that is supported by all backends and is a factor of
        kv_manager_block_size.

        If kv_manager_block_size is supported by all backends, return it directly.
        Otherwise, return the max supported size.

        Args:
            kv_manager_block_size: Block size of KV cache
            attn_groups: List of attention groups

        Returns:
            The selected block size

        Raises:
            ValueError: If no valid block size found
        """

        def block_size_is_supported(
            backends: list[type[AttentionBackend]], block_size: int
        ) -> bool:
            """
            Check if the block size is supported by all backends.
            """
            for backend in backends:
                is_supported = False
                for supported_size in backend.get_supported_kernel_block_size():
                    if isinstance(supported_size, int):
                        if block_size == supported_size:
                            is_supported = True
                    elif isinstance(supported_size, MultipleOf):
                        if block_size % supported_size.base == 0:
                            is_supported = True
                    else:
                        raise ValueError(f"Unknown supported size: {supported_size}")
                if not is_supported:
                    return False
            return True

        backends = [group.backend for group in attn_groups]

        # Case 1: if the block_size of kv cache manager is supported by all backends,
        # return it directly
        if block_size_is_supported(backends, kv_manager_block_size):
            return kv_manager_block_size

        # Case 2: otherwise, the block_size must be an `int`-format supported size of
        # at least one backend. Iterate over all `int`-format supported sizes in
        # descending order and return the first one that is supported by all backends.
        # Simple proof:
        # If the supported size b is in MultipleOf(x_i) format for all attention
        # backends i, and b a factor of kv_manager_block_size, then
        # kv_manager_block_size also satisfies MultipleOf(x_i) for all i. We will
        # return kv_manager_block_size in case 1.
        all_int_supported_sizes = set(
            supported_size
            for backend in backends
            for supported_size in backend.get_supported_kernel_block_size()
            if isinstance(supported_size, int)
        )

        for supported_size in sorted(all_int_supported_sizes, reverse=True):
            if kv_manager_block_size % supported_size != 0:
                continue
            if block_size_is_supported(backends, supported_size):
                return supported_size
        raise ValueError(f"No common block size for {kv_manager_block_size}. ")

    def may_reinitialize_input_batch(
        self, kv_cache_config: KVCacheConfig, kernel_block_sizes: list[int]
    ) -> None:
        """
        Re-initialize the input batch if the block sizes are different from
        `[self.cache_config.block_size]`. This usually happens when there
        are multiple KV cache groups.

        Args:
            kv_cache_config: The KV cache configuration.
            kernel_block_sizes: The kernel block sizes for each KV cache group.
        """
        block_sizes = [
            kv_cache_group.kv_cache_spec.block_size
            for kv_cache_group in kv_cache_config.kv_cache_groups
            if not isinstance(kv_cache_group.kv_cache_spec, EncoderOnlyAttentionSpec)
        ]

        if block_sizes != [self.cache_config.block_size] or kernel_block_sizes != [
            self.cache_config.block_size
        ]:
            assert self.cache_config.cpu_offload_gb == 0, (
                "Cannot re-initialize the input batch when CPU weight "
                "offloading is enabled. See https://github.com/vllm-project/vllm/pull/18298 "  # noqa: E501
                "for more details."
            )
            self.input_batch = InputBatch(
                max_num_reqs=self.max_num_reqs,
                max_model_len=max(self.max_model_len, self.max_encoder_len),
                max_num_batched_tokens=self.max_num_tokens,
                device=self.device,
                pin_memory=self.pin_memory,
                vocab_size=self.model_config.get_vocab_size(),
                block_sizes=block_sizes,
                kernel_block_sizes=kernel_block_sizes,
                is_spec_decode=bool(self.vllm_config.speculative_config),
                logitsprocs=self.input_batch.logitsprocs,
                logitsprocs_need_output_token_ids=self.input_batch.logitsprocs_need_output_token_ids,
                is_pooling_model=self.is_pooling_model,
                num_speculative_tokens=(
                    self.vllm_config.speculative_config.num_speculative_tokens
                    if self.vllm_config.speculative_config
                    else 0
                ),
            )

    def _allocate_kv_cache_tensors(
        self, kv_cache_config: KVCacheConfig
    ) -> dict[str, torch.Tensor]:
        """
        Initializes the KV cache buffer with the correct size. The buffer needs
        to be reshaped to the desired shape before being used by the models.

        Args:
            kv_cache_config: The KV cache config
        Returns:
            dict[str, torch.Tensor]: A map between layer names to their
            corresponding memory buffer for KV cache.
        """
        kv_cache_raw_tensors: dict[str, torch.Tensor] = {}
        for kv_cache_tensor in kv_cache_config.kv_cache_tensors:
            tensor = torch.zeros(
                kv_cache_tensor.size, dtype=torch.int8, device=self.device
            )
            for layer_name in kv_cache_tensor.shared_by:
                kv_cache_raw_tensors[layer_name] = tensor

        layer_names = set()
        for group in kv_cache_config.kv_cache_groups:
            for layer_name in group.layer_names:
                if layer_name in self.runner_only_attn_layers:
                    continue
                layer_names.add(layer_name)
        assert layer_names == set(kv_cache_raw_tensors.keys()), (
            "Some layers are not correctly initialized"
        )
        return kv_cache_raw_tensors

    def _attn_group_iterator(self) -> Iterator[AttentionGroup]:
        return itertools.chain.from_iterable(self.attn_groups)

    def _kv_cache_spec_attn_group_iterator(self) -> Iterator[AttentionGroup]:
        if not self.kv_cache_config.kv_cache_groups:
            return
        for attn_groups in self.attn_groups:
            yield from attn_groups

    def _prepare_kernel_block_sizes(self, kv_cache_config: KVCacheConfig) -> list[int]:
        """
        Generate kernel_block_sizes that matches each block_size.

        For attention backends that support virtual block splitting,
        use the supported block sizes from the backend.
        For other backends (like Mamba), use the same block size (no splitting).

        Args:
            kv_cache_config: The KV cache configuration.

        Returns:
            list[int]: List of kernel block sizes for each cache group.
        """
        kernel_block_sizes = []
        for kv_cache_gid, kv_cache_group in enumerate(kv_cache_config.kv_cache_groups):
            kv_cache_spec = kv_cache_group.kv_cache_spec
            if isinstance(kv_cache_spec, UniformTypeKVCacheSpecs):
                # All layers in the UniformTypeKVCacheSpecs have the same type,
                # Pick an arbitrary one to dispatch.
                kv_cache_spec = next(iter(kv_cache_spec.kv_cache_specs.values()))
            if isinstance(kv_cache_spec, EncoderOnlyAttentionSpec):
                continue
            elif isinstance(kv_cache_spec, AttentionSpec):
                # This is an attention backend that supports virtual
                # block splitting. Get the supported block sizes from
                # all backends in the group.
                attn_groups = self.attn_groups[kv_cache_gid]
                kv_manager_block_size = kv_cache_group.kv_cache_spec.block_size
                selected_kernel_size = self.select_common_block_size(
                    kv_manager_block_size, attn_groups
                )
                kernel_block_sizes.append(selected_kernel_size)
            elif isinstance(kv_cache_spec, MambaSpec):
                # This is likely Mamba or other non-attention cache,
                # no splitting.
                kernel_block_sizes.append(kv_cache_spec.block_size)
            else:
                raise NotImplementedError(
                    f"unknown kv cache spec {kv_cache_group.kv_cache_spec}"
                )
        return kernel_block_sizes

    def _reshape_kv_cache_tensors(
        self,
        kv_cache_config: KVCacheConfig,
        kv_cache_raw_tensors: dict[str, torch.Tensor],
        kernel_block_sizes: list[int],
    ) -> dict[str, torch.Tensor]:
        """
        Reshape the KV cache tensors to the desired shape and dtype.

        Args:
            kv_cache_config: The KV cache config
            kv_cache_raw_tensors: The KV cache buffer of each layer, with
                correct size but uninitialized shape.
            kernel_block_sizes: The kernel block sizes for each KV cache group.
        Returns:
            Dict[str, torch.Tensor]: A map between layer names to their
            corresponding memory buffer for KV cache.
        """
        kv_caches: dict[str, torch.Tensor] = {}
        has_attn, has_mamba = False, False
        for group in self._kv_cache_spec_attn_group_iterator():
            kv_cache_spec = group.kv_cache_spec
            attn_backend = group.backend
            if group.kv_cache_group_id == len(kernel_block_sizes):
                # There may be a last group for layers without kv cache.
                continue
            kernel_block_size = kernel_block_sizes[group.kv_cache_group_id]
            for layer_name in group.layer_names:
                if layer_name in self.runner_only_attn_layers:
                    continue
                raw_tensor = kv_cache_raw_tensors[layer_name]
                assert raw_tensor.numel() % kv_cache_spec.page_size_bytes == 0
                num_blocks = raw_tensor.numel() // kv_cache_spec.page_size_bytes
                if isinstance(kv_cache_spec, AttentionSpec):
                    has_attn = True
                    num_blocks_per_kv_block = (
                        kv_cache_spec.block_size // kernel_block_size
                    )
                    kernel_num_blocks = num_blocks * num_blocks_per_kv_block

                    kv_cache_shape = attn_backend.get_kv_cache_shape(
                        kernel_num_blocks,
                        kernel_block_size,
                        kv_cache_spec.num_kv_heads,
                        kv_cache_spec.head_size,
                        cache_dtype_str=self.cache_config.cache_dtype,
                    )
                    dtype = kv_cache_spec.dtype
                    try:
                        kv_cache_stride_order = attn_backend.get_kv_cache_stride_order()
                        assert len(kv_cache_stride_order) == len(kv_cache_shape)
                    except (AttributeError, NotImplementedError):
                        kv_cache_stride_order = tuple(range(len(kv_cache_shape)))
                    # The allocation respects the backend-defined stride order
                    # to ensure the semantic remains consistent for each
                    # backend. We first obtain the generic kv cache shape and
                    # then permute it according to the stride order which could
                    # result in a non-contiguous tensor.
                    kv_cache_shape = tuple(
                        kv_cache_shape[i] for i in kv_cache_stride_order
                    )
                    # Maintain original KV shape view.
                    inv_order = [
                        kv_cache_stride_order.index(i)
                        for i in range(len(kv_cache_stride_order))
                    ]
                    kv_caches[layer_name] = (
                        kv_cache_raw_tensors[layer_name]
                        .view(dtype)
                        .view(kv_cache_shape)
                        .permute(*inv_order)
                    )
                elif isinstance(kv_cache_spec, MambaSpec):
                    has_mamba = True
                    raw_tensor = kv_cache_raw_tensors[layer_name]
                    state_tensors = []
                    storage_offset_bytes = 0
                    for shape, dtype in zip(kv_cache_spec.shapes, kv_cache_spec.dtypes):
                        dtype_size = get_dtype_size(dtype)
                        num_element_per_page = (
                            kv_cache_spec.page_size_bytes // dtype_size
                        )
                        target_shape = (num_blocks, *shape)
                        stride = torch.empty(target_shape).stride()
                        target_stride = (num_element_per_page, *stride[1:])
                        assert storage_offset_bytes % dtype_size == 0
                        tensor = torch.as_strided(
                            raw_tensor.view(dtype),
                            size=target_shape,
                            stride=target_stride,
                            storage_offset=storage_offset_bytes // dtype_size,
                        )
                        state_tensors.append(tensor)
                        storage_offset_bytes += stride[0] * dtype_size

                    kv_caches[layer_name] = state_tensors
                else:
                    raise NotImplementedError

        if has_attn and has_mamba:
            self._update_hybrid_attention_mamba_layout(kv_caches)

        return kv_caches

    def _update_hybrid_attention_mamba_layout(
        self, kv_caches: dict[str, torch.Tensor]
    ) -> None:
        """
        Update the layout of attention layers from (2, num_blocks, ...) to
        (num_blocks, 2, ...).

        Args:
            kv_caches: The KV cache buffer of each layer.
        """

        for group in self._kv_cache_spec_attn_group_iterator():
            kv_cache_spec = group.kv_cache_spec
            for layer_name in group.layer_names:
                kv_cache = kv_caches[layer_name]
                if isinstance(kv_cache_spec, AttentionSpec) and kv_cache.shape[0] == 2:
                    assert kv_cache.shape[1] != 2, (
                        "Fail to determine whether the layout is "
                        "(2, num_blocks, ...) or (num_blocks, 2, ...) for "
                        f"a tensor of shape {kv_cache.shape}"
                    )
                    hidden_size = kv_cache.shape[2:].numel()
                    kv_cache.as_strided_(
                        size=kv_cache.shape,
                        stride=(hidden_size, 2 * hidden_size, *kv_cache.stride()[2:]),
                    )

    def initialize_kv_cache_tensors(
        self, kv_cache_config: KVCacheConfig, kernel_block_sizes: list[int]
    ) -> dict[str, torch.Tensor]:
        """
        Initialize the memory buffer for KV cache.

        Args:
            kv_cache_config: The KV cache config
            kernel_block_sizes: The kernel block sizes for each KV cache group.

        Returns:
            Dict[str, torch.Tensor]: A map between layer names to their
            corresponding memory buffer for KV cache.
        """
        # Initialize the memory buffer for KV cache
        kv_cache_raw_tensors = self._allocate_kv_cache_tensors(kv_cache_config)
        # Change the memory buffer to the desired shape
        kv_caches = self._reshape_kv_cache_tensors(
            kv_cache_config, kv_cache_raw_tensors, kernel_block_sizes
        )

        # Set up cross-layer KV cache sharing
        for layer_name, target_layer_name in self.shared_kv_cache_layers.items():
            logger.debug("%s reuses KV cache of %s", layer_name, target_layer_name)
            kv_caches[layer_name] = kv_caches[target_layer_name]

        num_attn_module = (
            2 if self.model_config.hf_config.model_type == "longcat_flash" else 1
        )
        bind_kv_cache(
            kv_caches,
            self.compilation_config.static_forward_context,
            self.kv_caches,
            num_attn_module,
        )
        return kv_caches

    def maybe_add_kv_sharing_layers_to_kv_cache_groups(
        self, kv_cache_config: KVCacheConfig
    ) -> None:
        """
        Add layers that re-use KV cache to KV cache group of its target layer.
        Mapping of KV cache tensors happens in `initialize_kv_cache_tensors()`
        """
        if not self.shared_kv_cache_layers:
            # No cross-layer KV sharing, return
            return

        add_kv_sharing_layers_to_kv_cache_groups(
            self.shared_kv_cache_layers,
            kv_cache_config.kv_cache_groups,
            self.runner_only_attn_layers,
        )

        if self.cache_config.kv_sharing_fast_prefill:
            # In You Only Cache Once (https://arxiv.org/abs/2405.05254) or other
            # similar KV sharing setups, only the layers that generate KV caches
            # are involved in the prefill phase, enabling prefill to early exit.
            attn_layers = get_layers_from_vllm_config(self.vllm_config, Attention)
            for layer_name in reversed(attn_layers):
                if layer_name in self.shared_kv_cache_layers:
                    self.kv_sharing_fast_prefill_eligible_layers.add(layer_name)
                else:
                    break

    def initialize_kv_cache(self, kv_cache_config: KVCacheConfig) -> None:
        """
        Initialize KV cache based on `kv_cache_config`.
        Args:
            kv_cache_config: Configuration for the KV cache, including the KV
            cache size of each layer
        """
        kv_cache_config = deepcopy(kv_cache_config)
        self.kv_cache_config = kv_cache_config
        self.may_add_encoder_only_layers_to_kv_cache_config()
        self.maybe_add_kv_sharing_layers_to_kv_cache_groups(kv_cache_config)
        self.initialize_attn_backend(kv_cache_config)
        # The kernel block size for all KV cache groups. For example, if
        # kv_cache_manager uses block_size 256 for a given group, but the attention
        # backends for that group only supports block_size 64, we will return
        # kernel_block_size 64 and split the 256-token-block to 4 blocks with 64
        # tokens each.
        kernel_block_sizes = self._prepare_kernel_block_sizes(kv_cache_config)

        # create metadata builders
        self.initialize_metadata_builders(kv_cache_config, kernel_block_sizes)

        # Reinitialize need to after initialize_attn_backend
        self.may_reinitialize_input_batch(kv_cache_config, kernel_block_sizes)
        kv_caches = self.initialize_kv_cache_tensors(
            kv_cache_config, kernel_block_sizes
        )

        if self.speculative_config and self.speculative_config.use_eagle():
            assert isinstance(self.drafter, EagleProposer)
            # validate all draft model layers belong to the same kv cache
            # group
            self.drafter.validate_same_kv_cache_group(kv_cache_config)

        if has_kv_transfer_group():
            kv_transfer_group = get_kv_transfer_group()
            kv_transfer_group.register_kv_caches(kv_caches)
            kv_transfer_group.set_host_xfer_buffer_ops(copy_kv_blocks)

        if self.dcp_world_size > 1:
            layers = get_layers_from_vllm_config(self.vllm_config, AttentionLayerBase)
            for layer in layers.values():
                assert layer.impl.need_to_return_lse_for_decode, (
                    "DCP requires attention impls to return"
                    " the softmax lse for decode, but the impl "
                    f"{layer.impl.__class__.__name__} "
                    "does not return the softmax lse for decode."
                )

    def may_add_encoder_only_layers_to_kv_cache_config(self) -> None:
        """
        Add encoder-only layers to the KV cache config.
        """
        block_size = self.vllm_config.cache_config.block_size
        encoder_only_attn_specs: dict[AttentionSpec, list[str]] = defaultdict(list)
        attn_layers = get_layers_from_vllm_config(self.vllm_config, Attention)
        for layer_name, attn_module in attn_layers.items():
            if attn_module.attn_type == AttentionType.ENCODER_ONLY:
                attn_spec: AttentionSpec = EncoderOnlyAttentionSpec(
                    block_size=block_size,
                    num_kv_heads=attn_module.num_kv_heads,
                    head_size=attn_module.head_size,
                    dtype=self.kv_cache_dtype,
                )
                encoder_only_attn_specs[attn_spec].append(layer_name)
                self.runner_only_attn_layers.add(layer_name)
        if len(encoder_only_attn_specs) > 0:
            assert len(encoder_only_attn_specs) == 1, (
                "Only support one encoder-only attention spec now"
            )
            spec, layer_names = encoder_only_attn_specs.popitem()
            self.kv_cache_config.kv_cache_groups.append(
                KVCacheGroupSpec(layer_names=layer_names, kv_cache_spec=spec)
            )

    def get_kv_cache_spec(self) -> dict[str, KVCacheSpec]:
        """
        Generates the KVCacheSpec by parsing the kv cache format from each
        Attention module in the static forward context.
        Returns:
            KVCacheSpec: A dictionary mapping layer names to their KV cache
            format. Layers that do not need KV cache are not included.
        """

        kv_cache_spec: dict[str, KVCacheSpec] = {}
        attn_layers = get_layers_from_vllm_config(self.vllm_config, AttentionLayerBase)
        for layer_name, attn_module in attn_layers.items():
            if isinstance(attn_module, Attention) and (
                kv_tgt_layer := attn_module.kv_sharing_target_layer_name
            ):
                # The layer doesn't need its own KV cache and will use that of
                # the target layer. We skip creating a KVCacheSpec for it, so
                # that KV cache management logic will act as this layer does
                # not exist, and doesn't allocate KV cache for the layer. This
                # enables the memory saving of cross-layer kv sharing, allowing
                # a given amount of memory to accommodate longer context lengths
                # or enable more requests to be processed simultaneously.
                self.shared_kv_cache_layers[layer_name] = kv_tgt_layer
                continue
            # Skip modules that don't need KV cache (eg encoder-only attention)
            if spec := attn_module.get_kv_cache_spec(self.vllm_config):
                kv_cache_spec[layer_name] = spec

        return kv_cache_spec

    def _to_list(self, sampled_token_ids: torch.Tensor) -> list[list[int]]:
        # This is a short term mitigation for issue mentioned in
        # https://github.com/vllm-project/vllm/issues/22754.
        # `tolist` would trigger a cuda wise stream sync, which
        # would block other copy ops from other cuda streams.
        # A cuda event sync would avoid such a situation. Since
        # this is in the critical path of every single model
        # forward loop, this has caused perf issue for a disagg
        # setup.
        pinned = self.sampled_token_ids_pinned_cpu[: sampled_token_ids.shape[0]]
        pinned.copy_(sampled_token_ids, non_blocking=True)
        self.transfer_event.record()
        self.transfer_event.synchronize()
        return pinned.tolist()<|MERGE_RESOLUTION|>--- conflicted
+++ resolved
@@ -280,17 +280,13 @@
         self.is_multimodal_pruning_enabled = False
         self.max_model_len = model_config.max_model_len
         self.dcp_world_size = self.parallel_config.decode_context_parallel_size
-<<<<<<< HEAD
         # Use the larger of max_num_batched_tokens and prefill_max_num_batched_tokens
         # for memory profiling to ensure we allocate enough memory
         self.max_num_tokens = max(
             scheduler_config.max_num_batched_tokens,
             scheduler_config.prefill_max_num_batched_tokens,
         )
-=======
         self.dcp_rank = 0 if self.dcp_world_size <= 1 else get_dcp_group().rank_in_group
-        self.max_num_tokens = scheduler_config.max_num_batched_tokens
->>>>>>> 6f7de33b
         self.max_num_reqs = scheduler_config.max_num_seqs
 
         # Broadcast PP output for external_launcher (torchrun)
