# SPDX-License-Identifier: Apache-2.0
# SPDX-FileCopyrightText: Copyright contributors to the vLLM project

import gc
import itertools
import time
from collections import defaultdict
from collections.abc import Iterator
from contextlib import contextmanager
from copy import deepcopy
from typing import TYPE_CHECKING, Any, Optional, Union

import numpy as np
import torch
import torch.distributed
from tqdm import tqdm

import vllm.envs as envs
from vllm.attention.backends.abstract import AttentionBackend
from vllm.compilation.counter import compilation_counter
from vllm.compilation.monitor import set_cudagraph_capturing_enabled
from vllm.config import CUDAGraphMode, VllmConfig, get_layers_from_vllm_config
from vllm.distributed.eplb.eplb_state import EplbState
from vllm.distributed.kv_transfer import has_kv_transfer_group
from vllm.distributed.parallel_state import (get_pp_group, get_tp_group,
                                             graph_capture,
                                             is_global_first_rank)
from vllm.forward_context import BatchDescriptor, set_forward_context
from vllm.logger import init_logger
from vllm.model_executor.layers.attention_layer_base import AttentionLayerBase
from vllm.multimodal import MULTIMODAL_REGISTRY
from vllm.sequence import IntermediateTensors
from vllm.utils import (STR_DTYPE_TO_TORCH_DTYPE, LazyLoader, check_use_alibi,
                        is_pin_memory_available, round_up)
from vllm.v1.attention.backends.gdn_attn import GDNAttentionMetadataBuilder
from vllm.v1.attention.backends.utils import (
    AttentionCGSupport, CommonAttentionMetadata,
    create_fast_prefill_custom_backend)
from vllm.v1.cudagraph_dispatcher import CudagraphDispatcher
# yapf conflicts with isort for this block
# yapf: disable
from vllm.v1.kv_cache_interface import (AttentionSpec,
                                        EncoderOnlyAttentionSpec,
                                        KVCacheConfig, KVCacheSpec)
# yapf: enable
from vllm.v1.outputs import (EMPTY_MODEL_RUNNER_OUTPUT, AsyncModelRunnerOutput,
                             LogprobsLists, LogprobsTensors, ModelRunnerOutput,
                             SamplerOutput)
from vllm.v1.sample.logits_processor import LogitsProcessors
from vllm.v1.sample.metadata import SamplingMetadata
from vllm.v1.sample.rejection_sampler import RejectionSampler
from vllm.v1.sample.sampler import Sampler
from vllm.v1.spec_decode.eagle import EagleProposer
from vllm.v1.spec_decode.medusa import MedusaProposer
from vllm.v1.spec_decode.metadata import SpecDecodeMetadata
from vllm.v1.spec_decode.ngram_proposer import NgramProposer
from vllm.v1.utils import record_function_or_nullcontext
from vllm.v1.worker.gpu_input_batch import InputBatch, prepare_inputs
from vllm.v1.worker.gpu_worker_states import RequestState
from vllm.v1.worker.kv_connector_model_runner_mixin import (
    KVConnectorModelRunnerMixin)
from vllm.v1.worker.lora_model_runner_mixin import LoRAModelRunnerMixin
from vllm.v1.worker.utils import is_residual_scattered_for_sp

from .utils import AttentionGroup, MultiModalBudget, bind_kv_cache

if TYPE_CHECKING:
    import xgrammar as xgr

    from vllm.v1.core.sched.output import SchedulerOutput
else:
    xgr = LazyLoader("xgr", globals(), "xgrammar")

logger = init_logger(__name__)


# Wrapper for ModelRunnerOutput to support overlapped execution.
class AsyncGPUModelRunnerOutput(AsyncModelRunnerOutput):

    def __init__(
        self,
        model_runner_output: ModelRunnerOutput,
        sampled_token_ids: torch.Tensor,
        invalid_req_indices: list[int],
        async_output_copy_stream: torch.cuda.Stream,
    ):
        self._model_runner_output = model_runner_output
        self._invalid_req_indices = invalid_req_indices

        # Event on the copy stream so we can synchronize the non-blocking copy.
        self._async_copy_ready_event = torch.cuda.Event()

        # Keep a reference to the device tensor to avoid it being
        # deallocated until we finish copying it to the host.
        self._sampled_token_ids = sampled_token_ids

        # Initiate the copy on a separate stream, but do not synchronize it.
        default_stream = torch.cuda.current_stream()
        with torch.cuda.stream(async_output_copy_stream):
            async_output_copy_stream.wait_stream(default_stream)
            self._sampled_token_ids_cpu = self._sampled_token_ids.to(
                'cpu', non_blocking=True)
            self._async_copy_ready_event.record()

    def get_output(self) -> ModelRunnerOutput:
        """Copy the device tensors to the host and return a ModelRunnerOutput.
        
        This function blocks until the copy is finished.
        """
        self._async_copy_ready_event.synchronize()

        # Release the device tensor once the copy has completed
        del self._sampled_token_ids

        valid_sampled_token_ids = self._sampled_token_ids_cpu.tolist()
        for i in self._invalid_req_indices:
            valid_sampled_token_ids[i].clear()

        output = self._model_runner_output
        output.sampled_token_ids = valid_sampled_token_ids
        return output


class GPUModelRunner(LoRAModelRunnerMixin, KVConnectorModelRunnerMixin):

    def __init__(
        self,
        vllm_config: VllmConfig,
        device: torch.device,
    ):
        self.vllm_config = vllm_config
        self.model_config = vllm_config.model_config
        self.cache_config = vllm_config.cache_config
        self.compilation_config = vllm_config.compilation_config
        self.lora_config = vllm_config.lora_config
        self.load_config = vllm_config.load_config
        self.parallel_config = vllm_config.parallel_config
        self.scheduler_config = vllm_config.scheduler_config
        self.speculative_config = vllm_config.speculative_config
        self.observability_config = vllm_config.observability_config

        from vllm.model_executor.models.utils import set_cpu_offload_max_bytes
        set_cpu_offload_max_bytes(
            int(self.cache_config.cpu_offload_gb * 1024**3))

        model_config = self.model_config
        cache_config = self.cache_config
        scheduler_config = self.scheduler_config
        parallel_config = self.parallel_config
        self.device = device
        self.pin_memory = is_pin_memory_available()
        self.dtype = self.model_config.dtype
        if cache_config.cache_dtype == "auto":
            self.kv_cache_dtype = self.dtype
        else:
            self.kv_cache_dtype = STR_DTYPE_TO_TORCH_DTYPE[
                cache_config.cache_dtype]

        self.is_pooling_model = (model_config.runner_type == 'pooling')
        self.is_multimodal_raw_input_only_model = (
            model_config.is_multimodal_raw_input_only_model)

        self.max_model_len = model_config.max_model_len
        self.dcp_world_size = self.parallel_config.decode_context_parallel_size
        self.max_num_tokens = scheduler_config.max_num_batched_tokens
        self.max_num_reqs = scheduler_config.max_num_seqs

        # Broadcast PP output for external_launcher (torchrun)
        # to make sure we are synced across pp ranks
        # TODO: Support overlapping mirco-batches
        # https://github.com/vllm-project/vllm/issues/18019
        self.broadcast_pp_output = (
            self.parallel_config.distributed_executor_backend
            == "external_launcher" and len(get_pp_group().ranks) > 0)

        # Model-related.
        self.num_query_heads = model_config.get_num_attention_heads(
            parallel_config)
        self.hidden_size = model_config.get_hidden_size()
        self.attention_chunk_size = model_config.attention_chunk_size
        # Only relevant for models using ALiBi (e.g, MPT)
        self.use_alibi = check_use_alibi(model_config)

        self.cascade_attn_enabled = not self.model_config.disable_cascade_attn

        # Multi-modal data support
        self.mm_registry = MULTIMODAL_REGISTRY
        self.uses_mrope = model_config.uses_mrope
        self.supports_mm_inputs = self.mm_registry.supports_multimodal_inputs(
            model_config)

        if self.model_config.is_encoder_decoder:
            # Maximum length of the encoder input, only for encoder-decoder
            # models.
            self.max_encoder_len = self.mm_registry.\
                get_encdec_max_encoder_len(model_config)
        else:
            self.max_encoder_len = 0

        # Sampler
        self.sampler = Sampler(logprobs_mode=self.model_config.logprobs_mode)

        self.eplb_state: Optional[EplbState] = None
        """
        State of the expert parallelism load balancer.

        Will be lazily initialized when the model is loaded.
        """

        # Lazy initializations
        # self.model: nn.Module  # Set after load_model
        # Initialize in initialize_kv_cache
        self.kv_caches: list[torch.Tensor] = []
        # indexes: [kv_cache_group_id][attn_group]
        self.attn_groups: list[list[AttentionGroup]] = []
        # self.kv_cache_config: KVCacheConfig

        # mm_hash ->  encoder_output
        self.encoder_cache: dict[str, torch.Tensor] = {}

        self.use_aux_hidden_state_outputs = False
        # Set up speculative decoding.
        # NOTE(Jiayi): currently we put the entire draft model on
        # the last PP rank. This is not ideal if there are many
        # layers in the draft model.
        if self.speculative_config and get_pp_group().is_last_rank:
            if self.speculative_config.method == "ngram":
                self.drafter = NgramProposer(self.vllm_config)
            elif self.speculative_config.use_eagle():
                self.drafter = EagleProposer(self.vllm_config, self.device,
                                             self)  # type: ignore
                if self.speculative_config.method == "eagle3":
                    self.use_aux_hidden_state_outputs = True
            elif self.speculative_config.method == "medusa":
                self.drafter = MedusaProposer(
                    vllm_config=self.vllm_config,
                    device=self.device)  # type: ignore
            else:
                raise ValueError("Unknown speculative decoding method: "
                                 f"{self.speculative_config.method}")
            self.rejection_sampler = RejectionSampler()

        # Request states.
        self.max_num_cached_reqs = 2 * self.max_num_reqs
        self.req_states = RequestState(
            max_num_reqs=self.max_num_reqs,
            # We need to use the encoder length for encoder-decoer
            # because of KV cache for cross-attention.
            max_model_len=max(self.max_model_len, self.max_encoder_len),
            max_num_batched_tokens=self.max_num_tokens,
            max_num_cached_reqs=self.max_num_cached_reqs,
            device=self.device,
            pin_memory=self.pin_memory,
            vocab_size=self.model_config.get_vocab_size(),
        )

        self.use_async_scheduling = self.scheduler_config.async_scheduling
        self.async_output_copy_stream = torch.cuda.Stream() if \
            self.use_async_scheduling else None

        # TODO(woosuk): Provide an option to tune the max cudagraph batch size.
        # The convention is different.
        # self.cudagraph_batch_sizes sorts in ascending order.
        # The batch sizes in the config are in descending order.
        if self.compilation_config.cudagraph_capture_sizes and \
                self.compilation_config.cudagraph_mode != CUDAGraphMode.NONE:
            self.cudagraph_batch_sizes = list(
                reversed(self.compilation_config.cudagraph_capture_sizes))

        # Cache the device properties.
        self._init_device_properties()

        # Persistent buffers for CUDA graphs.
        self.input_ids = self._make_buffer(self.max_num_tokens,
                                           dtype=torch.int32)
        self.positions = self._make_buffer(self.max_num_tokens,
                                           dtype=torch.int64)
        self.query_start_loc = self._make_buffer(self.max_num_reqs + 1,
                                                 dtype=torch.int32)
        self.seq_lens = self._make_buffer(self.max_num_reqs, dtype=torch.int32)
        # Because inputs_embeds may be bfloat16 and we don't need a numpy
        # version of this tensor, avoid a RuntimeError by not creating a
        # numpy buffer.
        self.inputs_embeds = self._make_buffer(self.max_num_tokens,
                                               self.hidden_size,
                                               dtype=self.dtype,
                                               numpy=False)
        self.num_draft_tokens = self._make_buffer(self.max_num_reqs,
                                                  dtype=torch.int32)
        self.num_accepted_tokens = self._make_buffer(self.max_num_reqs,
                                                     dtype=torch.int64)

        # Only relevant for models using M-RoPE (e.g, Qwen2-VL)
        if self.uses_mrope:
            # NOTE: `mrope_positions` is implemented with one additional dummy
            # position on purpose to make it non-contiguous so that it can work
            # with torch compile.
            # See detailed explanation in https://github.com/vllm-project/vllm/pull/12128#discussion_r1926431923

            # NOTE: When M-RoPE is enabled, position ids are 3D regardless of
            # the modality of inputs. For text-only inputs, each dimension has
            # identical position IDs, making M-RoPE functionally equivalent to
            # 1D-RoPE.
            # See page 5 of https://arxiv.org/abs/2409.12191
            self.mrope_positions = self._make_buffer(
                (3, self.max_num_tokens + 1), dtype=torch.int64)

        # CUDA event to synchronize use of reused CPU tensors between steps
        # when async scheduling is enabled.
        self.prepare_inputs_event: Optional[torch.cuda.Event] = None
        if self.use_async_scheduling:
            self.prepare_inputs_event = torch.cuda.Event()
            # Start in a completed state.
            self.prepare_inputs_event.record(torch.cuda.default_stream())

        # None in the first PP rank. The rest are set after load_model.
        self.intermediate_tensors: Optional[IntermediateTensors] = None

        # Layer pairings for cross-layer KV sharing.
        # If an Attention layer `layer_name` is in the keys of this dict, it
        # means this layer will perform attention using the keys and values
        # from the KV cache of `shared_kv_cache_layers[layer_name]`.
        self.shared_kv_cache_layers: dict[str, str] = {}
        self.kv_sharing_fast_prefill_eligible_layers: set[str] = set()

        self.kv_sharing_fast_prefill_logits_indices = None
        if self.cache_config.kv_sharing_fast_prefill:
            self.kv_sharing_fast_prefill_logits_indices = torch.zeros(
                self.max_num_tokens, dtype=torch.int32, device=self.device)

        self.uniform_decode_query_len = 1 if not self.speculative_config else \
            1 + self.speculative_config.num_speculative_tokens

        # Cudagraph dispatcher for runtime cudagraph dispatching.
        self.cudagraph_dispatcher = CudagraphDispatcher(self.vllm_config)

        self.mm_budget = MultiModalBudget(
            self.model_config,
            self.scheduler_config,
            self.mm_registry,
        ) if self.supports_mm_inputs else None

        # Attention layers that are only in the KVCacheConfig of the runner
        # (e.g., KV sharing, encoder-only attention), but not in the
        # KVCacheConfig of the scheduler.
        self.runner_only_attn_layers: set[str] = set()

        # Cached outputs.
        self._draft_token_ids: Optional[Union[list[list[int]],
                                              torch.Tensor]] = None
        self.transfer_event = torch.cuda.Event()
        self.sampled_token_ids_pinned_cpu = torch.empty(
            (self.max_model_len, 1),
            dtype=torch.int64,
            device="cpu",
            pin_memory=self.pin_memory)

    def _prepare_inputs(
        self,
        scheduler_output: "SchedulerOutput",
    ) -> InputBatch:
        total_num_scheduled_tokens = scheduler_output.total_num_scheduled_tokens
        assert total_num_scheduled_tokens > 0
        num_reqs = len(scheduler_output.num_scheduled_tokens)

        # batch_idx -> req_id
        req_ids = sorted(scheduler_output.num_scheduled_tokens,
                         key=scheduler_output.num_scheduled_tokens.get)
        num_scheduled_tokens = np.array(
            [scheduler_output.num_scheduled_tokens[i] for i in req_ids],
            dtype=np.int32)

        # batch_idx -> req_idx
        idx_mapping_list = [
            self.req_states.req_id_to_index[req_id] for req_id in req_ids
        ]
        self.idx_mapping.np[:num_reqs] = idx_mapping_list
        idx_mapping_np = self.idx_mapping.np[:num_reqs]
        idx_mapping = self.idx_mapping.copy_to_gpu(num_reqs)
        # req_id -> batch_idx
        req_id_to_batch_idx = {req_id: i for i, req_id in enumerate(req_ids)}

        # OPTIMIZATION: Start copying the block table first.
        # This way, we can overlap the copy with the following CPU operations.
        block_tables = self.block_tables.compute_block_tables(idx_mapping)

        # Get the number of scheduled tokens for each request.
        num_scheduled_tokens = np.array(
            [scheduler_output.num_scheduled_tokens[i] for i in req_ids],
            dtype=np.int32)

        prepare_inputs(
            idx_mapping_np,
            self.req_states.token_ids.np,
            self.req_states.num_computed_tokens.np,
            num_scheduled_tokens,
            self.input_ids.np,
            self.query_start_loc.np,
            self.seq_lens.np,
            self.positions.np,
        )
        self.input_ids.copy_to_gpu(total_num_scheduled_tokens)
        self.positions.copy_to_gpu(total_num_scheduled_tokens)

        # NOTE(woosuk): We should copy the whole query_start_loc and seq_lens
        # tensors from CPU to GPU, because they may include paddings needed
        # for full CUDA graph mode.
        self.query_start_loc.copy_to_gpu()
        self.seq_lens.copy_to_gpu()
        query_start_loc = self.query_start_loc.gpu[:num_reqs + 1]
        max_query_len = int(num_scheduled_tokens.max())
        seq_lens = self.seq_lens.gpu[:num_reqs]
        max_seq_len = int(self.seq_lens.np[:num_reqs].max())

        # Compute the slot mappings on GPUs.
        slot_mappings = self.block_tables.compute_slot_mappings(
            query_start_loc, self.positions.gpu[:total_num_scheduled_tokens])

        # Calculate M-RoPE positions.
        # Only relevant for models using M-RoPE (e.g, Qwen2-VL)
        if self.uses_mrope:
            self._calc_mrope_positions(req_ids, num_scheduled_tokens)
            self.mrope_positions.gpu[:, :total_num_scheduled_tokens].copy_(
                self.mrope_positions.cpu[:, :total_num_scheduled_tokens],
                non_blocking=True)

        use_spec_decode = len(
            scheduler_output.scheduled_spec_decode_tokens) > 0
        if not use_spec_decode:
            # NOTE(woosuk): Due to chunked prefills, the batch may contain
            # partial requests. While we should not sample any token
            # from these partial requests, we do so for simplicity.
            # We will ignore the sampled tokens from the partial requests.
            logits_indices = query_start_loc[1:] - 1
            num_draft_tokens = None
            spec_decode_metadata = None
        else:
            # Get the number of draft tokens for each request.
            spec_decode_metadata = self._prepare_spec_decode_metadata(
                req_ids,
                scheduler_output.scheduled_spec_decode_tokens,
                query_start_loc,
            )
            logits_indices = spec_decode_metadata.logits_indices
            self.num_draft_tokens.np[:num_reqs] = num_draft_tokens
            self.num_draft_tokens.np[num_reqs:].fill(0)
            self.num_draft_tokens.copy_to_gpu()

        logits_indices_padded = None
        if self.cache_config.kv_sharing_fast_prefill:
            logits_indices_padded = self._prepare_kv_sharing_fast_prefill(
                logits_indices)

        # Used in the below loop.
        query_start_loc_cpu = self.query_start_loc.cpu[:num_reqs + 1]
        seq_lens_cpu = self.seq_lens.cpu[:num_reqs]
        num_computed_tokens_np = self.req_states.num_computed_tokens.np[
            idx_mapping_np]
        num_computed_tokens_cpu = torch.from_numpy(num_computed_tokens_np)
        spec_decode_common_attn_metadata = None
        if use_spec_decode:
            self.num_accepted_tokens.np[:num_reqs] = (
                self.input_batch.num_accepted_tokens_cpu[:num_reqs])
            self.num_accepted_tokens.np[num_reqs:].fill(1)
            self.num_accepted_tokens.copy_to_gpu()

        attn_metadata: dict[str, Any] = {}
        # Prepare the attention metadata for each KV cache group and make layers
        # in the same group share the same metadata.
        for kv_cache_group_id, kv_cache_group_spec in enumerate(
                self.kv_cache_config.kv_cache_groups):
            encoder_seq_lens = self._get_encoder_seq_lens(
                scheduler_output, kv_cache_group_spec.kv_cache_spec, num_reqs)

            if isinstance(kv_cache_group_spec.kv_cache_spec,
                          EncoderOnlyAttentionSpec):
                # Encoder-only layers do not have KV cache, so we need to
                # create a dummy block table and slot mapping for them.
                blk_table_tensor = torch.zeros(
                    (num_reqs, 1),
                    dtype=torch.int32,
                    device=self.device,
                )
                slot_mapping = torch.zeros(
                    (total_num_scheduled_tokens, ),
                    dtype=torch.int64,
                    device=self.device,
                )
                num_common_prefix_blocks = 0
            else:
                blk_table_tensor = block_tables[kv_cache_group_id]
                slot_mapping = slot_mappings[kv_cache_group_id]
                num_common_prefix_blocks = (
                    scheduler_output.
                    num_common_prefix_blocks[kv_cache_group_id])

            common_attn_metadata = CommonAttentionMetadata(
                query_start_loc=query_start_loc,
                query_start_loc_cpu=query_start_loc_cpu,
                seq_lens=seq_lens,
                seq_lens_cpu=seq_lens_cpu,
                num_computed_tokens_cpu=num_computed_tokens_cpu,
                num_reqs=num_reqs,
                num_actual_tokens=total_num_scheduled_tokens,
                max_query_len=max_query_len,
                max_seq_len=max_seq_len,
                block_table_tensor=blk_table_tensor,
                slot_mapping=slot_mapping,
                logits_indices_padded=logits_indices_padded,
                num_logits_indices=logits_indices.size(0),
                causal=True,
                encoder_seq_lens=encoder_seq_lens,
            )

            if self.speculative_config and \
                spec_decode_common_attn_metadata is None:
                spec_decode_common_attn_metadata = common_attn_metadata

            for attn_group in self.attn_groups[kv_cache_group_id]:
                # Prepare for cascade attention if enabled & beneficial.
                common_prefix_len = 0
                builder = attn_group.metadata_builder
                if self.cascade_attn_enabled:
                    common_prefix_len = self._compute_cascade_attn_prefix_len(
                        num_scheduled_tokens,
                        num_common_prefix_blocks,
                        kv_cache_group_spec.kv_cache_spec,
                        builder,
                    )

                extra_attn_metadata_args = {}
                if use_spec_decode and isinstance(builder,
                                                  GDNAttentionMetadataBuilder):
                    extra_attn_metadata_args = dict(
                        num_accepted_tokens=self.num_accepted_tokens.
                        gpu[:num_reqs],
                        num_draft_tokens=self.num_draft_tokens.gpu[:num_reqs],
                    )

                attn_metadata_i = builder.build(
                    common_prefix_len=common_prefix_len,
                    common_attn_metadata=common_attn_metadata,
                    **extra_attn_metadata_args)

                for layer_name in attn_group.layer_names:
                    attn_metadata[layer_name] = attn_metadata_i

        # Hot-Swap lora model
        if self.lora_config:
            self.set_active_loras(self.input_batch, num_scheduled_tokens)

        return InputBatch(
            req_ids=req_ids,
            num_scheduled_tokens=num_scheduled_tokens,
            req_id_to_batch_idx=req_id_to_batch_idx,
            idx_mapping=idx_mapping,
            idx_mapping_np=idx_mapping_np,
            num_reqs=num_reqs,
            total_num_tokens=total_num_scheduled_tokens,
            max_query_len=max_query_len,
            attn_metadata=attn_metadata,
            spec_decode_metadata=spec_decode_metadata,
            spec_decode_common_attn_metadata=spec_decode_common_attn_metadata,
            logits_indices=logits_indices,
        )
<<<<<<< HEAD
=======
        return metadata

    def _prepare_kv_sharing_fast_prefill(
        self,
        logits_indices: torch.Tensor,
    ) -> torch.Tensor:
        assert self.kv_sharing_fast_prefill_logits_indices is not None
        num_logits = logits_indices.shape[0]
        assert num_logits > 0
        self.kv_sharing_fast_prefill_logits_indices[:num_logits].copy_(
            logits_indices)
        # There might have leftover indices in logits_indices[num_logits:]
        # from previous iterations, whose values may be greater than the
        # batch size in the current iteration. To ensure indices are always
        # valid, we fill the padded indices with the last index.
        self.kv_sharing_fast_prefill_logits_indices[num_logits:].fill_(
            logits_indices[-1].item())
        if (self.compilation_config.cudagraph_mode != CUDAGraphMode.NONE
                and num_logits <= self.cudagraph_batch_sizes[-1]):
            # Use piecewise CUDA graphs.
            # Add padding to the batch size.
            num_logits_padded = self.vllm_config.pad_for_cudagraph(num_logits)
        else:
            num_logits_padded = num_logits
        logits_indices_padded = (
            self.kv_sharing_fast_prefill_logits_indices[:num_logits_padded])
        return logits_indices_padded

    def _batch_mm_kwargs_from_scheduler(
        self,
        scheduler_output: "SchedulerOutput",
    ) -> tuple[list[MultiModalKwargsItem], list[tuple[str, PlaceholderRange]]]:
        """Batch multimodal kwargs from scheduled encoder inputs.

        Args:
            scheduler_output: The scheduler output containing scheduled encoder
              inputs.

        Returns:
            A tuple of (mm_kwargs, req_ids_pos) where:
            - mm_kwargs: List of multimodal kwargs items to be batched
            - mm_hashes_pos: List of (mm_hash, position_info) tuples
        """
        scheduled_encoder_inputs = scheduler_output.scheduled_encoder_inputs
        if not scheduled_encoder_inputs:
            return [], []
        # Batch the multi-modal inputs.
        mm_kwargs = list[MultiModalKwargsItem]()
        # list of tuple (mm_hash, position_info)
        mm_hashes_pos = list[tuple[str, PlaceholderRange]]()
        for req_id, encoder_input_ids in scheduled_encoder_inputs.items():
            req_state = self.requests[req_id]

            for mm_input_id in encoder_input_ids:
                mm_feature = req_state.mm_features[mm_input_id]
                mm_hash = mm_feature.identifier
                mm_kwargs.append(mm_feature.data)
                mm_hashes_pos.append((mm_hash, mm_feature.mm_position))

        return mm_kwargs, mm_hashes_pos

    def _execute_mm_encoder(self, scheduler_output: "SchedulerOutput"):
        # Batch the multi-modal inputs using the helper method.
        mm_kwargs, mm_hashes_pos = self._batch_mm_kwargs_from_scheduler(
            scheduler_output)

        if not mm_kwargs:
            return

        # Batch mm inputs as much as we can: if a request in the batch has
        # multiple modalities or a different modality than the previous one,
        # we process it separately to preserve item order.
        # FIXME(ywang96): This is a hacky way to deal with multiple modalities
        # in the same batch while still being able to benefit from batching
        # multimodal inputs. The proper solution should be reordering the
        # encoder outputs.
        encoder_outputs = []
        for _, num_items, mm_kwargs_group in group_mm_kwargs_by_modality(
                mm_kwargs,
                device=self.device,
                pin_memory=self.pin_memory,
        ):
            # Run the encoder.
            # `curr_group_outputs` is either of the following:
            # 1. A tensor of shape (num_items, feature_size, hidden_size)
            # in case feature_size is fixed across all multimodal items.
            # 2. A list or tuple (length: num_items) of tensors, each of shape
            # (feature_size, hidden_size) in case the feature size is dynamic
            # depending on the input multimodal items.
            curr_group_outputs = self.model.get_multimodal_embeddings(
                **mm_kwargs_group)

            sanity_check_mm_encoder_outputs(
                curr_group_outputs,
                expected_num_items=num_items,
            )

            for output in curr_group_outputs:
                encoder_outputs.append(output)

        # Cache the encoder outputs by mm_hash
        for (mm_hash, pos_info), output in zip(mm_hashes_pos, encoder_outputs):
            self.encoder_cache[mm_hash] = scatter_mm_placeholders(
                output,
                is_embed=pos_info.is_embed,
            )

    def _gather_mm_embeddings(
        self,
        scheduler_output: "SchedulerOutput",
        shift_computed_tokens: int = 0,
    ) -> list[torch.Tensor]:
        mm_embeds: list[torch.Tensor] = []
        for req_id in self.input_batch.req_ids:
            num_scheduled_tokens = scheduler_output.num_scheduled_tokens[
                req_id]
            req_state = self.requests[req_id]
            num_computed_tokens = \
                req_state.num_computed_tokens + shift_computed_tokens
            for mm_feature in req_state.mm_features:
                pos_info = mm_feature.mm_position
                start_pos = pos_info.offset
                num_encoder_tokens = pos_info.length

                # The encoder output is needed if the two ranges overlap:
                # [num_computed_tokens,
                #  num_computed_tokens + num_scheduled_tokens) and
                # [start_pos, start_pos + num_encoder_tokens)
                if start_pos >= num_computed_tokens + num_scheduled_tokens:
                    # The encoder output is not needed in this step.
                    break
                if start_pos + num_encoder_tokens <= num_computed_tokens:
                    # The encoder output is already processed and stored
                    # in the decoder's KV cache.
                    continue

                start_idx = max(num_computed_tokens - start_pos, 0)
                end_idx = min(
                    num_computed_tokens - start_pos + num_scheduled_tokens,
                    num_encoder_tokens,
                )
                assert start_idx < end_idx

                mm_hash = mm_feature.identifier
                encoder_output = self.encoder_cache.get(mm_hash, None)
                assert encoder_output is not None,\
                    f"Encoder cache miss for {mm_hash}."

                if (is_embed := pos_info.is_embed) is not None:
                    is_embed = is_embed[start_idx:end_idx]

                mm_embeds_item = gather_mm_placeholders(
                    encoder_output[start_idx:end_idx],
                    is_embed=is_embed,
                )
                mm_embeds.append(mm_embeds_item)
        return mm_embeds

    def _extract_encoder_inputs(
        self,
        scheduler_output: "SchedulerOutput",
    ) -> dict[str, torch.Tensor]:
        """Extract encoder inputs for encoder-decoder models.

        This method extracts multimodal input features from scheduled encoder
        inputs and formats them for the encoder-decoder model forward pass.
        """
        # Batch the multi-modal inputs using the helper method.
        mm_kwargs, _ = self._batch_mm_kwargs_from_scheduler(scheduler_output)

        if not mm_kwargs:
            return {}

        # Group MM kwargs by modality and extract features
        encoder_features = {}
        for _, _, mm_kwargs_group in group_mm_kwargs_by_modality(
                mm_kwargs,
                device=self.device,
                pin_memory=self.pin_memory,
        ):
            # Add the grouped features to encoder_features dict
            # This allows the model to receive them as kwargs (e.g.,
            # input_features=...)
            encoder_features.update(mm_kwargs_group)

        return encoder_features

    def get_model(self) -> nn.Module:
        # get raw model out of the cudagraph wrapper.
        if isinstance(self.model, CUDAGraphWrapper):
            return self.model.unwrap()
        return self.model

    def get_supported_generation_tasks(self) -> list[GenerationTask]:
        model = self.get_model()
        supported_tasks = list[GenerationTask]()

        if is_text_generation_model(model):
            supported_tasks.append("generate")

        if supports_transcription(model):
            if model.supports_transcription_only:
                return ["transcription"]

            supported_tasks.append("transcription")

        return supported_tasks

    def get_supported_pooling_tasks(self) -> list[PoolingTask]:
        model = self.get_model()
        if not is_pooling_model(model):
            return []

        supported_tasks = list(model.pooler.get_supported_tasks())

        if (self.scheduler_config.chunked_prefill_enabled
                and "encode" in supported_tasks):
            supported_tasks.remove("encode")

            logger.debug_once("Chunked prefill is not supported with "
                              "encode task which using ALL pooling. "
                              "Please turn off chunked prefill by "
                              "`--no-enable-chunked-prefill` before using it.")

        if "score" in supported_tasks:
            num_labels = getattr(self.model_config.hf_config, "num_labels", 0)
            if num_labels != 1:
                supported_tasks.remove("score")
                logger.debug_once(
                    "Score API is only enabled for num_labels == 1.")

        return supported_tasks

    def get_supported_tasks(self) -> tuple[SupportedTask, ...]:
        tasks = list[SupportedTask]()

        if self.model_config.runner_type == "generate":
            tasks.extend(self.get_supported_generation_tasks())
        if self.model_config.runner_type == "pooling":
            tasks.extend(self.get_supported_pooling_tasks())

        return tuple(tasks)

    def apply_grammar_bitmask(
        self,
        scheduler_output: "SchedulerOutput",
        logits: torch.Tensor,
    ):
        grammar_bitmask = scheduler_output.grammar_bitmask
        if grammar_bitmask is None:
            return

        # We receive the structured output bitmask from the scheduler,
        # compacted to contain bitmasks only for structured output requests.
        # The order of the requests in the bitmask is not guaranteed to be the
        # same as the order of the requests in the gpu runner's batch. We need
        # to sort the bitmask to match the order of the requests used here.

        # Get the batch indices of the structured output requests.
        # Keep track of the number of speculative tokens scheduled for every
        # request in the batch, as the logit indices are offset by this amount.
        struct_out_req_batch_indices: dict[str, int] = {}
        cumulative_offset = 0
        seq = sorted(self.input_batch.req_id_to_index.items(),
                     key=lambda x: x[1])
        for req_id, batch_index in seq:
            logit_index = batch_index + cumulative_offset
            cumulative_offset += len(
                scheduler_output.scheduled_spec_decode_tokens.get(req_id, []))
            if req_id in scheduler_output.structured_output_request_ids:
                struct_out_req_batch_indices[req_id] = logit_index

        out_indices = []

        # Reorder the bitmask to match the order of the requests in the batch.
        sorted_bitmask = np.full(shape=(logits.shape[0],
                                        grammar_bitmask.shape[1]),
                                 fill_value=-1,
                                 dtype=grammar_bitmask.dtype)
        cumulative_index = 0
        seq = sorted(scheduler_output.structured_output_request_ids.items(),
                     key=lambda x: x[1])
        for req_id, _ in seq:
            logit_index = struct_out_req_batch_indices[req_id]
            num_spec_tokens = len(
                scheduler_output.scheduled_spec_decode_tokens.get(req_id, []))
            for i in range(1 + num_spec_tokens):
                sorted_bitmask[logit_index + i] = \
                    grammar_bitmask[cumulative_index + i]
                out_indices.append(logit_index + i)
            cumulative_index += 1 + num_spec_tokens
        grammar_bitmask = sorted_bitmask

        # If the length of out indices and the logits have the same shape
        # we don't need to pass indices to the kernel,
        # since the bitmask is already aligned with the logits.
        skip_out_indices = len(out_indices) == logits.shape[0]

        # Serialization of np.ndarray is much more efficient than a tensor,
        # so we receive it in that format.
        grammar_bitmask = torch.from_numpy(grammar_bitmask).contiguous()

        xgr.apply_token_bitmask_inplace(
            logits,
            grammar_bitmask.to(self.device, non_blocking=True),
            indices=out_indices if not skip_out_indices else None,
        )

    def sync_and_slice_intermediate_tensors(
            self, num_tokens: int, intermediate_tensors: IntermediateTensors,
            sync_self: bool) -> IntermediateTensors:

        assert self.intermediate_tensors is not None

        tp = self.vllm_config.parallel_config.tensor_parallel_size
        is_rs = is_residual_scattered_for_sp(self.vllm_config, num_tokens)

        # When sequence parallelism is enabled, the "residual" tensor is sharded
        # across tensor parallel ranks, so each rank only needs its own slice.
        if sync_self:
            assert intermediate_tensors is not None
            for k, v in intermediate_tensors.items():
                is_scattered = k == "residual" and is_rs
                copy_len = num_tokens // tp if is_scattered else \
                    num_tokens
                self.intermediate_tensors[k][:copy_len].copy_(
                    v[:copy_len], non_blocking=True)

        return IntermediateTensors({
            k:
            v[:num_tokens //
              tp] if k == "residual" and is_rs else v[:num_tokens]
            for k, v in self.intermediate_tensors.items()
        })

    def eplb_step(self,
                  is_dummy: bool = False,
                  is_profile: bool = False) -> None:
        """
        Step for the EPLB (Expert Parallelism Load Balancing) state.
        """
        if not self.parallel_config.enable_eplb:
            return

        assert self.eplb_state is not None
        model = self.get_model()
        assert is_mixture_of_experts(model)
        self.eplb_state.step(
            model,
            is_dummy,
            is_profile,
            log_stats=self.parallel_config.eplb_config.log_balancedness,
        )

    def get_dp_padding(self,
                       num_tokens: int) -> tuple[int, Optional[torch.Tensor]]:
        dp_size = self.vllm_config.parallel_config.data_parallel_size
        dp_rank = self.vllm_config.parallel_config.data_parallel_rank

        # For DP: Don't pad when setting enforce_eager.
        # This lets us set enforce_eager on the prefiller in a P/D setup and
        # still use CUDA graphs (enabled by this padding) on the decoder.
        #
        # TODO(tms) : There are many cases where padding is enabled for
        # prefills, causing unnecessary and excessive padding of activations.

        if dp_size == 1 or self.vllm_config.model_config.enforce_eager:
            # Early exit.
            return 0, None

        num_tokens_across_dp = DPMetadata.num_tokens_across_dp(
            num_tokens, dp_size, dp_rank)
        max_tokens_across_dp_cpu = torch.max(num_tokens_across_dp).item()
        num_tokens_after_padding = torch.tensor([max_tokens_across_dp_cpu] *
                                                dp_size,
                                                device="cpu",
                                                dtype=torch.int32)
        return max_tokens_across_dp_cpu - num_tokens, num_tokens_after_padding

    def _pool(
        self,
        hidden_states: torch.Tensor,
        num_scheduled_tokens: int,
        num_scheduled_tokens_np: np.ndarray,
    ) -> ModelRunnerOutput:
        assert self.input_batch.num_reqs ==\
            len(self.input_batch.pooling_params), \
        "Either all or none of the requests in" \
        " a batch must be pooling request"

        hidden_states = hidden_states[:num_scheduled_tokens]
        pooling_metadata = self.input_batch.get_pooling_metadata()
        pooling_metadata.build_pooling_cursor(num_scheduled_tokens_np.tolist(),
                                              device=hidden_states.device)
        seq_lens_cpu = self.seq_lens.cpu[:self.input_batch.num_reqs]

        # Pooling models D2H & synchronize occurs in pooler.py:build_output
        raw_pooler_output = self.model.pooler(
            hidden_states=hidden_states, pooling_metadata=pooling_metadata)

        pooler_output: list[Optional[torch.Tensor]] = []
        for raw_output, seq_len, prompt_len in zip(
                raw_pooler_output, seq_lens_cpu, pooling_metadata.prompt_lens):

            output = raw_output.data if seq_len == prompt_len else None
            pooler_output.append(output)

        return ModelRunnerOutput(
            req_ids=self.input_batch.req_ids,
            req_id_to_index=self.input_batch.req_id_to_index,
            sampled_token_ids=[],
            logprobs=None,
            prompt_logprobs_dict={},
            pooler_output=pooler_output,
        )
>>>>>>> 04ad0dc2

    def _get_num_input_tokens(self, num_scheduled_tokens: int) -> int:
        if (self.compilation_config.cudagraph_mode != CUDAGraphMode.NONE
                and not envs.VLLM_DISABLE_PAD_FOR_CUDAGRAPH
                and hasattr(self, "cudagraph_batch_sizes")
                and self.cudagraph_batch_sizes
                and num_scheduled_tokens <= self.cudagraph_batch_sizes[-1]):
            # Use CUDA graphs.
            # Add padding to the batch size.
            return self.vllm_config.pad_for_cudagraph(num_scheduled_tokens)

        # Eager mode.
        # Pad tokens to multiple of tensor_parallel_size when
        # enabled collective fusion for SP
        tp_size = self.vllm_config.parallel_config.tensor_parallel_size
        if (self.compilation_config.pass_config.enable_sequence_parallelism
                and tp_size > 1):
            return round_up(num_scheduled_tokens, tp_size)
        return num_scheduled_tokens

    def _preprocess(
        self,
        scheduler_output: "SchedulerOutput",
        input_batch: InputBatch,
        intermediate_tensors: Optional[IntermediateTensors] = None,
    ) -> tuple[int, int, Optional[torch.Tensor], Optional[torch.Tensor],
               Optional[torch.Tensor], torch.Tensor,
               Optional[IntermediateTensors], dict[str, Any]]:

        num_scheduled_tokens = scheduler_output.total_num_scheduled_tokens
        num_input_tokens = self._get_num_input_tokens(num_scheduled_tokens)
        # Padding for DP
        num_pad, num_tokens_across_dp = self.get_dp_padding(num_input_tokens)
        num_input_tokens += num_pad

        # _prepare_inputs may reorder the batch, so we must gather multi
        # modal outputs after that to ensure the correct order
        if (self.supports_mm_inputs and get_pp_group().is_first_rank
                and not self.model_config.is_encoder_decoder):
            # Run the multimodal encoder if any.
            self._execute_mm_encoder(scheduler_output)
            mm_embeds = self._gather_mm_embeddings(scheduler_output)

            # NOTE(woosuk): To unify token ids and soft tokens (vision
            # embeddings), we always use embeddings (rather than token ids)
            # as input to the multimodal model, even when the input is text.
            inputs_embeds_scheduled = self.model.get_input_embeddings(
                input_ids=self.input_ids.gpu[:num_scheduled_tokens],
                multimodal_embeddings=mm_embeds or None,
            )

            # TODO(woosuk): Avoid the copy. Optimize.
            self.inputs_embeds.gpu[:num_scheduled_tokens].copy_(
                inputs_embeds_scheduled)

            input_ids = None
            inputs_embeds = self.inputs_embeds.gpu[:num_input_tokens]
            model_kwargs = {
                **self._init_model_kwargs(num_scheduled_tokens),
                **self._extract_mm_kwargs(scheduler_output),
            }
        else:
            # For text-only models, we use token ids as input.
            # While it is possible to use embeddings as input just like the
            # multimodal models, it is not desirable for performance since
            # then the embedding layer is not included in the CUDA graph.
            input_ids = self.input_ids.gpu[:num_input_tokens]
            inputs_embeds = None
            model_kwargs = self._init_model_kwargs(num_input_tokens)
        if self.uses_mrope:
            positions = self.mrope_positions.gpu[:, :num_input_tokens]
        else:
            positions = self.positions.gpu[:num_input_tokens]

        if get_pp_group().is_first_rank:
            intermediate_tensors = None
        else:
            intermediate_tensors = self.sync_and_slice_intermediate_tensors(
                num_input_tokens, intermediate_tensors, True)

        if (self.model_config.is_encoder_decoder
                and scheduler_output.scheduled_encoder_inputs):
            encoder_inputs = self._extract_encoder_inputs(scheduler_output)
            model_kwargs.update(encoder_inputs)

        return (
            num_scheduled_tokens,
            num_input_tokens,
            num_tokens_across_dp,
            input_ids,
            inputs_embeds,
            positions,
            intermediate_tensors,
            model_kwargs,
        )

    def _sample(
        self,
        logits: Optional[torch.Tensor],
        input_batch: InputBatch,
    ) -> SamplerOutput:
        # Sample the next token and get logprobs if needed.
        sampling_metadata = input_batch.sampling_metadata
        spec_decode_metadata = input_batch.spec_decode_metadata
        if spec_decode_metadata is None:
            sampler_output = self.sampler(
                logits=logits,
                sampling_metadata=sampling_metadata,
            )
        else:
            # When indexing with a tensor (bonus_logits_indices), PyTorch
            # creates a new tensor with separate storage from the original
            # logits tensor. This means any in-place operations on bonus_logits
            # won't affect the original logits tensor.
            assert logits is not None
            bonus_logits = logits[spec_decode_metadata.bonus_logits_indices]
            sampler_output = self.sampler(
                logits=bonus_logits,
                sampling_metadata=sampling_metadata,
            )
            bonus_token_ids = sampler_output.sampled_token_ids

            # Just like `bonus_logits`, `target_logits` is a new tensor with
            # separate storage from the original `logits` tensor. Therefore,
            # it is safe to update `target_logits` in place.
            target_logits = logits[spec_decode_metadata.target_logits_indices]
            output_token_ids = self.rejection_sampler(
                spec_decode_metadata,
                None,  # draft_probs
                target_logits,
                bonus_token_ids,
                sampling_metadata,
            )
            sampler_output.sampled_token_ids = output_token_ids
            self._update_states_after_model_execute(output_token_ids)

        return sampler_output

    def _bookkeeping_sync(
        self,
        scheduler_output: "SchedulerOutput",
        sampler_output: SamplerOutput,
        logits: Optional[torch.Tensor],
        hidden_states: torch.Tensor,
        num_scheduled_tokens: int,
    ) -> tuple[
            dict[str, int],
            Optional[LogprobsLists],
            list[list[int]],
            dict[str, Optional[LogprobsTensors]],
            list[str],
            dict[str, int],
            list[int],
    ]:
        num_nans_in_logits = {}
        if envs.VLLM_COMPUTE_NANS_IN_LOGITS:
            num_nans_in_logits = self._get_nans_in_logits(logits)

        # TODO(woosuk): The following loop can be slow since it iterates over
        # the requests one by one. Optimize.
        discard_sampled_tokens_req_indices = []
        for i, req_id in enumerate(self.input_batch.req_ids):
            req_state = self.requests[req_id]
            seq_len = (req_state.num_computed_tokens +
                       scheduler_output.num_scheduled_tokens[req_id])
            if seq_len < req_state.num_tokens:
                # Ignore the sampled token for partial prefills.
                # Rewind the generator state as if the token was not sampled.
                # This relies on cuda-specific torch-internal impl details
                generator = self.input_batch.generators.get(i)
                if generator is not None:
                    generator.set_offset(generator.get_offset() - 4)
                # Record the index of the request that should not be sampled,
                # so that we could clear the sampled tokens before returning.
                discard_sampled_tokens_req_indices.append(i)

        # Copy some objects so they don't get modified after returning.
        # This is important when using async scheduling.
        req_ids_output_copy = self.input_batch.req_ids.copy()
        req_id_to_index_output_copy = \
            self.input_batch.req_id_to_index.copy()

        # NOTE: GPU -> CPU Sync happens here.
        # Move as many CPU operations as possible before this sync point.
        logprobs_tensors = sampler_output.logprobs_tensors
        logprobs_lists = logprobs_tensors.tolists() \
            if logprobs_tensors is not None else None

        # Compute prompt logprobs if needed.
        prompt_logprobs_dict = self._get_prompt_logprobs_dict(
            hidden_states[:num_scheduled_tokens],
            scheduler_output.num_scheduled_tokens,
        )

        num_sampled_tokens = sampler_output.sampled_token_ids.shape[0]
        sampled_token_ids = sampler_output.sampled_token_ids
        invalid_req_indices = []
        if not self.use_async_scheduling:
            # Get the valid generated tokens.
            max_gen_len = sampled_token_ids.shape[-1]
            if max_gen_len == 1:
                # No spec decode tokens.
                valid_sampled_token_ids = self._to_list(sampled_token_ids)
            else:
                # Includes spec decode tokens.
                valid_sampled_token_ids = self.rejection_sampler.parse_output(
                    sampled_token_ids,
                    self.input_batch.vocab_size,
                )
            # Mask out the sampled tokens that should not be sampled.
            for i in discard_sampled_tokens_req_indices:
                valid_sampled_token_ids[i].clear()
        else:
            valid_sampled_token_ids = []
            invalid_req_indices = list(discard_sampled_tokens_req_indices)
            invalid_req_indices_set = set(invalid_req_indices)
            assert sampled_token_ids.shape[-1] == 1

            # Cache the sampled tokens on the GPU and avoid CPU sync.
            # These will be copied into input_ids in the next step
            # when preparing inputs.
            self.input_batch.prev_sampled_token_ids = \
                sampled_token_ids
            self.input_batch.prev_sampled_token_ids_invalid_indices = \
                invalid_req_indices_set
            self.input_batch.prev_req_id_to_index = {
                req_id: i
                for i, req_id in enumerate(self.input_batch.req_ids)
                if i not in invalid_req_indices_set
            }

        # Cache the sampled tokens in the model runner, so that the scheduler
        # doesn't need to send them back.
        # NOTE(woosuk): As an exception, when using PP, the scheduler sends
        # the sampled tokens back, because there's no direct communication
        # between the first-stage worker and the last-stage worker.
        req_ids = self.input_batch.req_ids
        for req_idx in range(num_sampled_tokens):
            if self.use_async_scheduling:
                sampled_ids = [-1] if \
                    req_idx not in invalid_req_indices_set else None
            else:
                sampled_ids = valid_sampled_token_ids[req_idx]
            if not sampled_ids:
                continue

            start_idx = self.input_batch.num_tokens_no_spec[req_idx]
            end_idx = start_idx + len(sampled_ids)
            assert end_idx <= self.max_model_len, (
                "Sampled token IDs exceed the max model length. "
                f"Total number of tokens: {end_idx} > max_model_len: "
                f"{self.max_model_len}")

            self.input_batch.token_ids_cpu[req_idx,
                                           start_idx:end_idx] = sampled_ids
            self.input_batch.num_tokens_no_spec[req_idx] = end_idx
            self.input_batch.num_tokens[req_idx] = end_idx

            req_id = req_ids[req_idx]
            req_state = self.requests[req_id]
            req_state.output_token_ids.extend(sampled_ids)

        return (
            num_nans_in_logits,
            logprobs_lists,
            valid_sampled_token_ids,
            prompt_logprobs_dict,
            req_ids_output_copy,
            req_id_to_index_output_copy,
            invalid_req_indices,
        )

    @torch.inference_mode()
    def execute_model(
        self,
        scheduler_output: "SchedulerOutput",
        intermediate_tensors: Optional[IntermediateTensors] = None,
    ) -> Union[ModelRunnerOutput, AsyncModelRunnerOutput, IntermediateTensors]:
        with record_function_or_nullcontext("Preprocess"):
            self._update_states(scheduler_output)
            if not scheduler_output.total_num_scheduled_tokens:
                if not has_kv_transfer_group():
                    # Return empty ModelRunnerOutput if there's no work to do.
                    return EMPTY_MODEL_RUNNER_OUTPUT
                return self.kv_connector_no_forward(scheduler_output,
                                                    self.vllm_config)
            if self.cache_config.kv_sharing_fast_prefill:
                assert not self.input_batch.num_prompt_logprobs, (
                    "--kv-sharing-fast-prefill produces incorrect logprobs for "
                    "prompt tokens, tokens, please disable it when the requests"
                    " need prompt logprobs")

            if self.prepare_inputs_event is not None:
                # Ensure prior step has finished with reused CPU tensors.
                self.prepare_inputs_event.synchronize()
            try:
                # Prepare the decoder inputs.
                (attn_metadata, logits_indices, spec_decode_metadata,
                 num_scheduled_tokens_np, spec_decode_common_attn_metadata,
                 max_query_len) = self._prepare_inputs(scheduler_output)

            finally:
                if self.prepare_inputs_event is not None:
                    self.prepare_inputs_event.record()

            (
                num_scheduled_tokens,
                num_input_tokens,
                num_tokens_across_dp,
                input_ids,
                inputs_embeds,
                positions,
                intermediate_tensors,
                model_kwargs,
            ) = self._preprocess(scheduler_output, input_batch,
                                 intermediate_tensors)

            uniform_decode = (max_query_len
                              == self.uniform_decode_query_len) and (
                                  num_scheduled_tokens
                                  == self.input_batch.num_reqs * max_query_len)
            batch_descriptor = BatchDescriptor(num_tokens=num_input_tokens,
                                               uniform_decode=uniform_decode)
            cudagraph_runtime_mode, batch_descriptor = \
                self.cudagraph_dispatcher.dispatch(batch_descriptor)

        # Run the model.
        # Use persistent buffers for CUDA graphs.
        with (set_forward_context(
                attn_metadata,
                self.vllm_config,
                num_tokens=num_input_tokens,
                num_tokens_across_dp=num_tokens_across_dp,
                cudagraph_runtime_mode=cudagraph_runtime_mode,
                batch_descriptor=batch_descriptor,
        ), record_function_or_nullcontext("Forward"),
              self.maybe_get_kv_connector_output(scheduler_output) as
              kv_connector_output):
            model_output = self.model(
                input_ids=input_ids,
                positions=positions,
                intermediate_tensors=intermediate_tensors,
                inputs_embeds=inputs_embeds,
                **model_kwargs,
            )

        with record_function_or_nullcontext("Postprocess"):
            if self.use_aux_hidden_state_outputs:
                # True when EAGLE 3 is used.
                hidden_states, aux_hidden_states = model_output
            else:
                # Common case.
                hidden_states = model_output
                aux_hidden_states = None

            if not self.broadcast_pp_output:
                # Common case.
                if not get_pp_group().is_last_rank:
                    # Return the intermediate tensors.
                    assert isinstance(hidden_states, IntermediateTensors)
                    hidden_states.kv_connector_output = kv_connector_output
                    return hidden_states

                if self.is_pooling_model:
                    # Return the pooling output.
                    output = self._pool(hidden_states, num_scheduled_tokens,
                                        num_scheduled_tokens_np)
                    output.kv_connector_output = kv_connector_output
                    return output

                sample_hidden_states = hidden_states[logits_indices]
                logits = self.model.compute_logits(sample_hidden_states, None)
            else:
                # Rare case.
                assert not self.is_pooling_model

                if not get_pp_group().is_last_rank:
                    all_gather_tensors = {
                        "residual":
                        not is_residual_scattered_for_sp(
                            self.vllm_config, num_input_tokens)
                    }
                    get_pp_group().send_tensor_dict(
                        hidden_states.tensors,
                        all_gather_group=get_tp_group(),
                        all_gather_tensors=all_gather_tensors)
                    logits = None
                else:
                    sample_hidden_states = hidden_states[logits_indices]
                    logits = self.model.compute_logits(sample_hidden_states,
                                                       None)

                model_output_broadcast_data = {}
                if logits is not None:
                    model_output_broadcast_data["logits"] = logits.contiguous()

                model_output_broadcast_data = get_pp_group(
                ).broadcast_tensor_dict(model_output_broadcast_data,
                                        src=len(get_pp_group().ranks) - 1)
                assert model_output_broadcast_data is not None
                logits = model_output_broadcast_data["logits"]

            # Apply structured output bitmasks if present
            if scheduler_output.grammar_bitmask is not None:
                self.apply_grammar_bitmask(scheduler_output, logits)

        with record_function_or_nullcontext("Sample"):
            sampler_output = self._sample(logits, input_batch)

        with record_function_or_nullcontext("Bookkeep"):
            (
                num_nans_in_logits,
                logprobs_lists,
                valid_sampled_token_ids,
                prompt_logprobs_dict,
                req_ids_output_copy,
                req_id_to_index_output_copy,
                invalid_req_indices,
            ) = self._bookkeeping_sync(scheduler_output, sampler_output,
                                       logits, hidden_states,
                                       num_scheduled_tokens)

        if self.speculative_config:
            assert spec_decode_common_attn_metadata is not None
            with record_function_or_nullcontext("Draft"):
                self._draft_token_ids = self.propose_draft_token_ids(
                    scheduler_output,
                    valid_sampled_token_ids,
                    input_batch.sampling_metadata,
                    hidden_states,
                    sample_hidden_states,
                    aux_hidden_states,
                    spec_decode_metadata,
                    spec_decode_common_attn_metadata,
                )

        with record_function_or_nullcontext("EPLB"):
            self.eplb_step()

        output = ModelRunnerOutput(
            req_ids=req_ids_output_copy,
            req_id_to_index=req_id_to_index_output_copy,
            sampled_token_ids=valid_sampled_token_ids,
            logprobs=logprobs_lists,
            prompt_logprobs_dict=prompt_logprobs_dict,
            pooler_output=[],
            kv_connector_output=kv_connector_output,
            num_nans_in_logits=num_nans_in_logits,
        )

        if not self.use_async_scheduling:
            return output

        return AsyncGPUModelRunnerOutput(
            model_runner_output=output,
            sampled_token_ids=sampler_output.sampled_token_ids,
            invalid_req_indices=invalid_req_indices,
            async_output_copy_stream=self.async_output_copy_stream,
        )

    def _get_prompt_logprobs_dict(
        self,
        hidden_states: torch.Tensor,
        num_scheduled_tokens: dict[str, int],
    ) -> dict[str, Optional[LogprobsTensors]]:
        num_prompt_logprobs_dict = self.input_batch.num_prompt_logprobs
        if not num_prompt_logprobs_dict:
            return {}

        in_progress_dict = self.input_batch.in_progress_prompt_logprobs_cpu
        prompt_logprobs_dict: dict[str, Optional[LogprobsTensors]] = {}

        # Since prompt logprobs are a rare feature, prioritize simple,
        # maintainable loop over optimal performance.
        completed_prefill_reqs = []
        for req_id, num_prompt_logprobs in num_prompt_logprobs_dict.items():
            num_tokens = num_scheduled_tokens[req_id]

            # Get metadata for this request.
            request = self.requests[req_id]
            num_prompt_tokens = len(request.prompt_token_ids)
            prompt_token_ids = torch.tensor(request.prompt_token_ids).to(
                self.device, non_blocking=True)

            # Set up target LogprobsTensors object.
            logprobs_tensors = in_progress_dict.get(req_id)
            if not logprobs_tensors:
                # Create empty logprobs CPU tensors for the entire prompt.
                # If chunked, we'll copy in slice by slice.
                logprobs_tensors = LogprobsTensors.empty_cpu(
                    num_prompt_tokens - 1, num_prompt_logprobs + 1)
                in_progress_dict[req_id] = logprobs_tensors

            # Determine number of logits to retrieve.
            start_idx = request.num_computed_tokens
            start_tok = start_idx + 1
            num_remaining_tokens = num_prompt_tokens - start_tok
            if num_tokens <= num_remaining_tokens:
                # This is a chunk, more tokens remain.
                # In the == case, there are no more prompt logprobs to produce
                # but we want to defer returning them to the next step where we
                # have new generated tokens to return.
                num_logits = num_tokens
            else:
                # This is the last chunk of prompt tokens to return.
                num_logits = num_remaining_tokens
                completed_prefill_reqs.append(req_id)
                prompt_logprobs_dict[req_id] = logprobs_tensors

            if num_logits <= 0:
                # This can happen for the final chunk if we prefilled exactly
                # (num_prompt_tokens - 1) tokens for this request in the prior
                # step. There are no more prompt logprobs to produce.
                continue

            # Get the logits corresponding to this req's prompt tokens.
            # If this is a partial request (i.e. chunked prefill),
            # then there is prompt logprob generated for each index.
            req_idx = self.input_batch.req_id_to_index[req_id]
            offset = self.query_start_loc.np[req_idx].item()
            prompt_hidden_states = hidden_states[offset:offset + num_logits]
            logits = self.model.compute_logits(prompt_hidden_states, None)

            # Get the "target" tokens for each index. For prompt at index i,
            # the token at prompt index i+1 is the "sampled" token we want
            # to gather the logprob for.
            tgt_token_ids = prompt_token_ids[start_tok:start_tok + num_logits]

            # Compute prompt logprobs.
            logprobs = self.sampler.compute_logprobs(logits)
            token_ids, logprobs, ranks = self.sampler.gather_logprobs(
                logprobs, num_prompt_logprobs, tgt_token_ids)

            # Transfer GPU->CPU async.
            chunk_slice = slice(start_idx, start_idx + num_logits)
            logprobs_tensors.logprob_token_ids[chunk_slice].copy_(
                token_ids, non_blocking=True)
            logprobs_tensors.logprobs[chunk_slice].copy_(logprobs,
                                                         non_blocking=True)
            logprobs_tensors.selected_token_ranks[chunk_slice].copy_(
                ranks, non_blocking=True)

        # Remove requests that have completed prefill from the batch
        # num_prompt_logprobs_dict.
        for req_id in completed_prefill_reqs:
            del num_prompt_logprobs_dict[req_id]
            del in_progress_dict[req_id]

        # Must synchronize the non-blocking GPU->CPU transfers.
        if prompt_logprobs_dict:
            self._sync_device()

        return prompt_logprobs_dict

    @torch.inference_mode()
    def _dummy_run(
        self,
        num_tokens: int,
        cudagraph_runtime_mode: CUDAGraphMode = CUDAGraphMode.NONE,
        force_attention: bool = False,
        uniform_decode: bool = False,
        skip_eplb: bool = False,
        is_profile: bool = False,
        create_mixed_batch: bool = False,
        remove_lora: bool = True,
    ) -> tuple[torch.Tensor, torch.Tensor]:
        """
        Run a dummy forward pass to warm up/profile run or capture the
        CUDA graph for the model.

        Args:
            num_tokens: Number of tokens to run the dummy forward pass.
            cudagraph_runtime_mode: used to control the behavior.
                - CUDAGraphMode.NONE: No cudagraph, for warm up and profile run
                - CUDAGraphMode.PIECEWISE: Piecewise cudagraph.
                - CUDAGraphMode.FULL: Full cudagraph, attention metadata is
                    needed.
            force_attention: If True, always create attention metadata. Used to
                warm up attention backend when mode is NONE.
            uniform_decode: If True, the batch is a uniform decode batch.
            skip_eplb: If True, skip EPLB state update.
            is_profile: If True, this is a profile run.
            create_mixed_batch: If True, create a mixed batch with both decode
                (1 token) and prefill (multiple tokens) requests.
            remove_lora: If False, dummy LoRAs are not destroyed after the run
        """
        assert cudagraph_runtime_mode in {
            CUDAGraphMode.NONE, CUDAGraphMode.PIECEWISE, CUDAGraphMode.FULL
        }

        # Padding for DP
        num_pad, num_tokens_across_dp = self.get_dp_padding(num_tokens)
        num_tokens += num_pad

        # If cudagraph_mode.decode_mode() == FULL and
        # cudagraph_mode.separate_routine(). This means that we are using
        # different graphs and/or modes for mixed prefill-decode batches vs.
        # uniform decode batches. A uniform decode batch means that all
        # requests have identical query length, except a potential virtual
        # request (shorter) in the batch account for padding.
        # Uniform decode batch could either be common pure decode, where
        # max_query_len == 1, or speculative decode, where
        # max_query_len == 1 + num_spec_decode_tokens.

        # When setting max_query_len = 1, we switch to and capture the optimized
        # routine of FA2 for pure decode, i.e., Flashdecode + an optimization
        # for GQA/MQA.
        max_query_len = self.uniform_decode_query_len if uniform_decode else \
                                                                num_tokens

        # Set num_scheduled_tokens based on num_tokens and max_num_seqs
        # for dummy run with LoRA so that the num_reqs collectively
        # has num_tokens in total.
        assert num_tokens <= self.scheduler_config.max_num_batched_tokens
        max_num_reqs = self.scheduler_config.max_num_seqs
        if create_mixed_batch:
            assert not uniform_decode
            # Create mixed batch:
            # first half decode tokens, second half one prefill
            num_decode_tokens = num_tokens // 2
            num_prefill_tokens = num_tokens - num_decode_tokens
            num_reqs = num_decode_tokens + 1

            # Create decode requests (1 token each) followed by prefill request
            num_scheduled_tokens_list = [1] * num_decode_tokens + [
                num_prefill_tokens
            ]
            # Note: Overriding max_query_len to be the prefill tokens
            max_query_len = num_prefill_tokens
        elif uniform_decode:
            num_reqs = num_tokens // max_query_len
            assert num_reqs <= max_num_reqs, \
                "Do not capture num_reqs > max_num_reqs for uniform batch"
            num_scheduled_tokens_list = [max_query_len] * num_reqs
            if num_tokens % max_query_len != 0:
                num_scheduled_tokens_list[-1] += num_tokens % max_query_len
        else:
            num_reqs = min(num_tokens, max_num_reqs)
            min_tokens_per_req = num_tokens // num_reqs
            num_scheduled_tokens_list = [min_tokens_per_req] * num_reqs
            num_scheduled_tokens_list[-1] += num_tokens % num_reqs

        assert sum(num_scheduled_tokens_list) == num_tokens
        assert len(num_scheduled_tokens_list) == num_reqs
        num_scheduled_tokens = np.array(num_scheduled_tokens_list,
                                        dtype=np.int32)

        attn_metadata: Optional[dict[str, Any]] = None

        # If force_attention is True, we always capture attention. Otherwise,
        # it only happens for cudagraph_runtime_mode=FULL.
        if force_attention or cudagraph_runtime_mode == CUDAGraphMode.FULL:
            attn_metadata = {}

            if create_mixed_batch:
                # In the mixed batch mode (used for FI warmup), we use
                # shorter sequence lengths to run faster.
                # TODO(luka) better system for describing dummy batches
                seq_lens = [1] * num_decode_tokens + [num_prefill_tokens + 1]
            else:
                # Make sure max_model_len is used at the graph capture time.
                seq_lens = self.max_model_len
            self.seq_lens.np[:num_reqs] = seq_lens
            self.seq_lens.np[num_reqs:] = 0
            self.seq_lens.copy_to_gpu()

            for kv_cache_group_id, kv_cache_group_spec in enumerate(
                    self.kv_cache_config.kv_cache_groups):
                common_attn_metadata = CommonAttentionMetadata(
                    query_start_loc=self.query_start_loc.gpu[:num_reqs + 1],
                    query_start_loc_cpu=self.query_start_loc.cpu[:num_reqs +
                                                                 1],
                    seq_lens=self.seq_lens.gpu[:num_reqs],
                    seq_lens_cpu=self.seq_lens.cpu[:num_reqs],
                    num_computed_tokens_cpu=self.input_batch.
                    num_computed_tokens_cpu_tensor[:num_reqs],
                    num_reqs=num_reqs,
                    num_actual_tokens=num_tokens,
                    max_query_len=max_query_len,
                    max_seq_len=self.max_model_len,
                    block_table_tensor=self.input_batch.block_table[
                        kv_cache_group_id].get_device_tensor()[:num_reqs],
                    slot_mapping=self.input_batch.
                    block_table[kv_cache_group_id].slot_mapping[:num_tokens],
                    causal=True)

                for attn_group in self.attn_groups[kv_cache_group_id]:
                    attn_metadata_i = attn_group.metadata_builder\
                        .build_for_cudagraph_capture(common_attn_metadata)
                    for layer_name in kv_cache_group_spec.layer_names:
                        attn_metadata[layer_name] = attn_metadata_i

        with self.maybe_dummy_run_with_lora(self.lora_config,
                                            num_scheduled_tokens, remove_lora):
            model_kwargs = self._init_model_kwargs(num_tokens)
            if (self.supports_mm_inputs
                    and not self.model_config.is_encoder_decoder):
                input_ids = None
                inputs_embeds = self.inputs_embeds.gpu[:num_tokens]
                model_kwargs = {
                    **model_kwargs,
                    **self._dummy_mm_kwargs(num_reqs),
                }
            else:
                input_ids = self.input_ids.gpu[:num_tokens]
                inputs_embeds = None

            if self.uses_mrope:
                positions = self.mrope_positions.gpu[:, :num_tokens]
            else:
                positions = self.positions.gpu[:num_tokens]

            if get_pp_group().is_first_rank:
                intermediate_tensors = None
            else:
                if self.intermediate_tensors is None:
                    self.intermediate_tensors = (
                        self.model.make_empty_intermediate_tensors(
                            batch_size=self.max_num_tokens,
                            dtype=self.model_config.dtype,
                            device=self.device))

                intermediate_tensors = self.sync_and_slice_intermediate_tensors(
                    num_tokens, None, False)
            if cudagraph_runtime_mode == CUDAGraphMode.NONE:
                batch_descriptor = None
            else:
                # filter out the valid batch descriptor
                _cg_mode, batch_descriptor = \
                    self.cudagraph_dispatcher.dispatch(
                        BatchDescriptor(num_tokens=num_tokens,
                                        uniform_decode=uniform_decode))
                # sanity check
                assert cudagraph_runtime_mode == _cg_mode, (
                    f"Cudagraph runtime mode mismatch at dummy_run. "
                    f"Expected {_cg_mode}, but got {cudagraph_runtime_mode}.")

            with self.maybe_randomize_inputs(input_ids), set_forward_context(
                    attn_metadata,
                    self.vllm_config,
                    num_tokens=num_tokens,
                    num_tokens_across_dp=num_tokens_across_dp,
                    cudagraph_runtime_mode=cudagraph_runtime_mode,
                    batch_descriptor=batch_descriptor):
                outputs = self.model(
                    input_ids=input_ids,
                    positions=positions,
                    intermediate_tensors=intermediate_tensors,
                    inputs_embeds=inputs_embeds,
                    **model_kwargs,
                )

            if self.use_aux_hidden_state_outputs:
                hidden_states, _ = outputs
            else:
                hidden_states = outputs

            if self.speculative_config and self.speculative_config.use_eagle():
                assert isinstance(self.drafter, EagleProposer)
                self.drafter.dummy_run(num_tokens)

        # This is necessary to avoid blocking DP.
        # For dummy runs, we typically skip EPLB since we don't have any real
        # requests to process.
        # However, in DP settings, there may be cases when some DP ranks do
        # not have any requests to process, so they're executing dummy batches.
        # In such cases, we still have to trigger EPLB to make sure
        # ranks execute the rearrangement in synchronization.
        if not skip_eplb:
            self.eplb_step(is_dummy=True, is_profile=is_profile)

        logit_indices = np.cumsum(num_scheduled_tokens) - 1
        return hidden_states, hidden_states[logit_indices]

    @torch.inference_mode()
    def _dummy_sampler_run(
        self,
        hidden_states: torch.Tensor,
    ) -> torch.Tensor:
        # The dummy hidden states may contain special values,
        # like `inf` or `nan`.
        # To avoid breaking the sampler, we use a random tensor here instead.
        hidden_states = torch.rand_like(hidden_states)

        logits = self.model.compute_logits(hidden_states, None)
        num_reqs = logits.size(0)

        dummy_tensors = lambda v: torch.full(
            (num_reqs, ), v, device=self.device)

        dummy_metadata = SamplingMetadata(
            temperature=dummy_tensors(0.5),
            all_greedy=False,
            all_random=False,
            top_p=dummy_tensors(0.9),
            top_k=dummy_tensors(logits.size(1) - 1),
            generators={},
            max_num_logprobs=None,
            no_penalties=True,
            prompt_token_ids=None,
            frequency_penalties=dummy_tensors(0.1),
            presence_penalties=dummy_tensors(0.1),
            repetition_penalties=dummy_tensors(0.1),
            output_token_ids=[[] for _ in range(num_reqs)],
            allowed_token_ids_mask=None,
            bad_words_token_ids={},
            logitsprocs=LogitsProcessors(),
        )
        try:
            sampler_output = self.sampler(logits=logits,
                                          sampling_metadata=dummy_metadata)
        except RuntimeError as e:
            if 'out of memory' in str(e):
                raise RuntimeError(
                    "CUDA out of memory occurred when warming up sampler with "
                    f"{num_reqs} dummy requests. Please try lowering "
                    "`max_num_seqs` or `gpu_memory_utilization` when "
                    "initializing the engine.") from e
            else:
                raise e
        if self.speculative_config:
            draft_token_ids = [[0] for _ in range(num_reqs)]
            dummy_spec_decode_metadata = SpecDecodeMetadata.make_dummy(
                draft_token_ids, self.device)

            num_tokens = sum(len(ids) for ids in draft_token_ids)
            # draft_probs = torch.randn(
            #     num_tokens, logits.shape[-1], device=self.device,
            #     dtype=logits.dtype)
            draft_probs = None
            target_logits = torch.randn(num_tokens,
                                        logits.shape[-1],
                                        device=self.device,
                                        dtype=logits.dtype)
            # NOTE(woosuk): Here, we should use int32 because the sampler uses
            # int32 for bonus_token_ids. If the dtype mismatches, re-compilation
            # will occur at runtime.
            bonus_token_ids = torch.zeros(num_reqs,
                                          device=self.device,
                                          dtype=torch.int32)
            self.rejection_sampler(
                dummy_spec_decode_metadata,
                draft_probs,
                target_logits,
                bonus_token_ids,
                dummy_metadata,
            )
        return sampler_output

    def profile_run(self) -> None:
        # Add `is_profile` here to pre-allocate communication buffers
        hidden_states, last_hidden_states \
            = self._dummy_run(self.max_num_tokens, is_profile=True)
        output = self._dummy_sampler_run(last_hidden_states)
        del hidden_states, output
        gc.collect()

    def capture_model(self) -> int:
        if self.compilation_config.cudagraph_mode == CUDAGraphMode.NONE:
            logger.warning(
                "Skipping CUDA graph capture. To turn on CUDA graph capture, "
                "ensure `cudagraph_mode` was not manually set to `NONE`")
            return 0
        else:
            self.initialize_cudagraph_capture()

        compilation_counter.num_gpu_runner_capture_triggers += 1

        start_time = time.perf_counter()
        start_free_gpu_memory = torch.cuda.mem_get_info()[0]

        @contextmanager
        def freeze_gc():
            # Optimize garbage collection during CUDA graph capture.
            # Clean up, then freeze all remaining objects from being included
            # in future collections.
            gc.collect()
            should_freeze = not envs.VLLM_ENABLE_CUDAGRAPH_GC
            if should_freeze:
                gc.freeze()
            try:
                yield
            finally:
                if should_freeze:
                    gc.unfreeze()
                    gc.collect()

        # Trigger CUDA graph capture for specific shapes.
        # Capture the large shapes first so that the smaller shapes
        # can reuse the memory pool allocated for the large shapes.
        set_cudagraph_capturing_enabled(True)
        with freeze_gc(), graph_capture(device=self.device):
            cudagraph_mode = self.compilation_config.cudagraph_mode
            if cudagraph_mode.mixed_mode() != CUDAGraphMode.NONE:
                cudagraph_runtime_mode = cudagraph_mode.mixed_mode()

                compilation_cases = list(reversed(self.cudagraph_batch_sizes))
                self._capture_cudagraphs(
                    compilation_cases,
                    cudagraph_runtime_mode=cudagraph_runtime_mode,
                    uniform_decode=False)

            # Capture full cudagraph for uniform decode batches if we have
            # dont already have full mixed prefill-decode cudagraphs
            if cudagraph_mode.decode_mode() == CUDAGraphMode.FULL and \
                cudagraph_mode.separate_routine():
                max_num_tokens = self.scheduler_config.max_num_seqs * \
                        self.uniform_decode_query_len
                decode_cudagraph_batch_sizes = [
                    x for x in self.cudagraph_batch_sizes if
                    x <= max_num_tokens and x >= self.uniform_decode_query_len
                ]
                compilation_cases_decode = list(
                    reversed(decode_cudagraph_batch_sizes))
                self._capture_cudagraphs(
                    compilation_cases=compilation_cases_decode,
                    cudagraph_runtime_mode=CUDAGraphMode.FULL,
                    uniform_decode=True)

        # Disable cudagraph capturing globally, so any unexpected cudagraph
        # capturing will be detected and raise an error after here.
        # Note: We don't put it into graph_capture context manager because
        # we may do lazy capturing in future that still allows capturing
        # after here.
        set_cudagraph_capturing_enabled(False)

        end_time = time.perf_counter()
        end_free_gpu_memory = torch.cuda.mem_get_info()[0]
        elapsed_time = end_time - start_time
        cuda_graph_size = start_free_gpu_memory - end_free_gpu_memory
        # This usually takes 5~20 seconds.
        logger.info("Graph capturing finished in %.0f secs, took %.2f GiB",
                    elapsed_time, cuda_graph_size / (1 << 30))
        return cuda_graph_size

    def _capture_cudagraphs(self, compilation_cases: list[int],
                            cudagraph_runtime_mode: CUDAGraphMode,
                            uniform_decode: bool):
        assert cudagraph_runtime_mode != CUDAGraphMode.NONE and \
            cudagraph_runtime_mode in [CUDAGraphMode.FULL,
                                        CUDAGraphMode.PIECEWISE]

        # Only rank 0 should print progress bar during capture
        if is_global_first_rank():
            compilation_cases = tqdm(
                compilation_cases,
                disable=not self.load_config.use_tqdm_on_load,
                desc="Capturing CUDA graphs ({}, {})".format(
                    "decode" if uniform_decode else "mixed prefill-decode",
                    cudagraph_runtime_mode.name))
        # We skip EPLB here since we don't want to record dummy metrics
        for num_tokens in compilation_cases:
            for _ in range(self.compilation_config.cudagraph_num_of_warmups):
                # Use CUDAGraphRuntimeStyle.NONE (default) for warmup.
                # But be careful, warm up with `NONE`is orthogonal to
                # if we want to warm up attention or not. This is
                # different from the case where `FULL` implies capture
                # attention while `PIECEWISE` implies no attention.
                force_attention = (
                    cudagraph_runtime_mode == CUDAGraphMode.FULL)
                self._dummy_run(num_tokens,
                                cudagraph_runtime_mode=CUDAGraphMode.NONE,
                                force_attention=force_attention,
                                uniform_decode=uniform_decode,
                                skip_eplb=True,
                                remove_lora=False)
            self._dummy_run(num_tokens,
                            cudagraph_runtime_mode=cudagraph_runtime_mode,
                            uniform_decode=uniform_decode,
                            skip_eplb=True,
                            remove_lora=False)
        self.maybe_remove_all_loras(self.lora_config)

    def initialize_attn_backend(self, kv_cache_config: KVCacheConfig) -> None:
        """
        Initialize the attention backends and attention metadata builders.
        """
        assert len(self.attn_groups) == 0, \
            "Attention backends are already initialized"

        def get_attn_backends_for_layers(
                layer_names: list[str]
        ) -> dict[type[AttentionBackend], list[str]]:
            layers = get_layers_from_vllm_config(self.vllm_config,
                                                 AttentionLayerBase,
                                                 layer_names)
            attn_backends = {}
            attn_backend_layers = defaultdict(list)
            # Dedupe based on full class name; this is a bit safer than
            # using the class itself as the key because when we create dynamic
            # attention backend subclasses (e.g. ChunkedLocalAttention) unless
            # they are cached correctly, there will be different objects per
            # layer.
            for layer_name in layer_names:
                attn_backend = layers[layer_name].get_attn_backend()

                if layer_name in self.kv_sharing_fast_prefill_eligible_layers:
                    attn_backend = create_fast_prefill_custom_backend(
                        "FastPrefill",
                        attn_backend,
                    )

                key = attn_backend.full_cls_name()
                attn_backends[key] = attn_backend
                attn_backend_layers[key].append(layer_name)
            return {
                attn_backends[k]: v
                for k, v in attn_backend_layers.items()
            }

        def create_attn_groups(
            attn_backends_map: dict[AttentionBackend, list[str]],
            kv_cache_spec: KVCacheSpec,
        ) -> list[AttentionGroup]:
            attn_groups: list[AttentionGroup] = []
            for attn_backend, layer_names in attn_backends_map.items():
                attn_metadata_builder_i = attn_backend.get_builder_cls()(
                    kv_cache_spec,
                    layer_names,
                    self.vllm_config,
                    self.device,
                )
                attn_group = AttentionGroup(attn_backend,
                                            attn_metadata_builder_i,
                                            layer_names)
                attn_groups.append(attn_group)
            return attn_groups

        for kv_cache_group_spec in kv_cache_config.kv_cache_groups:
            kv_cache_spec = kv_cache_group_spec.kv_cache_spec
            attn_backends = get_attn_backends_for_layers(
                kv_cache_group_spec.layer_names)
            self.attn_groups.append(
                create_attn_groups(attn_backends, kv_cache_spec))

    def initialize_cudagraph_capture(self) -> None:
        min_cg_support = AttentionCGSupport.ALWAYS
        min_cg_builder_name = None

        for attn_group in self._attn_group_iterator():
            builder = attn_group.metadata_builder
            if builder.cudagraph_support.value < min_cg_support.value:
                min_cg_support = builder.cudagraph_support
                min_cg_builder_name = builder.__class__.__name__

        # Flexible resolve the cudagraph mode
        cudagraph_mode = self.compilation_config.cudagraph_mode
        # check cudagraph for mixed batch is supported
        if cudagraph_mode.mixed_mode() == CUDAGraphMode.FULL \
            and min_cg_support != AttentionCGSupport.ALWAYS:
            msg = (f"CUDAGraphMode.{cudagraph_mode.name} is not supported "
                   f"with {min_cg_builder_name} backend (support: "
                   f"{min_cg_support})")
            if min_cg_support == AttentionCGSupport.NEVER:
                # if not supported any full cudagraphs, just raise it.
                msg += "; please try cudagraph_mode=PIECEWISE, and "\
                    "make sure compilation level is piecewise"
                raise ValueError(msg)

            # attempt to resolve the full cudagraph related mode
            if self.compilation_config.splitting_ops_contain_attention():
                msg += "; setting cudagraph_mode=FULL_AND_PIECEWISE"
                cudagraph_mode = self.compilation_config.cudagraph_mode = \
                    CUDAGraphMode.FULL_AND_PIECEWISE
            else:
                msg += "; setting cudagraph_mode=FULL_DECODE_ONLY"
                cudagraph_mode = self.compilation_config.cudagraph_mode = \
                    CUDAGraphMode.FULL_DECODE_ONLY
            logger.warning(msg)

        # check that if we are doing spec-decode + decode full-cudagraphs it is
        # supported
        if (cudagraph_mode.decode_mode() == CUDAGraphMode.FULL
                and self.uniform_decode_query_len > 1 and min_cg_support.value
                < AttentionCGSupport.UNIFORM_BATCH.value):
            msg = (f"CUDAGraphMode.{cudagraph_mode.name} is not supported"
                   f" with spec-decode for attention backend "
                   f"{min_cg_builder_name} (support: {min_cg_support})")
            if self.compilation_config.splitting_ops_contain_attention():
                msg += "; setting cudagraph_mode=PIECEWISE"
                cudagraph_mode = self.compilation_config.cudagraph_mode = \
                    CUDAGraphMode.PIECEWISE
            else:
                msg += "; setting cudagraph_mode=NONE"
                cudagraph_mode = self.compilation_config.cudagraph_mode = \
                    CUDAGraphMode.NONE
            logger.warning(msg)

        # double check that we can support full cudagraph if they are requested
        # even after automatic downgrades
        if cudagraph_mode.has_full_cudagraphs() \
            and min_cg_support == AttentionCGSupport.NEVER:
            raise ValueError(f"CUDAGraphMode.{cudagraph_mode.name} is not "
                             f"supported with {min_cg_builder_name} backend ("
                             f"support:{min_cg_support}) "
                             "; please try cudagraph_mode=PIECEWISE, "
                             "and make sure compilation level is piecewise")

        # Trigger cudagraph dispatching keys initialization here (after
        # initializing attn backends).
        self.cudagraph_dispatcher.initialize_cudagraph_keys(
            self.compilation_config.cudagraph_mode,
            self.uniform_decode_query_len)

    def _allocate_kv_cache_tensors(
            self, kv_cache_config: KVCacheConfig) -> dict[str, torch.Tensor]:
        """
        Initializes the KV cache buffer with the correct size. The buffer needs
        to be reshaped to the desired shape before being used by the models.

        Args:
            kv_cache_config: The KV cache config
        Returns:
            dict[str, torch.Tensor]: A map between layer names to their
            corresponding memory buffer for KV cache.
         """
        kv_cache_raw_tensors: dict[str, torch.Tensor] = {}
        for kv_cache_tensor in kv_cache_config.kv_cache_tensors:
            tensor = torch.zeros(kv_cache_tensor.size,
                                 dtype=torch.int8,
                                 device=self.device)
            for layer_name in kv_cache_tensor.shared_by:
                kv_cache_raw_tensors[layer_name] = tensor

        layer_names = set()
        for group in kv_cache_config.kv_cache_groups:
            for layer_name in group.layer_names:
                if layer_name in self.runner_only_attn_layers:
                    continue
                layer_names.add(layer_name)
        assert layer_names == set(kv_cache_raw_tensors.keys(
        )), "Some layers are not correctly initialized"
        return kv_cache_raw_tensors

    def _attn_group_iterator(self) -> Iterator[AttentionGroup]:
        return itertools.chain.from_iterable(self.attn_groups)

    def _kv_cache_spec_attn_group_iterator(
            self) -> Iterator[tuple[KVCacheSpec, AttentionGroup]]:
        if not self.kv_cache_config.kv_cache_groups:
            return
        for kv_cache_spec_id, attn_groups in enumerate(self.attn_groups):
            for attn_group in attn_groups:
                yield self.kv_cache_config.kv_cache_groups[
                    kv_cache_spec_id].kv_cache_spec, attn_group

    def _reshape_kv_cache_tensors(
        self,
        kv_cache_config: KVCacheConfig,
        kv_cache_raw_tensors: dict[str, torch.Tensor],
    ) -> dict[str, torch.Tensor]:
        """
        Reshape the KV cache tensors to the desired shape and dtype.

        Args:
            kv_cache_config: The KV cache config
            kv_cache_raw_tensors: The KV cache buffer of each layer, with
                correct size but uninitialized shape.
        Returns:
            Dict[str, torch.Tensor]: A map between layer names to their
            corresponding memory buffer for KV cache.
        """
        kv_caches: dict[str, torch.Tensor] = {}
        has_attn, has_mamba = False, False
        for kv_cache_spec, group in self._kv_cache_spec_attn_group_iterator():
            attn_backend = group.backend
            for layer_name in group.layer_names:
                if layer_name in self.runner_only_attn_layers:
                    continue
                raw_tensor = kv_cache_raw_tensors[layer_name]
                assert raw_tensor.numel() % kv_cache_spec.page_size_bytes == 0
                num_blocks = (raw_tensor.numel() //
                              kv_cache_spec.page_size_bytes)
                if isinstance(kv_cache_spec, AttentionSpec):
                    has_attn = True
                    kv_cache_shape = attn_backend.get_kv_cache_shape(
                        num_blocks, kv_cache_spec.block_size,
                        kv_cache_spec.num_kv_heads, kv_cache_spec.head_size)
                    dtype = kv_cache_spec.dtype
                    try:
                        kv_cache_stride_order = \
                            attn_backend.get_kv_cache_stride_order()
                        assert len(kv_cache_stride_order) == len(
                            kv_cache_shape)
                    except (AttributeError, NotImplementedError):
                        kv_cache_stride_order = tuple(
                            range(len(kv_cache_shape)))
                    # The allocation respects the backend-defined stride order
                    # to ensure the semantic remains consistent for each
                    # backend. We first obtain the generic kv cache shape and
                    # then permute it according to the stride order which could
                    # result in a non-contiguous tensor.
                    kv_cache_shape = tuple(kv_cache_shape[i]
                                           for i in kv_cache_stride_order)
                    # Maintain original KV shape view.
                    inv_order = [
                        kv_cache_stride_order.index(i)
                        for i in range(len(kv_cache_stride_order))
                    ]
                    kv_caches[layer_name] = kv_cache_raw_tensors[
                        layer_name].view(dtype).view(kv_cache_shape).permute(
                            *inv_order)

        return kv_caches

    def initialize_kv_cache_tensors(
            self, kv_cache_config: KVCacheConfig) -> dict[str, torch.Tensor]:
        """
        Initialize the memory buffer for KV cache.

        Args:
            kv_cache_config: The KV cache config
        Returns:
            Dict[str, torch.Tensor]: A map between layer names to their
            corresponding memory buffer for KV cache.
        """
        # Initialize the memory buffer for KV cache
        kv_cache_raw_tensors = self._allocate_kv_cache_tensors(kv_cache_config)
        # Change the memory buffer to the desired shape
        kv_caches = self._reshape_kv_cache_tensors(kv_cache_config,
                                                   kv_cache_raw_tensors)

        bind_kv_cache(kv_caches,
                      self.compilation_config.static_forward_context,
                      self.kv_caches)
        return kv_caches

    def initialize_kv_cache(self, kv_cache_config: KVCacheConfig) -> None:
        """
        Initialize KV cache based on `kv_cache_config`.
        Args:
            kv_cache_config: Configuration for the KV cache, including the KV
            cache size of each layer
        """
        kv_cache_config = deepcopy(kv_cache_config)
        self.kv_cache_config = kv_cache_config
        self.initialize_attn_backend(kv_cache_config)
        kv_caches = self.initialize_kv_cache_tensors(kv_cache_config)

    def _to_list(self, sampled_token_ids: torch.Tensor) -> list[list[int]]:
        # This is a short term mitigation for issue mentioned in
        # https://github.com/vllm-project/vllm/issues/22754.
        # `tolist` would trigger a cuda wise stream sync, which
        # would block other copy ops from other cuda streams.
        # A cuda event sync would avoid such a situation. Since
        # this is in the critical path of every single model
        # forward loop, this has caused perf issue for a disagg
        # setup.
        pinned = self.sampled_token_ids_pinned_cpu[:sampled_token_ids.shape[0]]
        pinned.copy_(sampled_token_ids, non_blocking=True)
        self.transfer_event.record()
        self.transfer_event.synchronize()
        return pinned.tolist()<|MERGE_RESOLUTION|>--- conflicted
+++ resolved
@@ -563,424 +563,6 @@
             spec_decode_common_attn_metadata=spec_decode_common_attn_metadata,
             logits_indices=logits_indices,
         )
-<<<<<<< HEAD
-=======
-        return metadata
-
-    def _prepare_kv_sharing_fast_prefill(
-        self,
-        logits_indices: torch.Tensor,
-    ) -> torch.Tensor:
-        assert self.kv_sharing_fast_prefill_logits_indices is not None
-        num_logits = logits_indices.shape[0]
-        assert num_logits > 0
-        self.kv_sharing_fast_prefill_logits_indices[:num_logits].copy_(
-            logits_indices)
-        # There might have leftover indices in logits_indices[num_logits:]
-        # from previous iterations, whose values may be greater than the
-        # batch size in the current iteration. To ensure indices are always
-        # valid, we fill the padded indices with the last index.
-        self.kv_sharing_fast_prefill_logits_indices[num_logits:].fill_(
-            logits_indices[-1].item())
-        if (self.compilation_config.cudagraph_mode != CUDAGraphMode.NONE
-                and num_logits <= self.cudagraph_batch_sizes[-1]):
-            # Use piecewise CUDA graphs.
-            # Add padding to the batch size.
-            num_logits_padded = self.vllm_config.pad_for_cudagraph(num_logits)
-        else:
-            num_logits_padded = num_logits
-        logits_indices_padded = (
-            self.kv_sharing_fast_prefill_logits_indices[:num_logits_padded])
-        return logits_indices_padded
-
-    def _batch_mm_kwargs_from_scheduler(
-        self,
-        scheduler_output: "SchedulerOutput",
-    ) -> tuple[list[MultiModalKwargsItem], list[tuple[str, PlaceholderRange]]]:
-        """Batch multimodal kwargs from scheduled encoder inputs.
-
-        Args:
-            scheduler_output: The scheduler output containing scheduled encoder
-              inputs.
-
-        Returns:
-            A tuple of (mm_kwargs, req_ids_pos) where:
-            - mm_kwargs: List of multimodal kwargs items to be batched
-            - mm_hashes_pos: List of (mm_hash, position_info) tuples
-        """
-        scheduled_encoder_inputs = scheduler_output.scheduled_encoder_inputs
-        if not scheduled_encoder_inputs:
-            return [], []
-        # Batch the multi-modal inputs.
-        mm_kwargs = list[MultiModalKwargsItem]()
-        # list of tuple (mm_hash, position_info)
-        mm_hashes_pos = list[tuple[str, PlaceholderRange]]()
-        for req_id, encoder_input_ids in scheduled_encoder_inputs.items():
-            req_state = self.requests[req_id]
-
-            for mm_input_id in encoder_input_ids:
-                mm_feature = req_state.mm_features[mm_input_id]
-                mm_hash = mm_feature.identifier
-                mm_kwargs.append(mm_feature.data)
-                mm_hashes_pos.append((mm_hash, mm_feature.mm_position))
-
-        return mm_kwargs, mm_hashes_pos
-
-    def _execute_mm_encoder(self, scheduler_output: "SchedulerOutput"):
-        # Batch the multi-modal inputs using the helper method.
-        mm_kwargs, mm_hashes_pos = self._batch_mm_kwargs_from_scheduler(
-            scheduler_output)
-
-        if not mm_kwargs:
-            return
-
-        # Batch mm inputs as much as we can: if a request in the batch has
-        # multiple modalities or a different modality than the previous one,
-        # we process it separately to preserve item order.
-        # FIXME(ywang96): This is a hacky way to deal with multiple modalities
-        # in the same batch while still being able to benefit from batching
-        # multimodal inputs. The proper solution should be reordering the
-        # encoder outputs.
-        encoder_outputs = []
-        for _, num_items, mm_kwargs_group in group_mm_kwargs_by_modality(
-                mm_kwargs,
-                device=self.device,
-                pin_memory=self.pin_memory,
-        ):
-            # Run the encoder.
-            # `curr_group_outputs` is either of the following:
-            # 1. A tensor of shape (num_items, feature_size, hidden_size)
-            # in case feature_size is fixed across all multimodal items.
-            # 2. A list or tuple (length: num_items) of tensors, each of shape
-            # (feature_size, hidden_size) in case the feature size is dynamic
-            # depending on the input multimodal items.
-            curr_group_outputs = self.model.get_multimodal_embeddings(
-                **mm_kwargs_group)
-
-            sanity_check_mm_encoder_outputs(
-                curr_group_outputs,
-                expected_num_items=num_items,
-            )
-
-            for output in curr_group_outputs:
-                encoder_outputs.append(output)
-
-        # Cache the encoder outputs by mm_hash
-        for (mm_hash, pos_info), output in zip(mm_hashes_pos, encoder_outputs):
-            self.encoder_cache[mm_hash] = scatter_mm_placeholders(
-                output,
-                is_embed=pos_info.is_embed,
-            )
-
-    def _gather_mm_embeddings(
-        self,
-        scheduler_output: "SchedulerOutput",
-        shift_computed_tokens: int = 0,
-    ) -> list[torch.Tensor]:
-        mm_embeds: list[torch.Tensor] = []
-        for req_id in self.input_batch.req_ids:
-            num_scheduled_tokens = scheduler_output.num_scheduled_tokens[
-                req_id]
-            req_state = self.requests[req_id]
-            num_computed_tokens = \
-                req_state.num_computed_tokens + shift_computed_tokens
-            for mm_feature in req_state.mm_features:
-                pos_info = mm_feature.mm_position
-                start_pos = pos_info.offset
-                num_encoder_tokens = pos_info.length
-
-                # The encoder output is needed if the two ranges overlap:
-                # [num_computed_tokens,
-                #  num_computed_tokens + num_scheduled_tokens) and
-                # [start_pos, start_pos + num_encoder_tokens)
-                if start_pos >= num_computed_tokens + num_scheduled_tokens:
-                    # The encoder output is not needed in this step.
-                    break
-                if start_pos + num_encoder_tokens <= num_computed_tokens:
-                    # The encoder output is already processed and stored
-                    # in the decoder's KV cache.
-                    continue
-
-                start_idx = max(num_computed_tokens - start_pos, 0)
-                end_idx = min(
-                    num_computed_tokens - start_pos + num_scheduled_tokens,
-                    num_encoder_tokens,
-                )
-                assert start_idx < end_idx
-
-                mm_hash = mm_feature.identifier
-                encoder_output = self.encoder_cache.get(mm_hash, None)
-                assert encoder_output is not None,\
-                    f"Encoder cache miss for {mm_hash}."
-
-                if (is_embed := pos_info.is_embed) is not None:
-                    is_embed = is_embed[start_idx:end_idx]
-
-                mm_embeds_item = gather_mm_placeholders(
-                    encoder_output[start_idx:end_idx],
-                    is_embed=is_embed,
-                )
-                mm_embeds.append(mm_embeds_item)
-        return mm_embeds
-
-    def _extract_encoder_inputs(
-        self,
-        scheduler_output: "SchedulerOutput",
-    ) -> dict[str, torch.Tensor]:
-        """Extract encoder inputs for encoder-decoder models.
-
-        This method extracts multimodal input features from scheduled encoder
-        inputs and formats them for the encoder-decoder model forward pass.
-        """
-        # Batch the multi-modal inputs using the helper method.
-        mm_kwargs, _ = self._batch_mm_kwargs_from_scheduler(scheduler_output)
-
-        if not mm_kwargs:
-            return {}
-
-        # Group MM kwargs by modality and extract features
-        encoder_features = {}
-        for _, _, mm_kwargs_group in group_mm_kwargs_by_modality(
-                mm_kwargs,
-                device=self.device,
-                pin_memory=self.pin_memory,
-        ):
-            # Add the grouped features to encoder_features dict
-            # This allows the model to receive them as kwargs (e.g.,
-            # input_features=...)
-            encoder_features.update(mm_kwargs_group)
-
-        return encoder_features
-
-    def get_model(self) -> nn.Module:
-        # get raw model out of the cudagraph wrapper.
-        if isinstance(self.model, CUDAGraphWrapper):
-            return self.model.unwrap()
-        return self.model
-
-    def get_supported_generation_tasks(self) -> list[GenerationTask]:
-        model = self.get_model()
-        supported_tasks = list[GenerationTask]()
-
-        if is_text_generation_model(model):
-            supported_tasks.append("generate")
-
-        if supports_transcription(model):
-            if model.supports_transcription_only:
-                return ["transcription"]
-
-            supported_tasks.append("transcription")
-
-        return supported_tasks
-
-    def get_supported_pooling_tasks(self) -> list[PoolingTask]:
-        model = self.get_model()
-        if not is_pooling_model(model):
-            return []
-
-        supported_tasks = list(model.pooler.get_supported_tasks())
-
-        if (self.scheduler_config.chunked_prefill_enabled
-                and "encode" in supported_tasks):
-            supported_tasks.remove("encode")
-
-            logger.debug_once("Chunked prefill is not supported with "
-                              "encode task which using ALL pooling. "
-                              "Please turn off chunked prefill by "
-                              "`--no-enable-chunked-prefill` before using it.")
-
-        if "score" in supported_tasks:
-            num_labels = getattr(self.model_config.hf_config, "num_labels", 0)
-            if num_labels != 1:
-                supported_tasks.remove("score")
-                logger.debug_once(
-                    "Score API is only enabled for num_labels == 1.")
-
-        return supported_tasks
-
-    def get_supported_tasks(self) -> tuple[SupportedTask, ...]:
-        tasks = list[SupportedTask]()
-
-        if self.model_config.runner_type == "generate":
-            tasks.extend(self.get_supported_generation_tasks())
-        if self.model_config.runner_type == "pooling":
-            tasks.extend(self.get_supported_pooling_tasks())
-
-        return tuple(tasks)
-
-    def apply_grammar_bitmask(
-        self,
-        scheduler_output: "SchedulerOutput",
-        logits: torch.Tensor,
-    ):
-        grammar_bitmask = scheduler_output.grammar_bitmask
-        if grammar_bitmask is None:
-            return
-
-        # We receive the structured output bitmask from the scheduler,
-        # compacted to contain bitmasks only for structured output requests.
-        # The order of the requests in the bitmask is not guaranteed to be the
-        # same as the order of the requests in the gpu runner's batch. We need
-        # to sort the bitmask to match the order of the requests used here.
-
-        # Get the batch indices of the structured output requests.
-        # Keep track of the number of speculative tokens scheduled for every
-        # request in the batch, as the logit indices are offset by this amount.
-        struct_out_req_batch_indices: dict[str, int] = {}
-        cumulative_offset = 0
-        seq = sorted(self.input_batch.req_id_to_index.items(),
-                     key=lambda x: x[1])
-        for req_id, batch_index in seq:
-            logit_index = batch_index + cumulative_offset
-            cumulative_offset += len(
-                scheduler_output.scheduled_spec_decode_tokens.get(req_id, []))
-            if req_id in scheduler_output.structured_output_request_ids:
-                struct_out_req_batch_indices[req_id] = logit_index
-
-        out_indices = []
-
-        # Reorder the bitmask to match the order of the requests in the batch.
-        sorted_bitmask = np.full(shape=(logits.shape[0],
-                                        grammar_bitmask.shape[1]),
-                                 fill_value=-1,
-                                 dtype=grammar_bitmask.dtype)
-        cumulative_index = 0
-        seq = sorted(scheduler_output.structured_output_request_ids.items(),
-                     key=lambda x: x[1])
-        for req_id, _ in seq:
-            logit_index = struct_out_req_batch_indices[req_id]
-            num_spec_tokens = len(
-                scheduler_output.scheduled_spec_decode_tokens.get(req_id, []))
-            for i in range(1 + num_spec_tokens):
-                sorted_bitmask[logit_index + i] = \
-                    grammar_bitmask[cumulative_index + i]
-                out_indices.append(logit_index + i)
-            cumulative_index += 1 + num_spec_tokens
-        grammar_bitmask = sorted_bitmask
-
-        # If the length of out indices and the logits have the same shape
-        # we don't need to pass indices to the kernel,
-        # since the bitmask is already aligned with the logits.
-        skip_out_indices = len(out_indices) == logits.shape[0]
-
-        # Serialization of np.ndarray is much more efficient than a tensor,
-        # so we receive it in that format.
-        grammar_bitmask = torch.from_numpy(grammar_bitmask).contiguous()
-
-        xgr.apply_token_bitmask_inplace(
-            logits,
-            grammar_bitmask.to(self.device, non_blocking=True),
-            indices=out_indices if not skip_out_indices else None,
-        )
-
-    def sync_and_slice_intermediate_tensors(
-            self, num_tokens: int, intermediate_tensors: IntermediateTensors,
-            sync_self: bool) -> IntermediateTensors:
-
-        assert self.intermediate_tensors is not None
-
-        tp = self.vllm_config.parallel_config.tensor_parallel_size
-        is_rs = is_residual_scattered_for_sp(self.vllm_config, num_tokens)
-
-        # When sequence parallelism is enabled, the "residual" tensor is sharded
-        # across tensor parallel ranks, so each rank only needs its own slice.
-        if sync_self:
-            assert intermediate_tensors is not None
-            for k, v in intermediate_tensors.items():
-                is_scattered = k == "residual" and is_rs
-                copy_len = num_tokens // tp if is_scattered else \
-                    num_tokens
-                self.intermediate_tensors[k][:copy_len].copy_(
-                    v[:copy_len], non_blocking=True)
-
-        return IntermediateTensors({
-            k:
-            v[:num_tokens //
-              tp] if k == "residual" and is_rs else v[:num_tokens]
-            for k, v in self.intermediate_tensors.items()
-        })
-
-    def eplb_step(self,
-                  is_dummy: bool = False,
-                  is_profile: bool = False) -> None:
-        """
-        Step for the EPLB (Expert Parallelism Load Balancing) state.
-        """
-        if not self.parallel_config.enable_eplb:
-            return
-
-        assert self.eplb_state is not None
-        model = self.get_model()
-        assert is_mixture_of_experts(model)
-        self.eplb_state.step(
-            model,
-            is_dummy,
-            is_profile,
-            log_stats=self.parallel_config.eplb_config.log_balancedness,
-        )
-
-    def get_dp_padding(self,
-                       num_tokens: int) -> tuple[int, Optional[torch.Tensor]]:
-        dp_size = self.vllm_config.parallel_config.data_parallel_size
-        dp_rank = self.vllm_config.parallel_config.data_parallel_rank
-
-        # For DP: Don't pad when setting enforce_eager.
-        # This lets us set enforce_eager on the prefiller in a P/D setup and
-        # still use CUDA graphs (enabled by this padding) on the decoder.
-        #
-        # TODO(tms) : There are many cases where padding is enabled for
-        # prefills, causing unnecessary and excessive padding of activations.
-
-        if dp_size == 1 or self.vllm_config.model_config.enforce_eager:
-            # Early exit.
-            return 0, None
-
-        num_tokens_across_dp = DPMetadata.num_tokens_across_dp(
-            num_tokens, dp_size, dp_rank)
-        max_tokens_across_dp_cpu = torch.max(num_tokens_across_dp).item()
-        num_tokens_after_padding = torch.tensor([max_tokens_across_dp_cpu] *
-                                                dp_size,
-                                                device="cpu",
-                                                dtype=torch.int32)
-        return max_tokens_across_dp_cpu - num_tokens, num_tokens_after_padding
-
-    def _pool(
-        self,
-        hidden_states: torch.Tensor,
-        num_scheduled_tokens: int,
-        num_scheduled_tokens_np: np.ndarray,
-    ) -> ModelRunnerOutput:
-        assert self.input_batch.num_reqs ==\
-            len(self.input_batch.pooling_params), \
-        "Either all or none of the requests in" \
-        " a batch must be pooling request"
-
-        hidden_states = hidden_states[:num_scheduled_tokens]
-        pooling_metadata = self.input_batch.get_pooling_metadata()
-        pooling_metadata.build_pooling_cursor(num_scheduled_tokens_np.tolist(),
-                                              device=hidden_states.device)
-        seq_lens_cpu = self.seq_lens.cpu[:self.input_batch.num_reqs]
-
-        # Pooling models D2H & synchronize occurs in pooler.py:build_output
-        raw_pooler_output = self.model.pooler(
-            hidden_states=hidden_states, pooling_metadata=pooling_metadata)
-
-        pooler_output: list[Optional[torch.Tensor]] = []
-        for raw_output, seq_len, prompt_len in zip(
-                raw_pooler_output, seq_lens_cpu, pooling_metadata.prompt_lens):
-
-            output = raw_output.data if seq_len == prompt_len else None
-            pooler_output.append(output)
-
-        return ModelRunnerOutput(
-            req_ids=self.input_batch.req_ids,
-            req_id_to_index=self.input_batch.req_id_to_index,
-            sampled_token_ids=[],
-            logprobs=None,
-            prompt_logprobs_dict={},
-            pooler_output=pooler_output,
-        )
->>>>>>> 04ad0dc2
 
     def _get_num_input_tokens(self, num_scheduled_tokens: int) -> int:
         if (self.compilation_config.cudagraph_mode != CUDAGraphMode.NONE
