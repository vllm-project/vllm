# SPDX-License-Identifier: Apache-2.0

import copy
import gc
import time
import weakref
from typing import TYPE_CHECKING, Optional, Union, cast

import numpy as np
import torch
import torch.distributed
import torch.nn as nn

from vllm.attention import AttentionType, get_attn_backend
from vllm.attention.layer import Attention
from vllm.attention.utils.fa_utils import get_flash_attn_version
from vllm.config import (CompilationLevel, VllmConfig,
                         get_layers_from_vllm_config)
from vllm.distributed.kv_transfer import (get_kv_transfer_group,
                                          has_kv_transfer_group)
from vllm.distributed.kv_transfer.kv_connector.v1 import KVConnectorBase_V1
from vllm.distributed.parallel_state import get_pp_group, graph_capture
from vllm.forward_context import get_forward_context, set_forward_context
from vllm.logger import init_logger
from vllm.model_executor.layers.rotary_embedding import MRotaryEmbedding
from vllm.model_executor.model_loader import get_model
from vllm.multimodal import MULTIMODAL_REGISTRY
from vllm.multimodal.inputs import MultiModalKwargs, PlaceholderRange
from vllm.multimodal.utils import group_mm_inputs_by_modality
from vllm.pooling_params import PoolingParams
from vllm.sampling_params import SamplingType
from vllm.sequence import IntermediateTensors
from vllm.utils import (STR_DTYPE_TO_TORCH_DTYPE, DeviceMemoryProfiler,
                        GiB_bytes, LayerBlockType, LazyLoader, cdiv,
                        check_use_alibi, is_pin_memory_available)
from vllm.v1.attention.backends.flash_attn import FlashAttentionMetadata
from vllm.v1.attention.backends.utils import CommonAttentionMetadata
from vllm.v1.core.encoder_cache_manager import compute_encoder_budget
from vllm.v1.kv_cache_interface import (AttentionSpec, FullAttentionSpec,
                                        KVCacheConfig, KVCacheSpec,
                                        SlidingWindowSpec)
from vllm.v1.outputs import (EMPTY_MODEL_RUNNER_OUTPUT, LogprobsTensors,
                             ModelRunnerOutput)
from vllm.v1.pool.metadata import PoolingMetadata
from vllm.v1.sample.metadata import SamplingMetadata
from vllm.v1.sample.rejection_sampler import RejectionSampler
from vllm.v1.sample.sampler import Sampler
from vllm.v1.spec_decode.eagle import EagleProposer
from vllm.v1.spec_decode.metadata import SpecDecodeMetadata
from vllm.v1.spec_decode.ngram_proposer import NgramProposer
from vllm.v1.spec_decode.utils import is_spec_decode_supported
from vllm.v1.utils import bind_kv_cache
from vllm.v1.worker.gpu_input_batch import CachedRequestState, InputBatch
from vllm.v1.worker.lora_model_runner_mixin import LoRAModelRunnerMixin

from .utils import (gather_mm_placeholders, sanity_check_mm_encoder_outputs,
                    scatter_mm_placeholders)

if TYPE_CHECKING:
    import xgrammar as xgr

    from vllm.v1.core.sched.output import SchedulerOutput
else:
    xgr = LazyLoader("xgr", globals(), "xgrammar")

logger = init_logger(__name__)


class GPUModelRunner(LoRAModelRunnerMixin):

    def __init__(
        self,
        vllm_config: VllmConfig,
        device: torch.device,
    ):
        self.vllm_config = vllm_config
        self.model_config = vllm_config.model_config
        self.cache_config = vllm_config.cache_config
        self.lora_config = vllm_config.lora_config
        self.load_config = vllm_config.load_config
        self.parallel_config = vllm_config.parallel_config
        self.scheduler_config = vllm_config.scheduler_config
        self.speculative_config = vllm_config.speculative_config
        self.prompt_adapter_config = vllm_config.prompt_adapter_config
        self.observability_config = vllm_config.observability_config

        from vllm.model_executor.models.utils import set_cpu_offload_max_bytes
        set_cpu_offload_max_bytes(
            int(self.cache_config.cpu_offload_gb * 1024**3))

        model_config = self.model_config
        cache_config = self.cache_config
        scheduler_config = self.scheduler_config
        parallel_config = self.parallel_config
        self.device = device
        self.pin_memory = is_pin_memory_available()
        self.dtype = self.model_config.dtype
        if cache_config.cache_dtype == "auto":
            self.kv_cache_dtype = self.dtype
        else:
            self.kv_cache_dtype = STR_DTYPE_TO_TORCH_DTYPE[
                cache_config.cache_dtype]

        # NOTE(woosuk): sliding_window is None for models with interleaved
        # attention. Use interleaved_sliding_window instead.
        self.sliding_window = model_config.get_sliding_window()
        self.interleaved_sliding_window = getattr(
            model_config.hf_text_config, "interleaved_sliding_window", None)
        self.window_size = (self.sliding_window
                            or self.interleaved_sliding_window)

        self.is_multimodal_model = model_config.is_multimodal_model
        self.is_pooling_model = model_config.pooler_config is not None
        self.block_size = cache_config.block_size
        self.max_model_len = model_config.max_model_len
        self.max_num_blocks_per_req = cdiv(self.max_model_len, self.block_size)
        self.max_num_tokens = scheduler_config.max_num_batched_tokens
        self.max_num_reqs = scheduler_config.max_num_seqs

        # Model-related.
        self.num_attn_layers = model_config.get_num_layers_by_block_type(
            parallel_config, LayerBlockType.attention)
        self.num_query_heads = model_config.get_num_attention_heads(
            parallel_config)
        self.num_kv_heads = model_config.get_num_kv_heads(parallel_config)
        self.head_size = model_config.get_head_size()
        self.hidden_size = model_config.get_hidden_size()
        self.attention_chunk_size = model_config.attention_chunk_size

        self.attn_backend = get_attn_backend(
            self.head_size,
            self.dtype,
            self.kv_cache_dtype,
            self.block_size,
            self.model_config.is_attention_free,
            use_mla=self.model_config.use_mla,
        )
        if self.attn_backend is None:
            error_msg = (
                f"Error with get_att_backend: {self.head_size=}, "
                f"{self.dtype=}, {self.kv_cache_dtype=}, {self.block_size=}, "
                f"{self.model_config.is_attention_free=}, "
                f"{self.model_config.use_mla=}")
            logger.error(error_msg)
            raise NotImplementedError(
                "Non-Attention backend is not supported by V1 GPUModelRunner.")

        if self.vllm_config.compilation_config.full_cuda_graph:
            attn_backend_name = self.attn_backend.__name__
            flash_attn_version = get_flash_attn_version()
            if attn_backend_name != "FlashAttentionBackend" or \
                flash_attn_version != 3:
                raise ValueError(
                    f"full_cuda_graph is only supported with "
                    f"FA3. Current attention backend is {attn_backend_name}, "
                    f"FlashAttention version is {flash_attn_version}.")

        self.cascade_attn_enabled = not self.model_config.disable_cascade_attn

        # Multi-modal data support
        self.mm_registry = MULTIMODAL_REGISTRY
        self.uses_mrope = model_config.uses_mrope

        encoder_compute_budget, encoder_cache_size = compute_encoder_budget(
            model_config=model_config,
            scheduler_config=scheduler_config,
            mm_registry=self.mm_registry,
        )
        self.max_num_encoder_input_tokens = encoder_compute_budget
        self.encoder_cache_size = encoder_cache_size

        # Sampler
        self.sampler = Sampler()

        # Lazy initializations
        # self.model: nn.Module  # Set after load_model
        # Initialize in initialize_kv_cache
        self.kv_caches: list[torch.Tensor] = []
        # self.kv_cache_config: KVCacheConfig
        # self.attn_metadata_builder: type[AttentionMetadataBuilder]

        # req_id -> (input_id -> encoder_output)
        self.encoder_cache: dict[str, dict[int, torch.Tensor]] = {}

        # Set up speculative decoding.
        self.use_spec_decode = False
        self.use_aux_hidden_state_outputs = False
        if self.speculative_config:
            self.use_spec_decode = True
            if get_pp_group().is_last_rank:
                if self.speculative_config.method == "ngram":
                    self.drafter = NgramProposer(self.vllm_config)
                elif self.speculative_config.use_eagle():
                    self.drafter = EagleProposer(self.vllm_config,
                                                 self.device)  # type: ignore
                    if self.speculative_config.method == "eagle3":
                        self.use_aux_hidden_state_outputs = True
                else:
                    raise ValueError("Unknown speculative decoding method: "
                                     f"{self.speculative_config.method}")
                self.rejection_sampler = RejectionSampler()

        # Request states.
        self.requests: dict[str, CachedRequestState] = {}
        # Persistent batch.
        self.input_batch = InputBatch(
            max_num_reqs=self.max_num_reqs,
            max_model_len=self.max_model_len,
            max_num_blocks_per_req=self.max_num_blocks_per_req,
            max_num_batched_tokens=self.max_num_tokens,
            device=self.device,
            pin_memory=self.pin_memory,
            vocab_size=model_config.get_vocab_size(),
        )

        self.use_cuda_graph = (self.vllm_config.compilation_config.level
                               == CompilationLevel.PIECEWISE
                               and not self.model_config.enforce_eager)
        # TODO(woosuk): Provide an option to tune the max cudagraph batch size.
        # The convention is different.
        # self.cudagraph_batch_sizes sorts in ascending order.
        # The batch sizes in the config are in descending order.
        self.cudagraph_batch_sizes = list(
            reversed(
                self.vllm_config.compilation_config.cudagraph_capture_sizes))

        # Cache the device properties.
        self.device_properties = torch.cuda.get_device_properties(self.device)
        self.num_sms = self.device_properties.multi_processor_count

        # Persistent buffers for CUDA graphs.
        self.input_ids = torch.zeros(self.max_num_tokens,
                                     dtype=torch.int32,
                                     device=self.device)
        self.positions = torch.zeros(self.max_num_tokens,
                                     dtype=torch.int64,
                                     device=self.device)
        self.query_start_loc = torch.zeros(self.max_num_reqs + 1,
                                           dtype=torch.int32,
                                           device=self.device)
        self.seq_lens = torch.zeros(self.max_num_reqs,
                                    dtype=torch.int32,
                                    device=self.device)
        self.slot_mapping = torch.zeros(self.max_num_tokens,
                                        dtype=torch.int64,
                                        device=self.device)
        self.token_type_ids = None
        # None in the first PP rank. The rest are set after load_model.
        self.intermediate_tensors: Optional[IntermediateTensors] = None

        # Only relevant for models using M-RoPE (e.g, Qwen2-VL)
        if self.uses_mrope:
            # NOTE: `mrope_positions` is implemented with one additional dummy
            # position on purpose to make it non-contiguous so that it can work
            # with torch compile.
            # See detailed explanation in https://github.com/vllm-project/vllm/pull/12128#discussion_r1926431923

            # NOTE: When M-RoPE is enabled, position ids are 3D regardless of
            # the modality of inputs. For text-only inputs, each dimension has
            # identical position IDs, making M-RoPE functionally equivalent to
            # 1D-RoPE.
            # See page 5 of https://arxiv.org/abs/2409.12191
            self.mrope_positions = torch.zeros((3, self.max_num_tokens + 1),
                                               dtype=torch.int64,
                                               device=self.device)
            self.mrope_positions_cpu = torch.zeros(
                (3, self.max_num_tokens + 1),
                dtype=torch.int64,
                device="cpu",
                pin_memory=self.pin_memory)

        # Only relevant for models using ALiBi (e.g, MPT)
        self.use_alibi = check_use_alibi(model_config)

        self.inputs_embeds = torch.zeros(
            (self.max_num_tokens, self.hidden_size),
            dtype=self.dtype,
            device=self.device)

        # OPTIMIZATION: Cache the tensors rather than creating them every step.
        # Keep in int64 to avoid overflow with long context
        self.arange_np = np.arange(max(self.max_num_reqs + 1,
                                       self.max_model_len,
                                       self.max_num_tokens),
                                   dtype=np.int64)
        # NOTE(woosuk): These tensors are "stateless", i.e., they are literally
        # a faster version of creating a new tensor every time. Thus, we should
        # not make any assumptions about the values in these tensors.
        self.input_ids_cpu = torch.zeros(self.max_num_tokens,
                                         dtype=torch.int32,
                                         device="cpu",
                                         pin_memory=self.pin_memory)
        self.input_ids_np = self.input_ids_cpu.numpy()
        self.positions_cpu = torch.zeros(self.max_num_tokens,
                                         dtype=torch.int64,
                                         device="cpu",
                                         pin_memory=self.pin_memory)
        self.positions_np = self.positions_cpu.numpy()
        self.query_start_loc_cpu = torch.zeros(self.max_num_reqs + 1,
                                               dtype=torch.int32,
                                               device="cpu",
                                               pin_memory=self.pin_memory)
        self.query_start_loc_np = self.query_start_loc_cpu.numpy()
        self.seq_lens_cpu = torch.zeros(self.max_num_reqs,
                                        dtype=torch.int32,
                                        device="cpu",
                                        pin_memory=self.pin_memory)
        self.seq_lens_np = self.seq_lens_cpu.numpy()

    def get_token_type_ids(self) -> Optional[torch.Tensor]:
        if self.token_type_ids is None:
            self.token_type_ids = torch.zeros(self.max_num_tokens,
                                              dtype=torch.int8,
                                              device=self.device)
        return self.token_type_ids

    def _update_states(self, scheduler_output: "SchedulerOutput") -> None:
        """Update the cached states and the persistent batch with the scheduler
        output.

        The updated states are used by the `_prepare_inputs` function to create
        the input GPU tensors for the model.

        The SamplingMetadata is updated and copied to the GPU if there is a
        new/resumed/paused/finished request in the batch.
        """
        # Remove finished requests from the cached states.
        for req_id in scheduler_output.finished_req_ids:
            self.requests.pop(req_id, None)
            self.encoder_cache.pop(req_id, None)
        # Remove the finished requests from the persistent batch.
        # NOTE(woosuk): There could be an edge case where finished_req_ids and
        # scheduled_req_ids overlap. This happens when a request is aborted and
        # then resubmitted with the same ID. In this case, we treat them as two
        # distinct requests - clearing the cached states for the first request
        # and handling the second as a new request.
        removed_req_indices: list[int] = []
        for req_id in scheduler_output.finished_req_ids:
            req_index = self.input_batch.remove_request(req_id)
            if req_index is not None:
                removed_req_indices.append(req_index)

        # Free the cached encoder outputs.
        for req_id, input_id in scheduler_output.free_encoder_input_ids:
            encoder_outputs = self.encoder_cache.get(req_id)
            if encoder_outputs is not None:
                encoder_outputs.pop(input_id, None)
                if not encoder_outputs:
                    self.encoder_cache.pop(req_id, None)

        # Remove the unscheduled requests from the persistent batch.
        # NOTE(woosuk): The unscheduled requests are either preempted requests
        # or running requests that are not scheduled in this step. We remove
        # them from the persistent batch but keep their cached states since
        # they will be scheduled again sometime in the future.
        scheduled_req_ids = scheduler_output.num_scheduled_tokens.keys()
        cached_req_ids = self.input_batch.req_id_to_index.keys()
        unscheduled_req_ids = cached_req_ids - scheduled_req_ids
        # NOTE(woosuk): The persistent batch optimization assumes that
        # consecutive batches contain mostly the same requests. If batches
        # have low request overlap (e.g., alternating between two distinct
        # sets of requests), this optimization becomes very inefficient.
        for req_id in unscheduled_req_ids:
            req_index = self.input_batch.remove_request(req_id)
            assert req_index is not None
            removed_req_indices.append(req_index)

        req_ids_to_add: list[str] = []
        # Add new requests to the cached states.
        for new_req_data in scheduler_output.scheduled_new_reqs:
            req_id = new_req_data.req_id
            sampling_params = new_req_data.sampling_params
            pooling_params = new_req_data.pooling_params
            if sampling_params and \
                sampling_params.sampling_type == SamplingType.RANDOM_SEED:
                generator = torch.Generator(device=self.device)
                generator.manual_seed(sampling_params.seed)
            else:
                generator = None

            self.requests[req_id] = CachedRequestState(
                req_id=req_id,
                prompt_token_ids=new_req_data.prompt_token_ids,
                token_type_ids=new_req_data.token_type_ids,
                mm_inputs=new_req_data.mm_inputs,
                mm_positions=new_req_data.mm_positions,
                sampling_params=sampling_params,
                pooling_params=pooling_params,
                generator=generator,
                block_ids=new_req_data.block_ids,
                num_computed_tokens=new_req_data.num_computed_tokens,
                output_token_ids=[],
                lora_request=new_req_data.lora_request,
            )

            # Only relevant for models using M-RoPE (e.g, Qwen2-VL)
            if self.uses_mrope:
                image_grid_thw = []
                video_grid_thw = []
                second_per_grid_ts = []
                audio_feature_lengths = []
                use_audio_in_video = False
                for mm_input in self.requests[req_id].mm_inputs:
                    if mm_input.get("image_grid_thw") is not None:
                        image_grid_thw.extend(
                            mm_input["image_grid_thw"].tolist())
                    if mm_input.get("video_grid_thw") is not None:
                        video_grid_thw.extend(
                            mm_input["video_grid_thw"].tolist())
                    if mm_input.get("second_per_grid_ts") is not None:
                        second_per_grid_ts.extend(
                            mm_input["second_per_grid_ts"])
                    if mm_input.get("audio_feature_lengths") is not None:
                        audio_feature_lengths.extend(
                            mm_input["audio_feature_lengths"])
                    if mm_input.get("use_audio_in_video") is True:
                        use_audio_in_video = True

                hf_config = self.model_config.hf_config

                self.requests[req_id].mrope_positions, \
                    self.requests[req_id].mrope_position_delta = \
                    MRotaryEmbedding.get_input_positions_tensor(
                        self.requests[req_id].prompt_token_ids,
                        hf_config=hf_config,
                        image_grid_thw=image_grid_thw,
                        video_grid_thw=video_grid_thw,
                        second_per_grid_ts=second_per_grid_ts,
                        audio_feature_lengths=audio_feature_lengths,
                        use_audio_in_video=use_audio_in_video,
                    )

            req_ids_to_add.append(req_id)

        # Update the states of the running/resumed requests.
        for req_data in scheduler_output.scheduled_cached_reqs:
            req_id = req_data.req_id
            req_state = self.requests[req_id]

            # Update the cached states.
            num_computed_tokens = req_data.num_computed_tokens
            req_state.num_computed_tokens = num_computed_tokens
            # Add the sampled token(s) from the previous step (if any).
            # This doesn't include "unverified" tokens like spec decode tokens.
            num_new_tokens = (num_computed_tokens +
                              len(req_data.new_token_ids) -
                              req_state.num_tokens)
            if num_new_tokens == 1:
                # Avoid slicing list in most common case.
                req_state.output_token_ids.append(req_data.new_token_ids[-1])
            elif num_new_tokens > 0:
                req_state.output_token_ids.extend(
                    req_data.new_token_ids[-num_new_tokens:])
            # Update the block IDs.
            if not req_data.resumed_from_preemption:
                # Append the new blocks to the existing block IDs.
                req_state.block_ids.extend(req_data.new_block_ids)
            else:
                # The request is resumed from preemption.
                # Replace the existing block IDs with the new ones.
                req_state.block_ids = req_data.new_block_ids

            req_index = self.input_batch.req_id_to_index.get(req_id)
            if req_index is None:
                # The request is not in the persistent batch.
                # The request was either preempted and resumed later, or was not
                # scheduled in the previous step and needs to be added again.
                req_ids_to_add.append(req_id)
                continue

            # Update the persistent batch.
            self.input_batch.num_computed_tokens_cpu[req_index] = (
                num_computed_tokens)
            self.input_batch.block_table.append_row(req_data.new_block_ids,
                                                    req_index)
            # Add new_token_ids to token_ids_cpu.
            start_token_index = num_computed_tokens
            end_token_index = num_computed_tokens + len(req_data.new_token_ids)
            self.input_batch.token_ids_cpu[
                req_index,
                start_token_index:end_token_index] = req_data.new_token_ids
            self.input_batch.num_tokens_no_spec[req_index] = end_token_index
            # Add spec_token_ids to token_ids_cpu.
            spec_token_ids = scheduler_output.scheduled_spec_decode_tokens.get(
                req_id, ())
            if spec_token_ids:
                start_index = end_token_index
                end_token_index += len(spec_token_ids)
                self.input_batch.token_ids_cpu[
                    req_index, start_index:end_token_index] = spec_token_ids
            # NOTE(woosuk): `num_tokens` here may include spec decode tokens.
            self.input_batch.num_tokens[req_index] = end_token_index

        # Check if the batch has changed. If not, we can skip copying the
        # sampling metadata from CPU to GPU.
        batch_changed = len(removed_req_indices) > 0 or len(req_ids_to_add) > 0

        # Add the new or resumed requests to the persistent batch.
        # The smaller empty indices are filled first.
        removed_req_indices.sort(reverse=True)
        for req_id in req_ids_to_add:
            req_state = self.requests[req_id]
            if removed_req_indices:
                # Fill the empty index.
                req_index = removed_req_indices.pop()
            else:
                # Append to the end.
                req_index = None
            self.input_batch.add_request(req_state, req_index)

        # Condense the batched states if there are empty indices.
        if removed_req_indices:
            self.input_batch.condense(removed_req_indices)

        # Some attention backends (namely MLA) may want to separate requests
        # based on if the attention computation will be compute-bound or
        # memory-bound. This gives them a hook to do that.
        batch_reordered = self.attn_metadata_builder.reorder_batch(
            self.input_batch, scheduler_output)

        if batch_changed or batch_reordered:
            self.input_batch.refresh_sampling_metadata()

    def _prepare_inputs(
        self,
        scheduler_output: "SchedulerOutput",
    ) -> tuple[dict[str, FlashAttentionMetadata], torch.Tensor,
               Optional[SpecDecodeMetadata]]:
        total_num_scheduled_tokens = scheduler_output.total_num_scheduled_tokens
        assert total_num_scheduled_tokens > 0
        num_reqs = self.input_batch.num_reqs
        assert num_reqs > 0

        # OPTIMIZATION: Start copying the block table first.
        # This way, we can overlap the copy with the following CPU operations.
        self.input_batch.block_table.commit(num_reqs)

        # Get the number of scheduled tokens for each request.
        req_ids = self.input_batch.req_ids
        tokens = [scheduler_output.num_scheduled_tokens[i] for i in req_ids]
        num_scheduled_tokens = np.array(tokens, dtype=np.int32)
        max_num_scheduled_tokens = max(tokens)

        # Get request indices.
        # E.g., [2, 5, 3] -> [0, 0, 1, 1, 1, 1, 1, 2, 2, 2]
        req_indices = np.repeat(self.arange_np[:num_reqs],
                                num_scheduled_tokens)

        # Get batched arange.
        # E.g., [2, 5, 3] -> [0, 1, 0, 1, 2, 3, 4, 0, 1, 2]
        # Equivalent to but faster than:
        # np.concatenate([np.arange(n) for n in num_scheduled_tokens])
        # Step 1. [2, 5, 3] -> [2, 7, 10]
        cu_num_tokens = np.cumsum(num_scheduled_tokens)
        # Step 2. [2, 7, 10] -> [0, 0, 2, 2, 2, 2, 2, 7, 7, 7]
        cumsums_offsets = np.repeat(cu_num_tokens - num_scheduled_tokens,
                                    num_scheduled_tokens)
        # Step 3. [0, 1, 0, 1, 2, 3, 4, 0, 1, 2]
        arange = self.arange_np[:total_num_scheduled_tokens] - cumsums_offsets

        # Get positions.
        positions_np = self.positions_np[:total_num_scheduled_tokens]
        np.add(self.input_batch.num_computed_tokens_cpu[req_indices],
               arange,
               out=positions_np)

        # Calculate M-RoPE positions.
        # Only relevant for models using M-RoPE (e.g, Qwen2-VL)
        if self.uses_mrope:
            self._calc_mrope_positions(scheduler_output)

        # Get token indices.
        # E.g., [0, 1, 0, 1, 2, 3, 4, 0, 1, 2]
        # -> [0, 1, M, M + 1, M + 2, M + 3, M + 4, 2 * M, 2 * M + 1, 2 * M + 2]
        # where M is the max_model_len.
        token_indices = (positions_np +
                         req_indices * self.input_batch.token_ids_cpu.shape[1])

        # NOTE(woosuk): We use torch.index_select instead of np.take here
        # because torch.index_select is much faster than np.take for large
        # tensors.
        torch.index_select(self.input_batch.token_ids_cpu_tensor.flatten(),
                           0,
                           torch.from_numpy(token_indices),
                           out=self.input_ids_cpu[:total_num_scheduled_tokens])
        if self.input_batch.token_type_ids_cpu_tensor is not None:
            token_type_ids = torch.index_select(
                self.input_batch.token_type_ids_cpu_tensor.flatten(), 0,
                torch.from_numpy(token_indices))
            # Copy the tensors to the GPU.
            self.get_token_type_ids()[:total_num_scheduled_tokens]\
                .copy_(token_type_ids, non_blocking=True)

        # Calculate the slot mapping.
        # E.g., [0, 1, 0, 1, 2, 3, 4, 0, 1, 2]
        # -> [0, 0, K, K, K + 1, K + 1, K + 2, 2 * K, 2 * K, 2 * K + 1]
        # where K is the max_num_blocks_per_req and the block size is 2.
        # NOTE(woosuk): We can't simply use `token_indices // block_size` here
        # because M (max_model_len) is not necessarily divisible by block_size.
        block_table_indices = (req_indices * self.max_num_blocks_per_req +
                               positions_np // self.block_size)
        block_table_cpu = self.input_batch.block_table.get_cpu_tensor()
        block_numbers = block_table_cpu.flatten()[block_table_indices].numpy()
        block_offsets = positions_np % self.block_size
        np.add(block_numbers * self.block_size,
               block_offsets,
               out=self.input_batch.block_table.
               slot_mapping_np[:total_num_scheduled_tokens])

        # Prepare the attention metadata.
        self.query_start_loc_np[0] = 0
        self.query_start_loc_np[1:num_reqs + 1] = cu_num_tokens

        self.seq_lens_np[:num_reqs] = (
            self.input_batch.num_computed_tokens_cpu[:num_reqs] +
            num_scheduled_tokens)

        # Copy the tensors to the GPU.
        self.input_ids[:total_num_scheduled_tokens].copy_(
            self.input_ids_cpu[:total_num_scheduled_tokens], non_blocking=True)
        if self.uses_mrope:
            # Only relevant for models using M-RoPE (e.g, Qwen2-VL)
            self.mrope_positions[:, :total_num_scheduled_tokens].copy_(
                self.mrope_positions_cpu[:, :total_num_scheduled_tokens],
                non_blocking=True)
        else:
            # Common case (1D positions)
            self.positions[:total_num_scheduled_tokens].copy_(
                self.positions_cpu[:total_num_scheduled_tokens],
                non_blocking=True)

        self.query_start_loc[:num_reqs + 1].copy_(
            self.query_start_loc_cpu[:num_reqs + 1], non_blocking=True)
        self.seq_lens[:num_reqs].copy_(self.seq_lens_cpu[:num_reqs],
                                       non_blocking=True)

        # Fill unused with -1. Needed for reshape_and_cache
        self.seq_lens[num_reqs:].fill_(0)
        self.query_start_loc[num_reqs + 1:].fill_(-1)

        query_start_loc = self.query_start_loc[:num_reqs + 1]
        seq_lens = self.seq_lens[:num_reqs]

        common_attn_metadata = CommonAttentionMetadata(
            query_start_loc=query_start_loc, seq_lens=seq_lens)

        attn_metadata: dict[str, FlashAttentionMetadata] = {}
        # Prepare the attention metadata for each KV cache group and make layers
        # in the same group share the same metadata.
        # NOTE(Chen): there is exactly one KV cache group that contains all
        # attetnion layers in the model for now, so the current logic for
        # getting attn_metadata is not related to kv_cache_group information.
        # Will extend this part to support multiple KV cache groups later.
        for kv_cache_group_id, kv_cache_group_spec in enumerate(
                self.kv_cache_config.kv_cache_groups):

            # Prepare for cascade attention if enabled & beneficial.
            common_prefix_len = 0
            if self.cascade_attn_enabled:
                common_prefix_len = self._compute_cascade_attn_prefix_len(
                    num_scheduled_tokens,
                    scheduler_output.num_common_prefix_blocks,
                )

            attn_metadata_i = self.attn_metadata_builder.build(
                num_reqs=num_reqs,
                num_actual_tokens=total_num_scheduled_tokens,
                max_query_len=max_num_scheduled_tokens,
                common_prefix_len=common_prefix_len,
                common_attn_metadata=common_attn_metadata)
            for layer_name in kv_cache_group_spec.layer_names:
                attn_metadata[layer_name] = attn_metadata_i

        use_spec_decode = len(
            scheduler_output.scheduled_spec_decode_tokens) > 0
        if not use_spec_decode:
            # NOTE(woosuk): Due to chunked prefills, the batch may contain
            # partial requests. While we should not sample any token
            # from these partial requests, we do so for simplicity.
            # We will ignore the sampled tokens from the partial requests.
            # TODO: Support prompt logprobs.
            logits_indices = query_start_loc[1:] - 1
            spec_decode_metadata = None
        else:
            # Get the number of draft tokens for each request.
            # Iterate over the dictionary rather than all requests since not all
            # requests have draft tokens.
            num_draft_tokens = np.zeros(num_reqs, dtype=np.int32)
            for req_id, draft_token_ids in (
                    scheduler_output.scheduled_spec_decode_tokens.items()):
                req_idx = self.input_batch.req_id_to_index[req_id]
                num_draft_tokens[req_idx] = len(draft_token_ids)

            spec_decode_metadata = self._calc_spec_decode_metadata(
                num_draft_tokens, cu_num_tokens)
            logits_indices = spec_decode_metadata.logits_indices

        # Hot-Swap lora model
        if self.lora_config:
            self.set_active_loras(self.input_batch, num_scheduled_tokens)

        return attn_metadata, logits_indices, spec_decode_metadata

    def _compute_cascade_attn_prefix_len(
        self,
        num_scheduled_tokens: np.ndarray,
        num_common_prefix_blocks: int,
    ) -> int:
        """Compute the length of the common prefix for cascade attention.

        NOTE(woosuk): The common prefix length returned by this function
        represents the length used specifically for cascade attention, not the
        actual number of tokens shared between requests. When cascade attention
        is disabled (use_cascade=False), this function returns 0 even if
        requests share common tokens. Additionally, the common prefix length is
        truncated to a multiple of the block size and may be further truncated
        due to implementation details explained below.

        Args:
            num_scheduled_tokens: Number of tokens scheduled per request.
            num_common_prefix_blocks: Number of shared KV cache blocks.

        Returns:
            int: Length of common prefix in tokens.
        """
        common_prefix_len = num_common_prefix_blocks * self.block_size
        if common_prefix_len == 0:
            # Common case.
            return 0

        # NOTE(woosuk): Cascade attention uses two attention kernels: one
        # for the common prefix and the other for the rest. For the first
        # kernel, we concatenate all the query tokens (possibly from
        # different requests) and treat them as if they are from the same
        # request. Then, we use bi-directional attention to process the
        # common prefix in the KV cache. Importantly, this means that the
        # first kernel does not do any masking.

        # Consider the following example:
        # Request 1's input query: [D, E, X]
        # Request 1's kv cache: [A, B, C, D, E, X]
        # Request 1's num_computed_tokens: 3 (i.e., [A, B, C])
        # Request 2's input query: [E, Y]
        # Request 2's kv cache: [A, B, C, D, E, Y]
        # Request 2's num_computed_tokens: 4 (i.e., [A, B, C, D])

        # If we use [A, B, C, D, E] as the common prefix, then the
        # first kernel will compute the bi-directional attention between
        # input query [D, E, X, E, Y] and common prefix [A, B, C, D, E].
        # However, this is wrong because D in Request 1 should not attend to
        # E in the common prefix (i.e., we need masking).
        # To avoid this, [A, B, C, D] should be the common prefix.
        # That is, the common prefix should be capped by the minimum
        # num_computed_tokens among the requests, and plus one to include
        # the first token of the query.

        # In practice, we use [A, B, C] as the common prefix, instead of
        # [A, B, C, D] (i.e., the common prefix is capped by the minimum
        # num_computed_tokens, without plus one).
        # This is because of an implementation detail: We want to always
        # use two kernels for cascade attention. Let's imagine:
        # Request 3's input query: [D]
        # Request 3's kv cache: [A, B, C, D]
        # Request 3's num_computed_tokens: 3 (i.e., [A, B, C])
        # If we use [A, B, C, D] as the common prefix for Request 1-3,
        # then Request 3 will be processed only by the first kernel,
        # and the second kernel will get an empty input. While this is not
        # a fundamental problem, our current implementation does not support
        # this case.
        num_reqs = len(num_scheduled_tokens)
        common_prefix_len = min(
            common_prefix_len,
            self.input_batch.num_computed_tokens_cpu[:num_reqs].min())
        # common_prefix_len should be a multiple of the block size.
        common_prefix_len = (common_prefix_len // self.block_size *
                             self.block_size)
        use_cascade = self.attn_metadata_builder.use_cascade_attention(
            common_prefix_len=common_prefix_len,
            query_lens=num_scheduled_tokens,
            num_query_heads=self.num_query_heads,
            num_kv_heads=self.num_kv_heads,
            use_alibi=self.use_alibi,
            use_sliding_window=self.window_size is not None,
            num_sms=self.num_sms,
        )
        return common_prefix_len if use_cascade else 0

    def _calc_mrope_positions(self, scheduler_output: "SchedulerOutput"):
        mrope_pos_ptr = 0
        for index, req_id in enumerate(self.input_batch.req_ids):
            req = self.requests[req_id]
            assert req.mrope_positions is not None

            num_computed_tokens = \
                self.input_batch.num_computed_tokens_cpu[index]
            num_scheduled_tokens = \
                scheduler_output.num_scheduled_tokens[req_id]
            num_prompt_tokens = len(req.prompt_token_ids)

            if num_computed_tokens + num_scheduled_tokens > num_prompt_tokens:
                prompt_part_len = max(0,
                                      num_prompt_tokens - num_computed_tokens)
                completion_part_len = max(
                    0, num_scheduled_tokens - prompt_part_len)
            else:
                prompt_part_len = num_scheduled_tokens
                completion_part_len = 0

            assert num_scheduled_tokens == prompt_part_len + completion_part_len

            if prompt_part_len > 0:
                # prompt's mrope_positions are pre-computed
                dst_start = mrope_pos_ptr
                dst_end = mrope_pos_ptr + prompt_part_len
                src_start = num_computed_tokens
                src_end = num_computed_tokens + prompt_part_len

                self.mrope_positions_cpu[:, dst_start:dst_end] = \
                    req.mrope_positions[:,src_start:src_end]

                mrope_pos_ptr += prompt_part_len

            if completion_part_len > 0:
                # compute completion's mrope_positions on-the-fly
                dst_start = mrope_pos_ptr
                dst_end = mrope_pos_ptr + completion_part_len

                self.mrope_positions_cpu[:, dst_start:dst_end] = \
                    MRotaryEmbedding.get_next_input_positions_tensor(
                        req.mrope_position_delta,
                        context_len=num_computed_tokens +
                        prompt_part_len,
                        seq_len=num_computed_tokens +
                        prompt_part_len +
                        completion_part_len,
                    )

                mrope_pos_ptr += completion_part_len

    def _calc_spec_decode_metadata(
        self,
        num_draft_tokens: np.ndarray,
        cu_num_scheduled_tokens: np.ndarray,
    ) -> SpecDecodeMetadata:
        # Inputs:
        # cu_num_scheduled_tokens:  [  4, 104, 107, 207, 209]
        # num_draft_tokens:         [  3,   0,   2,   0,   1]
        # Outputs:
        # cu_num_draft_tokens:      [  3,   3,   5,   5,   6]
        # logits_indices:           [  0,   1,   2,   3, 103, 104, 105, 106,
        #                            206, 207, 208]
        # target_logits_indices:    [  0,   1,   2,   5,   6,   9]
        # bonus_logits_indices:     [  3,   4,   7,   8,  10]

        # Compute the logits indices.
        # [4, 1, 3, 1, 2]
        num_sampled_tokens = num_draft_tokens + 1
        # Step 1. [4, 5, 8, 9, 11]
        cu_num_sampled_tokens = np.cumsum(num_sampled_tokens, dtype=np.int32)
        total_num_sampled_tokens = cu_num_sampled_tokens[-1]
        # Step 2. [0, 0, 0, 0, 4, 5, 5, 5, 8, 9, 9]
        cumsums_offsets = np.repeat(cu_num_sampled_tokens - num_sampled_tokens,
                                    num_sampled_tokens)
        # Step 3. [0, 1, 2, 3, 0, 0, 1, 2, 0, 0, 1]
        arange = self.arange_np[:total_num_sampled_tokens] - cumsums_offsets
        # Step 4. [0, 0, 0, 0, 103, 104, 104, 104, 206, 207, 207]
        logits_indices = np.repeat(
            cu_num_scheduled_tokens - num_sampled_tokens, num_sampled_tokens)
        # Step 5. [0, 1, 2, 3, 103, 104, 105, 106, 206, 207, 208]
        logits_indices += arange

        # Compute the bonus logits indices.
        bonus_logits_indices = cu_num_sampled_tokens - 1

        # Compute the draft logits indices.
        # [3, 3, 5, 5, 6]
        cu_num_draft_tokens = np.cumsum(num_draft_tokens, dtype=np.int32)
        total_num_draft_tokens = cu_num_draft_tokens[-1]
        # [0, 0, 0, 3, 3, 5]
        cumsums_offsets = np.repeat(cu_num_draft_tokens - num_draft_tokens,
                                    num_draft_tokens)
        # [0, 1, 2, 0, 1, 0]
        arange = self.arange_np[:total_num_draft_tokens] - cumsums_offsets
        # [0, 0, 0, 5, 5, 9]
        target_logits_indices = np.repeat(
            cu_num_sampled_tokens - num_sampled_tokens, num_draft_tokens)
        # [0, 1, 2, 5, 6, 9]
        target_logits_indices += arange

        # TODO: Optimize the CPU -> GPU copy.
        cu_num_draft_tokens = torch.from_numpy(cu_num_draft_tokens).to(
            self.device, non_blocking=True)
        logits_indices = torch.from_numpy(logits_indices).to(self.device,
                                                             non_blocking=True)
        target_logits_indices = torch.from_numpy(target_logits_indices).to(
            self.device, non_blocking=True)
        bonus_logits_indices = torch.from_numpy(bonus_logits_indices).to(
            self.device, non_blocking=True)

        # Compute the draft token ids.
        # draft_token_indices:      [  1,   2,   3, 105, 106, 208]
        draft_token_ids = self.input_ids[logits_indices]
        draft_token_ids = draft_token_ids[target_logits_indices + 1]

        metadata = SpecDecodeMetadata(
            draft_token_ids=draft_token_ids,
            num_draft_tokens=num_draft_tokens.tolist(),
            cu_num_draft_tokens=cu_num_draft_tokens,
            target_logits_indices=target_logits_indices,
            bonus_logits_indices=bonus_logits_indices,
            logits_indices=logits_indices,
        )
        return metadata

    def _execute_mm_encoder(self, scheduler_output: "SchedulerOutput"):
        scheduled_encoder_inputs = scheduler_output.scheduled_encoder_inputs
        if not scheduled_encoder_inputs:
            return

        # Batch the multi-modal inputs.
        mm_inputs = list[MultiModalKwargs]()
        req_ids_pos = list[tuple[str, int, PlaceholderRange]]()
        for req_id, encoder_input_ids in scheduled_encoder_inputs.items():
            req_state = self.requests[req_id]

            for mm_input_id in encoder_input_ids:
                mm_inputs.append(req_state.mm_inputs[mm_input_id])
                req_ids_pos.append(
                    (req_id, mm_input_id, req_state.mm_positions[mm_input_id]))

        # Batch mm inputs as much as we can: if a request in the batch has
        # multiple modalities or a different modality than the previous one,
        # we process it separately to preserve item order.
        # FIXME(ywang96): This is a hacky way to deal with multiple modalities
        # in the same batch while still being able to benefit from batching
        # multimodal inputs. The proper solution should be reordering the
        # encoder outputs.
        grouped_mm_inputs_list = group_mm_inputs_by_modality(mm_inputs)

        encoder_outputs = []
        for grouped_mm_inputs in grouped_mm_inputs_list:
            batched_mm_inputs = MultiModalKwargs.batch(grouped_mm_inputs)
            batched_mm_inputs = MultiModalKwargs.as_kwargs(batched_mm_inputs,
                                                           device=self.device)

            # Run the encoder.
            # `curr_group_outputs` is either of the following:
            # 1. A tensor of shape (num_items, feature_size, hidden_size)
            # in case feature_size is fixed across all multimodal items.
            # 2. A list or tuple (length: num_items) of tensors, each of shape
            # (feature_size, hidden_size) in case the feature size is dynamic
            # depending on the input multimodal items.
            curr_group_outputs = self.model.get_multimodal_embeddings(
                **batched_mm_inputs)

            sanity_check_mm_encoder_outputs(
                curr_group_outputs,
                expected_num_items=len(grouped_mm_inputs),
            )

            for output in curr_group_outputs:
                encoder_outputs.append(output)

        # Cache the encoder outputs.
        for (req_id, input_id, pos_info), output in zip(
                req_ids_pos,
                encoder_outputs,
        ):
            if req_id not in self.encoder_cache:
                self.encoder_cache[req_id] = {}

            self.encoder_cache[req_id][input_id] = scatter_mm_placeholders(
                output,
                is_embed=pos_info.is_embed,
            )

    def _gather_mm_embeddings(
        self,
        scheduler_output: "SchedulerOutput",
    ) -> list[torch.Tensor]:
        mm_embeds: list[torch.Tensor] = []
        for req_id in self.input_batch.req_ids:
            num_scheduled_tokens = scheduler_output.num_scheduled_tokens[
                req_id]
            req_state = self.requests[req_id]
            num_computed_tokens = req_state.num_computed_tokens
            mm_positions = req_state.mm_positions
            for i, pos_info in enumerate(mm_positions):
                start_pos = pos_info.offset
                num_encoder_tokens = pos_info.length

                # The encoder output is needed if the two ranges overlap:
                # [num_computed_tokens,
                #  num_computed_tokens + num_scheduled_tokens) and
                # [start_pos, start_pos + num_encoder_tokens)
                if start_pos >= num_computed_tokens + num_scheduled_tokens:
                    # The encoder output is not needed in this step.
                    break
                if start_pos + num_encoder_tokens <= num_computed_tokens:
                    # The encoder output is already processed and stored
                    # in the decoder's KV cache.
                    continue

                start_idx = max(num_computed_tokens - start_pos, 0)
                end_idx = min(
                    num_computed_tokens - start_pos + num_scheduled_tokens,
                    num_encoder_tokens)
                assert start_idx < end_idx
                assert req_id in self.encoder_cache
                assert i in self.encoder_cache[req_id]
                encoder_output = self.encoder_cache[req_id][i]

                if (is_embed := pos_info.is_embed) is not None:
                    is_embed = is_embed[start_idx:end_idx]

                mm_embeds_item = gather_mm_placeholders(
                    encoder_output[start_idx:end_idx],
                    is_embed=is_embed,
                )
                mm_embeds.append(mm_embeds_item)
        return mm_embeds

    def get_model(self) -> nn.Module:
        return self.model

    def apply_grammar_bitmask(
        self,
        scheduler_output: "SchedulerOutput",
        logits: torch.Tensor,
    ):
        grammar_bitmask = scheduler_output.grammar_bitmask
        if grammar_bitmask is None:
            return

        # We receive the structured output bitmask from the scheduler,
        # compacted to contain bitmasks only for structured output requests.
        # The order of the requests in the bitmask is not guaranteed to be the
        # same as the order of the requests in the gpu runner's batch. We need
        # to sort the bitmask to match the order of the requests used here.

        # Get the batch indices of the structured output requests.
        # Keep track of the number of speculative tokens scheduled for every
        # request in the batch, as the logit indices are offset by this amount.
        struct_out_req_batch_indices: dict[str, int] = {}
        cumulative_offset = 0
        seq = sorted(self.input_batch.req_id_to_index.items(),
                     key=lambda x: x[1])
        for req_id, batch_index in seq:
            logit_index = batch_index + cumulative_offset
            cumulative_offset += len(
                scheduler_output.scheduled_spec_decode_tokens.get(req_id, []))
            if req_id in scheduler_output.structured_output_request_ids:
                struct_out_req_batch_indices[req_id] = logit_index

        out_indices = []

        # Reorder the bitmask to match the order of the requests in the batch.
        sorted_bitmask = np.zeros_like(grammar_bitmask,
                                       shape=(logits.shape[0],
                                              grammar_bitmask.shape[1]))
        cumulative_index = 0
        seq = sorted(scheduler_output.structured_output_request_ids.items(),
                     key=lambda x: x[1])
        for req_id, _ in seq:
            logit_index = struct_out_req_batch_indices[req_id]
            num_spec_tokens = len(
                scheduler_output.scheduled_spec_decode_tokens.get(req_id, []))
            for i in range(1 + num_spec_tokens):
                sorted_bitmask[logit_index + i] = \
                    grammar_bitmask[cumulative_index + i]
                out_indices.append(logit_index + i)
            cumulative_index += 1 + num_spec_tokens
        grammar_bitmask = sorted_bitmask

        # Serialization of np.ndarray is much more efficient than a tensor,
        # so we receive it in that format.
        grammar_bitmask = torch.from_numpy(grammar_bitmask)

        xgr.apply_token_bitmask_inplace(
            logits,
            grammar_bitmask.to(self.device, non_blocking=True),
            indices=out_indices,
        )

    @torch.inference_mode()
    def execute_model(
        self,
        scheduler_output: "SchedulerOutput",
        intermediate_tensors: Optional[IntermediateTensors] = None,
    ) -> Union[ModelRunnerOutput, IntermediateTensors]:

        self._update_states(scheduler_output)
        if not scheduler_output.total_num_scheduled_tokens:
            if not has_kv_transfer_group():
                # Return empty ModelRunnerOutput if there's no work to do.
                return EMPTY_MODEL_RUNNER_OUTPUT

            return self.kv_connector_no_forward(scheduler_output)

        # Prepare the decoder inputs.
        attn_metadata, logits_indices, spec_decode_metadata = (
            self._prepare_inputs(scheduler_output))
        num_scheduled_tokens = scheduler_output.total_num_scheduled_tokens
        if (self.use_cuda_graph
                and num_scheduled_tokens <= self.cudagraph_batch_sizes[-1]):
            # Use piecewise CUDA graphs.
            # Add padding to the batch size.
            num_input_tokens = self.vllm_config.pad_for_cudagraph(
                num_scheduled_tokens)
        else:
            # Eager mode.
            # Pad tokens to multiple of tensor_parallel_size when
            # enabled collective fusion for SP
            tp_size = self.vllm_config.parallel_config.tensor_parallel_size
            if self.vllm_config.compilation_config.pass_config. \
                enable_sequence_parallelism and tp_size > 1:
                from vllm.utils import round_up
                num_input_tokens = round_up(num_scheduled_tokens, tp_size)
            else:
                num_input_tokens = num_scheduled_tokens

        # _prepare_inputs may reorder the batch, so we must gather multi
        # modal outputs after that to ensure the correct order
        if self.is_multimodal_model:
            # Run the multimodal encoder if any.
            self._execute_mm_encoder(scheduler_output)
            mm_embeds = self._gather_mm_embeddings(scheduler_output)
        else:
            mm_embeds = []

<<<<<<< HEAD
        has_token_types = self.token_type_ids is not None
        model_kwargs = {}

        if self.is_multimodal_model:
=======
        if self.is_multimodal_model and get_pp_group().is_first_rank:
>>>>>>> 79a1d25b
            # NOTE(woosuk): To unify token ids and soft tokens (vision
            # embeddings), we always use embeddings (rather than token ids)
            # as input to the multimodal model, even when the input is text.
            input_ids = self.input_ids[:num_scheduled_tokens]
            if has_token_types:
                model_kwargs["token_type_ids"] = cast(
                    torch.Tensor, self.token_type_ids)[:num_scheduled_tokens]
            if mm_embeds:
                inputs_embeds = self.model.get_input_embeddings(
                    input_ids, mm_embeds)
            else:
                inputs_embeds = self.model.get_input_embeddings(input_ids)
            # TODO(woosuk): Avoid the copy. Optimize.
            self.inputs_embeds[:num_scheduled_tokens].copy_(inputs_embeds)
            inputs_embeds = self.inputs_embeds[:num_input_tokens]
            input_ids = None
        else:
            # For text-only models, we use token ids as input.
            # While it is possible to use embeddings as input just like the
            # multimodal models, it is not desirable for performance since
            # then the embedding layer is not included in the CUDA graph.
            input_ids = self.input_ids[:num_input_tokens]
            if has_token_types:
                model_kwargs["token_type_ids"] = cast(
                    torch.Tensor, self.token_type_ids)[:num_input_tokens]
            inputs_embeds = None
        if self.uses_mrope:
            positions = self.mrope_positions[:, :num_input_tokens]
        else:
            positions = self.positions[:num_input_tokens]

        if get_pp_group().is_first_rank:
            intermediate_tensors = None
        else:
            assert intermediate_tensors is not None
            assert self.intermediate_tensors is not None
            for k, v in intermediate_tensors.items():
                self.intermediate_tensors[k][:num_input_tokens].copy_(
                    v[:num_input_tokens], non_blocking=True)
            intermediate_tensors = IntermediateTensors({
                k: v[:num_input_tokens]
                for k, v in self.intermediate_tensors.items()
            })

        # Run the decoder.
        # Use persistent buffers for CUDA graphs.
        with set_forward_context(attn_metadata,
                                 self.vllm_config,
                                 num_tokens=num_input_tokens):
            self.maybe_setup_kv_connector(scheduler_output)

            model_output = self.model(
                input_ids=input_ids,
                positions=positions,
                intermediate_tensors=intermediate_tensors,
                inputs_embeds=inputs_embeds,
                **model_kwargs,
            )

            self.maybe_wait_for_kv_save()
            finished_sending, finished_recving = (
                self.get_finished_kv_transfers(scheduler_output))

        if self.use_aux_hidden_state_outputs:
            hidden_states, aux_hidden_states = model_output
        else:
            hidden_states = model_output

        if not get_pp_group().is_last_rank:
            # For mid-pipeline stages, return the hidden states.
            return hidden_states

        sample_hidden_states = hidden_states[logits_indices]

        if self.input_batch.pooling_params:
            assert self.input_batch.num_reqs ==\
                 len(self.input_batch.pooling_params), \
            "Either all or none of the requests in" \
            " a batch must be pooling request"

            pooler_output = self.model.pooler(
                hidden_states=hidden_states,
                pooling_metadata=self.input_batch.pooling_metadata)

            # any token will do because max tokens is 1
            sampled_tokens = [[0]] * self.input_batch.num_reqs

            return ModelRunnerOutput(
                req_ids=self.input_batch.req_ids,
                req_id_to_index=self.input_batch.req_id_to_index,
                sampled_token_ids=sampled_tokens,
                spec_token_ids=None,
                logprobs=None,
                prompt_logprobs_dict={},
                pooler_output=[
                    o.data.to("cpu") for o in pooler_output.outputs
                ],
            )

        logits = self.model.compute_logits(sample_hidden_states, None)

        # Apply structured output bitmasks if present
        if scheduler_output.grammar_bitmask is not None:
            self.apply_grammar_bitmask(scheduler_output, logits)

        # Sample the next token and get logprobs if needed.
        sampling_metadata = self.input_batch.sampling_metadata
        if spec_decode_metadata is None:
            sampler_output = self.sampler(
                logits=logits,
                sampling_metadata=sampling_metadata,
            )
        else:
            # When indexing with a tensor (bonus_logits_indices), PyTorch
            # creates a new tensor with separate storage from the original
            # logits tensor. This means any in-place operations on bonus_logits
            # won't affect the original logits tensor.
            bonus_logits = logits[spec_decode_metadata.bonus_logits_indices]
            sampler_output = self.sampler(
                logits=bonus_logits,
                sampling_metadata=sampling_metadata,
            )
            bonus_token_ids = sampler_output.sampled_token_ids

            # Just like `bonus_logits`, `target_logits` is a new tensor with
            # separate storage from the original `logits` tensor. Therefore,
            # it is safe to update `target_logits` in place.
            target_logits = logits[spec_decode_metadata.target_logits_indices]
            output_token_ids = self.rejection_sampler(
                spec_decode_metadata,
                None,  # draft_probs
                target_logits,
                bonus_token_ids,
                sampling_metadata,
            )
            sampler_output.sampled_token_ids = output_token_ids

        # TODO(woosuk): The following loop can be slow since it iterates over
        # the requests one by one. Optimize.
        discard_sampled_tokens_req_indices = []
        for i, req_id in enumerate(self.input_batch.req_ids):
            req_state = self.requests[req_id]
            seq_len = (req_state.num_computed_tokens +
                       scheduler_output.num_scheduled_tokens[req_id])
            if seq_len < req_state.num_tokens:
                # Ignore the sampled token for partial prefills.
                # Rewind the generator state as if the token was not sampled.
                # This relies on cuda-specific torch-internal impl details
                generator = self.input_batch.generators.get(i)
                if generator is not None:
                    generator.set_offset(generator.get_offset() - 4)
                # Record the index of the request that should not be sampled,
                # so that we could clear the sampled tokens before returning.
                discard_sampled_tokens_req_indices.append(i)

        # NOTE: GPU -> CPU Sync happens here.
        # Move as many CPU operations as possible before this sync point.
        logprobs_tensors = sampler_output.logprobs_tensors
        logprobs_lists = logprobs_tensors.tolists() \
            if logprobs_tensors is not None else None

        # Compute prompt logprobs if needed.
        prompt_logprobs_dict = self._get_prompt_logprobs_dict(
            hidden_states[:num_scheduled_tokens],
            scheduler_output,
        )

        # Get the valid generated tokens.
        sampled_token_ids = sampler_output.sampled_token_ids
        max_gen_len = sampled_token_ids.shape[-1]
        if max_gen_len == 1:
            # No spec decode tokens.
            valid_sampled_token_ids = sampled_token_ids.tolist()
        else:
            # Includes spec decode tokens.
            valid_sampled_token_ids = self.rejection_sampler.parse_output(
                sampled_token_ids,
                self.input_batch.vocab_size,
            )
        # Mask out the sampled tokens that should not be sampled.
        for i in discard_sampled_tokens_req_indices:
            valid_sampled_token_ids[i].clear()

        if not self.use_spec_decode:
            # Speculative decoding is not enabled.
            spec_token_ids = None
        elif self.speculative_config.method == "ngram":
            assert isinstance(self.drafter, NgramProposer)
            spec_token_ids = self.generate_draft_token_ids(
                valid_sampled_token_ids, sampling_metadata)
        elif self.speculative_config.use_eagle():
            assert isinstance(self.drafter, EagleProposer)
            # TODO(woosuk): Refactor the loop.
            next_token_ids: list[int] = []
            for i, token_ids in enumerate(valid_sampled_token_ids):
                if token_ids:
                    # Common case.
                    next_token_id = token_ids[-1]
                else:
                    # Partial prefill (rare case).
                    # Get the next token id from the request state.
                    req_id = self.input_batch.req_ids[i]
                    req_state = self.requests[req_id]
                    seq_len = (req_state.num_computed_tokens +
                               scheduler_output.num_scheduled_tokens[req_id])
                    next_token_id = req_state.get_token_id(seq_len)
                next_token_ids.append(next_token_id)
            next_token_ids = torch.tensor(next_token_ids,
                                          dtype=torch.int32,
                                          device=self.device)
            eagle_attn_metadata = attn_metadata[self.drafter.attn_layer_name]

            if spec_decode_metadata is None:
                # input_ids can be None for multimodal models.
                target_token_ids = self.input_ids[:num_scheduled_tokens]
                target_positions = positions[:num_scheduled_tokens]
                if self.use_aux_hidden_state_outputs:
                    target_hidden_states = torch.cat(
                        [h[:num_scheduled_tokens] for h in aux_hidden_states],
                        dim=-1)
                else:
                    target_hidden_states = hidden_states[:num_scheduled_tokens]
                target_slot_mapping = eagle_attn_metadata.slot_mapping
                cu_num_tokens = eagle_attn_metadata.query_start_loc
            else:
                # TODO(woosuk): Refactor this.
                num_draft_tokens = spec_decode_metadata.num_draft_tokens
                num_rejected_tokens = [
                    n + 1 - len(valid_sampled_token_ids[i]) if n > 0 else 0
                    for i, n in enumerate(num_draft_tokens)
                ]
                num_rejected_tokens = torch.tensor(
                    num_rejected_tokens,
                    dtype=torch.int32,
                    device=self.device,
                )
                cu_num_tokens, token_indices = self.drafter.prepare_inputs(
                    eagle_attn_metadata.query_start_loc,
                    num_rejected_tokens,
                )
                target_token_ids = self.input_ids[token_indices]
                target_positions = positions[token_indices]
                if self.use_aux_hidden_state_outputs:
                    target_hidden_states = torch.cat(
                        [h[token_indices] for h in aux_hidden_states], dim=-1)
                else:
                    target_hidden_states = hidden_states[token_indices]
                target_slot_mapping = eagle_attn_metadata.slot_mapping[
                    token_indices]

            draft_token_ids = self.drafter.propose(
                target_token_ids=target_token_ids,
                target_positions=target_positions,
                target_hidden_states=target_hidden_states,
                target_slot_mapping=target_slot_mapping,
                next_token_ids=next_token_ids,
                cu_num_tokens=cu_num_tokens,
                block_table=eagle_attn_metadata.block_table,
                sampling_metadata=sampling_metadata,
            )
            spec_token_ids = draft_token_ids.tolist()

        # Clear KVConnector state after all KVs are generated.
        if has_kv_transfer_group():
            get_kv_transfer_group().clear_connector_metadata()

        return ModelRunnerOutput(
            req_ids=self.input_batch.req_ids,
            req_id_to_index=self.input_batch.req_id_to_index,
            sampled_token_ids=valid_sampled_token_ids,
            spec_token_ids=spec_token_ids,
            logprobs=logprobs_lists,
            prompt_logprobs_dict=prompt_logprobs_dict,
<<<<<<< HEAD
            pooler_output=[])
=======
            finished_sending=finished_sending,
            finished_recving=finished_recving,
        )
>>>>>>> 79a1d25b

    def kv_connector_no_forward(
            self, scheduler_output: "SchedulerOutput") -> ModelRunnerOutput:
        # KV send/recv even if no work to do.
        with set_forward_context(None, self.vllm_config):
            self.maybe_setup_kv_connector(scheduler_output)
            finished_sending, finished_recving = (
                self.get_finished_kv_transfers(scheduler_output))

        if not finished_sending and not finished_recving:
            return EMPTY_MODEL_RUNNER_OUTPUT

        output = copy.copy(EMPTY_MODEL_RUNNER_OUTPUT)
        output.finished_sending = finished_sending
        output.finished_recving = finished_recving
        return output

    @staticmethod
    def maybe_setup_kv_connector(scheduler_output: "SchedulerOutput"):
        # Update KVConnector with the KVConnector metadata forward().
        if has_kv_transfer_group():
            kv_connector = get_kv_transfer_group()
            assert isinstance(kv_connector, KVConnectorBase_V1)
            assert scheduler_output.kv_connector_metadata is not None
            kv_connector.bind_connector_metadata(
                scheduler_output.kv_connector_metadata)

            # Background KV cache transfers happen here.
            # These transfers are designed to be async and the requests
            # involved may be disjoint from the running requests.
            # Do this here to save a collective_rpc.
            kv_connector.start_load_kv(get_forward_context())

    @staticmethod
    def maybe_wait_for_kv_save() -> None:
        if has_kv_transfer_group():
            get_kv_transfer_group().wait_for_save()

    @staticmethod
    def get_finished_kv_transfers(
        scheduler_output: "SchedulerOutput",
    ) -> tuple[Optional[set[str]], Optional[set[str]]]:
        if has_kv_transfer_group():
            return get_kv_transfer_group().get_finished(
                scheduler_output.finished_req_ids)
        return None, None

    def generate_draft_token_ids(
        self,
        sampled_token_ids: list[list[int]],
        sampling_metadata: SamplingMetadata,
    ) -> list[list[int]]:
        # TODO(woosuk): Optimize.
        draft_token_ids: list[list[int]] = []
        for i, sampled_ids in enumerate(sampled_token_ids):
            num_sampled_ids = len(sampled_ids)
            if not num_sampled_ids:
                # Skip speculative decoding.
                draft_token_ids.append([])
                continue

            # Skip requests that require sampling parameters that are not
            # supported with speculative decoding.
            req_id = self.input_batch.req_ids[i]
            if not is_spec_decode_supported(req_id, self.input_batch):
                draft_token_ids.append([])
                continue

            # Add sampled_token_ids to token_ids_cpu.
            start_idx = self.input_batch.num_tokens_no_spec[i]
            end_idx = start_idx + num_sampled_ids
            if end_idx >= self.max_model_len:
                # Skip requests that have already reached the max model length.
                draft_token_ids.append([])
                continue

            self.input_batch.token_ids_cpu[i, start_idx:end_idx] = sampled_ids
            drafter_output = self.drafter.propose(
                self.input_batch.token_ids_cpu[i, :end_idx])
            if drafter_output is None or len(drafter_output) == 0:
                draft_token_ids.append([])
            else:
                draft_token_ids.append(drafter_output.tolist())
        return draft_token_ids

    def load_model(self) -> None:
        logger.info("Starting to load model %s...", self.model_config.model)
        with DeviceMemoryProfiler() as m:  # noqa: SIM117
            time_before_load = time.perf_counter()
            self.model = get_model(vllm_config=self.vllm_config)
            if self.lora_config:
                self.model = self.load_lora_model(self.model,
                                                  self.model_config,
                                                  self.scheduler_config,
                                                  self.lora_config,
                                                  self.device)
            if hasattr(self, "drafter"):
                logger.info("Loading drafter model...")
                self.drafter.load_model(self.model)
            if self.use_aux_hidden_state_outputs:
                self.model.set_aux_hidden_state_layers(
                    self.model.get_eagle3_aux_hidden_state_layers())
            time_after_load = time.perf_counter()
        self.model_memory_usage = m.consumed_memory
        logger.info("Model loading took %.4f GiB and %.6f seconds",
                    self.model_memory_usage / GiB_bytes,
                    time_after_load - time_before_load)

    def _get_prompt_logprobs_dict(
        self,
        hidden_states: torch.Tensor,
        scheduler_output: "SchedulerOutput",
    ) -> dict[str, Optional[LogprobsTensors]]:
        num_prompt_logprobs_dict = self.input_batch.num_prompt_logprobs
        if not num_prompt_logprobs_dict:
            return {}

        in_progress_dict = self.input_batch.in_progress_prompt_logprobs_cpu
        prompt_logprobs_dict: dict[str, Optional[LogprobsTensors]] = {}

        # Since prompt logprobs are a rare feature, prioritize simple,
        # maintainable loop over optimal performance.
        completed_prefill_reqs = []
        for req_id, num_prompt_logprobs in num_prompt_logprobs_dict.items():

            num_tokens = scheduler_output.num_scheduled_tokens[req_id]

            # Get metadata for this request.
            request = self.requests[req_id]
            num_prompt_tokens = len(request.prompt_token_ids)
            prompt_token_ids = torch.tensor(request.prompt_token_ids).to(
                self.device, non_blocking=True)

            # Set up target LogprobsTensors object.
            logprobs_tensors = in_progress_dict.get(req_id)
            if not logprobs_tensors:
                # Create empty logprobs CPU tensors for the entire prompt.
                # If chunked, we'll copy in slice by slice.
                logprobs_tensors = LogprobsTensors.empty_cpu(
                    num_prompt_tokens - 1, num_prompt_logprobs + 1)
                in_progress_dict[req_id] = logprobs_tensors

            # Determine number of logits to retrieve.
            start_idx = request.num_computed_tokens
            start_tok = start_idx + 1
            num_remaining_tokens = num_prompt_tokens - start_tok
            if num_tokens <= num_remaining_tokens:
                # This is a chunk, more tokens remain.
                # In the == case, there are no more prompt logprobs to produce
                # but we want to defer returning them to the next step where we
                # have new generated tokens to return.
                num_logits = num_tokens
            else:
                # This is the last chunk of prompt tokens to return.
                num_logits = num_remaining_tokens
                completed_prefill_reqs.append(req_id)
                prompt_logprobs_dict[req_id] = logprobs_tensors

            if num_logits <= 0:
                # This can happen for the final chunk if we prefilled exactly
                # (num_prompt_tokens - 1) tokens for this request in the prior
                # step. There are no more prompt logprobs to produce.
                continue

            # Get the logits corresponding to this req's prompt tokens.
            # If this is a partial request (i.e. chunked prefill),
            # then there is prompt logprob generated for each index.
            req_idx = self.input_batch.req_id_to_index[req_id]
            offset = self.query_start_loc_np[req_idx].item()
            prompt_hidden_states = hidden_states[offset:offset + num_logits]
            logits = self.model.compute_logits(prompt_hidden_states, None)

            # Get the "target" tokens for each index. For prompt at index i,
            # the token at prompt index i+1 is the "sampled" token we want
            # to gather the logprob for.
            tgt_token_ids = prompt_token_ids[start_tok:start_tok + num_logits]

            # Compute prompt logprobs.
            logprobs = self.sampler.compute_logprobs(logits)
            token_ids, logprobs, ranks = self.sampler.gather_logprobs(
                logprobs, num_prompt_logprobs, tgt_token_ids)

            # Transfer GPU->CPU async.
            chunk_slice = slice(start_idx, start_idx + num_logits)
            logprobs_tensors.logprob_token_ids[chunk_slice].copy_(
                token_ids, non_blocking=True)
            logprobs_tensors.logprobs[chunk_slice].copy_(logprobs,
                                                         non_blocking=True)
            logprobs_tensors.selected_token_ranks[chunk_slice].copy_(
                ranks, non_blocking=True)

        # Remove requests that have completed prefill from the batch
        # num_prompt_logprobs_dict.
        for req_id in completed_prefill_reqs:
            del num_prompt_logprobs_dict[req_id]
            del in_progress_dict[req_id]

        # Must synchronize the non-blocking GPU->CPU transfers.
        if prompt_logprobs_dict:
            torch.cuda.synchronize()

        return prompt_logprobs_dict

    @torch.inference_mode()
    def _dummy_run(
        self,
        num_tokens: int,
        skip_attn: bool = True,
    ) -> torch.Tensor:

        # Set num_scheduled_tokens based on num_tokens and max_num_seqs
        # for dummy run with LoRA so that the num_reqs collectively
        # has num_tokens in total.
        assert num_tokens <= self.scheduler_config.max_num_batched_tokens
        max_num_reqs = self.scheduler_config.max_num_seqs
        num_reqs = max_num_reqs if num_tokens >= max_num_reqs else num_tokens
        min_tokens_per_req = num_tokens // num_reqs
        num_scheduled_tokens_list = [min_tokens_per_req] * num_reqs
        num_scheduled_tokens_list[-1] += num_tokens % num_reqs
        assert sum(num_scheduled_tokens_list) == num_tokens
        assert len(num_scheduled_tokens_list) == num_reqs
        num_scheduled_tokens = np.array(num_scheduled_tokens_list,
                                        dtype=np.int32)

        if skip_attn:
            attn_metadata = None
        else:
            query_start_loc = self.query_start_loc[:num_reqs + 1]
            seq_lens = self.seq_lens[:num_reqs]

            common_attn_metadata = CommonAttentionMetadata(
                query_start_loc=query_start_loc, seq_lens=seq_lens)

            attn_metadata = self.attn_metadata_builder.build(
                num_reqs=num_tokens,
                num_actual_tokens=num_tokens,
                max_query_len=num_tokens,
                common_prefix_len=0,
                common_attn_metadata=common_attn_metadata,
            )

        with self.maybe_dummy_run_with_lora(self.lora_config,
                                            num_scheduled_tokens):
            model = self.model
            if self.is_multimodal_model:
                input_ids = None
                inputs_embeds = self.inputs_embeds[:num_tokens]
            else:
                input_ids = self.input_ids[:num_tokens]
                inputs_embeds = None
            if self.uses_mrope:
                positions = self.mrope_positions[:, :num_tokens]
            else:
                positions = self.positions[:num_tokens]

            if get_pp_group().is_first_rank:
                intermediate_tensors = None
            else:
                if self.intermediate_tensors is None:
                    self.intermediate_tensors = (
                        self.model.make_empty_intermediate_tensors(
                            batch_size=self.max_num_tokens,
                            dtype=self.model_config.dtype,
                            device=self.device))
                intermediate_tensors = IntermediateTensors({
                    k: v[:num_tokens]
                    for k, v in self.intermediate_tensors.items()
                })

            with set_forward_context(attn_metadata,
                                     self.vllm_config,
                                     num_tokens=num_tokens):
                outputs = model(
                    input_ids=input_ids,
                    positions=positions,
                    intermediate_tensors=intermediate_tensors,
                    inputs_embeds=inputs_embeds,
                )
            if self.use_aux_hidden_state_outputs:
                hidden_states, _ = outputs
            else:
                hidden_states = outputs

            if self.use_spec_decode and \
                self.speculative_config.method in ('eagle', 'eagle3'):
                assert isinstance(self.drafter, EagleProposer)
                self.drafter.dummy_run(num_tokens)

        logit_indices = np.cumsum(num_scheduled_tokens) - 1
        return hidden_states, hidden_states[logit_indices], num_reqs

    @torch.inference_mode()
    def _dummy_sampler_run(
        self,
        hidden_states: torch.Tensor,
    ) -> torch.Tensor:

        logits = self.model.compute_logits(hidden_states, None)
        num_reqs = logits.size(0)

        dummy_tensors = lambda v: torch.full(
            (num_reqs, ), v, device=self.device)

        dummy_metadata = SamplingMetadata(
            temperature=dummy_tensors(0.5),
            all_greedy=False,
            all_random=False,
            top_p=dummy_tensors(0.9),
            top_k=dummy_tensors(logits.size(1) - 1),
            min_p=None,
            generators={},
            max_num_logprobs=None,
            no_penalties=True,
            prompt_token_ids=None,
            frequency_penalties=dummy_tensors(0.1),
            presence_penalties=dummy_tensors(0.1),
            repetition_penalties=dummy_tensors(0.1),
            output_token_ids=[[] for _ in range(num_reqs)],
            min_tokens={},
            logit_bias=[None for _ in range(num_reqs)],
            allowed_token_ids_mask=None,
            bad_words_token_ids={},
        )
        try:
            sampler_output = self.sampler(logits=logits,
                                          sampling_metadata=dummy_metadata)
        except RuntimeError as e:
            if 'out of memory' in str(e):
                raise RuntimeError(
                    "CUDA out of memory occurred when warming up sampler with "
                    f"{num_reqs} dummy requests. Please try lowering "
                    "`max_num_seqs` or `gpu_memory_utilization` when "
                    "initializing the engine.") from e
            else:
                raise e
        if self.use_spec_decode:
            draft_token_ids = [[0] for _ in range(num_reqs)]
            dummy_spec_decode_metadata = SpecDecodeMetadata.make_dummy(
                draft_token_ids, self.device)

            num_tokens = sum(len(ids) for ids in draft_token_ids)
            # draft_probs = torch.randn(
            #     num_tokens, logits.shape[-1], device=self.device,
            #     dtype=logits.dtype)
            draft_probs = None
            target_logits = torch.randn(num_tokens,
                                        logits.shape[-1],
                                        device=self.device,
                                        dtype=logits.dtype)
            # NOTE(woosuk): Here, we should use int32 because the sampler uses
            # int32 for bonus_token_ids. If the dtype mismatches, re-compilation
            # will occur at runtime.
            bonus_token_ids = torch.zeros(num_reqs,
                                          device=self.device,
                                          dtype=torch.int32)
            self.rejection_sampler(
                dummy_spec_decode_metadata,
                draft_probs,
                target_logits,
                bonus_token_ids,
                dummy_metadata,
            )
        return sampler_output

    @torch.inference_mode()
    def _dummy_pooler_run(
        self,
        num_tokens: int,
        num_reqs: int,
        hidden_states: torch.Tensor,
    ) -> torch.Tensor:

        req_num_tokens = num_tokens // num_reqs

        dummy_metadata = PoolingMetadata(
            prompt_lens=torch.tensor([req_num_tokens] * num_reqs,
                                     device=self.device),
            prompt_token_ids=torch.zeros((num_reqs, req_num_tokens),
                                         dtype=torch.int32,
                                         device=self.device),
            pooling_params=[PoolingParams()] * num_reqs)

        try:
            pooler_output = self.model.pooler(hidden_states=hidden_states,
                                              pooling_metadata=dummy_metadata)
        except RuntimeError as e:
            if 'out of memory' in str(e):
                raise RuntimeError(
                    "CUDA out of memory occurred when warming up pooler with "
                    f"{num_reqs} dummy requests. Please try lowering "
                    "`max_num_seqs` or `gpu_memory_utilization` when "
                    "initializing the engine.") from e
            else:
                raise e
        return pooler_output

    def profile_run(self) -> None:
        # Profile with multimodal encoder & encoder cache.
        # TODO: handle encoder-decoder models once we support them.
        if (self.is_multimodal_model and self.max_num_encoder_input_tokens > 0
                and self.encoder_cache_size > 0):

            # NOTE: Currently model is profiled with a single non-text
            # modality with the max possible input tokens even when
            # it supports multiple.
            max_tokens_by_modality_dict = self.mm_registry \
                .get_max_tokens_per_item_by_nonzero_modality(self.model_config)
            dummy_data_modality, max_tokens_per_mm_item = max(
                max_tokens_by_modality_dict.items(), key=lambda item: item[1])

            # Check how many items of this modality can be supported by
            # the encoder budget.
            encoder_budget = min(self.max_num_encoder_input_tokens,
                                 self.encoder_cache_size)

            max_num_mm_items_encoder_budget = cdiv(encoder_budget,
                                                   max_tokens_per_mm_item)

            # Check how many items of this modality can be supported by
            # the decoder budget.
            max_mm_items_per_req = self.mm_registry.get_mm_limits_per_prompt(
                self.model_config)[dummy_data_modality]

            # NOTE: We do not consider max_num_batched_tokens on purpose
            # because the multimodal embeddings can be generated in advance
            # and chunked prefilled.
            max_num_mm_items_decoder_budget = self.max_num_reqs * \
                max_mm_items_per_req

            max_num_mm_items = min(max_num_mm_items_encoder_budget,
                                   max_num_mm_items_decoder_budget)

            logger.info(
                "Encoder cache will be initialized with a budget of %s tokens,"
                " and profiled with %s %s items of the maximum feature size.",
                encoder_budget, max_num_mm_items, dummy_data_modality)

            # Create dummy batch of multimodal inputs.
            dummy_mm_kwargs = self.mm_registry.get_decoder_dummy_data(
                model_config=self.model_config,
                seq_len=self.max_num_tokens,
                mm_counts={
                    dummy_data_modality: 1
                },
            ).multi_modal_data

            batched_dummy_mm_inputs = MultiModalKwargs.batch(
                [dummy_mm_kwargs] * max_num_mm_items)
            batched_dummy_mm_inputs = MultiModalKwargs.as_kwargs(
                batched_dummy_mm_inputs, device=self.device)

            # Run multimodal encoder.
            dummy_encoder_outputs = self.model.get_multimodal_embeddings(
                **batched_dummy_mm_inputs)

            sanity_check_mm_encoder_outputs(
                dummy_encoder_outputs,
                expected_num_items=max_num_mm_items,
            )

            # Cache the dummy encoder outputs.
            self.encoder_cache["tmp"] = dict(enumerate(dummy_encoder_outputs))

        hidden_states, last_hidden_states, num_reqs = self._dummy_run(
            self.max_num_tokens)
        if get_pp_group().is_last_rank:
            if self.is_pooling_model:
                output = self._dummy_pooler_run(self.max_num_tokens, num_reqs,
                                                hidden_states)
            else:
                output = self._dummy_sampler_run(last_hidden_states)
        else:
            output = None
        torch.cuda.synchronize()
        del hidden_states, output
        self.encoder_cache.clear()
        gc.collect()

    def capture_model(self) -> None:
        if not self.use_cuda_graph:
            logger.warning(
                "Skipping CUDA graph capture. Please add "
                "-O %s to use CUDA graphs.", CompilationLevel.PIECEWISE)
            return

        start_time = time.perf_counter()
        start_free_gpu_memory = torch.cuda.mem_get_info()[0]

        # Trigger CUDA graph capture for specific shapes.
        # Capture the large shapes first so that the smaller shapes
        # can reuse the memory pool allocated for the large shapes.
        with graph_capture(device=self.device):
            skip_attn = not self.vllm_config.compilation_config.full_cuda_graph
            for num_tokens in reversed(self.cudagraph_batch_sizes):
                for _ in range(self.vllm_config.compilation_config.
                               cudagraph_num_of_warmups):
                    self._dummy_run(num_tokens, skip_attn=skip_attn)
                self._dummy_run(num_tokens, skip_attn=skip_attn)

        end_time = time.perf_counter()
        end_free_gpu_memory = torch.cuda.mem_get_info()[0]
        elapsed_time = end_time - start_time
        cuda_graph_size = start_free_gpu_memory - end_free_gpu_memory
        # This usually takes 5~20 seconds.
        logger.info("Graph capturing finished in %.0f secs, took %.2f GiB",
                    elapsed_time, cuda_graph_size / (1 << 30))

    def initialize_kv_cache(self, kv_cache_config: KVCacheConfig) -> None:
        """
        Initialize KV cache based on `kv_cache_config`.
        Args:
            kv_cache_config: Configuration for the KV cache, including the KV
            cache size of each layer
        """
        if len(kv_cache_config.kv_cache_groups) > 1:
            raise NotImplementedError(
                "Hybrid models with more than one KV cache type are not "
                "supported yet.")
        self.kv_cache_config = kv_cache_config

        kv_caches: dict[str, torch.Tensor] = {}

        for kv_cache_group in kv_cache_config.kv_cache_groups:
            kv_cache_spec = kv_cache_group.kv_cache_spec
            for layer_name in kv_cache_group.layer_names:
                tensor_config = kv_cache_config.tensors[layer_name]
                assert tensor_config.size % kv_cache_spec.page_size_bytes == 0
                num_blocks = tensor_config.size // kv_cache_spec.page_size_bytes
                # `num_blocks` is the number of blocks the model runner can use.
                # `kv_cache_config.num_blocks` is the number of blocks that
                # KVCacheManager may allocate.
                # Since different GPUs may have different number of layers and
                # different memory capacities, `num_blocks` can be different on
                # different GPUs, and `kv_cache_config.num_blocks` is set to
                # the min of all `num_blocks`. Verify it here.
                assert num_blocks >= kv_cache_config.num_blocks
                if isinstance(kv_cache_spec, AttentionSpec):
                    kv_cache_shape = self.attn_backend.get_kv_cache_shape(
                        num_blocks, kv_cache_spec.block_size,
                        kv_cache_spec.num_kv_heads, kv_cache_spec.head_size)
                    dtype = kv_cache_spec.dtype
                    kv_caches[layer_name] = torch.zeros(kv_cache_shape,
                                                        dtype=dtype,
                                                        device=self.device)
                else:
                    # TODO: add new branches when introducing more types of
                    # KV cache specs.
                    raise ValueError("Unknown KV cache spec type.")

        bind_kv_cache(
            kv_caches,
            self.vllm_config.compilation_config.static_forward_context,
            self.kv_caches)

        if has_kv_transfer_group():
            get_kv_transfer_group().register_kv_caches(kv_caches)

        self.attn_metadata_builder = self.attn_backend.get_builder_cls()(
            weakref.proxy(self),
            kv_cache_config.kv_cache_groups[0].kv_cache_spec,
            self.input_batch.block_table)

    def get_kv_cache_spec(self) -> dict[str, KVCacheSpec]:
        """
        Generates the KVCacheSpec by parsing the kv cache format from each
        Attention module in the static forward context.
        Returns:
            KVCacheSpec: A dictionary mapping layer names to their KV cache
            format. Layers that do not need KV cache are not included.
        """

        layers = get_layers_from_vllm_config(self.vllm_config, Attention)
        block_size = self.vllm_config.cache_config.block_size
        use_mla = self.vllm_config.model_config.use_mla
        kv_cache_spec: dict[str, KVCacheSpec] = {}
        for layer_name, attn_module in layers.items():
            # TODO: Support other attention modules, e.g., cross-attention
            # encoder only can also benefit from KV cache for prefix caching
            if attn_module.attn_type in (AttentionType.DECODER,
                                         AttentionType.ENCODER_ONLY):
                if attn_module.sliding_window is not None:
                    kv_cache_spec[layer_name] = SlidingWindowSpec(
                        block_size=block_size,
                        num_kv_heads=attn_module.num_kv_heads,
                        head_size=attn_module.head_size,
                        dtype=self.kv_cache_dtype,
                        sliding_window=attn_module.sliding_window,
                        use_mla=use_mla)
                else:
                    kv_cache_spec[layer_name] = FullAttentionSpec(
                        block_size=block_size,
                        num_kv_heads=attn_module.num_kv_heads,
                        head_size=attn_module.head_size,
                        dtype=self.kv_cache_dtype,
                        use_mla=use_mla)
            elif attn_module.attn_type == AttentionType.ENCODER:
                # encoder attention does not need KV cache.
                continue
            elif attn_module.attn_type == AttentionType.ENCODER_DECODER:
                raise NotImplementedError
            else:
                raise ValueError(
                    f"Unknown attention type: {attn_module.attn_type}")

        return kv_cache_spec<|MERGE_RESOLUTION|>--- conflicted
+++ resolved
@@ -1128,14 +1128,10 @@
         else:
             mm_embeds = []
 
-<<<<<<< HEAD
         has_token_types = self.token_type_ids is not None
         model_kwargs = {}
 
-        if self.is_multimodal_model:
-=======
         if self.is_multimodal_model and get_pp_group().is_first_rank:
->>>>>>> 79a1d25b
             # NOTE(woosuk): To unify token ids and soft tokens (vision
             # embeddings), we always use embeddings (rather than token ids)
             # as input to the multimodal model, even when the input is text.
@@ -1409,13 +1405,10 @@
             spec_token_ids=spec_token_ids,
             logprobs=logprobs_lists,
             prompt_logprobs_dict=prompt_logprobs_dict,
-<<<<<<< HEAD
-            pooler_output=[])
-=======
+            pooler_output=[],
             finished_sending=finished_sending,
             finished_recving=finished_recving,
         )
->>>>>>> 79a1d25b
 
     def kv_connector_no_forward(
             self, scheduler_output: "SchedulerOutput") -> ModelRunnerOutput:
