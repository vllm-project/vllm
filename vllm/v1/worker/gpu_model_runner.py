# SPDX-License-Identifier: Apache-2.0
# SPDX-FileCopyrightText: Copyright contributors to the vLLM project

import dataclasses
import gc
import time
from contextlib import contextmanager
from typing import TYPE_CHECKING, Any, Optional, Union, cast

import numpy as np
import torch
import torch.distributed
import torch.nn as nn
from tqdm import tqdm

import vllm.envs as envs
from vllm.attention import AttentionType, get_attn_backend
from vllm.attention.backends.abstract import AttentionBackend
from vllm.attention.layer import Attention
from vllm.compilation.counter import compilation_counter
from vllm.compilation.cuda_graph import CUDAGraphWrapper
from vllm.compilation.monitor import set_cudagraph_capturing_enabled
from vllm.config import (CompilationLevel, CUDAGraphMode, VllmConfig,
                         get_layers_from_vllm_config, update_config)
from vllm.distributed.eplb.eplb_state import EplbState
from vllm.distributed.kv_transfer import (get_kv_transfer_group,
                                          has_kv_transfer_group)
from vllm.distributed.parallel_state import (
    get_pp_group, get_tp_group, graph_capture, is_global_first_rank,
    prepare_communication_buffer_for_model)
from vllm.forward_context import (BatchDescriptor, DPMetadata,
                                  set_forward_context)
from vllm.logger import init_logger
from vllm.model_executor.layers.mamba.mamba_mixer2 import MambaBase
from vllm.model_executor.layers.rotary_embedding import MRotaryEmbedding
from vllm.model_executor.model_loader import TensorizerLoader, get_model_loader
from vllm.model_executor.models.interfaces import (is_mixture_of_experts,
                                                   supports_transcription)
from vllm.model_executor.models.interfaces_base import (
    VllmModelForPooling, is_pooling_model, is_text_generation_model)
from vllm.multimodal import MULTIMODAL_REGISTRY
from vllm.multimodal.inputs import MultiModalKwargs, PlaceholderRange
from vllm.multimodal.utils import group_mm_inputs_by_modality
from vllm.pooling_params import PoolingParams
from vllm.sampling_params import SamplingType
from vllm.sequence import IntermediateTensors, PoolerOutput
from vllm.tasks import GenerationTask, PoolingTask, SupportedTask
from vllm.utils import (STR_DTYPE_TO_TORCH_DTYPE, DeviceMemoryProfiler,
                        GiB_bytes, LazyLoader, cdiv, check_use_alibi,
                        get_dtype_size, is_pin_memory_available, round_up,
                        supports_dynamo)
from vllm.v1.attention.backends.mamba_selectors import get_mamba_attn_backend
from vllm.v1.attention.backends.utils import (
    AttentionCGSupport, AttentionMetadataBuilder, CommonAttentionMetadata,
    make_kv_sharing_fast_prefill_attention_metadata,
    make_local_attention_virtual_batches)
from vllm.v1.core.encoder_cache_manager import compute_encoder_budget
from vllm.v1.cudagraph_dispatcher import CudagraphDispatcher
from vllm.v1.kv_cache_interface import (AttentionSpec,
                                        ChunkedLocalAttentionSpec,
                                        FullAttentionSpec, KVCacheConfig,
                                        KVCacheSpec, MambaSpec,
                                        SlidingWindowSpec)
from vllm.v1.outputs import (EMPTY_MODEL_RUNNER_OUTPUT, LogprobsTensors,
                             ModelRunnerOutput)
from vllm.v1.pool.metadata import PoolingMetadata
from vllm.v1.sample.metadata import SamplingMetadata
from vllm.v1.sample.rejection_sampler import RejectionSampler
from vllm.v1.sample.sampler import Sampler
from vllm.v1.spec_decode.eagle import EagleProposer
from vllm.v1.spec_decode.medusa import MedusaProposer
from vllm.v1.spec_decode.metadata import SpecDecodeMetadata
from vllm.v1.spec_decode.ngram_proposer import NgramProposer
from vllm.v1.worker.gpu_input_batch import CachedRequestState, InputBatch
from vllm.v1.worker.kv_connector_model_runner_mixin import (
    KVConnectorModelRunnerMixin)
from vllm.v1.worker.lora_model_runner_mixin import LoRAModelRunnerMixin

from ..sample.logits_processor import LogitsProcessorManager
from .utils import (bind_kv_cache, gather_mm_placeholders,
                    initialize_kv_cache_for_kv_sharing,
                    sanity_check_mm_encoder_outputs, scatter_mm_placeholders)

if TYPE_CHECKING:
    import xgrammar as xgr
    import xgrammar.kernels.apply_token_bitmask_inplace_torch_compile as xgr_torch_compile  # noqa: E501

    from vllm.model_executor.model_loader.tensorizer import TensorizerConfig
    from vllm.v1.core.sched.output import SchedulerOutput
else:
    xgr = LazyLoader("xgr", globals(), "xgrammar")
    xgr_torch_compile = LazyLoader(
        "xgr_torch_compile", globals(),
        "xgrammar.kernels.apply_token_bitmask_inplace_torch_compile")

logger = init_logger(__name__)


class GPUModelRunner(LoRAModelRunnerMixin, KVConnectorModelRunnerMixin):

    def __init__(
        self,
        vllm_config: VllmConfig,
        device: torch.device,
    ):
        self.vllm_config = vllm_config
        self.model_config = vllm_config.model_config
        self.cache_config = vllm_config.cache_config
        self.compilation_config = vllm_config.compilation_config
        self.lora_config = vllm_config.lora_config
        self.load_config = vllm_config.load_config
        self.parallel_config = vllm_config.parallel_config
        self.scheduler_config = vllm_config.scheduler_config
        self.speculative_config = vllm_config.speculative_config
        self.observability_config = vllm_config.observability_config

        from vllm.model_executor.models.utils import set_cpu_offload_max_bytes
        set_cpu_offload_max_bytes(
            int(self.cache_config.cpu_offload_gb * 1024**3))

        model_config = self.model_config
        cache_config = self.cache_config
        scheduler_config = self.scheduler_config
        parallel_config = self.parallel_config
        self.device = device
        self.pin_memory = is_pin_memory_available()
        self.dtype = self.model_config.dtype
        if cache_config.cache_dtype == "auto":
            self.kv_cache_dtype = self.dtype
        else:
            self.kv_cache_dtype = STR_DTYPE_TO_TORCH_DTYPE[
                cache_config.cache_dtype]

        self.is_multimodal_model = model_config.is_multimodal_model
        self.is_pooling_model = model_config.pooler_config is not None
        self.is_encoder_only_model = False
        self.is_multimodal_raw_input_supported = (
            model_config.is_multimodal_raw_input_supported)
        self.max_model_len = model_config.max_model_len
        self.max_num_tokens = scheduler_config.max_num_batched_tokens
        self.max_num_reqs = scheduler_config.max_num_seqs

        # Model-related.
        self.num_query_heads = model_config.get_num_attention_heads(
            parallel_config)
        self.hidden_size = model_config.get_hidden_size()
        self.attention_chunk_size = model_config.attention_chunk_size

        self.cascade_attn_enabled = not self.model_config.disable_cascade_attn

        # Multi-modal data support
        self.mm_registry = MULTIMODAL_REGISTRY
        self.uses_mrope = model_config.uses_mrope

        encoder_compute_budget, encoder_cache_size = compute_encoder_budget(
            model_config=model_config,
            scheduler_config=scheduler_config,
            mm_registry=self.mm_registry,
        )
        self.max_num_encoder_input_tokens = encoder_compute_budget
        self.encoder_cache_size = encoder_cache_size

        # Sampler
        self.sampler = Sampler(logprobs_mode=self.model_config.logprobs_mode)

        self.eplb_state: Optional[EplbState] = None
        """
        State of the expert parallelism load balancer.

        Will be lazily initialized when the model is loaded.
        """

        # Lazy initializations
        # self.model: nn.Module  # Set after load_model
        # Initialize in initialize_kv_cache
        self.kv_caches: list[torch.Tensor] = []
        self.attn_metadata_builders: list[AttentionMetadataBuilder] = []
        self.attn_backends: list[type[AttentionBackend]] = []
        # self.kv_cache_config: KVCacheConfig

        # req_id -> (input_id -> encoder_output)
        self.encoder_cache: dict[str, dict[int, torch.Tensor]] = {}

        self.use_aux_hidden_state_outputs = False
        # Set up speculative decoding.
        # NOTE(Jiayi): currently we put the entire draft model on
        # the last PP rank. This is not ideal if there are many
        # layers in the draft model.
        if self.speculative_config and get_pp_group().is_last_rank:
            if self.speculative_config.method == "ngram":
                self.drafter = NgramProposer(self.vllm_config)
            elif self.speculative_config.use_eagle():
                self.drafter = EagleProposer(self.vllm_config, self.device,
                                             self)  # type: ignore
                if self.speculative_config.method == "eagle3":
                    self.use_aux_hidden_state_outputs = True
            elif self.speculative_config.method == "medusa":
                self.drafter = MedusaProposer(
                    vllm_config=self.vllm_config,
                    device=self.device)  # type: ignore
            else:
                raise ValueError("Unknown speculative decoding method: "
                                 f"{self.speculative_config.method}")
            self.rejection_sampler = RejectionSampler()

        # Request states.
        self.requests: dict[str, CachedRequestState] = {}

        # Input Batch
        # NOTE(Chen): Ideally, we should initialize the input batch inside
        # `initialize_kv_cache` based on the kv cache config. However, as in
        # https://github.com/vllm-project/vllm/pull/18298, due to some unknown
        # reasons, we have to initialize the input batch before `load_model`,
        # quantization + weight offloading will fail otherwise. As a temporary
        # solution, we initialize the input batch here, and re-initialize it
        # in `initialize_kv_cache` if the block_sizes here is different from
        # the block_sizes in the kv cache config.
        self.input_batch = InputBatch(
            max_num_reqs=self.max_num_reqs,
            max_model_len=self.max_model_len,
            max_num_batched_tokens=self.max_num_tokens,
            device=self.device,
            pin_memory=self.pin_memory,
            vocab_size=self.model_config.get_vocab_size(),
            block_sizes=[self.cache_config.block_size],
            is_spec_decode=bool(self.vllm_config.speculative_config),
        )

        self.cudagraph_mode = self.compilation_config.cudagraph_mode

        # TODO(woosuk): Provide an option to tune the max cudagraph batch size.
        # The convention is different.
        # self.cudagraph_batch_sizes sorts in ascending order.
        # The batch sizes in the config are in descending order.
        self.cudagraph_batch_sizes = list(
            reversed(self.compilation_config.cudagraph_capture_sizes))

        # Cache the device properties.
        self._init_device_properties()

        # Persistent buffers for CUDA graphs.
        self.input_ids = torch.zeros(self.max_num_tokens,
                                     dtype=torch.int32,
                                     device=self.device)
        self.positions = torch.zeros(self.max_num_tokens,
                                     dtype=torch.int64,
                                     device=self.device)
        self.query_start_loc = torch.zeros(self.max_num_reqs + 1,
                                           dtype=torch.int32,
                                           device=self.device)
        self.seq_lens = torch.zeros(self.max_num_reqs,
                                    dtype=torch.int32,
                                    device=self.device)
        self.slot_mapping = torch.zeros(self.max_num_tokens,
                                        dtype=torch.int64,
                                        device=self.device)

        # None in the first PP rank. The rest are set after load_model.
        self.intermediate_tensors: Optional[IntermediateTensors] = None

        # Only relevant for models using M-RoPE (e.g, Qwen2-VL)
        if self.uses_mrope:
            # NOTE: `mrope_positions` is implemented with one additional dummy
            # position on purpose to make it non-contiguous so that it can work
            # with torch compile.
            # See detailed explanation in https://github.com/vllm-project/vllm/pull/12128#discussion_r1926431923

            # NOTE: When M-RoPE is enabled, position ids are 3D regardless of
            # the modality of inputs. For text-only inputs, each dimension has
            # identical position IDs, making M-RoPE functionally equivalent to
            # 1D-RoPE.
            # See page 5 of https://arxiv.org/abs/2409.12191
            self.mrope_positions = torch.zeros((3, self.max_num_tokens + 1),
                                               dtype=torch.int64,
                                               device=self.device)
            self.mrope_positions_cpu = torch.zeros(
                (3, self.max_num_tokens + 1),
                dtype=torch.int64,
                device="cpu",
                pin_memory=self.pin_memory)
            self.mrope_positions_np = self.mrope_positions_cpu.numpy()

        # Only relevant for models using ALiBi (e.g, MPT)
        self.use_alibi = check_use_alibi(model_config)

        self.inputs_embeds = torch.zeros(
            (self.max_num_tokens, self.hidden_size),
            dtype=self.dtype,
            device=self.device)

        # OPTIMIZATION: Cache the tensors rather than creating them every step.
        # Keep in int64 to avoid overflow with long context
        self.arange_np = np.arange(max(self.max_num_reqs + 1,
                                       self.max_model_len,
                                       self.max_num_tokens),
                                   dtype=np.int64)
        # NOTE(woosuk): These tensors are "stateless", i.e., they are literally
        # a faster version of creating a new tensor every time. Thus, we should
        # not make any assumptions about the values in these tensors.
        self.input_ids_cpu = torch.zeros(self.max_num_tokens,
                                         dtype=torch.int32,
                                         device="cpu",
                                         pin_memory=self.pin_memory)
        self.positions_cpu = torch.zeros(self.max_num_tokens,
                                         dtype=torch.int64,
                                         device="cpu",
                                         pin_memory=self.pin_memory)
        self.positions_np = self.positions_cpu.numpy()
        self.query_start_loc_cpu = torch.zeros(self.max_num_reqs + 1,
                                               dtype=torch.int32,
                                               device="cpu",
                                               pin_memory=self.pin_memory)
        self.query_start_loc_np = self.query_start_loc_cpu.numpy()
        self.seq_lens_cpu = torch.zeros(self.max_num_reqs,
                                        dtype=torch.int32,
                                        device="cpu",
                                        pin_memory=self.pin_memory)
        self.seq_lens_np = self.seq_lens_cpu.numpy()

        # Layer pairings for cross-layer KV sharing.
        # If an Attention layer `layer_name` is in the keys of this dict, it
        # means this layer will perform attention using the keys and values
        # from the KV cache of `shared_kv_cache_layers[layer_name]`.
        self.shared_kv_cache_layers: dict[str, str] = {}
        self.kv_sharing_fast_prefill_eligible_layers: set[str] = set()

        self.kv_sharing_fast_prefill_logits_indices = None
        if self.cache_config.kv_sharing_fast_prefill:
            self.kv_sharing_fast_prefill_logits_indices = torch.zeros(
                self.max_num_tokens, dtype=torch.int32, device=self.device)

        self.uniform_decode_query_len = 1 if not self.speculative_config else \
            1 + self.speculative_config.num_speculative_tokens

        # Cudagraph dispatcher for runtime cudagraph dispatching.
        self.cudagraph_dispatcher = CudagraphDispatcher(self.vllm_config)

    def _may_reorder_batch(self, scheduler_output: "SchedulerOutput") -> None:
        """
        Update the order of requests in the batch based on the attention
        backend's needs. For example, some attention backends (namely MLA) may
        want to separate requests based on if the attention computation will be
        compute-bound or memory-bound.

        Args:
            scheduler_output: The scheduler output.
        """
        # Attention free models have zero kv_cache_goups, however models
        # like Mamba are also attention free but use the kv_cache for
        # keeping its internal state. This is why we check the number
        # of kv_cache groups instead of solely checking
        # for self.model_config.is_attention_free.
        if len(self.kv_cache_config.kv_cache_groups) == 0:
            return

        self.attn_metadata_builders[0].reorder_batch(self.input_batch,
                                                     scheduler_output)

        # For models with multiple KV cache groups, the groups should agree on
        # the same order of requests. We ensure this by only allowing the first
        # group to reorder the batch and asserting that all other groups do not
        # reorder the batch.
        # TODO(tdoublep): make this more flexible so that any group can
        # re-order the batch (not only the first).
        # TODO(tdoublep): verify this during engine init instead of at runtime
        for i in range(1, len(self.kv_cache_config.kv_cache_groups)):
            batch_reordered = self.attn_metadata_builders[i].reorder_batch(
                self.input_batch, scheduler_output)
            assert not batch_reordered

    # Note: used for model runner override.
    def _init_device_properties(self) -> None:
        """Initialize attributes from torch.cuda.get_device_properties
        """
        self.device_properties = torch.cuda.get_device_properties(self.device)
        self.num_sms = self.device_properties.multi_processor_count

    # Note: used for model runner override.
    def _sync_device(self) -> None:
        torch.cuda.synchronize()

    def _update_states(self, scheduler_output: "SchedulerOutput") -> None:
        """Update the cached states and the persistent batch with the scheduler
        output.

        The updated states are used by the `_prepare_inputs` function to create
        the input GPU tensors for the model.

        The SamplingMetadata is updated and copied to the GPU if there is a
        new/resumed/paused/finished request in the batch.
        """
        # Remove finished requests from the cached states.
        for req_id in scheduler_output.finished_req_ids:
            self.requests.pop(req_id, None)
            self.encoder_cache.pop(req_id, None)
        # Remove the finished requests from the persistent batch.
        # NOTE(woosuk): There could be an edge case where finished_req_ids and
        # scheduled_req_ids overlap. This happens when a request is aborted and
        # then resubmitted with the same ID. In this case, we treat them as two
        # distinct requests - clearing the cached states for the first request
        # and handling the second as a new request.
        for req_id in scheduler_output.finished_req_ids:
            self.input_batch.remove_request(req_id)

        # Free the cached encoder outputs.
        for req_id, input_id in scheduler_output.free_encoder_input_ids:
            encoder_outputs = self.encoder_cache.get(req_id)
            if encoder_outputs is not None:
                encoder_outputs.pop(input_id, None)
                if not encoder_outputs:
                    self.encoder_cache.pop(req_id, None)

        # Remove the unscheduled requests from the persistent batch.
        # NOTE(woosuk): The unscheduled requests are either preempted requests
        # or running requests that are not scheduled in this step. We remove
        # them from the persistent batch but keep their cached states since
        # they will be scheduled again sometime in the future.
        scheduled_req_ids = scheduler_output.num_scheduled_tokens.keys()
        cached_req_ids = self.input_batch.req_id_to_index.keys()
        unscheduled_req_ids = cached_req_ids - scheduled_req_ids
        # NOTE(woosuk): The persistent batch optimization assumes that
        # consecutive batches contain mostly the same requests. If batches
        # have low request overlap (e.g., alternating between two distinct
        # sets of requests), this optimization becomes very inefficient.
        for req_id in unscheduled_req_ids:
            self.input_batch.remove_request(req_id)

        req_ids_to_add: list[str] = []
        # Add new requests to the cached states.
        for new_req_data in scheduler_output.scheduled_new_reqs:
            req_id = new_req_data.req_id
            sampling_params = new_req_data.sampling_params
            pooling_params = new_req_data.pooling_params

            if sampling_params and \
                sampling_params.sampling_type == SamplingType.RANDOM_SEED:
                generator = torch.Generator(device=self.device)
                generator.manual_seed(sampling_params.seed)
            else:
                generator = None

            if pooling_params:
                assert (task := pooling_params.task) is not None, (
                    "You did not set `task` in the API")

                model = cast(VllmModelForPooling, self.model)
                to_update = model.pooler.get_pooling_updates(task)
                to_update.apply(pooling_params)

            self.requests[req_id] = CachedRequestState(
                req_id=req_id,
                prompt_token_ids=new_req_data.prompt_token_ids,
                mm_inputs=new_req_data.mm_inputs,
                mm_positions=new_req_data.mm_positions,
                sampling_params=sampling_params,
                pooling_params=pooling_params,
                generator=generator,
                block_ids=new_req_data.block_ids,
                num_computed_tokens=new_req_data.num_computed_tokens,
                output_token_ids=[],
                lora_request=new_req_data.lora_request,
            )

            # Only relevant for models using M-RoPE (e.g, Qwen2-VL)
            if self.uses_mrope:
                image_grid_thw = []
                video_grid_thw = []
                second_per_grid_ts = []
                audio_feature_lengths = []
                use_audio_in_video = False
                for mm_input in self.requests[req_id].mm_inputs:
                    if mm_input.get("image_grid_thw") is not None:
                        image_grid_thw.extend(
                            mm_input["image_grid_thw"].tolist())
                    if mm_input.get("video_grid_thw") is not None:
                        video_grid_thw.extend(
                            mm_input["video_grid_thw"].tolist())
                    if mm_input.get("second_per_grid_ts") is not None:
                        second_per_grid_ts.extend(
                            mm_input["second_per_grid_ts"])
                    if mm_input.get("audio_feature_lengths") is not None:
                        audio_feature_lengths.extend(
                            mm_input["audio_feature_lengths"])
                    if mm_input.get("use_audio_in_video") is True:
                        use_audio_in_video = True

                hf_config = self.model_config.hf_config

                self.requests[req_id].mrope_positions, \
                    self.requests[req_id].mrope_position_delta = \
                    MRotaryEmbedding.get_input_positions_tensor(
                        self.requests[req_id].prompt_token_ids,
                        hf_config=hf_config,
                        image_grid_thw=image_grid_thw,
                        video_grid_thw=video_grid_thw,
                        second_per_grid_ts=second_per_grid_ts,
                        audio_feature_lengths=audio_feature_lengths,
                        use_audio_in_video=use_audio_in_video,
                    )

            req_ids_to_add.append(req_id)

        # Update the states of the running/resumed requests.
        is_last_rank = get_pp_group().is_last_rank
        req_data = scheduler_output.scheduled_cached_reqs
        for i, req_id in enumerate(req_data.req_ids):
            req_state = self.requests[req_id]
            num_computed_tokens = req_data.num_computed_tokens[i]
            new_block_ids = req_data.new_block_ids[i]
            resumed_from_preemption = req_data.resumed_from_preemption[i]

            # Update the cached states.
            req_state.num_computed_tokens = num_computed_tokens

            if not is_last_rank:
                # When using PP, the scheduler sends the sampled tokens back,
                # because there's no direct communication between the first-
                # stage worker and the last-stage worker.
                new_token_ids = req_data.new_token_ids[i]
                # Add the sampled token(s) from the previous step (if any).
                # This doesn't include "unverified" tokens like spec tokens.
                num_new_tokens = (num_computed_tokens + len(new_token_ids) -
                                  req_state.num_tokens)
                if num_new_tokens == 1:
                    # Avoid slicing list in most common case.
                    req_state.output_token_ids.append(new_token_ids[-1])
                elif num_new_tokens > 0:
                    req_state.output_token_ids.extend(
                        new_token_ids[-num_new_tokens:])

            # Update the block IDs.
            if not resumed_from_preemption:
                # Append the new blocks to the existing block IDs.
                for block_ids, new_ids in zip(req_state.block_ids,
                                              new_block_ids):
                    block_ids.extend(new_ids)
            else:
                # The request is resumed from preemption.
                # Replace the existing block IDs with the new ones.
                req_state.block_ids = new_block_ids

            req_index = self.input_batch.req_id_to_index.get(req_id)
            if req_index is None:
                # The request is not in the persistent batch.
                # The request was either preempted and resumed later, or was not
                # scheduled in the previous step and needs to be added again.
                req_ids_to_add.append(req_id)
                continue

            # Update the persistent batch.
            self.input_batch.num_computed_tokens_cpu[req_index] = (
                num_computed_tokens)
            self.input_batch.block_table.append_row(new_block_ids, req_index)

            # For the last rank, we don't need to update the token_ids_cpu
            # because the sampled tokens are already cached.
            if not is_last_rank:
                # Add new_token_ids to token_ids_cpu.
                start_token_index = num_computed_tokens
                end_token_index = num_computed_tokens + len(new_token_ids)
                self.input_batch.token_ids_cpu[
                    req_index,
                    start_token_index:end_token_index] = new_token_ids
                self.input_batch.num_tokens_no_spec[
                    req_index] = end_token_index
                self.input_batch.num_tokens[req_index] = end_token_index

            # Add spec_token_ids to token_ids_cpu.
            spec_token_ids = (
                scheduler_output.scheduled_spec_decode_tokens.get(req_id, ()))
            if spec_token_ids:
                num_spec_tokens = len(spec_token_ids)
                start_index = self.input_batch.num_tokens_no_spec[req_index]
                end_token_index = start_index + num_spec_tokens
                self.input_batch.token_ids_cpu[
                    req_index, start_index:end_token_index] = spec_token_ids
                # NOTE(woosuk): `num_tokens` here may include spec tokens.
                self.input_batch.num_tokens[req_index] += num_spec_tokens

        # Add the new or resumed requests to the persistent batch.
        # The smaller empty indices are filled first.
        for req_id in req_ids_to_add:
            req_state = self.requests[req_id]
            self.input_batch.add_request(req_state)

        # Condense the batched states if there are gaps left by removed requests
        self.input_batch.condense()
        # Allow attention backend to reorder the batch, potentially
        self._may_reorder_batch(scheduler_output)
        # Refresh batch metadata with any pending updates.
        self.input_batch.refresh_metadata()

    def _init_model_kwargs_for_multimodal_model(
        self,
        scheduler_output: Optional["SchedulerOutput"] = None,
        num_reqs: int = -1,
    ) -> dict[str, Any]:

        model_kwargs: dict[str, Any] = {}
        if self.is_multimodal_raw_input_supported:
            # This model requires the raw multimodal data in input.
            if scheduler_output:
                multi_modal_kwargs_list = []
                for req in scheduler_output.scheduled_new_reqs:
                    req_mm_inputs = req.mm_inputs
                    if not isinstance(req_mm_inputs, list):
                        req_mm_inputs = list(req_mm_inputs)
                    multi_modal_kwargs_list.extend(req_mm_inputs)
                multi_modal_kwargs = MultiModalKwargs.batch(
                    multi_modal_kwargs_list)
            else:
                # The only case where SchedulerOutput is None is for
                # a dummy run let's get some dummy data.
                dummy_data = [
                    self.mm_registry.get_decoder_dummy_data(
                        model_config=self.model_config,
                        seq_len=1).multi_modal_data for i in range(num_reqs)
                ]
                multi_modal_kwargs = MultiModalKwargs.batch(dummy_data)

            model_kwargs.update(multi_modal_kwargs)

        return model_kwargs

    def _get_cumsum_and_arange(
        self,
        num_tokens: np.ndarray,
        cumsum_dtype: Optional[np.dtype] = None,
    ) -> tuple[np.ndarray, np.ndarray]:
        """Get the cumulative sum and batched arange of the given array.
        # E.g., [2, 5, 3] -> ([2, 7, 10], [0, 1, 0, 1, 2, 3, 4, 0, 1, 2])
        # Equivalent to but faster than:
        # np.concatenate([np.arange(n) for n in num_tokens])
        """
        # Step 1. [2, 5, 3] -> [2, 7, 10]
        cu_num_tokens = np.cumsum(num_tokens, dtype=cumsum_dtype)
        total_num_tokens = cu_num_tokens[-1]
        # Step 2. [2, 7, 10] -> [0, 0, 2, 2, 2, 2, 2, 7, 7, 7]
        cumsums_offsets = np.repeat(cu_num_tokens - num_tokens, num_tokens)
        # Step 3. [0, 1, 0, 1, 2, 3, 4, 0, 1, 2]
        arange = self.arange_np[:total_num_tokens] - cumsums_offsets

        return cu_num_tokens, arange

    def _prepare_inputs(
        self,
        scheduler_output: "SchedulerOutput",
    ) -> tuple[dict[str,
                    Any], bool, torch.Tensor, Optional[SpecDecodeMetadata],
               np.ndarray, Optional[CommonAttentionMetadata], int]:
        """
        :return: tuple[
            attn_metadata: layer-to-attention_metadata mapping,
            attention_cuda_graphs: whether attention can run in cudagraph
            logits_indices, spec_decode_metadata
        ]
        """
        total_num_scheduled_tokens = scheduler_output.total_num_scheduled_tokens
        assert total_num_scheduled_tokens > 0
        num_reqs = self.input_batch.num_reqs
        assert num_reqs > 0

        # OPTIMIZATION: Start copying the block table first.
        # This way, we can overlap the copy with the following CPU operations.
        self.input_batch.block_table.commit_block_table(num_reqs)

        # Get the number of scheduled tokens for each request.
        req_ids = self.input_batch.req_ids
        tokens = [scheduler_output.num_scheduled_tokens[i] for i in req_ids]
        num_scheduled_tokens = np.array(tokens, dtype=np.int32)
        max_num_scheduled_tokens = max(tokens)

        # Get request indices.
        # E.g., [2, 5, 3] -> [0, 0, 1, 1, 1, 1, 1, 2, 2, 2]
        req_indices = np.repeat(self.arange_np[:num_reqs],
                                num_scheduled_tokens)

        # cu_num_tokens: [2, 5, 3] -> [2, 7, 10]
        # arange: [0, 1, 0, 1, 2, 3, 4, 0, 1, 2]
        cu_num_tokens, arange = self._get_cumsum_and_arange(
            num_scheduled_tokens)

        # Get positions.
        positions_np = self.positions_np[:total_num_scheduled_tokens]
        np.add(self.input_batch.num_computed_tokens_cpu[req_indices],
               arange,
               out=positions_np)

        # Calculate M-RoPE positions.
        # Only relevant for models using M-RoPE (e.g, Qwen2-VL)
        if self.uses_mrope:
            self._calc_mrope_positions(scheduler_output)

        # Get token indices.
        # E.g., [0, 1, 0, 1, 2, 3, 4, 0, 1, 2]
        # -> [0, 1, M, M + 1, M + 2, M + 3, M + 4, 2 * M, 2 * M + 1, 2 * M + 2]
        # where M is the max_model_len.
        token_indices = (positions_np +
                         req_indices * self.input_batch.token_ids_cpu.shape[1])

        # NOTE(woosuk): We use torch.index_select instead of np.take here
        # because torch.index_select is much faster than np.take for large
        # tensors.
        torch.index_select(self.input_batch.token_ids_cpu_tensor.flatten(),
                           0,
                           torch.from_numpy(token_indices),
                           out=self.input_ids_cpu[:total_num_scheduled_tokens])

        self.input_batch.block_table.compute_slot_mapping(
            req_indices, positions_np)
        self.input_batch.block_table.commit_slot_mapping(
            total_num_scheduled_tokens)

        # Prepare the attention metadata.
        self.query_start_loc_np[0] = 0
        self.query_start_loc_np[1:num_reqs + 1] = cu_num_tokens

        self.seq_lens_np[:num_reqs] = (
            self.input_batch.num_computed_tokens_cpu[:num_reqs] +
            num_scheduled_tokens)

        # Copy the tensors to the GPU.
        self.input_ids[:total_num_scheduled_tokens].copy_(
            self.input_ids_cpu[:total_num_scheduled_tokens], non_blocking=True)
        if self.uses_mrope:
            # Only relevant for models using M-RoPE (e.g, Qwen2-VL)
            self.mrope_positions[:, :total_num_scheduled_tokens].copy_(
                self.mrope_positions_cpu[:, :total_num_scheduled_tokens],
                non_blocking=True)
        else:
            # Common case (1D positions)
            self.positions[:total_num_scheduled_tokens].copy_(
                self.positions_cpu[:total_num_scheduled_tokens],
                non_blocking=True)

        self.query_start_loc[:num_reqs + 1].copy_(
            self.query_start_loc_cpu[:num_reqs + 1], non_blocking=True)
        self.seq_lens[:num_reqs].copy_(self.seq_lens_cpu[:num_reqs],
                                       non_blocking=True)

        # Fill unused with 0 for full cuda graph mode.
        self.seq_lens[num_reqs:].fill_(0)
        # Note: pad query_start_loc to be non-decreasing, as kernels
        # like FlashAttention requires that
        self.query_start_loc[num_reqs + 1:].fill_(
            self.query_start_loc_cpu[num_reqs].item())

        query_start_loc = self.query_start_loc[:num_reqs + 1]

        spec_decode_common_attn_metadata = None

        use_spec_decode = len(
            scheduler_output.scheduled_spec_decode_tokens) > 0
        if not use_spec_decode:
            # NOTE(woosuk): Due to chunked prefills, the batch may contain
            # partial requests. While we should not sample any token
            # from these partial requests, we do so for simplicity.
            # We will ignore the sampled tokens from the partial requests.
            # TODO: Support prompt logprobs.
            logits_indices = query_start_loc[1:] - 1
            spec_decode_metadata = None
        else:
            # Get the number of draft tokens for each request.
            # Iterate over the dictionary rather than all requests since not all
            # requests have draft tokens.
            num_draft_tokens = np.zeros(num_reqs, dtype=np.int32)
            for req_id, draft_token_ids in (
                    scheduler_output.scheduled_spec_decode_tokens.items()):
                req_idx = self.input_batch.req_id_to_index[req_id]
                num_draft_tokens[req_idx] = len(draft_token_ids)

            spec_decode_metadata = self._calc_spec_decode_metadata(
                num_draft_tokens, cu_num_tokens)
            logits_indices = spec_decode_metadata.logits_indices

        logits_indices_padded = None
        if self.cache_config.kv_sharing_fast_prefill:
            assert self.kv_sharing_fast_prefill_logits_indices is not None
            num_logits = logits_indices.shape[0]
            assert num_logits > 0
            self.kv_sharing_fast_prefill_logits_indices[:num_logits].copy_(
                logits_indices)
            # There might have leftover indices in logits_indices[num_logits:]
            # from previous iterations, whose values may be greater than the
            # batch size in the current iteration. To ensure indices are always
            # valid, we fill the padded indices with the last index.
            self.kv_sharing_fast_prefill_logits_indices[num_logits:].fill_(
                logits_indices[-1].item())
            if (self.cudagraph_mode != CUDAGraphMode.NONE
                    and num_logits <= self.cudagraph_batch_sizes[-1]):
                # Use piecewise CUDA graphs.
                # Add padding to the batch size.
                num_logits_padded = self.vllm_config.pad_for_cudagraph(
                    num_logits)
            else:
                num_logits_padded = num_logits
            logits_indices_padded = (
                self.kv_sharing_fast_prefill_logits_indices[:num_logits_padded]
            )

        attn_metadata: dict[str, Any] = {}

        # Prepare encoder attention metadata separately
        # (encoder layers are not in KV cache groups)
        if self.is_encoder_only_model:
            common_attn_metadata, encoder_attn_metadata = \
                self._build_encoder_only_attn_metadata(
                scheduler_output)

            # Add encoder attention metadata for all encoder layers
            attention_layers = get_layers_from_vllm_config(
                self.vllm_config, Attention)
            for layer_name, attn_module in attention_layers.items():
                if attn_module.attn_type == AttentionType.ENCODER_ONLY:
                    attn_metadata[layer_name] = encoder_attn_metadata

        # Prepare the attention metadata for each KV cache group and make layers
        # in the same group share the same metadata.
        for kv_cache_group_id, kv_cache_group_spec in enumerate(
                self.kv_cache_config.kv_cache_groups):

            blk_table = self.input_batch.block_table[kv_cache_group_id]
            blk_table_tensor = blk_table.get_device_tensor()[:num_reqs]
            slot_mapping = blk_table.slot_mapping[:total_num_scheduled_tokens]

            # Fill unused with -1. Needed for reshape_and_cache in full cuda
            # graph mode.
            blk_table.slot_mapping[total_num_scheduled_tokens:].fill_(-1)

            common_attn_metadata = CommonAttentionMetadata(
                query_start_loc=self.query_start_loc[:num_reqs + 1],
                query_start_loc_cpu=self.query_start_loc_cpu[:num_reqs + 1],
                seq_lens=self.seq_lens[:num_reqs],
                seq_lens_cpu=self.seq_lens_cpu[:num_reqs],
                num_computed_tokens_cpu=self.input_batch.
                num_computed_tokens_cpu_tensor[:num_reqs],
                num_reqs=num_reqs,
                num_actual_tokens=total_num_scheduled_tokens,
                max_query_len=max_num_scheduled_tokens,
                block_table_tensor=blk_table_tensor,
                slot_mapping=slot_mapping,
                causal=True,
            )

            if self.speculative_config and \
                spec_decode_common_attn_metadata is None:
                spec_decode_common_attn_metadata = common_attn_metadata

            if isinstance(kv_cache_group_spec.kv_cache_spec,
                          ChunkedLocalAttentionSpec):
                common_attn_metadata = make_local_attention_virtual_batches(
                    kv_cache_group_spec.kv_cache_spec.attention_chunk_size,
                    common_attn_metadata, self.cache_config.block_size)

            # Prepare for cascade attention if enabled & beneficial.
            common_prefix_len = 0
            builder = self.attn_metadata_builders[kv_cache_group_id]
            if self.cascade_attn_enabled:
                common_prefix_len = self._compute_cascade_attn_prefix_len(
                    num_scheduled_tokens,
                    scheduler_output.
                    num_common_prefix_blocks[kv_cache_group_id],
                    kv_cache_group_spec.kv_cache_spec,
                    builder,
                )

            attn_metadata_i = (builder.build(
                common_prefix_len=common_prefix_len,
                common_attn_metadata=common_attn_metadata,
            ))

            fast_prefill_metadata = attn_metadata_i
            if (self.cache_config.kv_sharing_fast_prefill
                    and self.kv_sharing_fast_prefill_eligible_layers):
                # Dynamically create a a dataclass type that inherits
                # from attention metadata type but includes additional
                # fields logits_indices_padded and num_logits_indices
                # which are required for prefill truncation
                fast_prefill_metadata_type = (
                    make_kv_sharing_fast_prefill_attention_metadata(
                        metadata_cls=type(attn_metadata_i), ))
                fast_prefill_metadata = fast_prefill_metadata_type(
                    **dataclasses.asdict(attn_metadata_i),
                    logits_indices_padded=logits_indices_padded,
                    num_logits_indices=logits_indices.size(0),
                )

            for layer_name in kv_cache_group_spec.layer_names:
                if (self.cache_config.kv_sharing_fast_prefill and layer_name
                        in self.kv_sharing_fast_prefill_eligible_layers):
                    attn_metadata[layer_name] = fast_prefill_metadata
                    continue

                attn_metadata[layer_name] = attn_metadata_i

            # Hack for now to fix chunked local attention + no hybrid kv cache
            # manager we can remove this once
            # https://github.com/vllm-project/vllm/pull/21588
            # is merged (i.e. properly handle different attention backends for
            # the same kv_cache_spec)
            if self.attention_chunk_size is not None \
                    and self.scheduler_config.disable_hybrid_kv_cache_manager:
                if not hasattr(self, "local_attention_layers"):
                    self.local_attention_layers = []
                    attn_layers = get_layers_from_vllm_config(
                        self.vllm_config, Attention)
                    for layer_name, attn_module in attn_layers.items():
                        if attn_module.use_irope:
                            self.local_attention_layers.append(layer_name)

                local_attn_metadata_i = (builder.build(
                    common_prefix_len=0,
                    common_attn_metadata=make_local_attention_virtual_batches(
                        self.attention_chunk_size, common_attn_metadata,
                        self.cache_config.block_size),
                ))

                for layer_name in self.local_attention_layers:
                    attn_metadata[layer_name] = local_attn_metadata_i

        attention_cuda_graphs = all(
            b.can_run_in_cudagraph(common_attn_metadata)
            for b in self.attn_metadata_builders)

        # Hot-Swap lora model
        if self.lora_config:
            self.set_active_loras(self.input_batch, num_scheduled_tokens)

        return (attn_metadata, attention_cuda_graphs, logits_indices,
                spec_decode_metadata, num_scheduled_tokens,
                spec_decode_common_attn_metadata, max_num_scheduled_tokens)

    def _compute_cascade_attn_prefix_len(
        self,
        num_scheduled_tokens: np.ndarray,
        num_common_prefix_blocks: int,
        kv_cache_spec: KVCacheSpec,
        attn_metadata_builder: AttentionMetadataBuilder,
    ) -> int:
        """Compute the length of the common prefix for cascade attention.

        NOTE(woosuk): The common prefix length returned by this function
        represents the length used specifically for cascade attention, not the
        actual number of tokens shared between requests. When cascade attention
        is disabled (use_cascade=False), this function returns 0 even if
        requests share common tokens. Additionally, the common prefix length is
        truncated to a multiple of the block size and may be further truncated
        due to implementation details explained below.

        Args:
            num_scheduled_tokens: Number of tokens scheduled per request.
            num_common_prefix_blocks: Number of shared KV cache blocks.

        Returns:
            int: Length of common prefix in tokens.
        """
        common_prefix_len = num_common_prefix_blocks * kv_cache_spec.block_size
        if common_prefix_len == 0:
            # Common case.
            return 0

        # NOTE(woosuk): Cascade attention uses two attention kernels: one
        # for the common prefix and the other for the rest. For the first
        # kernel, we concatenate all the query tokens (possibly from
        # different requests) and treat them as if they are from the same
        # request. Then, we use bi-directional attention to process the
        # common prefix in the KV cache. Importantly, this means that the
        # first kernel does not do any masking.

        # Consider the following example:
        # Request 1's input query: [D, E, X]
        # Request 1's kv cache: [A, B, C, D, E, X]
        # Request 1's num_computed_tokens: 3 (i.e., [A, B, C])
        # Request 2's input query: [E, Y]
        # Request 2's kv cache: [A, B, C, D, E, Y]
        # Request 2's num_computed_tokens: 4 (i.e., [A, B, C, D])

        # If we use [A, B, C, D, E] as the common prefix, then the
        # first kernel will compute the bi-directional attention between
        # input query [D, E, X, E, Y] and common prefix [A, B, C, D, E].
        # However, this is wrong because D in Request 1 should not attend to
        # E in the common prefix (i.e., we need masking).
        # To avoid this, [A, B, C, D] should be the common prefix.
        # That is, the common prefix should be capped by the minimum
        # num_computed_tokens among the requests, and plus one to include
        # the first token of the query.

        # In practice, we use [A, B, C] as the common prefix, instead of
        # [A, B, C, D] (i.e., the common prefix is capped by the minimum
        # num_computed_tokens, without plus one).
        # This is because of an implementation detail: We want to always
        # use two kernels for cascade attention. Let's imagine:
        # Request 3's input query: [D]
        # Request 3's kv cache: [A, B, C, D]
        # Request 3's num_computed_tokens: 3 (i.e., [A, B, C])
        # If we use [A, B, C, D] as the common prefix for Request 1-3,
        # then Request 3 will be processed only by the first kernel,
        # and the second kernel will get an empty input. While this is not
        # a fundamental problem, our current implementation does not support
        # this case.
        num_reqs = len(num_scheduled_tokens)
        common_prefix_len = min(
            common_prefix_len,
            self.input_batch.num_computed_tokens_cpu[:num_reqs].min())
        # common_prefix_len should be a multiple of the block size.
        common_prefix_len = (common_prefix_len // kv_cache_spec.block_size *
                             kv_cache_spec.block_size)
        use_sliding_window = (isinstance(kv_cache_spec, SlidingWindowSpec) or
                              (isinstance(kv_cache_spec, FullAttentionSpec)
                               and kv_cache_spec.sliding_window is not None))
        use_local_attention = (
            isinstance(kv_cache_spec, ChunkedLocalAttentionSpec)
            or (isinstance(kv_cache_spec, FullAttentionSpec)
                and kv_cache_spec.attention_chunk_size is not None))
        assert isinstance(kv_cache_spec, AttentionSpec)
        use_cascade = attn_metadata_builder.use_cascade_attention(
            common_prefix_len=common_prefix_len,
            query_lens=num_scheduled_tokens,
            num_query_heads=self.num_query_heads,
            num_kv_heads=kv_cache_spec.num_kv_heads,
            use_alibi=self.use_alibi,
            use_sliding_window=use_sliding_window,
            use_local_attention=use_local_attention,
            num_sms=self.num_sms,
        )
        return common_prefix_len if use_cascade else 0

    def _calc_mrope_positions(self, scheduler_output: "SchedulerOutput"):
        mrope_pos_ptr = 0
        for index, req_id in enumerate(self.input_batch.req_ids):
            req = self.requests[req_id]
            assert req.mrope_positions is not None

            num_computed_tokens = \
                self.input_batch.num_computed_tokens_cpu[index]
            num_scheduled_tokens = \
                scheduler_output.num_scheduled_tokens[req_id]
            num_prompt_tokens = len(req.prompt_token_ids)

            if num_computed_tokens + num_scheduled_tokens > num_prompt_tokens:
                prompt_part_len = max(0,
                                      num_prompt_tokens - num_computed_tokens)
                completion_part_len = max(
                    0, num_scheduled_tokens - prompt_part_len)
            else:
                prompt_part_len = num_scheduled_tokens
                completion_part_len = 0

            assert num_scheduled_tokens == prompt_part_len + completion_part_len

            if prompt_part_len > 0:
                # prompt's mrope_positions are pre-computed
                dst_start = mrope_pos_ptr
                dst_end = mrope_pos_ptr + prompt_part_len
                src_start = num_computed_tokens
                src_end = num_computed_tokens + prompt_part_len

                self.mrope_positions_cpu[:, dst_start:dst_end] = \
                    req.mrope_positions[:,src_start:src_end]

                mrope_pos_ptr += prompt_part_len

            if completion_part_len > 0:
                # compute completion's mrope_positions on-the-fly
                dst_start = mrope_pos_ptr
                dst_end = mrope_pos_ptr + completion_part_len

                MRotaryEmbedding.get_next_input_positions_tensor(
                    out=self.mrope_positions_np,
                    out_offset=dst_start,
                    mrope_position_delta=req.mrope_position_delta,
                    context_len=num_computed_tokens + prompt_part_len,
                    num_new_tokens=completion_part_len,
                )

                mrope_pos_ptr += completion_part_len

    def _calc_spec_decode_metadata(
        self,
        num_draft_tokens: np.ndarray,
        cu_num_scheduled_tokens: np.ndarray,
    ) -> SpecDecodeMetadata:
        # Inputs:
        # cu_num_scheduled_tokens:  [  4, 104, 107, 207, 209]
        # num_draft_tokens:         [  3,   0,   2,   0,   1]
        # Outputs:
        # cu_num_draft_tokens:      [  3,   3,   5,   5,   6]
        # logits_indices:           [  0,   1,   2,   3, 103, 104, 105, 106,
        #                            206, 207, 208]
        # target_logits_indices:    [  0,   1,   2,   5,   6,   9]
        # bonus_logits_indices:     [  3,   4,   7,   8,  10]

        # Compute the logits indices.
        # [4, 1, 3, 1, 2]
        num_sampled_tokens = num_draft_tokens + 1

        # Step 1. cu_num_sampled_tokens: [4, 5, 8, 9, 11]
        # arange: [0, 1, 2, 3, 0, 0, 1, 2, 0, 0, 1]
        cu_num_sampled_tokens, arange = self._get_cumsum_and_arange(
            num_sampled_tokens, cumsum_dtype=np.int32)
        # Step 2. [0, 0, 0, 0, 103, 104, 104, 104, 206, 207, 207]
        logits_indices = np.repeat(
            cu_num_scheduled_tokens - num_sampled_tokens, num_sampled_tokens)
        # Step 3. [0, 1, 2, 3, 103, 104, 105, 106, 206, 207, 208]
        logits_indices += arange

        # Compute the bonus logits indices.
        bonus_logits_indices = cu_num_sampled_tokens - 1

        # Compute the draft logits indices.
        # cu_num_draft_tokens: [3, 3, 5, 5, 6]
        # arange: [0, 1, 2, 0, 1, 0]
        cu_num_draft_tokens, arange = self._get_cumsum_and_arange(
            num_draft_tokens, cumsum_dtype=np.int32)
        # [0, 0, 0, 5, 5, 9]
        target_logits_indices = np.repeat(
            cu_num_sampled_tokens - num_sampled_tokens, num_draft_tokens)
        # [0, 1, 2, 5, 6, 9]
        target_logits_indices += arange

        # TODO: Optimize the CPU -> GPU copy.
        cu_num_draft_tokens = torch.from_numpy(cu_num_draft_tokens).to(
            self.device, non_blocking=True)
        logits_indices = torch.from_numpy(logits_indices).to(self.device,
                                                             non_blocking=True)
        target_logits_indices = torch.from_numpy(target_logits_indices).to(
            self.device, non_blocking=True)
        bonus_logits_indices = torch.from_numpy(bonus_logits_indices).to(
            self.device, non_blocking=True)

        # Compute the draft token ids.
        # draft_token_indices:      [  1,   2,   3, 105, 106, 208]
        draft_token_ids = self.input_ids[logits_indices]
        draft_token_ids = draft_token_ids[target_logits_indices + 1]

        metadata = SpecDecodeMetadata(
            draft_token_ids=draft_token_ids,
            num_draft_tokens=num_draft_tokens.tolist(),
            cu_num_draft_tokens=cu_num_draft_tokens,
            target_logits_indices=target_logits_indices,
            bonus_logits_indices=bonus_logits_indices,
            logits_indices=logits_indices,
        )
        return metadata

    def _execute_mm_encoder(self, scheduler_output: "SchedulerOutput"):
        scheduled_encoder_inputs = scheduler_output.scheduled_encoder_inputs
        if not scheduled_encoder_inputs:
            return

        # Batch the multi-modal inputs.
        mm_inputs = list[MultiModalKwargs]()
        req_ids_pos = list[tuple[str, int, PlaceholderRange]]()
        for req_id, encoder_input_ids in scheduled_encoder_inputs.items():
            req_state = self.requests[req_id]

            for mm_input_id in encoder_input_ids:
                mm_inputs.append(req_state.mm_inputs[mm_input_id])
                req_ids_pos.append(
                    (req_id, mm_input_id, req_state.mm_positions[mm_input_id]))

        # Batch mm inputs as much as we can: if a request in the batch has
        # multiple modalities or a different modality than the previous one,
        # we process it separately to preserve item order.
        # FIXME(ywang96): This is a hacky way to deal with multiple modalities
        # in the same batch while still being able to benefit from batching
        # multimodal inputs. The proper solution should be reordering the
        # encoder outputs.
        grouped_mm_inputs_list = group_mm_inputs_by_modality(mm_inputs)

        encoder_outputs = []
        for grouped_mm_inputs in grouped_mm_inputs_list:
            batched_mm_inputs = MultiModalKwargs.batch(
                grouped_mm_inputs, pin_memory=self.pin_memory)
            batched_mm_inputs = MultiModalKwargs.as_kwargs(
                batched_mm_inputs,
                device=self.device,
            )

            # Run the encoder.
            # `curr_group_outputs` is either of the following:
            # 1. A tensor of shape (num_items, feature_size, hidden_size)
            # in case feature_size is fixed across all multimodal items.
            # 2. A list or tuple (length: num_items) of tensors, each of shape
            # (feature_size, hidden_size) in case the feature size is dynamic
            # depending on the input multimodal items.
            curr_group_outputs = self.model.get_multimodal_embeddings(
                **batched_mm_inputs)

            sanity_check_mm_encoder_outputs(
                curr_group_outputs,
                expected_num_items=len(grouped_mm_inputs),
            )

            for output in curr_group_outputs:
                encoder_outputs.append(output)

        # Cache the encoder outputs.
        for (req_id, input_id, pos_info), output in zip(
                req_ids_pos,
                encoder_outputs,
        ):
            if req_id not in self.encoder_cache:
                self.encoder_cache[req_id] = {}

            self.encoder_cache[req_id][input_id] = scatter_mm_placeholders(
                output,
                is_embed=pos_info.is_embed,
            )

    def _gather_mm_embeddings(
        self,
        scheduler_output: "SchedulerOutput",
        shift_computed_tokens: int = 0,
    ) -> list[torch.Tensor]:
        mm_embeds: list[torch.Tensor] = []
        for req_id in self.input_batch.req_ids:
            num_scheduled_tokens = scheduler_output.num_scheduled_tokens[
                req_id]
            req_state = self.requests[req_id]
            num_computed_tokens = \
                req_state.num_computed_tokens + shift_computed_tokens
            mm_positions = req_state.mm_positions
            for i, pos_info in enumerate(mm_positions):
                start_pos = pos_info.offset
                num_encoder_tokens = pos_info.length

                # The encoder output is needed if the two ranges overlap:
                # [num_computed_tokens,
                #  num_computed_tokens + num_scheduled_tokens) and
                # [start_pos, start_pos + num_encoder_tokens)
                if start_pos >= num_computed_tokens + num_scheduled_tokens:
                    # The encoder output is not needed in this step.
                    break
                if start_pos + num_encoder_tokens <= num_computed_tokens:
                    # The encoder output is already processed and stored
                    # in the decoder's KV cache.
                    continue

                start_idx = max(num_computed_tokens - start_pos, 0)
                end_idx = min(
                    num_computed_tokens - start_pos + num_scheduled_tokens,
                    num_encoder_tokens)
                assert start_idx < end_idx
                assert req_id in self.encoder_cache
                assert i in self.encoder_cache[req_id]
                encoder_output = self.encoder_cache[req_id][i]

                if (is_embed := pos_info.is_embed) is not None:
                    is_embed = is_embed[start_idx:end_idx]

                mm_embeds_item = gather_mm_placeholders(
                    encoder_output[start_idx:end_idx],
                    is_embed=is_embed,
                )
                mm_embeds.append(mm_embeds_item)
        return mm_embeds

    def get_model(self) -> nn.Module:
        return self.model

    def get_supported_generation_tasks(self) -> list[GenerationTask]:
        model = self.get_model()
        supported_tasks = list[GenerationTask]()

        if is_text_generation_model(model):
            supported_tasks.append("generate")

        if supports_transcription(model):
            if model.supports_transcription_only:
                return ["transcription"]

            supported_tasks.append("transcription")

        return supported_tasks

    def get_supported_pooling_tasks(self) -> list[PoolingTask]:
        model = self.get_model()
        if not is_pooling_model(model):
            return []

        return list(model.pooler.get_supported_tasks())

    def get_supported_tasks(self) -> tuple[SupportedTask, ...]:
        tasks = list[SupportedTask]()

        if self.model_config.runner_type == "generate":
            tasks.extend(self.get_supported_generation_tasks())
        if self.model_config.runner_type == "pooling":
            tasks.extend(self.get_supported_pooling_tasks())

        return tuple(tasks)

    def apply_grammar_bitmask(
        self,
        scheduler_output: "SchedulerOutput",
        logits: torch.Tensor,
    ):
        grammar_bitmask = scheduler_output.grammar_bitmask
        if grammar_bitmask is None:
            return

        # We receive the structured output bitmask from the scheduler,
        # compacted to contain bitmasks only for structured output requests.
        # The order of the requests in the bitmask is not guaranteed to be the
        # same as the order of the requests in the gpu runner's batch. We need
        # to sort the bitmask to match the order of the requests used here.

        # Get the batch indices of the structured output requests.
        # Keep track of the number of speculative tokens scheduled for every
        # request in the batch, as the logit indices are offset by this amount.
        struct_out_req_batch_indices: dict[str, int] = {}
        cumulative_offset = 0
        seq = sorted(self.input_batch.req_id_to_index.items(),
                     key=lambda x: x[1])
        for req_id, batch_index in seq:
            logit_index = batch_index + cumulative_offset
            cumulative_offset += len(
                scheduler_output.scheduled_spec_decode_tokens.get(req_id, []))
            if req_id in scheduler_output.structured_output_request_ids:
                struct_out_req_batch_indices[req_id] = logit_index

        out_indices = []

        # Reorder the bitmask to match the order of the requests in the batch.
        sorted_bitmask = np.zeros_like(grammar_bitmask,
                                       shape=(logits.shape[0],
                                              grammar_bitmask.shape[1]))
        cumulative_index = 0
        seq = sorted(scheduler_output.structured_output_request_ids.items(),
                     key=lambda x: x[1])
        for req_id, _ in seq:
            logit_index = struct_out_req_batch_indices[req_id]
            num_spec_tokens = len(
                scheduler_output.scheduled_spec_decode_tokens.get(req_id, []))
            for i in range(1 + num_spec_tokens):
                sorted_bitmask[logit_index + i] = \
                    grammar_bitmask[cumulative_index + i]
                out_indices.append(logit_index + i)
            cumulative_index += 1 + num_spec_tokens
        grammar_bitmask = sorted_bitmask

        # Serialization of np.ndarray is much more efficient than a tensor,
        # so we receive it in that format.
        grammar_bitmask = torch.from_numpy(grammar_bitmask)

        # Force use of the torch.compile implementation from xgrammar to work
        # around issues with the Triton kernel in concurrent structured output
        # scenarios. See PR #19565 and issues #19493, #18376 for details.
        xgr_torch_compile.apply_token_bitmask_inplace_torch_compile(
            logits,
            grammar_bitmask.to(self.device, non_blocking=True),
            indices=out_indices,
        )

    def sync_and_slice_intermediate_tensors(
            self, num_tokens: int, intermediate_tensors: IntermediateTensors,
            sync_self: bool) -> IntermediateTensors:

        assert self.intermediate_tensors is not None

        tp = self.vllm_config.parallel_config.tensor_parallel_size
        enabled_sp = self.compilation_config.pass_config. \
            enable_sequence_parallelism
        if enabled_sp:
            # When sequence parallelism is enabled, we always pad num_tokens
            # to be a multiple of tensor_parallel_size (tp) earlier
            assert num_tokens % tp == 0
        is_residual_scattered = tp > 1 and enabled_sp \
            and num_tokens % tp == 0

        # When sequence parallelism is enabled, the "residual" tensor is sharded
        # across tensor parallel ranks, so each rank only needs its own slice.
        if sync_self:
            assert intermediate_tensors is not None
            for k, v in intermediate_tensors.items():
                is_scattered = k == "residual" and is_residual_scattered
                copy_len = num_tokens // tp if is_scattered else \
                    num_tokens
                self.intermediate_tensors[k][:copy_len].copy_(
                    v[:copy_len], non_blocking=True)

        return IntermediateTensors({
            k:
            v[:num_tokens // tp]
            if k == "residual" and is_residual_scattered else v[:num_tokens]
            for k, v in self.intermediate_tensors.items()
        })

    def eplb_step(self,
                  is_dummy: bool = False,
                  is_profile: bool = False) -> None:
        """
        Step for the EPLB (Expert Parallelism Load Balancing) state.
        """
        if not self.parallel_config.enable_eplb:
            return

        assert self.eplb_state is not None
        assert is_mixture_of_experts(self.model)
        self.eplb_state.step(
            self.model,
            is_dummy,
            is_profile,
            log_stats=self.parallel_config.eplb_log_balancedness,
        )

    def get_dp_padding(self,
                       num_tokens: int) -> tuple[int, Optional[torch.Tensor]]:
        dp_size = self.vllm_config.parallel_config.data_parallel_size
        dp_rank = self.vllm_config.parallel_config.data_parallel_rank

        # For DP: Don't pad when setting enforce_eager.
        # This lets us set enforce_eager on the prefiller in a P/D setup and
        # still use CUDA graphs (enabled by this padding) on the decoder.
        #
        # TODO(tms) : There are many cases where padding is enabled for
        # prefills, causing unnecessary and excessive padding of activations.

        if dp_size == 1 or self.vllm_config.model_config.enforce_eager:
            # Early exit.
            return 0, None

        num_tokens_across_dp = DPMetadata.num_tokens_across_dp(
            num_tokens, dp_size, dp_rank)
        max_tokens_across_dp_cpu = torch.max(num_tokens_across_dp).item()
        num_tokens_after_padding = torch.tensor([max_tokens_across_dp_cpu] *
                                                dp_size,
                                                device="cpu",
                                                dtype=torch.int32)
        return max_tokens_across_dp_cpu - num_tokens, num_tokens_after_padding

    def _pool(
        self,
        hidden_states: torch.Tensor,
        num_scheduled_tokens: int,
        num_scheduled_tokens_np: np.ndarray,
        finished_sending: Optional[set[str]],
        finished_recving: Optional[set[str]],
    ) -> ModelRunnerOutput:
        assert self.input_batch.num_reqs ==\
            len(self.input_batch.pooling_params), \
        "Either all or none of the requests in" \
        " a batch must be pooling request"

        extracted_hidden_states = list(
            torch.split(hidden_states[:num_scheduled_tokens],
                        num_scheduled_tokens_np.tolist()))

        pooling_metadata = self.input_batch.pooling_metadata

        raw_pooler_output = self.model.pooler(
            hidden_states=extracted_hidden_states,
            pooling_metadata=pooling_metadata)

        pooler_output: list[Optional[torch.Tensor]] = []
        seq_lens = self.seq_lens[:self.input_batch.num_reqs]
        for raw_output, seq_len, prompt_len in zip(
                raw_pooler_output, seq_lens, pooling_metadata.prompt_lens):

            if seq_len == prompt_len:
                pooler_output.append(raw_output.data.cpu())
            else:
                pooler_output.append(None)

        return ModelRunnerOutput(
            req_ids=self.input_batch.req_ids,
            req_id_to_index=self.input_batch.req_id_to_index,
            sampled_token_ids=[],
            spec_token_ids=None,
            logprobs=None,
            prompt_logprobs_dict={},
            pooler_output=pooler_output,
            finished_sending=finished_sending,
            finished_recving=finished_recving,
        )

    @torch.inference_mode()
    def execute_model(
        self,
        scheduler_output: "SchedulerOutput",
        intermediate_tensors: Optional[IntermediateTensors] = None,
    ) -> Union[ModelRunnerOutput, IntermediateTensors]:
        self._update_states(scheduler_output)
        if not scheduler_output.total_num_scheduled_tokens:
            if not has_kv_transfer_group():
                # Return empty ModelRunnerOutput if there's no work to do.
                return EMPTY_MODEL_RUNNER_OUTPUT

            return self.kv_connector_no_forward(scheduler_output,
                                                self.vllm_config)

        # Prepare the decoder inputs.
        (attn_metadata, attention_cuda_graphs, logits_indices,
         spec_decode_metadata, num_scheduled_tokens_np,
         spec_decode_common_attn_metadata,
         max_query_len) = (self._prepare_inputs(scheduler_output))

        num_scheduled_tokens = scheduler_output.total_num_scheduled_tokens
        if (self.cudagraph_mode != CUDAGraphMode.NONE
                and num_scheduled_tokens <= self.cudagraph_batch_sizes[-1]):
            # Use CUDA graphs.
            # Add padding to the batch size.
            num_input_tokens = self.vllm_config.pad_for_cudagraph(
                num_scheduled_tokens)
        else:
            # Eager mode.
            # Pad tokens to multiple of tensor_parallel_size when
            # enabled collective fusion for SP
            tp_size = self.vllm_config.parallel_config.tensor_parallel_size
            if self.compilation_config.pass_config. \
                enable_sequence_parallelism and tp_size > 1:
                num_input_tokens = round_up(num_scheduled_tokens, tp_size)
            else:
                num_input_tokens = num_scheduled_tokens

        # Padding for DP
        num_pad, num_tokens_across_dp = self.get_dp_padding(num_input_tokens)
        num_input_tokens += num_pad

        # _prepare_inputs may reorder the batch, so we must gather multi
        # modal outputs after that to ensure the correct order
        if self.is_multimodal_model:
            # Run the multimodal encoder if any.
            self._execute_mm_encoder(scheduler_output)
            mm_embeds = self._gather_mm_embeddings(scheduler_output)
        else:
            mm_embeds = []

        if self.is_multimodal_model and get_pp_group().is_first_rank:
            # NOTE(woosuk): To unify token ids and soft tokens (vision
            # embeddings), we always use embeddings (rather than token ids)
            # as input to the multimodal model, even when the input is text.
            input_ids = self.input_ids[:num_scheduled_tokens]

            model_kwargs = self._init_model_kwargs_for_multimodal_model(
                scheduler_output=scheduler_output)
            inputs_embeds = self.model.get_input_embeddings(
                input_ids=input_ids,
                multimodal_embeddings=mm_embeds or None,
            )

            # TODO(woosuk): Avoid the copy. Optimize.
            self.inputs_embeds[:num_scheduled_tokens].copy_(inputs_embeds)
            inputs_embeds = self.inputs_embeds[:num_input_tokens]
            input_ids = None
        else:
            # For text-only models, we use token ids as input.
            # While it is possible to use embeddings as input just like the
            # multimodal models, it is not desirable for performance since
            # then the embedding layer is not included in the CUDA graph.
            input_ids = self.input_ids[:num_input_tokens]
            inputs_embeds = None
            model_kwargs = {}
        if self.uses_mrope:
            positions = self.mrope_positions[:, :num_input_tokens]
        else:
            positions = self.positions[:num_input_tokens]

        if get_pp_group().is_first_rank:
            intermediate_tensors = None
        else:
            intermediate_tensors = self.sync_and_slice_intermediate_tensors(
                num_input_tokens, intermediate_tensors, True)

        # Note: When cudagraph_mode is FULL and
        # compilation_config.cudagraph_separate_routine is True, this
        # flag helps to determine the correct cudagraph routine (optimized
        # for attention ops).
        uniform_decode = max_query_len == self.uniform_decode_query_len and \
            num_scheduled_tokens == self.input_batch.num_reqs*max_query_len
        cudagraph_runtime_mode, batch_descriptor = \
            self.cudagraph_dispatcher.dispatch(
                BatchDescriptor(num_tokens=num_input_tokens,
                                uniform_decode=uniform_decode))
        # sanity check, in case speculative decoding on uniform batch
        # is not supported with full cudagraph
        if cudagraph_runtime_mode == CUDAGraphMode.FULL:
            assert attention_cuda_graphs, \
                f"Current batch {batch_descriptor} is not compatible with " \
                f"full cudagraph for attention backend " \
                f"{self.attn_backends[0].__name__}"

        # Run the model.
        # Use persistent buffers for CUDA graphs.
        with set_forward_context(attn_metadata,
                                 self.vllm_config,
                                 num_tokens=num_input_tokens,
                                 num_tokens_across_dp=num_tokens_across_dp,
                                 cudagraph_runtime_mode=cudagraph_runtime_mode,
                                 batch_descriptor=batch_descriptor):
            self.maybe_setup_kv_connector(scheduler_output)
            model_output = self.model(
                input_ids=input_ids,
                positions=positions,
                intermediate_tensors=intermediate_tensors,
                inputs_embeds=inputs_embeds,
                **MultiModalKwargs.as_kwargs(
                    model_kwargs,
                    device=self.device,
                ),
            )

            self.maybe_wait_for_kv_save()
            finished_sending, finished_recving = (
                self.get_finished_kv_transfers(scheduler_output))

        if self.use_aux_hidden_state_outputs:
            hidden_states, aux_hidden_states = model_output
        else:
            hidden_states = model_output
            aux_hidden_states = None

        # Broadcast PP output for external_launcher (torchrun)
        # to make sure we are synced across pp ranks
        # TODO: Support overlapping mirco-batches
        # https://github.com/vllm-project/vllm/issues/18019
        broadcast_pp_output = \
            self.parallel_config.distributed_executor_backend \
            == "external_launcher" and len(get_pp_group().ranks) > 0
        if not get_pp_group().is_last_rank:
            # For mid-pipeline stages, return the hidden states.
            if not broadcast_pp_output:
                if finished_sending or finished_recving:
                    hidden_states.finished_sending = finished_sending
                    hidden_states.finished_recving = finished_recving
                return hidden_states
            assert isinstance(hidden_states, IntermediateTensors)
            get_pp_group().send_tensor_dict(hidden_states.tensors,
                                            all_gather_group=get_tp_group())
            logits = None
        else:
            if self.input_batch.pooling_params:
                return self._pool(hidden_states, num_scheduled_tokens,
                                  num_scheduled_tokens_np, finished_sending,
                                  finished_recving)

            sample_hidden_states = hidden_states[logits_indices]
            logits = self.model.compute_logits(sample_hidden_states, None)
        if broadcast_pp_output:
            model_output_broadcast_data = {
                "logits": logits.contiguous(),
            } if logits is not None else {}
            model_output_broadcast_data = get_pp_group().broadcast_tensor_dict(
                model_output_broadcast_data, src=len(get_pp_group().ranks) - 1)
            assert model_output_broadcast_data is not None
            logits = model_output_broadcast_data["logits"]

        # Apply structured output bitmasks if present
        if scheduler_output.grammar_bitmask is not None:
            self.apply_grammar_bitmask(scheduler_output, logits)

        # Sample the next token and get logprobs if needed.
        sampling_metadata = self.input_batch.sampling_metadata
        if spec_decode_metadata is None:
            sampler_output = self.sampler(
                logits=logits,
                sampling_metadata=sampling_metadata,
            )
        else:
            # When indexing with a tensor (bonus_logits_indices), PyTorch
            # creates a new tensor with separate storage from the original
            # logits tensor. This means any in-place operations on bonus_logits
            # won't affect the original logits tensor.
            assert logits is not None
            bonus_logits = logits[spec_decode_metadata.bonus_logits_indices]
            sampler_output = self.sampler(
                logits=bonus_logits,
                sampling_metadata=sampling_metadata,
            )
            bonus_token_ids = sampler_output.sampled_token_ids

            # Just like `bonus_logits`, `target_logits` is a new tensor with
            # separate storage from the original `logits` tensor. Therefore,
            # it is safe to update `target_logits` in place.
            target_logits = logits[spec_decode_metadata.target_logits_indices]
            output_token_ids = self.rejection_sampler(
                spec_decode_metadata,
                None,  # draft_probs
                target_logits,
                bonus_token_ids,
                sampling_metadata,
            )
            sampler_output.sampled_token_ids = output_token_ids

        num_nans_in_logits = {}
        if envs.VLLM_COMPUTE_NANS_IN_LOGITS:
            num_nans_in_logits = self._get_nans_in_logits(logits)

        # TODO(woosuk): The following loop can be slow since it iterates over
        # the requests one by one. Optimize.
        discard_sampled_tokens_req_indices = []
        for i, req_id in enumerate(self.input_batch.req_ids):
            req_state = self.requests[req_id]
            seq_len = (req_state.num_computed_tokens +
                       scheduler_output.num_scheduled_tokens[req_id])
            if seq_len < req_state.num_tokens:
                # Ignore the sampled token for partial prefills.
                # Rewind the generator state as if the token was not sampled.
                # This relies on cuda-specific torch-internal impl details
                generator = self.input_batch.generators.get(i)
                if generator is not None:
                    generator.set_offset(generator.get_offset() - 4)
                # Record the index of the request that should not be sampled,
                # so that we could clear the sampled tokens before returning.
                discard_sampled_tokens_req_indices.append(i)

        # NOTE: GPU -> CPU Sync happens here.
        # Move as many CPU operations as possible before this sync point.
        logprobs_tensors = sampler_output.logprobs_tensors
        logprobs_lists = logprobs_tensors.tolists() \
            if logprobs_tensors is not None else None

        # Compute prompt logprobs if needed.
        prompt_logprobs_dict = self._get_prompt_logprobs_dict(
            hidden_states[:num_scheduled_tokens],
            scheduler_output,
        )

        # Get the valid generated tokens.
        sampled_token_ids = sampler_output.sampled_token_ids
        max_gen_len = sampled_token_ids.shape[-1]
        if max_gen_len == 1:
            # No spec decode tokens.
            valid_sampled_token_ids = sampled_token_ids.tolist()
        else:
            # Includes spec decode tokens.
            valid_sampled_token_ids = self.rejection_sampler.parse_output(
                sampled_token_ids,
                self.input_batch.vocab_size,
            )
        # Mask out the sampled tokens that should not be sampled.
        for i in discard_sampled_tokens_req_indices:
            valid_sampled_token_ids[i].clear()

        # Cache the sampled tokens in the model runner, so that the scheduler
        # doesn't need to send them back.
        # NOTE(woosuk): As an exception, when using PP, the scheduler sends
        # the sampled tokens back, because there's no direct communication
        # between the first-stage worker and the last-stage worker.
        for req_idx, sampled_ids in enumerate(valid_sampled_token_ids):
            if not sampled_ids:
                continue

            start_idx = self.input_batch.num_tokens_no_spec[req_idx]
            end_idx = start_idx + len(sampled_ids)
            assert end_idx <= self.max_model_len, (
                "Sampled token IDs exceed the max model length. "
                f"Total number of tokens: {end_idx} > max_model_len: "
                f"{self.max_model_len}")

            self.input_batch.token_ids_cpu[req_idx,
                                           start_idx:end_idx] = sampled_ids
            self.input_batch.num_tokens_no_spec[req_idx] = end_idx
            self.input_batch.num_tokens[req_idx] = end_idx
            req_id = self.input_batch.req_ids[req_idx]
            req_state = self.requests[req_id]
            req_state.output_token_ids.extend(sampled_ids)

        if not self.speculative_config:
            # Speculative decoding is not enabled.
            spec_token_ids = None
        else:
            assert spec_decode_common_attn_metadata is not None
            spec_token_ids = self.propose_draft_token_ids(
                scheduler_output,
                valid_sampled_token_ids,
                sampling_metadata,
                hidden_states,
                sample_hidden_states,
                aux_hidden_states,
                spec_decode_metadata,
                spec_decode_common_attn_metadata,
            )

        self.eplb_step()

        return ModelRunnerOutput(
            req_ids=self.input_batch.req_ids,
            req_id_to_index=self.input_batch.req_id_to_index,
            sampled_token_ids=valid_sampled_token_ids,
            spec_token_ids=spec_token_ids,
            logprobs=logprobs_lists,
            prompt_logprobs_dict=prompt_logprobs_dict,
            pooler_output=[],
            finished_sending=finished_sending,
            finished_recving=finished_recving,
            num_nans_in_logits=num_nans_in_logits,
        )

    def propose_draft_token_ids(
        self,
        scheduler_output: "SchedulerOutput",
        sampled_token_ids: list[list[int]],
        sampling_metadata: SamplingMetadata,
        hidden_states: torch.Tensor,
        sample_hidden_states: torch.Tensor,
        aux_hidden_states: Optional[torch.Tensor],
        spec_decode_metadata: Optional[SpecDecodeMetadata],
        common_attn_metadata: CommonAttentionMetadata,
    ) -> list[list[int]]:
        num_scheduled_tokens = scheduler_output.total_num_scheduled_tokens
        if self.speculative_config.method == "ngram":
            assert isinstance(self.drafter, NgramProposer)
            spec_token_ids = self.propose_ngram_draft_token_ids(
                sampled_token_ids)
        elif self.speculative_config.method == "medusa":
            assert isinstance(self.drafter, MedusaProposer)
            if sample_hidden_states.shape[0] == len(sampled_token_ids):
                # The input to the target model does not include draft tokens.
                hidden_states = sample_hidden_states
            else:
                indices = []
                offset = 0
                for num_draft, tokens in zip(
                        spec_decode_metadata.num_draft_tokens,
                        sampled_token_ids):
                    indices.append(offset + len(tokens) - 1)
                    offset += num_draft + 1
                indices = torch.tensor(indices, device=self.device)
                hidden_states = sample_hidden_states[indices]

            spec_token_ids = self.drafter.propose(
                target_hidden_states=hidden_states,
                sampling_metadata=sampling_metadata,
            )
        elif self.speculative_config.use_eagle():
            assert isinstance(self.drafter, EagleProposer)
            # TODO(woosuk): Refactor the loop.
            next_token_ids: list[int] = []
            for i, token_ids in enumerate(sampled_token_ids):
                if token_ids:
                    # Common case.
                    next_token_id = token_ids[-1]
                else:
                    # Partial prefill (rare case).
                    # Get the next token id from the request state.
                    req_id = self.input_batch.req_ids[i]
                    req_state = self.requests[req_id]
                    seq_len = (req_state.num_computed_tokens +
                               scheduler_output.num_scheduled_tokens[req_id])
                    next_token_id = req_state.get_token_id(seq_len)
                next_token_ids.append(next_token_id)
            next_token_ids = torch.tensor(next_token_ids,
                                          dtype=torch.int32,
                                          device=self.device)

            if spec_decode_metadata is None:
                # input_ids can be None for multimodal models.
                target_token_ids = self.input_ids[:num_scheduled_tokens]
                # TODO(woosuk): Support M-RoPE.
                target_positions = self.positions[:num_scheduled_tokens]
                if self.use_aux_hidden_state_outputs:
                    target_hidden_states = torch.cat(
                        [h[:num_scheduled_tokens] for h in aux_hidden_states],
                        dim=-1)
                else:
                    target_hidden_states = hidden_states[:num_scheduled_tokens]
            else:
                # TODO(woosuk): Refactor this.
                num_draft_tokens = spec_decode_metadata.num_draft_tokens
                num_rejected_tokens = [
                    n + 1 - len(sampled_token_ids[i]) if n > 0 else 0
                    for i, n in enumerate(num_draft_tokens)
                ]
                num_rejected_tokens_cpu = torch.tensor(num_rejected_tokens,
                                                       dtype=torch.int32)
                common_attn_metadata, token_indices =\
                    self.drafter.prepare_inputs(
                    common_attn_metadata, num_rejected_tokens_cpu)

                target_token_ids = self.input_ids[token_indices]
                # TODO(woosuk): Support M-RoPE.
                target_positions = self.positions[token_indices]
                if self.use_aux_hidden_state_outputs:
                    target_hidden_states = torch.cat(
                        [h[token_indices] for h in aux_hidden_states], dim=-1)
                else:
                    target_hidden_states = hidden_states[token_indices]
            mm_embeds = None
            if self.is_multimodal_model:
                mm_embeds = self._gather_mm_embeddings(scheduler_output,
                                                       shift_computed_tokens=1)

            draft_token_ids = self.drafter.propose(
                target_token_ids=target_token_ids,
                target_positions=target_positions,
                target_hidden_states=target_hidden_states,
                next_token_ids=next_token_ids,
                sampling_metadata=sampling_metadata,
                common_attn_metadata=common_attn_metadata,
                mm_embeds=mm_embeds,
            )
            spec_token_ids = draft_token_ids.tolist()
        return spec_token_ids

    def propose_ngram_draft_token_ids(
        self,
        sampled_token_ids: list[list[int]],
    ) -> list[list[int]]:
        # TODO(woosuk): Optimize.
        draft_token_ids: list[list[int]] = []
        for i, sampled_ids in enumerate(sampled_token_ids):
            num_sampled_ids = len(sampled_ids)
            if not num_sampled_ids:
                # Skip speculative decoding.
                draft_token_ids.append([])
                continue

            # Skip requests that require sampling parameters that are not
            # supported with speculative decoding.
            req_id = self.input_batch.req_ids[i]
            if req_id in self.input_batch.spec_decode_unsupported_reqs:
                draft_token_ids.append([])
                continue

            num_tokens = self.input_batch.num_tokens_no_spec[i]
            if num_tokens >= self.max_model_len:
                # Skip requests that have already reached the max model length.
                draft_token_ids.append([])
                continue

            drafter_output = self.drafter.propose(
                self.input_batch.token_ids_cpu[i, :num_tokens])
            if drafter_output is None or len(drafter_output) == 0:
                draft_token_ids.append([])
            else:
                draft_token_ids.append(drafter_output.tolist())
        return draft_token_ids

    def update_config(self, overrides: dict[str, Any]) -> None:
        allowed_config_names = {"load_config", "model_config"}
        for config_name, config_overrides in overrides.items():
            assert config_name in allowed_config_names, \
                f"Config `{config_name}` not supported. " \
                f"Allowed configs: {allowed_config_names}"
            config = getattr(self, config_name)
            new_config = update_config(config, config_overrides)
            setattr(self, config_name, new_config)

    def load_model(self, eep_scale_up: bool = False) -> None:
        """
        Args:
            eep_scale_up: the model loading is for elastic EP scale up.
        """
        logger.info("Starting to load model %s...", self.model_config.model)
        if eep_scale_up:
            from vllm.distributed.parallel_state import get_ep_group
            num_local_physical_experts = torch.empty(1,
                                                     dtype=torch.int32,
                                                     device="cpu")
            torch.distributed.broadcast(num_local_physical_experts,
                                        group=get_ep_group().cpu_group,
                                        group_src=0)
            num_local_physical_experts = int(num_local_physical_experts.item())
            new_ep_size = get_ep_group().world_size
            global_expert_load, old_global_expert_indices = (
                EplbState.recv_state())
            num_logical_experts = global_expert_load.shape[1]
            self.parallel_config.num_redundant_experts = (
                num_local_physical_experts * new_ep_size - num_logical_experts)
            assert old_global_expert_indices.shape[
                1] % num_local_physical_experts == 0
            old_ep_size = old_global_expert_indices.shape[
                1] // num_local_physical_experts
            rank_mapping = {
                old_ep_rank: old_ep_rank
                for old_ep_rank in range(old_ep_size)
            }
        else:
            global_expert_load = None
            old_global_expert_indices = None
            rank_mapping = None

        with DeviceMemoryProfiler() as m:
            time_before_load = time.perf_counter()
            model_loader = get_model_loader(self.load_config)
            logger.info("Loading model from scratch...")
            self.model = model_loader.load_model(
                vllm_config=self.vllm_config, model_config=self.model_config)
            if self.lora_config:
                self.model = self.load_lora_model(self.model,
                                                  self.model_config,
                                                  self.scheduler_config,
                                                  self.lora_config,
                                                  self.device)
            if hasattr(self, "drafter"):
                logger.info("Loading drafter model...")
                self.drafter.load_model(self.model)
            if self.use_aux_hidden_state_outputs:
                self.model.set_aux_hidden_state_layers(
                    self.model.get_eagle3_aux_hidden_state_layers())
            time_after_load = time.perf_counter()
        self.model_memory_usage = m.consumed_memory
        logger.info("Model loading took %.4f GiB and %.6f seconds",
                    self.model_memory_usage / GiB_bytes,
                    time_after_load - time_before_load)
        prepare_communication_buffer_for_model(self.model)

        if is_mixture_of_experts(
                self.model) and self.parallel_config.enable_eplb:
            logger.info("EPLB is enabled for model %s.",
                        self.model_config.model)
            self.eplb_state = EplbState.build(
                self.model,
                self.device,
                self.parallel_config,
                global_expert_load,
                old_global_expert_indices,
                rank_mapping,
            )

        if (
            self.vllm_config.compilation_config.level == \
                CompilationLevel.DYNAMO_AS_IS and supports_dynamo()
        ):
            backend = self.vllm_config.compilation_config.init_backend(
                self.vllm_config)
            compilation_counter.dynamo_as_is_count += 1
            self.model.compile(
                fullgraph=envs.VLLM_TEST_DYNAMO_FULLGRAPH_CAPTURE,
                backend=backend)
            return
        # for other compilation levels, cudagraph behavior is controlled by
        # CudagraphWraper and CudagraphDispatcher of vllm.

        # wrap the model with full cudagraph wrapper if needed.
        if self.compilation_config.cudagraph_mode not in [
                CUDAGraphMode.NONE, CUDAGraphMode.PIECEWISE
        ]:
            self.model = CUDAGraphWrapper(self.model,
                                          self.vllm_config,
                                          runtime_mode=CUDAGraphMode.FULL)

    def reload_weights(self) -> None:
        assert getattr(self, "model", None) is not None, \
            "Cannot reload weights before model is loaded."
        model_loader = get_model_loader(self.load_config)
        logger.info("Reloading weights inplace...")
        model_loader.load_weights(self.model, model_config=self.model_config)

    def save_tensorized_model(
        self,
        tensorizer_config: "TensorizerConfig",
    ) -> None:
        TensorizerLoader.save_model(
            self.model,
            tensorizer_config=tensorizer_config,
            model_config=self.model_config,
        )

    def _get_prompt_logprobs_dict(
        self,
        hidden_states: torch.Tensor,
        scheduler_output: "SchedulerOutput",
    ) -> dict[str, Optional[LogprobsTensors]]:
        num_prompt_logprobs_dict = self.input_batch.num_prompt_logprobs
        if not num_prompt_logprobs_dict:
            return {}

        in_progress_dict = self.input_batch.in_progress_prompt_logprobs_cpu
        prompt_logprobs_dict: dict[str, Optional[LogprobsTensors]] = {}

        # Since prompt logprobs are a rare feature, prioritize simple,
        # maintainable loop over optimal performance.
        completed_prefill_reqs = []
        for req_id, num_prompt_logprobs in num_prompt_logprobs_dict.items():

            num_tokens = scheduler_output.num_scheduled_tokens[req_id]

            # Get metadata for this request.
            request = self.requests[req_id]
            num_prompt_tokens = len(request.prompt_token_ids)
            prompt_token_ids = torch.tensor(request.prompt_token_ids).to(
                self.device, non_blocking=True)

            # Set up target LogprobsTensors object.
            logprobs_tensors = in_progress_dict.get(req_id)
            if not logprobs_tensors:
                # Create empty logprobs CPU tensors for the entire prompt.
                # If chunked, we'll copy in slice by slice.
                logprobs_tensors = LogprobsTensors.empty_cpu(
                    num_prompt_tokens - 1, num_prompt_logprobs + 1)
                in_progress_dict[req_id] = logprobs_tensors

            # Determine number of logits to retrieve.
            start_idx = request.num_computed_tokens
            start_tok = start_idx + 1
            num_remaining_tokens = num_prompt_tokens - start_tok
            if num_tokens <= num_remaining_tokens:
                # This is a chunk, more tokens remain.
                # In the == case, there are no more prompt logprobs to produce
                # but we want to defer returning them to the next step where we
                # have new generated tokens to return.
                num_logits = num_tokens
            else:
                # This is the last chunk of prompt tokens to return.
                num_logits = num_remaining_tokens
                completed_prefill_reqs.append(req_id)
                prompt_logprobs_dict[req_id] = logprobs_tensors

            if num_logits <= 0:
                # This can happen for the final chunk if we prefilled exactly
                # (num_prompt_tokens - 1) tokens for this request in the prior
                # step. There are no more prompt logprobs to produce.
                continue

            # Get the logits corresponding to this req's prompt tokens.
            # If this is a partial request (i.e. chunked prefill),
            # then there is prompt logprob generated for each index.
            req_idx = self.input_batch.req_id_to_index[req_id]
            offset = self.query_start_loc_np[req_idx].item()
            prompt_hidden_states = hidden_states[offset:offset + num_logits]
            logits = self.model.compute_logits(prompt_hidden_states, None)

            # Get the "target" tokens for each index. For prompt at index i,
            # the token at prompt index i+1 is the "sampled" token we want
            # to gather the logprob for.
            tgt_token_ids = prompt_token_ids[start_tok:start_tok + num_logits]

            # Compute prompt logprobs.
            logprobs = self.sampler.compute_logprobs(logits)
            token_ids, logprobs, ranks = self.sampler.gather_logprobs(
                logprobs, num_prompt_logprobs, tgt_token_ids)

            # Transfer GPU->CPU async.
            chunk_slice = slice(start_idx, start_idx + num_logits)
            logprobs_tensors.logprob_token_ids[chunk_slice].copy_(
                token_ids, non_blocking=True)
            logprobs_tensors.logprobs[chunk_slice].copy_(logprobs,
                                                         non_blocking=True)
            logprobs_tensors.selected_token_ranks[chunk_slice].copy_(
                ranks, non_blocking=True)

        # Remove requests that have completed prefill from the batch
        # num_prompt_logprobs_dict.
        for req_id in completed_prefill_reqs:
            del num_prompt_logprobs_dict[req_id]
            del in_progress_dict[req_id]

        # Must synchronize the non-blocking GPU->CPU transfers.
        if prompt_logprobs_dict:
            self._sync_device()

        return prompt_logprobs_dict

    def _get_nans_in_logits(
        self,
        logits: Optional[torch.Tensor],
    ) -> dict[str, int]:
        try:
            if logits is None:
                return {req_id: 0 for req_id in self.input_batch.req_ids}

            num_nans_in_logits = {}
            num_nans_for_index = logits.isnan().sum(dim=-1).cpu().numpy()
            for req_id in self.input_batch.req_ids:
                req_index = self.input_batch.req_id_to_index[req_id]
                num_nans_in_logits[req_id] = (
                    int(num_nans_for_index[req_index])
                    if num_nans_for_index is not None
                    and req_index < logits.shape[0] else 0)
            return num_nans_in_logits
        except IndexError:
            return {}

    @contextmanager
    def maybe_randomize_inputs(self, input_ids: torch.Tensor):
        """
        Randomize input_ids if VLLM_RANDOMIZE_DP_DUMMY_INPUTS is set.
        This is to help balance expert-selection
         - during profile_run
         - during DP rank dummy run
        """
        dp_size = self.vllm_config.parallel_config.data_parallel_size
        randomize_inputs = envs.VLLM_RANDOMIZE_DP_DUMMY_INPUTS and dp_size > 1
        if not randomize_inputs:
            yield
        else:
            import functools

            @functools.cache
            def rand_input_ids() -> torch.Tensor:
                return torch.randint_like(
                    self.input_ids,
                    low=0,
                    high=self.model_config.get_vocab_size(),
                    dtype=input_ids.dtype)

            logger.debug("Randomizing dummy data for DP Rank")
            input_ids.copy_(rand_input_ids()[:input_ids.size(0)],
                            non_blocking=True)
            yield
            input_ids.fill_(0)

    @torch.inference_mode()
    def _dummy_run(
        self,
        num_tokens: int,
        cudagraph_runtime_mode: CUDAGraphMode = CUDAGraphMode.NONE,
        force_attention: bool = False,
        uniform_decode: bool = False,
        skip_eplb: bool = False,
        is_profile: bool = False,
    ) -> tuple[torch.Tensor, torch.Tensor]:
        """
        Run a dummy forward pass to warm up/profile run or capture the
        CUDA graph for the model.

        Args:
            num_tokens: Number of tokens to run the dummy forward pass.
            cudagraph_runtime_mode: used to control the behavior.
                - CUDAGraphMode.NONE: No cudagraph, for warm up and profile run
                - CUDAGraphMode.PIECEWISE: Piecewise cudagraph.
                - CUDAGraphMode.FULL: Full cudagraph, attention metadata is
                    needed.
            force_attention: If True, always create attention metadata. Used to 
                warm up attention backend when mode is NONE.
            uniform_decode: If True, the batch is a uniform decode batch.
            skip_eplb: If True, skip EPLB state update.
            is_profile: If True, this is a profile run.
        """

        # Padding for DP
        num_pad, num_tokens_across_dp = self.get_dp_padding(num_tokens)
        num_tokens += num_pad

        # If cudagraph_separate_routine is enabled when use full cudagraph,
        # we need to manually activate the correct routine of attention backend
        # for mixed prefill-decode batches and uniform decode batches
        # separately during capturing. Uniform batch means that all
        # requests have identical query length, except a potential virtual
        # request (shorter) in the batch account for padding.
        # Uniform decode batch could either be common pure decode, where
        # max_query_len == 1, or speculative decode, where
        # max_query_len == 1 + num_spec_decode_tokens.

        # When setting max_query_len = 1, we switch to and capture the optimized
        # routine of FA2 for pure decode, i.e., Flashdecode + an optimization
        # for GQA/MQA.
        max_query_len = self.uniform_decode_query_len if uniform_decode else \
                                                                num_tokens

        # Set num_scheduled_tokens based on num_tokens and max_num_seqs
        # for dummy run with LoRA so that the num_reqs collectively
        # has num_tokens in total.
        assert num_tokens <= self.scheduler_config.max_num_batched_tokens
        max_num_reqs = self.scheduler_config.max_num_seqs
        if uniform_decode:
            num_reqs = cdiv(num_tokens, max_query_len)
            assert num_reqs <= max_num_reqs, \
                "Do not capture num_reqs > max_num_reqs for uniform batch"
            num_scheduled_tokens_list = [max_query_len] * num_reqs
            if num_tokens % max_query_len != 0:
                num_scheduled_tokens_list[-1] = num_tokens % max_query_len
        else:
            num_reqs = min(num_tokens, max_num_reqs)
            min_tokens_per_req = num_tokens // num_reqs
            num_scheduled_tokens_list = [min_tokens_per_req] * num_reqs
            num_scheduled_tokens_list[-1] += num_tokens % num_reqs

        assert sum(num_scheduled_tokens_list) == num_tokens
        assert len(num_scheduled_tokens_list) == num_reqs
        num_scheduled_tokens = np.array(num_scheduled_tokens_list,
                                        dtype=np.int32)

        attn_metadata: Optional[dict[str, Any]] = None

        # If force_attention is True, we always capture attention. Otherwise,
        # it only happens for cudagraph_runtime_mode=FULL.
        if force_attention or cudagraph_runtime_mode == \
                CUDAGraphMode.FULL:
            attn_metadata = {}

            # Make sure max_model_len is used at the graph capture time.
            self.seq_lens_np[:num_reqs] = self.max_model_len
            self.seq_lens_np[num_reqs:] = 0
            self.seq_lens[:num_reqs].copy_(self.seq_lens_cpu[:num_reqs],
                                           non_blocking=True)

            for kv_cache_group_id, kv_cache_group_spec in enumerate(
                    self.kv_cache_config.kv_cache_groups):
                common_attn_metadata = CommonAttentionMetadata(
                    query_start_loc=self.query_start_loc[:num_reqs + 1],
                    query_start_loc_cpu=self.query_start_loc_cpu[:num_reqs +
                                                                 1],
                    seq_lens=self.seq_lens[:num_reqs],
                    seq_lens_cpu=self.seq_lens_cpu[:num_reqs],
                    num_computed_tokens_cpu=self.input_batch.
                    num_computed_tokens_cpu_tensor[:num_reqs],
                    num_reqs=num_reqs,
                    num_actual_tokens=num_tokens,
                    max_query_len=max_query_len,
                    block_table_tensor=self.input_batch.block_table[
                        kv_cache_group_id].get_device_tensor()[:num_reqs],
                    slot_mapping=self.input_batch.
                    block_table[kv_cache_group_id].slot_mapping[:num_tokens],
                    causal=True)

                attn_metadata_i = self.attn_metadata_builders[
                    kv_cache_group_id].build_for_cudagraph_capture(
                        common_attn_metadata)
                for layer_name in kv_cache_group_spec.layer_names:
                    attn_metadata[layer_name] = attn_metadata_i

        with self.maybe_dummy_run_with_lora(self.lora_config,
                                            num_scheduled_tokens):
            if self.is_multimodal_model:
                model_kwargs = self._init_model_kwargs_for_multimodal_model(
                    num_reqs=num_reqs)
                input_ids = None
                inputs_embeds = self.inputs_embeds[:num_tokens]
            else:
                input_ids = self.input_ids[:num_tokens]
                inputs_embeds = None
                model_kwargs = {}

            if self.uses_mrope:
                positions = self.mrope_positions[:, :num_tokens]
            else:
                positions = self.positions[:num_tokens]

            if get_pp_group().is_first_rank:
                intermediate_tensors = None
            else:
                if self.intermediate_tensors is None:
                    self.intermediate_tensors = (
                        self.model.make_empty_intermediate_tensors(
                            batch_size=self.max_num_tokens,
                            dtype=self.model_config.dtype,
                            device=self.device))

                intermediate_tensors = self.sync_and_slice_intermediate_tensors(
                    num_tokens, None, False)
            if cudagraph_runtime_mode == CUDAGraphMode.NONE:
                batch_descriptor = None
            else:
                # filter out the valid batch descriptor
                _cg_mode, batch_descriptor = \
                    self.cudagraph_dispatcher.dispatch(
                        BatchDescriptor(num_tokens=num_tokens,
                                        uniform_decode=uniform_decode))
                # sanity check
                assert cudagraph_runtime_mode == _cg_mode, (
                    f"Cudagraph runtime mode mismatch at dummy_run. "
                    f"Expected {_cg_mode}, but got {cudagraph_runtime_mode}.")

            with self.maybe_randomize_inputs(input_ids), set_forward_context(
                    attn_metadata,
                    self.vllm_config,
                    num_tokens=num_tokens,
                    num_tokens_across_dp=num_tokens_across_dp,
                    cudagraph_runtime_mode=cudagraph_runtime_mode,
                    batch_descriptor=batch_descriptor):
                outputs = self.model(
                    input_ids=input_ids,
                    positions=positions,
                    intermediate_tensors=intermediate_tensors,
                    inputs_embeds=inputs_embeds,
                    **MultiModalKwargs.as_kwargs(
                        model_kwargs,
                        device=self.device,
                    ),
                )

            if self.use_aux_hidden_state_outputs:
                hidden_states, _ = outputs
            else:
                hidden_states = outputs

            if self.speculative_config and self.speculative_config.use_eagle():
                assert isinstance(self.drafter, EagleProposer)
                self.drafter.dummy_run(num_tokens)

        # This is necessary to avoid blocking DP.
        # For dummy runs, we typically skip EPLB since we don't have any real
        # requests to process.
        # However, in DP settings, there may be cases when some DP ranks do
        # not have any requests to process, so they're executing dummy batches.
        # In such cases, we still have to trigger EPLB to make sure
        # ranks execute the rearrangement in synchronization.
        if not skip_eplb:
            self.eplb_step(is_dummy=True, is_profile=is_profile)

        logit_indices = np.cumsum(num_scheduled_tokens) - 1
        return hidden_states, hidden_states[logit_indices]

    @torch.inference_mode()
    def _dummy_sampler_run(
        self,
        hidden_states: torch.Tensor,
    ) -> torch.Tensor:
        # The dummy hidden states may contain special values,
        # like `inf` or `nan`.
        # To avoid breaking the sampler, we use a random tensor here instead.
        hidden_states = torch.rand_like(hidden_states)

        logits = self.model.compute_logits(hidden_states, None)
        num_reqs = logits.size(0)

        dummy_tensors = lambda v: torch.full(
            (num_reqs, ), v, device=self.device)

        dummy_metadata = SamplingMetadata(
            temperature=dummy_tensors(0.5),
            all_greedy=False,
            all_random=False,
            top_p=dummy_tensors(0.9),
            top_k=dummy_tensors(logits.size(1) - 1),
            generators={},
            max_num_logprobs=None,
            no_penalties=True,
            prompt_token_ids=None,
            frequency_penalties=dummy_tensors(0.1),
            presence_penalties=dummy_tensors(0.1),
            repetition_penalties=dummy_tensors(0.1),
            output_token_ids=[[] for _ in range(num_reqs)],
            allowed_token_ids_mask=None,
            bad_words_token_ids={},
            logitsprocs=LogitsProcessorManager(),
        )
        try:
            sampler_output = self.sampler(logits=logits,
                                          sampling_metadata=dummy_metadata)
        except RuntimeError as e:
            if 'out of memory' in str(e):
                raise RuntimeError(
                    "CUDA out of memory occurred when warming up sampler with "
                    f"{num_reqs} dummy requests. Please try lowering "
                    "`max_num_seqs` or `gpu_memory_utilization` when "
                    "initializing the engine.") from e
            else:
                raise e
        if self.speculative_config:
            draft_token_ids = [[0] for _ in range(num_reqs)]
            dummy_spec_decode_metadata = SpecDecodeMetadata.make_dummy(
                draft_token_ids, self.device)

            num_tokens = sum(len(ids) for ids in draft_token_ids)
            # draft_probs = torch.randn(
            #     num_tokens, logits.shape[-1], device=self.device,
            #     dtype=logits.dtype)
            draft_probs = None
            target_logits = torch.randn(num_tokens,
                                        logits.shape[-1],
                                        device=self.device,
                                        dtype=logits.dtype)
            # NOTE(woosuk): Here, we should use int32 because the sampler uses
            # int32 for bonus_token_ids. If the dtype mismatches, re-compilation
            # will occur at runtime.
            bonus_token_ids = torch.zeros(num_reqs,
                                          device=self.device,
                                          dtype=torch.int32)
            self.rejection_sampler(
                dummy_spec_decode_metadata,
                draft_probs,
                target_logits,
                bonus_token_ids,
                dummy_metadata,
            )
        return sampler_output

    def _dummy_pooler_run_task(
        self,
        hidden_states: torch.Tensor,
        task: PoolingTask,
    ) -> PoolerOutput:
        num_tokens = hidden_states.shape[0]
        max_num_reqs = self.scheduler_config.max_num_seqs
        num_reqs = min(num_tokens, max_num_reqs)
        min_tokens_per_req = num_tokens // num_reqs
        num_scheduled_tokens_list = [min_tokens_per_req] * num_reqs
        num_scheduled_tokens_list[-1] += num_tokens % num_reqs
        assert sum(num_scheduled_tokens_list) == num_tokens
        assert len(num_scheduled_tokens_list) == num_reqs

        hidden_states_list = list(
            torch.split(hidden_states, num_scheduled_tokens_list))
        req_num_tokens = num_tokens // num_reqs

        dummy_prompt_lens = torch.tensor(
            [h.shape[0] for h in hidden_states_list],
            device=self.device,
        )
        dummy_token_ids = torch.zeros((num_reqs, req_num_tokens),
                                      dtype=torch.int32,
                                      device=self.device)

        model = cast(VllmModelForPooling, self.model)
        dummy_pooling_params = PoolingParams(task=task)
        to_update = model.pooler.get_pooling_updates(task)
        to_update.apply(dummy_pooling_params)

        dummy_metadata = PoolingMetadata(
            prompt_lens=dummy_prompt_lens,
            prompt_token_ids=dummy_token_ids,
            pooling_params=[dummy_pooling_params] * num_reqs,
        )

        try:
            return model.pooler(hidden_states=hidden_states_list,
                                pooling_metadata=dummy_metadata)
        except RuntimeError as e:
            if 'out of memory' in str(e):
                raise RuntimeError(
                    "CUDA out of memory occurred when warming up pooler "
                    f"({task=}) with {num_reqs} dummy requests. Please try "
                    "lowering `max_num_seqs` or `gpu_memory_utilization` when "
                    "initializing the engine.") from e
            else:
                raise e

    @torch.inference_mode()
    def _dummy_pooler_run(
        self,
        hidden_states: torch.Tensor,
    ) -> PoolerOutput:
        # Find the task that has the largest output for subsequent steps
        output_size = dict[PoolingTask, float]()
        for task in self.get_supported_pooling_tasks():
            # Run a full batch with each task to ensure none of them OOMs
            output = self._dummy_pooler_run_task(hidden_states, task)
            output_size[task] = output.get_data_nbytes()
            del output  # Allow GC

        max_task = max(output_size.items(), key=lambda x: x[1])[0]
        return self._dummy_pooler_run_task(hidden_states, max_task)

    def profile_run(self) -> None:
        # Profile with multimodal encoder & encoder cache.
        # TODO: handle encoder-decoder models once we support them.
        if (self.is_multimodal_model and self.max_num_encoder_input_tokens > 0
                and self.encoder_cache_size > 0):

            # NOTE: Currently model is profiled with a single non-text
            # modality with the max possible input tokens even when
            # it supports multiple.
            max_tokens_by_modality_dict = self.mm_registry \
                .get_max_tokens_per_item_by_nonzero_modality(self.model_config)
            dummy_data_modality, max_tokens_per_mm_item = max(
                max_tokens_by_modality_dict.items(), key=lambda item: item[1])

            # Check how many items of this modality can be supported by
            # the encoder budget.
            encoder_budget = min(self.max_num_encoder_input_tokens,
                                 self.encoder_cache_size)

            max_num_mm_items_encoder_budget = encoder_budget // \
                max_tokens_per_mm_item

            # Check how many items of this modality can be supported by
            # the decoder budget.
            max_mm_items_per_req = self.mm_registry.get_mm_limits_per_prompt(
                self.model_config)[dummy_data_modality]

            # NOTE: We do not consider max_num_batched_tokens on purpose
            # because the multimodal embeddings can be generated in advance
            # and chunked prefilled.
            max_num_mm_items_decoder_budget = self.max_num_reqs * \
                max_mm_items_per_req

            max_num_mm_items = max(
                1,
                min(max_num_mm_items_encoder_budget,
                    max_num_mm_items_decoder_budget))

            logger.info(
                "Encoder cache will be initialized with a budget of %s tokens,"
                " and profiled with %s %s items of the maximum feature size.",
                encoder_budget, max_num_mm_items, dummy_data_modality)

            # Create dummy batch of multimodal inputs.
            dummy_mm_kwargs = self.mm_registry.get_decoder_dummy_data(
                model_config=self.model_config,
                seq_len=max_tokens_per_mm_item,
                mm_counts={
                    dummy_data_modality: 1
                },
            ).multi_modal_data

            batched_dummy_mm_inputs = MultiModalKwargs.batch(
                [dummy_mm_kwargs] * max_num_mm_items,
                pin_memory=self.pin_memory)
            batched_dummy_mm_inputs = MultiModalKwargs.as_kwargs(
                batched_dummy_mm_inputs,
                device=self.device,
            )

            # Run multimodal encoder.
            dummy_encoder_outputs = self.model.get_multimodal_embeddings(
                **batched_dummy_mm_inputs)

            sanity_check_mm_encoder_outputs(
                dummy_encoder_outputs,
                expected_num_items=max_num_mm_items,
            )

            # Cache the dummy encoder outputs.
            self.encoder_cache["tmp"] = dict(enumerate(dummy_encoder_outputs))

        # Add `is_profile` here to pre-allocate communication buffers
        hidden_states, last_hidden_states \
            = self._dummy_run(self.max_num_tokens, is_profile=True)
        if get_pp_group().is_last_rank:
            if self.is_pooling_model:
                output = self._dummy_pooler_run(hidden_states)
            else:
                output = self._dummy_sampler_run(last_hidden_states)
        else:
            output = None
        self._sync_device()
        del hidden_states, output
        self.encoder_cache.clear()
        gc.collect()

    def capture_model(self) -> None:
        if self.cudagraph_mode == CUDAGraphMode.NONE:
            logger.warning(
                "Skipping CUDA graph capture. To turn on CUDA graph capture, "
                "ensure `cudagraph_mode` was not manually set to `NONE`")
            return

        compilation_counter.num_gpu_runner_capture_triggers += 1

        start_time = time.perf_counter()
        start_free_gpu_memory = torch.cuda.mem_get_info()[0]

        @contextmanager
        def freeze_gc():
            # Optimize garbage collection during CUDA graph capture.
            # Clean up, then freeze all remaining objects from being included
            # in future collections.
            gc.collect()
            should_freeze = not envs.VLLM_ENABLE_CUDAGRAPH_GC
            if should_freeze:
                gc.freeze()
            try:
                yield
            finally:
                if should_freeze:
                    gc.unfreeze()

        # Trigger CUDA graph capture for specific shapes.
        # Capture the large shapes first so that the smaller shapes
        # can reuse the memory pool allocated for the large shapes.
        set_cudagraph_capturing_enabled(True)
        with freeze_gc(), graph_capture(device=self.device):
            if self.cudagraph_mode.mixed_mode() != CUDAGraphMode.NONE:
                cudagraph_runtime_mode = self.cudagraph_mode.mixed_mode()

                compilation_cases = list(reversed(self.cudagraph_batch_sizes))
                self._capture_cudagraphs(
                    compilation_cases,
                    cudagraph_runtime_mode=cudagraph_runtime_mode,
                    uniform_decode=False)

            # Capture full cudagraph for uniform decode batches if we have
            # dont already have full mixed prefill-decode cudagraphs
            if self.cudagraph_mode.decode_mode() == CUDAGraphMode.FULL and \
                self.cudagraph_mode.mixed_mode() != CUDAGraphMode.NONE:
                max_num_tokens = self.scheduler_config.max_num_seqs * \
                        self.uniform_decode_query_len
                decode_cudagraph_batch_sizes = [
                    x for x in self.cudagraph_batch_sizes if
                    x <= max_num_tokens and x >= self.uniform_decode_query_len
                ]
                compilation_cases_decode = list(
                    reversed(decode_cudagraph_batch_sizes))
                self._capture_cudagraphs(
                    compilation_cases=compilation_cases_decode,
                    cudagraph_runtime_mode=CUDAGraphMode.FULL,
                    uniform_decode=True)

        # Disable cudagraph capturing globally, so any unexpected cudagraph
        # capturing will be detected and raise an error after here.
        # Note: We don't put it into graph_capture context manager because
        # we may doing lazy capturing in future that still allows capturing
        # after here.
        set_cudagraph_capturing_enabled(False)

        end_time = time.perf_counter()
        end_free_gpu_memory = torch.cuda.mem_get_info()[0]
        elapsed_time = end_time - start_time
        cuda_graph_size = start_free_gpu_memory - end_free_gpu_memory
        # This usually takes 5~20 seconds.
        logger.info("Graph capturing finished in %.0f secs, took %.2f GiB",
                    elapsed_time, cuda_graph_size / (1 << 30))

    def _capture_cudagraphs(self, compilation_cases: list[int],
                            cudagraph_runtime_mode: CUDAGraphMode,
                            uniform_decode: bool):
        assert cudagraph_runtime_mode != CUDAGraphMode.NONE and \
            cudagraph_runtime_mode in [CUDAGraphMode.FULL,
                                        CUDAGraphMode.PIECEWISE]

        # Only rank 0 should print progress bar during capture
        if is_global_first_rank():
            compilation_cases = tqdm(
                compilation_cases,
                disable=not self.load_config.use_tqdm_on_load,
                desc="Capturing CUDA graphs ({}, {})".format(
                    "decode" if uniform_decode else "mixed prefill-decode",
                    cudagraph_runtime_mode.name))
        # We skip EPLB here since we don't want to record dummy metrics
        for num_tokens in compilation_cases:
            for _ in range(self.compilation_config.cudagraph_num_of_warmups):
                # Use CUDAGraphRuntimeStyle.NONE (default) for warmup.
                # But be careful, warm up with `NONE`is orthogonal to
                # if we want to warm up attention or not. This is
                # different from the case where `FULL` implies capture
                # attention while `PIECEWISE` implies no attention.
                force_attention = (
                    cudagraph_runtime_mode == CUDAGraphMode.FULL)
                self._dummy_run(num_tokens,
                                cudagraph_runtime_mode=CUDAGraphMode.NONE,
                                force_attention=force_attention,
                                uniform_decode=uniform_decode,
                                skip_eplb=True)
            self._dummy_run(num_tokens,
                            cudagraph_runtime_mode=cudagraph_runtime_mode,
                            uniform_decode=uniform_decode,
                            skip_eplb=True)

    def _initialize_single_attn_backend(
        self, kv_cache_spec: KVCacheSpec, layer_names: list[str]
    ) -> tuple[AttentionBackend, AttentionMetadataBuilder]:
        if isinstance(kv_cache_spec, AttentionSpec):
            attn_backend_i = get_attn_backend(
                kv_cache_spec.head_size,
                self.dtype,
                kv_cache_spec.dtype,
                kv_cache_spec.block_size,
                self.model_config.is_attention_free,
                use_mla=kv_cache_spec.use_mla,
            )
            if attn_backend_i is None:
                error_msg = (f"Error with get_attn_backend: "
                             f"{kv_cache_spec.head_size=}, "
                             f"{self.dtype=}, {kv_cache_spec.dtype=}, "
                             f"{kv_cache_spec.block_size=}, "
                             f"{self.model_config.is_attention_free=}, "
                             f"{kv_cache_spec.use_mla=}")
                logger.error(error_msg)
                raise NotImplementedError(
                    "Non-Attention backend is not supported by V1 "
                    "GPUModelRunner.")
        elif isinstance(kv_cache_spec, MambaSpec):
            attn_backend_i = get_mamba_attn_backend(kv_cache_spec.mamba_type)
        else:
            raise ValueError(
                f"Unknown KV cache spec type: {type(kv_cache_spec)}")

        attn_metadata_builder_i = attn_backend_i.get_builder_cls()(
            kv_cache_spec,
            layer_names,
            self.vllm_config,
            self.device,
        )
<<<<<<< HEAD
=======

        if self.full_cuda_graph:
            if attn_metadata_builder_i.attn_cudagraph_support == \
                AttentionCGSupport.NEVER:
                raise ValueError(f"Full CUDAGraph not supported for "
                                 f"{attn_backend_i.__name__}. Turn off "
                                 f"CompilationConfig.full_cuda_graph or use a "
                                 f" different attention backend.")
            if attn_metadata_builder_i.attn_cudagraph_support == \
                AttentionCGSupport.PURE_DECODE_ONLY:
                # Limit the max cudagraph size to the max number of
                # sequences for pure decode only cudagraph backend,
                # whose max_query_len is 1.
                self.cudagraph_batch_sizes = [
                    size for size in self.cudagraph_batch_sizes
                    if size <= self.scheduler_config.max_num_seqs
                ]
>>>>>>> 23322431
        return attn_backend_i, attn_metadata_builder_i

    def initialize_attn_backend(self, kv_cache_config: KVCacheConfig) -> None:
        """
        Initialize the attention backends and attention metadata builders.
        """
        assert len(self.attn_backends) == 0 and len(
            self.attn_metadata_builders
        ) == 0, "Attention backends are already initialized"

        # Record the attention cudagraph support of the first spec.
        for kv_cache_group_spec in kv_cache_config.kv_cache_groups:
            kv_cache_spec = kv_cache_group_spec.kv_cache_spec
            attn_backend_i, attn_metadata_builder_i = \
                self._initialize_single_attn_backend(
                    kv_cache_spec, kv_cache_group_spec.layer_names)
            self.attn_backends.append(attn_backend_i)
            self.attn_metadata_builders.append(attn_metadata_builder_i)

        if len(self.attn_backends) == 0:

            # Check if model is encoder-only
            block_size = self.vllm_config.cache_config.block_size
            use_mla = self.vllm_config.model_config.use_mla
            attn_specs = list[AttentionSpec]()
            attn_layers = get_layers_from_vllm_config(self.vllm_config,
                                                      Attention)
            for attn_module in attn_layers.values():

                if attn_module.attn_type == AttentionType.ENCODER_ONLY:
                    assert attn_module.sliding_window is None, "Sliding "
                    "window attention is not supported for encoder-only models"

                    attn_specs.append(
                        FullAttentionSpec(
                            block_size=block_size,
                            num_kv_heads=attn_module.num_kv_heads,
                            head_size=attn_module.head_size,
                            dtype=self.kv_cache_dtype,
                            use_mla=use_mla))
                else:
                    raise ValueError("Expected only encoder-only layers")

            if len(attn_specs) > 0:
                assert len(attn_specs) == len(attn_layers), \
                    "All or none of the layers are expected to be encoder-only"

                attn_backend, attn_metadata_builder = \
                    self._initialize_single_attn_backend(attn_specs[0],
                                                        attn_layers.keys())
                self.attn_backends.append(attn_backend)
                self.attn_metadata_builders.append(attn_metadata_builder)
                self.is_encoder_only_model = True

        min_cg_support = AttentionCGSupport.ALWAYS
        min_cg_builder_name = self.attn_metadata_builders[0].__class__.__name__
        for builder in self.attn_metadata_builders:
            if builder.cudagraph_support.value < min_cg_support.value:
                min_cg_support = builder.cudagraph_support
                min_cg_builder_name = builder.__class__.__name__

        if self.cudagraph_mode == CUDAGraphMode.FULL \
            and min_cg_support != AttentionCGSupport.ALWAYS:
            error_msg = "CUDAGraphMode.FULL is not supported " +\
                f"with {min_cg_builder_name} backend"
            if min_cg_support == AttentionCGSupport.NEVER:
                error_msg += " please try cudagraph_mode=PIECEWISE"
            else:
                error_msg += " please try cudagraph_mode=FULL_PIECEWISE"
            raise ValueError(error_msg)

        # Trigger cudagraph dispatching keys initialization here (after
        # initializing attn backends).
        self.cudagraph_dispatcher.initialize_cudagraph_keys(
            self.cudagraph_mode, self.uniform_decode_query_len)

    def may_reinitialize_input_batch(self,
                                     kv_cache_config: KVCacheConfig) -> None:
        """
        Re-initialize the input batch if the block sizes are different from
        `[self.cache_config.block_size]`. This usually happens when there
        are multiple KV cache groups.

        Args:
            kv_cache_config: The KV cache configuration.
        """
        block_sizes = [
            kv_cache_group.kv_cache_spec.block_size
            for kv_cache_group in kv_cache_config.kv_cache_groups
        ]
        if block_sizes != [self.cache_config.block_size]:
            assert self.cache_config.cpu_offload_gb == 0, (
                "Cannot re-initialize the input batch when CPU weight "
                "offloading is enabled. See https://github.com/vllm-project/vllm/pull/18298 "  # noqa: E501
                "for more details.")
            self.input_batch = InputBatch(
                max_num_reqs=self.max_num_reqs,
                max_model_len=self.max_model_len,
                max_num_batched_tokens=self.max_num_tokens,
                device=self.device,
                pin_memory=self.pin_memory,
                vocab_size=self.model_config.get_vocab_size(),
                block_sizes=block_sizes,
                is_spec_decode=bool(self.vllm_config.speculative_config),
            )

    def _allocate_kv_cache_tensors(
            self, kv_cache_config: KVCacheConfig) -> dict[str, torch.Tensor]:
        """
        Initializes the KV cache buffer with the correct size. The buffer needs
        to be reshaped to the desired shape before being used by the models.

        Args:
            kv_cache_config: The KV cache config
        Returns:
            dict[str, torch.Tensor]: A map between layer names to their
            corresponding memory buffer for KV cache.
         """
        kv_cache_raw_tensors: dict[str, torch.Tensor] = {}
        for kv_cache_tensor in kv_cache_config.kv_cache_tensors:
            tensor = torch.zeros(kv_cache_tensor.size,
                                 dtype=torch.int8,
                                 device=self.device)
            for layer_name in kv_cache_tensor.shared_by:
                kv_cache_raw_tensors[layer_name] = tensor

        layer_names = set()
        for group in kv_cache_config.kv_cache_groups:
            layer_names.update(group.layer_names)
        assert layer_names == set(kv_cache_raw_tensors.keys(
        )), "Some layers are not correctly initialized"
        return kv_cache_raw_tensors

    def _reshape_kv_cache_tensors(
        self,
        kv_cache_config: KVCacheConfig,
        kv_cache_raw_tensors: dict[str, torch.Tensor],
    ) -> dict[str, torch.Tensor]:
        """
        Reshape the KV cache tensors to the desired shape and dtype.

        Args:
            kv_cache_config: The KV cache config
            kv_cache_raw_tensors: The KV cache buffer of each layer, with
            correct size but uninitialized shape.
        Returns:
            Dict[str, torch.Tensor]: A map between layer names to their
            corresponding memory buffer for KV cache.
        """
        kv_caches: dict[str, torch.Tensor] = {}
        has_attn, has_mamba = False, False
        for i, kv_cache_group_spec in enumerate(
                kv_cache_config.kv_cache_groups):
            kv_cache_spec = kv_cache_group_spec.kv_cache_spec
            for layer_name in kv_cache_group_spec.layer_names:
                raw_tensor = kv_cache_raw_tensors[layer_name]
                assert raw_tensor.numel() % kv_cache_spec.page_size_bytes == 0
                num_blocks = (raw_tensor.numel() //
                              kv_cache_spec.page_size_bytes)
                if isinstance(kv_cache_spec, AttentionSpec):
                    has_attn = True
                    kv_cache_shape = self.attn_backends[i].get_kv_cache_shape(
                        num_blocks, kv_cache_spec.block_size,
                        kv_cache_spec.num_kv_heads, kv_cache_spec.head_size)
                    dtype = kv_cache_spec.dtype
                    try:
                        kv_cache_stride_order = self.attn_backends[
                            i].get_kv_cache_stride_order()
                        assert len(kv_cache_stride_order) == len(
                            kv_cache_shape)
                    except (AttributeError, NotImplementedError):
                        kv_cache_stride_order = tuple(
                            range(len(kv_cache_shape)))
                    # The allocation respects the backend-defined stride order
                    # to ensure the semantic remains consistent for each
                    # backend. We first obtain the generic kv cache shape and
                    # then permute it according to the stride order which could
                    # result in a non-contiguous tensor.
                    kv_cache_shape = tuple(kv_cache_shape[i]
                                           for i in kv_cache_stride_order)
                    # Maintain original KV shape view.
                    inv_order = [
                        kv_cache_stride_order.index(i)
                        for i in range(len(kv_cache_stride_order))
                    ]
                    kv_caches[layer_name] = kv_cache_raw_tensors[
                        layer_name].view(dtype).view(kv_cache_shape).permute(
                            *inv_order)
                elif isinstance(kv_cache_spec, MambaSpec):
                    has_mamba = True
                    raw_tensor = kv_cache_raw_tensors[layer_name]
                    dtype = kv_cache_spec.dtype
                    num_element_per_page = (kv_cache_spec.page_size_bytes //
                                            get_dtype_size(dtype))
                    state_tensors = []
                    storage_offset = 0
                    for shape in kv_cache_spec.shapes:
                        target_shape = (num_blocks, *shape)
                        stride = torch.empty(target_shape).stride()
                        target_stride = (num_element_per_page, *stride[1:])
                        tensor = torch.as_strided(
                            raw_tensor.view(dtype),
                            size=target_shape,
                            stride=target_stride,
                            storage_offset=storage_offset,
                        )
                        state_tensors.append(tensor)
                        storage_offset += stride[0]

                    kv_caches[layer_name] = state_tensors
                else:
                    raise NotImplementedError

        if has_attn and has_mamba:
            self._verify_hybrid_attention_mamba_layout(kv_cache_config,
                                                       kv_cache_raw_tensors)

        return kv_caches

    def _verify_hybrid_attention_mamba_layout(
            self, kv_cache_config: KVCacheConfig,
            kv_cache_raw_tensors: dict[str, torch.Tensor]) -> None:
        """
        Verify that the KV cache memory layout is compatible for
        models with both attention and mamba KV cache groups.

        Args:
            kv_cache_config: The KV cache config
            kv_cache_raw_tensors: The KV cache buffer of each layer.
        """

        for i, kv_cache_group_spec in enumerate(
                kv_cache_config.kv_cache_groups):
            kv_cache_spec = kv_cache_group_spec.kv_cache_spec
            for layer_name in kv_cache_group_spec.layer_names:
                raw_tensor = kv_cache_raw_tensors[layer_name]
                num_blocks = (raw_tensor.numel() //
                              kv_cache_spec.page_size_bytes)
                if isinstance(kv_cache_spec, AttentionSpec):
                    kv_cache_shape = self.attn_backends[i].get_kv_cache_shape(
                        num_blocks, kv_cache_spec.block_size,
                        kv_cache_spec.num_kv_heads, kv_cache_spec.head_size)
                    if kv_cache_shape[0] != num_blocks or kv_cache_shape[
                            1] != 2:
                        raise ValueError(
                            "Hybrid models in V1 require an attention "
                            "backend with kv_cache_shape="
                            "(num_blocks, 2, ...). Please try setting "
                            "VLLM_ATTENTION_BACKEND=FLASHINFER")

    def initialize_kv_cache_tensors(
            self, kv_cache_config: KVCacheConfig) -> dict[str, torch.Tensor]:
        """
        Initialize the memory buffer for KV cache.

        Args:
            kv_cache_config: The KV cache config
        Returns:
            Dict[str, torch.Tensor]: A map between layer names to their
            corresponding memory buffer for KV cache.
        """
        # Initialize the memory buffer for KV cache
        kv_cache_raw_tensors = self._allocate_kv_cache_tensors(kv_cache_config)
        # Change the memory buffer to the desired shape
        kv_caches = self._reshape_kv_cache_tensors(kv_cache_config,
                                                   kv_cache_raw_tensors)

        # Setup `kv_cache_config` and `kv_caches` for models
        # with cross-layer KV sharing
        if self.shared_kv_cache_layers:
            initialize_kv_cache_for_kv_sharing(
                self.shared_kv_cache_layers,
                kv_cache_config.kv_cache_groups,
                kv_caches,
            )
            attn_layers = get_layers_from_vllm_config(self.vllm_config,
                                                      Attention)
            # Iterate in reversed order and add layers that re-use KV cache
            # e.g. in YOCO-like KV sharing setups (e.g. Gemma3n)
            for layer_name in reversed(attn_layers):
                if layer_name in self.shared_kv_cache_layers:
                    self.kv_sharing_fast_prefill_eligible_layers.add(
                        layer_name)
                else:
                    break

        bind_kv_cache(kv_caches,
                      self.compilation_config.static_forward_context,
                      self.kv_caches)
        return kv_caches

    def initialize_kv_cache(self, kv_cache_config: KVCacheConfig) -> None:
        """
        Initialize KV cache based on `kv_cache_config`.
        Args:
            kv_cache_config: Configuration for the KV cache, including the KV
            cache size of each layer
        """
        self.kv_cache_config = kv_cache_config
        self.may_reinitialize_input_batch(kv_cache_config)
        self.initialize_attn_backend(kv_cache_config)
        kv_caches = self.initialize_kv_cache_tensors(kv_cache_config)

        if self.speculative_config and self.speculative_config.use_eagle():
            assert isinstance(self.drafter, EagleProposer)
            # validate all draft model layers belong to the same kv cache
            # group
            self.drafter.validate_same_kv_cache_group(kv_cache_config)

        if has_kv_transfer_group():
            get_kv_transfer_group().register_kv_caches(kv_caches)

    def get_kv_cache_spec(self) -> dict[str, KVCacheSpec]:
        """
        Generates the KVCacheSpec by parsing the kv cache format from each
        Attention module in the static forward context.
        Returns:
            KVCacheSpec: A dictionary mapping layer names to their KV cache
            format. Layers that do not need KV cache are not included.
        """

        block_size = self.vllm_config.cache_config.block_size
        use_mla = self.vllm_config.model_config.use_mla
        kv_cache_spec: dict[str, KVCacheSpec] = {}
        attn_layers = get_layers_from_vllm_config(self.vllm_config, Attention)
        for layer_name, attn_module in attn_layers.items():
            if (kv_tgt_layer :=
                    attn_module.kv_sharing_target_layer_name) is not None:
                # The layer doesn't need its own KV cache and will use that of
                # the target layer. We skip creating a KVCacheSpec for it, so
                # that KV cache management logic will act as this layer does
                # not exist, and doesn't allocate KV cache for the layer. This
                # enables the memory saving of cross-layer kv sharing, allowing
                # a given amount of memory to accommodate longer context lengths
                # or enable more requests to be processed simultaneously.
                self.shared_kv_cache_layers[layer_name] = kv_tgt_layer
                continue

            # TODO: Support other attention modules, e.g., cross-attention
            if attn_module.attn_type == AttentionType.DECODER:
                use_local_attention = (self.attention_chunk_size is not None
                                       and attn_module.use_irope)
                if attn_module.sliding_window is not None:
                    kv_cache_spec[layer_name] = SlidingWindowSpec(
                        block_size=block_size,
                        num_kv_heads=attn_module.num_kv_heads,
                        head_size=attn_module.head_size,
                        dtype=self.kv_cache_dtype,
                        sliding_window=attn_module.sliding_window,
                        use_mla=use_mla)
                    assert not use_local_attention, (
                        "attention module can not be with ",
                        "both local attention and sliding window")
                elif use_local_attention:
                    kv_cache_spec[layer_name] = ChunkedLocalAttentionSpec(
                        block_size=block_size,
                        num_kv_heads=attn_module.num_kv_heads,
                        head_size=attn_module.head_size,
                        dtype=self.kv_cache_dtype,
                        attention_chunk_size=self.attention_chunk_size,
                        use_mla=use_mla)
                else:
                    kv_cache_spec[layer_name] = FullAttentionSpec(
                        block_size=block_size,
                        num_kv_heads=attn_module.num_kv_heads,
                        head_size=attn_module.head_size,
                        dtype=self.kv_cache_dtype,
                        use_mla=use_mla)
            elif attn_module.attn_type in (AttentionType.ENCODER,
                                           AttentionType.ENCODER_ONLY):
                # encoder-only attention does not need KV cache.
                continue
            elif attn_module.attn_type == AttentionType.ENCODER_DECODER:
                raise NotImplementedError
            else:
                raise ValueError(
                    f"Unknown attention type: {attn_module.attn_type}")

        mamba_layers = get_layers_from_vllm_config(self.vllm_config, MambaBase)
        if len(mamba_layers) > 0:
            if self.vllm_config.speculative_config is not None:
                raise NotImplementedError(
                    "Mamba with speculative decoding is not supported yet.")
            if self.vllm_config.cache_config.enable_prefix_caching:
                raise NotImplementedError(
                    "Prefix caching is not supported for Mamba yet.")
            max_model_len = self.vllm_config.model_config.max_model_len

            page_size_padded = (
                self.vllm_config.cache_config.mamba_page_size_padded)

            # Set block_size to max_model_len, so that mamba model will always
            # have only one block in the KV cache.
            for layer_name, mamba_module in mamba_layers.items():
                kv_cache_spec[layer_name] = MambaSpec(
                    shapes=mamba_module.get_state_shape(),
                    dtype=self.kv_cache_dtype,
                    block_size=max_model_len,
                    page_size_padded=page_size_padded,
                    mamba_type=mamba_module.mamba_type)

        return kv_cache_spec

    def _build_encoder_only_attn_metadata(
            self, scheduler_output: "SchedulerOutput") -> \
                tuple[CommonAttentionMetadata, Any]:
        """Prepare encoder attention metadata for encoder-only models.

        Args:
            scheduler_output: Scheduler output

        Returns:
            dict[str, Any]: Encoder attention metadata
        """
        num_reqs = self.input_batch.num_reqs
        total_num_scheduled_tokens = scheduler_output.total_num_scheduled_tokens

        # Get the number of scheduled tokens for each request.
        req_ids = self.input_batch.req_ids
        tokens = [scheduler_output.num_scheduled_tokens[i] for i in req_ids]
        max_num_scheduled_tokens = max(tokens)

        # Use the first attention metadata builder
        # to create encoder attention metadata
        builder = self.attn_metadata_builders[0]

        dummy_block_table = torch.zeros((num_reqs, 1),
                                        dtype=torch.int32,
                                        device=self.device)
        dummy_slot_mapping = torch.zeros((total_num_scheduled_tokens, ),
                                         dtype=torch.int32,
                                         device=self.device)

        common_metadata = CommonAttentionMetadata(
            query_start_loc=self.query_start_loc[:num_reqs + 1],
            query_start_loc_cpu=self.query_start_loc_cpu[:num_reqs + 1],
            seq_lens=self.seq_lens[:num_reqs],
            seq_lens_cpu=self.seq_lens_cpu[:num_reqs],
            num_computed_tokens_cpu=self.input_batch.
            num_computed_tokens_cpu_tensor[:num_reqs],
            num_reqs=num_reqs,
            num_actual_tokens=total_num_scheduled_tokens,
            max_query_len=max_num_scheduled_tokens,
            block_table_tensor=dummy_block_table,
            slot_mapping=dummy_slot_mapping,
            causal=False,
        )

        return common_metadata, builder.build(
            common_prefix_len=0,  # No cascade for encoder
            common_attn_metadata=common_metadata,
        )<|MERGE_RESOLUTION|>--- conflicted
+++ resolved
@@ -2756,26 +2756,7 @@
             self.vllm_config,
             self.device,
         )
-<<<<<<< HEAD
-=======
-
-        if self.full_cuda_graph:
-            if attn_metadata_builder_i.attn_cudagraph_support == \
-                AttentionCGSupport.NEVER:
-                raise ValueError(f"Full CUDAGraph not supported for "
-                                 f"{attn_backend_i.__name__}. Turn off "
-                                 f"CompilationConfig.full_cuda_graph or use a "
-                                 f" different attention backend.")
-            if attn_metadata_builder_i.attn_cudagraph_support == \
-                AttentionCGSupport.PURE_DECODE_ONLY:
-                # Limit the max cudagraph size to the max number of
-                # sequences for pure decode only cudagraph backend,
-                # whose max_query_len is 1.
-                self.cudagraph_batch_sizes = [
-                    size for size in self.cudagraph_batch_sizes
-                    if size <= self.scheduler_config.max_num_seqs
-                ]
->>>>>>> 23322431
+
         return attn_backend_i, attn_metadata_builder_i
 
     def initialize_attn_backend(self, kv_cache_config: KVCacheConfig) -> None:
