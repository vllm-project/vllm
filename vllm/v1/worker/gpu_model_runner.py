--- conflicted
+++ resolved
@@ -92,7 +92,7 @@
 from vllm.v1.sample.rejection_sampler import RejectionSampler
 from vllm.v1.sample.sampler import Sampler
 from vllm.v1.spec_decode.draft_model import DraftModelProposer
-from vllm.v1.spec_decode.eagle import EagleProposer
+from vllm.v1.spec_decode.eagle import CudaGraphArgs, EagleProposer
 from vllm.v1.spec_decode.medusa import MedusaProposer
 from vllm.v1.spec_decode.metadata import SpecDecodeMetadata
 from vllm.v1.spec_decode.ngram_proposer import NgramProposer
@@ -2656,14 +2656,18 @@
                     target_hidden_states = hidden_states[token_indices]
 
             if self.supports_mm_inputs:
-<<<<<<< HEAD
-                mm_embeds = self._gather_mm_embeddings(scheduler_output,
-                                                       shift_computed_tokens=1)
+                mm_embed_inputs = self._gather_mm_embeddings(
+                    scheduler_output,
+                    shift_computed_tokens=1,
+                )
+            else:
+                mm_embed_inputs = None
+
             if (self.speculative_config.use_eagle()
                     or self.speculative_config.uses_draft_model()):
                 assert isinstance(self.drafter,
                                   (EagleProposer, DraftModelProposer))
-                cudagraph_args = dict(
+                cudagraph_args: CudaGraphArgs = dict(
                     cudagraph_runtime_mode=cudagraph_runtime_mode,
                     batch_descriptor=batch_descriptor,
                 )
@@ -2675,29 +2679,9 @@
                     last_token_indices=token_indices_to_sample,
                     sampling_metadata=sampling_metadata,
                     common_attn_metadata=common_attn_metadata,
-                    mm_embeds=mm_embeds,
+                    mm_embed_inputs=mm_embed_inputs,
                     cudagraph_args=cudagraph_args,
                 )
-=======
-                mm_embed_inputs = self._gather_mm_embeddings(
-                    scheduler_output,
-                    shift_computed_tokens=1,
-                )
-            else:
-                mm_embed_inputs = None
-
-            draft_token_ids = self.drafter.propose(
-                target_token_ids=target_token_ids,
-                target_positions=target_positions,
-                target_hidden_states=target_hidden_states,
-                next_token_ids=next_token_ids,
-                last_token_indices=token_indices_to_sample,
-                sampling_metadata=sampling_metadata,
-                common_attn_metadata=common_attn_metadata,
-                mm_embed_inputs=mm_embed_inputs,
-            )
-
->>>>>>> 0efd540d
         return draft_token_ids
 
     def update_config(self, overrides: dict[str, Any]) -> None:
