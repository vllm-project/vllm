# SPDX-License-Identifier: Apache-2.0
# SPDX-FileCopyrightText: Copyright contributors to the vLLM project

import dataclasses
import gc
import itertools
import time
from collections import defaultdict
from collections.abc import Iterator
from contextlib import contextmanager
from copy import deepcopy
from typing import TYPE_CHECKING, Any, Optional, Union, cast

import numpy as np
import torch
import torch.distributed
import torch.nn as nn
from tqdm import tqdm

import vllm.envs as envs
from vllm.attention import Attention, AttentionType
from vllm.attention.backends.abstract import AttentionBackend
from vllm.attention.layers.chunked_local_attention import ChunkedLocalAttention
from vllm.compilation.counter import compilation_counter
from vllm.compilation.cuda_graph import CUDAGraphWrapper
from vllm.compilation.monitor import set_cudagraph_capturing_enabled
from vllm.config import (CompilationLevel, CUDAGraphMode, VllmConfig,
                         get_layers_from_vllm_config, update_config)
from vllm.distributed.eplb.eplb_state import EplbState
from vllm.distributed.kv_transfer import (get_kv_transfer_group,
                                          has_kv_transfer_group)
from vllm.distributed.parallel_state import (
    get_pp_group, get_tp_group, graph_capture, is_global_first_rank,
    prepare_communication_buffer_for_model)
from vllm.forward_context import (BatchDescriptor, DPMetadata,
                                  set_forward_context)
from vllm.logger import init_logger
from vllm.model_executor.layers.attention_layer_base import AttentionLayerBase
from vllm.model_executor.layers.mamba.abstract import MambaBase
from vllm.model_executor.layers.rotary_embedding import MRotaryEmbedding
from vllm.model_executor.model_loader import TensorizerLoader, get_model_loader
from vllm.model_executor.models.interfaces import (is_mixture_of_experts,
                                                   supports_eagle3,
                                                   supports_transcription)
from vllm.model_executor.models.interfaces_base import (
    VllmModelForPooling, is_pooling_model, is_text_generation_model)
from vllm.multimodal import MULTIMODAL_REGISTRY
from vllm.multimodal.inputs import (BatchedTensorInputs, MultiModalKwargsItem,
                                    PlaceholderRange)
from vllm.multimodal.utils import group_mm_kwargs_by_modality
from vllm.pooling_params import PoolingParams
from vllm.sampling_params import SamplingType
from vllm.sequence import IntermediateTensors, PoolerOutput
from vllm.tasks import GenerationTask, PoolingTask, SupportedTask
from vllm.utils import (STR_DTYPE_TO_TORCH_DTYPE, DeviceMemoryProfiler,
<<<<<<< HEAD
                        GiB_bytes, LazyLoader, check_use_alibi, get_dtype_size,
                        is_pin_memory_available, round_up)
from vllm.utils.nano_split import prepare_nano_split_and_set_hooks
from vllm.v1.attention.backends.mamba_attn import Mamba2AttentionBackend
=======
                        GiB_bytes, LazyLoader, cdiv, check_use_alibi,
                        get_dtype_size, is_pin_memory_available, round_up,
                        supports_dynamo)
>>>>>>> 7b6a8372
from vllm.v1.attention.backends.utils import (
    AttentionCGSupport, AttentionMetadataBuilder, CommonAttentionMetadata,
    make_kv_sharing_fast_prefill_attention_metadata,
    reorder_batch_to_split_decodes_and_prefills)
from vllm.v1.cudagraph_dispatcher import CudagraphDispatcher
from vllm.v1.kv_cache_interface import (AttentionSpec,
                                        ChunkedLocalAttentionSpec,
                                        EncoderOnlyAttentionSpec,
                                        FullAttentionSpec, KVCacheConfig,
                                        KVCacheGroupSpec, KVCacheSpec,
                                        MambaSpec, SlidingWindowSpec)
from vllm.v1.outputs import (EMPTY_MODEL_RUNNER_OUTPUT, DraftTokenIds,
                             LogprobsTensors, ModelRunnerOutput)
from vllm.v1.pool.metadata import PoolingMetadata
from vllm.v1.sample.logits_processor import LogitsProcessors, build_logitsprocs
from vllm.v1.sample.metadata import SamplingMetadata
from vllm.v1.sample.rejection_sampler import RejectionSampler
from vllm.v1.sample.sampler import Sampler
from vllm.v1.spec_decode.eagle import EagleProposer
from vllm.v1.spec_decode.medusa import MedusaProposer
from vllm.v1.spec_decode.metadata import SpecDecodeMetadata
from vllm.v1.spec_decode.ngram_proposer import NgramProposer
from vllm.v1.worker.gpu_input_batch import CachedRequestState, InputBatch
from vllm.v1.worker.kv_connector_model_runner_mixin import (
    KVConnectorModelRunnerMixin, KVConnectorOutput)
from vllm.v1.worker.lora_model_runner_mixin import LoRAModelRunnerMixin

from .utils import (AttentionGroup, CpuGpuBuffer, MultiModalBudget,
                    bind_kv_cache, gather_mm_placeholders,
                    initialize_kv_cache_for_kv_sharing,
                    sanity_check_mm_encoder_outputs, scatter_mm_placeholders)

if TYPE_CHECKING:
    import xgrammar as xgr
    import xgrammar.kernels.apply_token_bitmask_inplace_torch_compile as xgr_torch_compile  # noqa: E501

    from vllm.model_executor.model_loader.tensorizer import TensorizerConfig
    from vllm.v1.core.sched.output import SchedulerOutput
else:
    xgr = LazyLoader("xgr", globals(), "xgrammar")
    xgr_torch_compile = LazyLoader(
        "xgr_torch_compile", globals(),
        "xgrammar.kernels.apply_token_bitmask_inplace_torch_compile")

logger = init_logger(__name__)


class GPUModelRunner(LoRAModelRunnerMixin, KVConnectorModelRunnerMixin):

    def __init__(
        self,
        vllm_config: VllmConfig,
        device: torch.device,
    ):
        self.vllm_config = vllm_config
        self.model_config = vllm_config.model_config
        self.cache_config = vllm_config.cache_config
        self.compilation_config = vllm_config.compilation_config
        self.lora_config = vllm_config.lora_config
        self.load_config = vllm_config.load_config
        self.parallel_config = vllm_config.parallel_config
        self.scheduler_config = vllm_config.scheduler_config
        self.speculative_config = vllm_config.speculative_config
        self.observability_config = vllm_config.observability_config

        from vllm.model_executor.models.utils import set_cpu_offload_max_bytes
        set_cpu_offload_max_bytes(
            int(self.cache_config.cpu_offload_gb * 1024**3))

        model_config = self.model_config
        cache_config = self.cache_config
        scheduler_config = self.scheduler_config
        parallel_config = self.parallel_config
        self.device = device
        self.pin_memory = is_pin_memory_available()
        self.dtype = self.model_config.dtype
        if cache_config.cache_dtype == "auto":
            self.kv_cache_dtype = self.dtype
        else:
            self.kv_cache_dtype = STR_DTYPE_TO_TORCH_DTYPE[
                cache_config.cache_dtype]

        self.is_pooling_model = model_config.pooler_config is not None
        self.is_multimodal_raw_input_supported = (
            model_config.is_multimodal_raw_input_supported)
        self.max_model_len = model_config.max_model_len
        self.max_num_tokens = scheduler_config.max_num_batched_tokens
        self.max_num_reqs = scheduler_config.max_num_seqs

        # Model-related.
        self.num_query_heads = model_config.get_num_attention_heads(
            parallel_config)
        self.hidden_size = model_config.get_hidden_size()
        self.attention_chunk_size = model_config.attention_chunk_size
        # Only relevant for models using ALiBi (e.g, MPT)
        self.use_alibi = check_use_alibi(model_config)

        self.cascade_attn_enabled = not self.model_config.disable_cascade_attn

        # Multi-modal data support
        self.mm_registry = MULTIMODAL_REGISTRY
        self.uses_mrope = model_config.uses_mrope
        self.supports_mm_inputs = self.mm_registry.supports_multimodal_inputs(
            model_config)

        # Sampler
        self.sampler = Sampler(logprobs_mode=self.model_config.logprobs_mode)

        self.eplb_state: Optional[EplbState] = None
        """
        State of the expert parallelism load balancer.

        Will be lazily initialized when the model is loaded.
        """

        # Lazy initializations
        # self.model: nn.Module  # Set after load_model
        # Initialize in initialize_kv_cache
        self.kv_caches: list[torch.Tensor] = []
        # indexes: [kv_cache_group_id][attn_group]
        self.attn_groups: list[list[AttentionGroup]] = []
        # self.kv_cache_config: KVCacheConfig

        # mm_hash ->  encoder_output
        self.encoder_cache: dict[str, torch.Tensor] = {}

        self.use_aux_hidden_state_outputs = False
        # Set up speculative decoding.
        # NOTE(Jiayi): currently we put the entire draft model on
        # the last PP rank. This is not ideal if there are many
        # layers in the draft model.
        if self.speculative_config and get_pp_group().is_last_rank:
            if self.speculative_config.method == "ngram":
                self.drafter = NgramProposer(self.vllm_config)
            elif self.speculative_config.use_eagle():
                self.drafter = EagleProposer(self.vllm_config, self.device,
                                             self)  # type: ignore
                if self.speculative_config.method == "eagle3":
                    self.use_aux_hidden_state_outputs = True
            elif self.speculative_config.method == "medusa":
                self.drafter = MedusaProposer(
                    vllm_config=self.vllm_config,
                    device=self.device)  # type: ignore
            else:
                raise ValueError("Unknown speculative decoding method: "
                                 f"{self.speculative_config.method}")
            self.rejection_sampler = RejectionSampler()

        # Request states.
        self.requests: dict[str, CachedRequestState] = {}

        # Input Batch
        # NOTE(Chen): Ideally, we should initialize the input batch inside
        # `initialize_kv_cache` based on the kv cache config. However, as in
        # https://github.com/vllm-project/vllm/pull/18298, due to some unknown
        # reasons, we have to initialize the input batch before `load_model`,
        # quantization + weight offloading will fail otherwise. As a temporary
        # solution, we initialize the input batch here, and re-initialize it
        # in `initialize_kv_cache` if the block_sizes here is different from
        # the block_sizes in the kv cache config.
        self.input_batch = InputBatch(
            max_num_reqs=self.max_num_reqs,
            max_model_len=self.max_model_len,
            max_num_batched_tokens=self.max_num_tokens,
            device=self.device,
            pin_memory=self.pin_memory,
            vocab_size=self.model_config.get_vocab_size(),
            block_sizes=[self.cache_config.block_size],
            is_spec_decode=bool(self.vllm_config.speculative_config),
            logitsprocs=build_logitsprocs(
                self.vllm_config, self.device, self.pin_memory,
                self.is_pooling_model,
                self.vllm_config.model_config.logits_processors),
            is_pooling_model=self.is_pooling_model,
        )

<<<<<<< HEAD
        self.use_cuda_graph = (
            self.vllm_config.compilation_config.level
            == CompilationLevel.PIECEWISE
            and self.vllm_config.compilation_config.use_cudagraph
            and not self.model_config.enforce_eager
            and not self.model_config.enable_nano_batch_split)
=======
>>>>>>> 7b6a8372
        # TODO(woosuk): Provide an option to tune the max cudagraph batch size.
        # The convention is different.
        # self.cudagraph_batch_sizes sorts in ascending order.
        # The batch sizes in the config are in descending order.
        if self.compilation_config.cudagraph_capture_sizes and \
                self.compilation_config.cudagraph_mode != CUDAGraphMode.NONE:
            self.cudagraph_batch_sizes = list(
                reversed(self.compilation_config.cudagraph_capture_sizes))

        # Cache the device properties.
        self._init_device_properties()

        # Persistent buffers for CUDA graphs.
        self.input_ids = self._make_buffer(self.max_num_tokens,
                                           dtype=torch.int32)
        self.positions = self._make_buffer(self.max_num_tokens,
                                           dtype=torch.int64)
        self.query_start_loc = self._make_buffer(self.max_num_reqs + 1,
                                                 dtype=torch.int32)
        self.seq_lens = self._make_buffer(self.max_num_reqs, dtype=torch.int32)
        self.inputs_embeds = torch.zeros(
            (self.max_num_tokens, self.hidden_size),
            dtype=self.dtype,
            device=self.device)

        # Only relevant for models using M-RoPE (e.g, Qwen2-VL)
        if self.uses_mrope:
            # NOTE: `mrope_positions` is implemented with one additional dummy
            # position on purpose to make it non-contiguous so that it can work
            # with torch compile.
            # See detailed explanation in https://github.com/vllm-project/vllm/pull/12128#discussion_r1926431923

            # NOTE: When M-RoPE is enabled, position ids are 3D regardless of
            # the modality of inputs. For text-only inputs, each dimension has
            # identical position IDs, making M-RoPE functionally equivalent to
            # 1D-RoPE.
            # See page 5 of https://arxiv.org/abs/2409.12191
            self.mrope_positions = self._make_buffer(
                (3, self.max_num_tokens + 1), dtype=torch.int64)

        # None in the first PP rank. The rest are set after load_model.
        self.intermediate_tensors: Optional[IntermediateTensors] = None

        # OPTIMIZATION: Cache the tensors rather than creating them every step.
        # Keep in int64 to avoid overflow with long context
        self.arange_np = np.arange(max(self.max_num_reqs + 1,
                                       self.max_model_len,
                                       self.max_num_tokens),
                                   dtype=np.int64)

        # Layer pairings for cross-layer KV sharing.
        # If an Attention layer `layer_name` is in the keys of this dict, it
        # means this layer will perform attention using the keys and values
        # from the KV cache of `shared_kv_cache_layers[layer_name]`.
        self.shared_kv_cache_layers: dict[str, str] = {}
        self.kv_sharing_fast_prefill_eligible_layers: set[str] = set()

        self.kv_sharing_fast_prefill_logits_indices = None
        if self.cache_config.kv_sharing_fast_prefill:
            self.kv_sharing_fast_prefill_logits_indices = torch.zeros(
                self.max_num_tokens, dtype=torch.int32, device=self.device)

        self.uniform_decode_query_len = 1 if not self.speculative_config else \
            1 + self.speculative_config.num_speculative_tokens

        # Cudagraph dispatcher for runtime cudagraph dispatching.
        self.cudagraph_dispatcher = CudagraphDispatcher(self.vllm_config)

        self.mm_budget = (MultiModalBudget(
            self.model_config,
            self.scheduler_config,
            self.mm_registry,
        ) if self.supports_mm_inputs else None)

        self.reorder_batch_threshold: Optional[int] = None

        # Attention layers that are only in the KVCacheConfig of the runner
        # (e.g., KV sharing, encoder-only attention), but not in the
        # KVCacheConfig of the scheduler.
        self.runner_only_attn_layers: set[str] = set()

        # Cached outputs.
        self._draft_token_ids: Optional[Union[list[list[int]],
                                              torch.Tensor]] = None

    def _make_buffer(self, *args, dtype: torch.dtype) -> CpuGpuBuffer:
        return CpuGpuBuffer(*args,
                            dtype=dtype,
                            device=self.device,
                            pin_memory=self.pin_memory)

    def _init_model_kwargs(self, num_tokens: int):
        model_kwargs = dict[str, Any]()
        num_reqs = self.input_batch.num_reqs

        num_pooling_reqs = len(self.input_batch.pooling_params)

        if num_pooling_reqs == 0:
            return model_kwargs

        # This does nontrivial work.
        pooling_params = self.input_batch.pooling_metadata.pooling_params

        assert num_pooling_reqs == num_reqs

        token_type_id_requests = dict[int, Any]()
        for i, param in enumerate(pooling_params):
            if param.extra_kwargs is not None and \
            (token_types := param.extra_kwargs.get(
                "compressed_token_type_ids")) is not None:
                token_type_id_requests[i] = token_types

        if len(token_type_id_requests) == 0:
            return model_kwargs

        seq_lens = self.seq_lens.gpu[:num_reqs]
        token_type_ids = []

        for i in range(num_reqs):
            pos = token_type_id_requests.get(i, seq_lens[i])
            ids = (torch.arange(seq_lens[i]) >= pos).int()
            token_type_ids.append(ids)

        model_kwargs["token_type_ids"] = torch.concat(token_type_ids).to(
            device=self.device)
        return model_kwargs

    def _may_reorder_batch(self, scheduler_output: "SchedulerOutput") -> None:
        """
        Update the order of requests in the batch based on the attention
        backend's needs. For example, some attention backends (namely MLA) may
        want to separate requests based on if the attention computation will be
        compute-bound or memory-bound.

        Args:
            scheduler_output: The scheduler output.
        """
        # Attention free models have zero kv_cache_goups, however models
        # like Mamba are also attention free but use the kv_cache for
        # keeping its internal state. This is why we check the number
        # of kv_cache groups instead of solely checking
        # for self.model_config.is_attention_free.
        if len(self.kv_cache_config.kv_cache_groups) == 0:
            return

        if self.reorder_batch_threshold is not None:
            reorder_batch_to_split_decodes_and_prefills(
                self.input_batch,
                scheduler_output,
                decode_threshold=self.reorder_batch_threshold)

    # Note: used for model runner override.
    def _init_device_properties(self) -> None:
        """Initialize attributes from torch.cuda.get_device_properties
        """
        self.device_properties = torch.cuda.get_device_properties(self.device)
        self.num_sms = self.device_properties.multi_processor_count

    # Note: used for model runner override.
    def _sync_device(self) -> None:
        torch.cuda.synchronize()

    def _update_states(self, scheduler_output: "SchedulerOutput") -> None:
        """Update the cached states and the persistent batch with the scheduler
        output.

        The updated states are used by the `_prepare_inputs` function to create
        the input GPU tensors for the model.

        The SamplingMetadata is updated and copied to the GPU if there is a
        new/resumed/paused/finished request in the batch.
        """
        # Remove finished requests from the cached states.
        for req_id in scheduler_output.finished_req_ids:
            self.requests.pop(req_id, None)
        # Remove the finished requests from the persistent batch.
        # NOTE(woosuk): There could be an edge case where finished_req_ids and
        # scheduled_req_ids overlap. This happens when a request is aborted and
        # then resubmitted with the same ID. In this case, we treat them as two
        # distinct requests - clearing the cached states for the first request
        # and handling the second as a new request.
        for req_id in scheduler_output.finished_req_ids:
            self.input_batch.remove_request(req_id)

        # Free the cached encoder outputs.
        for mm_hash in scheduler_output.free_encoder_mm_hashes:
            self.encoder_cache.pop(mm_hash, None)

        # Remove the unscheduled requests from the persistent batch.
        # NOTE(woosuk): The unscheduled requests are either preempted requests
        # or running requests that are not scheduled in this step. We remove
        # them from the persistent batch but keep their cached states since
        # they will be scheduled again sometime in the future.
        scheduled_req_ids = scheduler_output.num_scheduled_tokens.keys()
        cached_req_ids = self.input_batch.req_id_to_index.keys()
        unscheduled_req_ids = cached_req_ids - scheduled_req_ids
        # NOTE(woosuk): The persistent batch optimization assumes that
        # consecutive batches contain mostly the same requests. If batches
        # have low request overlap (e.g., alternating between two distinct
        # sets of requests), this optimization becomes very inefficient.
        for req_id in unscheduled_req_ids:
            self.input_batch.remove_request(req_id)

        reqs_to_add: list[CachedRequestState] = []
        # Add new requests to the cached states.
        for new_req_data in scheduler_output.scheduled_new_reqs:
            req_id = new_req_data.req_id
            sampling_params = new_req_data.sampling_params
            pooling_params = new_req_data.pooling_params

            if sampling_params and \
                sampling_params.sampling_type == SamplingType.RANDOM_SEED:
                generator = torch.Generator(device=self.device)
                generator.manual_seed(sampling_params.seed)
            else:
                generator = None

            if pooling_params:
                task = pooling_params.task
                assert task is not None, "You did not set `task` in the API"

                model = cast(VllmModelForPooling, self.get_model())
                to_update = model.pooler.get_pooling_updates(task)
                to_update.apply(pooling_params)

            req_state = CachedRequestState(
                req_id=req_id,
                prompt_token_ids=new_req_data.prompt_token_ids,
                mm_kwargs=new_req_data.mm_kwargs,
                mm_positions=new_req_data.mm_positions,
                mm_hashes=new_req_data.mm_hashes,
                sampling_params=sampling_params,
                pooling_params=pooling_params,
                generator=generator,
                block_ids=new_req_data.block_ids,
                num_computed_tokens=new_req_data.num_computed_tokens,
                output_token_ids=[],
                lora_request=new_req_data.lora_request,
            )
            self.requests[req_id] = req_state

            # Only relevant for models using M-RoPE (e.g, Qwen2-VL)
            if self.uses_mrope:
                self._init_mrope_positions(req_state)

            reqs_to_add.append(req_state)

        # Update the states of the running/resumed requests.
        is_last_rank = get_pp_group().is_last_rank
        req_data = scheduler_output.scheduled_cached_reqs
        for i, req_id in enumerate(req_data.req_ids):
            req_state = self.requests[req_id]
            num_computed_tokens = req_data.num_computed_tokens[i]
            new_block_ids = req_data.new_block_ids[i]
            resumed_from_preemption = req_data.resumed_from_preemption[i]

            # Update the cached states.
            req_state.num_computed_tokens = num_computed_tokens

            if not is_last_rank:
                # When using PP, the scheduler sends the sampled tokens back,
                # because there's no direct communication between the first-
                # stage worker and the last-stage worker.
                new_token_ids = req_data.new_token_ids[i]
                # Add the sampled token(s) from the previous step (if any).
                # This doesn't include "unverified" tokens like spec tokens.
                num_new_tokens = (num_computed_tokens + len(new_token_ids) -
                                  req_state.num_tokens)
                if num_new_tokens == 1:
                    # Avoid slicing list in most common case.
                    req_state.output_token_ids.append(new_token_ids[-1])
                elif num_new_tokens > 0:
                    req_state.output_token_ids.extend(
                        new_token_ids[-num_new_tokens:])

            # Update the block IDs.
            if not resumed_from_preemption:
                if new_block_ids is not None:
                    # Append the new blocks to the existing block IDs.
                    for block_ids, new_ids in zip(req_state.block_ids,
                                                  new_block_ids):
                        block_ids.extend(new_ids)
            else:
                assert new_block_ids is not None
                # The request is resumed from preemption.
                # Replace the existing block IDs with the new ones.
                req_state.block_ids = new_block_ids

            req_index = self.input_batch.req_id_to_index.get(req_id)
            if req_index is None:
                # The request is not in the persistent batch.
                # The request was either preempted and resumed later, or was not
                # scheduled in the previous step and needs to be added again.
                reqs_to_add.append(req_state)
                continue

            # Update the persistent batch.
            self.input_batch.num_computed_tokens_cpu[req_index] = (
                num_computed_tokens)
            if new_block_ids is not None:
                self.input_batch.block_table.append_row(
                    new_block_ids, req_index)

            # For the last rank, we don't need to update the token_ids_cpu
            # because the sampled tokens are already cached.
            if not is_last_rank:
                # Add new_token_ids to token_ids_cpu.
                start_token_index = num_computed_tokens
                end_token_index = num_computed_tokens + len(new_token_ids)
                self.input_batch.token_ids_cpu[
                    req_index,
                    start_token_index:end_token_index] = new_token_ids
                self.input_batch.num_tokens_no_spec[
                    req_index] = end_token_index
                self.input_batch.num_tokens[req_index] = end_token_index

            # Add spec_token_ids to token_ids_cpu.
            spec_token_ids = (
                scheduler_output.scheduled_spec_decode_tokens.get(req_id, ()))
            if spec_token_ids:
                num_spec_tokens = len(spec_token_ids)
                start_index = self.input_batch.num_tokens_no_spec[req_index]
                end_token_index = start_index + num_spec_tokens
                self.input_batch.token_ids_cpu[
                    req_index, start_index:end_token_index] = spec_token_ids
                # NOTE(woosuk): `num_tokens` here may include spec tokens.
                self.input_batch.num_tokens[req_index] += num_spec_tokens

        # Add the new or resumed requests to the persistent batch.
        # The smaller empty indices are filled first.
        for request in reqs_to_add:
            self.input_batch.add_request(request)

        # Condense the batched states if there are gaps left by removed requests
        self.input_batch.condense()
        # Allow attention backend to reorder the batch, potentially
        self._may_reorder_batch(scheduler_output)
        # Refresh batch metadata with any pending updates.
        self.input_batch.refresh_metadata()

    def _init_mrope_positions(self, req_state: CachedRequestState):
        image_grid_thw = []
        video_grid_thw = []
        second_per_grid_ts = []
        audio_feature_lengths = []
        use_audio_in_video = False
        for mm_item in req_state.mm_kwargs:
            mm_input = mm_item.get_data()
            if (t := mm_input.get("image_grid_thw")) is not None:
                image_grid_thw.append(t.tolist())
            if (t := mm_input.get("video_grid_thw")) is not None:
                video_grid_thw.append(t.tolist())
            if (t := mm_input.get("second_per_grid_ts")) is not None:
                second_per_grid_ts.append(t)
            if (t := mm_input.get("audio_feature_lengths")) is not None:
                audio_feature_lengths.append(t)
            if mm_input.get("use_audio_in_video") is True:
                use_audio_in_video = True

        req_state.mrope_positions, req_state.mrope_position_delta = \
            MRotaryEmbedding.get_input_positions_tensor(
                req_state.prompt_token_ids,
                hf_config=self.model_config.hf_config,
                image_grid_thw=image_grid_thw,
                video_grid_thw=video_grid_thw,
                second_per_grid_ts=second_per_grid_ts,
                audio_feature_lengths=audio_feature_lengths,
                use_audio_in_video=use_audio_in_video,
            )

    def _extract_mm_kwargs(
        self,
        scheduler_output: "SchedulerOutput",
    ) -> BatchedTensorInputs:
        if not self.is_multimodal_raw_input_supported or not scheduler_output:  # noqa: SIM102
            return {}

        mm_kwargs = list[MultiModalKwargsItem]()
        for req in scheduler_output.scheduled_new_reqs:
            mm_kwargs.extend(req.mm_kwargs)

        # Input all modalities at once
        mm_kwargs_combined: BatchedTensorInputs = {}
        for _, _, mm_kwargs_group in group_mm_kwargs_by_modality(
                mm_kwargs,
                device=self.device,
                pin_memory=self.pin_memory,
        ):
            mm_kwargs_combined.update(mm_kwargs_group)

        return mm_kwargs_combined

    def _dummy_mm_kwargs(self, num_seqs: int) -> BatchedTensorInputs:
        if not self.is_multimodal_raw_input_supported:
            return {}
        mm_budget = self.mm_budget
        assert mm_budget is not None

        dummy_modality = mm_budget.get_modality_with_max_tokens()
        return self._get_mm_dummy_batch(dummy_modality, num_seqs)

    def _get_cumsum_and_arange(
        self,
        num_tokens: np.ndarray,
        cumsum_dtype: Optional[np.dtype] = None,
    ) -> tuple[np.ndarray, np.ndarray]:
        """Get the cumulative sum and batched arange of the given array.
        # E.g., [2, 5, 3] -> ([2, 7, 10], [0, 1, 0, 1, 2, 3, 4, 0, 1, 2])
        # Equivalent to but faster than:
        # np.concatenate([np.arange(n) for n in num_tokens])
        """
        # Step 1. [2, 5, 3] -> [2, 7, 10]
        cu_num_tokens = np.cumsum(num_tokens, dtype=cumsum_dtype)
        total_num_tokens = cu_num_tokens[-1]
        # Step 2. [2, 7, 10] -> [0, 0, 2, 2, 2, 2, 2, 7, 7, 7]
        cumsums_offsets = np.repeat(cu_num_tokens - num_tokens, num_tokens)
        # Step 3. [0, 1, 0, 1, 2, 3, 4, 0, 1, 2]
        arange = self.arange_np[:total_num_tokens] - cumsums_offsets

        return cu_num_tokens, arange

    def _prepare_inputs(
        self,
        scheduler_output: "SchedulerOutput",
    ) -> tuple[dict[str, Any], torch.Tensor, Optional[SpecDecodeMetadata],
               np.ndarray, Optional[CommonAttentionMetadata], int]:
        """
        :return: tuple[
            attn_metadata: layer-to-attention_metadata mapping,
            logits_indices, spec_decode_metadata
        ]
        """
        total_num_scheduled_tokens = scheduler_output.total_num_scheduled_tokens
        assert total_num_scheduled_tokens > 0
        num_reqs = self.input_batch.num_reqs
        assert num_reqs > 0

        # OPTIMIZATION: Start copying the block table first.
        # This way, we can overlap the copy with the following CPU operations.
        self.input_batch.block_table.commit_block_table(num_reqs)

        # Get the number of scheduled tokens for each request.
        req_ids = self.input_batch.req_ids
        tokens = [scheduler_output.num_scheduled_tokens[i] for i in req_ids]
        num_scheduled_tokens = np.array(tokens, dtype=np.int32)
        max_num_scheduled_tokens = max(tokens)

        # Get request indices.
        # E.g., [2, 5, 3] -> [0, 0, 1, 1, 1, 1, 1, 2, 2, 2]
        req_indices = np.repeat(self.arange_np[:num_reqs],
                                num_scheduled_tokens)

        # cu_num_tokens: [2, 5, 3] -> [2, 7, 10]
        # arange: [0, 1, 0, 1, 2, 3, 4, 0, 1, 2]
        cu_num_tokens, arange = self._get_cumsum_and_arange(
            num_scheduled_tokens)

        # Get positions.
        positions_np = self.positions.np[:total_num_scheduled_tokens]
        np.add(self.input_batch.num_computed_tokens_cpu[req_indices],
               arange,
               out=positions_np)

        # Calculate M-RoPE positions.
        # Only relevant for models using M-RoPE (e.g, Qwen2-VL)
        if self.uses_mrope:
            self._calc_mrope_positions(scheduler_output)

        # Get token indices.
        # E.g., [0, 1, 0, 1, 2, 3, 4, 0, 1, 2]
        # -> [0, 1, M, M + 1, M + 2, M + 3, M + 4, 2 * M, 2 * M + 1, 2 * M + 2]
        # where M is the max_model_len.
        token_indices = (positions_np +
                         req_indices * self.input_batch.token_ids_cpu.shape[1])

        # NOTE(woosuk): We use torch.index_select instead of np.take here
        # because torch.index_select is much faster than np.take for large
        # tensors.
        torch.index_select(self.input_batch.token_ids_cpu_tensor.flatten(),
                           0,
                           torch.from_numpy(token_indices),
                           out=self.input_ids.cpu[:total_num_scheduled_tokens])

        self.input_batch.block_table.compute_slot_mapping(
            req_indices, positions_np)
        self.input_batch.block_table.commit_slot_mapping(
            total_num_scheduled_tokens)

        # Prepare the attention metadata.
        self.query_start_loc.np[0] = 0
        self.query_start_loc.np[1:num_reqs + 1] = cu_num_tokens
        # Note: pad query_start_loc to be non-decreasing, as kernels
        # like FlashAttention requires that
        self.query_start_loc.np[num_reqs + 1:].fill(cu_num_tokens[-1])
        self.query_start_loc.copy_to_gpu()
        query_start_loc = self.query_start_loc.gpu[:num_reqs + 1]

        self.seq_lens.np[:num_reqs] = (
            self.input_batch.num_computed_tokens_cpu[:num_reqs] +
            num_scheduled_tokens)
        # Fill unused with 0 for full cuda graph mode.
        self.seq_lens.np[num_reqs:].fill(0)
        self.seq_lens.copy_to_gpu()
        seq_lens = self.seq_lens.gpu[:num_reqs]
        max_seq_len = self.seq_lens.np[:num_reqs].max().item()

        # Copy the tensors to the GPU.
        self.input_ids.copy_to_gpu(total_num_scheduled_tokens)
        if self.uses_mrope:
            # Only relevant for models using M-RoPE (e.g, Qwen2-VL)
            self.mrope_positions.gpu[:, :total_num_scheduled_tokens].copy_(
                self.mrope_positions.cpu[:, :total_num_scheduled_tokens],
                non_blocking=True)
        else:
            # Common case (1D positions)
            self.positions.copy_to_gpu(total_num_scheduled_tokens)

        use_spec_decode = len(
            scheduler_output.scheduled_spec_decode_tokens) > 0
        if not use_spec_decode:
            # NOTE(woosuk): Due to chunked prefills, the batch may contain
            # partial requests. While we should not sample any token
            # from these partial requests, we do so for simplicity.
            # We will ignore the sampled tokens from the partial requests.
            # TODO: Support prompt logprobs.
            logits_indices = query_start_loc[1:] - 1
            spec_decode_metadata = None
        else:
            # Get the number of draft tokens for each request.
            # Iterate over the dictionary rather than all requests since not all
            # requests have draft tokens.
            num_draft_tokens = np.zeros(num_reqs, dtype=np.int32)
            for req_id, draft_token_ids in (
                    scheduler_output.scheduled_spec_decode_tokens.items()):
                req_idx = self.input_batch.req_id_to_index[req_id]
                num_draft_tokens[req_idx] = len(draft_token_ids)

            spec_decode_metadata = self._calc_spec_decode_metadata(
                num_draft_tokens, cu_num_tokens)
            logits_indices = spec_decode_metadata.logits_indices

        logits_indices_padded = None
        if self.cache_config.kv_sharing_fast_prefill:
            assert self.kv_sharing_fast_prefill_logits_indices is not None
            num_logits = logits_indices.shape[0]
            assert num_logits > 0
            self.kv_sharing_fast_prefill_logits_indices[:num_logits].copy_(
                logits_indices)
            # There might have leftover indices in logits_indices[num_logits:]
            # from previous iterations, whose values may be greater than the
            # batch size in the current iteration. To ensure indices are always
            # valid, we fill the padded indices with the last index.
            self.kv_sharing_fast_prefill_logits_indices[num_logits:].fill_(
                logits_indices[-1].item())
            if (self.compilation_config.cudagraph_mode != CUDAGraphMode.NONE
                    and num_logits <= self.cudagraph_batch_sizes[-1]):
                # Use piecewise CUDA graphs.
                # Add padding to the batch size.
                num_logits_padded = self.vllm_config.pad_for_cudagraph(
                    num_logits)
            else:
                num_logits_padded = num_logits
            logits_indices_padded = (
                self.kv_sharing_fast_prefill_logits_indices[:num_logits_padded]
            )

        attn_metadata: dict[str, Any] = {}

        # Used in the below loop.
        query_start_loc_cpu = self.query_start_loc.cpu[:num_reqs + 1]
        seq_lens_cpu = self.seq_lens.cpu[:num_reqs]
        num_computed_tokens_cpu = (
            self.input_batch.num_computed_tokens_cpu_tensor[:num_reqs])
        spec_decode_common_attn_metadata = None

        # Prepare the attention metadata for each KV cache group and make layers
        # in the same group share the same metadata.
        for kv_cache_group_id, kv_cache_group_spec in enumerate(
                self.kv_cache_config.kv_cache_groups):

            if isinstance(kv_cache_group_spec.kv_cache_spec,
                          EncoderOnlyAttentionSpec):
                # Encoder-only layers do not have KV cache, so we need to
                # create a dummy block table and slot mapping for them.
                blk_table_tensor = torch.zeros(
                    (num_reqs, 1),
                    dtype=torch.int32,
                    pin_memory=self.pin_memory,
                    device="cpu").to(self.device, non_blocking=True)
                slot_mapping = torch.zeros((total_num_scheduled_tokens, ),
                                           dtype=torch.int32,
                                           pin_memory=self.pin_memory,
                                           device="cpu").to(self.device,
                                                            non_blocking=True)
                num_common_prefix_blocks = 0
            else:
                blk_table = self.input_batch.block_table[kv_cache_group_id]
                blk_table_tensor = blk_table.get_device_tensor()[:num_reqs]
                slot_mapping = blk_table.slot_mapping[:
                                                      total_num_scheduled_tokens]

                # Fill unused with -1. Needed for reshape_and_cache in full cuda
                # graph mode.
                blk_table.slot_mapping[total_num_scheduled_tokens:].fill_(-1)
                num_common_prefix_blocks = (
                    scheduler_output.
                    num_common_prefix_blocks[kv_cache_group_id])

            common_attn_metadata = CommonAttentionMetadata(
                query_start_loc=query_start_loc,
                query_start_loc_cpu=query_start_loc_cpu,
                seq_lens=seq_lens,
                seq_lens_cpu=seq_lens_cpu,
                num_computed_tokens_cpu=num_computed_tokens_cpu,
                num_reqs=num_reqs,
                num_actual_tokens=total_num_scheduled_tokens,
                max_query_len=max_num_scheduled_tokens,
                max_seq_len=max_seq_len,
                block_table_tensor=blk_table_tensor,
                slot_mapping=slot_mapping,
                causal=True,
            )

            if self.speculative_config and \
                spec_decode_common_attn_metadata is None:
                spec_decode_common_attn_metadata = common_attn_metadata

            for attn_group in self.attn_groups[kv_cache_group_id]:
                # Prepare for cascade attention if enabled & beneficial.
                common_prefix_len = 0
                builder = attn_group.metadata_builder
                if self.cascade_attn_enabled:
                    common_prefix_len = self._compute_cascade_attn_prefix_len(
                        num_scheduled_tokens,
                        num_common_prefix_blocks,
                        kv_cache_group_spec.kv_cache_spec,
                        builder,
                    )

                attn_metadata_i = (builder.build(
                    common_prefix_len=common_prefix_len,
                    common_attn_metadata=common_attn_metadata,
                ))

                fast_prefill_metadata = attn_metadata_i
                if (self.cache_config.kv_sharing_fast_prefill
                        and self.kv_sharing_fast_prefill_eligible_layers):
                    # Dynamically create a a dataclass type that inherits
                    # from attention metadata type but includes additional
                    # fields logits_indices_padded and num_logits_indices
                    # which are required for prefill truncation
                    fast_prefill_metadata_type = (
                        make_kv_sharing_fast_prefill_attention_metadata(
                            metadata_cls=type(attn_metadata_i), ))
                    fast_prefill_metadata = fast_prefill_metadata_type(
                        **dataclasses.asdict(attn_metadata_i),
                        logits_indices_padded=logits_indices_padded,
                        num_logits_indices=logits_indices.size(0),
                    )

                for layer_name in attn_group.layer_names:
                    if (self.cache_config.kv_sharing_fast_prefill
                            and layer_name
                            in self.kv_sharing_fast_prefill_eligible_layers):
                        attn_metadata[layer_name] = fast_prefill_metadata
                        continue
                    attn_metadata[layer_name] = attn_metadata_i

        # Hot-Swap lora model
        if self.lora_config:
            self.set_active_loras(self.input_batch, num_scheduled_tokens)

        return (attn_metadata, logits_indices, spec_decode_metadata,
                num_scheduled_tokens, spec_decode_common_attn_metadata,
                max_num_scheduled_tokens)

    def _prepare_nano_split(self, scheduler_output: "SchedulerOutput"):
        prepare_nano_split_and_set_hooks(
            scheduler_output=scheduler_output,
            input_batch=self.input_batch,
            attn_metadata_builders=self.attn_metadata_builders,
            kv_cache_config=self.kv_cache_config)

    def _compute_cascade_attn_prefix_len(
        self,
        num_scheduled_tokens: np.ndarray,
        num_common_prefix_blocks: int,
        kv_cache_spec: KVCacheSpec,
        attn_metadata_builder: AttentionMetadataBuilder,
    ) -> int:
        """Compute the length of the common prefix for cascade attention.

        NOTE(woosuk): The common prefix length returned by this function
        represents the length used specifically for cascade attention, not the
        actual number of tokens shared between requests. When cascade attention
        is disabled (use_cascade=False), this function returns 0 even if
        requests share common tokens. Additionally, the common prefix length is
        truncated to a multiple of the block size and may be further truncated
        due to implementation details explained below.

        Args:
            num_scheduled_tokens: Number of tokens scheduled per request.
            num_common_prefix_blocks: Number of shared KV cache blocks.

        Returns:
            int: Length of common prefix in tokens.
        """
        common_prefix_len = num_common_prefix_blocks * kv_cache_spec.block_size
        if common_prefix_len == 0:
            # Common case.
            return 0

        # NOTE(woosuk): Cascade attention uses two attention kernels: one
        # for the common prefix and the other for the rest. For the first
        # kernel, we concatenate all the query tokens (possibly from
        # different requests) and treat them as if they are from the same
        # request. Then, we use bi-directional attention to process the
        # common prefix in the KV cache. Importantly, this means that the
        # first kernel does not do any masking.

        # Consider the following example:
        # Request 1's input query: [D, E, X]
        # Request 1's kv cache: [A, B, C, D, E, X]
        # Request 1's num_computed_tokens: 3 (i.e., [A, B, C])
        # Request 2's input query: [E, Y]
        # Request 2's kv cache: [A, B, C, D, E, Y]
        # Request 2's num_computed_tokens: 4 (i.e., [A, B, C, D])

        # If we use [A, B, C, D, E] as the common prefix, then the
        # first kernel will compute the bi-directional attention between
        # input query [D, E, X, E, Y] and common prefix [A, B, C, D, E].
        # However, this is wrong because D in Request 1 should not attend to
        # E in the common prefix (i.e., we need masking).
        # To avoid this, [A, B, C, D] should be the common prefix.
        # That is, the common prefix should be capped by the minimum
        # num_computed_tokens among the requests, and plus one to include
        # the first token of the query.

        # In practice, we use [A, B, C] as the common prefix, instead of
        # [A, B, C, D] (i.e., the common prefix is capped by the minimum
        # num_computed_tokens, without plus one).
        # This is because of an implementation detail: We want to always
        # use two kernels for cascade attention. Let's imagine:
        # Request 3's input query: [D]
        # Request 3's kv cache: [A, B, C, D]
        # Request 3's num_computed_tokens: 3 (i.e., [A, B, C])
        # If we use [A, B, C, D] as the common prefix for Request 1-3,
        # then Request 3 will be processed only by the first kernel,
        # and the second kernel will get an empty input. While this is not
        # a fundamental problem, our current implementation does not support
        # this case.
        num_reqs = len(num_scheduled_tokens)
        common_prefix_len = min(
            common_prefix_len,
            self.input_batch.num_computed_tokens_cpu[:num_reqs].min())
        # common_prefix_len should be a multiple of the block size.
        common_prefix_len = (common_prefix_len // kv_cache_spec.block_size *
                             kv_cache_spec.block_size)
        use_sliding_window = (isinstance(kv_cache_spec, SlidingWindowSpec) or
                              (isinstance(kv_cache_spec, FullAttentionSpec)
                               and kv_cache_spec.sliding_window is not None))
        use_local_attention = (
            isinstance(kv_cache_spec, ChunkedLocalAttentionSpec)
            or (isinstance(kv_cache_spec, FullAttentionSpec)
                and kv_cache_spec.attention_chunk_size is not None))
        assert isinstance(kv_cache_spec, AttentionSpec)
        use_cascade = attn_metadata_builder.use_cascade_attention(
            common_prefix_len=common_prefix_len,
            query_lens=num_scheduled_tokens,
            num_query_heads=self.num_query_heads,
            num_kv_heads=kv_cache_spec.num_kv_heads,
            use_alibi=self.use_alibi,
            use_sliding_window=use_sliding_window,
            use_local_attention=use_local_attention,
            num_sms=self.num_sms,
        )
        return common_prefix_len if use_cascade else 0

    def _calc_mrope_positions(self, scheduler_output: "SchedulerOutput"):
        mrope_pos_ptr = 0
        for index, req_id in enumerate(self.input_batch.req_ids):
            req = self.requests[req_id]
            assert req.mrope_positions is not None

            num_computed_tokens = \
                self.input_batch.num_computed_tokens_cpu[index]
            num_scheduled_tokens = \
                scheduler_output.num_scheduled_tokens[req_id]
            num_prompt_tokens = len(req.prompt_token_ids)

            if num_computed_tokens + num_scheduled_tokens > num_prompt_tokens:
                prompt_part_len = max(0,
                                      num_prompt_tokens - num_computed_tokens)
                completion_part_len = max(
                    0, num_scheduled_tokens - prompt_part_len)
            else:
                prompt_part_len = num_scheduled_tokens
                completion_part_len = 0

            assert num_scheduled_tokens == prompt_part_len + completion_part_len

            if prompt_part_len > 0:
                # prompt's mrope_positions are pre-computed
                dst_start = mrope_pos_ptr
                dst_end = mrope_pos_ptr + prompt_part_len
                src_start = num_computed_tokens
                src_end = num_computed_tokens + prompt_part_len

                self.mrope_positions.cpu[:, dst_start:dst_end] = (
                    req.mrope_positions[:, src_start:src_end])
                mrope_pos_ptr += prompt_part_len

            if completion_part_len > 0:
                # compute completion's mrope_positions on-the-fly
                dst_start = mrope_pos_ptr
                dst_end = mrope_pos_ptr + completion_part_len

                MRotaryEmbedding.get_next_input_positions_tensor(
                    out=self.mrope_positions.np,
                    out_offset=dst_start,
                    mrope_position_delta=req.mrope_position_delta,
                    context_len=num_computed_tokens + prompt_part_len,
                    num_new_tokens=completion_part_len,
                )

                mrope_pos_ptr += completion_part_len

    def _calc_spec_decode_metadata(
        self,
        num_draft_tokens: np.ndarray,
        cu_num_scheduled_tokens: np.ndarray,
    ) -> SpecDecodeMetadata:
        # Inputs:
        # cu_num_scheduled_tokens:  [  4, 104, 107, 207, 209]
        # num_draft_tokens:         [  3,   0,   2,   0,   1]
        # Outputs:
        # cu_num_draft_tokens:      [  3,   3,   5,   5,   6]
        # logits_indices:           [  0,   1,   2,   3, 103, 104, 105, 106,
        #                            206, 207, 208]
        # target_logits_indices:    [  0,   1,   2,   5,   6,   9]
        # bonus_logits_indices:     [  3,   4,   7,   8,  10]

        # Compute the logits indices.
        # [4, 1, 3, 1, 2]
        num_sampled_tokens = num_draft_tokens + 1

        # Step 1. cu_num_sampled_tokens: [4, 5, 8, 9, 11]
        # arange: [0, 1, 2, 3, 0, 0, 1, 2, 0, 0, 1]
        cu_num_sampled_tokens, arange = self._get_cumsum_and_arange(
            num_sampled_tokens, cumsum_dtype=np.int32)
        # Step 2. [0, 0, 0, 0, 103, 104, 104, 104, 206, 207, 207]
        logits_indices = np.repeat(
            cu_num_scheduled_tokens - num_sampled_tokens, num_sampled_tokens)
        # Step 3. [0, 1, 2, 3, 103, 104, 105, 106, 206, 207, 208]
        logits_indices += arange

        # Compute the bonus logits indices.
        bonus_logits_indices = cu_num_sampled_tokens - 1

        # Compute the draft logits indices.
        # cu_num_draft_tokens: [3, 3, 5, 5, 6]
        # arange: [0, 1, 2, 0, 1, 0]
        cu_num_draft_tokens, arange = self._get_cumsum_and_arange(
            num_draft_tokens, cumsum_dtype=np.int32)
        # [0, 0, 0, 5, 5, 9]
        target_logits_indices = np.repeat(
            cu_num_sampled_tokens - num_sampled_tokens, num_draft_tokens)
        # [0, 1, 2, 5, 6, 9]
        target_logits_indices += arange

        # TODO: Optimize the CPU -> GPU copy.
        cu_num_draft_tokens = torch.from_numpy(cu_num_draft_tokens).to(
            self.device, non_blocking=True)
        logits_indices = torch.from_numpy(logits_indices).to(self.device,
                                                             non_blocking=True)
        target_logits_indices = torch.from_numpy(target_logits_indices).to(
            self.device, non_blocking=True)
        bonus_logits_indices = torch.from_numpy(bonus_logits_indices).to(
            self.device, non_blocking=True)

        # Compute the draft token ids.
        # draft_token_indices:      [  1,   2,   3, 105, 106, 208]
        draft_token_ids = self.input_ids.gpu[logits_indices]
        draft_token_ids = draft_token_ids[target_logits_indices + 1]

        metadata = SpecDecodeMetadata(
            draft_token_ids=draft_token_ids,
            num_draft_tokens=num_draft_tokens.tolist(),
            cu_num_draft_tokens=cu_num_draft_tokens,
            target_logits_indices=target_logits_indices,
            bonus_logits_indices=bonus_logits_indices,
            logits_indices=logits_indices,
        )
        return metadata

    def _execute_mm_encoder(self, scheduler_output: "SchedulerOutput"):
        scheduled_encoder_inputs = scheduler_output.scheduled_encoder_inputs
        if not scheduled_encoder_inputs:
            return
        # Batch the multi-modal inputs.
        mm_kwargs = list[MultiModalKwargsItem]()
        # list of tuple (mm_hash, position_info)
        mm_hashes_pos = list[tuple[str, PlaceholderRange]]()
        for req_id, encoder_input_ids in scheduled_encoder_inputs.items():
            req_state = self.requests[req_id]

            for mm_input_id in encoder_input_ids:
                mm_hash = req_state.mm_hashes[mm_input_id]
                mm_kwargs.append(req_state.mm_kwargs[mm_input_id])
                mm_hashes_pos.append(
                    (mm_hash, req_state.mm_positions[mm_input_id]))

        # Batch mm inputs as much as we can: if a request in the batch has
        # multiple modalities or a different modality than the previous one,
        # we process it separately to preserve item order.
        # FIXME(ywang96): This is a hacky way to deal with multiple modalities
        # in the same batch while still being able to benefit from batching
        # multimodal inputs. The proper solution should be reordering the
        # encoder outputs.
        encoder_outputs = []
        for _, num_items, mm_kwargs_group in group_mm_kwargs_by_modality(
                mm_kwargs,
                device=self.device,
                pin_memory=self.pin_memory,
        ):
            # Run the encoder.
            # `curr_group_outputs` is either of the following:
            # 1. A tensor of shape (num_items, feature_size, hidden_size)
            # in case feature_size is fixed across all multimodal items.
            # 2. A list or tuple (length: num_items) of tensors, each of shape
            # (feature_size, hidden_size) in case the feature size is dynamic
            # depending on the input multimodal items.
            curr_group_outputs = self.model.get_multimodal_embeddings(
                **mm_kwargs_group)

            sanity_check_mm_encoder_outputs(
                curr_group_outputs,
                expected_num_items=num_items,
            )

            for output in curr_group_outputs:
                encoder_outputs.append(output)

        # Cache the encoder outputs by mm_hash
        for (mm_hash, pos_info), output in zip(mm_hashes_pos, encoder_outputs):
            self.encoder_cache[mm_hash] = scatter_mm_placeholders(
                output,
                is_embed=pos_info.is_embed,
            )

    def _gather_mm_embeddings(
        self,
        scheduler_output: "SchedulerOutput",
        shift_computed_tokens: int = 0,
    ) -> list[torch.Tensor]:
        mm_embeds: list[torch.Tensor] = []
        for req_id in self.input_batch.req_ids:
            num_scheduled_tokens = scheduler_output.num_scheduled_tokens[
                req_id]
            req_state = self.requests[req_id]
            num_computed_tokens = \
                req_state.num_computed_tokens + shift_computed_tokens
            mm_positions = req_state.mm_positions
            mm_hashes = req_state.mm_hashes
            for i, pos_info in enumerate(mm_positions):
                start_pos = pos_info.offset
                num_encoder_tokens = pos_info.length

                # The encoder output is needed if the two ranges overlap:
                # [num_computed_tokens,
                #  num_computed_tokens + num_scheduled_tokens) and
                # [start_pos, start_pos + num_encoder_tokens)
                if start_pos >= num_computed_tokens + num_scheduled_tokens:
                    # The encoder output is not needed in this step.
                    break
                if start_pos + num_encoder_tokens <= num_computed_tokens:
                    # The encoder output is already processed and stored
                    # in the decoder's KV cache.
                    continue

                start_idx = max(num_computed_tokens - start_pos, 0)
                end_idx = min(
                    num_computed_tokens - start_pos + num_scheduled_tokens,
                    num_encoder_tokens,
                )
                assert start_idx < end_idx

                mm_hash = mm_hashes[i]
                encoder_output = self.encoder_cache.get(mm_hash, None)
                assert encoder_output is not None,\
                    f"Encoder cache miss for {mm_hash}."

                if (is_embed := pos_info.is_embed) is not None:
                    is_embed = is_embed[start_idx:end_idx]

                mm_embeds_item = gather_mm_placeholders(
                    encoder_output[start_idx:end_idx],
                    is_embed=is_embed,
                )
                mm_embeds.append(mm_embeds_item)
        return mm_embeds

    def get_model(self) -> nn.Module:
        # get raw model out of the cudagraph wrapper.
        if isinstance(self.model, CUDAGraphWrapper):
            return self.model.unwrap()
        return self.model

    def get_supported_generation_tasks(self) -> list[GenerationTask]:
        model = self.get_model()
        supported_tasks = list[GenerationTask]()

        if is_text_generation_model(model):
            supported_tasks.append("generate")

        if supports_transcription(model):
            if model.supports_transcription_only:
                return ["transcription"]

            supported_tasks.append("transcription")

        return supported_tasks

    def get_supported_pooling_tasks(self) -> list[PoolingTask]:
        model = self.get_model()
        if not is_pooling_model(model):
            return []

        supported_tasks = list(model.pooler.get_supported_tasks())

        if (self.scheduler_config.chunked_prefill_enabled
                and "encode" in supported_tasks):
            supported_tasks.remove("encode")

            logger.info_once("Chunked prefill is not supported with "
                             "encode task which using ALL pooling. "
                             "Please turn off chunked prefill by "
                             "`--no-enable-chunked-prefill` before using it.")

        return supported_tasks

    def get_supported_tasks(self) -> tuple[SupportedTask, ...]:
        tasks = list[SupportedTask]()

        if self.model_config.runner_type == "generate":
            tasks.extend(self.get_supported_generation_tasks())
        if self.model_config.runner_type == "pooling":
            tasks.extend(self.get_supported_pooling_tasks())

        return tuple(tasks)

    def apply_grammar_bitmask(
        self,
        scheduler_output: "SchedulerOutput",
        logits: torch.Tensor,
    ):
        grammar_bitmask = scheduler_output.grammar_bitmask
        if grammar_bitmask is None:
            return

        # We receive the structured output bitmask from the scheduler,
        # compacted to contain bitmasks only for structured output requests.
        # The order of the requests in the bitmask is not guaranteed to be the
        # same as the order of the requests in the gpu runner's batch. We need
        # to sort the bitmask to match the order of the requests used here.

        # Get the batch indices of the structured output requests.
        # Keep track of the number of speculative tokens scheduled for every
        # request in the batch, as the logit indices are offset by this amount.
        struct_out_req_batch_indices: dict[str, int] = {}
        cumulative_offset = 0
        seq = sorted(self.input_batch.req_id_to_index.items(),
                     key=lambda x: x[1])
        for req_id, batch_index in seq:
            logit_index = batch_index + cumulative_offset
            cumulative_offset += len(
                scheduler_output.scheduled_spec_decode_tokens.get(req_id, []))
            if req_id in scheduler_output.structured_output_request_ids:
                struct_out_req_batch_indices[req_id] = logit_index

        out_indices = []

        # Reorder the bitmask to match the order of the requests in the batch.
        sorted_bitmask = np.full(shape=(logits.shape[0],
                                        grammar_bitmask.shape[1]),
                                 fill_value=-1,
                                 dtype=grammar_bitmask.dtype)
        cumulative_index = 0
        seq = sorted(scheduler_output.structured_output_request_ids.items(),
                     key=lambda x: x[1])
        for req_id, _ in seq:
            logit_index = struct_out_req_batch_indices[req_id]
            num_spec_tokens = len(
                scheduler_output.scheduled_spec_decode_tokens.get(req_id, []))
            for i in range(1 + num_spec_tokens):
                sorted_bitmask[logit_index + i] = \
                    grammar_bitmask[cumulative_index + i]
                out_indices.append(logit_index + i)
            cumulative_index += 1 + num_spec_tokens
        grammar_bitmask = sorted_bitmask

        # If the length of out indices and the logits have the same shape
        # we don't need to pass indices to the kernel,
        # since the bitmask is already aligned with the logits.
        skip_out_indices = len(out_indices) == logits.shape[0]

        # Serialization of np.ndarray is much more efficient than a tensor,
        # so we receive it in that format.
        grammar_bitmask = torch.from_numpy(grammar_bitmask).contiguous()

        # Force use of the torch.compile implementation from xgrammar to work
        # around issues with the Triton kernel in concurrent structured output
        # scenarios. See PR #19565 and issues #19493, #18376 for details.
        xgr_torch_compile.apply_token_bitmask_inplace_torch_compile(
            logits,
            grammar_bitmask.to(self.device, non_blocking=True),
            indices=out_indices if not skip_out_indices else None,
        )

    def sync_and_slice_intermediate_tensors(
            self, num_tokens: int, intermediate_tensors: IntermediateTensors,
            sync_self: bool) -> IntermediateTensors:

        assert self.intermediate_tensors is not None

        tp = self.vllm_config.parallel_config.tensor_parallel_size
        enabled_sp = self.compilation_config.pass_config. \
            enable_sequence_parallelism
        if enabled_sp:
            # When sequence parallelism is enabled, we always pad num_tokens
            # to be a multiple of tensor_parallel_size (tp) earlier
            assert num_tokens % tp == 0
        is_residual_scattered = tp > 1 and enabled_sp \
            and num_tokens % tp == 0

        # When sequence parallelism is enabled, the "residual" tensor is sharded
        # across tensor parallel ranks, so each rank only needs its own slice.
        if sync_self:
            assert intermediate_tensors is not None
            for k, v in intermediate_tensors.items():
                is_scattered = k == "residual" and is_residual_scattered
                copy_len = num_tokens // tp if is_scattered else \
                    num_tokens
                self.intermediate_tensors[k][:copy_len].copy_(
                    v[:copy_len], non_blocking=True)

        return IntermediateTensors({
            k:
            v[:num_tokens // tp]
            if k == "residual" and is_residual_scattered else v[:num_tokens]
            for k, v in self.intermediate_tensors.items()
        })

    def eplb_step(self,
                  is_dummy: bool = False,
                  is_profile: bool = False) -> None:
        """
        Step for the EPLB (Expert Parallelism Load Balancing) state.
        """
        if not self.parallel_config.enable_eplb:
            return

        assert self.eplb_state is not None
        model = self.get_model()
        assert is_mixture_of_experts(model)
        self.eplb_state.step(
            model,
            is_dummy,
            is_profile,
            log_stats=self.parallel_config.eplb_config.log_balancedness,
        )

    def get_dp_padding(self,
                       num_tokens: int) -> tuple[int, Optional[torch.Tensor]]:
        dp_size = self.vllm_config.parallel_config.data_parallel_size
        dp_rank = self.vllm_config.parallel_config.data_parallel_rank

        # For DP: Don't pad when setting enforce_eager.
        # This lets us set enforce_eager on the prefiller in a P/D setup and
        # still use CUDA graphs (enabled by this padding) on the decoder.
        #
        # TODO(tms) : There are many cases where padding is enabled for
        # prefills, causing unnecessary and excessive padding of activations.

        if dp_size == 1 or self.vllm_config.model_config.enforce_eager:
            # Early exit.
            return 0, None

        num_tokens_across_dp = DPMetadata.num_tokens_across_dp(
            num_tokens, dp_size, dp_rank)
        max_tokens_across_dp_cpu = torch.max(num_tokens_across_dp).item()
        num_tokens_after_padding = torch.tensor([max_tokens_across_dp_cpu] *
                                                dp_size,
                                                device="cpu",
                                                dtype=torch.int32)
        return max_tokens_across_dp_cpu - num_tokens, num_tokens_after_padding

    def _pool(
        self,
        hidden_states: torch.Tensor,
        num_scheduled_tokens: int,
        num_scheduled_tokens_np: np.ndarray,
        kv_connector_output: Optional[KVConnectorOutput],
    ) -> ModelRunnerOutput:
        assert self.input_batch.num_reqs ==\
            len(self.input_batch.pooling_params), \
        "Either all or none of the requests in" \
        " a batch must be pooling request"

        hidden_states = hidden_states[:num_scheduled_tokens]
        pooling_metadata = self.input_batch.pooling_metadata
        pooling_metadata.build_pooling_cursor(num_scheduled_tokens_np.tolist(),
                                              device=hidden_states.device)
        seq_lens_cpu = self.seq_lens.cpu[:self.input_batch.num_reqs]

        # Pooling models D2H & synchronize occurs in pooler.py:build_output
        raw_pooler_output = self.model.pooler(
            hidden_states=hidden_states, pooling_metadata=pooling_metadata)

        pooler_output: list[Optional[torch.Tensor]] = []
        for raw_output, seq_len, prompt_len in zip(
                raw_pooler_output, seq_lens_cpu, pooling_metadata.prompt_lens):

            output = raw_output.data if seq_len == prompt_len else None
            pooler_output.append(output)

        return ModelRunnerOutput(
            req_ids=self.input_batch.req_ids,
            req_id_to_index=self.input_batch.req_id_to_index,
            sampled_token_ids=[],
            logprobs=None,
            prompt_logprobs_dict={},
            pooler_output=pooler_output,
            kv_connector_output=kv_connector_output,
        )

    @torch.inference_mode()
    def execute_model(
        self,
        scheduler_output: "SchedulerOutput",
        intermediate_tensors: Optional[IntermediateTensors] = None,
    ) -> Union[ModelRunnerOutput, IntermediateTensors]:
        self._update_states(scheduler_output)
        if not scheduler_output.total_num_scheduled_tokens:
            if not has_kv_transfer_group():
                # Return empty ModelRunnerOutput if there's no work to do.
                return EMPTY_MODEL_RUNNER_OUTPUT

            return self.kv_connector_no_forward(scheduler_output,
                                                self.vllm_config)

        # Prepare the decoder inputs.
        (attn_metadata, logits_indices, spec_decode_metadata,
         num_scheduled_tokens_np, spec_decode_common_attn_metadata,
         max_query_len) = self._prepare_inputs(scheduler_output)

        num_scheduled_tokens = scheduler_output.total_num_scheduled_tokens
        if (self.compilation_config.cudagraph_mode != CUDAGraphMode.NONE
                and num_scheduled_tokens <= self.cudagraph_batch_sizes[-1]):
            # Use CUDA graphs.
            # Add padding to the batch size.
            num_input_tokens = self.vllm_config.pad_for_cudagraph(
                num_scheduled_tokens)
        else:
            # Eager mode.
            # Pad tokens to multiple of tensor_parallel_size when
            # enabled collective fusion for SP
            tp_size = self.vllm_config.parallel_config.tensor_parallel_size
            if self.compilation_config.pass_config. \
                enable_sequence_parallelism and tp_size > 1:
                num_input_tokens = round_up(num_scheduled_tokens, tp_size)
            else:
                num_input_tokens = num_scheduled_tokens

        # Padding for DP
        num_pad, num_tokens_across_dp = self.get_dp_padding(num_input_tokens)
        num_input_tokens += num_pad

        # _prepare_inputs may reorder the batch, so we must gather multi
        # modal outputs after that to ensure the correct order
        if self.supports_mm_inputs:
            # Run the multimodal encoder if any.
            self._execute_mm_encoder(scheduler_output)
            mm_embeds = self._gather_mm_embeddings(scheduler_output)
        else:
            mm_embeds = []

        if self.supports_mm_inputs and get_pp_group().is_first_rank:
            # NOTE(woosuk): To unify token ids and soft tokens (vision
            # embeddings), we always use embeddings (rather than token ids)
            # as input to the multimodal model, even when the input is text.
            inputs_embeds_scheduled = self.model.get_input_embeddings(
                input_ids=self.input_ids.gpu[:num_scheduled_tokens],
                multimodal_embeddings=mm_embeds or None,
            )

            # TODO(woosuk): Avoid the copy. Optimize.
            self.inputs_embeds[:num_scheduled_tokens].copy_(
                inputs_embeds_scheduled)

            input_ids = None
            inputs_embeds = self.inputs_embeds[:num_input_tokens]
            model_kwargs = {
                **self._init_model_kwargs(num_scheduled_tokens),
                **self._extract_mm_kwargs(scheduler_output),
            }
        else:
            # For text-only models, we use token ids as input.
            # While it is possible to use embeddings as input just like the
            # multimodal models, it is not desirable for performance since
            # then the embedding layer is not included in the CUDA graph.
            input_ids = self.input_ids.gpu[:num_input_tokens]
            inputs_embeds = None
            model_kwargs = self._init_model_kwargs(num_input_tokens)
        if self.uses_mrope:
            positions = self.mrope_positions.gpu[:, :num_input_tokens]
        else:
            positions = self.positions.gpu[:num_input_tokens]

        if get_pp_group().is_first_rank:
            intermediate_tensors = None
        else:
            intermediate_tensors = self.sync_and_slice_intermediate_tensors(
                num_input_tokens, intermediate_tensors, True)

        uniform_decode = (max_query_len == self.uniform_decode_query_len) and (
            num_scheduled_tokens == self.input_batch.num_reqs * max_query_len)
        batch_descriptor = BatchDescriptor(num_tokens=num_input_tokens,
                                           uniform_decode=uniform_decode)
        cudagraph_runtime_mode, batch_descriptor = \
            self.cudagraph_dispatcher.dispatch(batch_descriptor)

        # Run the model.
        # Use persistent buffers for CUDA graphs.
        with set_forward_context(
                attn_metadata,
                self.vllm_config,
                num_tokens=num_input_tokens,
                num_tokens_across_dp=num_tokens_across_dp,
<<<<<<< HEAD
                skip_cuda_graphs=skip_cuda_graphs,
        ):
            self.maybe_setup_kv_connector(scheduler_output)
            if self.vllm_config.model_config.enable_nano_batch_split:
                self._prepare_nano_split(scheduler_output)
=======
                cudagraph_runtime_mode=cudagraph_runtime_mode,
                batch_descriptor=batch_descriptor,
        ), self.maybe_get_kv_connector_output(
                scheduler_output) as kv_connector_output:
>>>>>>> 7b6a8372

            model_output = self.model(
                input_ids=input_ids,
                positions=positions,
                intermediate_tensors=intermediate_tensors,
                inputs_embeds=inputs_embeds,
                **model_kwargs,
            )

        if self.use_aux_hidden_state_outputs:
            hidden_states, aux_hidden_states = model_output
        else:
            hidden_states = model_output
            aux_hidden_states = None

        # Broadcast PP output for external_launcher (torchrun)
        # to make sure we are synced across pp ranks
        # TODO: Support overlapping mirco-batches
        # https://github.com/vllm-project/vllm/issues/18019
        broadcast_pp_output = \
            self.parallel_config.distributed_executor_backend \
            == "external_launcher" and len(get_pp_group().ranks) > 0
        if not get_pp_group().is_last_rank:
            # For mid-pipeline stages, return the hidden states.
            assert isinstance(hidden_states, IntermediateTensors)
            if not broadcast_pp_output:
                hidden_states.kv_connector_output = kv_connector_output
                return hidden_states
            get_pp_group().send_tensor_dict(hidden_states.tensors,
                                            all_gather_group=get_tp_group())
            logits = None
        else:
            if self.input_batch.pooling_params:
                return self._pool(hidden_states, num_scheduled_tokens,
                                  num_scheduled_tokens_np, kv_connector_output)

            sample_hidden_states = hidden_states[logits_indices]
            logits = self.model.compute_logits(sample_hidden_states, None)
        if broadcast_pp_output:
            model_output_broadcast_data = {
                "logits": logits.contiguous(),
            } if logits is not None else {}
            model_output_broadcast_data = get_pp_group().broadcast_tensor_dict(
                model_output_broadcast_data, src=len(get_pp_group().ranks) - 1)
            assert model_output_broadcast_data is not None
            logits = model_output_broadcast_data["logits"]

        # Apply structured output bitmasks if present
        if scheduler_output.grammar_bitmask is not None:
            self.apply_grammar_bitmask(scheduler_output, logits)

        # Sample the next token and get logprobs if needed.
        sampling_metadata = self.input_batch.sampling_metadata
        if spec_decode_metadata is None:
            sampler_output = self.sampler(
                logits=logits,
                sampling_metadata=sampling_metadata,
            )
        else:
            # When indexing with a tensor (bonus_logits_indices), PyTorch
            # creates a new tensor with separate storage from the original
            # logits tensor. This means any in-place operations on bonus_logits
            # won't affect the original logits tensor.
            assert logits is not None
            bonus_logits = logits[spec_decode_metadata.bonus_logits_indices]
            sampler_output = self.sampler(
                logits=bonus_logits,
                sampling_metadata=sampling_metadata,
            )
            bonus_token_ids = sampler_output.sampled_token_ids

            # Just like `bonus_logits`, `target_logits` is a new tensor with
            # separate storage from the original `logits` tensor. Therefore,
            # it is safe to update `target_logits` in place.
            target_logits = logits[spec_decode_metadata.target_logits_indices]
            output_token_ids = self.rejection_sampler(
                spec_decode_metadata,
                None,  # draft_probs
                target_logits,
                bonus_token_ids,
                sampling_metadata,
            )
            sampler_output.sampled_token_ids = output_token_ids

        num_nans_in_logits = {}
        if envs.VLLM_COMPUTE_NANS_IN_LOGITS:
            num_nans_in_logits = self._get_nans_in_logits(logits)

        # TODO(woosuk): The following loop can be slow since it iterates over
        # the requests one by one. Optimize.
        discard_sampled_tokens_req_indices = []
        for i, req_id in enumerate(self.input_batch.req_ids):
            req_state = self.requests[req_id]
            seq_len = (req_state.num_computed_tokens +
                       scheduler_output.num_scheduled_tokens[req_id])
            if seq_len < req_state.num_tokens:
                # Ignore the sampled token for partial prefills.
                # Rewind the generator state as if the token was not sampled.
                # This relies on cuda-specific torch-internal impl details
                generator = self.input_batch.generators.get(i)
                if generator is not None:
                    generator.set_offset(generator.get_offset() - 4)
                # Record the index of the request that should not be sampled,
                # so that we could clear the sampled tokens before returning.
                discard_sampled_tokens_req_indices.append(i)

        # NOTE: GPU -> CPU Sync happens here.
        # Move as many CPU operations as possible before this sync point.
        logprobs_tensors = sampler_output.logprobs_tensors
        logprobs_lists = logprobs_tensors.tolists() \
            if logprobs_tensors is not None else None

        # Compute prompt logprobs if needed.
        prompt_logprobs_dict = self._get_prompt_logprobs_dict(
            hidden_states[:num_scheduled_tokens],
            scheduler_output.num_scheduled_tokens,
        )

        # Get the valid generated tokens.
        sampled_token_ids = sampler_output.sampled_token_ids
        max_gen_len = sampled_token_ids.shape[-1]
        if max_gen_len == 1:
            # No spec decode tokens.
            valid_sampled_token_ids = sampled_token_ids.tolist()
        else:
            # Includes spec decode tokens.
            valid_sampled_token_ids = self.rejection_sampler.parse_output(
                sampled_token_ids,
                self.input_batch.vocab_size,
            )
        # Mask out the sampled tokens that should not be sampled.
        for i in discard_sampled_tokens_req_indices:
            valid_sampled_token_ids[i].clear()

        # Cache the sampled tokens in the model runner, so that the scheduler
        # doesn't need to send them back.
        # NOTE(woosuk): As an exception, when using PP, the scheduler sends
        # the sampled tokens back, because there's no direct communication
        # between the first-stage worker and the last-stage worker.
        req_ids = self.input_batch.req_ids
        for req_idx, sampled_ids in enumerate(valid_sampled_token_ids):
            if not sampled_ids:
                continue

            start_idx = self.input_batch.num_tokens_no_spec[req_idx]
            end_idx = start_idx + len(sampled_ids)
            assert end_idx <= self.max_model_len, (
                "Sampled token IDs exceed the max model length. "
                f"Total number of tokens: {end_idx} > max_model_len: "
                f"{self.max_model_len}")

            self.input_batch.token_ids_cpu[req_idx,
                                           start_idx:end_idx] = sampled_ids
            self.input_batch.num_tokens_no_spec[req_idx] = end_idx
            self.input_batch.num_tokens[req_idx] = end_idx
            req_id = req_ids[req_idx]
            req_state = self.requests[req_id]
            req_state.output_token_ids.extend(sampled_ids)

        if self.speculative_config:
            assert spec_decode_common_attn_metadata is not None
            self._draft_token_ids = self.propose_draft_token_ids(
                scheduler_output,
                valid_sampled_token_ids,
                sampling_metadata,
                hidden_states,
                sample_hidden_states,
                aux_hidden_states,
                spec_decode_metadata,
                spec_decode_common_attn_metadata,
            )

        self.eplb_step()

        return ModelRunnerOutput(
            req_ids=self.input_batch.req_ids,
            req_id_to_index=self.input_batch.req_id_to_index,
            sampled_token_ids=valid_sampled_token_ids,
            logprobs=logprobs_lists,
            prompt_logprobs_dict=prompt_logprobs_dict,
            pooler_output=[],
            kv_connector_output=kv_connector_output,
            num_nans_in_logits=num_nans_in_logits,
        )

    def take_draft_token_ids(self) -> Optional[DraftTokenIds]:
        if self._draft_token_ids is None:
            return None
        req_ids = self.input_batch.req_ids
        if isinstance(self._draft_token_ids, torch.Tensor):
            draft_token_ids = self._draft_token_ids.tolist()
        else:
            draft_token_ids = self._draft_token_ids
        self._draft_token_ids = None
        return DraftTokenIds(req_ids, draft_token_ids)

    def propose_draft_token_ids(
        self,
        scheduler_output: "SchedulerOutput",
        sampled_token_ids: list[list[int]],
        sampling_metadata: SamplingMetadata,
        hidden_states: torch.Tensor,
        sample_hidden_states: torch.Tensor,
        aux_hidden_states: Optional[torch.Tensor],
        spec_decode_metadata: Optional[SpecDecodeMetadata],
        common_attn_metadata: CommonAttentionMetadata,
    ) -> Union[list[list[int]], torch.Tensor]:
        num_scheduled_tokens = scheduler_output.total_num_scheduled_tokens
        if self.speculative_config.method == "ngram":
            assert isinstance(self.drafter, NgramProposer)
            draft_token_ids = self.propose_ngram_draft_token_ids(
                sampled_token_ids)
        elif self.speculative_config.method == "medusa":
            assert isinstance(self.drafter, MedusaProposer)
            if sample_hidden_states.shape[0] == len(sampled_token_ids):
                # The input to the target model does not include draft tokens.
                hidden_states = sample_hidden_states
            else:
                indices = []
                offset = 0
                for num_draft, tokens in zip(
                        spec_decode_metadata.num_draft_tokens,
                        sampled_token_ids):
                    indices.append(offset + len(tokens) - 1)
                    offset += num_draft + 1
                indices = torch.tensor(indices, device=self.device)
                hidden_states = sample_hidden_states[indices]

            draft_token_ids = self.drafter.propose(
                target_hidden_states=hidden_states,
                sampling_metadata=sampling_metadata,
            )
        elif self.speculative_config.use_eagle():
            assert isinstance(self.drafter, EagleProposer)
            # TODO(woosuk): Refactor the loop.
            req_ids = self.input_batch.req_ids
            next_token_ids: list[int] = []
            for i, token_ids in enumerate(sampled_token_ids):
                if token_ids:
                    # Common case.
                    next_token_id = token_ids[-1]
                else:
                    # Partial prefill (rare case).
                    # Get the next token id from the request state.
                    req_id = req_ids[i]
                    req_state = self.requests[req_id]
                    seq_len = (req_state.num_computed_tokens +
                               scheduler_output.num_scheduled_tokens[req_id])
                    next_token_id = req_state.get_token_id(seq_len)
                next_token_ids.append(next_token_id)
            next_token_ids = torch.tensor(next_token_ids,
                                          dtype=torch.int32,
                                          device=self.device)

            if spec_decode_metadata is None:
                # input_ids can be None for multimodal models.
                target_token_ids = self.input_ids.gpu[:num_scheduled_tokens]
                # TODO(woosuk): Support M-RoPE.
                target_positions = self.positions.gpu[:num_scheduled_tokens]
                if self.use_aux_hidden_state_outputs:
                    target_hidden_states = torch.cat(
                        [h[:num_scheduled_tokens] for h in aux_hidden_states],
                        dim=-1)
                else:
                    target_hidden_states = hidden_states[:num_scheduled_tokens]
            else:
                # TODO(woosuk): Refactor this.
                num_draft_tokens = spec_decode_metadata.num_draft_tokens
                num_rejected_tokens = [
                    n + 1 - len(sampled_token_ids[i]) if n > 0 else 0
                    for i, n in enumerate(num_draft_tokens)
                ]
                num_rejected_tokens_cpu = torch.tensor(num_rejected_tokens,
                                                       dtype=torch.int32)
                common_attn_metadata, token_indices =\
                    self.drafter.prepare_inputs(
                    common_attn_metadata, num_rejected_tokens_cpu)

                target_token_ids = self.input_ids.gpu[token_indices]
                # TODO(woosuk): Support M-RoPE.
                target_positions = self.positions.gpu[token_indices]
                if self.use_aux_hidden_state_outputs:
                    target_hidden_states = torch.cat(
                        [h[token_indices] for h in aux_hidden_states], dim=-1)
                else:
                    target_hidden_states = hidden_states[token_indices]
            mm_embeds = None
            if self.supports_mm_inputs:
                mm_embeds = self._gather_mm_embeddings(scheduler_output,
                                                       shift_computed_tokens=1)

            draft_token_ids = self.drafter.propose(
                target_token_ids=target_token_ids,
                target_positions=target_positions,
                target_hidden_states=target_hidden_states,
                next_token_ids=next_token_ids,
                sampling_metadata=sampling_metadata,
                common_attn_metadata=common_attn_metadata,
                mm_embeds=mm_embeds,
            )
        return draft_token_ids

    def propose_ngram_draft_token_ids(
        self,
        sampled_token_ids: list[list[int]],
    ) -> list[list[int]]:
        # TODO(woosuk): Optimize.
        req_ids = self.input_batch.req_ids
        draft_token_ids: list[list[int]] = []
        for i, sampled_ids in enumerate(sampled_token_ids):
            num_sampled_ids = len(sampled_ids)
            if not num_sampled_ids:
                # Skip speculative decoding.
                draft_token_ids.append([])
                continue

            # Skip requests that require sampling parameters that are not
            # supported with speculative decoding.
            req_id = req_ids[i]
            if req_id in self.input_batch.spec_decode_unsupported_reqs:
                draft_token_ids.append([])
                continue

            num_tokens = self.input_batch.num_tokens_no_spec[i]
            if num_tokens >= self.max_model_len:
                # Skip requests that have already reached the max model length.
                draft_token_ids.append([])
                continue

            drafter_output = self.drafter.propose(
                self.input_batch.token_ids_cpu[i, :num_tokens])
            if drafter_output is None or len(drafter_output) == 0:
                draft_token_ids.append([])
            else:
                draft_token_ids.append(drafter_output.tolist())
        return draft_token_ids

    def update_config(self, overrides: dict[str, Any]) -> None:
        allowed_config_names = {"load_config", "model_config"}
        for config_name, config_overrides in overrides.items():
            assert config_name in allowed_config_names, \
                f"Config `{config_name}` not supported. " \
                f"Allowed configs: {allowed_config_names}"
            config = getattr(self, config_name)
            new_config = update_config(config, config_overrides)
            setattr(self, config_name, new_config)

    def load_model(self, eep_scale_up: bool = False) -> None:
        """
        Args:
            eep_scale_up: the model loading is for elastic EP scale up.
        """
        logger.info("Starting to load model %s...", self.model_config.model)
        if eep_scale_up:
            from vllm.distributed.parallel_state import get_ep_group
            num_local_physical_experts = torch.empty(1,
                                                     dtype=torch.int32,
                                                     device="cpu")
            torch.distributed.broadcast(num_local_physical_experts,
                                        group=get_ep_group().cpu_group,
                                        group_src=0)
            num_local_physical_experts = int(num_local_physical_experts.item())
            new_ep_size = get_ep_group().world_size
            global_expert_load, old_global_expert_indices = (
                EplbState.recv_state())
            num_logical_experts = global_expert_load.shape[1]
            self.parallel_config.eplb_config.num_redundant_experts = (
                num_local_physical_experts * new_ep_size - num_logical_experts)
            assert old_global_expert_indices.shape[
                1] % num_local_physical_experts == 0
            old_ep_size = old_global_expert_indices.shape[
                1] // num_local_physical_experts
            rank_mapping = {
                old_ep_rank: old_ep_rank
                for old_ep_rank in range(old_ep_size)
            }
        else:
            global_expert_load = None
            old_global_expert_indices = None
            rank_mapping = None

        with DeviceMemoryProfiler() as m:
            time_before_load = time.perf_counter()
            model_loader = get_model_loader(self.load_config)
            logger.info("Loading model from scratch...")
            self.model = model_loader.load_model(
                vllm_config=self.vllm_config, model_config=self.model_config)
            if self.lora_config:
                self.model = self.load_lora_model(self.model,
                                                  self.model_config,
                                                  self.scheduler_config,
                                                  self.lora_config,
                                                  self.device)
            if hasattr(self, "drafter"):
                logger.info("Loading drafter model...")
                self.drafter.load_model(self.model)
            if self.use_aux_hidden_state_outputs:
                if supports_eagle3(self.model):
                    self.model.set_aux_hidden_state_layers(
                        self.model.get_eagle3_aux_hidden_state_layers())
                else:
                    raise RuntimeError(
                        "Model does not support EAGLE3 interface but "
                        "aux_hidden_state_outputs was requested")
            time_after_load = time.perf_counter()
        self.model_memory_usage = m.consumed_memory
        logger.info("Model loading took %.4f GiB and %.6f seconds",
                    self.model_memory_usage / GiB_bytes,
                    time_after_load - time_before_load)
        prepare_communication_buffer_for_model(self.model)

        if is_mixture_of_experts(
                self.model) and self.parallel_config.enable_eplb:
            logger.info("EPLB is enabled for model %s.",
                        self.model_config.model)
            self.eplb_state = EplbState.build(
                self.model,
                self.device,
                self.parallel_config,
                global_expert_load,
                old_global_expert_indices,
                rank_mapping,
            )

        if (
            self.vllm_config.compilation_config.level == \
                CompilationLevel.DYNAMO_AS_IS and supports_dynamo()
        ):
            backend = self.vllm_config.compilation_config.init_backend(
                self.vllm_config)
            compilation_counter.dynamo_as_is_count += 1
            self.model.compile(
                fullgraph=envs.VLLM_TEST_DYNAMO_FULLGRAPH_CAPTURE,
                backend=backend)
            return
        # for other compilation levels, cudagraph behavior is controlled by
        # CudagraphWraper and CudagraphDispatcher of vllm.

        # wrap the model with full cudagraph wrapper if needed.
        if self.compilation_config.cudagraph_mode.has_full_cudagraphs():
            self.model = CUDAGraphWrapper(self.model,
                                          self.vllm_config,
                                          runtime_mode=CUDAGraphMode.FULL)

    def reload_weights(self) -> None:
        assert getattr(self, "model", None) is not None, \
            "Cannot reload weights before model is loaded."
        model_loader = get_model_loader(self.load_config)
        logger.info("Reloading weights inplace...")
        model = self.get_model()
        model_loader.load_weights(model, model_config=self.model_config)

    def save_tensorized_model(
        self,
        tensorizer_config: "TensorizerConfig",
    ) -> None:
        model = self.get_model()
        TensorizerLoader.save_model(
            model,
            tensorizer_config=tensorizer_config,
            model_config=self.model_config,
        )

    def _get_prompt_logprobs_dict(
        self,
        hidden_states: torch.Tensor,
        num_scheduled_tokens: dict[str, int],
    ) -> dict[str, Optional[LogprobsTensors]]:
        num_prompt_logprobs_dict = self.input_batch.num_prompt_logprobs
        if not num_prompt_logprobs_dict:
            return {}

        in_progress_dict = self.input_batch.in_progress_prompt_logprobs_cpu
        prompt_logprobs_dict: dict[str, Optional[LogprobsTensors]] = {}

        # Since prompt logprobs are a rare feature, prioritize simple,
        # maintainable loop over optimal performance.
        completed_prefill_reqs = []
        for req_id, num_prompt_logprobs in num_prompt_logprobs_dict.items():
            num_tokens = num_scheduled_tokens[req_id]

            # Get metadata for this request.
            request = self.requests[req_id]
            num_prompt_tokens = len(request.prompt_token_ids)
            prompt_token_ids = torch.tensor(request.prompt_token_ids).to(
                self.device, non_blocking=True)

            # Set up target LogprobsTensors object.
            logprobs_tensors = in_progress_dict.get(req_id)
            if not logprobs_tensors:
                # Create empty logprobs CPU tensors for the entire prompt.
                # If chunked, we'll copy in slice by slice.
                logprobs_tensors = LogprobsTensors.empty_cpu(
                    num_prompt_tokens - 1, num_prompt_logprobs + 1)
                in_progress_dict[req_id] = logprobs_tensors

            # Determine number of logits to retrieve.
            start_idx = request.num_computed_tokens
            start_tok = start_idx + 1
            num_remaining_tokens = num_prompt_tokens - start_tok
            if num_tokens <= num_remaining_tokens:
                # This is a chunk, more tokens remain.
                # In the == case, there are no more prompt logprobs to produce
                # but we want to defer returning them to the next step where we
                # have new generated tokens to return.
                num_logits = num_tokens
            else:
                # This is the last chunk of prompt tokens to return.
                num_logits = num_remaining_tokens
                completed_prefill_reqs.append(req_id)
                prompt_logprobs_dict[req_id] = logprobs_tensors

            if num_logits <= 0:
                # This can happen for the final chunk if we prefilled exactly
                # (num_prompt_tokens - 1) tokens for this request in the prior
                # step. There are no more prompt logprobs to produce.
                continue

            # Get the logits corresponding to this req's prompt tokens.
            # If this is a partial request (i.e. chunked prefill),
            # then there is prompt logprob generated for each index.
            req_idx = self.input_batch.req_id_to_index[req_id]
            offset = self.query_start_loc.np[req_idx].item()
            prompt_hidden_states = hidden_states[offset:offset + num_logits]
            logits = self.model.compute_logits(prompt_hidden_states, None)

            # Get the "target" tokens for each index. For prompt at index i,
            # the token at prompt index i+1 is the "sampled" token we want
            # to gather the logprob for.
            tgt_token_ids = prompt_token_ids[start_tok:start_tok + num_logits]

            # Compute prompt logprobs.
            logprobs = self.sampler.compute_logprobs(logits)
            token_ids, logprobs, ranks = self.sampler.gather_logprobs(
                logprobs, num_prompt_logprobs, tgt_token_ids)

            # Transfer GPU->CPU async.
            chunk_slice = slice(start_idx, start_idx + num_logits)
            logprobs_tensors.logprob_token_ids[chunk_slice].copy_(
                token_ids, non_blocking=True)
            logprobs_tensors.logprobs[chunk_slice].copy_(logprobs,
                                                         non_blocking=True)
            logprobs_tensors.selected_token_ranks[chunk_slice].copy_(
                ranks, non_blocking=True)

        # Remove requests that have completed prefill from the batch
        # num_prompt_logprobs_dict.
        for req_id in completed_prefill_reqs:
            del num_prompt_logprobs_dict[req_id]
            del in_progress_dict[req_id]

        # Must synchronize the non-blocking GPU->CPU transfers.
        if prompt_logprobs_dict:
            self._sync_device()

        return prompt_logprobs_dict

    def _get_nans_in_logits(
        self,
        logits: Optional[torch.Tensor],
    ) -> dict[str, int]:
        try:
            if logits is None:
                return {req_id: 0 for req_id in self.input_batch.req_ids}

            num_nans_in_logits = {}
            num_nans_for_index = logits.isnan().sum(dim=-1).cpu().numpy()
            for req_id in self.input_batch.req_ids:
                req_index = self.input_batch.req_id_to_index[req_id]
                num_nans_in_logits[req_id] = (
                    int(num_nans_for_index[req_index])
                    if num_nans_for_index is not None
                    and req_index < logits.shape[0] else 0)
            return num_nans_in_logits
        except IndexError:
            return {}

    @contextmanager
    def maybe_randomize_inputs(self, input_ids: torch.Tensor):
        """
        Randomize input_ids if VLLM_RANDOMIZE_DP_DUMMY_INPUTS is set.
        This is to help balance expert-selection
         - during profile_run
         - during DP rank dummy run
        """
        dp_size = self.vllm_config.parallel_config.data_parallel_size
        randomize_inputs = envs.VLLM_RANDOMIZE_DP_DUMMY_INPUTS and dp_size > 1
        if not randomize_inputs:
            yield
        else:
            import functools

            @functools.cache
            def rand_input_ids() -> torch.Tensor:
                return torch.randint_like(
                    self.input_ids.gpu,
                    low=0,
                    high=self.model_config.get_vocab_size(),
                    dtype=input_ids.dtype)

            logger.debug_once("Randomizing dummy data for DP Rank")
            input_ids.copy_(rand_input_ids()[:input_ids.size(0)],
                            non_blocking=True)
            yield
            input_ids.fill_(0)

    def _get_mm_dummy_batch(
        self,
        modality: str,
        max_items_per_batch: int,
    ) -> BatchedTensorInputs:
        """Dummy data for profiling and precompiling multimodal models."""
        dummy_decoder_data = self.mm_registry.get_decoder_dummy_data(
            model_config=self.model_config,
            seq_len=self.max_num_tokens,
            mm_counts={modality: 1},
        )
        dummy_mm_data = dummy_decoder_data.multi_modal_data

        # Result in the maximum GPU consumption of the model
        dummy_mm_item = dummy_mm_data[modality][0]
        dummy_mm_items = [dummy_mm_item] * max_items_per_batch

        return next(mm_kwargs_group
                    for _, _, mm_kwargs_group in group_mm_kwargs_by_modality(
                        dummy_mm_items,
                        device=self.device,
                        pin_memory=self.pin_memory,
                    ))

    @torch.inference_mode()
    def _dummy_run(
        self,
        num_tokens: int,
        cudagraph_runtime_mode: CUDAGraphMode = CUDAGraphMode.NONE,
        force_attention: bool = False,
        uniform_decode: bool = False,
        skip_eplb: bool = False,
        is_profile: bool = False,
    ) -> tuple[torch.Tensor, torch.Tensor]:
        """
        Run a dummy forward pass to warm up/profile run or capture the
        CUDA graph for the model.

        Args:
            num_tokens: Number of tokens to run the dummy forward pass.
            cudagraph_runtime_mode: used to control the behavior.
                - CUDAGraphMode.NONE: No cudagraph, for warm up and profile run
                - CUDAGraphMode.PIECEWISE: Piecewise cudagraph.
                - CUDAGraphMode.FULL: Full cudagraph, attention metadata is
                    needed.
            force_attention: If True, always create attention metadata. Used to 
                warm up attention backend when mode is NONE.
            uniform_decode: If True, the batch is a uniform decode batch.
            skip_eplb: If True, skip EPLB state update.
            is_profile: If True, this is a profile run.
        """
        assert cudagraph_runtime_mode in {
            CUDAGraphMode.NONE, CUDAGraphMode.PIECEWISE, CUDAGraphMode.FULL
        }

        # Padding for DP
        num_pad, num_tokens_across_dp = self.get_dp_padding(num_tokens)
        num_tokens += num_pad

        # If cudagraph_mode.decode_mode() == FULL and
        # cudagraph_mode.seperate_routine(). This means that we are using
        # different graphs and/or modes for mixed prefill-decode batches vs.
        # uniform decode batches. A uniform decode batch means that all
        # requests have identical query length, except a potential virtual
        # request (shorter) in the batch account for padding.
        # Uniform decode batch could either be common pure decode, where
        # max_query_len == 1, or speculative decode, where
        # max_query_len == 1 + num_spec_decode_tokens.

        # When setting max_query_len = 1, we switch to and capture the optimized
        # routine of FA2 for pure decode, i.e., Flashdecode + an optimization
        # for GQA/MQA.
        max_query_len = self.uniform_decode_query_len if uniform_decode else \
                                                                num_tokens

        # Set num_scheduled_tokens based on num_tokens and max_num_seqs
        # for dummy run with LoRA so that the num_reqs collectively
        # has num_tokens in total.
        assert num_tokens <= self.scheduler_config.max_num_batched_tokens
        max_num_reqs = self.scheduler_config.max_num_seqs
        if uniform_decode:
            num_reqs = cdiv(num_tokens, max_query_len)
            assert num_reqs <= max_num_reqs, \
                "Do not capture num_reqs > max_num_reqs for uniform batch"
            num_scheduled_tokens_list = [max_query_len] * num_reqs
            if num_tokens % max_query_len != 0:
                num_scheduled_tokens_list[-1] = num_tokens % max_query_len
        else:
            num_reqs = min(num_tokens, max_num_reqs)
            min_tokens_per_req = num_tokens // num_reqs
            num_scheduled_tokens_list = [min_tokens_per_req] * num_reqs
            num_scheduled_tokens_list[-1] += num_tokens % num_reqs

        assert sum(num_scheduled_tokens_list) == num_tokens
        assert len(num_scheduled_tokens_list) == num_reqs
        num_scheduled_tokens = np.array(num_scheduled_tokens_list,
                                        dtype=np.int32)

        attn_metadata: Optional[dict[str, Any]] = None

        # If force_attention is True, we always capture attention. Otherwise,
        # it only happens for cudagraph_runtime_mode=FULL.
        if force_attention or cudagraph_runtime_mode == CUDAGraphMode.FULL:
            attn_metadata = {}

            # Make sure max_model_len is used at the graph capture time.
            self.seq_lens.np[:num_reqs] = self.max_model_len
            self.seq_lens.np[num_reqs:] = 0
            self.seq_lens.copy_to_gpu()

            for kv_cache_group_id, kv_cache_group_spec in enumerate(
                    self.kv_cache_config.kv_cache_groups):
                common_attn_metadata = CommonAttentionMetadata(
                    query_start_loc=self.query_start_loc.gpu[:num_reqs + 1],
                    query_start_loc_cpu=self.query_start_loc.cpu[:num_reqs +
                                                                 1],
                    seq_lens=self.seq_lens.gpu[:num_reqs],
                    seq_lens_cpu=self.seq_lens.cpu[:num_reqs],
                    num_computed_tokens_cpu=self.input_batch.
                    num_computed_tokens_cpu_tensor[:num_reqs],
                    num_reqs=num_reqs,
                    num_actual_tokens=num_tokens,
                    max_query_len=max_query_len,
                    max_seq_len=self.max_model_len,
                    block_table_tensor=self.input_batch.block_table[
                        kv_cache_group_id].get_device_tensor()[:num_reqs],
                    slot_mapping=self.input_batch.
                    block_table[kv_cache_group_id].slot_mapping[:num_tokens],
                    causal=True)

                for attn_group in self.attn_groups[kv_cache_group_id]:
                    attn_metadata_i = attn_group.metadata_builder\
                        .build_for_cudagraph_capture(common_attn_metadata)
                    for layer_name in kv_cache_group_spec.layer_names:
                        attn_metadata[layer_name] = attn_metadata_i

        with self.maybe_dummy_run_with_lora(self.lora_config,
                                            num_scheduled_tokens):
            if self.supports_mm_inputs:
                input_ids = None
                inputs_embeds = self.inputs_embeds[:num_tokens]
                model_kwargs = {
                    **self._init_model_kwargs(num_tokens),
                    **self._dummy_mm_kwargs(num_reqs),
                }
            else:
                input_ids = self.input_ids.gpu[:num_tokens]
                inputs_embeds = None
                model_kwargs = self._init_model_kwargs(num_tokens)

            if self.uses_mrope:
                positions = self.mrope_positions.gpu[:, :num_tokens]
            else:
                positions = self.positions.gpu[:num_tokens]

            if get_pp_group().is_first_rank:
                intermediate_tensors = None
            else:
                if self.intermediate_tensors is None:
                    self.intermediate_tensors = (
                        self.model.make_empty_intermediate_tensors(
                            batch_size=self.max_num_tokens,
                            dtype=self.model_config.dtype,
                            device=self.device))

                intermediate_tensors = self.sync_and_slice_intermediate_tensors(
                    num_tokens, None, False)
            if cudagraph_runtime_mode == CUDAGraphMode.NONE:
                batch_descriptor = None
            else:
                # filter out the valid batch descriptor
                _cg_mode, batch_descriptor = \
                    self.cudagraph_dispatcher.dispatch(
                        BatchDescriptor(num_tokens=num_tokens,
                                        uniform_decode=uniform_decode))
                # sanity check
                assert cudagraph_runtime_mode == _cg_mode, (
                    f"Cudagraph runtime mode mismatch at dummy_run. "
                    f"Expected {_cg_mode}, but got {cudagraph_runtime_mode}.")

            with self.maybe_randomize_inputs(input_ids), set_forward_context(
                    attn_metadata,
                    self.vllm_config,
                    num_tokens=num_tokens,
                    num_tokens_across_dp=num_tokens_across_dp,
                    cudagraph_runtime_mode=cudagraph_runtime_mode,
                    batch_descriptor=batch_descriptor):
                outputs = self.model(
                    input_ids=input_ids,
                    positions=positions,
                    intermediate_tensors=intermediate_tensors,
                    inputs_embeds=inputs_embeds,
                    **model_kwargs,
                )

            if self.use_aux_hidden_state_outputs:
                hidden_states, _ = outputs
            else:
                hidden_states = outputs

            if self.speculative_config and self.speculative_config.use_eagle():
                assert isinstance(self.drafter, EagleProposer)
                self.drafter.dummy_run(num_tokens)

        # This is necessary to avoid blocking DP.
        # For dummy runs, we typically skip EPLB since we don't have any real
        # requests to process.
        # However, in DP settings, there may be cases when some DP ranks do
        # not have any requests to process, so they're executing dummy batches.
        # In such cases, we still have to trigger EPLB to make sure
        # ranks execute the rearrangement in synchronization.
        if not skip_eplb:
            self.eplb_step(is_dummy=True, is_profile=is_profile)

        logit_indices = np.cumsum(num_scheduled_tokens) - 1
        return hidden_states, hidden_states[logit_indices]

    @torch.inference_mode()
    def _dummy_sampler_run(
        self,
        hidden_states: torch.Tensor,
    ) -> torch.Tensor:
        # The dummy hidden states may contain special values,
        # like `inf` or `nan`.
        # To avoid breaking the sampler, we use a random tensor here instead.
        hidden_states = torch.rand_like(hidden_states)

        logits = self.model.compute_logits(hidden_states, None)
        num_reqs = logits.size(0)

        dummy_tensors = lambda v: torch.full(
            (num_reqs, ), v, device=self.device)

        dummy_metadata = SamplingMetadata(
            temperature=dummy_tensors(0.5),
            all_greedy=False,
            all_random=False,
            top_p=dummy_tensors(0.9),
            top_k=dummy_tensors(logits.size(1) - 1),
            generators={},
            max_num_logprobs=None,
            no_penalties=True,
            prompt_token_ids=None,
            frequency_penalties=dummy_tensors(0.1),
            presence_penalties=dummy_tensors(0.1),
            repetition_penalties=dummy_tensors(0.1),
            output_token_ids=[[] for _ in range(num_reqs)],
            allowed_token_ids_mask=None,
            bad_words_token_ids={},
            logitsprocs=LogitsProcessors(),
        )
        try:
            sampler_output = self.sampler(logits=logits,
                                          sampling_metadata=dummy_metadata)
        except RuntimeError as e:
            if 'out of memory' in str(e):
                raise RuntimeError(
                    "CUDA out of memory occurred when warming up sampler with "
                    f"{num_reqs} dummy requests. Please try lowering "
                    "`max_num_seqs` or `gpu_memory_utilization` when "
                    "initializing the engine.") from e
            else:
                raise e
        if self.speculative_config:
            draft_token_ids = [[0] for _ in range(num_reqs)]
            dummy_spec_decode_metadata = SpecDecodeMetadata.make_dummy(
                draft_token_ids, self.device)

            num_tokens = sum(len(ids) for ids in draft_token_ids)
            # draft_probs = torch.randn(
            #     num_tokens, logits.shape[-1], device=self.device,
            #     dtype=logits.dtype)
            draft_probs = None
            target_logits = torch.randn(num_tokens,
                                        logits.shape[-1],
                                        device=self.device,
                                        dtype=logits.dtype)
            # NOTE(woosuk): Here, we should use int32 because the sampler uses
            # int32 for bonus_token_ids. If the dtype mismatches, re-compilation
            # will occur at runtime.
            bonus_token_ids = torch.zeros(num_reqs,
                                          device=self.device,
                                          dtype=torch.int32)
            self.rejection_sampler(
                dummy_spec_decode_metadata,
                draft_probs,
                target_logits,
                bonus_token_ids,
                dummy_metadata,
            )
        return sampler_output

    def _dummy_pooler_run_task(
        self,
        hidden_states: torch.Tensor,
        task: PoolingTask,
    ) -> PoolerOutput:
        num_tokens = hidden_states.shape[0]
        max_num_reqs = self.scheduler_config.max_num_seqs
        num_reqs = min(num_tokens, max_num_reqs)
        min_tokens_per_req = num_tokens // num_reqs
        num_scheduled_tokens_list = [min_tokens_per_req] * num_reqs
        num_scheduled_tokens_list[-1] += num_tokens % num_reqs
        assert sum(num_scheduled_tokens_list) == num_tokens
        assert len(num_scheduled_tokens_list) == num_reqs

        req_num_tokens = num_tokens // num_reqs

        dummy_prompt_lens = torch.tensor(
            num_scheduled_tokens_list,
            device="cpu",
        )
        dummy_token_ids = torch.zeros((num_reqs, req_num_tokens),
                                      dtype=torch.int32,
                                      device=self.device)

        model = cast(VllmModelForPooling, self.get_model())
        dummy_pooling_params = PoolingParams(task=task)
        to_update = model.pooler.get_pooling_updates(task)
        to_update.apply(dummy_pooling_params)

        dummy_metadata = PoolingMetadata(
            prompt_lens=dummy_prompt_lens,
            prompt_token_ids=dummy_token_ids,
            pooling_params=[dummy_pooling_params] * num_reqs,
        )

        dummy_metadata.build_pooling_cursor(num_scheduled_tokens_list,
                                            device=hidden_states.device)

        try:
            return model.pooler(hidden_states=hidden_states,
                                pooling_metadata=dummy_metadata)
        except RuntimeError as e:
            if 'out of memory' in str(e):
                raise RuntimeError(
                    "CUDA out of memory occurred when warming up pooler "
                    f"({task=}) with {num_reqs} dummy requests. Please try "
                    "lowering `max_num_seqs` or `gpu_memory_utilization` when "
                    "initializing the engine.") from e
            else:
                raise e

    @torch.inference_mode()
    def _dummy_pooler_run(
        self,
        hidden_states: torch.Tensor,
    ) -> PoolerOutput:
        # Find the task that has the largest output for subsequent steps
        output_size = dict[PoolingTask, float]()
        for task in self.get_supported_pooling_tasks():
            # Run a full batch with each task to ensure none of them OOMs
            output = self._dummy_pooler_run_task(hidden_states, task)
            output_size[task] = output.get_data_nbytes()
            del output  # Allow GC

        max_task = max(output_size.items(), key=lambda x: x[1])[0]
        return self._dummy_pooler_run_task(hidden_states, max_task)

    def profile_run(self) -> None:
        # Profile with multimodal encoder & encoder cache.
        if self.supports_mm_inputs:
            if self.model_config.multimodal_config.skip_mm_profiling:
                logger.info(
                    "Skipping memory profiling for multimodal encoder and "
                    "encoder cache.")
            else:
                mm_budget = self.mm_budget
                assert mm_budget is not None

                # TODO: handle encoder-decoder models once we support them.
                if (encoder_budget := mm_budget.get_encoder_budget()) > 0:
                    # NOTE: Currently model is profiled with a single non-text
                    # modality with the max possible input tokens even when
                    # it supports multiple.
                    dummy_modality = mm_budget.get_modality_with_max_tokens()
                    max_mm_items_per_batch = mm_budget \
                        .max_items_per_batch_by_modality[dummy_modality]

                    logger.info(
                        "Encoder cache will be initialized with a budget of "
                        "%s tokens, and profiled with %s %s items of the "
                        "maximum feature size.",
                        encoder_budget,
                        max_mm_items_per_batch,
                        dummy_modality,
                    )

                    # Create dummy batch of multimodal inputs.
                    batched_dummy_mm_inputs = self._get_mm_dummy_batch(
                        dummy_modality,
                        max_mm_items_per_batch,
                    )

                    # Run multimodal encoder.
                    dummy_encoder_outputs = \
                        self.model.get_multimodal_embeddings(
                        **batched_dummy_mm_inputs)

                    sanity_check_mm_encoder_outputs(
                        dummy_encoder_outputs,
                        expected_num_items=max_mm_items_per_batch,
                    )

                    # Cache the dummy encoder outputs.
                    self.encoder_cache["tmp"] = dict(
                        enumerate(dummy_encoder_outputs))

        # Add `is_profile` here to pre-allocate communication buffers
        hidden_states, last_hidden_states \
            = self._dummy_run(self.max_num_tokens, is_profile=True)
        if get_pp_group().is_last_rank:
            if self.is_pooling_model:
                output = self._dummy_pooler_run(hidden_states)
            else:
                output = self._dummy_sampler_run(last_hidden_states)
        else:
            output = None
        self._sync_device()
        del hidden_states, output
        self.encoder_cache.clear()
        gc.collect()

    def capture_model(self) -> None:
        if self.compilation_config.cudagraph_mode == CUDAGraphMode.NONE:
            logger.warning(
                "Skipping CUDA graph capture. To turn on CUDA graph capture, "
                "ensure `cudagraph_mode` was not manually set to `NONE`")
            return
        else:
            self.initialize_cudagraph_capture()

        compilation_counter.num_gpu_runner_capture_triggers += 1

        start_time = time.perf_counter()
        start_free_gpu_memory = torch.cuda.mem_get_info()[0]

        @contextmanager
        def freeze_gc():
            # Optimize garbage collection during CUDA graph capture.
            # Clean up, then freeze all remaining objects from being included
            # in future collections.
            gc.collect()
            should_freeze = not envs.VLLM_ENABLE_CUDAGRAPH_GC
            if should_freeze:
                gc.freeze()
            try:
                yield
            finally:
                if should_freeze:
                    gc.unfreeze()

        # Trigger CUDA graph capture for specific shapes.
        # Capture the large shapes first so that the smaller shapes
        # can reuse the memory pool allocated for the large shapes.
        set_cudagraph_capturing_enabled(True)
        with freeze_gc(), graph_capture(device=self.device):
            cudagraph_mode = self.compilation_config.cudagraph_mode
            if cudagraph_mode.mixed_mode() != CUDAGraphMode.NONE:
                cudagraph_runtime_mode = cudagraph_mode.mixed_mode()

                compilation_cases = list(reversed(self.cudagraph_batch_sizes))
                self._capture_cudagraphs(
                    compilation_cases,
                    cudagraph_runtime_mode=cudagraph_runtime_mode,
                    uniform_decode=False)

            # Capture full cudagraph for uniform decode batches if we have
            # dont already have full mixed prefill-decode cudagraphs
            if cudagraph_mode.decode_mode() == CUDAGraphMode.FULL and \
                cudagraph_mode.separate_routine():
                max_num_tokens = self.scheduler_config.max_num_seqs * \
                        self.uniform_decode_query_len
                decode_cudagraph_batch_sizes = [
                    x for x in self.cudagraph_batch_sizes if
                    x <= max_num_tokens and x >= self.uniform_decode_query_len
                ]
                compilation_cases_decode = list(
                    reversed(decode_cudagraph_batch_sizes))
                self._capture_cudagraphs(
                    compilation_cases=compilation_cases_decode,
                    cudagraph_runtime_mode=CUDAGraphMode.FULL,
                    uniform_decode=True)

        # Disable cudagraph capturing globally, so any unexpected cudagraph
        # capturing will be detected and raise an error after here.
        # Note: We don't put it into graph_capture context manager because
        # we may doing lazy capturing in future that still allows capturing
        # after here.
        set_cudagraph_capturing_enabled(False)

        end_time = time.perf_counter()
        end_free_gpu_memory = torch.cuda.mem_get_info()[0]
        elapsed_time = end_time - start_time
        cuda_graph_size = start_free_gpu_memory - end_free_gpu_memory
        # This usually takes 5~20 seconds.
        logger.info("Graph capturing finished in %.0f secs, took %.2f GiB",
                    elapsed_time, cuda_graph_size / (1 << 30))

    def _capture_cudagraphs(self, compilation_cases: list[int],
                            cudagraph_runtime_mode: CUDAGraphMode,
                            uniform_decode: bool):
        assert cudagraph_runtime_mode != CUDAGraphMode.NONE and \
            cudagraph_runtime_mode in [CUDAGraphMode.FULL,
                                        CUDAGraphMode.PIECEWISE]

        # Only rank 0 should print progress bar during capture
        if is_global_first_rank():
            compilation_cases = tqdm(
                compilation_cases,
                disable=not self.load_config.use_tqdm_on_load,
                desc="Capturing CUDA graphs ({}, {})".format(
                    "decode" if uniform_decode else "mixed prefill-decode",
                    cudagraph_runtime_mode.name))
        # We skip EPLB here since we don't want to record dummy metrics
        for num_tokens in compilation_cases:
            for _ in range(self.compilation_config.cudagraph_num_of_warmups):
                # Use CUDAGraphRuntimeStyle.NONE (default) for warmup.
                # But be careful, warm up with `NONE`is orthogonal to
                # if we want to warm up attention or not. This is
                # different from the case where `FULL` implies capture
                # attention while `PIECEWISE` implies no attention.
                force_attention = (
                    cudagraph_runtime_mode == CUDAGraphMode.FULL)
                self._dummy_run(num_tokens,
                                cudagraph_runtime_mode=CUDAGraphMode.NONE,
                                force_attention=force_attention,
                                uniform_decode=uniform_decode,
                                skip_eplb=True)
            self._dummy_run(num_tokens,
                            cudagraph_runtime_mode=cudagraph_runtime_mode,
                            uniform_decode=uniform_decode,
                            skip_eplb=True)

    def initialize_attn_backend(self, kv_cache_config: KVCacheConfig) -> None:
        """
        Initialize the attention backends and attention metadata builders.
        """
        assert len(self.attn_groups) == 0, \
            "Attention backends are already initialized"

        def get_attn_backends_for_layers(
                layer_names: list[str]
        ) -> dict[type[AttentionBackend], list[str]]:
            layers = get_layers_from_vllm_config(self.vllm_config,
                                                 AttentionLayerBase,
                                                 layer_names)
            attn_backends = {}
            attn_backend_layers = defaultdict(list)
            # Dedupe based on full class name; this is a bit safer than using
            # using the class itself as the key because when we create dynamic
            # attention backend subclasses (e.g. ChunkedLocalAttention) unless
            # they are cached correctly, there will be different objects per
            # layer.
            for layer_name in layer_names:
                attn_backend = layers[layer_name].get_attn_backend()
                key = attn_backend.full_cls_name()
                attn_backends[key] = attn_backend
                attn_backend_layers[key].append(layer_name)
            return {
                attn_backends[k]: v
                for k, v in attn_backend_layers.items()
            }

        def create_attn_groups(
            attn_backends_map: dict[AttentionBackend, list[str]],
            kv_cache_spec: KVCacheSpec,
        ) -> list[AttentionGroup]:
            attn_groups: list[AttentionGroup] = []
            for attn_backend, layer_names in attn_backends_map.items():
                attn_metadata_builder_i = attn_backend.get_builder_cls()(
                    kv_cache_spec,
                    layer_names,
                    self.vllm_config,
                    self.device,
                )
                attn_group = AttentionGroup(attn_backend,
                                            attn_metadata_builder_i,
                                            layer_names)
                attn_groups.append(attn_group)
            return attn_groups

        for kv_cache_group_spec in kv_cache_config.kv_cache_groups:
            kv_cache_spec = kv_cache_group_spec.kv_cache_spec
            attn_backends = get_attn_backends_for_layers(
                kv_cache_group_spec.layer_names)
            self.attn_groups.append(
                create_attn_groups(attn_backends, kv_cache_spec))

        # Calculate reorder batch threshold (if neeeded)
        self.calculate_reorder_batch_threshold()

    def initialize_cudagraph_capture(self) -> None:
        min_cg_support = AttentionCGSupport.ALWAYS
        min_cg_builder_name = None

        for attn_group in self._attn_group_iterator():
            builder = attn_group.metadata_builder
            if builder.cudagraph_support.value < min_cg_support.value:
                min_cg_support = builder.cudagraph_support
                min_cg_builder_name = builder.__class__.__name__

        # Flexible resolve the cudagraph mode
        cudagraph_mode = self.compilation_config.cudagraph_mode
        # check cudagraph for mixed batch is supported
        if cudagraph_mode.mixed_mode() == CUDAGraphMode.FULL \
            and min_cg_support != AttentionCGSupport.ALWAYS:
            msg = (f"CUDAGraphMode.{cudagraph_mode.name} is not supported "
                   f"with {min_cg_builder_name} backend (support: "
                   f"{min_cg_support})")
            if min_cg_support == AttentionCGSupport.NEVER:
                # if not supported any full cudagraphs, just raise it.
                msg += "; please try cudagraph_mode=PIECEWISE, and "\
                    "make sure compilation level is piecewise"
                raise ValueError(msg)

            # attempt to resolve the full cudagraph related mode
            if self.compilation_config.splitting_ops_contain_attention():
                msg += "; setting cudagraph_mode=FULL_AND_PIECEWISE"
                cudagraph_mode = self.compilation_config.cudagraph_mode = \
                    CUDAGraphMode.FULL_AND_PIECEWISE
            else:
                msg += "; setting cudagraph_mode=FULL_DECODE_ONLY"
                cudagraph_mode = self.compilation_config.cudagraph_mode = \
                    CUDAGraphMode.FULL_DECODE_ONLY
            logger.warning(msg)

        # check that if we are doing spec-decode + decode full-cudagraphs it is
        # supported
        if (cudagraph_mode.decode_mode() == CUDAGraphMode.FULL
                and self.uniform_decode_query_len > 1 and min_cg_support.value
                < AttentionCGSupport.UNIFORM_BATCH.value):
            msg = (f"CUDAGraphMode.{cudagraph_mode.name} is not supported"
                   f" with spec-decode for attention backend "
                   f"{min_cg_builder_name} (support: {min_cg_support})")
            if self.compilation_config.splitting_ops_contain_attention():
                msg += "; setting cudagraph_mode=PIECEWISE"
                cudagraph_mode = self.compilation_config.cudagraph_mode = \
                    CUDAGraphMode.PIECEWISE
            else:
                msg += "; setting cudagraph_mode=NONE"
                cudagraph_mode = self.compilation_config.cudagraph_mode = \
                    CUDAGraphMode.NONE
            logger.warning(msg)

        # double check that we can support full cudagraph if they are requested
        # even after automatic downgrades
        if cudagraph_mode.has_full_cudagraphs() \
            and min_cg_support == AttentionCGSupport.NEVER:
            raise ValueError(f"CUDAGraphMode.{cudagraph_mode.name} is not "
                             f"supported with {min_cg_builder_name} backend ("
                             f"support:{min_cg_support}) "
                             "; please try cudagraph_mode=PIECEWISE, "
                             "and make sure compilation level is piecewise")

        # Trigger cudagraph dispatching keys initialization here (after
        # initializing attn backends).
        self.cudagraph_dispatcher.initialize_cudagraph_keys(
            self.compilation_config.cudagraph_mode,
            self.uniform_decode_query_len)

    def calculate_reorder_batch_threshold(self) -> None:
        """
        Check that if any backends reorder batches; that the reordering
        is compatible (e.g., decode threshold is the same)
        """
        for group in self._attn_group_iterator():
            attn_metadata_builder_i = group.metadata_builder

            # check that if any backends reorder batches; that the reordering
            # is compatible (e.g., decode threshold is the same)
            reorder_batch_threshold_i = (
                attn_metadata_builder_i.reorder_batch_threshold)
            if reorder_batch_threshold_i is not None:
                if self.reorder_batch_threshold is not None:
                    if reorder_batch_threshold_i != \
                        self.reorder_batch_threshold:
                        raise ValueError(
                            f"Attention backend reorders decodes with "
                            f"threshold {reorder_batch_threshold_i} but other "
                            f"backend uses threshold "
                            f"{self.reorder_batch_threshold}")
                else:
                    self.reorder_batch_threshold = reorder_batch_threshold_i

    def may_reinitialize_input_batch(self,
                                     kv_cache_config: KVCacheConfig) -> None:
        """
        Re-initialize the input batch if the block sizes are different from
        `[self.cache_config.block_size]`. This usually happens when there
        are multiple KV cache groups.

        Args:
            kv_cache_config: The KV cache configuration.
        """
        block_sizes = [
            kv_cache_group.kv_cache_spec.block_size
            for kv_cache_group in kv_cache_config.kv_cache_groups
        ]
        if block_sizes != [self.cache_config.block_size]:
            assert self.cache_config.cpu_offload_gb == 0, (
                "Cannot re-initialize the input batch when CPU weight "
                "offloading is enabled. See https://github.com/vllm-project/vllm/pull/18298 "  # noqa: E501
                "for more details.")
            self.input_batch = InputBatch(
                max_num_reqs=self.max_num_reqs,
                max_model_len=self.max_model_len,
                max_num_batched_tokens=self.max_num_tokens,
                device=self.device,
                pin_memory=self.pin_memory,
                vocab_size=self.model_config.get_vocab_size(),
                block_sizes=block_sizes,
                is_spec_decode=bool(self.vllm_config.speculative_config),
                logitsprocs=self.input_batch.logitsprocs,
                is_pooling_model=self.is_pooling_model,
            )

    def _allocate_kv_cache_tensors(
            self, kv_cache_config: KVCacheConfig) -> dict[str, torch.Tensor]:
        """
        Initializes the KV cache buffer with the correct size. The buffer needs
        to be reshaped to the desired shape before being used by the models.

        Args:
            kv_cache_config: The KV cache config
        Returns:
            dict[str, torch.Tensor]: A map between layer names to their
            corresponding memory buffer for KV cache.
         """
        kv_cache_raw_tensors: dict[str, torch.Tensor] = {}
        for kv_cache_tensor in kv_cache_config.kv_cache_tensors:
            tensor = torch.zeros(kv_cache_tensor.size,
                                 dtype=torch.int8,
                                 device=self.device)
            for layer_name in kv_cache_tensor.shared_by:
                kv_cache_raw_tensors[layer_name] = tensor

        layer_names = set()
        for group in kv_cache_config.kv_cache_groups:
            for layer_name in group.layer_names:
                if layer_name in self.runner_only_attn_layers:
                    continue
                layer_names.add(layer_name)
        assert layer_names == set(kv_cache_raw_tensors.keys(
        )), "Some layers are not correctly initialized"
        return kv_cache_raw_tensors

    def _attn_group_iterator(self) -> Iterator[AttentionGroup]:
        return itertools.chain.from_iterable(self.attn_groups)

    def _kv_cache_spec_attn_group_iterator(
            self) -> Iterator[tuple[KVCacheSpec, AttentionGroup]]:
        if not self.kv_cache_config.kv_cache_groups:
            return
        for kv_cache_spec_id, attn_groups in enumerate(self.attn_groups):
            for attn_group in attn_groups:
                yield self.kv_cache_config.kv_cache_groups[
                    kv_cache_spec_id].kv_cache_spec, attn_group

    def _reshape_kv_cache_tensors(
        self,
        kv_cache_config: KVCacheConfig,
        kv_cache_raw_tensors: dict[str, torch.Tensor],
    ) -> dict[str, torch.Tensor]:
        """
        Reshape the KV cache tensors to the desired shape and dtype.

        Args:
            kv_cache_config: The KV cache config
            kv_cache_raw_tensors: The KV cache buffer of each layer, with
            correct size but uninitialized shape.
        Returns:
            Dict[str, torch.Tensor]: A map between layer names to their
            corresponding memory buffer for KV cache.
        """
        kv_caches: dict[str, torch.Tensor] = {}
        has_attn, has_mamba = False, False
        for kv_cache_spec, group in self._kv_cache_spec_attn_group_iterator():
            attn_backend = group.backend
            for layer_name in group.layer_names:
                if layer_name in self.runner_only_attn_layers:
                    continue
                raw_tensor = kv_cache_raw_tensors[layer_name]
                assert raw_tensor.numel() % kv_cache_spec.page_size_bytes == 0
                num_blocks = (raw_tensor.numel() //
                              kv_cache_spec.page_size_bytes)
                if isinstance(kv_cache_spec, AttentionSpec):
                    has_attn = True
                    kv_cache_shape = attn_backend.get_kv_cache_shape(
                        num_blocks, kv_cache_spec.block_size,
                        kv_cache_spec.num_kv_heads, kv_cache_spec.head_size)
                    dtype = kv_cache_spec.dtype
                    try:
                        kv_cache_stride_order = \
                            attn_backend.get_kv_cache_stride_order()
                        assert len(kv_cache_stride_order) == len(
                            kv_cache_shape)
                    except (AttributeError, NotImplementedError):
                        kv_cache_stride_order = tuple(
                            range(len(kv_cache_shape)))
                    # The allocation respects the backend-defined stride order
                    # to ensure the semantic remains consistent for each
                    # backend. We first obtain the generic kv cache shape and
                    # then permute it according to the stride order which could
                    # result in a non-contiguous tensor.
                    kv_cache_shape = tuple(kv_cache_shape[i]
                                           for i in kv_cache_stride_order)
                    # Maintain original KV shape view.
                    inv_order = [
                        kv_cache_stride_order.index(i)
                        for i in range(len(kv_cache_stride_order))
                    ]
                    kv_caches[layer_name] = kv_cache_raw_tensors[
                        layer_name].view(dtype).view(kv_cache_shape).permute(
                            *inv_order)
                elif isinstance(kv_cache_spec, MambaSpec):
                    has_mamba = True
                    raw_tensor = kv_cache_raw_tensors[layer_name]
                    state_tensors = []
                    storage_offset_bytes = 0
                    for (shape, dtype) in zip(kv_cache_spec.shapes,
                                              kv_cache_spec.dtypes):
                        dtype_size = get_dtype_size(dtype)
                        num_element_per_page = (
                            kv_cache_spec.page_size_bytes // dtype_size)
                        target_shape = (num_blocks, *shape)
                        stride = torch.empty(target_shape).stride()
                        target_stride = (num_element_per_page, *stride[1:])
                        assert storage_offset_bytes % dtype_size == 0
                        tensor = torch.as_strided(
                            raw_tensor.view(dtype),
                            size=target_shape,
                            stride=target_stride,
                            storage_offset=storage_offset_bytes // dtype_size,
                        )
                        state_tensors.append(tensor)
                        storage_offset_bytes += stride[0] * dtype_size

                    kv_caches[layer_name] = state_tensors
                else:
                    raise NotImplementedError

        if has_attn and has_mamba:
            self._verify_hybrid_attention_mamba_layout(kv_cache_config,
                                                       kv_cache_raw_tensors)

        return kv_caches

    def _verify_hybrid_attention_mamba_layout(
            self, kv_cache_config: KVCacheConfig,
            kv_cache_raw_tensors: dict[str, torch.Tensor]) -> None:
        """
        Verify that the KV cache memory layout is compatible for
        models with both attention and mamba KV cache groups.

        Args:
            kv_cache_config: The KV cache config
            kv_cache_raw_tensors: The KV cache buffer of each layer.
        """

        for kv_cache_spec, group in self._kv_cache_spec_attn_group_iterator():
            for layer_name in group.layer_names:
                raw_tensor = kv_cache_raw_tensors[layer_name]
                num_blocks = (raw_tensor.numel() //
                              kv_cache_spec.page_size_bytes)
                if isinstance(kv_cache_spec, AttentionSpec):

                    kv_cache_shape = group.backend.get_kv_cache_shape(
                        num_blocks, kv_cache_spec.block_size,
                        kv_cache_spec.num_kv_heads, kv_cache_spec.head_size)
                    if kv_cache_shape[0] != num_blocks or kv_cache_shape[
                            1] != 2:
                        raise ValueError(
                            "Hybrid models in V1 require an attention "
                            "backend with kv_cache_shape="
                            "(num_blocks, 2, ...). Please try setting "
                            "VLLM_ATTENTION_BACKEND=FLASHINFER")

    def initialize_kv_cache_tensors(
            self, kv_cache_config: KVCacheConfig) -> dict[str, torch.Tensor]:
        """
        Initialize the memory buffer for KV cache.

        Args:
            kv_cache_config: The KV cache config
        Returns:
            Dict[str, torch.Tensor]: A map between layer names to their
            corresponding memory buffer for KV cache.
        """
        # Initialize the memory buffer for KV cache
        kv_cache_raw_tensors = self._allocate_kv_cache_tensors(kv_cache_config)
        # Change the memory buffer to the desired shape
        kv_caches = self._reshape_kv_cache_tensors(kv_cache_config,
                                                   kv_cache_raw_tensors)

        # Setup `kv_cache_config` and `kv_caches` for models
        # with cross-layer KV sharing
        if self.shared_kv_cache_layers:
            initialize_kv_cache_for_kv_sharing(
                self.shared_kv_cache_layers,
                kv_cache_config.kv_cache_groups,
                kv_caches,
                self.attn_groups,
                self.runner_only_attn_layers,
            )
            attn_layers = get_layers_from_vllm_config(self.vllm_config,
                                                      Attention)
            # Iterate in reversed order and add layers that re-use KV cache
            # e.g. in YOCO-like KV sharing setups (e.g. Gemma3n)
            for layer_name in reversed(attn_layers):
                if layer_name in self.shared_kv_cache_layers:
                    self.kv_sharing_fast_prefill_eligible_layers.add(
                        layer_name)
                else:
                    break

        bind_kv_cache(kv_caches,
                      self.compilation_config.static_forward_context,
                      self.kv_caches)
        return kv_caches

    def initialize_kv_cache(self, kv_cache_config: KVCacheConfig) -> None:
        """
        Initialize KV cache based on `kv_cache_config`.
        Args:
            kv_cache_config: Configuration for the KV cache, including the KV
            cache size of each layer
        """
        kv_cache_config = deepcopy(kv_cache_config)
        self.kv_cache_config = kv_cache_config
        self.may_reinitialize_input_batch(kv_cache_config)
        self.may_add_encoder_only_layers_to_kv_cache_config()
        self.initialize_attn_backend(kv_cache_config)
        kv_caches = self.initialize_kv_cache_tensors(kv_cache_config)

        if self.speculative_config and self.speculative_config.use_eagle():
            assert isinstance(self.drafter, EagleProposer)
            # validate all draft model layers belong to the same kv cache
            # group
            self.drafter.validate_same_kv_cache_group(kv_cache_config)

        if has_kv_transfer_group():
            get_kv_transfer_group().register_kv_caches(kv_caches)

    def may_add_encoder_only_layers_to_kv_cache_config(self) -> None:
        """
        Add encoder-only layers to the KV cache config.
        """
        block_size = self.vllm_config.cache_config.block_size
        use_mla = self.vllm_config.model_config.use_mla
        encoder_only_attn_specs: dict[AttentionSpec,
                                      list[str]] = defaultdict(list)
        attn_layers = get_layers_from_vllm_config(self.vllm_config, Attention)
        for layer_name, attn_module in attn_layers.items():
            if attn_module.attn_type == AttentionType.ENCODER_ONLY:
                attn_spec = EncoderOnlyAttentionSpec(
                    block_size=block_size,
                    num_kv_heads=attn_module.num_kv_heads,
                    head_size=attn_module.head_size,
                    dtype=self.kv_cache_dtype,
                    use_mla=use_mla)
                encoder_only_attn_specs[attn_spec].append(layer_name)
                self.runner_only_attn_layers.add(layer_name)
        if len(encoder_only_attn_specs) > 0:
            assert len(
                encoder_only_attn_specs
            ) == 1, "Only support one encoder-only attention spec now"
            spec, layer_names = encoder_only_attn_specs.popitem()
            self.kv_cache_config.kv_cache_groups.append(
                KVCacheGroupSpec(layer_names=layer_names, kv_cache_spec=spec))

    def get_kv_cache_spec(self) -> dict[str, KVCacheSpec]:
        """
        Generates the KVCacheSpec by parsing the kv cache format from each
        Attention module in the static forward context.
        Returns:
            KVCacheSpec: A dictionary mapping layer names to their KV cache
            format. Layers that do not need KV cache are not included.
        """

        block_size = self.vllm_config.cache_config.block_size
        use_mla = self.vllm_config.model_config.use_mla
        kv_cache_spec: dict[str, KVCacheSpec] = {}
        attn_layers = get_layers_from_vllm_config(self.vllm_config, Attention)
        for layer_name, attn_module in attn_layers.items():
            if (kv_tgt_layer :=
                    attn_module.kv_sharing_target_layer_name) is not None:
                # The layer doesn't need its own KV cache and will use that of
                # the target layer. We skip creating a KVCacheSpec for it, so
                # that KV cache management logic will act as this layer does
                # not exist, and doesn't allocate KV cache for the layer. This
                # enables the memory saving of cross-layer kv sharing, allowing
                # a given amount of memory to accommodate longer context lengths
                # or enable more requests to be processed simultaneously.
                self.shared_kv_cache_layers[layer_name] = kv_tgt_layer
                continue

            # TODO: Support other attention modules, e.g., cross-attention
            # TODO(lucas): move the attention specs into the model layers like
            # the attention backends
            if attn_module.attn_type == AttentionType.DECODER:
                if attn_module.sliding_window is not None:
                    kv_cache_spec[layer_name] = SlidingWindowSpec(
                        block_size=block_size,
                        num_kv_heads=attn_module.num_kv_heads,
                        head_size=attn_module.head_size,
                        dtype=self.kv_cache_dtype,
                        sliding_window=attn_module.sliding_window,
                        use_mla=use_mla)
                elif self.attention_chunk_size is not None \
                        and isinstance(attn_module, ChunkedLocalAttention):
                    kv_cache_spec[layer_name] = ChunkedLocalAttentionSpec(
                        block_size=block_size,
                        num_kv_heads=attn_module.num_kv_heads,
                        head_size=attn_module.head_size,
                        dtype=self.kv_cache_dtype,
                        attention_chunk_size=self.attention_chunk_size,
                        use_mla=use_mla)
                else:
                    kv_cache_spec[layer_name] = FullAttentionSpec(
                        block_size=block_size,
                        num_kv_heads=attn_module.num_kv_heads,
                        head_size=attn_module.head_size,
                        dtype=self.kv_cache_dtype,
                        use_mla=use_mla)
            elif attn_module.attn_type in (AttentionType.ENCODER,
                                           AttentionType.ENCODER_ONLY):
                # encoder-only attention does not need KV cache.
                continue
            elif attn_module.attn_type == AttentionType.ENCODER_DECODER:
                raise NotImplementedError
            else:
                raise ValueError(
                    f"Unknown attention type: {attn_module.attn_type}")

        mamba_layers = get_layers_from_vllm_config(self.vllm_config, MambaBase)
        if len(mamba_layers) > 0:
            if self.vllm_config.speculative_config is not None:
                raise NotImplementedError(
                    "Mamba with speculative decoding is not supported yet.")
            if self.vllm_config.cache_config.enable_prefix_caching:
                raise NotImplementedError(
                    "Prefix caching is not supported for Mamba yet.")
            max_model_len = self.vllm_config.model_config.max_model_len

            page_size_padded = (
                self.vllm_config.cache_config.mamba_page_size_padded)

            # Set block_size to max_model_len, so that mamba model will always
            # have only one block in the KV cache.
            for layer_name, mamba_module in mamba_layers.items():
                kv_cache_spec[layer_name] = MambaSpec(
                    shapes=mamba_module.get_state_shape(),
                    dtypes=mamba_module.get_state_dtype(),
                    block_size=max_model_len,
                    page_size_padded=page_size_padded,
                    mamba_type=mamba_module.mamba_type)

        return kv_cache_spec<|MERGE_RESOLUTION|>--- conflicted
+++ resolved
@@ -53,16 +53,10 @@
 from vllm.sequence import IntermediateTensors, PoolerOutput
 from vllm.tasks import GenerationTask, PoolingTask, SupportedTask
 from vllm.utils import (STR_DTYPE_TO_TORCH_DTYPE, DeviceMemoryProfiler,
-<<<<<<< HEAD
-                        GiB_bytes, LazyLoader, check_use_alibi, get_dtype_size,
-                        is_pin_memory_available, round_up)
-from vllm.utils.nano_split import prepare_nano_split_and_set_hooks
-from vllm.v1.attention.backends.mamba_attn import Mamba2AttentionBackend
-=======
                         GiB_bytes, LazyLoader, cdiv, check_use_alibi,
                         get_dtype_size, is_pin_memory_available, round_up,
                         supports_dynamo)
->>>>>>> 7b6a8372
+from vllm.utils.nano_split import prepare_nano_split_and_set_hooks
 from vllm.v1.attention.backends.utils import (
     AttentionCGSupport, AttentionMetadataBuilder, CommonAttentionMetadata,
     make_kv_sharing_fast_prefill_attention_metadata,
@@ -239,15 +233,6 @@
             is_pooling_model=self.is_pooling_model,
         )
 
-<<<<<<< HEAD
-        self.use_cuda_graph = (
-            self.vllm_config.compilation_config.level
-            == CompilationLevel.PIECEWISE
-            and self.vllm_config.compilation_config.use_cudagraph
-            and not self.model_config.enforce_eager
-            and not self.model_config.enable_nano_batch_split)
-=======
->>>>>>> 7b6a8372
         # TODO(woosuk): Provide an option to tune the max cudagraph batch size.
         # The convention is different.
         # self.cudagraph_batch_sizes sorts in ascending order.
@@ -925,11 +910,10 @@
                 max_num_scheduled_tokens)
 
     def _prepare_nano_split(self, scheduler_output: "SchedulerOutput"):
-        prepare_nano_split_and_set_hooks(
-            scheduler_output=scheduler_output,
-            input_batch=self.input_batch,
-            attn_metadata_builders=self.attn_metadata_builders,
-            kv_cache_config=self.kv_cache_config)
+        prepare_nano_split_and_set_hooks(scheduler_output=scheduler_output,
+                                         input_batch=self.input_batch,
+                                         attn_groups=self.attn_groups,
+                                         kv_cache_config=self.kv_cache_config)
 
     def _compute_cascade_attn_prefix_len(
         self,
@@ -1587,18 +1571,12 @@
                 self.vllm_config,
                 num_tokens=num_input_tokens,
                 num_tokens_across_dp=num_tokens_across_dp,
-<<<<<<< HEAD
-                skip_cuda_graphs=skip_cuda_graphs,
-        ):
-            self.maybe_setup_kv_connector(scheduler_output)
-            if self.vllm_config.model_config.enable_nano_batch_split:
-                self._prepare_nano_split(scheduler_output)
-=======
                 cudagraph_runtime_mode=cudagraph_runtime_mode,
                 batch_descriptor=batch_descriptor,
         ), self.maybe_get_kv_connector_output(
                 scheduler_output) as kv_connector_output:
->>>>>>> 7b6a8372
+            if self.vllm_config.model_config.enable_nano_batch_split:
+                self._prepare_nano_split(scheduler_output)
 
             model_output = self.model(
                 input_ids=input_ids,
