--- conflicted
+++ resolved
@@ -653,11 +653,7 @@
         ):
             mm_kwargs_combined.update(mm_kwargs_group)
 
-<<<<<<< HEAD
         return mm_kwargs_combined
-=======
-            dummy_modality = mm_budget.get_modality_with_max_tokens()
->>>>>>> 79f05e44
 
     def _dummy_mm_kwargs(self, num_seqs: int) -> BatchedTensorInputs:
         if not self.is_multimodal_raw_input_supported:
@@ -665,7 +661,7 @@
         mm_budget = self.mm_budget
         assert mm_budget is not None
 
-        dummy_modality, _ = mm_budget.get_modality_with_max_tokens()
+        dummy_modality = mm_budget.get_modality_with_max_tokens()
         return self._get_mm_dummy_batch(dummy_modality, num_seqs)
 
     def _get_cumsum_and_arange(
