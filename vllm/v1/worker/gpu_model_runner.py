# SPDX-License-Identifier: Apache-2.0
# SPDX-FileCopyrightText: Copyright contributors to the vLLM project

import dataclasses
import gc
import time
from contextlib import contextmanager
from typing import TYPE_CHECKING, Any, Optional, Union, cast

import numpy as np
import torch
import torch.distributed
import torch.nn as nn
from tqdm import tqdm

import vllm.envs as envs
from vllm.attention import AttentionType, get_attn_backend
from vllm.attention.backends.abstract import AttentionBackend
from vllm.attention.layer import Attention
from vllm.compilation.counter import compilation_counter
from vllm.config import (CompilationLevel, VllmConfig,
                         get_layers_from_vllm_config, update_config)
from vllm.distributed.eplb.eplb_state import EplbState
from vllm.distributed.kv_transfer import (get_kv_transfer_group,
                                          has_kv_transfer_group)
from vllm.distributed.parallel_state import (
    get_pp_group, get_tp_group, graph_capture, is_global_first_rank,
    prepare_communication_buffer_for_model)
from vllm.forward_context import DPMetadata, set_forward_context
from vllm.logger import init_logger
from vllm.model_executor.layers.mamba.mamba_mixer2 import MambaBase
from vllm.model_executor.layers.rotary_embedding import MRotaryEmbedding
from vllm.model_executor.model_loader import TensorizerLoader, get_model_loader
from vllm.model_executor.models.interfaces import (is_mixture_of_experts,
                                                   supports_transcription)
from vllm.model_executor.models.interfaces_base import (
    VllmModelForPooling, is_pooling_model, is_text_generation_model)
from vllm.multimodal import MULTIMODAL_REGISTRY
from vllm.multimodal.inputs import MultiModalKwargs, PlaceholderRange
from vllm.multimodal.utils import group_mm_inputs_by_modality
from vllm.pooling_params import PoolingParams
from vllm.sampling_params import SamplingType
from vllm.sequence import IntermediateTensors, PoolerOutput
from vllm.tasks import GenerationTask, PoolingTask, SupportedTask
from vllm.utils import (STR_DTYPE_TO_TORCH_DTYPE, DeviceMemoryProfiler,
                        GiB_bytes, LazyLoader, check_use_alibi, get_dtype_size,
                        is_pin_memory_available, round_up, supports_dynamo)
from vllm.v1.attention.backends.mamba_selectors import get_mamba_attn_backend
from vllm.v1.attention.backends.utils import (
<<<<<<< HEAD
    AttentionCGSupport, AttentionMetadataBuilder, CommonAttentionMetadata,
=======
    AttentionMetadataBuilder, CommonAttentionMetadata,
    make_kv_sharing_fast_prefill_attention_metadata,
>>>>>>> 9cb497bf
    make_local_attention_virtual_batches)
from vllm.v1.core.encoder_cache_manager import compute_encoder_budget
from vllm.v1.kv_cache_interface import (AttentionSpec,
                                        ChunkedLocalAttentionSpec,
                                        FullAttentionSpec, KVCacheConfig,
                                        KVCacheSpec, MambaSpec,
                                        SlidingWindowSpec)
from vllm.v1.outputs import (EMPTY_MODEL_RUNNER_OUTPUT, LogprobsTensors,
                             ModelRunnerOutput)
from vllm.v1.pool.metadata import PoolingMetadata
from vllm.v1.sample.metadata import SamplingMetadata
from vllm.v1.sample.rejection_sampler import RejectionSampler
from vllm.v1.sample.sampler import Sampler
from vllm.v1.spec_decode.eagle import EagleProposer
from vllm.v1.spec_decode.medusa import MedusaProposer
from vllm.v1.spec_decode.metadata import SpecDecodeMetadata
from vllm.v1.spec_decode.ngram_proposer import NgramProposer
from vllm.v1.worker.gpu_input_batch import CachedRequestState, InputBatch
from vllm.v1.worker.kv_connector_model_runner_mixin import (
    KVConnectorModelRunnerMixin)
from vllm.v1.worker.lora_model_runner_mixin import LoRAModelRunnerMixin

from ..sample.logits_processor import LogitsProcessorManager
from .utils import (bind_kv_cache, gather_mm_placeholders,
                    initialize_kv_cache_for_kv_sharing,
                    sanity_check_mm_encoder_outputs, scatter_mm_placeholders)

if TYPE_CHECKING:
    import xgrammar as xgr
    import xgrammar.kernels.apply_token_bitmask_inplace_torch_compile as xgr_torch_compile  # noqa: E501

    from vllm.model_executor.model_loader.tensorizer import TensorizerConfig
    from vllm.v1.core.sched.output import SchedulerOutput
else:
    xgr = LazyLoader("xgr", globals(), "xgrammar")
    xgr_torch_compile = LazyLoader(
        "xgr_torch_compile", globals(),
        "xgrammar.kernels.apply_token_bitmask_inplace_torch_compile")

logger = init_logger(__name__)


class GPUModelRunner(LoRAModelRunnerMixin, KVConnectorModelRunnerMixin):

    def __init__(
        self,
        vllm_config: VllmConfig,
        device: torch.device,
    ):
        self.vllm_config = vllm_config
        self.model_config = vllm_config.model_config
        self.cache_config = vllm_config.cache_config
        self.compilation_config = vllm_config.compilation_config
        self.lora_config = vllm_config.lora_config
        self.load_config = vllm_config.load_config
        self.parallel_config = vllm_config.parallel_config
        self.scheduler_config = vllm_config.scheduler_config
        self.speculative_config = vllm_config.speculative_config
        self.observability_config = vllm_config.observability_config

        from vllm.model_executor.models.utils import set_cpu_offload_max_bytes
        set_cpu_offload_max_bytes(
            int(self.cache_config.cpu_offload_gb * 1024**3))

        model_config = self.model_config
        cache_config = self.cache_config
        scheduler_config = self.scheduler_config
        parallel_config = self.parallel_config
        self.device = device
        self.pin_memory = is_pin_memory_available()
        self.dtype = self.model_config.dtype
        if cache_config.cache_dtype == "auto":
            self.kv_cache_dtype = self.dtype
        else:
            self.kv_cache_dtype = STR_DTYPE_TO_TORCH_DTYPE[
                cache_config.cache_dtype]

        self.is_multimodal_model = model_config.is_multimodal_model
        self.is_pooling_model = model_config.pooler_config is not None
        self.is_encoder_only_model = False
        self.is_multimodal_raw_input_supported = (
            model_config.is_multimodal_raw_input_supported)
        self.max_model_len = model_config.max_model_len
        self.max_num_tokens = scheduler_config.max_num_batched_tokens
        self.max_num_reqs = scheduler_config.max_num_seqs

        # Model-related.
        self.num_query_heads = model_config.get_num_attention_heads(
            parallel_config)
        self.hidden_size = model_config.get_hidden_size()
        self.attention_chunk_size = model_config.attention_chunk_size

        self.cascade_attn_enabled = not self.model_config.disable_cascade_attn

        # Multi-modal data support
        self.mm_registry = MULTIMODAL_REGISTRY
        self.uses_mrope = model_config.uses_mrope

        encoder_compute_budget, encoder_cache_size = compute_encoder_budget(
            model_config=model_config,
            scheduler_config=scheduler_config,
            mm_registry=self.mm_registry,
        )
        self.max_num_encoder_input_tokens = encoder_compute_budget
        self.encoder_cache_size = encoder_cache_size

        # Sampler
        self.sampler = Sampler(logprobs_mode=self.model_config.logprobs_mode)

        self.eplb_state: Optional[EplbState] = None
        """
        State of the expert parallelism load balancer.

        Will be lazily initialized when the model is loaded.
        """

        # Lazy initializations
        # self.model: nn.Module  # Set after load_model
        # Initialize in initialize_kv_cache
        self.kv_caches: list[torch.Tensor] = []
        self.attn_metadata_builders: list[AttentionMetadataBuilder] = []
        self.attn_backends: list[type[AttentionBackend]] = []
        # self.kv_cache_config: KVCacheConfig

        # req_id -> (input_id -> encoder_output)
        self.encoder_cache: dict[str, dict[int, torch.Tensor]] = {}

        self.use_aux_hidden_state_outputs = False
        # Set up speculative decoding.
        # NOTE(Jiayi): currently we put the entire draft model on
        # the last PP rank. This is not ideal if there are many
        # layers in the draft model.
        if self.speculative_config and get_pp_group().is_last_rank:
            if self.speculative_config.method == "ngram":
                self.drafter = NgramProposer(self.vllm_config)
            elif self.speculative_config.use_eagle():
                self.drafter = EagleProposer(self.vllm_config, self.device,
                                             self)  # type: ignore
                if self.speculative_config.method == "eagle3":
                    self.use_aux_hidden_state_outputs = True
            elif self.speculative_config.method == "medusa":
                self.drafter = MedusaProposer(
                    vllm_config=self.vllm_config,
                    device=self.device)  # type: ignore
            else:
                raise ValueError("Unknown speculative decoding method: "
                                 f"{self.speculative_config.method}")
            self.rejection_sampler = RejectionSampler()

        # Request states.
        self.requests: dict[str, CachedRequestState] = {}

        # Input Batch
        # NOTE(Chen): Ideally, we should initialize the input batch inside
        # `initialize_kv_cache` based on the kv cache config. However, as in
        # https://github.com/vllm-project/vllm/pull/18298, due to some unknown
        # reasons, we have to initialize the input batch before `load_model`,
        # quantization + weight offloading will fail otherwise. As a temporary
        # solution, we initialize the input batch here, and re-initialize it
        # in `initialize_kv_cache` if the block_sizes here is different from
        # the block_sizes in the kv cache config.
        self.input_batch = InputBatch(
            max_num_reqs=self.max_num_reqs,
            max_model_len=self.max_model_len,
            max_num_batched_tokens=self.max_num_tokens,
            device=self.device,
            pin_memory=self.pin_memory,
            vocab_size=self.model_config.get_vocab_size(),
            block_sizes=[self.cache_config.block_size],
            is_spec_decode=bool(self.vllm_config.speculative_config),
        )

        self.use_cuda_graph = (
            self.vllm_config.compilation_config.level
            == CompilationLevel.PIECEWISE
            and self.vllm_config.compilation_config.use_cudagraph
            and not self.model_config.enforce_eager)
        # TODO(woosuk): Provide an option to tune the max cudagraph batch size.
        # The convention is different.
        # self.cudagraph_batch_sizes sorts in ascending order.
        # The batch sizes in the config are in descending order.
        self.cudagraph_batch_sizes = list(
            reversed(self.compilation_config.cudagraph_capture_sizes))

        self.full_cuda_graph = self.compilation_config.full_cuda_graph

        # Cache the device properties.
        self._init_device_properties()

        # Persistent buffers for CUDA graphs.
        self.input_ids = torch.zeros(self.max_num_tokens,
                                     dtype=torch.int32,
                                     device=self.device)
        self.positions = torch.zeros(self.max_num_tokens,
                                     dtype=torch.int64,
                                     device=self.device)
        self.query_start_loc = torch.zeros(self.max_num_reqs + 1,
                                           dtype=torch.int32,
                                           device=self.device)
        self.seq_lens = torch.zeros(self.max_num_reqs,
                                    dtype=torch.int32,
                                    device=self.device)
        self.slot_mapping = torch.zeros(self.max_num_tokens,
                                        dtype=torch.int64,
                                        device=self.device)

        # None in the first PP rank. The rest are set after load_model.
        self.intermediate_tensors: Optional[IntermediateTensors] = None

        # Only relevant for models using M-RoPE (e.g, Qwen2-VL)
        if self.uses_mrope:
            # NOTE: `mrope_positions` is implemented with one additional dummy
            # position on purpose to make it non-contiguous so that it can work
            # with torch compile.
            # See detailed explanation in https://github.com/vllm-project/vllm/pull/12128#discussion_r1926431923

            # NOTE: When M-RoPE is enabled, position ids are 3D regardless of
            # the modality of inputs. For text-only inputs, each dimension has
            # identical position IDs, making M-RoPE functionally equivalent to
            # 1D-RoPE.
            # See page 5 of https://arxiv.org/abs/2409.12191
            self.mrope_positions = torch.zeros((3, self.max_num_tokens + 1),
                                               dtype=torch.int64,
                                               device=self.device)
            self.mrope_positions_cpu = torch.zeros(
                (3, self.max_num_tokens + 1),
                dtype=torch.int64,
                device="cpu",
                pin_memory=self.pin_memory)
            self.mrope_positions_np = self.mrope_positions_cpu.numpy()

        # Only relevant for models using ALiBi (e.g, MPT)
        self.use_alibi = check_use_alibi(model_config)

        self.inputs_embeds = torch.zeros(
            (self.max_num_tokens, self.hidden_size),
            dtype=self.dtype,
            device=self.device)

        # OPTIMIZATION: Cache the tensors rather than creating them every step.
        # Keep in int64 to avoid overflow with long context
        self.arange_np = np.arange(max(self.max_num_reqs + 1,
                                       self.max_model_len,
                                       self.max_num_tokens),
                                   dtype=np.int64)
        # NOTE(woosuk): These tensors are "stateless", i.e., they are literally
        # a faster version of creating a new tensor every time. Thus, we should
        # not make any assumptions about the values in these tensors.
        self.input_ids_cpu = torch.zeros(self.max_num_tokens,
                                         dtype=torch.int32,
                                         device="cpu",
                                         pin_memory=self.pin_memory)
        self.positions_cpu = torch.zeros(self.max_num_tokens,
                                         dtype=torch.int64,
                                         device="cpu",
                                         pin_memory=self.pin_memory)
        self.positions_np = self.positions_cpu.numpy()
        self.query_start_loc_cpu = torch.zeros(self.max_num_reqs + 1,
                                               dtype=torch.int32,
                                               device="cpu",
                                               pin_memory=self.pin_memory)
        self.query_start_loc_np = self.query_start_loc_cpu.numpy()
        self.seq_lens_cpu = torch.zeros(self.max_num_reqs,
                                        dtype=torch.int32,
                                        device="cpu",
                                        pin_memory=self.pin_memory)
        self.seq_lens_np = self.seq_lens_cpu.numpy()

        # Layer pairings for cross-layer KV sharing.
        # If an Attention layer `layer_name` is in the keys of this dict, it
        # means this layer will perform attention using the keys and values
        # from the KV cache of `shared_kv_cache_layers[layer_name]`.
        self.shared_kv_cache_layers: dict[str, str] = {}
        self.kv_sharing_fast_prefill_eligible_layers: set[str] = set()

        self.kv_sharing_fast_prefill_logits_indices = None
        if self.cache_config.kv_sharing_fast_prefill:
            self.kv_sharing_fast_prefill_logits_indices = torch.zeros(
                self.max_num_tokens, dtype=torch.int32, device=self.device)

    def _may_reorder_batch(self, scheduler_output: "SchedulerOutput") -> None:
        """
        Update the order of requests in the batch based on the attention
        backend's needs. For example, some attention backends (namely MLA) may
        want to separate requests based on if the attention computation will be
        compute-bound or memory-bound.

        Args:
            scheduler_output: The scheduler output.
        """
        # Attention free models have zero kv_cache_goups, however models
        # like Mamba are also attention free but use the kv_cache for
        # keeping its internal state. This is why we check the number
        # of kv_cache groups instead of solely checking
        # for self.model_config.is_attention_free.
        if len(self.kv_cache_config.kv_cache_groups) == 0:
            return

        self.attn_metadata_builders[0].reorder_batch(self.input_batch,
                                                     scheduler_output)

        # For models with multiple KV cache groups, the groups should agree on
        # the same order of requests. We ensure this by only allowing the first
        # group to reorder the batch and asserting that all other groups do not
        # reorder the batch.
        # TODO(tdoublep): make this more flexible so that any group can
        # re-order the batch (not only the first).
        # TODO(tdoublep): verify this during engine init instead of at runtime
        for i in range(1, len(self.kv_cache_config.kv_cache_groups)):
            batch_reordered = self.attn_metadata_builders[i].reorder_batch(
                self.input_batch, scheduler_output)
            assert not batch_reordered

    # Note: used for model runner override.
    def _init_device_properties(self) -> None:
        """Initialize attributes from torch.cuda.get_device_properties
        """
        self.device_properties = torch.cuda.get_device_properties(self.device)
        self.num_sms = self.device_properties.multi_processor_count

    # Note: used for model runner override.
    def _sync_device(self) -> None:
        torch.cuda.synchronize()

    def _update_states(self, scheduler_output: "SchedulerOutput") -> None:
        """Update the cached states and the persistent batch with the scheduler
        output.

        The updated states are used by the `_prepare_inputs` function to create
        the input GPU tensors for the model.

        The SamplingMetadata is updated and copied to the GPU if there is a
        new/resumed/paused/finished request in the batch.
        """
        # Remove finished requests from the cached states.
        for req_id in scheduler_output.finished_req_ids:
            self.requests.pop(req_id, None)
            self.encoder_cache.pop(req_id, None)
        # Remove the finished requests from the persistent batch.
        # NOTE(woosuk): There could be an edge case where finished_req_ids and
        # scheduled_req_ids overlap. This happens when a request is aborted and
        # then resubmitted with the same ID. In this case, we treat them as two
        # distinct requests - clearing the cached states for the first request
        # and handling the second as a new request.
        for req_id in scheduler_output.finished_req_ids:
            self.input_batch.remove_request(req_id)

        # Free the cached encoder outputs.
        for req_id, input_id in scheduler_output.free_encoder_input_ids:
            encoder_outputs = self.encoder_cache.get(req_id)
            if encoder_outputs is not None:
                encoder_outputs.pop(input_id, None)
                if not encoder_outputs:
                    self.encoder_cache.pop(req_id, None)

        # Remove the unscheduled requests from the persistent batch.
        # NOTE(woosuk): The unscheduled requests are either preempted requests
        # or running requests that are not scheduled in this step. We remove
        # them from the persistent batch but keep their cached states since
        # they will be scheduled again sometime in the future.
        scheduled_req_ids = scheduler_output.num_scheduled_tokens.keys()
        cached_req_ids = self.input_batch.req_id_to_index.keys()
        unscheduled_req_ids = cached_req_ids - scheduled_req_ids
        # NOTE(woosuk): The persistent batch optimization assumes that
        # consecutive batches contain mostly the same requests. If batches
        # have low request overlap (e.g., alternating between two distinct
        # sets of requests), this optimization becomes very inefficient.
        for req_id in unscheduled_req_ids:
            self.input_batch.remove_request(req_id)

        req_ids_to_add: list[str] = []
        # Add new requests to the cached states.
        for new_req_data in scheduler_output.scheduled_new_reqs:
            req_id = new_req_data.req_id
            sampling_params = new_req_data.sampling_params
            pooling_params = new_req_data.pooling_params

            if sampling_params and \
                sampling_params.sampling_type == SamplingType.RANDOM_SEED:
                generator = torch.Generator(device=self.device)
                generator.manual_seed(sampling_params.seed)
            else:
                generator = None

            if pooling_params:
                assert (task := pooling_params.task) is not None, (
                    "You did not set `task` in the API")

                model = cast(VllmModelForPooling, self.model)
                to_update = model.pooler.get_pooling_updates(task)
                to_update.apply(pooling_params)

            self.requests[req_id] = CachedRequestState(
                req_id=req_id,
                prompt_token_ids=new_req_data.prompt_token_ids,
                mm_inputs=new_req_data.mm_inputs,
                mm_positions=new_req_data.mm_positions,
                sampling_params=sampling_params,
                pooling_params=pooling_params,
                generator=generator,
                block_ids=new_req_data.block_ids,
                num_computed_tokens=new_req_data.num_computed_tokens,
                output_token_ids=[],
                lora_request=new_req_data.lora_request,
            )

            # Only relevant for models using M-RoPE (e.g, Qwen2-VL)
            if self.uses_mrope:
                image_grid_thw = []
                video_grid_thw = []
                second_per_grid_ts = []
                audio_feature_lengths = []
                use_audio_in_video = False
                for mm_input in self.requests[req_id].mm_inputs:
                    if mm_input.get("image_grid_thw") is not None:
                        image_grid_thw.extend(
                            mm_input["image_grid_thw"].tolist())
                    if mm_input.get("video_grid_thw") is not None:
                        video_grid_thw.extend(
                            mm_input["video_grid_thw"].tolist())
                    if mm_input.get("second_per_grid_ts") is not None:
                        second_per_grid_ts.extend(
                            mm_input["second_per_grid_ts"])
                    if mm_input.get("audio_feature_lengths") is not None:
                        audio_feature_lengths.extend(
                            mm_input["audio_feature_lengths"])
                    if mm_input.get("use_audio_in_video") is True:
                        use_audio_in_video = True

                hf_config = self.model_config.hf_config

                self.requests[req_id].mrope_positions, \
                    self.requests[req_id].mrope_position_delta = \
                    MRotaryEmbedding.get_input_positions_tensor(
                        self.requests[req_id].prompt_token_ids,
                        hf_config=hf_config,
                        image_grid_thw=image_grid_thw,
                        video_grid_thw=video_grid_thw,
                        second_per_grid_ts=second_per_grid_ts,
                        audio_feature_lengths=audio_feature_lengths,
                        use_audio_in_video=use_audio_in_video,
                    )

            req_ids_to_add.append(req_id)

        # Update the states of the running/resumed requests.
        is_last_rank = get_pp_group().is_last_rank
        req_data = scheduler_output.scheduled_cached_reqs
        for i, req_id in enumerate(req_data.req_ids):
            req_state = self.requests[req_id]
            num_computed_tokens = req_data.num_computed_tokens[i]
            new_block_ids = req_data.new_block_ids[i]
            resumed_from_preemption = req_data.resumed_from_preemption[i]

            # Update the cached states.
            req_state.num_computed_tokens = num_computed_tokens

            if not is_last_rank:
                # When using PP, the scheduler sends the sampled tokens back,
                # because there's no direct communication between the first-
                # stage worker and the last-stage worker.
                new_token_ids = req_data.new_token_ids[i]
                # Add the sampled token(s) from the previous step (if any).
                # This doesn't include "unverified" tokens like spec tokens.
                num_new_tokens = (num_computed_tokens + len(new_token_ids) -
                                  req_state.num_tokens)
                if num_new_tokens == 1:
                    # Avoid slicing list in most common case.
                    req_state.output_token_ids.append(new_token_ids[-1])
                elif num_new_tokens > 0:
                    req_state.output_token_ids.extend(
                        new_token_ids[-num_new_tokens:])

            # Update the block IDs.
            if not resumed_from_preemption:
                # Append the new blocks to the existing block IDs.
                for block_ids, new_ids in zip(req_state.block_ids,
                                              new_block_ids):
                    block_ids.extend(new_ids)
            else:
                # The request is resumed from preemption.
                # Replace the existing block IDs with the new ones.
                req_state.block_ids = new_block_ids

            req_index = self.input_batch.req_id_to_index.get(req_id)
            if req_index is None:
                # The request is not in the persistent batch.
                # The request was either preempted and resumed later, or was not
                # scheduled in the previous step and needs to be added again.
                req_ids_to_add.append(req_id)
                continue

            # Update the persistent batch.
            self.input_batch.num_computed_tokens_cpu[req_index] = (
                num_computed_tokens)
            self.input_batch.block_table.append_row(new_block_ids, req_index)

            # For the last rank, we don't need to update the token_ids_cpu
            # because the sampled tokens are already cached.
            if not is_last_rank:
                # Add new_token_ids to token_ids_cpu.
                start_token_index = num_computed_tokens
                end_token_index = num_computed_tokens + len(new_token_ids)
                self.input_batch.token_ids_cpu[
                    req_index,
                    start_token_index:end_token_index] = new_token_ids
                self.input_batch.num_tokens_no_spec[
                    req_index] = end_token_index
                self.input_batch.num_tokens[req_index] = end_token_index

            # Add spec_token_ids to token_ids_cpu.
            spec_token_ids = (
                scheduler_output.scheduled_spec_decode_tokens.get(req_id, ()))
            if spec_token_ids:
                num_spec_tokens = len(spec_token_ids)
                start_index = self.input_batch.num_tokens_no_spec[req_index]
                end_token_index = start_index + num_spec_tokens
                self.input_batch.token_ids_cpu[
                    req_index, start_index:end_token_index] = spec_token_ids
                # NOTE(woosuk): `num_tokens` here may include spec tokens.
                self.input_batch.num_tokens[req_index] += num_spec_tokens

        # Add the new or resumed requests to the persistent batch.
        # The smaller empty indices are filled first.
        for req_id in req_ids_to_add:
            req_state = self.requests[req_id]
            self.input_batch.add_request(req_state)

        # Condense the batched states if there are gaps left by removed requests
        self.input_batch.condense()
        # Allow attention backend to reorder the batch, potentially
        self._may_reorder_batch(scheduler_output)
        # Refresh batch metadata with any pending updates.
        self.input_batch.refresh_metadata()

    def _init_model_kwargs_for_multimodal_model(
        self,
        scheduler_output: Optional["SchedulerOutput"] = None,
        num_reqs: int = -1,
    ) -> dict[str, Any]:

        model_kwargs: dict[str, Any] = {}
        if self.is_multimodal_raw_input_supported:
            # This model requires the raw multimodal data in input.
            if scheduler_output:
                multi_modal_kwargs_list = []
                for req in scheduler_output.scheduled_new_reqs:
                    req_mm_inputs = req.mm_inputs
                    if not isinstance(req_mm_inputs, list):
                        req_mm_inputs = list(req_mm_inputs)
                    multi_modal_kwargs_list.extend(req_mm_inputs)
                multi_modal_kwargs = MultiModalKwargs.batch(
                    multi_modal_kwargs_list)
            else:
                # The only case where SchedulerOutput is None is for
                # a dummy run let's get some dummy data.
                dummy_data = [
                    self.mm_registry.get_decoder_dummy_data(
                        model_config=self.model_config,
                        seq_len=1).multi_modal_data for i in range(num_reqs)
                ]
                multi_modal_kwargs = MultiModalKwargs.batch(dummy_data)

            model_kwargs.update(multi_modal_kwargs)

        return model_kwargs

    def _get_cumsum_and_arange(
        self,
        num_tokens: np.ndarray,
        cumsum_dtype: Optional[np.dtype] = None,
    ) -> tuple[np.ndarray, np.ndarray]:
        """Get the cumulative sum and batched arange of the given array.
        # E.g., [2, 5, 3] -> ([2, 7, 10], [0, 1, 0, 1, 2, 3, 4, 0, 1, 2])
        # Equivalent to but faster than:
        # np.concatenate([np.arange(n) for n in num_tokens])
        """
        # Step 1. [2, 5, 3] -> [2, 7, 10]
        cu_num_tokens = np.cumsum(num_tokens, dtype=cumsum_dtype)
        total_num_tokens = cu_num_tokens[-1]
        # Step 2. [2, 7, 10] -> [0, 0, 2, 2, 2, 2, 2, 7, 7, 7]
        cumsums_offsets = np.repeat(cu_num_tokens - num_tokens, num_tokens)
        # Step 3. [0, 1, 0, 1, 2, 3, 4, 0, 1, 2]
        arange = self.arange_np[:total_num_tokens] - cumsums_offsets

        return cu_num_tokens, arange

    def _prepare_inputs(
        self,
        scheduler_output: "SchedulerOutput",
    ) -> tuple[dict[str,
                    Any], bool, torch.Tensor, Optional[SpecDecodeMetadata],
               np.ndarray, Optional[CommonAttentionMetadata]]:
        """
        :return: tuple[
            attn_metadata: layer-to-attention_metadata mapping,
            attention_cuda_graphs: whether attention can run in cudagraph
            logits_indices, spec_decode_metadata
        ]
        """
        total_num_scheduled_tokens = scheduler_output.total_num_scheduled_tokens
        assert total_num_scheduled_tokens > 0
        num_reqs = self.input_batch.num_reqs
        assert num_reqs > 0

        # OPTIMIZATION: Start copying the block table first.
        # This way, we can overlap the copy with the following CPU operations.
        self.input_batch.block_table.commit_block_table(num_reqs)

        # Get the number of scheduled tokens for each request.
        req_ids = self.input_batch.req_ids
        tokens = [scheduler_output.num_scheduled_tokens[i] for i in req_ids]
        num_scheduled_tokens = np.array(tokens, dtype=np.int32)
        max_num_scheduled_tokens = max(tokens)

        # Get request indices.
        # E.g., [2, 5, 3] -> [0, 0, 1, 1, 1, 1, 1, 2, 2, 2]
        req_indices = np.repeat(self.arange_np[:num_reqs],
                                num_scheduled_tokens)

        # cu_num_tokens: [2, 5, 3] -> [2, 7, 10]
        # arange: [0, 1, 0, 1, 2, 3, 4, 0, 1, 2]
        cu_num_tokens, arange = self._get_cumsum_and_arange(
            num_scheduled_tokens)

        # Get positions.
        positions_np = self.positions_np[:total_num_scheduled_tokens]
        np.add(self.input_batch.num_computed_tokens_cpu[req_indices],
               arange,
               out=positions_np)

        # Calculate M-RoPE positions.
        # Only relevant for models using M-RoPE (e.g, Qwen2-VL)
        if self.uses_mrope:
            self._calc_mrope_positions(scheduler_output)

        # Get token indices.
        # E.g., [0, 1, 0, 1, 2, 3, 4, 0, 1, 2]
        # -> [0, 1, M, M + 1, M + 2, M + 3, M + 4, 2 * M, 2 * M + 1, 2 * M + 2]
        # where M is the max_model_len.
        token_indices = (positions_np +
                         req_indices * self.input_batch.token_ids_cpu.shape[1])

        # NOTE(woosuk): We use torch.index_select instead of np.take here
        # because torch.index_select is much faster than np.take for large
        # tensors.
        torch.index_select(self.input_batch.token_ids_cpu_tensor.flatten(),
                           0,
                           torch.from_numpy(token_indices),
                           out=self.input_ids_cpu[:total_num_scheduled_tokens])

        self.input_batch.block_table.compute_slot_mapping(
            req_indices, positions_np)
        self.input_batch.block_table.commit_slot_mapping(
            total_num_scheduled_tokens)

        # Prepare the attention metadata.
        self.query_start_loc_np[0] = 0
        self.query_start_loc_np[1:num_reqs + 1] = cu_num_tokens

        self.seq_lens_np[:num_reqs] = (
            self.input_batch.num_computed_tokens_cpu[:num_reqs] +
            num_scheduled_tokens)

        # Copy the tensors to the GPU.
        self.input_ids[:total_num_scheduled_tokens].copy_(
            self.input_ids_cpu[:total_num_scheduled_tokens], non_blocking=True)
        if self.uses_mrope:
            # Only relevant for models using M-RoPE (e.g, Qwen2-VL)
            self.mrope_positions[:, :total_num_scheduled_tokens].copy_(
                self.mrope_positions_cpu[:, :total_num_scheduled_tokens],
                non_blocking=True)
        else:
            # Common case (1D positions)
            self.positions[:total_num_scheduled_tokens].copy_(
                self.positions_cpu[:total_num_scheduled_tokens],
                non_blocking=True)

        self.query_start_loc[:num_reqs + 1].copy_(
            self.query_start_loc_cpu[:num_reqs + 1], non_blocking=True)
        self.seq_lens[:num_reqs].copy_(self.seq_lens_cpu[:num_reqs],
                                       non_blocking=True)

        # Fill unused with 0 for full cuda graph mode.
        self.seq_lens[num_reqs:].fill_(0)
        # Note: pad query_start_loc to be non-decreasing, as kernels
        # like FlashAttention requires that
        self.query_start_loc[num_reqs + 1:].fill_(
            self.query_start_loc_cpu[num_reqs].item())

        query_start_loc = self.query_start_loc[:num_reqs + 1]

        spec_decode_common_attn_metadata = None

        use_spec_decode = len(
            scheduler_output.scheduled_spec_decode_tokens) > 0
        if not use_spec_decode:
            # NOTE(woosuk): Due to chunked prefills, the batch may contain
            # partial requests. While we should not sample any token
            # from these partial requests, we do so for simplicity.
            # We will ignore the sampled tokens from the partial requests.
            # TODO: Support prompt logprobs.
            logits_indices = query_start_loc[1:] - 1
            spec_decode_metadata = None
        else:
            # Get the number of draft tokens for each request.
            # Iterate over the dictionary rather than all requests since not all
            # requests have draft tokens.
            num_draft_tokens = np.zeros(num_reqs, dtype=np.int32)
            for req_id, draft_token_ids in (
                    scheduler_output.scheduled_spec_decode_tokens.items()):
                req_idx = self.input_batch.req_id_to_index[req_id]
                num_draft_tokens[req_idx] = len(draft_token_ids)

            spec_decode_metadata = self._calc_spec_decode_metadata(
                num_draft_tokens, cu_num_tokens)
            logits_indices = spec_decode_metadata.logits_indices

        logits_indices_padded = None
        if self.cache_config.kv_sharing_fast_prefill:
            assert self.kv_sharing_fast_prefill_logits_indices is not None
            num_logits = logits_indices.shape[0]
            assert num_logits > 0
            self.kv_sharing_fast_prefill_logits_indices[:num_logits].copy_(
                logits_indices)
            # There might have leftover indices in logits_indices[num_logits:]
            # from previous iterations, whose values may be greater than the
            # batch size in the current iteration. To ensure indices are always
            # valid, we fill the padded indices with the last index.
            self.kv_sharing_fast_prefill_logits_indices[num_logits:].fill_(
                logits_indices[-1].item())
            if (self.use_cuda_graph
                    and num_logits <= self.cudagraph_batch_sizes[-1]):
                # Use piecewise CUDA graphs.
                # Add padding to the batch size.
                num_logits_padded = self.vllm_config.pad_for_cudagraph(
                    num_logits)
            else:
                num_logits_padded = num_logits
            logits_indices_padded = (
                self.kv_sharing_fast_prefill_logits_indices[:num_logits_padded]
            )

        attn_metadata: dict[str, Any] = {}

        # Prepare encoder attention metadata separately
        # (encoder layers are not in KV cache groups)
        if self.is_encoder_only_model:
            common_attn_metadata, encoder_attn_metadata = \
                self._build_encoder_only_attn_metadata(
                scheduler_output)

            # Add encoder attention metadata for all encoder layers
            attention_layers = get_layers_from_vllm_config(
                self.vllm_config, Attention)
            for layer_name, attn_module in attention_layers.items():
                if attn_module.attn_type == AttentionType.ENCODER_ONLY:
                    attn_metadata[layer_name] = encoder_attn_metadata

        # Prepare the attention metadata for each KV cache group and make layers
        # in the same group share the same metadata.
        for kv_cache_group_id, kv_cache_group_spec in enumerate(
                self.kv_cache_config.kv_cache_groups):

            blk_table = self.input_batch.block_table[kv_cache_group_id]
            blk_table_tensor = blk_table.get_device_tensor()[:num_reqs]
            slot_mapping = blk_table.slot_mapping[:total_num_scheduled_tokens]

            # Fill unused with -1. Needed for reshape_and_cache in full cuda
            # graph mode.
            blk_table.slot_mapping[total_num_scheduled_tokens:].fill_(-1)

            common_attn_metadata = CommonAttentionMetadata(
                query_start_loc=self.query_start_loc[:num_reqs + 1],
                query_start_loc_cpu=self.query_start_loc_cpu[:num_reqs + 1],
                seq_lens=self.seq_lens[:num_reqs],
                seq_lens_cpu=self.seq_lens_cpu[:num_reqs],
                num_computed_tokens_cpu=self.input_batch.
                num_computed_tokens_cpu_tensor[:num_reqs],
                num_reqs=num_reqs,
                num_actual_tokens=total_num_scheduled_tokens,
                max_query_len=max_num_scheduled_tokens,
                block_table_tensor=blk_table_tensor,
                slot_mapping=slot_mapping,
                causal=True,
            )

            if self.speculative_config and \
                spec_decode_common_attn_metadata is None:
                spec_decode_common_attn_metadata = common_attn_metadata

            if isinstance(kv_cache_group_spec.kv_cache_spec,
                          ChunkedLocalAttentionSpec):
                common_attn_metadata = make_local_attention_virtual_batches(
                    kv_cache_group_spec.kv_cache_spec.attention_chunk_size,
                    common_attn_metadata, self.cache_config.block_size)

            # Prepare for cascade attention if enabled & beneficial.
            common_prefix_len = 0
            builder = self.attn_metadata_builders[kv_cache_group_id]
            if self.cascade_attn_enabled:
                common_prefix_len = self._compute_cascade_attn_prefix_len(
                    num_scheduled_tokens,
                    scheduler_output.
                    num_common_prefix_blocks[kv_cache_group_id],
                    kv_cache_group_spec.kv_cache_spec,
                    builder,
                )

            attn_metadata_i = (builder.build(
                common_prefix_len=common_prefix_len,
                common_attn_metadata=common_attn_metadata,
            ))

            fast_prefill_metadata = attn_metadata_i
            if (self.cache_config.kv_sharing_fast_prefill
                    and self.kv_sharing_fast_prefill_eligible_layers):
                # Dynamically create a a dataclass type that inherits
                # from attention metadata type but includes additional
                # fields logits_indices_padded and num_logits_indices
                # which are required for prefill truncation
                fast_prefill_metadata_type = (
                    make_kv_sharing_fast_prefill_attention_metadata(
                        metadata_cls=type(attn_metadata_i), ))
                fast_prefill_metadata = fast_prefill_metadata_type(
                    **dataclasses.asdict(attn_metadata_i),
                    logits_indices_padded=logits_indices_padded,
                    num_logits_indices=logits_indices.size(0),
                )

            for layer_name in kv_cache_group_spec.layer_names:
                if (self.cache_config.kv_sharing_fast_prefill and layer_name
                        in self.kv_sharing_fast_prefill_eligible_layers):
                    attn_metadata[layer_name] = fast_prefill_metadata
                    continue

                attn_metadata[layer_name] = attn_metadata_i

            # Hack for now to fix chunked local attention + no hybrid kv cache
            # manager we can remove this once
            # https://github.com/vllm-project/vllm/pull/21588
            # is merged (i.e. properly handle different attention backends for
            # the same kv_cache_spec)
            if self.attention_chunk_size is not None \
                    and self.scheduler_config.disable_hybrid_kv_cache_manager:
                if not hasattr(self, "local_attention_layers"):
                    self.local_attention_layers = []
                    attn_layers = get_layers_from_vllm_config(
                        self.vllm_config, Attention)
                    for layer_name, attn_module in attn_layers.items():
                        if attn_module.use_irope:
                            self.local_attention_layers.append(layer_name)

                local_attn_metadata_i = (builder.build(
                    common_prefix_len=0,
                    common_attn_metadata=make_local_attention_virtual_batches(
                        self.attention_chunk_size, common_attn_metadata,
                        self.cache_config.block_size),
                ))

                for layer_name in self.local_attention_layers:
                    attn_metadata[layer_name] = local_attn_metadata_i

        attention_cuda_graphs = all(
            b.can_run_in_cudagraph(common_attn_metadata)
            for b in self.attn_metadata_builders)

        # Hot-Swap lora model
        if self.lora_config:
            self.set_active_loras(self.input_batch, num_scheduled_tokens)

        return (attn_metadata, attention_cuda_graphs, logits_indices,
                spec_decode_metadata, num_scheduled_tokens,
                spec_decode_common_attn_metadata)

    def _compute_cascade_attn_prefix_len(
        self,
        num_scheduled_tokens: np.ndarray,
        num_common_prefix_blocks: int,
        kv_cache_spec: KVCacheSpec,
        attn_metadata_builder: AttentionMetadataBuilder,
    ) -> int:
        """Compute the length of the common prefix for cascade attention.

        NOTE(woosuk): The common prefix length returned by this function
        represents the length used specifically for cascade attention, not the
        actual number of tokens shared between requests. When cascade attention
        is disabled (use_cascade=False), this function returns 0 even if
        requests share common tokens. Additionally, the common prefix length is
        truncated to a multiple of the block size and may be further truncated
        due to implementation details explained below.

        Args:
            num_scheduled_tokens: Number of tokens scheduled per request.
            num_common_prefix_blocks: Number of shared KV cache blocks.

        Returns:
            int: Length of common prefix in tokens.
        """
        common_prefix_len = num_common_prefix_blocks * kv_cache_spec.block_size
        if common_prefix_len == 0:
            # Common case.
            return 0

        # NOTE(woosuk): Cascade attention uses two attention kernels: one
        # for the common prefix and the other for the rest. For the first
        # kernel, we concatenate all the query tokens (possibly from
        # different requests) and treat them as if they are from the same
        # request. Then, we use bi-directional attention to process the
        # common prefix in the KV cache. Importantly, this means that the
        # first kernel does not do any masking.

        # Consider the following example:
        # Request 1's input query: [D, E, X]
        # Request 1's kv cache: [A, B, C, D, E, X]
        # Request 1's num_computed_tokens: 3 (i.e., [A, B, C])
        # Request 2's input query: [E, Y]
        # Request 2's kv cache: [A, B, C, D, E, Y]
        # Request 2's num_computed_tokens: 4 (i.e., [A, B, C, D])

        # If we use [A, B, C, D, E] as the common prefix, then the
        # first kernel will compute the bi-directional attention between
        # input query [D, E, X, E, Y] and common prefix [A, B, C, D, E].
        # However, this is wrong because D in Request 1 should not attend to
        # E in the common prefix (i.e., we need masking).
        # To avoid this, [A, B, C, D] should be the common prefix.
        # That is, the common prefix should be capped by the minimum
        # num_computed_tokens among the requests, and plus one to include
        # the first token of the query.

        # In practice, we use [A, B, C] as the common prefix, instead of
        # [A, B, C, D] (i.e., the common prefix is capped by the minimum
        # num_computed_tokens, without plus one).
        # This is because of an implementation detail: We want to always
        # use two kernels for cascade attention. Let's imagine:
        # Request 3's input query: [D]
        # Request 3's kv cache: [A, B, C, D]
        # Request 3's num_computed_tokens: 3 (i.e., [A, B, C])
        # If we use [A, B, C, D] as the common prefix for Request 1-3,
        # then Request 3 will be processed only by the first kernel,
        # and the second kernel will get an empty input. While this is not
        # a fundamental problem, our current implementation does not support
        # this case.
        num_reqs = len(num_scheduled_tokens)
        common_prefix_len = min(
            common_prefix_len,
            self.input_batch.num_computed_tokens_cpu[:num_reqs].min())
        # common_prefix_len should be a multiple of the block size.
        common_prefix_len = (common_prefix_len // kv_cache_spec.block_size *
                             kv_cache_spec.block_size)
        use_sliding_window = (isinstance(kv_cache_spec, SlidingWindowSpec) or
                              (isinstance(kv_cache_spec, FullAttentionSpec)
                               and kv_cache_spec.sliding_window is not None))
        use_local_attention = (
            isinstance(kv_cache_spec, ChunkedLocalAttentionSpec)
            or (isinstance(kv_cache_spec, FullAttentionSpec)
                and kv_cache_spec.attention_chunk_size is not None))
        assert isinstance(kv_cache_spec, AttentionSpec)
        use_cascade = attn_metadata_builder.use_cascade_attention(
            common_prefix_len=common_prefix_len,
            query_lens=num_scheduled_tokens,
            num_query_heads=self.num_query_heads,
            num_kv_heads=kv_cache_spec.num_kv_heads,
            use_alibi=self.use_alibi,
            use_sliding_window=use_sliding_window,
            use_local_attention=use_local_attention,
            num_sms=self.num_sms,
        )
        return common_prefix_len if use_cascade else 0

    def _calc_mrope_positions(self, scheduler_output: "SchedulerOutput"):
        mrope_pos_ptr = 0
        for index, req_id in enumerate(self.input_batch.req_ids):
            req = self.requests[req_id]
            assert req.mrope_positions is not None

            num_computed_tokens = \
                self.input_batch.num_computed_tokens_cpu[index]
            num_scheduled_tokens = \
                scheduler_output.num_scheduled_tokens[req_id]
            num_prompt_tokens = len(req.prompt_token_ids)

            if num_computed_tokens + num_scheduled_tokens > num_prompt_tokens:
                prompt_part_len = max(0,
                                      num_prompt_tokens - num_computed_tokens)
                completion_part_len = max(
                    0, num_scheduled_tokens - prompt_part_len)
            else:
                prompt_part_len = num_scheduled_tokens
                completion_part_len = 0

            assert num_scheduled_tokens == prompt_part_len + completion_part_len

            if prompt_part_len > 0:
                # prompt's mrope_positions are pre-computed
                dst_start = mrope_pos_ptr
                dst_end = mrope_pos_ptr + prompt_part_len
                src_start = num_computed_tokens
                src_end = num_computed_tokens + prompt_part_len

                self.mrope_positions_cpu[:, dst_start:dst_end] = \
                    req.mrope_positions[:,src_start:src_end]

                mrope_pos_ptr += prompt_part_len

            if completion_part_len > 0:
                # compute completion's mrope_positions on-the-fly
                dst_start = mrope_pos_ptr
                dst_end = mrope_pos_ptr + completion_part_len

                MRotaryEmbedding.get_next_input_positions_tensor(
                    out=self.mrope_positions_np,
                    out_offset=dst_start,
                    mrope_position_delta=req.mrope_position_delta,
                    context_len=num_computed_tokens + prompt_part_len,
                    num_new_tokens=completion_part_len,
                )

                mrope_pos_ptr += completion_part_len

    def _calc_spec_decode_metadata(
        self,
        num_draft_tokens: np.ndarray,
        cu_num_scheduled_tokens: np.ndarray,
    ) -> SpecDecodeMetadata:
        # Inputs:
        # cu_num_scheduled_tokens:  [  4, 104, 107, 207, 209]
        # num_draft_tokens:         [  3,   0,   2,   0,   1]
        # Outputs:
        # cu_num_draft_tokens:      [  3,   3,   5,   5,   6]
        # logits_indices:           [  0,   1,   2,   3, 103, 104, 105, 106,
        #                            206, 207, 208]
        # target_logits_indices:    [  0,   1,   2,   5,   6,   9]
        # bonus_logits_indices:     [  3,   4,   7,   8,  10]

        # Compute the logits indices.
        # [4, 1, 3, 1, 2]
        num_sampled_tokens = num_draft_tokens + 1

        # Step 1. cu_num_sampled_tokens: [4, 5, 8, 9, 11]
        # arange: [0, 1, 2, 3, 0, 0, 1, 2, 0, 0, 1]
        cu_num_sampled_tokens, arange = self._get_cumsum_and_arange(
            num_sampled_tokens, cumsum_dtype=np.int32)
        # Step 2. [0, 0, 0, 0, 103, 104, 104, 104, 206, 207, 207]
        logits_indices = np.repeat(
            cu_num_scheduled_tokens - num_sampled_tokens, num_sampled_tokens)
        # Step 3. [0, 1, 2, 3, 103, 104, 105, 106, 206, 207, 208]
        logits_indices += arange

        # Compute the bonus logits indices.
        bonus_logits_indices = cu_num_sampled_tokens - 1

        # Compute the draft logits indices.
        # cu_num_draft_tokens: [3, 3, 5, 5, 6]
        # arange: [0, 1, 2, 0, 1, 0]
        cu_num_draft_tokens, arange = self._get_cumsum_and_arange(
            num_draft_tokens, cumsum_dtype=np.int32)
        # [0, 0, 0, 5, 5, 9]
        target_logits_indices = np.repeat(
            cu_num_sampled_tokens - num_sampled_tokens, num_draft_tokens)
        # [0, 1, 2, 5, 6, 9]
        target_logits_indices += arange

        # TODO: Optimize the CPU -> GPU copy.
        cu_num_draft_tokens = torch.from_numpy(cu_num_draft_tokens).to(
            self.device, non_blocking=True)
        logits_indices = torch.from_numpy(logits_indices).to(self.device,
                                                             non_blocking=True)
        target_logits_indices = torch.from_numpy(target_logits_indices).to(
            self.device, non_blocking=True)
        bonus_logits_indices = torch.from_numpy(bonus_logits_indices).to(
            self.device, non_blocking=True)

        # Compute the draft token ids.
        # draft_token_indices:      [  1,   2,   3, 105, 106, 208]
        draft_token_ids = self.input_ids[logits_indices]
        draft_token_ids = draft_token_ids[target_logits_indices + 1]

        metadata = SpecDecodeMetadata(
            draft_token_ids=draft_token_ids,
            num_draft_tokens=num_draft_tokens.tolist(),
            cu_num_draft_tokens=cu_num_draft_tokens,
            target_logits_indices=target_logits_indices,
            bonus_logits_indices=bonus_logits_indices,
            logits_indices=logits_indices,
        )
        return metadata

    def _execute_mm_encoder(self, scheduler_output: "SchedulerOutput"):
        scheduled_encoder_inputs = scheduler_output.scheduled_encoder_inputs
        if not scheduled_encoder_inputs:
            return

        # Batch the multi-modal inputs.
        mm_inputs = list[MultiModalKwargs]()
        req_ids_pos = list[tuple[str, int, PlaceholderRange]]()
        for req_id, encoder_input_ids in scheduled_encoder_inputs.items():
            req_state = self.requests[req_id]

            for mm_input_id in encoder_input_ids:
                mm_inputs.append(req_state.mm_inputs[mm_input_id])
                req_ids_pos.append(
                    (req_id, mm_input_id, req_state.mm_positions[mm_input_id]))

        # Batch mm inputs as much as we can: if a request in the batch has
        # multiple modalities or a different modality than the previous one,
        # we process it separately to preserve item order.
        # FIXME(ywang96): This is a hacky way to deal with multiple modalities
        # in the same batch while still being able to benefit from batching
        # multimodal inputs. The proper solution should be reordering the
        # encoder outputs.
        grouped_mm_inputs_list = group_mm_inputs_by_modality(mm_inputs)

        encoder_outputs = []
        for grouped_mm_inputs in grouped_mm_inputs_list:
            batched_mm_inputs = MultiModalKwargs.batch(
                grouped_mm_inputs, pin_memory=self.pin_memory)
            batched_mm_inputs = MultiModalKwargs.as_kwargs(
                batched_mm_inputs,
                device=self.device,
            )

            # Run the encoder.
            # `curr_group_outputs` is either of the following:
            # 1. A tensor of shape (num_items, feature_size, hidden_size)
            # in case feature_size is fixed across all multimodal items.
            # 2. A list or tuple (length: num_items) of tensors, each of shape
            # (feature_size, hidden_size) in case the feature size is dynamic
            # depending on the input multimodal items.
            curr_group_outputs = self.model.get_multimodal_embeddings(
                **batched_mm_inputs)

            sanity_check_mm_encoder_outputs(
                curr_group_outputs,
                expected_num_items=len(grouped_mm_inputs),
            )

            for output in curr_group_outputs:
                encoder_outputs.append(output)

        # Cache the encoder outputs.
        for (req_id, input_id, pos_info), output in zip(
                req_ids_pos,
                encoder_outputs,
        ):
            if req_id not in self.encoder_cache:
                self.encoder_cache[req_id] = {}

            self.encoder_cache[req_id][input_id] = scatter_mm_placeholders(
                output,
                is_embed=pos_info.is_embed,
            )

    def _gather_mm_embeddings(
        self,
        scheduler_output: "SchedulerOutput",
    ) -> list[torch.Tensor]:
        mm_embeds: list[torch.Tensor] = []
        for req_id in self.input_batch.req_ids:
            num_scheduled_tokens = scheduler_output.num_scheduled_tokens[
                req_id]
            req_state = self.requests[req_id]
            num_computed_tokens = req_state.num_computed_tokens
            mm_positions = req_state.mm_positions
            for i, pos_info in enumerate(mm_positions):
                start_pos = pos_info.offset
                num_encoder_tokens = pos_info.length

                # The encoder output is needed if the two ranges overlap:
                # [num_computed_tokens,
                #  num_computed_tokens + num_scheduled_tokens) and
                # [start_pos, start_pos + num_encoder_tokens)
                if start_pos >= num_computed_tokens + num_scheduled_tokens:
                    # The encoder output is not needed in this step.
                    break
                if start_pos + num_encoder_tokens <= num_computed_tokens:
                    # The encoder output is already processed and stored
                    # in the decoder's KV cache.
                    continue

                start_idx = max(num_computed_tokens - start_pos, 0)
                end_idx = min(
                    num_computed_tokens - start_pos + num_scheduled_tokens,
                    num_encoder_tokens)
                assert start_idx < end_idx
                assert req_id in self.encoder_cache
                assert i in self.encoder_cache[req_id]
                encoder_output = self.encoder_cache[req_id][i]

                if (is_embed := pos_info.is_embed) is not None:
                    is_embed = is_embed[start_idx:end_idx]

                mm_embeds_item = gather_mm_placeholders(
                    encoder_output[start_idx:end_idx],
                    is_embed=is_embed,
                )
                mm_embeds.append(mm_embeds_item)
        return mm_embeds

    def get_model(self) -> nn.Module:
        return self.model

    def get_supported_generation_tasks(self) -> list[GenerationTask]:
        model = self.get_model()
        supported_tasks = list[GenerationTask]()

        if is_text_generation_model(model):
            supported_tasks.append("generate")

        if supports_transcription(model):
            if model.supports_transcription_only:
                return ["transcription"]

            supported_tasks.append("transcription")

        return supported_tasks

    def get_supported_pooling_tasks(self) -> list[PoolingTask]:
        model = self.get_model()
        if not is_pooling_model(model):
            return []

        return list(model.pooler.get_supported_tasks())

    def get_supported_tasks(self) -> tuple[SupportedTask, ...]:
        tasks = list[SupportedTask]()

        if self.model_config.runner_type == "generate":
            tasks.extend(self.get_supported_generation_tasks())
        if self.model_config.runner_type == "pooling":
            tasks.extend(self.get_supported_pooling_tasks())

        return tuple(tasks)

    def apply_grammar_bitmask(
        self,
        scheduler_output: "SchedulerOutput",
        logits: torch.Tensor,
    ):
        grammar_bitmask = scheduler_output.grammar_bitmask
        if grammar_bitmask is None:
            return

        # We receive the structured output bitmask from the scheduler,
        # compacted to contain bitmasks only for structured output requests.
        # The order of the requests in the bitmask is not guaranteed to be the
        # same as the order of the requests in the gpu runner's batch. We need
        # to sort the bitmask to match the order of the requests used here.

        # Get the batch indices of the structured output requests.
        # Keep track of the number of speculative tokens scheduled for every
        # request in the batch, as the logit indices are offset by this amount.
        struct_out_req_batch_indices: dict[str, int] = {}
        cumulative_offset = 0
        seq = sorted(self.input_batch.req_id_to_index.items(),
                     key=lambda x: x[1])
        for req_id, batch_index in seq:
            logit_index = batch_index + cumulative_offset
            cumulative_offset += len(
                scheduler_output.scheduled_spec_decode_tokens.get(req_id, []))
            if req_id in scheduler_output.structured_output_request_ids:
                struct_out_req_batch_indices[req_id] = logit_index

        out_indices = []

        # Reorder the bitmask to match the order of the requests in the batch.
        sorted_bitmask = np.zeros_like(grammar_bitmask,
                                       shape=(logits.shape[0],
                                              grammar_bitmask.shape[1]))
        cumulative_index = 0
        seq = sorted(scheduler_output.structured_output_request_ids.items(),
                     key=lambda x: x[1])
        for req_id, _ in seq:
            logit_index = struct_out_req_batch_indices[req_id]
            num_spec_tokens = len(
                scheduler_output.scheduled_spec_decode_tokens.get(req_id, []))
            for i in range(1 + num_spec_tokens):
                sorted_bitmask[logit_index + i] = \
                    grammar_bitmask[cumulative_index + i]
                out_indices.append(logit_index + i)
            cumulative_index += 1 + num_spec_tokens
        grammar_bitmask = sorted_bitmask

        # Serialization of np.ndarray is much more efficient than a tensor,
        # so we receive it in that format.
        grammar_bitmask = torch.from_numpy(grammar_bitmask)

        # Force use of the torch.compile implementation from xgrammar to work
        # around issues with the Triton kernel in concurrent structured output
        # scenarios. See PR #19565 and issues #19493, #18376 for details.
        xgr_torch_compile.apply_token_bitmask_inplace_torch_compile(
            logits,
            grammar_bitmask.to(self.device, non_blocking=True),
            indices=out_indices,
        )

    def sync_and_slice_intermediate_tensors(
            self, num_tokens: int, intermediate_tensors: IntermediateTensors,
            sync_self: bool) -> IntermediateTensors:

        assert self.intermediate_tensors is not None

        tp = self.vllm_config.parallel_config.tensor_parallel_size
        enabled_sp = self.compilation_config.pass_config. \
            enable_sequence_parallelism
        if enabled_sp:
            # When sequence parallelism is enabled, we always pad num_tokens
            # to be a multiple of tensor_parallel_size (tp) earlier
            assert num_tokens % tp == 0
        is_residual_scattered = tp > 1 and enabled_sp \
            and num_tokens % tp == 0

        # When sequence parallelism is enabled, the "residual" tensor is sharded
        # across tensor parallel ranks, so each rank only needs its own slice.
        if sync_self:
            assert intermediate_tensors is not None
            for k, v in intermediate_tensors.items():
                is_scattered = k == "residual" and is_residual_scattered
                copy_len = num_tokens // tp if is_scattered else \
                    num_tokens
                self.intermediate_tensors[k][:copy_len].copy_(
                    v[:copy_len], non_blocking=True)

        return IntermediateTensors({
            k:
            v[:num_tokens // tp]
            if k == "residual" and is_residual_scattered else v[:num_tokens]
            for k, v in self.intermediate_tensors.items()
        })

    def eplb_step(self,
                  is_dummy: bool = False,
                  is_profile: bool = False) -> None:
        """
        Step for the EPLB (Expert Parallelism Load Balancing) state.
        """
        if not self.parallel_config.enable_eplb:
            return

        assert self.eplb_state is not None
        assert is_mixture_of_experts(self.model)
        self.eplb_state.step(
            self.model,
            is_dummy,
            is_profile,
            log_stats=self.parallel_config.eplb_log_balancedness,
        )

    def get_dp_padding(self,
                       num_tokens: int) -> tuple[int, Optional[torch.Tensor]]:
        dp_size = self.vllm_config.parallel_config.data_parallel_size
        dp_rank = self.vllm_config.parallel_config.data_parallel_rank

        # For DP: Don't pad when setting enforce_eager.
        # This lets us set enforce_eager on the prefiller in a P/D setup and
        # still use CUDA graphs (enabled by this padding) on the decoder.
        #
        # TODO(tms) : There are many cases where padding is enabled for
        # prefills, causing unnecessary and excessive padding of activations.

        if dp_size == 1 or self.vllm_config.model_config.enforce_eager:
            # Early exit.
            return 0, None

        num_tokens_across_dp = DPMetadata.num_tokens_across_dp(
            num_tokens, dp_size, dp_rank)
        max_tokens_across_dp_cpu = torch.max(num_tokens_across_dp).item()
        num_tokens_after_padding = torch.tensor([max_tokens_across_dp_cpu] *
                                                dp_size,
                                                device="cpu",
                                                dtype=torch.int32)
        return max_tokens_across_dp_cpu - num_tokens, num_tokens_after_padding

    def _pool(
        self,
        hidden_states: torch.Tensor,
        num_scheduled_tokens: int,
        num_scheduled_tokens_np: np.ndarray,
        finished_sending: Optional[set[str]],
        finished_recving: Optional[set[str]],
    ) -> ModelRunnerOutput:
        assert self.input_batch.num_reqs ==\
            len(self.input_batch.pooling_params), \
        "Either all or none of the requests in" \
        " a batch must be pooling request"

        extracted_hidden_states = list(
            torch.split(hidden_states[:num_scheduled_tokens],
                        num_scheduled_tokens_np.tolist()))

        pooling_metadata = self.input_batch.pooling_metadata

        raw_pooler_output = self.model.pooler(
            hidden_states=extracted_hidden_states,
            pooling_metadata=pooling_metadata)

        pooler_output: list[Optional[torch.Tensor]] = []
        seq_lens = self.seq_lens[:self.input_batch.num_reqs]
        for raw_output, seq_len, prompt_len in zip(
                raw_pooler_output, seq_lens, pooling_metadata.prompt_lens):

            if seq_len == prompt_len:
                pooler_output.append(raw_output.data.cpu())
            else:
                pooler_output.append(None)

        return ModelRunnerOutput(
            req_ids=self.input_batch.req_ids,
            req_id_to_index=self.input_batch.req_id_to_index,
            sampled_token_ids=[],
            spec_token_ids=None,
            logprobs=None,
            prompt_logprobs_dict={},
            pooler_output=pooler_output,
            finished_sending=finished_sending,
            finished_recving=finished_recving,
        )

    @torch.inference_mode()
    def execute_model(
        self,
        scheduler_output: "SchedulerOutput",
        intermediate_tensors: Optional[IntermediateTensors] = None,
    ) -> Union[ModelRunnerOutput, IntermediateTensors]:
        self._update_states(scheduler_output)
        if not scheduler_output.total_num_scheduled_tokens:
            if not has_kv_transfer_group():
                # Return empty ModelRunnerOutput if there's no work to do.
                return EMPTY_MODEL_RUNNER_OUTPUT

            return self.kv_connector_no_forward(scheduler_output,
                                                self.vllm_config)

        # Prepare the decoder inputs.
        (attn_metadata, attention_cuda_graphs, logits_indices,
         spec_decode_metadata, num_scheduled_tokens_np,
         spec_decode_common_attn_metadata) = (
             self._prepare_inputs(scheduler_output))

        num_scheduled_tokens = scheduler_output.total_num_scheduled_tokens
        if (self.use_cuda_graph
                and num_scheduled_tokens <= self.cudagraph_batch_sizes[-1]):
            # Use piecewise CUDA graphs.
            # Add padding to the batch size.
            num_input_tokens = self.vllm_config.pad_for_cudagraph(
                num_scheduled_tokens)
        else:
            # Eager mode.
            # Pad tokens to multiple of tensor_parallel_size when
            # enabled collective fusion for SP
            tp_size = self.vllm_config.parallel_config.tensor_parallel_size
            if self.compilation_config.pass_config. \
                enable_sequence_parallelism and tp_size > 1:
                num_input_tokens = round_up(num_scheduled_tokens, tp_size)
            else:
                num_input_tokens = num_scheduled_tokens

        # Padding for DP
        num_pad, num_tokens_across_dp = self.get_dp_padding(num_input_tokens)
        num_input_tokens += num_pad

        # _prepare_inputs may reorder the batch, so we must gather multi
        # modal outputs after that to ensure the correct order
        if self.is_multimodal_model:
            # Run the multimodal encoder if any.
            self._execute_mm_encoder(scheduler_output)
            mm_embeds = self._gather_mm_embeddings(scheduler_output)
        else:
            mm_embeds = []

        if self.is_multimodal_model and get_pp_group().is_first_rank:
            # NOTE(woosuk): To unify token ids and soft tokens (vision
            # embeddings), we always use embeddings (rather than token ids)
            # as input to the multimodal model, even when the input is text.
            input_ids = self.input_ids[:num_scheduled_tokens]

            model_kwargs = self._init_model_kwargs_for_multimodal_model(
                scheduler_output=scheduler_output)
            inputs_embeds = self.model.get_input_embeddings(
                input_ids=input_ids,
                multimodal_embeddings=mm_embeds or None,
            )

            # TODO(woosuk): Avoid the copy. Optimize.
            self.inputs_embeds[:num_scheduled_tokens].copy_(inputs_embeds)
            inputs_embeds = self.inputs_embeds[:num_input_tokens]
            input_ids = None
        else:
            # For text-only models, we use token ids as input.
            # While it is possible to use embeddings as input just like the
            # multimodal models, it is not desirable for performance since
            # then the embedding layer is not included in the CUDA graph.
            input_ids = self.input_ids[:num_input_tokens]
            inputs_embeds = None
            model_kwargs = {}
        if self.uses_mrope:
            positions = self.mrope_positions[:, :num_input_tokens]
        else:
            positions = self.positions[:num_input_tokens]

        if get_pp_group().is_first_rank:
            intermediate_tensors = None
        else:
            intermediate_tensors = self.sync_and_slice_intermediate_tensors(
                num_input_tokens, intermediate_tensors, True)

        # Some attention backends only support CUDA Graphs in pure decode.
        # If attention doesn't support CUDA Graphs for this batch, but we
        # compiled with full CUDA graphs, we have to skip them entirely.
        skip_cuda_graphs = self.full_cuda_graph and not attention_cuda_graphs

        # Run the model.
        # Use persistent buffers for CUDA graphs.
        with set_forward_context(
                attn_metadata,
                self.vllm_config,
                num_tokens=num_input_tokens,
                num_tokens_across_dp=num_tokens_across_dp,
                skip_cuda_graphs=skip_cuda_graphs,
        ):
            self.maybe_setup_kv_connector(scheduler_output)

            model_output = self.model(
                input_ids=input_ids,
                positions=positions,
                intermediate_tensors=intermediate_tensors,
                inputs_embeds=inputs_embeds,
                **MultiModalKwargs.as_kwargs(
                    model_kwargs,
                    device=self.device,
                ),
            )

            self.maybe_wait_for_kv_save()
            finished_sending, finished_recving = (
                self.get_finished_kv_transfers(scheduler_output))

        if self.use_aux_hidden_state_outputs:
            hidden_states, aux_hidden_states = model_output
        else:
            hidden_states = model_output
            aux_hidden_states = None

        # Broadcast PP output for external_launcher (torchrun)
        # to make sure we are synced across pp ranks
        # TODO: Support overlapping mirco-batches
        # https://github.com/vllm-project/vllm/issues/18019
        broadcast_pp_output = \
            self.parallel_config.distributed_executor_backend \
            == "external_launcher" and len(get_pp_group().ranks) > 0
        if not get_pp_group().is_last_rank:
            # For mid-pipeline stages, return the hidden states.
            if not broadcast_pp_output:
                if finished_sending or finished_recving:
                    hidden_states.finished_sending = finished_sending
                    hidden_states.finished_recving = finished_recving
                return hidden_states
            assert isinstance(hidden_states, IntermediateTensors)
            get_pp_group().send_tensor_dict(hidden_states.tensors,
                                            all_gather_group=get_tp_group())
            logits = None
        else:
            if self.input_batch.pooling_params:
                return self._pool(hidden_states, num_scheduled_tokens,
                                  num_scheduled_tokens_np, finished_sending,
                                  finished_recving)

            sample_hidden_states = hidden_states[logits_indices]
            logits = self.model.compute_logits(sample_hidden_states, None)
        if broadcast_pp_output:
            model_output_broadcast_data = {
                "logits": logits.contiguous(),
            } if logits is not None else {}
            model_output_broadcast_data = get_pp_group().broadcast_tensor_dict(
                model_output_broadcast_data, src=len(get_pp_group().ranks) - 1)
            assert model_output_broadcast_data is not None
            logits = model_output_broadcast_data["logits"]

        # Apply structured output bitmasks if present
        if scheduler_output.grammar_bitmask is not None:
            self.apply_grammar_bitmask(scheduler_output, logits)

        # Sample the next token and get logprobs if needed.
        sampling_metadata = self.input_batch.sampling_metadata
        if spec_decode_metadata is None:
            sampler_output = self.sampler(
                logits=logits,
                sampling_metadata=sampling_metadata,
            )
        else:
            # When indexing with a tensor (bonus_logits_indices), PyTorch
            # creates a new tensor with separate storage from the original
            # logits tensor. This means any in-place operations on bonus_logits
            # won't affect the original logits tensor.
            assert logits is not None
            bonus_logits = logits[spec_decode_metadata.bonus_logits_indices]
            sampler_output = self.sampler(
                logits=bonus_logits,
                sampling_metadata=sampling_metadata,
            )
            bonus_token_ids = sampler_output.sampled_token_ids

            # Just like `bonus_logits`, `target_logits` is a new tensor with
            # separate storage from the original `logits` tensor. Therefore,
            # it is safe to update `target_logits` in place.
            target_logits = logits[spec_decode_metadata.target_logits_indices]
            output_token_ids = self.rejection_sampler(
                spec_decode_metadata,
                None,  # draft_probs
                target_logits,
                bonus_token_ids,
                sampling_metadata,
            )
            sampler_output.sampled_token_ids = output_token_ids

        num_nans_in_logits = {}
        if envs.VLLM_COMPUTE_NANS_IN_LOGITS:
            num_nans_in_logits = self._get_nans_in_logits(logits)

        # TODO(woosuk): The following loop can be slow since it iterates over
        # the requests one by one. Optimize.
        discard_sampled_tokens_req_indices = []
        for i, req_id in enumerate(self.input_batch.req_ids):
            req_state = self.requests[req_id]
            seq_len = (req_state.num_computed_tokens +
                       scheduler_output.num_scheduled_tokens[req_id])
            if seq_len < req_state.num_tokens:
                # Ignore the sampled token for partial prefills.
                # Rewind the generator state as if the token was not sampled.
                # This relies on cuda-specific torch-internal impl details
                generator = self.input_batch.generators.get(i)
                if generator is not None:
                    generator.set_offset(generator.get_offset() - 4)
                # Record the index of the request that should not be sampled,
                # so that we could clear the sampled tokens before returning.
                discard_sampled_tokens_req_indices.append(i)

        # NOTE: GPU -> CPU Sync happens here.
        # Move as many CPU operations as possible before this sync point.
        logprobs_tensors = sampler_output.logprobs_tensors
        logprobs_lists = logprobs_tensors.tolists() \
            if logprobs_tensors is not None else None

        # Compute prompt logprobs if needed.
        prompt_logprobs_dict = self._get_prompt_logprobs_dict(
            hidden_states[:num_scheduled_tokens],
            scheduler_output,
        )

        # Get the valid generated tokens.
        sampled_token_ids = sampler_output.sampled_token_ids
        max_gen_len = sampled_token_ids.shape[-1]
        if max_gen_len == 1:
            # No spec decode tokens.
            valid_sampled_token_ids = sampled_token_ids.tolist()
        else:
            # Includes spec decode tokens.
            valid_sampled_token_ids = self.rejection_sampler.parse_output(
                sampled_token_ids,
                self.input_batch.vocab_size,
            )
        # Mask out the sampled tokens that should not be sampled.
        for i in discard_sampled_tokens_req_indices:
            valid_sampled_token_ids[i].clear()

        # Cache the sampled tokens in the model runner, so that the scheduler
        # doesn't need to send them back.
        # NOTE(woosuk): As an exception, when using PP, the scheduler sends
        # the sampled tokens back, because there's no direct communication
        # between the first-stage worker and the last-stage worker.
        for req_idx, sampled_ids in enumerate(valid_sampled_token_ids):
            if not sampled_ids:
                continue

            start_idx = self.input_batch.num_tokens_no_spec[req_idx]
            end_idx = start_idx + len(sampled_ids)
            assert end_idx <= self.max_model_len, (
                "Sampled token IDs exceed the max model length. "
                f"Total number of tokens: {end_idx} > max_model_len: "
                f"{self.max_model_len}")

            self.input_batch.token_ids_cpu[req_idx,
                                           start_idx:end_idx] = sampled_ids
            self.input_batch.num_tokens_no_spec[req_idx] = end_idx
            self.input_batch.num_tokens[req_idx] = end_idx
            req_id = self.input_batch.req_ids[req_idx]
            req_state = self.requests[req_id]
            req_state.output_token_ids.extend(sampled_ids)

        if not self.speculative_config:
            # Speculative decoding is not enabled.
            spec_token_ids = None
        else:
            assert spec_decode_common_attn_metadata is not None
            spec_token_ids = self.propose_draft_token_ids(
                scheduler_output,
                valid_sampled_token_ids,
                sampling_metadata,
                hidden_states,
                sample_hidden_states,
                aux_hidden_states,
                spec_decode_metadata,
                spec_decode_common_attn_metadata,
            )

        self.eplb_step()

        return ModelRunnerOutput(
            req_ids=self.input_batch.req_ids,
            req_id_to_index=self.input_batch.req_id_to_index,
            sampled_token_ids=valid_sampled_token_ids,
            spec_token_ids=spec_token_ids,
            logprobs=logprobs_lists,
            prompt_logprobs_dict=prompt_logprobs_dict,
            pooler_output=[],
            finished_sending=finished_sending,
            finished_recving=finished_recving,
            num_nans_in_logits=num_nans_in_logits,
        )

    def propose_draft_token_ids(
        self,
        scheduler_output: "SchedulerOutput",
        sampled_token_ids: list[list[int]],
        sampling_metadata: SamplingMetadata,
        hidden_states: torch.Tensor,
        sample_hidden_states: torch.Tensor,
        aux_hidden_states: Optional[torch.Tensor],
        spec_decode_metadata: Optional[SpecDecodeMetadata],
        common_attn_metadata: CommonAttentionMetadata,
    ) -> list[list[int]]:
        num_scheduled_tokens = scheduler_output.total_num_scheduled_tokens
        if self.speculative_config.method == "ngram":
            assert isinstance(self.drafter, NgramProposer)
            spec_token_ids = self.propose_ngram_draft_token_ids(
                sampled_token_ids)
        elif self.speculative_config.method == "medusa":
            assert isinstance(self.drafter, MedusaProposer)
            if sample_hidden_states.shape[0] == len(sampled_token_ids):
                # The input to the target model does not include draft tokens.
                hidden_states = sample_hidden_states
            else:
                indices = []
                offset = 0
                for num_draft, tokens in zip(
                        spec_decode_metadata.num_draft_tokens,
                        sampled_token_ids):
                    indices.append(offset + len(tokens) - 1)
                    offset += num_draft + 1
                indices = torch.tensor(indices, device=self.device)
                hidden_states = sample_hidden_states[indices]

            spec_token_ids = self.drafter.propose(
                target_hidden_states=hidden_states,
                sampling_metadata=sampling_metadata,
            )
        elif self.speculative_config.use_eagle():
            assert isinstance(self.drafter, EagleProposer)
            # TODO(woosuk): Refactor the loop.
            next_token_ids: list[int] = []
            for i, token_ids in enumerate(sampled_token_ids):
                if token_ids:
                    # Common case.
                    next_token_id = token_ids[-1]
                else:
                    # Partial prefill (rare case).
                    # Get the next token id from the request state.
                    req_id = self.input_batch.req_ids[i]
                    req_state = self.requests[req_id]
                    seq_len = (req_state.num_computed_tokens +
                               scheduler_output.num_scheduled_tokens[req_id])
                    next_token_id = req_state.get_token_id(seq_len)
                next_token_ids.append(next_token_id)
            next_token_ids = torch.tensor(next_token_ids,
                                          dtype=torch.int32,
                                          device=self.device)

            if spec_decode_metadata is None:
                # input_ids can be None for multimodal models.
                target_token_ids = self.input_ids[:num_scheduled_tokens]
                # TODO(woosuk): Support M-RoPE.
                target_positions = self.positions[:num_scheduled_tokens]
                if self.use_aux_hidden_state_outputs:
                    target_hidden_states = torch.cat(
                        [h[:num_scheduled_tokens] for h in aux_hidden_states],
                        dim=-1)
                else:
                    target_hidden_states = hidden_states[:num_scheduled_tokens]
            else:
                # TODO(woosuk): Refactor this.
                num_draft_tokens = spec_decode_metadata.num_draft_tokens
                num_rejected_tokens = [
                    n + 1 - len(sampled_token_ids[i]) if n > 0 else 0
                    for i, n in enumerate(num_draft_tokens)
                ]
                num_rejected_tokens_cpu = torch.tensor(num_rejected_tokens,
                                                       dtype=torch.int32)
                common_attn_metadata, token_indices =\
                    self.drafter.prepare_inputs(
                    common_attn_metadata, num_rejected_tokens_cpu)

                target_token_ids = self.input_ids[token_indices]
                # TODO(woosuk): Support M-RoPE.
                target_positions = self.positions[token_indices]
                if self.use_aux_hidden_state_outputs:
                    target_hidden_states = torch.cat(
                        [h[token_indices] for h in aux_hidden_states], dim=-1)
                else:
                    target_hidden_states = hidden_states[token_indices]
            draft_token_ids = self.drafter.propose(
                target_token_ids=target_token_ids,
                target_positions=target_positions,
                target_hidden_states=target_hidden_states,
                next_token_ids=next_token_ids,
                sampling_metadata=sampling_metadata,
                common_attn_metadata=common_attn_metadata,
            )
            spec_token_ids = draft_token_ids.tolist()
        return spec_token_ids

    def propose_ngram_draft_token_ids(
        self,
        sampled_token_ids: list[list[int]],
    ) -> list[list[int]]:
        # TODO(woosuk): Optimize.
        draft_token_ids: list[list[int]] = []
        for i, sampled_ids in enumerate(sampled_token_ids):
            num_sampled_ids = len(sampled_ids)
            if not num_sampled_ids:
                # Skip speculative decoding.
                draft_token_ids.append([])
                continue

            # Skip requests that require sampling parameters that are not
            # supported with speculative decoding.
            req_id = self.input_batch.req_ids[i]
            if req_id in self.input_batch.spec_decode_unsupported_reqs:
                draft_token_ids.append([])
                continue

            num_tokens = self.input_batch.num_tokens_no_spec[i]
            if num_tokens >= self.max_model_len:
                # Skip requests that have already reached the max model length.
                draft_token_ids.append([])
                continue

            drafter_output = self.drafter.propose(
                self.input_batch.token_ids_cpu[i, :num_tokens])
            if drafter_output is None or len(drafter_output) == 0:
                draft_token_ids.append([])
            else:
                draft_token_ids.append(drafter_output.tolist())
        return draft_token_ids

    def update_config(self, overrides: dict[str, Any]) -> None:
        allowed_config_names = {"load_config", "model_config"}
        for config_name, config_overrides in overrides.items():
            assert config_name in allowed_config_names, \
                f"Config `{config_name}` not supported. " \
                f"Allowed configs: {allowed_config_names}"
            config = getattr(self, config_name)
            new_config = update_config(config, config_overrides)
            setattr(self, config_name, new_config)

    def load_model(self, eep_scale_up: bool = False) -> None:
        """
        Args:
            eep_scale_up: the model loading is for elastic EP scale up.
        """
        logger.info("Starting to load model %s...", self.model_config.model)
        if eep_scale_up:
            from vllm.distributed.parallel_state import get_ep_group
            num_local_physical_experts = torch.empty(1,
                                                     dtype=torch.int32,
                                                     device="cpu")
            torch.distributed.broadcast(num_local_physical_experts,
                                        group=get_ep_group().cpu_group,
                                        group_src=0)
            num_local_physical_experts = int(num_local_physical_experts.item())
            new_ep_size = get_ep_group().world_size
            global_expert_load, old_global_expert_indices = (
                EplbState.recv_state())
            num_logical_experts = global_expert_load.shape[1]
            self.parallel_config.num_redundant_experts = (
                num_local_physical_experts * new_ep_size - num_logical_experts)
            assert old_global_expert_indices.shape[
                1] % num_local_physical_experts == 0
            old_ep_size = old_global_expert_indices.shape[
                1] // num_local_physical_experts
            rank_mapping = {
                old_ep_rank: old_ep_rank
                for old_ep_rank in range(old_ep_size)
            }
        else:
            global_expert_load = None
            old_global_expert_indices = None
            rank_mapping = None

        with DeviceMemoryProfiler() as m:
            time_before_load = time.perf_counter()
            model_loader = get_model_loader(self.load_config)
            logger.info("Loading model from scratch...")
            self.model = model_loader.load_model(
                vllm_config=self.vllm_config, model_config=self.model_config)
            if self.lora_config:
                self.model = self.load_lora_model(self.model,
                                                  self.model_config,
                                                  self.scheduler_config,
                                                  self.lora_config,
                                                  self.device)
            if hasattr(self, "drafter"):
                logger.info("Loading drafter model...")
                self.drafter.load_model(self.model)
            if self.use_aux_hidden_state_outputs:
                self.model.set_aux_hidden_state_layers(
                    self.model.get_eagle3_aux_hidden_state_layers())
            time_after_load = time.perf_counter()
        self.model_memory_usage = m.consumed_memory
        logger.info("Model loading took %.4f GiB and %.6f seconds",
                    self.model_memory_usage / GiB_bytes,
                    time_after_load - time_before_load)
        prepare_communication_buffer_for_model(self.model)

        if is_mixture_of_experts(
                self.model) and self.parallel_config.enable_eplb:
            logger.info("EPLB is enabled for model %s.",
                        self.model_config.model)
            self.eplb_state = EplbState.build(
                self.model,
                self.device,
                self.parallel_config,
                global_expert_load,
                old_global_expert_indices,
                rank_mapping,
            )

        if (
            self.vllm_config.compilation_config.level == \
                CompilationLevel.DYNAMO_AS_IS and supports_dynamo()
        ):
            backend = self.vllm_config.compilation_config.init_backend(
                self.vllm_config)
            compilation_counter.dynamo_as_is_count += 1
            self.model.compile(
                fullgraph=envs.VLLM_TEST_DYNAMO_FULLGRAPH_CAPTURE,
                backend=backend)

    def reload_weights(self) -> None:
        assert getattr(self, "model", None) is not None, \
            "Cannot reload weights before model is loaded."
        model_loader = get_model_loader(self.load_config)
        logger.info("Reloading weights inplace...")
        model_loader.load_weights(self.model, model_config=self.model_config)

    def save_tensorized_model(
        self,
        tensorizer_config: "TensorizerConfig",
    ) -> None:
        TensorizerLoader.save_model(
            self.model,
            tensorizer_config=tensorizer_config,
            model_config=self.model_config,
        )

    def _get_prompt_logprobs_dict(
        self,
        hidden_states: torch.Tensor,
        scheduler_output: "SchedulerOutput",
    ) -> dict[str, Optional[LogprobsTensors]]:
        num_prompt_logprobs_dict = self.input_batch.num_prompt_logprobs
        if not num_prompt_logprobs_dict:
            return {}

        in_progress_dict = self.input_batch.in_progress_prompt_logprobs_cpu
        prompt_logprobs_dict: dict[str, Optional[LogprobsTensors]] = {}

        # Since prompt logprobs are a rare feature, prioritize simple,
        # maintainable loop over optimal performance.
        completed_prefill_reqs = []
        for req_id, num_prompt_logprobs in num_prompt_logprobs_dict.items():

            num_tokens = scheduler_output.num_scheduled_tokens[req_id]

            # Get metadata for this request.
            request = self.requests[req_id]
            num_prompt_tokens = len(request.prompt_token_ids)
            prompt_token_ids = torch.tensor(request.prompt_token_ids).to(
                self.device, non_blocking=True)

            # Set up target LogprobsTensors object.
            logprobs_tensors = in_progress_dict.get(req_id)
            if not logprobs_tensors:
                # Create empty logprobs CPU tensors for the entire prompt.
                # If chunked, we'll copy in slice by slice.
                logprobs_tensors = LogprobsTensors.empty_cpu(
                    num_prompt_tokens - 1, num_prompt_logprobs + 1)
                in_progress_dict[req_id] = logprobs_tensors

            # Determine number of logits to retrieve.
            start_idx = request.num_computed_tokens
            start_tok = start_idx + 1
            num_remaining_tokens = num_prompt_tokens - start_tok
            if num_tokens <= num_remaining_tokens:
                # This is a chunk, more tokens remain.
                # In the == case, there are no more prompt logprobs to produce
                # but we want to defer returning them to the next step where we
                # have new generated tokens to return.
                num_logits = num_tokens
            else:
                # This is the last chunk of prompt tokens to return.
                num_logits = num_remaining_tokens
                completed_prefill_reqs.append(req_id)
                prompt_logprobs_dict[req_id] = logprobs_tensors

            if num_logits <= 0:
                # This can happen for the final chunk if we prefilled exactly
                # (num_prompt_tokens - 1) tokens for this request in the prior
                # step. There are no more prompt logprobs to produce.
                continue

            # Get the logits corresponding to this req's prompt tokens.
            # If this is a partial request (i.e. chunked prefill),
            # then there is prompt logprob generated for each index.
            req_idx = self.input_batch.req_id_to_index[req_id]
            offset = self.query_start_loc_np[req_idx].item()
            prompt_hidden_states = hidden_states[offset:offset + num_logits]
            logits = self.model.compute_logits(prompt_hidden_states, None)

            # Get the "target" tokens for each index. For prompt at index i,
            # the token at prompt index i+1 is the "sampled" token we want
            # to gather the logprob for.
            tgt_token_ids = prompt_token_ids[start_tok:start_tok + num_logits]

            # Compute prompt logprobs.
            logprobs = self.sampler.compute_logprobs(logits)
            token_ids, logprobs, ranks = self.sampler.gather_logprobs(
                logprobs, num_prompt_logprobs, tgt_token_ids)

            # Transfer GPU->CPU async.
            chunk_slice = slice(start_idx, start_idx + num_logits)
            logprobs_tensors.logprob_token_ids[chunk_slice].copy_(
                token_ids, non_blocking=True)
            logprobs_tensors.logprobs[chunk_slice].copy_(logprobs,
                                                         non_blocking=True)
            logprobs_tensors.selected_token_ranks[chunk_slice].copy_(
                ranks, non_blocking=True)

        # Remove requests that have completed prefill from the batch
        # num_prompt_logprobs_dict.
        for req_id in completed_prefill_reqs:
            del num_prompt_logprobs_dict[req_id]
            del in_progress_dict[req_id]

        # Must synchronize the non-blocking GPU->CPU transfers.
        if prompt_logprobs_dict:
            self._sync_device()

        return prompt_logprobs_dict

    def _get_nans_in_logits(
        self,
        logits: Optional[torch.Tensor],
    ) -> dict[str, int]:
        try:
            if logits is None:
                return {req_id: 0 for req_id in self.input_batch.req_ids}

            num_nans_in_logits = {}
            num_nans_for_index = logits.isnan().sum(dim=-1).cpu().numpy()
            for req_id in self.input_batch.req_ids:
                req_index = self.input_batch.req_id_to_index[req_id]
                num_nans_in_logits[req_id] = (
                    int(num_nans_for_index[req_index])
                    if num_nans_for_index is not None
                    and req_index < logits.shape[0] else 0)
            return num_nans_in_logits
        except IndexError:
            return {}

    @contextmanager
    def maybe_randomize_inputs(self, input_ids: torch.Tensor):
        """
        Randomize input_ids if VLLM_RANDOMIZE_DP_DUMMY_INPUTS is set.
        This is to help balance expert-selection
         - during profile_run
         - during DP rank dummy run
        """
        dp_size = self.vllm_config.parallel_config.data_parallel_size
        randomize_inputs = envs.VLLM_RANDOMIZE_DP_DUMMY_INPUTS and dp_size > 1
        if not randomize_inputs:
            yield
        else:
            import functools

            @functools.cache
            def rand_input_ids() -> torch.Tensor:
                return torch.randint_like(
                    self.input_ids,
                    low=0,
                    high=self.model_config.get_vocab_size(),
                    dtype=input_ids.dtype)

            logger.debug("Randomizing dummy data for DP Rank")
            input_ids.copy_(rand_input_ids()[:input_ids.size(0)],
                            non_blocking=True)
            yield
            input_ids.fill_(0)

    @torch.inference_mode()
    def _dummy_run(
        self,
        num_tokens: int,
        capture_attn_cudagraph: bool = False,
        skip_eplb: bool = False,
        is_profile: bool = False,
    ) -> tuple[torch.Tensor, torch.Tensor]:

        # Padding for DP
        num_pad, num_tokens_across_dp = self.get_dp_padding(num_tokens)
        num_tokens += num_pad

        # Set num_scheduled_tokens based on num_tokens and max_num_seqs
        # for dummy run with LoRA so that the num_reqs collectively
        # has num_tokens in total.
        assert num_tokens <= self.scheduler_config.max_num_batched_tokens
        max_num_reqs = self.scheduler_config.max_num_seqs
        num_reqs = min(num_tokens, max_num_reqs)
        min_tokens_per_req = num_tokens // num_reqs
        num_scheduled_tokens_list = [min_tokens_per_req] * num_reqs
        num_scheduled_tokens_list[-1] += num_tokens % num_reqs
        assert sum(num_scheduled_tokens_list) == num_tokens
        assert len(num_scheduled_tokens_list) == num_reqs
        num_scheduled_tokens = np.array(num_scheduled_tokens_list,
                                        dtype=np.int32)

        attn_metadata: Optional[dict[str, Any]] = None
        if capture_attn_cudagraph:
            attn_metadata = {}

            # Make sure max_model_len is used at the graph capture time.
            self.seq_lens_np[:num_reqs] = self.max_model_len
            self.seq_lens_np[num_reqs:] = 0
            self.seq_lens[:num_reqs].copy_(self.seq_lens_cpu[:num_reqs],
                                           non_blocking=True)

            for kv_cache_group_id, kv_cache_group_spec in enumerate(
                    self.kv_cache_config.kv_cache_groups):
                common_attn_metadata = CommonAttentionMetadata(
                    query_start_loc=self.query_start_loc[:num_reqs + 1],
                    query_start_loc_cpu=self.query_start_loc_cpu[:num_reqs +
                                                                 1],
                    seq_lens=self.seq_lens[:num_reqs],
                    seq_lens_cpu=self.seq_lens_cpu[:num_reqs],
                    num_computed_tokens_cpu=self.input_batch.
                    num_computed_tokens_cpu_tensor[:num_reqs],
                    num_reqs=num_reqs,
                    num_actual_tokens=num_tokens,
                    max_query_len=num_tokens,
                    block_table_tensor=self.input_batch.block_table[
                        kv_cache_group_id].get_device_tensor()[:num_reqs],
                    slot_mapping=self.input_batch.
                    block_table[kv_cache_group_id].slot_mapping[:num_tokens],
                    causal=True)

                attn_metadata_i = self.attn_metadata_builders[
                    kv_cache_group_id].build_for_cudagraph_capture(
                        common_attn_metadata)
                for layer_name in kv_cache_group_spec.layer_names:
                    attn_metadata[layer_name] = attn_metadata_i

        with self.maybe_dummy_run_with_lora(self.lora_config,
                                            num_scheduled_tokens):
            model = self.model
            if self.is_multimodal_model:
                model_kwargs = self._init_model_kwargs_for_multimodal_model(
                    num_reqs=num_reqs)
                input_ids = None
                inputs_embeds = self.inputs_embeds[:num_tokens]
            else:
                input_ids = self.input_ids[:num_tokens]
                inputs_embeds = None
                model_kwargs = {}

            if self.uses_mrope:
                positions = self.mrope_positions[:, :num_tokens]
            else:
                positions = self.positions[:num_tokens]

            if get_pp_group().is_first_rank:
                intermediate_tensors = None
            else:
                if self.intermediate_tensors is None:
                    self.intermediate_tensors = (
                        self.model.make_empty_intermediate_tensors(
                            batch_size=self.max_num_tokens,
                            dtype=self.model_config.dtype,
                            device=self.device))

                intermediate_tensors = self.sync_and_slice_intermediate_tensors(
                    num_tokens, None, False)

            with self.maybe_randomize_inputs(input_ids), set_forward_context(
                    attn_metadata,
                    self.vllm_config,
                    num_tokens=num_tokens,
                    num_tokens_across_dp=num_tokens_across_dp):
                outputs = model(
                    input_ids=input_ids,
                    positions=positions,
                    intermediate_tensors=intermediate_tensors,
                    inputs_embeds=inputs_embeds,
                    **MultiModalKwargs.as_kwargs(
                        model_kwargs,
                        device=self.device,
                    ),
                )

            if self.use_aux_hidden_state_outputs:
                hidden_states, _ = outputs
            else:
                hidden_states = outputs

            if self.speculative_config and self.speculative_config.use_eagle():
                assert isinstance(self.drafter, EagleProposer)
                self.drafter.dummy_run(num_tokens)

        # This is necessary to avoid blocking DP.
        # For dummy runs, we typically skip EPLB since we don't have any real
        # requests to process.
        # However, in DP settings, there may be cases when some DP ranks do
        # not have any requests to process, so they're executing dummy batches.
        # In such cases, we still have to trigger EPLB to make sure
        # ranks execute the rearrangement in synchronization.
        if not skip_eplb:
            self.eplb_step(is_dummy=True, is_profile=is_profile)

        logit_indices = np.cumsum(num_scheduled_tokens) - 1
        return hidden_states, hidden_states[logit_indices]

    @torch.inference_mode()
    def _dummy_sampler_run(
        self,
        hidden_states: torch.Tensor,
    ) -> torch.Tensor:
        # The dummy hidden states may contain special values,
        # like `inf` or `nan`.
        # To avoid breaking the sampler, we use a random tensor here instead.
        hidden_states = torch.rand_like(hidden_states)

        logits = self.model.compute_logits(hidden_states, None)
        num_reqs = logits.size(0)

        dummy_tensors = lambda v: torch.full(
            (num_reqs, ), v, device=self.device)

        dummy_metadata = SamplingMetadata(
            temperature=dummy_tensors(0.5),
            all_greedy=False,
            all_random=False,
            top_p=dummy_tensors(0.9),
            top_k=dummy_tensors(logits.size(1) - 1),
            generators={},
            max_num_logprobs=None,
            no_penalties=True,
            prompt_token_ids=None,
            frequency_penalties=dummy_tensors(0.1),
            presence_penalties=dummy_tensors(0.1),
            repetition_penalties=dummy_tensors(0.1),
            output_token_ids=[[] for _ in range(num_reqs)],
            allowed_token_ids_mask=None,
            bad_words_token_ids={},
            logitsprocs=LogitsProcessorManager(),
        )
        try:
            sampler_output = self.sampler(logits=logits,
                                          sampling_metadata=dummy_metadata)
        except RuntimeError as e:
            if 'out of memory' in str(e):
                raise RuntimeError(
                    "CUDA out of memory occurred when warming up sampler with "
                    f"{num_reqs} dummy requests. Please try lowering "
                    "`max_num_seqs` or `gpu_memory_utilization` when "
                    "initializing the engine.") from e
            else:
                raise e
        if self.speculative_config:
            draft_token_ids = [[0] for _ in range(num_reqs)]
            dummy_spec_decode_metadata = SpecDecodeMetadata.make_dummy(
                draft_token_ids, self.device)

            num_tokens = sum(len(ids) for ids in draft_token_ids)
            # draft_probs = torch.randn(
            #     num_tokens, logits.shape[-1], device=self.device,
            #     dtype=logits.dtype)
            draft_probs = None
            target_logits = torch.randn(num_tokens,
                                        logits.shape[-1],
                                        device=self.device,
                                        dtype=logits.dtype)
            # NOTE(woosuk): Here, we should use int32 because the sampler uses
            # int32 for bonus_token_ids. If the dtype mismatches, re-compilation
            # will occur at runtime.
            bonus_token_ids = torch.zeros(num_reqs,
                                          device=self.device,
                                          dtype=torch.int32)
            self.rejection_sampler(
                dummy_spec_decode_metadata,
                draft_probs,
                target_logits,
                bonus_token_ids,
                dummy_metadata,
            )
        return sampler_output

    def _dummy_pooler_run_task(
        self,
        hidden_states: torch.Tensor,
        task: PoolingTask,
    ) -> PoolerOutput:
        num_tokens = hidden_states.shape[0]
        max_num_reqs = self.scheduler_config.max_num_seqs
        num_reqs = min(num_tokens, max_num_reqs)
        min_tokens_per_req = num_tokens // num_reqs
        num_scheduled_tokens_list = [min_tokens_per_req] * num_reqs
        num_scheduled_tokens_list[-1] += num_tokens % num_reqs
        assert sum(num_scheduled_tokens_list) == num_tokens
        assert len(num_scheduled_tokens_list) == num_reqs

        hidden_states_list = list(
            torch.split(hidden_states, num_scheduled_tokens_list))
        req_num_tokens = num_tokens // num_reqs

        dummy_prompt_lens = torch.tensor(
            [h.shape[0] for h in hidden_states_list],
            device=self.device,
        )
        dummy_token_ids = torch.zeros((num_reqs, req_num_tokens),
                                      dtype=torch.int32,
                                      device=self.device)

        model = cast(VllmModelForPooling, self.model)
        dummy_pooling_params = PoolingParams(task=task)
        to_update = model.pooler.get_pooling_updates(task)
        to_update.apply(dummy_pooling_params)

        dummy_metadata = PoolingMetadata(
            prompt_lens=dummy_prompt_lens,
            prompt_token_ids=dummy_token_ids,
            pooling_params=[dummy_pooling_params] * num_reqs,
        )

        try:
            return model.pooler(hidden_states=hidden_states_list,
                                pooling_metadata=dummy_metadata)
        except RuntimeError as e:
            if 'out of memory' in str(e):
                raise RuntimeError(
                    "CUDA out of memory occurred when warming up pooler "
                    f"({task=}) with {num_reqs} dummy requests. Please try "
                    "lowering `max_num_seqs` or `gpu_memory_utilization` when "
                    "initializing the engine.") from e
            else:
                raise e

    @torch.inference_mode()
    def _dummy_pooler_run(
        self,
        hidden_states: torch.Tensor,
    ) -> PoolerOutput:
        # Find the task that has the largest output for subsequent steps
        output_size = dict[PoolingTask, float]()
        for task in self.get_supported_pooling_tasks():
            # Run a full batch with each task to ensure none of them OOMs
            output = self._dummy_pooler_run_task(hidden_states, task)
            output_size[task] = output.get_data_nbytes()
            del output  # Allow GC

        max_task = max(output_size.items(), key=lambda x: x[1])[0]
        return self._dummy_pooler_run_task(hidden_states, max_task)

    def profile_run(self) -> None:
        # Profile with multimodal encoder & encoder cache.
        # TODO: handle encoder-decoder models once we support them.
        if (self.is_multimodal_model and self.max_num_encoder_input_tokens > 0
                and self.encoder_cache_size > 0):

            # NOTE: Currently model is profiled with a single non-text
            # modality with the max possible input tokens even when
            # it supports multiple.
            max_tokens_by_modality_dict = self.mm_registry \
                .get_max_tokens_per_item_by_nonzero_modality(self.model_config)
            dummy_data_modality, max_tokens_per_mm_item = max(
                max_tokens_by_modality_dict.items(), key=lambda item: item[1])

            # Check how many items of this modality can be supported by
            # the encoder budget.
            encoder_budget = min(self.max_num_encoder_input_tokens,
                                 self.encoder_cache_size)

            max_num_mm_items_encoder_budget = encoder_budget // \
                max_tokens_per_mm_item

            # Check how many items of this modality can be supported by
            # the decoder budget.
            max_mm_items_per_req = self.mm_registry.get_mm_limits_per_prompt(
                self.model_config)[dummy_data_modality]

            # NOTE: We do not consider max_num_batched_tokens on purpose
            # because the multimodal embeddings can be generated in advance
            # and chunked prefilled.
            max_num_mm_items_decoder_budget = self.max_num_reqs * \
                max_mm_items_per_req

            max_num_mm_items = max(
                1,
                min(max_num_mm_items_encoder_budget,
                    max_num_mm_items_decoder_budget))

            logger.info(
                "Encoder cache will be initialized with a budget of %s tokens,"
                " and profiled with %s %s items of the maximum feature size.",
                encoder_budget, max_num_mm_items, dummy_data_modality)

            # Create dummy batch of multimodal inputs.
            dummy_mm_kwargs = self.mm_registry.get_decoder_dummy_data(
                model_config=self.model_config,
                seq_len=max_tokens_per_mm_item,
                mm_counts={
                    dummy_data_modality: 1
                },
            ).multi_modal_data

            batched_dummy_mm_inputs = MultiModalKwargs.batch(
                [dummy_mm_kwargs] * max_num_mm_items,
                pin_memory=self.pin_memory)
            batched_dummy_mm_inputs = MultiModalKwargs.as_kwargs(
                batched_dummy_mm_inputs,
                device=self.device,
            )

            # Run multimodal encoder.
            dummy_encoder_outputs = self.model.get_multimodal_embeddings(
                **batched_dummy_mm_inputs)

            sanity_check_mm_encoder_outputs(
                dummy_encoder_outputs,
                expected_num_items=max_num_mm_items,
            )

            # Cache the dummy encoder outputs.
            self.encoder_cache["tmp"] = dict(enumerate(dummy_encoder_outputs))

        # Add `is_profile` here to pre-allocate communication buffers
        hidden_states, last_hidden_states \
            = self._dummy_run(self.max_num_tokens, is_profile=True)
        if get_pp_group().is_last_rank:
            if self.is_pooling_model:
                output = self._dummy_pooler_run(hidden_states)
            else:
                output = self._dummy_sampler_run(last_hidden_states)
        else:
            output = None
        self._sync_device()
        del hidden_states, output
        self.encoder_cache.clear()
        gc.collect()

    def capture_model(self) -> None:
        if not self.use_cuda_graph:
            logger.warning(
                "Skipping CUDA graph capture. To turn on CUDA graph capture, "
                "set -O %s and ensure `use_cudagraph` was not manually set to "
                "False", CompilationLevel.PIECEWISE)
            return

        compilation_counter.num_gpu_runner_capture_triggers += 1

        start_time = time.perf_counter()
        start_free_gpu_memory = torch.cuda.mem_get_info()[0]

        @contextmanager
        def freeze_gc():
            # Optimize garbage collection during CUDA graph capture.
            # Clean up, then freeze all remaining objects from being included
            # in future collections.
            gc.collect()
            should_freeze = not envs.VLLM_ENABLE_CUDAGRAPH_GC
            if should_freeze:
                gc.freeze()
            try:
                yield
            finally:
                if should_freeze:
                    gc.unfreeze()

        # Trigger CUDA graph capture for specific shapes.
        # Capture the large shapes first so that the smaller shapes
        # can reuse the memory pool allocated for the large shapes.
        with freeze_gc(), graph_capture(device=self.device):
            full_cg = self.full_cuda_graph
            # Only rank 0 should print progress bar during capture
            compilation_cases = reversed(self.cudagraph_batch_sizes)
            if is_global_first_rank():
                compilation_cases = tqdm(
                    list(compilation_cases),
                    disable=not self.load_config.use_tqdm_on_load,
                    desc="Capturing CUDA graph shapes")
            for num_tokens in compilation_cases:
                # We skip EPLB here since we don't want to record dummy metrics
                for _ in range(
                        self.compilation_config.cudagraph_num_of_warmups):
                    self._dummy_run(num_tokens,
                                    capture_attn_cudagraph=full_cg,
                                    skip_eplb=True)
                self._dummy_run(num_tokens,
                                capture_attn_cudagraph=full_cg,
                                skip_eplb=True)

        end_time = time.perf_counter()
        end_free_gpu_memory = torch.cuda.mem_get_info()[0]
        elapsed_time = end_time - start_time
        cuda_graph_size = start_free_gpu_memory - end_free_gpu_memory
        # This usually takes 5~20 seconds.
        logger.info("Graph capturing finished in %.0f secs, took %.2f GiB",
                    elapsed_time, cuda_graph_size / (1 << 30))

    def _initialize_single_attn_backend(
        self, kv_cache_spec: KVCacheSpec, layer_names: list[str]
    ) -> tuple[AttentionBackend, AttentionMetadataBuilder]:
        if isinstance(kv_cache_spec, AttentionSpec):
            attn_backend_i = get_attn_backend(
                kv_cache_spec.head_size,
                self.dtype,
                kv_cache_spec.dtype,
                kv_cache_spec.block_size,
                self.model_config.is_attention_free,
                use_mla=kv_cache_spec.use_mla,
            )
            if attn_backend_i is None:
                error_msg = (f"Error with get_attn_backend: "
                             f"{kv_cache_spec.head_size=}, "
                             f"{self.dtype=}, {kv_cache_spec.dtype=}, "
                             f"{kv_cache_spec.block_size=}, "
                             f"{self.model_config.is_attention_free=}, "
                             f"{kv_cache_spec.use_mla=}")
                logger.error(error_msg)
                raise NotImplementedError(
                    "Non-Attention backend is not supported by V1 "
                    "GPUModelRunner.")
        elif isinstance(kv_cache_spec, MambaSpec):
            attn_backend_i = get_mamba_attn_backend(kv_cache_spec.mamba_type)
        else:
            raise ValueError(
                f"Unknown KV cache spec type: {type(kv_cache_spec)}")

        attn_metadata_builder_i = attn_backend_i.get_builder_cls()(
            kv_cache_spec,
            layer_names,
            self.vllm_config,
            self.device,
        )

        if self.full_cuda_graph:
            if attn_metadata_builder_i.attn_cudagraph_support == \
                AttentionCGSupport.NEVER:
                raise ValueError(f"Full CUDAGraph not supported for "
                                 f"{attn_backend_i.__name__}. Turn off "
                                 f"CompilationConfig.full_cuda_graph or use a "
                                 f" different attention backend.")
            if attn_metadata_builder_i.attn_cudagraph_support == \
                AttentionCGSupport.PURE_DECODE_ONLY:
                # Limit the max cudagraph size to the max number of
                # sequences for pure decode only cudagraph backend,
                # whose max_query_len is 1.
                self.cudagraph_batch_sizes = [
                    size for size in self.cudagraph_batch_sizes
                    if size <= self.scheduler_config.max_num_seqs
                ]
        return attn_backend_i, attn_metadata_builder_i

    def initialize_attn_backend(self, kv_cache_config: KVCacheConfig) -> None:
        """
        Initialize the attention backends and attention metadata builders.
        """
        assert len(self.attn_backends) == 0 and len(
            self.attn_metadata_builders
        ) == 0, "Attention backends are already initialized"
        for i, kv_cache_group_spec in enumerate(
                kv_cache_config.kv_cache_groups):
            kv_cache_spec = kv_cache_group_spec.kv_cache_spec
            
            attn_backend_i, attn_metadata_builder_i = (
                self._initialize_single_attn_backend(
                    kv_cache_spec, kv_cache_group_spec.layer_names))
            self.attn_backends.append(attn_backend_i)
            self.attn_metadata_builders.append(attn_metadata_builder_i)

        if len(self.attn_backends) > 0:
            return

        # Check if model is encoder-only
        block_size = self.vllm_config.cache_config.block_size
        use_mla = self.vllm_config.model_config.use_mla
        attn_specs = list[AttentionSpec]()
        attn_layers = get_layers_from_vllm_config(self.vllm_config, Attention)
        for attn_module in attn_layers.values():

            if attn_module.attn_type == AttentionType.ENCODER_ONLY:
                assert attn_module.sliding_window is None, "Sliding "
                "window attention is not supported for encoder-only models"

                attn_specs.append(
                    FullAttentionSpec(block_size=block_size,
                                      num_kv_heads=attn_module.num_kv_heads,
                                      head_size=attn_module.head_size,
                                      dtype=self.kv_cache_dtype,
                                      use_mla=use_mla))
            else:
                raise ValueError("Expected only encoder-only layers")

        if len(attn_specs) > 0:
            assert len(attn_specs) == len(attn_layers), \
                "All or none of the layers are expected to be encoder-only"

            attn_backend, attn_metadata_builder = (
                self._initialize_single_attn_backend(attn_specs[0],
                                                     attn_layers.keys()))
            self.attn_backends.append(attn_backend)
            self.attn_metadata_builders.append(attn_metadata_builder)
            self.is_encoder_only_model = True

    def may_reinitialize_input_batch(self,
                                     kv_cache_config: KVCacheConfig) -> None:
        """
        Re-initialize the input batch if the block sizes are different from
        `[self.cache_config.block_size]`. This usually happens when there
        are multiple KV cache groups.

        Args:
            kv_cache_config: The KV cache configuration.
        """
        block_sizes = [
            kv_cache_group.kv_cache_spec.block_size
            for kv_cache_group in kv_cache_config.kv_cache_groups
        ]
        if block_sizes != [self.cache_config.block_size]:
            assert self.cache_config.cpu_offload_gb == 0, (
                "Cannot re-initialize the input batch when CPU weight "
                "offloading is enabled. See https://github.com/vllm-project/vllm/pull/18298 "  # noqa: E501
                "for more details.")
            self.input_batch = InputBatch(
                max_num_reqs=self.max_num_reqs,
                max_model_len=self.max_model_len,
                max_num_batched_tokens=self.max_num_tokens,
                device=self.device,
                pin_memory=self.pin_memory,
                vocab_size=self.model_config.get_vocab_size(),
                block_sizes=block_sizes,
                is_spec_decode=bool(self.vllm_config.speculative_config),
            )

    def _allocate_kv_cache_tensors(
            self, kv_cache_config: KVCacheConfig) -> dict[str, torch.Tensor]:
        """
        Initializes the KV cache buffer with the correct size. The buffer needs
        to be reshaped to the desired shape before being used by the models.

        Args:
            kv_cache_config: The KV cache config
        Returns:
            dict[str, torch.Tensor]: A map between layer names to their
            corresponding memory buffer for KV cache.
         """
        kv_cache_raw_tensors: dict[str, torch.Tensor] = {}
        for kv_cache_tensor in kv_cache_config.kv_cache_tensors:
            tensor = torch.zeros(kv_cache_tensor.size,
                                 dtype=torch.int8,
                                 device=self.device)
            for layer_name in kv_cache_tensor.shared_by:
                kv_cache_raw_tensors[layer_name] = tensor

        layer_names = set()
        for group in kv_cache_config.kv_cache_groups:
            layer_names.update(group.layer_names)
        assert layer_names == set(kv_cache_raw_tensors.keys(
        )), "Some layers are not correctly initialized"
        return kv_cache_raw_tensors

    def _reshape_kv_cache_tensors(
        self,
        kv_cache_config: KVCacheConfig,
        kv_cache_raw_tensors: dict[str, torch.Tensor],
    ) -> dict[str, torch.Tensor]:
        """
        Reshape the KV cache tensors to the desired shape and dtype.

        Args:
            kv_cache_config: The KV cache config
            kv_cache_raw_tensors: The KV cache buffer of each layer, with
            correct size but uninitialized shape.
        Returns:
            Dict[str, torch.Tensor]: A map between layer names to their
            corresponding memory buffer for KV cache.
        """
        kv_caches: dict[str, torch.Tensor] = {}
        has_attn, has_mamba = False, False
        for i, kv_cache_group_spec in enumerate(
                kv_cache_config.kv_cache_groups):
            kv_cache_spec = kv_cache_group_spec.kv_cache_spec
            for layer_name in kv_cache_group_spec.layer_names:
                raw_tensor = kv_cache_raw_tensors[layer_name]
                assert raw_tensor.numel() % kv_cache_spec.page_size_bytes == 0
                num_blocks = (raw_tensor.numel() //
                              kv_cache_spec.page_size_bytes)
                if isinstance(kv_cache_spec, AttentionSpec):
                    has_attn = True
                    kv_cache_shape = self.attn_backends[i].get_kv_cache_shape(
                        num_blocks, kv_cache_spec.block_size,
                        kv_cache_spec.num_kv_heads, kv_cache_spec.head_size)
                    dtype = kv_cache_spec.dtype
                    try:
                        kv_cache_stride_order = self.attn_backends[
                            i].get_kv_cache_stride_order()
                        assert len(kv_cache_stride_order) == len(
                            kv_cache_shape)
                    except (AttributeError, NotImplementedError):
                        kv_cache_stride_order = tuple(
                            range(len(kv_cache_shape)))
                    # The allocation respects the backend-defined stride order
                    # to ensure the semantic remains consistent for each
                    # backend. We first obtain the generic kv cache shape and
                    # then permute it according to the stride order which could
                    # result in a non-contiguous tensor.
                    kv_cache_shape = tuple(kv_cache_shape[i]
                                           for i in kv_cache_stride_order)
                    # Maintain original KV shape view.
                    inv_order = [
                        kv_cache_stride_order.index(i)
                        for i in range(len(kv_cache_stride_order))
                    ]
                    kv_caches[layer_name] = kv_cache_raw_tensors[
                        layer_name].view(dtype).view(kv_cache_shape).permute(
                            *inv_order)
                elif isinstance(kv_cache_spec, MambaSpec):
                    has_mamba = True
                    raw_tensor = kv_cache_raw_tensors[layer_name]
                    dtype = kv_cache_spec.dtype
                    num_element_per_page = (kv_cache_spec.page_size_bytes //
                                            get_dtype_size(dtype))
                    state_tensors = []
                    storage_offset = 0
                    for shape in kv_cache_spec.shapes:
                        target_shape = (num_blocks, *shape)
                        stride = torch.empty(target_shape).stride()
                        target_stride = (num_element_per_page, *stride[1:])
                        tensor = torch.as_strided(
                            raw_tensor.view(dtype),
                            size=target_shape,
                            stride=target_stride,
                            storage_offset=storage_offset,
                        )
                        state_tensors.append(tensor)
                        storage_offset += stride[0]

                    kv_caches[layer_name] = state_tensors
                else:
                    raise NotImplementedError

        if has_attn and has_mamba:
            self._verify_hybrid_attention_mamba_layout(kv_cache_config,
                                                       kv_cache_raw_tensors)

        return kv_caches

    def _verify_hybrid_attention_mamba_layout(
            self, kv_cache_config: KVCacheConfig,
            kv_cache_raw_tensors: dict[str, torch.Tensor]) -> None:
        """
        Verify that the KV cache memory layout is compatible for
        models with both attention and mamba KV cache groups.

        Args:
            kv_cache_config: The KV cache config
            kv_cache_raw_tensors: The KV cache buffer of each layer.
        """

        for i, kv_cache_group_spec in enumerate(
                kv_cache_config.kv_cache_groups):
            kv_cache_spec = kv_cache_group_spec.kv_cache_spec
            for layer_name in kv_cache_group_spec.layer_names:
                raw_tensor = kv_cache_raw_tensors[layer_name]
                num_blocks = (raw_tensor.numel() //
                              kv_cache_spec.page_size_bytes)
                if isinstance(kv_cache_spec, AttentionSpec):
                    kv_cache_shape = self.attn_backends[i].get_kv_cache_shape(
                        num_blocks, kv_cache_spec.block_size,
                        kv_cache_spec.num_kv_heads, kv_cache_spec.head_size)
                    if kv_cache_shape[0] != num_blocks or kv_cache_shape[
                            1] != 2:
                        raise ValueError(
                            "Hybrid models in V1 require an attention "
                            "backend with kv_cache_shape="
                            "(num_blocks, 2, ...). Please try setting "
                            "VLLM_ATTENTION_BACKEND=FLASHINFER")

    def initialize_kv_cache_tensors(
            self, kv_cache_config: KVCacheConfig) -> dict[str, torch.Tensor]:
        """
        Initialize the memory buffer for KV cache.

        Args:
            kv_cache_config: The KV cache config
        Returns:
            Dict[str, torch.Tensor]: A map between layer names to their
            corresponding memory buffer for KV cache.
        """
        # Initialize the memory buffer for KV cache
        kv_cache_raw_tensors = self._allocate_kv_cache_tensors(kv_cache_config)
        # Change the memory buffer to the desired shape
        kv_caches = self._reshape_kv_cache_tensors(kv_cache_config,
                                                   kv_cache_raw_tensors)

        # Setup `kv_cache_config` and `kv_caches` for models
        # with cross-layer KV sharing
        if self.shared_kv_cache_layers:
            initialize_kv_cache_for_kv_sharing(
                self.shared_kv_cache_layers,
                kv_cache_config.kv_cache_groups,
                kv_caches,
            )
            attn_layers = get_layers_from_vllm_config(self.vllm_config,
                                                      Attention)
            # Iterate in reversed order and add layers that re-use KV cache
            # e.g. in YOCO-like KV sharing setups (e.g. Gemma3n)
            for layer_name in reversed(attn_layers):
                if layer_name in self.shared_kv_cache_layers:
                    self.kv_sharing_fast_prefill_eligible_layers.add(
                        layer_name)
                else:
                    break

        bind_kv_cache(kv_caches,
                      self.compilation_config.static_forward_context,
                      self.kv_caches)
        return kv_caches

    def initialize_kv_cache(self, kv_cache_config: KVCacheConfig) -> None:
        """
        Initialize KV cache based on `kv_cache_config`.
        Args:
            kv_cache_config: Configuration for the KV cache, including the KV
            cache size of each layer
        """
        self.kv_cache_config = kv_cache_config
        self.may_reinitialize_input_batch(kv_cache_config)
        self.initialize_attn_backend(kv_cache_config)
        kv_caches = self.initialize_kv_cache_tensors(kv_cache_config)

        if self.speculative_config and self.speculative_config.use_eagle():
            assert isinstance(self.drafter, EagleProposer)
            # validate all draft model layers belong to the same kv cache
            # group
            self.drafter.validate_same_kv_cache_group(kv_cache_config)

        if has_kv_transfer_group():
            get_kv_transfer_group().register_kv_caches(kv_caches)

    def get_kv_cache_spec(self) -> dict[str, KVCacheSpec]:
        """
        Generates the KVCacheSpec by parsing the kv cache format from each
        Attention module in the static forward context.
        Returns:
            KVCacheSpec: A dictionary mapping layer names to their KV cache
            format. Layers that do not need KV cache are not included.
        """

        block_size = self.vllm_config.cache_config.block_size
        use_mla = self.vllm_config.model_config.use_mla
        kv_cache_spec: dict[str, KVCacheSpec] = {}
        attn_layers = get_layers_from_vllm_config(self.vllm_config, Attention)
        for layer_name, attn_module in attn_layers.items():
            if (kv_tgt_layer :=
                    attn_module.kv_sharing_target_layer_name) is not None:
                # The layer doesn't need its own KV cache and will use that of
                # the target layer. We skip creating a KVCacheSpec for it, so
                # that KV cache management logic will act as this layer does
                # not exist, and doesn't allocate KV cache for the layer. This
                # enables the memory saving of cross-layer kv sharing, allowing
                # a given amount of memory to accommodate longer context lengths
                # or enable more requests to be processed simultaneously.
                self.shared_kv_cache_layers[layer_name] = kv_tgt_layer
                continue

            # TODO: Support other attention modules, e.g., cross-attention
            if attn_module.attn_type == AttentionType.DECODER:
                use_local_attention = (self.attention_chunk_size is not None
                                       and attn_module.use_irope)
                if attn_module.sliding_window is not None:
                    kv_cache_spec[layer_name] = SlidingWindowSpec(
                        block_size=block_size,
                        num_kv_heads=attn_module.num_kv_heads,
                        head_size=attn_module.head_size,
                        dtype=self.kv_cache_dtype,
                        sliding_window=attn_module.sliding_window,
                        use_mla=use_mla)
                    assert not use_local_attention, (
                        "attention module can not be with ",
                        "both local attention and sliding window")
                elif use_local_attention:
                    kv_cache_spec[layer_name] = ChunkedLocalAttentionSpec(
                        block_size=block_size,
                        num_kv_heads=attn_module.num_kv_heads,
                        head_size=attn_module.head_size,
                        dtype=self.kv_cache_dtype,
                        attention_chunk_size=self.attention_chunk_size,
                        use_mla=use_mla)
                else:
                    kv_cache_spec[layer_name] = FullAttentionSpec(
                        block_size=block_size,
                        num_kv_heads=attn_module.num_kv_heads,
                        head_size=attn_module.head_size,
                        dtype=self.kv_cache_dtype,
                        use_mla=use_mla)
            elif attn_module.attn_type in (AttentionType.ENCODER,
                                           AttentionType.ENCODER_ONLY):
                # encoder-only attention does not need KV cache.
                continue
            elif attn_module.attn_type == AttentionType.ENCODER_DECODER:
                raise NotImplementedError
            else:
                raise ValueError(
                    f"Unknown attention type: {attn_module.attn_type}")

        mamba_layers = get_layers_from_vllm_config(self.vllm_config, MambaBase)
        if len(mamba_layers) > 0:
            if self.vllm_config.speculative_config is not None:
                raise NotImplementedError(
                    "Mamba with speculative decoding is not supported yet.")
            if self.vllm_config.cache_config.enable_prefix_caching:
                raise NotImplementedError(
                    "Prefix caching is not supported for Mamba yet.")
            max_model_len = self.vllm_config.model_config.max_model_len

            page_size_padded = (
                self.vllm_config.cache_config.mamba_page_size_padded)

            # Set block_size to max_model_len, so that mamba model will always
            # have only one block in the KV cache.
            for layer_name, mamba_module in mamba_layers.items():
                kv_cache_spec[layer_name] = MambaSpec(
                    shapes=mamba_module.get_state_shape(),
                    dtype=self.kv_cache_dtype,
                    block_size=max_model_len,
                    page_size_padded=page_size_padded,
                    mamba_type=mamba_module.mamba_type)

        return kv_cache_spec

    def _build_encoder_only_attn_metadata(
            self, scheduler_output: "SchedulerOutput") -> \
                tuple[CommonAttentionMetadata, Any]:
        """Prepare encoder attention metadata for encoder-only models.

        Args:
            scheduler_output: Scheduler output

        Returns:
            dict[str, Any]: Encoder attention metadata
        """
        num_reqs = self.input_batch.num_reqs
        total_num_scheduled_tokens = scheduler_output.total_num_scheduled_tokens

        # Get the number of scheduled tokens for each request.
        req_ids = self.input_batch.req_ids
        tokens = [scheduler_output.num_scheduled_tokens[i] for i in req_ids]
        max_num_scheduled_tokens = max(tokens)

        # Use the first attention metadata builder
        # to create encoder attention metadata
        builder = self.attn_metadata_builders[0]

        dummy_block_table = torch.zeros((num_reqs, 1),
                                        dtype=torch.int32,
                                        device=self.device)
        dummy_slot_mapping = torch.zeros((total_num_scheduled_tokens, ),
                                         dtype=torch.int32,
                                         device=self.device)

        common_metadata = CommonAttentionMetadata(
            query_start_loc=self.query_start_loc[:num_reqs + 1],
            query_start_loc_cpu=self.query_start_loc_cpu[:num_reqs + 1],
            seq_lens=self.seq_lens[:num_reqs],
            seq_lens_cpu=self.seq_lens_cpu[:num_reqs],
            num_computed_tokens_cpu=self.input_batch.
            num_computed_tokens_cpu_tensor[:num_reqs],
            num_reqs=num_reqs,
            num_actual_tokens=total_num_scheduled_tokens,
            max_query_len=max_num_scheduled_tokens,
            block_table_tensor=dummy_block_table,
            slot_mapping=dummy_slot_mapping,
            causal=False,
        )

        return common_metadata, builder.build(
            common_prefix_len=0,  # No cascade for encoder
            common_attn_metadata=common_metadata,
        )<|MERGE_RESOLUTION|>--- conflicted
+++ resolved
@@ -47,12 +47,8 @@
                         is_pin_memory_available, round_up, supports_dynamo)
 from vllm.v1.attention.backends.mamba_selectors import get_mamba_attn_backend
 from vllm.v1.attention.backends.utils import (
-<<<<<<< HEAD
     AttentionCGSupport, AttentionMetadataBuilder, CommonAttentionMetadata,
-=======
-    AttentionMetadataBuilder, CommonAttentionMetadata,
     make_kv_sharing_fast_prefill_attention_metadata,
->>>>>>> 9cb497bf
     make_local_attention_virtual_batches)
 from vllm.v1.core.encoder_cache_manager import compute_encoder_budget
 from vllm.v1.kv_cache_interface import (AttentionSpec,
