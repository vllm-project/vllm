--- conflicted
+++ resolved
@@ -1728,13 +1728,6 @@
                 draft_token_ids.append(drafter_output.tolist())
         return draft_token_ids
 
-<<<<<<< HEAD
-    def load_model(self, eep_scale_up: bool = False) -> None:
-        """
-        Args:
-            eep_scale_up: the model loading is for elastic EP scale up.
-        """
-=======
     def update_config(self, overrides: dict[str, Any]) -> None:
         allowed_config_names = {"load_config", "model_config"}
         for config_name, config_overrides in overrides.items():
@@ -1745,8 +1738,11 @@
             new_config = update_config(config, config_overrides)
             setattr(self, config_name, new_config)
 
-    def load_model(self) -> None:
->>>>>>> 149f2435
+    def load_model(self, eep_scale_up: bool = False) -> None:
+        """
+        Args:
+            eep_scale_up: the model loading is for elastic EP scale up.
+        """
         logger.info("Starting to load model %s...", self.model_config.model)
         if eep_scale_up:
             from vllm.distributed.parallel_state import get_ep_group
