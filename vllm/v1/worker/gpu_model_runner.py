# SPDX-License-Identifier: Apache-2.0

import gc
import time
<<<<<<< HEAD
from typing import TYPE_CHECKING, Dict, List, Optional, Tuple
=======
from typing import TYPE_CHECKING, Dict, List, Optional, Tuple, Union, cast
>>>>>>> e18227b0

import numpy as np
import torch
import torch.distributed
import torch.nn as nn

from vllm.attention.backends.abstract import AttentionType
from vllm.attention.layer import Attention
from vllm.config import CompilationLevel, VllmConfig
from vllm.distributed.parallel_state import get_pp_group, graph_capture
from vllm.forward_context import set_forward_context
from vllm.inputs import INPUT_REGISTRY
from vllm.logger import init_logger
from vllm.model_executor.layers.rotary_embedding import MRotaryEmbedding
from vllm.model_executor.model_loader import get_model
from vllm.multimodal import MULTIMODAL_REGISTRY, MultiModalKwargs
from vllm.multimodal.utils import group_mm_inputs_by_modality
from vllm.sampling_params import SamplingType
from vllm.sequence import IntermediateTensors
from vllm.utils import (STR_DTYPE_TO_TORCH_DTYPE, DeviceMemoryProfiler,
                        LayerBlockType, cdiv, is_pin_memory_available)
from vllm.v1.attention.backends.flash_attn import (FlashAttentionBackend,
                                                   FlashAttentionMetadata)
from vllm.v1.core.encoder_cache_manager import compute_encoder_budget
from vllm.v1.engine.mm_input_cache import MMInputCacheClient
from vllm.v1.kv_cache_interface import (FullAttentionSpec, KVCacheConfig,
                                        KVCacheSpec)
from vllm.v1.outputs import LogprobsTensors, ModelRunnerOutput
from vllm.v1.sample.metadata import SamplingMetadata
from vllm.v1.sample.rejection_sampler import INVALID_TOKEN_ID
from vllm.v1.utils import bind_kv_cache
from vllm.v1.worker.gpu_input_batch import CachedRequestState, InputBatch
from vllm.v1.worker.lora_model_runner_mixin import LoRAModelRunnerMixin

if TYPE_CHECKING:
    from vllm.v1.core.scheduler_output import SchedulerOutput

logger = init_logger(__name__)


class GPUModelRunner(LoRAModelRunnerMixin):

    def __init__(
        self,
        vllm_config: VllmConfig,
        device: torch.device,
    ):
        self.vllm_config = vllm_config
        self.model_config = vllm_config.model_config
        self.cache_config = vllm_config.cache_config
        self.lora_config = vllm_config.lora_config
        self.load_config = vllm_config.load_config
        self.parallel_config = vllm_config.parallel_config
        self.scheduler_config = vllm_config.scheduler_config
        self.speculative_config = vllm_config.speculative_config
        self.prompt_adapter_config = vllm_config.prompt_adapter_config
        self.observability_config = vllm_config.observability_config

        model_config = self.model_config
        cache_config = self.cache_config
        scheduler_config = self.scheduler_config
        parallel_config = self.parallel_config
        self.device = device
        self.pin_memory = is_pin_memory_available()
        self.dtype = self.model_config.dtype
        if cache_config.cache_dtype == "auto":
            self.kv_cache_dtype = self.dtype
        else:
            self.kv_cache_dtype = STR_DTYPE_TO_TORCH_DTYPE[
                cache_config.cache_dtype]

        self.is_multimodal_model = model_config.is_multimodal_model
        self.sliding_window = model_config.get_sliding_window()
        self.block_size = cache_config.block_size
        self.max_model_len = model_config.max_model_len
        self.max_num_blocks_per_req = cdiv(self.max_model_len, self.block_size)
        self.max_num_tokens = scheduler_config.max_num_batched_tokens
        self.max_num_reqs = scheduler_config.max_num_seqs

        # Model-related.
        self.num_attn_layers = model_config.get_num_layers_by_block_type(
            parallel_config, LayerBlockType.attention)
        self.num_query_heads = model_config.get_num_attention_heads(
            parallel_config)
        self.num_kv_heads = model_config.get_num_kv_heads(parallel_config)
        self.head_size = model_config.get_head_size()
        self.hidden_size = model_config.get_hidden_size()

        # Multi-modal data support
        self.input_registry = INPUT_REGISTRY
        self.mm_registry = MULTIMODAL_REGISTRY
        self.uses_mrope = model_config.uses_mrope

        # NOTE: Initialized client is only used for processing dummy
        # multimodal data into multimodal kwargs for GPU memory profiling.
        # Only applicable to multimodal models with legacy input mapper.
        self.mm_input_mapper_profiling = MMInputCacheClient(self.model_config)
        self.mm_input_mapper_profiling.use_cache = False

        encoder_compute_budget, encoder_cache_size = compute_encoder_budget(
            model_config=model_config,
            scheduler_config=scheduler_config,
        )
        self.max_num_encoder_input_tokens = encoder_compute_budget
        self.encoder_cache_size = encoder_cache_size

        # Lazy initialization
        # self.model: nn.Module  # Set after load_model
        self.kv_caches: List[torch.Tensor] = []
        # req_id -> (input_id -> encoder_output)
        self.encoder_cache: Dict[str, Dict[int, torch.Tensor]] = {}

        # Request states.
        self.requests: Dict[str, CachedRequestState] = {}
        # Persistent batch.
        self.input_batch = InputBatch(
            max_num_reqs=self.max_num_reqs,
            max_model_len=self.max_model_len,
            max_num_blocks_per_req=self.max_num_blocks_per_req,
            device=self.device,
            pin_memory=self.pin_memory,
            vocab_size=model_config.get_vocab_size(),
        )

        self.use_cuda_graph = (self.vllm_config.compilation_config.level
                               == CompilationLevel.PIECEWISE
                               and not self.model_config.enforce_eager)
        # TODO(woosuk): Provide an option to tune the max cudagraph batch size.
        # The convention is different.
        # self.cudagraph_batch_sizes sorts in ascending order.
        # The batch sizes in the config are in descending order.
        self.cudagraph_batch_sizes = list(
            reversed(
                self.vllm_config.compilation_config.cudagraph_capture_sizes))

        # Cache the device properties.
        self.device_properties = torch.cuda.get_device_properties(self.device)
        self.num_sms = self.device_properties.multi_processor_count

        # Persistent buffers for CUDA graphs.
        self.input_ids = torch.zeros(self.max_num_tokens,
                                     dtype=torch.int32,
                                     device=self.device)
        self.positions = torch.zeros(self.max_num_tokens,
                                     dtype=torch.int64,
                                     device=self.device)
        # self.intermediate_tensors  # Set after load_model

        # Only relevant for models using M-RoPE (e.g, Qwen2-VL)
        if self.uses_mrope:
            # NOTE: `mrope_positions` is implemented with one additional dummy
            # position on purpose to make it non-contiguous so that it can work
            # with torch compile.
            # See detailed explanation in https://github.com/vllm-project/vllm/pull/12128#discussion_r1926431923

            # NOTE: When M-RoPE is enabled, position ids are 3D regardless of
            # the modality of inputs. For text-only inputs, each dimension has
            # identical position IDs, making M-RoPE functionally equivalent to
            # 1D-RoPE.
            # See page 5 of https://arxiv.org/abs/2409.12191
            self.mrope_positions = torch.zeros((3, self.max_num_tokens + 1),
                                               dtype=torch.int64,
                                               device=self.device)
            self.mrope_positions_cpu = torch.zeros(
                (3, self.max_num_tokens + 1),
                dtype=torch.int64,
                device="cpu",
                pin_memory=self.pin_memory)

        self.inputs_embeds = torch.zeros(
            (self.max_num_tokens, self.hidden_size),
            dtype=self.dtype,
            device=self.device)

        # OPTIMIZATION: Cache the tensors rather than creating them every step.
        self.arange_np = np.arange(max(self.max_num_reqs + 1,
                                       self.max_model_len,
                                       self.max_num_tokens),
                                   dtype=np.int32)
        # NOTE(woosuk): These tensors are "stateless", i.e., they are literally
        # a faster version of creating a new tensor every time. Thus, we should
        # not make any assumptions about the values in these tensors.
        self.input_ids_cpu = torch.zeros(self.max_num_tokens,
                                         dtype=torch.int32,
                                         device="cpu",
                                         pin_memory=self.pin_memory)
        self.input_ids_np = self.input_ids_cpu.numpy()
        self.positions_cpu = torch.zeros(self.max_num_tokens,
                                         dtype=torch.int64,
                                         device="cpu",
                                         pin_memory=self.pin_memory)
        self.positions_np = self.positions_cpu.numpy()
        self.slot_mapping_cpu = torch.zeros(self.max_num_tokens,
                                            dtype=torch.int32,
                                            device="cpu",
                                            pin_memory=self.pin_memory)
        self.slot_mapping_np = self.slot_mapping_cpu.numpy()
        self.query_start_loc_cpu = torch.zeros(self.max_num_reqs + 1,
                                               dtype=torch.int32,
                                               device="cpu",
                                               pin_memory=self.pin_memory)
        self.query_start_loc_np = self.query_start_loc_cpu.numpy()
        self.seq_lens_cpu = torch.zeros(self.max_num_reqs,
                                        dtype=torch.int32,
                                        device="cpu",
                                        pin_memory=self.pin_memory)
        self.seq_lens_np = self.seq_lens_cpu.numpy()

    def _update_states(self, scheduler_output: "SchedulerOutput") -> bool:
        """Update the cached states and the persistent batch with the scheduler
        output.

        The updated states are used by the `_prepare_inputs` function to create
        the input GPU tensors for the model.

        Returns:
            True if there is a new/resumed/paused/finished request in the batch.
            If False, we can skip copying SamplingMetadata to the GPU.
        """
        # Remove finished requests from the cached states.
        for req_id in scheduler_output.finished_req_ids:
            self.requests.pop(req_id, None)
            self.encoder_cache.pop(req_id, None)
        # Remove the finished requests from the persistent batch.
        # NOTE(woosuk): There could be an edge case where finished_req_ids and
        # scheduled_req_ids overlap. This happens when a request is aborted and
        # then resubmitted with the same ID. In this case, we treat them as two
        # distinct requests - clearing the cached states for the first request
        # and handling the second as a new request.
        removed_req_indices: List[int] = []
        for req_id in scheduler_output.finished_req_ids:
            req_index = self.input_batch.remove_request(req_id)
            if req_index is not None:
                removed_req_indices.append(req_index)

        # Free the cached encoder outputs.
        for req_id, input_id in scheduler_output.free_encoder_input_ids:
            encoder_outputs = self.encoder_cache.get(req_id)
            if encoder_outputs is not None:
                encoder_outputs.pop(input_id, None)
                if not encoder_outputs:
                    self.encoder_cache.pop(req_id, None)

        # Remove the unscheduled requests from the persistent batch.
        # NOTE(woosuk): The unscheduled requests are either preempted requests
        # or running requests that are not scheduled in this step. We remove
        # them from the persistent batch but keep their cached states since
        # they will be scheduled again sometime in the future.
        scheduled_req_ids = scheduler_output.num_scheduled_tokens.keys()
        cached_req_ids = self.input_batch.req_id_to_index.keys()
        unscheduled_req_ids = cached_req_ids - scheduled_req_ids
        # NOTE(woosuk): The persistent batch optimization assumes that
        # consecutive batches contain mostly the same requests. If batches
        # have low request overlap (e.g., alternating between two distinct
        # sets of requests), this optimization becomes very inefficient.
        for req_id in unscheduled_req_ids:
            req_index = self.input_batch.remove_request(req_id)
            assert req_index is not None
            removed_req_indices.append(req_index)

        req_ids_to_add: List[str] = []
        # Add new requests to the cached states.
        for new_req_data in scheduler_output.scheduled_new_reqs:
            req_id = new_req_data.req_id
            sampling_params = new_req_data.sampling_params
            if sampling_params.sampling_type == SamplingType.RANDOM_SEED:
                generator = torch.Generator(device=self.device)
                generator.manual_seed(sampling_params.seed)
            else:
                generator = None

            self.requests[req_id] = CachedRequestState(
                req_id=req_id,
                prompt_token_ids=new_req_data.prompt_token_ids,
                prompt=new_req_data.prompt,
                mm_inputs=new_req_data.mm_inputs,
                mm_positions=new_req_data.mm_positions,
                sampling_params=sampling_params,
                generator=generator,
                block_ids=new_req_data.block_ids,
                num_computed_tokens=new_req_data.num_computed_tokens,
                output_token_ids=[],
                lora_request=new_req_data.lora_request,
            )

            # Only relevant for models using M-RoPE (e.g, Qwen2-VL)
            if self.uses_mrope:
                image_grid_thw = []
                video_grid_thw = []
                second_per_grid_ts = []
                for mm_input in self.requests[req_id].mm_inputs:
                    if mm_input.get("image_grid_thw") is not None:
                        image_grid_thw.extend(
                            mm_input["image_grid_thw"].tolist())
                    if mm_input.get("video_grid_thw") is not None:
                        video_grid_thw.extend(
                            mm_input["video_grid_thw"].tolist())
                    if mm_input.get("second_per_grid_ts") is not None:
                        second_per_grid_ts.extend(
                            mm_input["second_per_grid_ts"])

                hf_config = self.model_config.hf_config

                self.requests[req_id].mrope_positions, \
                    self.requests[req_id].mrope_position_delta = \
                    MRotaryEmbedding.get_input_positions_tensor(
                        self.requests[req_id].prompt_token_ids,
                        hf_config=hf_config,
                        image_grid_thw=image_grid_thw,
                        video_grid_thw=video_grid_thw,
                        second_per_grid_ts=second_per_grid_ts,
                    )

            req_ids_to_add.append(req_id)

        # Update the states of the running/resumed requests.
        for req_data in scheduler_output.scheduled_cached_reqs:
            req_id = req_data.req_id
            req_state = self.requests[req_id]

            # Update the cached states.
            num_computed_tokens = req_data.num_computed_tokens
            req_state.num_computed_tokens = num_computed_tokens
            # Add the sampled token(s) from the previous step (if any).
            # This doesn't include "unverified" tokens like spec decode tokens.
            num_new_tokens = (num_computed_tokens +
                              len(req_data.new_token_ids) -
                              req_state.num_tokens)
            new_token_ids = (req_data.new_token_ids[-num_new_tokens:]
                             if num_new_tokens > 0 else [])
            req_state.output_token_ids.extend(new_token_ids)
            # Update the block IDs.
            if not req_data.resumed_from_preemption:
                # Append the new blocks to the existing block IDs.
                req_state.block_ids.extend(req_data.new_block_ids)
            else:
                # The request is resumed from preemption.
                # Replace the existing block IDs with the new ones.
                req_state.block_ids = req_data.new_block_ids

            req_index = self.input_batch.req_id_to_index.get(req_id)
            if req_index is None:
                # The request is not in the persistent batch.
                # The request was either preempted and resumed later, or was not
                # scheduled in the previous step and needs to be added again.
                req_ids_to_add.append(req_id)
                continue

            # Update the persistent batch.
            self.input_batch.num_computed_tokens_cpu[req_index] = (
                num_computed_tokens)
            start_index = (len(req_state.block_ids) -
                           len(req_data.new_block_ids))
            self.input_batch.block_table.append_row(req_index, start_index,
                                                    req_data.new_block_ids)
            # Add new_token_ids to token_ids_cpu.
            start_token_index = num_computed_tokens
            end_token_index = num_computed_tokens + len(req_data.new_token_ids)
            self.input_batch.token_ids_cpu[
                req_index,
                start_token_index:end_token_index] = req_data.new_token_ids
            # Add spec_token_ids to token_ids_cpu.
            spec_token_ids = scheduler_output.scheduled_spec_decode_tokens.get(
                req_id, [])
            if spec_token_ids:
                start_index = end_token_index
                end_token_index += len(spec_token_ids)
                self.input_batch.token_ids_cpu[
                    req_index, start_index:end_token_index] = spec_token_ids
            # NOTE(woosuk): `num_tokens` here may include spec decode tokens.
            self.input_batch.num_tokens[req_index] = end_token_index

        # Check if the batch has changed. If not, we can skip copying the
        # sampling metadata from CPU to GPU.
        batch_changed = len(removed_req_indices) > 0 or len(req_ids_to_add) > 0

        # Add the new or resumed requests to the persistent batch.
        # The smaller empty indices are filled first.
        removed_req_indices = sorted(removed_req_indices, reverse=True)
        for req_id in req_ids_to_add:
            req_state = self.requests[req_id]
            if removed_req_indices:
                # Fill the empty index.
                req_index = removed_req_indices.pop()
            else:
                # Append to the end.
                req_index = None
            self.input_batch.add_request(req_state, req_index)

        # Condense the batched states if there are empty indices.
        if removed_req_indices:
            self.input_batch.condense(removed_req_indices)

        return batch_changed

    def _prepare_inputs(
        self,
        scheduler_output: "SchedulerOutput",
    ) -> Tuple[FlashAttentionMetadata, torch.Tensor]:
        total_num_scheduled_tokens = scheduler_output.total_num_scheduled_tokens
        assert total_num_scheduled_tokens > 0
        num_reqs = self.input_batch.num_reqs
        assert num_reqs > 0

        # OPTIMIZATION: Start copying the block table first.
        # This way, we can overlap the copy with the following CPU operations.
        self.input_batch.block_table.commit(num_reqs)

        # Get the number of scheduled tokens for each request.
        # TODO: The Python loop can be slow. Optimize.
        num_scheduled_tokens_list: List[int] = []
        for i, req_id in zip(range(num_reqs), self.input_batch.req_ids):
            assert req_id is not None
            num_tokens = scheduler_output.num_scheduled_tokens[req_id]
            num_scheduled_tokens_list.append(num_tokens)
        num_scheduled_tokens = np.array(num_scheduled_tokens_list,
                                        dtype=np.int32)
        max_num_scheduled_tokens = num_scheduled_tokens.max()

        # Get request indices.
        # E.g., [2, 5, 3] -> [0, 0, 1, 1, 1, 1, 1, 2, 2, 2]
        req_indices = np.repeat(self.arange_np[:num_reqs],
                                num_scheduled_tokens)

        # Get batched arange.
        # E.g., [2, 5, 3] -> [0, 1, 0, 1, 2, 3, 4, 0, 1, 2]
        # Equivalent to but faster than:
        # np.concatenate([np.arange(n) for n in num_scheduled_tokens])
        # Step 1. [2, 5, 3] -> [2, 7, 10]
        cu_num_tokens = np.cumsum(num_scheduled_tokens)
        # Step 2. [2, 7, 10] -> [0, 0, 2, 2, 2, 2, 2, 7, 7, 7]
        cumsums_offsets = np.repeat(cu_num_tokens - num_scheduled_tokens,
                                    num_scheduled_tokens)
        # Step 3. [0, 1, 0, 1, 2, 3, 4, 0, 1, 2]
        arange = self.arange_np[:total_num_scheduled_tokens] - cumsums_offsets

        # Get positions.
        positions_np = self.positions_np[:total_num_scheduled_tokens]
        np.add(self.input_batch.num_computed_tokens_cpu[req_indices],
               arange,
               out=positions_np)

        # Calculate M-RoPE positions.
        # Only relevant for models using M-RoPE (e.g, Qwen2-VL)
        if self.uses_mrope:
            self._calc_mrope_positions(scheduler_output)

        # Get token indices.
        # E.g., [0, 1, 0, 1, 2, 3, 4, 0, 1, 2]
        # -> [0, 1, M, M + 1, M + 2, M + 3, M + 4, 2 * M, 2 * M + 1, 2 * M + 2]
        # where M is the max_model_len.
        token_indices = (positions_np +
                         req_indices * self.input_batch.token_ids_cpu.shape[1])

        # NOTE(woosuk): We use torch.index_select instead of np.take here
        # because torch.index_select is much faster than np.take for large
        # tensors.
        torch.index_select(self.input_batch.token_ids_cpu_tensor.flatten(),
                           0,
                           torch.from_numpy(token_indices),
                           out=self.input_ids_cpu[:total_num_scheduled_tokens])

        # Calculate the slot mapping.
        # E.g., [0, 1, 0, 1, 2, 3, 4, 0, 1, 2]
        # -> [0, 0, K, K, K + 1, K + 1, K + 2, 2 * K, 2 * K, 2 * K + 1]
        # where K is the max_num_blocks_per_req and the block size is 2.
        # NOTE(woosuk): We can't simply use `token_indices // block_size` here
        # because M (max_model_len) is not necessarily divisible by block_size.
        block_table_indices = (req_indices * self.max_num_blocks_per_req +
                               positions_np // self.block_size)
        # NOTE(woosuk): We use torch.index_select instead of np.take here
        # because torch.index_select is much faster than np.take for large
        # tensors.
        block_table_cpu = self.input_batch.block_table.get_cpu_tensor()
        block_numbers = block_table_cpu.flatten()[block_table_indices].numpy()
        block_offsets = positions_np % self.block_size
        np.add(block_numbers * self.block_size,
               block_offsets,
               out=self.slot_mapping_np[:total_num_scheduled_tokens])

        # Prepare the attention metadata.
        self.query_start_loc_np[0] = 0
        self.query_start_loc_np[1:num_reqs + 1] = cu_num_tokens

        self.seq_lens_np[:num_reqs] = (
            self.input_batch.num_computed_tokens_cpu[:num_reqs] +
            num_scheduled_tokens)
        max_seq_len = self.seq_lens_np[:num_reqs].max()

        # Copy the tensors to the GPU.
        self.input_ids[:total_num_scheduled_tokens].copy_(
            self.input_ids_cpu[:total_num_scheduled_tokens], non_blocking=True)
        if self.uses_mrope:
            # Only relevant for models using M-RoPE (e.g, Qwen2-VL)
            self.mrope_positions[:, :total_num_scheduled_tokens].copy_(
                self.mrope_positions_cpu[:, :total_num_scheduled_tokens],
                non_blocking=True)
        else:
            # Common case (1D positions)
            self.positions[:total_num_scheduled_tokens].copy_(
                self.positions_cpu[:total_num_scheduled_tokens],
                non_blocking=True)
        query_start_loc = self.query_start_loc_cpu[:num_reqs + 1].to(
            self.device, non_blocking=True)
        seq_lens = self.seq_lens_cpu[:num_reqs].to(self.device,
                                                   non_blocking=True)
        slot_mapping = self.slot_mapping_cpu[:total_num_scheduled_tokens].to(
            self.device, non_blocking=True).long()

        # Prepare for cascade attention if needed.
        common_prefix_len = self._compute_cascade_attn_prefix_len(
            num_scheduled_tokens,
            scheduler_output.num_common_prefix_blocks,
        )
        use_cascade = common_prefix_len > 0
        if use_cascade:
            # TODO: Optimize.
            cu_prefix_query_lens = torch.tensor(
                [0, total_num_scheduled_tokens],
                dtype=torch.int32,
                device=self.device)
            prefix_kv_lens = torch.tensor([common_prefix_len],
                                          dtype=torch.int32,
                                          device=self.device)
            suffix_kv_lens = (self.seq_lens_np[:num_reqs] - common_prefix_len)
            suffix_kv_lens = torch.from_numpy(suffix_kv_lens).to(self.device)
        else:
            cu_prefix_query_lens = None
            prefix_kv_lens = None
            suffix_kv_lens = None

        attn_metadata = FlashAttentionMetadata(
            num_actual_tokens=total_num_scheduled_tokens,
            max_query_len=max_num_scheduled_tokens,
            query_start_loc=query_start_loc,
            max_seq_len=max_seq_len,
            seq_lens=seq_lens,
            block_table=(
                self.input_batch.block_table.get_device_tensor()[:num_reqs]),
            slot_mapping=slot_mapping,
            use_cascade=use_cascade,
            common_prefix_len=common_prefix_len,
            cu_prefix_query_lens=cu_prefix_query_lens,
            prefix_kv_lens=prefix_kv_lens,
            suffix_kv_lens=suffix_kv_lens,
        )

        use_spec_decode = len(
            scheduler_output.scheduled_spec_decode_tokens) > 0
        if use_spec_decode:
            logits_indices = self._calc_spec_decode_metadata(
                scheduler_output, cu_num_tokens)
        else:
            # NOTE(woosuk): Due to chunked prefills, the batch may contain
            # partial requests. While we should not sample any token
            # from these partial requests, we do so for simplicity.
            # We will ignore the sampled tokens from the partial requests.
            # TODO: Support prompt logprobs.
            logits_indices = query_start_loc[1:] - 1

        # Hot-Swap lora model
        if self.lora_config:
            self.set_active_loras(self.input_batch, num_scheduled_tokens)

        return attn_metadata, logits_indices

    def _compute_cascade_attn_prefix_len(
        self,
        num_scheduled_tokens: np.ndarray,
        num_common_prefix_blocks: int,
    ) -> int:
        """Compute the length of the common prefix for cascade attention.

        NOTE(woosuk): The common prefix length returned by this function
        represents the length used specifically for cascade attention, not the
        actual number of tokens shared between requests. When cascade attention
        is disabled (use_cascade=False), this function returns 0 even if
        requests share common tokens. Additionally, the common prefix length is
        truncated to a multiple of the block size and may be further truncated
        due to implementation details explained below.

        Args:
            num_scheduled_tokens: Number of tokens scheduled per request.
            num_common_prefix_blocks: Number of shared KV cache blocks.

        Returns:
            int: Length of common prefix in tokens.
        """
        common_prefix_len = num_common_prefix_blocks * self.block_size
        if common_prefix_len == 0:
            # Common case.
            return 0

        # NOTE(woosuk): Cascade attention uses two attention kernels: one
        # for the common prefix and the other for the rest. For the first
        # kernel, we concatenate all the query tokens (possibly from
        # different requests) and treat them as if they are from the same
        # request. Then, we use bi-directional attention to process the
        # common prefix in the KV cache. Importantly, this means that the
        # first kernel does not do any masking.

        # Consider the following example:
        # Request 1's input query: [D, E, X]
        # Request 1's kv cache: [A, B, C, D, E, X]
        # Request 1's num_computed_tokens: 3 (i.e., [A, B, C])
        # Request 2's input query: [E, Y]
        # Request 2's kv cache: [A, B, C, D, E, Y]
        # Request 2's num_computed_tokens: 4 (i.e., [A, B, C, D])

        # If we use [A, B, C, D, E] as the common prefix, then the
        # first kernel will compute the bi-directional attention between
        # input query [D, E, X, E, Y] and common prefix [A, B, C, D, E].
        # However, this is wrong because D in Request 1 should not attend to
        # E in the common prefix (i.e., we need masking).
        # To avoid this, [A, B, C, D] should be the common prefix.
        # That is, the common prefix should be capped by the minimum
        # num_computed_tokens among the requests, and plus one to include
        # the first token of the query.

        # In practice, we use [A, B, C] as the common prefix, instead of
        # [A, B, C, D] (i.e., the common prefix is capped by the minimum
        # num_computed_tokens, without plus one).
        # This is because of an implementation detail: We want to always
        # use two kernels for cascade attention. Let's imagine:
        # Request 3's input query: [D]
        # Request 3's kv cache: [A, B, C, D]
        # Request 3's num_computed_tokens: 4 (i.e., [A, B, C, D])
        # If we use [A, B, C, D] as the common prefix for Request 1-3,
        # then Request 3 will be processed only by the first kernel,
        # and the second kernel will get an empty input. While this is not
        # a fundamental problem, our current implementation does not support
        # this case.
        num_reqs = len(num_scheduled_tokens)
        common_prefix_len = min(
            common_prefix_len,
            self.input_batch.num_computed_tokens_cpu[:num_reqs].min())
        # common_prefix_len should be a multiple of the block size.
        common_prefix_len = (common_prefix_len // self.block_size *
                             self.block_size)
        use_cascade = FlashAttentionBackend.use_cascade_attention(
            common_prefix_len=common_prefix_len,
            query_lens=num_scheduled_tokens,
            num_query_heads=self.num_query_heads,
            num_kv_heads=self.num_kv_heads,
            use_alibi=False,  # FIXME
            use_sliding_window=self.sliding_window is not None,
            num_sms=self.num_sms,
        )
        return common_prefix_len if use_cascade else 0

    def _calc_mrope_positions(self, scheduler_output: "SchedulerOutput"):
        mrope_pos_ptr = 0
        num_reqs = self.input_batch.num_reqs
        for index, req_id in enumerate(self.input_batch.req_ids[:num_reqs]):
            assert req_id is not None

            req = self.requests[req_id]
            assert req.mrope_positions is not None

            num_computed_tokens = \
                self.input_batch.num_computed_tokens_cpu[index]
            num_scheduled_tokens = \
                scheduler_output.num_scheduled_tokens[req_id]
            num_prompt_tokens = len(req.prompt_token_ids)

            if num_computed_tokens + num_scheduled_tokens > num_prompt_tokens:
                prompt_part_len = max(0,
                                      num_prompt_tokens - num_computed_tokens)
                completion_part_len = max(
                    0, num_scheduled_tokens - prompt_part_len)
            else:
                prompt_part_len = num_scheduled_tokens
                completion_part_len = 0

            assert num_scheduled_tokens == prompt_part_len + completion_part_len

            if prompt_part_len > 0:
                # prompt's mrope_positions are pre-computed
                dst_start = mrope_pos_ptr
                dst_end = mrope_pos_ptr + prompt_part_len
                src_start = num_computed_tokens
                src_end = num_computed_tokens + prompt_part_len

                self.mrope_positions_cpu[:, dst_start:dst_end] = \
                    req.mrope_positions[:,src_start:src_end]

                mrope_pos_ptr += prompt_part_len

            if completion_part_len > 0:
                # compute completion's mrope_positions on-the-fly
                dst_start = mrope_pos_ptr
                dst_end = mrope_pos_ptr + completion_part_len

                self.mrope_positions_cpu[:, dst_start:dst_end] = \
                    MRotaryEmbedding.get_next_input_positions_tensor(
                        req.mrope_position_delta,
                        context_len=num_computed_tokens +
                        prompt_part_len,
                        seq_len=num_computed_tokens +
                        prompt_part_len +
                        completion_part_len,
                    )

                mrope_pos_ptr += completion_part_len

    def _calc_spec_decode_metadata(
        self,
        scheduler_output: "SchedulerOutput",
        cu_num_tokens: np.ndarray,
    ) -> Tuple[torch.Tensor, torch.Tensor]:
        # Get the number of spec decode tokens for each request.
        num_reqs = self.input_batch.num_reqs
        num_spec_decode_tokens_list: List[int] = []
        for req_id in self.input_batch.req_ids[:num_reqs]:
            assert req_id is not None
            spec_token_ids = scheduler_output.scheduled_spec_decode_tokens.get(
                req_id, [])
            num_spec_decode_tokens_list.append(len(spec_token_ids))
        num_spec_decode_tokens = np.array(num_spec_decode_tokens_list,
                                          dtype=np.int32)

        # Get spec decode logits indices.
        # E.g.,   num_scheduled_tokens: [4, 100, 3,   100, 2]
        #         cu_num_tokens:        [4, 104, 107, 207, 209]
        #         num_spec_tokens_list: [3, 0,   2,   0,   1]
        #         num_sampled_tokens:   [4, 1,   3,   1,   2]
        #         spec_decode_logits_indices:
        #                 [0, 1, 2, 3, 103, 104, 105, 106, 206, 207, 208]
        num_sampled_tokens = num_spec_decode_tokens + 1
        # logits_start_loc: [0, 103, 104, 206, 207]
        logits_start_loc = cu_num_tokens - num_sampled_tokens
        # [0, 103, 104, 206, 207] ->
        #               [0, 0, 0, 0, 103, 104, 104, 104, 206, 207, 207]
        logits_start_loc = np.repeat(logits_start_loc, num_sampled_tokens)
        # The following three lines:
        # [4, 1,   3,   1,   2] -> [0, 1, 2, 3, 0, 0, 1, 2, 0, 0, 1]
        # Step 1. [4, 1, 3, 1, 2] -> [4, 5, 8, 9, 11]
        cu_num_sampled_tokens = np.cumsum(num_sampled_tokens)
        # Step 2. [4, 5, 8, 9, 11] -> [0, 4, 5, 8, 9]
        #         -> [0, 0, 0, 0, 4, 5, 5, 5, 8, 9, 9]
        cumsums_sampled_offsets = np.repeat(
            cu_num_sampled_tokens - num_sampled_tokens, num_sampled_tokens)
        # Step 3.  [0, 1, 2, 3, 4, 5, 6, 7, 8, 9, 10]
        #       -  [0, 0, 0, 0, 4, 5, 5, 5, 8, 9, 9]
        #      -> [0, 1, 2, 3, 0, 0, 1, 2, 0, 0, 1]
        total_num_sampled_tokens = num_sampled_tokens.sum()
        sampled_arange = (self.arange_np[:total_num_sampled_tokens] -
                          cumsums_sampled_offsets)

        # [0, 0, 0, 0, 103, 104, 104, 104, 206, 207, 207] ->
        # [0, 1, 2, 3, 103, 104, 105, 106, 206, 207, 208]
        spec_decode_logits_indices = logits_start_loc + sampled_arange
        return torch.from_numpy(spec_decode_logits_indices).to(
            self.device, non_blocking=True)

    def _prepare_sampling(
        self,
        batch_changed: bool,
        req_to_spec_token_ids: Dict[str, List[int]],
    ) -> SamplingMetadata:
        # Create the sampling metadata.
        req_id_output_token_ids: Dict[str, List[int]] = \
            {req_id: req.output_token_ids \
                for req_id, req in self.requests.items()}

        sampling_metadata = self.input_batch.make_sampling_metadata(
            req_id_output_token_ids,
            req_to_spec_token_ids,
            skip_copy=not batch_changed)
        return sampling_metadata

    def _execute_encoder(self, scheduler_output: "SchedulerOutput"):
        scheduled_encoder_inputs = scheduler_output.scheduled_encoder_inputs
        if not scheduled_encoder_inputs:
            return

        # Batch the multi-modal inputs.
        mm_inputs: List[MultiModalKwargs] = []
        req_input_ids: List[Tuple[str, int]] = []
        for req_id, encoder_input_ids in scheduled_encoder_inputs.items():
            req_state = self.requests[req_id]
            for input_id in encoder_input_ids:
                mm_inputs.append(req_state.mm_inputs[input_id])
                req_input_ids.append((req_id, input_id))

        # Batch mm inputs as much as we can: if a request in the batch has
        # multiple modalities or a different modality than the previous one,
        # we process it separately to preserve item order.
        # FIXME(ywang96): This is a hacky way to deal with multiple modalities
        # in the same batch while still being able to benefit from batching
        # multimodal inputs. The proper solution should be reordering the
        # encoder outputs.
        grouped_mm_inputs_list = group_mm_inputs_by_modality(mm_inputs)

        encoder_outputs = []
        for grouped_mm_inputs in grouped_mm_inputs_list:
            batched_mm_inputs = MultiModalKwargs.batch(grouped_mm_inputs)
            batched_mm_inputs = MultiModalKwargs.as_kwargs(batched_mm_inputs,
                                                           device=self.device)

            # Run the encoder.
            # `curr_group_outputs` is either of the following:
            # 1. A tensor of shape (num_items, feature_size, hidden_size)
            # in case feature_size is fixed across all multimodal items.
            # 2. A list or tuple (length: num_items) of tensors, each of shape
            # (feature_size, hidden_size) in case the feature size is dynamic
            # depending on the input multimodal items.
            curr_group_outputs = self.model.get_multimodal_embeddings(
                **batched_mm_inputs)

            for output in curr_group_outputs:
                encoder_outputs.append(output)

        # Cache the encoder outputs.
        for (req_id, input_id), output in zip(req_input_ids, encoder_outputs):
            if req_id not in self.encoder_cache:
                self.encoder_cache[req_id] = {}
            self.encoder_cache[req_id][input_id] = output

    def _gather_encoder_outputs(
        self,
        scheduler_output: "SchedulerOutput",
    ) -> List[torch.Tensor]:
        encoder_outputs: List[torch.Tensor] = []
        num_reqs = self.input_batch.num_reqs
        for req_id in self.input_batch.req_ids[:num_reqs]:
            assert req_id is not None
            num_scheduled_tokens = scheduler_output.num_scheduled_tokens[
                req_id]
            req_state = self.requests[req_id]
            num_computed_tokens = req_state.num_computed_tokens
            mm_positions = req_state.mm_positions
            for i, pos_info in enumerate(mm_positions):
                start_pos = pos_info["offset"]
                num_encoder_tokens = pos_info["length"]

                # The encoder output is needed if the two ranges overlap:
                # [num_computed_tokens,
                #  num_computed_tokens + num_scheduled_tokens) and
                # [start_pos, start_pos + num_encoder_tokens)
                if start_pos >= num_computed_tokens + num_scheduled_tokens:
                    # The encoder output is not needed in this step.
                    break
                if start_pos + num_encoder_tokens <= num_computed_tokens:
                    # The encoder output is already processed and stored
                    # in the decoder's KV cache.
                    continue

                start_idx = max(num_computed_tokens - start_pos, 0)
                end_idx = min(
                    num_computed_tokens - start_pos + num_scheduled_tokens,
                    num_encoder_tokens)
                assert start_idx < end_idx
                assert req_id in self.encoder_cache
                assert i in self.encoder_cache[req_id]
                encoder_output = self.encoder_cache[req_id][i]
                encoder_outputs.append(encoder_output[start_idx:end_idx])
        return encoder_outputs

    def get_model(self) -> nn.Module:
        return self.model

    @torch.inference_mode()
    def execute_model(
        self,
        scheduler_output: "SchedulerOutput",
        intermediate_tensors: Optional[IntermediateTensors] = None,
    ) -> Union[ModelRunnerOutput, torch.Tensor]:
        batch_changed = self._update_states(scheduler_output)

        if self.is_multimodal_model:
            # Run the multimodal encoder if any.
            self._execute_encoder(scheduler_output)
            encoder_outputs = self._gather_encoder_outputs(scheduler_output)
        else:
            encoder_outputs = []

        # Prepare the decoder inputs.
        attn_metadata, logits_indices = self._prepare_inputs(scheduler_output)
        num_scheduled_tokens = scheduler_output.total_num_scheduled_tokens
        if (self.use_cuda_graph
                and num_scheduled_tokens <= self.cudagraph_batch_sizes[-1]):
            # Use piecewise CUDA graphs.
            # Add padding to the batch size.
            num_input_tokens = self.vllm_config.pad_for_cudagraph(
                num_scheduled_tokens)
        else:
            # Eager mode.
            num_input_tokens = num_scheduled_tokens
        attn_metadata.num_input_tokens = num_input_tokens

        if self.is_multimodal_model:
            # NOTE(woosuk): To unify token ids and soft tokens (vision
            # embeddings), we always use embeddings (rather than token ids)
            # as input to the multimodal model, even when the input is text.
            input_ids = self.input_ids[:num_scheduled_tokens]
            if encoder_outputs:
                inputs_embeds = self.model.get_input_embeddings(
                    input_ids, encoder_outputs)
            else:
                inputs_embeds = self.model.get_input_embeddings(input_ids)
            # TODO(woosuk): Avoid the copy. Optimize.
            self.inputs_embeds[:num_scheduled_tokens].copy_(inputs_embeds)
            inputs_embeds = self.inputs_embeds[:num_input_tokens]
            input_ids = None
        else:
            # For text-only models, we use token ids as input.
            # While it is possible to use embeddings as input just like the
            # multimodal models, it is not desirable for performance since
            # then the embedding layer is not included in the CUDA graph.
            input_ids = self.input_ids[:num_input_tokens]
            inputs_embeds = None
        if self.uses_mrope:
            positions = self.mrope_positions[:, :num_input_tokens]
        else:
            positions = self.positions[:num_input_tokens]

        if get_pp_group().is_first_rank:
            intermediate_tensors = None
        else:
            intermediate_tensors = IntermediateTensors({
                k: v[:num_input_tokens]
                for k, v in self.intermediate_tensors.items()
            })

        # Run the decoder.
        # Use persistent buffers for CUDA graphs.
        with set_forward_context(attn_metadata, self.vllm_config):
            hidden_states = self.model(
                input_ids=input_ids,
                positions=positions,
                kv_caches=self.kv_caches,
                attn_metadata=None,
                intermediate_tensors=intermediate_tensors,
                inputs_embeds=inputs_embeds,
            )
        if not get_pp_group().is_last_rank:
            # For mid-pipeline stages, return the hidden states.
            return hidden_states

        hidden_states = hidden_states[:num_scheduled_tokens]
        sample_hidden_states = hidden_states[logits_indices]
        logits = self.model.compute_logits(sample_hidden_states, None)

        # Sample the next token and get logprobs if needed.
        sampling_metadata = self._prepare_sampling(
            batch_changed, scheduler_output.scheduled_spec_decode_tokens)
        sampler_output = self.model.sample(
            logits=logits,
            sampling_metadata=sampling_metadata,
        )

        # TODO(woosuk): The following loop can be slow since it iterates over
        # the requests one by one. Optimize.
        num_reqs = self.input_batch.num_reqs
        req_ids: List[str] = []
        for i, req_id in zip(range(num_reqs), self.input_batch.req_ids):
            assert req_id is not None
            req_ids.append(req_id)
            req_state = self.requests[req_id]
            seq_len = (req_state.num_computed_tokens +
                       scheduler_output.num_scheduled_tokens[req_id])
            if seq_len < req_state.num_tokens:
                # Ignore the sampled token.
                # Rewind the generator state as if the token was not sampled.
                generator = self.input_batch.generators.get(i)
                if generator is not None:
                    # This relies on cuda-specific torch-internal impl details
                    generator.set_offset(generator.get_offset() - 4)

        # NOTE: GPU -> CPU Sync happens here.
        # Move as many CPU operations as possible before this sync point.
        logprobs_tensors = sampler_output.logprobs_tensors
        logprobs_lists = logprobs_tensors.tolists() \
            if logprobs_tensors is not None else None

        # Compute prompt logprobs if needed.
        prompt_logprobs_dict = self._get_prompt_logprobs_dict(
            hidden_states,
            scheduler_output,
        )

        # Get the valid generated tokens.
        sampled_token_ids = sampler_output.sampled_token_ids
        max_gen_len = sampled_token_ids.shape[-1]
        if max_gen_len == 1:
            # No spec decode tokens.
            valid_sampled_token_ids = sampled_token_ids.tolist()
        else:
            # Includes spec decode tokens.
            valid_mask = sampled_token_ids != INVALID_TOKEN_ID
            gen_lens = valid_mask.sum(dim=1).tolist()
            # TODO(woosuk): Optimize this.
            valid_sampled_token_ids = [
                seq.tolist()
                for seq in sampled_token_ids[valid_mask].split(gen_lens)
            ]

        model_runner_output = ModelRunnerOutput(
            req_ids=req_ids,
            req_id_to_index=self.input_batch.req_id_to_index,
            sampled_token_ids=valid_sampled_token_ids,
            logprobs=logprobs_lists,
            prompt_logprobs_dict=prompt_logprobs_dict,
        )
        return model_runner_output

    def load_model(self) -> None:
        logger.info("Starting to load model %s...", self.model_config.model)
        with DeviceMemoryProfiler() as m:  # noqa: SIM117
            self.model = get_model(vllm_config=self.vllm_config)
            if self.lora_config:
                self.model = self.load_lora_model(self.model,
                                                  self.model_config,
                                                  self.scheduler_config,
                                                  self.lora_config,
                                                  self.device)

        self.model_memory_usage = m.consumed_memory
        logger.info("Loading model weights took %.4f GB",
                    self.model_memory_usage / float(2**30))

    def _get_prompt_logprobs_dict(
        self,
        hidden_states: torch.Tensor,
        scheduler_output: "SchedulerOutput",
    ) -> Dict[str, LogprobsTensors]:
        num_prompt_logprobs_dict = self.input_batch.num_prompt_logprobs
        if not num_prompt_logprobs_dict:
            return {}

        prompt_logprobs_dict: Dict[str, LogprobsTensors] = {}

        # Since prompt logprobs are a rare feature, prioritize simple,
        # maintainable loop over optimal performance.
        completed_prefill_reqs = []
        for req_id, num_prompt_logprobs in num_prompt_logprobs_dict.items():

            num_tokens = scheduler_output.num_scheduled_tokens[req_id]

            # Get metadata for this request.
            request = self.requests[req_id]
            num_prompt_tokens = len(request.prompt_token_ids)
            prompt_token_ids = torch.tensor(request.prompt_token_ids).to(
                self.device, non_blocking=True)

            # Determine number of logits to retrieve.
            start_tok = request.num_computed_tokens + 1
            num_remaining_tokens = num_prompt_tokens - start_tok
            if num_tokens < num_remaining_tokens:
                # This is a chunk, more tokens remain.
                num_logits = num_tokens
            else:
                # This is the last chunk of prompt tokens to return.
                num_logits = num_remaining_tokens
                completed_prefill_reqs.append(req_id)

            # Get the logits corresponding to this req's prompt tokens.
            # If this is a partial request (i.e. chunked prefill),
            # then there is prompt logprob generated for each index.
            req_idx = self.input_batch.req_id_to_index[req_id]
            offset = self.query_start_loc_np[req_idx].item()
            prompt_hidden_states = hidden_states[offset:offset + num_logits]
            logits = self.model.compute_logits(prompt_hidden_states, None)

            # Get the "target" tokens for each index. For prompt at index i,
            # the token at prompt index i+1 is the "sampled" token we want
            # to gather the logprob for.
            tgt_token_ids = prompt_token_ids[start_tok:start_tok + num_logits]

            # Compute prompt logprobs.
            logprobs = self.model.sampler.compute_logprobs(logits)
            token_ids, logprobs, ranks = self.model.sampler.gather_logprobs(
                logprobs, num_prompt_logprobs, tgt_token_ids)

            # Transfer GPU->CPU async.
            prompt_logprobs_dict[req_id] = LogprobsTensors(
                token_ids.to("cpu", non_blocking=True),
                logprobs.to("cpu", non_blocking=True),
                ranks.to("cpu", non_blocking=True),
            )

        # Remove requests that have completed prefill from the batch
        # num_prompt_logprobs_dict.
        for req_id in completed_prefill_reqs:
            del num_prompt_logprobs_dict[req_id]

        # Must synchronize the non-blocking GPU->CPU transfers.
        torch.cuda.synchronize()

        return prompt_logprobs_dict

    @torch.inference_mode()
    def _dummy_run(
        self,
        num_tokens: int,
        kv_caches: Optional[List[torch.Tensor]] = None,
    ) -> torch.Tensor:
        model = self.model
        if kv_caches is None:
            kv_caches = self.kv_caches
        if self.is_multimodal_model:
            input_ids = None
            inputs_embeds = self.inputs_embeds[:num_tokens]
        else:
            input_ids = self.input_ids[:num_tokens]
            inputs_embeds = None
        if self.uses_mrope:
            positions = self.mrope_positions[:, :num_tokens]
        else:
            positions = self.positions[:num_tokens]

        if get_pp_group().is_first_rank:
            intermediate_tensors = None
        else:
            if not hasattr(self, "intermediate_tensors"):
                self.intermediate_tensors = (
                    self.model.make_empty_intermediate_tensors(
                        batch_size=self.max_num_tokens,
                        dtype=self.model_config.dtype,
                        device=self.device))
            intermediate_tensors = IntermediateTensors({
                k: v[:num_tokens]
                for k, v in self.intermediate_tensors.items()
            })

        with set_forward_context(None, self.vllm_config):
            hidden_states = model(
                input_ids=input_ids,
                positions=positions,
                kv_caches=kv_caches,
                attn_metadata=None,
                intermediate_tensors=intermediate_tensors,
                inputs_embeds=inputs_embeds,
            )
        return hidden_states

    def profile_run(self) -> None:
        # use an empty tensor instead of `None`` to force Dynamo to pass
        # it by reference, rather by specializing on the value `None`.
        # the `dtype` argument does not matter, and we use `float32` as
        # a placeholder (it has wide hardware support).
        # it is important to create tensors inside the loop, rather than
        # multiplying the list, to avoid Dynamo from treating them as
        # tensor aliasing.
        dummy_kv_caches = [
            torch.tensor([], dtype=torch.float32, device=self.device)
            for _ in range(self.num_attn_layers)
        ]

        # Profile with multimodal encoder & encoder cache.
        # TODO: handle encoder-decoder models once we support them.
        if (self.is_multimodal_model and self.max_num_encoder_input_tokens > 0
                and self.encoder_cache_size > 0):

            # NOTE: Currently model is profiled with a single non-text
            # modality with the max possible input tokens even when
            # it supports multiple.
            max_tokens_by_modality_dict = MULTIMODAL_REGISTRY.get_max_tokens_per_item_by_nonzero_modality(  # noqa: E501
                self.model_config)
            dummy_data_modality, max_tokens_per_mm_item = max(
                max_tokens_by_modality_dict.items(), key=lambda item: item[1])

            # Check how many items of this modality can be supported by
            # the encoder budget.
            encoder_budget = min(self.max_num_encoder_input_tokens,
                                 self.encoder_cache_size)

            max_num_mm_items_encoder_budget = cdiv(encoder_budget,
                                                   max_tokens_per_mm_item)

            # Check how many items of this modality can be supported by
            # the decoder budget.
            max_mm_items_per_req = self.mm_registry.get_mm_limits_per_prompt(
                self.model_config)[dummy_data_modality]

            # NOTE: We do not consider max_num_batched_tokens on purpose
            # because the multimodal embeddings can be generated in advance
            # and chunked prefilled.
            max_num_mm_items_decoder_budget = self.max_num_reqs * \
                max_mm_items_per_req

            max_num_mm_items = min(max_num_mm_items_encoder_budget,
                                   max_num_mm_items_decoder_budget)

            logger.info(
                "Encoder cache will be initialized with a budget of %s tokens,"
                " and profiled with %s %s items of the maximum feature size.",
                encoder_budget, max_num_mm_items, dummy_data_modality)

            # Create dummy batch of multimodal inputs.
            dummy_request_data = self.input_registry.dummy_data_for_profiling(
                model_config=self.model_config,
                seq_len=self.max_num_tokens,
                mm_registry=self.mm_registry,
            )
            dummy_mm_data = dummy_request_data.multi_modal_data

            # Dummy data definition in V0 may contain multiple multimodal items
            # (e.g, multiple images) for a single request, therefore here we
            # always replicate first item by max_num_mm_items times since in V1
            # they are scheduled to be processed separately.

            # Case when models have a merged processor, their dummy data is
            # already batched `MultiModalKwargs`, therefore we take the first
            # `MultiModalKwargsItem` from the desired modality to profile on.
            if isinstance(dummy_mm_data, MultiModalKwargs):
                dummy_mm_item = dummy_mm_data.get_item(
                    modality=dummy_data_modality, item_index=0)
                dummy_mm_kwargs = MultiModalKwargs.from_items([dummy_mm_item])

            # Case when models have dummy data explicitly defined as
            # `MultiModalDataDict`, so they need to be processed through input
            # mapper.
            # TODO (ywang96): deprecate this path once merged processor is
            # supported on all models.
            else:
                mm_kwargs_list = self.mm_input_mapper_profiling.process_inputs(
                    mm_data=dummy_mm_data,
                    mm_hashes=None,
                    mm_processor_kwargs=None,
                    precomputed_mm_inputs=None)
                dummy_mm_kwargs = mm_kwargs_list[0]

            batched_dummy_mm_inputs = MultiModalKwargs.batch(
                [dummy_mm_kwargs] * max_num_mm_items)
            batched_dummy_mm_inputs = MultiModalKwargs.as_kwargs(
                batched_dummy_mm_inputs, device=self.device)

            # Run multimodal encoder.
            dummy_encoder_outputs = self.model.get_multimodal_embeddings(
                **batched_dummy_mm_inputs)
            assert len(dummy_encoder_outputs) == max_num_mm_items, (
                "Expected dimension 0 of encoder outputs to match the number "
                f"of multimodal data items: {max_num_mm_items}, got "
                f"{len(dummy_encoder_outputs)=} instead. This is most likely "
                "due to the 'get_multimodal_embeddings' method of the model "
                "not implemented correctly.")

            # Cache the dummy encoder outputs.
            self.encoder_cache["tmp"] = dict(enumerate(dummy_encoder_outputs))

        # For profile, have maximum num_reqs and that collectively have
        # maximum num_tokens.
        num_reqs = self.scheduler_config.max_num_seqs
        num_tokens = self.max_num_tokens
        min_tokens_per_req: int = num_tokens // num_reqs

        num_scheduled_tokens_list: List[int] = [min_tokens_per_req] * num_reqs
        num_scheduled_tokens_list[-1] += num_tokens % num_reqs
        assert sum(num_scheduled_tokens_list) == num_tokens
        assert len(num_scheduled_tokens_list) == num_reqs

        num_scheduled_tokens: np.ndarray = np.array(num_scheduled_tokens_list,
                                                    dtype=np.int32)
        logit_indices = np.cumsum(num_scheduled_tokens) - 1

        with self.maybe_profile_with_lora(self.lora_config,
                                          num_scheduled_tokens):
            # Trigger compilation for general shape.
            hidden_states = self._dummy_run(self.max_num_tokens,
                                            dummy_kv_caches)
            if get_pp_group().is_last_rank:
                hidden_states = hidden_states[logit_indices]
                logits = self.model.compute_logits(hidden_states, None)
                # TODO(woosuk): Consider the memory usage of the sampler.
            else:
                logits = None
            torch.cuda.synchronize()
            del hidden_states, logits
            self.encoder_cache.clear()
        gc.collect()

    def capture_model(self) -> None:
        if not self.use_cuda_graph:
            logger.warning(
                "Skipping CUDA graph capture. Please add "
                "-O %s to use CUDA graphs.", CompilationLevel.PIECEWISE)
            return

        start_time = time.perf_counter()
        start_free_gpu_memory = torch.cuda.mem_get_info()[0]

        # Trigger CUDA graph capture for specific shapes.
        # Capture the large shapes first so that the smaller shapes
        # can reuse the memory pool allocated for the large shapes.
        with graph_capture(device=self.device):
            for num_tokens in reversed(self.cudagraph_batch_sizes):
                for _ in range(self.vllm_config.compilation_config.
                               cudagraph_num_of_warmups):
                    self._dummy_run(num_tokens)
                self._dummy_run(num_tokens)

        end_time = time.perf_counter()
        end_free_gpu_memory = torch.cuda.mem_get_info()[0]
        elapsed_time = end_time - start_time
        cuda_graph_size = start_free_gpu_memory - end_free_gpu_memory
        # This usually takes 5~20 seconds.
        logger.info("Graph capturing finished in %.0f secs, took %.2f GiB",
                    elapsed_time, cuda_graph_size / (1 << 30))

    def initialize_kv_cache(self, kv_cache_config: KVCacheConfig) -> None:
        """
        Initialize KV cache based on `kv_cache_config`.
        Args:
            kv_cache_config: Configuration for the KV cache, including the KV 
            cache size of each layer
        """
        if len(kv_cache_config.groups) > 1:
            raise NotImplementedError(
                "Hybrid models with more than one KV cache type are not "
                "supported yet.")

        kv_caches: Dict[str, torch.Tensor] = {}

        for layer_name, layer_spec in kv_cache_config.kv_cache_spec.items():
            tensor_config = kv_cache_config.tensors[layer_name]
            assert tensor_config.size % layer_spec.page_size_bytes == 0
            num_blocks = tensor_config.size // layer_spec.page_size_bytes
            if isinstance(layer_spec, FullAttentionSpec):
                kv_cache_shape = FlashAttentionBackend.get_kv_cache_shape(
                    num_blocks, layer_spec.block_size, layer_spec.num_kv_heads,
                    layer_spec.head_size)
                dtype = layer_spec.dtype
                kv_caches[layer_name] = torch.zeros(kv_cache_shape,
                                                    dtype=dtype,
                                                    device=self.device)
            else:
                raise NotImplementedError

        bind_kv_cache(
            kv_caches,
            self.vllm_config.compilation_config.static_forward_context,
            self.kv_caches)

    def get_kv_cache_spec(self) -> KVCacheSpec:
        """
        Generates the KVCacheSpec by parsing the kv cache format from each 
        Attention module in the static forward context.
        Returns:
            KVCacheSpec: A dictionary mapping layer names to their KV cache 
            format. Layers that do not need KV cache are not included.
        """

        forward_ctx = self.vllm_config.compilation_config.static_forward_context
        block_size = self.vllm_config.cache_config.block_size
        kv_cache_spec: KVCacheSpec = {}
        for layer_name, attn_module in forward_ctx.items():
            # TODO: Support other attention modules, e.g., sliding window,
            # cross-attention, MLA.
            assert isinstance(attn_module, Attention)
            if attn_module.attn_type == AttentionType.DECODER:
                kv_cache_spec[layer_name] = FullAttentionSpec(
                    block_size=block_size,
                    num_kv_heads=attn_module.num_kv_heads,
                    head_size=attn_module.head_size,
                    dtype=attn_module.dtype,
                )
            elif attn_module.attn_type in (AttentionType.ENCODER,
                                           AttentionType.ENCODER_ONLY):
                # encoder-only attention does not need KV cache.
                continue
            elif attn_module.attn_type == AttentionType.ENCODER_DECODER:
                raise NotImplementedError
            else:
                raise ValueError(
                    f"Unknown attention type: {attn_module.attn_type}")

        return kv_cache_spec<|MERGE_RESOLUTION|>--- conflicted
+++ resolved
@@ -2,11 +2,7 @@
 
 import gc
 import time
-<<<<<<< HEAD
-from typing import TYPE_CHECKING, Dict, List, Optional, Tuple
-=======
-from typing import TYPE_CHECKING, Dict, List, Optional, Tuple, Union, cast
->>>>>>> e18227b0
+from typing import TYPE_CHECKING, Dict, List, Optional, Tuple, Union
 
 import numpy as np
 import torch
