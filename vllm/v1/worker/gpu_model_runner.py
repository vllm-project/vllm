# SPDX-License-Identifier: Apache-2.0
# SPDX-FileCopyrightText: Copyright contributors to the vLLM project

import gc
import itertools
import time
from collections import defaultdict
from collections.abc import Iterator
from contextlib import contextmanager
from copy import deepcopy
from functools import reduce
from itertools import product
from typing import TYPE_CHECKING, Any, NamedTuple, TypeAlias, cast

import numpy as np
import torch
import torch.distributed
import torch.nn as nn
from tqdm import tqdm

import vllm.envs as envs
from vllm.attention import Attention, AttentionType
from vllm.attention.backends.abstract import (
    AttentionBackend,
    AttentionMetadata,
    MultipleOf,
)
from vllm.compilation.counter import compilation_counter
from vllm.compilation.cuda_graph import CUDAGraphWrapper
from vllm.compilation.monitor import set_cudagraph_capturing_enabled
from vllm.config import (
    CompilationMode,
    CUDAGraphMode,
    VllmConfig,
    get_layers_from_vllm_config,
    update_config,
)
from vllm.distributed.ec_transfer import get_ec_transfer, has_ec_transfer
from vllm.distributed.eplb.eplb_state import EplbState
from vllm.distributed.kv_transfer import get_kv_transfer_group, has_kv_transfer_group
from vllm.distributed.kv_transfer.kv_connector.utils import copy_kv_blocks
from vllm.distributed.parallel_state import (
    get_dcp_group,
    get_pp_group,
    get_tp_group,
    graph_capture,
    is_global_first_rank,
    prepare_communication_buffer_for_model,
)
from vllm.forward_context import BatchDescriptor, set_forward_context
from vllm.logger import init_logger
from vllm.model_executor.layers.attention_layer_base import AttentionLayerBase
from vllm.model_executor.layers.rotary_embedding import MRotaryEmbedding
from vllm.model_executor.model_loader import TensorizerLoader, get_model_loader
from vllm.model_executor.models.interfaces import (
    SupportsMultiModal,
    is_mixture_of_experts,
    supports_eagle3,
    supports_mrope,
    supports_multimodal_pruning,
    supports_transcription,
)
from vllm.model_executor.models.interfaces_base import (
    VllmModelForPooling,
    is_pooling_model,
    is_text_generation_model,
)
from vllm.multimodal import MULTIMODAL_REGISTRY
from vllm.multimodal.inputs import (
    BatchedTensorInputs,
    MultiModalKwargsItem,
    PlaceholderRange,
)
from vllm.multimodal.utils import group_mm_kwargs_by_modality
from vllm.pooling_params import PoolingParams
from vllm.sampling_params import SamplingType
from vllm.sequence import IntermediateTensors
from vllm.tasks import GenerationTask, PoolingTask, SupportedTask
from vllm.utils import length_from_prompt_token_ids_or_embeds
from vllm.utils.jsontree import json_map_leaves
from vllm.utils.math_utils import cdiv, round_up
from vllm.utils.mem_constants import GiB_bytes
from vllm.utils.mem_utils import DeviceMemoryProfiler
from vllm.utils.platform_utils import is_pin_memory_available
from vllm.utils.torch_utils import (
    get_dtype_size,
    kv_cache_dtype_str_to_dtype,
    supports_dynamo,
)
from vllm.v1.attention.backends.gdn_attn import GDNAttentionMetadataBuilder
from vllm.v1.attention.backends.utils import (
    AttentionCGSupport,
    AttentionMetadataBuilder,
    CommonAttentionMetadata,
    create_fast_prefill_custom_backend,
    get_dcp_local_seq_lens,
    reorder_batch_to_split_decodes_and_prefills,
    split_attn_metadata,
)
from vllm.v1.cudagraph_dispatcher import CudagraphDispatcher
from vllm.v1.kv_cache_interface import (
    AttentionSpec,
    ChunkedLocalAttentionSpec,
    CrossAttentionSpec,
    EncoderOnlyAttentionSpec,
    FullAttentionSpec,
    KVCacheConfig,
    KVCacheGroupSpec,
    KVCacheSpec,
    MambaSpec,
    SlidingWindowSpec,
    UniformTypeKVCacheSpecs,
)
from vllm.v1.outputs import (
    EMPTY_MODEL_RUNNER_OUTPUT,
    AsyncModelRunnerOutput,
    DraftTokenIds,
    ECConnectorOutput,
    KVConnectorOutput,
    LogprobsLists,
    LogprobsTensors,
    ModelRunnerOutput,
    PoolerOutput,
    SamplerOutput,
    make_empty_encoder_model_runner_output,
)
from vllm.v1.pool.metadata import PoolingMetadata
from vllm.v1.sample.logits_processor import LogitsProcessors, build_logitsprocs
from vllm.v1.sample.metadata import SamplingMetadata
from vllm.v1.sample.rejection_sampler import RejectionSampler
from vllm.v1.sample.sampler import Sampler
from vllm.v1.spec_decode.eagle import EagleProposer
from vllm.v1.spec_decode.medusa import MedusaProposer
from vllm.v1.spec_decode.metadata import SpecDecodeMetadata
from vllm.v1.spec_decode.ngram_proposer import NgramProposer
from vllm.v1.spec_decode.suffix_decoding import SuffixDecodingProposer
from vllm.v1.structured_output.utils import apply_grammar_bitmask
from vllm.v1.utils import CpuGpuBuffer, record_function_or_nullcontext
from vllm.v1.worker.dp_utils import coordinate_batch_across_dp
from vllm.v1.worker.ec_connector_model_runner_mixin import ECConnectorModelRunnerMixin
from vllm.v1.worker.gpu_input_batch import CachedRequestState, InputBatch
from vllm.v1.worker.gpu_ubatch_wrapper import UBatchWrapper
from vllm.v1.worker.kv_connector_model_runner_mixin import KVConnectorModelRunnerMixin
from vllm.v1.worker.lora_model_runner_mixin import LoRAModelRunnerMixin
from vllm.v1.worker.ubatch_utils import (
    UBatchSlice,
    UBatchSlices,
    check_ubatch_thresholds,
)
from vllm.v1.worker.utils import is_residual_scattered_for_sp

from .utils import (
    AttentionGroup,
    MultiModalBudget,
    add_kv_sharing_layers_to_kv_cache_groups,
    bind_kv_cache,
    gather_mm_placeholders,
    sanity_check_mm_encoder_outputs,
    scatter_mm_placeholders,
)

if TYPE_CHECKING:
    from vllm.model_executor.model_loader.tensorizer import TensorizerConfig
    from vllm.v1.core.sched.output import GrammarOutput, SchedulerOutput

logger = init_logger(__name__)

AttnMetadataDict: TypeAlias = dict[str, AttentionMetadata]
# list when ubatching is enabled
PerLayerAttnMetadata: TypeAlias = list[AttnMetadataDict] | AttnMetadataDict


# Wrapper for ModelRunnerOutput to support overlapped execution.
class AsyncGPUModelRunnerOutput(AsyncModelRunnerOutput):
    def __init__(
        self,
        model_runner_output: ModelRunnerOutput,
        sampled_token_ids: torch.Tensor,
        logprobs_tensors: torch.Tensor | None,
        invalid_req_indices: list[int],
        async_output_copy_stream: torch.cuda.Stream,
        vocab_size: int,
    ):
        self._model_runner_output = model_runner_output
        self._invalid_req_indices = invalid_req_indices

        # Event on the copy stream so we can synchronize the non-blocking copy.
        self.async_copy_ready_event = torch.cuda.Event()

        # Keep a reference to the device tensor to avoid it being
        # deallocated until we finish copying it to the host.
        self._sampled_token_ids = sampled_token_ids
        self.vocab_size = vocab_size
        self._logprobs_tensors = logprobs_tensors

        # Initiate the copy on a separate stream, but do not synchronize it.
        default_stream = torch.cuda.current_stream()
        with torch.cuda.stream(async_output_copy_stream):
            async_output_copy_stream.wait_stream(default_stream)
            self.sampled_token_ids_cpu = self._sampled_token_ids.to(
                "cpu", non_blocking=True
            )
            self._logprobs_tensors_cpu = (
                self._logprobs_tensors.to_cpu_nonblocking()
                if self._logprobs_tensors
                else None
            )
            self.async_copy_ready_event.record()

    def get_output(self) -> ModelRunnerOutput:
        """Copy the device tensors to the host and return a ModelRunnerOutput.

        This function blocks until the copy is finished.
        """
        self.async_copy_ready_event.synchronize()

        # Release the device tensors once the copy has completed.
        del self._logprobs_tensors
        del self._sampled_token_ids
<<<<<<< HEAD
        max_gen_len = self.sampled_token_ids_cpu.shape[-1]
        if max_gen_len == 1:
            valid_sampled_token_ids = self.sampled_token_ids_cpu.tolist()
        else:
            valid_sampled_token_ids = RejectionSampler.parse_output(
                self.sampled_token_ids_cpu,
                self.vocab_size,
            )
=======

        valid_sampled_token_ids: list[np.ndarray] = [
            row for row in self.sampled_token_ids_cpu.numpy()
        ]
>>>>>>> 98b4d389
        for i in self._invalid_req_indices:
            valid_sampled_token_ids[i] = np.array([])

        output = self._model_runner_output
        output.sampled_token_ids = valid_sampled_token_ids
        if self._logprobs_tensors_cpu:
            # NOTE(nick): this will need to be updated to use cu_num_accepted_tokens
            # for async sched + spec decode + logprobs compatibility.
            output.logprobs = self._logprobs_tensors_cpu.tolists()
        return output


class ExecuteModelState(NamedTuple):
    """Ephemeral cached state transferred between execute_model() and
    sample_tokens(), after execute_model() returns None."""

    scheduler_output: "SchedulerOutput"
    logits: torch.Tensor
    spec_decode_metadata: SpecDecodeMetadata | None
    spec_decode_common_attn_metadata: CommonAttentionMetadata | None
    hidden_states: torch.Tensor
    sample_hidden_states: torch.Tensor
    aux_hidden_states: list[torch.Tensor] | None
    kv_connector_output: KVConnectorOutput | None
    ec_connector_output: ECConnectorOutput | None


class GPUModelRunner(
    LoRAModelRunnerMixin, KVConnectorModelRunnerMixin, ECConnectorModelRunnerMixin
):
    def __init__(
        self,
        vllm_config: VllmConfig,
        device: torch.device,
    ):
        self.vllm_config = vllm_config
        self.model_config = vllm_config.model_config
        self.cache_config = vllm_config.cache_config
        self.compilation_config = vllm_config.compilation_config
        self.lora_config = vllm_config.lora_config
        self.load_config = vllm_config.load_config
        self.parallel_config = vllm_config.parallel_config
        self.scheduler_config = vllm_config.scheduler_config
        self.speculative_config = vllm_config.speculative_config
        self.observability_config = vllm_config.observability_config

        from vllm.model_executor.models.utils import set_cpu_offload_max_bytes

        set_cpu_offload_max_bytes(int(self.cache_config.cpu_offload_gb * 1024**3))

        model_config = self.model_config
        cache_config = self.cache_config
        scheduler_config = self.scheduler_config
        parallel_config = self.parallel_config
        self.device = device
        self.pin_memory = is_pin_memory_available()
        self.dtype = self.model_config.dtype
        self.kv_cache_dtype = kv_cache_dtype_str_to_dtype(
            cache_config.cache_dtype, self.model_config
        )

        self.is_pooling_model = model_config.runner_type == "pooling"
        self.enable_prompt_embeds = model_config.enable_prompt_embeds
        self.is_multimodal_raw_input_only_model = (
            model_config.is_multimodal_raw_input_only_model
        )
        # This will be overridden in load_model()
        self.is_multimodal_pruning_enabled = False
        self.max_model_len = model_config.max_model_len

        # Always set to false after the first forward pass
        self.calculate_kv_scales = self.cache_config.calculate_kv_scales
        self.dcp_world_size = self.parallel_config.decode_context_parallel_size
        self.dcp_rank = 0 if self.dcp_world_size <= 1 else get_dcp_group().rank_in_group
        self.max_num_tokens = scheduler_config.max_num_batched_tokens
        self.max_num_reqs = scheduler_config.max_num_seqs

        # Broadcast PP output for external_launcher (torchrun)
        # to make sure we are synced across pp ranks
        # TODO: Support overlapping mirco-batches
        # https://github.com/vllm-project/vllm/issues/18019
        self.broadcast_pp_output = (
            self.parallel_config.distributed_executor_backend == "external_launcher"
            and len(get_pp_group().ranks) > 0
        )

        # Model-related.
        self.num_query_heads = model_config.get_num_attention_heads(parallel_config)
        self.hidden_size = model_config.get_hidden_size()
        self.attention_chunk_size = model_config.attention_chunk_size
        # Only relevant for models using ALiBi (e.g, MPT)
        self.use_alibi = model_config.uses_alibi

        self.cascade_attn_enabled = not self.model_config.disable_cascade_attn

        # Multi-modal data support
        self.mm_registry = MULTIMODAL_REGISTRY
        self.uses_mrope = model_config.uses_mrope
        self.supports_mm_inputs = self.mm_registry.supports_multimodal_inputs(
            model_config
        )

        if self.model_config.is_encoder_decoder:
            # Maximum length of the encoder input, only for encoder-decoder
            # models.
            self.max_encoder_len = scheduler_config.max_num_encoder_input_tokens
        else:
            self.max_encoder_len = 0

        # Sampler
        self.sampler = Sampler(logprobs_mode=self.model_config.logprobs_mode)

        self.eplb_state: EplbState | None = None
        """
        State of the expert parallelism load balancer.

        Will be lazily initialized when the model is loaded.
        """

        # Lazy initializations
        # self.model: nn.Module  # Set after load_model
        # Initialize in initialize_kv_cache
        self.kv_caches: list[torch.Tensor] = []
        # indexes: [kv_cache_group_id][attn_group]
        self.attn_groups: list[list[AttentionGroup]] = []
        # self.kv_cache_config: KVCacheConfig

        # mm_hash ->  encoder_output
        self.encoder_cache: dict[str, torch.Tensor] = {}

        self.use_aux_hidden_state_outputs = False
        # Set up speculative decoding.
        # NOTE(Jiayi): currently we put the entire draft model on
        # the last PP rank. This is not ideal if there are many
        # layers in the draft model.
        if self.speculative_config and get_pp_group().is_last_rank:
            self.drafter: (
                NgramProposer | SuffixDecodingProposer | EagleProposer | MedusaProposer
            )
            if self.speculative_config.method == "ngram":
                self.drafter = NgramProposer(self.vllm_config)
            elif self.speculative_config.method == "suffix":
                self.drafter = SuffixDecodingProposer(self.vllm_config)
            elif self.speculative_config.use_eagle():
                self.drafter = EagleProposer(self.vllm_config, self.device, self)
                if self.speculative_config.method == "eagle3":
                    self.use_aux_hidden_state_outputs = True
            elif self.speculative_config.method == "medusa":
                self.drafter = MedusaProposer(
                    vllm_config=self.vllm_config, device=self.device
                )
            else:
                raise ValueError(
                    "Unknown speculative decoding method: "
                    f"{self.speculative_config.method}"
                )
            self.rejection_sampler = RejectionSampler(self.sampler)

        self.num_spec_tokens = 0
        if self.speculative_config:
            self.num_spec_tokens = self.speculative_config.num_speculative_tokens

        # Request states.
        self.requests: dict[str, CachedRequestState] = {}
        self.comm_stream = torch.cuda.Stream()

        # Input Batch
        # NOTE(Chen): Ideally, we should initialize the input batch inside
        # `initialize_kv_cache` based on the kv cache config. However, as in
        # https://github.com/vllm-project/vllm/pull/18298, due to some unknown
        # reasons, we have to initialize the input batch before `load_model`,
        # quantization + weight offloading will fail otherwise. As a temporary
        # solution, we initialize the input batch here, and re-initialize it
        # in `initialize_kv_cache` if the block_sizes here is different from
        # the block_sizes in the kv cache config.
        custom_logitsprocs = model_config.logits_processors
        self.input_batch = InputBatch(
            max_num_reqs=self.max_num_reqs,
            # We need to use the encoder length for encoder-decoer
            # because of KV cache for cross-attention.
            max_model_len=max(self.max_model_len, self.max_encoder_len),
            max_num_batched_tokens=self.max_num_tokens,
            device=self.device,
            pin_memory=self.pin_memory,
            vocab_size=self.model_config.get_vocab_size(),
            block_sizes=[self.cache_config.block_size],
            kernel_block_sizes=[self.cache_config.block_size],
            is_spec_decode=bool(self.vllm_config.speculative_config),
            logitsprocs=build_logitsprocs(
                self.vllm_config,
                self.device,
                self.pin_memory,
                self.is_pooling_model,
                custom_logitsprocs,
            ),
            # We currently don't know whether a particular custom logits processor
            # uses output token ids so we set this conservatively.
            logitsprocs_need_output_token_ids=bool(custom_logitsprocs),
            is_pooling_model=self.is_pooling_model,
            dcp_kv_cache_interleave_size=self.parallel_config.dcp_kv_cache_interleave_size,
        )

        self.use_async_scheduling = self.scheduler_config.async_scheduling
        # Separate cuda stream for overlapping transfer of sampled token ids from
        # GPU to CPU when async scheduling is enabled.
        self.async_output_copy_stream: torch.cuda.Stream | None = None
        # cuda event to synchronize use of reused CPU tensors between steps
        # when async scheduling is enabled.
        self.prepare_inputs_event: torch.cuda.Event | None = None
        if self.use_async_scheduling:
            self.async_output_copy_stream = torch.cuda.Stream()
            self.prepare_inputs_event = torch.cuda.Event()

        # self.cudagraph_batch_sizes sorts in ascending order.
        if (
            self.compilation_config.cudagraph_capture_sizes
            and self.compilation_config.cudagraph_mode != CUDAGraphMode.NONE
        ):
            self.cudagraph_batch_sizes = sorted(
                self.compilation_config.cudagraph_capture_sizes
            )

        # Cache the device properties.
        self._init_device_properties()

        # Persistent buffers for CUDA graphs.
        self.input_ids = self._make_buffer(self.max_num_tokens, dtype=torch.int32)
        self.positions = self._make_buffer(self.max_num_tokens, dtype=torch.int64)
        self.query_start_loc = self._make_buffer(
            self.max_num_reqs + 1, dtype=torch.int32
        )
        self.seq_lens = self._make_buffer(self.max_num_reqs, dtype=torch.int32)
        if self.dcp_world_size > 1:
            self.dcp_local_seq_lens = self._make_buffer(
                self.max_num_reqs, dtype=torch.int32
            )
        # Because inputs_embeds may be bfloat16 and we don't need a numpy
        # version of this tensor, avoid a RuntimeError by not creating a
        # numpy buffer.
        self.inputs_embeds = self._make_buffer(
            self.max_num_tokens, self.hidden_size, dtype=self.dtype, numpy=False
        )
        self.is_token_ids = self._make_buffer(self.max_num_tokens, dtype=torch.bool)
        self.discard_request_indices = self._make_buffer(
            self.max_num_reqs, dtype=torch.int64
        )
        self.num_discarded_requests = 0

        self.num_decode_draft_tokens = self._make_buffer(
            self.max_num_reqs, dtype=torch.int32
        )
        self.num_accepted_tokens = self._make_buffer(
            self.max_num_reqs, dtype=torch.int64
        )

        # Only relevant for multimodal models
        if self.supports_mm_inputs:
            self.is_mm_embed = self._make_buffer(self.max_num_tokens, dtype=torch.bool)

        # Only relevant for models using M-RoPE (e.g, Qwen2-VL)
        if self.uses_mrope:
            # NOTE: `mrope_positions` is implemented with one additional dummy
            # position on purpose to make it non-contiguous so that it can work
            # with torch compile.
            # See detailed explanation in https://github.com/vllm-project/vllm/pull/12128#discussion_r1926431923

            # NOTE: When M-RoPE is enabled, position ids are 3D regardless of
            # the modality of inputs. For text-only inputs, each dimension has
            # identical position IDs, making M-RoPE functionally equivalent to
            # 1D-RoPE.
            # See page 5 of https://arxiv.org/abs/2409.12191
            self.mrope_positions = self._make_buffer(
                (3, self.max_num_tokens + 1), dtype=torch.int64
            )

        # None in the first PP rank. The rest are set after load_model.
        self.intermediate_tensors: IntermediateTensors | None = None

        # OPTIMIZATION: Cache the tensors rather than creating them every step.
        # Keep in int64 to avoid overflow with long context
        self.arange_np = np.arange(
            max(self.max_num_reqs + 1, self.max_model_len, self.max_num_tokens),
            dtype=np.int64,
        )

        # Layer pairings for cross-layer KV sharing.
        # If an Attention layer `layer_name` is in the keys of this dict, it
        # means this layer will perform attention using the keys and values
        # from the KV cache of `shared_kv_cache_layers[layer_name]`.
        self.shared_kv_cache_layers: dict[str, str] = {}
        self.kv_sharing_fast_prefill_eligible_layers: set[str] = set()

        self.kv_sharing_fast_prefill_logits_indices = None
        if self.cache_config.kv_sharing_fast_prefill:
            self.kv_sharing_fast_prefill_logits_indices = torch.zeros(
                self.max_num_tokens, dtype=torch.int32, device=self.device
            )

        self.uniform_decode_query_len = 1 + self.num_spec_tokens

        # Cudagraph dispatcher for runtime cudagraph dispatching.
        self.cudagraph_dispatcher = CudagraphDispatcher(self.vllm_config)

        self.mm_budget = (
            MultiModalBudget(
                self.model_config,
                self.scheduler_config,
                self.mm_registry,
            )
            if self.supports_mm_inputs
            else None
        )

        self.reorder_batch_threshold: int | None = None

        # Attention layers that are only in the KVCacheConfig of the runner
        # (e.g., KV sharing, encoder-only attention), but not in the
        # KVCacheConfig of the scheduler.
        self.runner_only_attn_layers: set[str] = set()

        # Cached outputs.
        self._draft_token_ids: list[list[int]] | torch.Tensor | None = None
        self.transfer_event = torch.cuda.Event()
        self.sampled_token_ids_pinned_cpu = torch.empty(
            (self.max_num_reqs, 1),
            dtype=torch.int64,
            device="cpu",
            pin_memory=self.pin_memory,
        )

        # Pre-allocated tensor for copying valid sampled token counts to CPU,
        # with dedicated stream for overlapping and event for coordination.
        self.valid_sampled_token_count_event: torch.cuda.Event | None = None
        self.valid_sampled_token_count_copy_stream: torch.cuda.Stream | None = None
        if self.use_async_scheduling and self.num_spec_tokens:
            self.valid_sampled_token_count_event = torch.cuda.Event()
            self.valid_sampled_token_count_copy_stream = torch.cuda.Stream()
        self.valid_sampled_token_count_cpu = torch.empty(
            self.max_num_reqs,
            dtype=torch.int64,
            device="cpu",
            pin_memory=self.pin_memory,
        )

        # Ephemeral state transferred between execute_model() and sample_tokens().
        self.execute_model_state: ExecuteModelState | None = None

    def reset_mm_cache(self) -> None:
        if self.mm_budget:
            self.mm_budget.reset_cache()

    def _get_positions(self, num_tokens: Any):
        if isinstance(num_tokens, int):
            if self.uses_mrope:
                return self.mrope_positions.gpu[:, :num_tokens]
            return self.positions.gpu[:num_tokens]
        else:
            if self.uses_mrope:
                return self.mrope_positions.gpu[:, num_tokens]
            return self.positions.gpu[num_tokens]

    def _make_buffer(
        self, *size: int | torch.SymInt, dtype: torch.dtype, numpy: bool = True
    ) -> CpuGpuBuffer:
        return CpuGpuBuffer(
            *size,
            dtype=dtype,
            device=self.device,
            pin_memory=self.pin_memory,
            with_numpy=numpy,
        )

    def _init_model_kwargs(self, num_tokens: int):
        model_kwargs = dict[str, Any]()

        if not self.is_pooling_model:
            return model_kwargs

        num_reqs = self.input_batch.num_reqs
        pooling_params = self.input_batch.get_pooling_params()

        token_type_id_requests = dict[int, Any]()
        for i, param in enumerate(pooling_params):
            if (
                param.extra_kwargs is not None
                and (token_types := param.extra_kwargs.get("compressed_token_type_ids"))
                is not None
            ):
                token_type_id_requests[i] = token_types

        if len(token_type_id_requests) == 0:
            return model_kwargs

        seq_lens = self.seq_lens.gpu[:num_reqs]
        token_type_ids = []

        for i in range(num_reqs):
            pos = token_type_id_requests.get(i, seq_lens[i])
            ids = (torch.arange(seq_lens[i]) >= pos).int()
            token_type_ids.append(ids)

        model_kwargs["token_type_ids"] = torch.concat(token_type_ids).to(
            device=self.device
        )
        return model_kwargs

    def _may_reorder_batch(self, scheduler_output: "SchedulerOutput") -> None:
        """
        Update the order of requests in the batch based on the attention
        backend's needs. For example, some attention backends (namely MLA) may
        want to separate requests based on if the attention computation will be
        compute-bound or memory-bound.

        Args:
            scheduler_output: The scheduler output.
        """
        # Attention free models have zero kv_cache_goups, however models
        # like Mamba are also attention free but use the kv_cache for
        # keeping its internal state. This is why we check the number
        # of kv_cache groups instead of solely checking
        # for self.model_config.is_attention_free.
        if len(self.kv_cache_config.kv_cache_groups) == 0:
            return

        if self.reorder_batch_threshold is not None:
            # NOTE(lucas): currently no backend supports the custom masking
            #  required for DCP with q_len > 1, so we assert here. Remove this
            #  assert once the custom mask is support is added to FA3.
            if (
                self.dcp_world_size > 1
                and envs.VLLM_ATTENTION_BACKEND != "FLASH_ATTN_MLA"
            ):
                assert self.reorder_batch_threshold == 1, (
                    "DCP not support reorder_batch_threshold > 1 now."
                )
            reorder_batch_to_split_decodes_and_prefills(
                self.input_batch,
                scheduler_output,
                decode_threshold=self.reorder_batch_threshold,
            )

    # Note: used for model runner override.
    def _init_device_properties(self) -> None:
        """Initialize attributes from torch.cuda.get_device_properties"""
        self.device_properties = torch.cuda.get_device_properties(self.device)
        self.num_sms = self.device_properties.multi_processor_count

    # Note: used for model runner override.
    def _sync_device(self) -> None:
        torch.cuda.synchronize()

    def _update_states(self, scheduler_output: "SchedulerOutput") -> None:
        """Update the cached states and the persistent batch with the scheduler
        output.

        The updated states are used by the `_prepare_inputs` function to create
        the input GPU tensors for the model.

        The SamplingMetadata is updated and copied to the GPU if there is a
        new/resumed/paused/finished request in the batch.
        """
        # Remove finished requests from the cached states.
        for req_id in scheduler_output.finished_req_ids:
            self.requests.pop(req_id, None)
        # Remove the finished requests from the persistent batch.
        # NOTE(woosuk): There could be an edge case where finished_req_ids and
        # scheduled_req_ids overlap. This happens when a request is aborted and
        # then resubmitted with the same ID. In this case, we treat them as two
        # distinct requests - clearing the cached states for the first request
        # and handling the second as a new request.
        for req_id in scheduler_output.finished_req_ids:
            self.input_batch.remove_request(req_id)

        # Free the cached encoder outputs.
        for mm_hash in scheduler_output.free_encoder_mm_hashes:
            self.encoder_cache.pop(mm_hash, None)

        # Remove the unscheduled requests from the persistent batch.
        # NOTE(woosuk): The unscheduled requests are either preempted requests
        # or running requests that are not scheduled in this step. We remove
        # them from the persistent batch but keep their cached states since
        # they will be scheduled again sometime in the future.
        scheduled_req_ids = scheduler_output.num_scheduled_tokens.keys()
        cached_req_ids = self.input_batch.req_id_to_index.keys()
        unscheduled_req_ids = cached_req_ids - scheduled_req_ids
        # NOTE(woosuk): The persistent batch optimization assumes that
        # consecutive batches contain mostly the same requests. If batches
        # have low request overlap (e.g., alternating between two distinct
        # sets of requests), this optimization becomes very inefficient.
        for req_id in unscheduled_req_ids:
            self.input_batch.remove_request(req_id)

        reqs_to_add: list[CachedRequestState] = []
        # Add new requests to the cached states.
        for new_req_data in scheduler_output.scheduled_new_reqs:
            req_id = new_req_data.req_id
            sampling_params = new_req_data.sampling_params
            pooling_params = new_req_data.pooling_params

            if (
                sampling_params
                and sampling_params.sampling_type == SamplingType.RANDOM_SEED
            ):
                generator = torch.Generator(device=self.device)
                generator.manual_seed(sampling_params.seed)
            else:
                generator = None

            if self.is_pooling_model:
                assert pooling_params is not None
                task = pooling_params.task
                assert task is not None, "You did not set `task` in the API"

                model = cast(VllmModelForPooling, self.get_model())
                to_update = model.pooler.get_pooling_updates(task)
                to_update.apply(pooling_params)

            req_state = CachedRequestState(
                req_id=req_id,
                prompt_token_ids=new_req_data.prompt_token_ids,
                prompt_embeds=new_req_data.prompt_embeds,
                mm_features=new_req_data.mm_features,
                sampling_params=sampling_params,
                pooling_params=pooling_params,
                generator=generator,
                block_ids=new_req_data.block_ids,
                num_computed_tokens=new_req_data.num_computed_tokens,
                output_token_ids=[],
                lora_request=new_req_data.lora_request,
            )
            self.requests[req_id] = req_state

            # Only relevant for models using M-RoPE (e.g, Qwen2-VL)
            if self.uses_mrope:
                self._init_mrope_positions(req_state)

            reqs_to_add.append(req_state)

        # Update the states of the running/resumed requests.
        is_last_rank = get_pp_group().is_last_rank
        req_data = scheduler_output.scheduled_cached_reqs

        # Wait until valid_sampled_tokens_count is copied to cpu,
        # then use it to update actual num_computed_tokens of each request.
        valid_sampled_token_count = self._get_valid_sampled_token_count()

        for i, req_id in enumerate(req_data.req_ids):
            req_state = self.requests[req_id]
            num_computed_tokens = req_data.num_computed_tokens[i]
            new_block_ids = req_data.new_block_ids[i]
            resumed_from_preemption = req_id in req_data.resumed_req_ids
            num_output_tokens = req_data.num_output_tokens[i]
            req_index = self.input_batch.req_id_to_index.get(req_id)

            # prev_num_draft_len is used in async scheduling mode with
            # spec decode. it indicates if need to update num_computed_tokens
            # of the request. for example:
            # fist step: num_computed_tokens = 0, spec_tokens = [],
            # prev_num_draft_len = 0.
            # second step: num_computed_tokens = 100(prompt lenth),
            # spec_tokens = [a,b], prev_num_draft_len = 0.
            # third step: num_computed_tokens = 100 + 2, spec_tokens = [c,d],
            # prev_num_draft_len = 2.
            # num_computed_tokens in first step and second step does't contain
            # the spec tokens length, but in third step it contains the
            # spec tokens length. we only need to update num_computed_tokens
            # when prev_num_draft_len > 0.
            if req_state.prev_num_draft_len:
                if req_index is None:
                    req_state.prev_num_draft_len = 0
                else:
                    assert self.input_batch.prev_req_id_to_index is not None
                    prev_req_index = self.input_batch.prev_req_id_to_index[req_id]
                    num_accepted = valid_sampled_token_count[prev_req_index] - 1
                    num_rejected = req_state.prev_num_draft_len - num_accepted
                    num_computed_tokens -= num_rejected
                    req_state.output_token_ids.extend([-1] * num_accepted)

            # Update the cached states.
            req_state.num_computed_tokens = num_computed_tokens

            if not is_last_rank:
                # When using PP, the scheduler sends the sampled tokens back,
                # because there's no direct communication between the first-
                # stage worker and the last-stage worker.
                new_token_ids = req_data.new_token_ids[i]
                # Add the sampled token(s) from the previous step (if any).
                # This doesn't include "unverified" tokens like spec tokens.
                num_new_tokens = (
                    num_computed_tokens + len(new_token_ids) - req_state.num_tokens
                )
                if num_new_tokens == 1:
                    # Avoid slicing list in most common case.
                    req_state.output_token_ids.append(new_token_ids[-1])
                elif num_new_tokens > 0:
                    req_state.output_token_ids.extend(new_token_ids[-num_new_tokens:])
            elif num_output_tokens < len(req_state.output_token_ids):
                # Some output tokens were discarded due to a sync-KV-load
                # failure. Align the cached state.
                del req_state.output_token_ids[num_output_tokens:]
                if req_index is not None:
                    end_idx = (
                        self.input_batch.num_prompt_tokens[req_index]
                        + num_output_tokens
                    )
                    self.input_batch.num_tokens[req_index] = end_idx
                    self.input_batch.num_tokens_no_spec[req_index] = end_idx

            # Update the block IDs.
            if not resumed_from_preemption:
                if new_block_ids is not None:
                    # Append the new blocks to the existing block IDs.
                    for block_ids, new_ids in zip(req_state.block_ids, new_block_ids):
                        block_ids.extend(new_ids)
            else:
                assert req_index is None
                assert new_block_ids is not None
                # The request is resumed from preemption.
                # Replace the existing block IDs with the new ones.
                req_state.block_ids = new_block_ids

            if req_index is None:
                # The request is not in the persistent batch.
                # The request was either preempted and resumed later, or was not
                # scheduled in the previous step and needs to be added again.

                if self.use_async_scheduling and num_output_tokens > 0:
                    # We must recover the output token ids for resumed requests in the
                    # async scheduling case, so that correct input_ids are obtained.
                    resumed_token_ids = req_data.all_token_ids[req_id]
                    req_state.output_token_ids = resumed_token_ids[-num_output_tokens:]

                reqs_to_add.append(req_state)
                continue

            # Update the persistent batch.
            self.input_batch.num_computed_tokens_cpu[req_index] = num_computed_tokens
            if new_block_ids is not None:
                self.input_batch.block_table.append_row(new_block_ids, req_index)

            # For the last rank, we don't need to update the token_ids_cpu
            # because the sampled tokens are already cached.
            if not is_last_rank:
                # Add new_token_ids to token_ids_cpu.
                start_token_index = num_computed_tokens
                end_token_index = num_computed_tokens + len(new_token_ids)
                self.input_batch.token_ids_cpu[
                    req_index, start_token_index:end_token_index
                ] = new_token_ids
                self.input_batch.num_tokens_no_spec[req_index] = end_token_index
                self.input_batch.num_tokens[req_index] = end_token_index

            # Add spec_token_ids to token_ids_cpu.
            spec_token_ids = scheduler_output.scheduled_spec_decode_tokens.get(
                req_id, []
            )
            num_spec_tokens = len(spec_token_ids)
            # For async scheduling, token_ids_cpu assigned from
            # spec_token_ids are placeholders and will be overwritten in
            # _prepare_input_ids.
            if num_spec_tokens:
                start_index = self.input_batch.num_tokens_no_spec[req_index]
                end_token_index = start_index + num_spec_tokens
                self.input_batch.token_ids_cpu[
                    req_index, start_index:end_token_index
                ] = spec_token_ids
                # NOTE(woosuk): `num_tokens` here may include spec tokens.
                self.input_batch.num_tokens[req_index] += num_spec_tokens

            # When speculative decoding is used with structured output,
            # the scheduler can drop draft tokens that do not
            # conform to the schema. This can result in
            # scheduler_output.scheduled_spec_decode_tokens being empty,
            # even when speculative decoding is enabled.
            self.input_batch.spec_token_ids[req_index] = spec_token_ids

            # there are no draft tokens with async scheduling,
            # we clear the spec_decoding info in scheduler_output and
            # use normal sampling but rejection_sampling.
            if self.use_async_scheduling:
                req_state.prev_num_draft_len = num_spec_tokens
                if num_spec_tokens and self._draft_token_ids is None:
                    scheduler_output.total_num_scheduled_tokens -= num_spec_tokens
                    scheduler_output.num_scheduled_tokens[req_id] -= num_spec_tokens
                    scheduler_output.scheduled_spec_decode_tokens.pop(req_id, None)
        # Add the new or resumed requests to the persistent batch.
        # The smaller empty indices are filled first.
        for request in reqs_to_add:
            self.input_batch.add_request(request)

        # Condense the batched states if there are gaps left by removed requests
        self.input_batch.condense()
        # Allow attention backend to reorder the batch, potentially
        self._may_reorder_batch(scheduler_output)
        # Refresh batch metadata with any pending updates.
        self.input_batch.refresh_metadata()

    def _update_states_after_model_execute(
        self, output_token_ids: torch.Tensor
    ) -> None:
        """Update the cached states after model execution.

        This is used for MTP/EAGLE for hybrid models, as in linear attention,
        only the last token's state is kept. In MTP/EAGLE, for draft tokens
        the state are kept util we decide how many tokens are accepted for
        each sequence, and a shifting is done during the next iteration
        based on the number of accepted tokens.
        """
        if not self.model_config.is_hybrid or not self.speculative_config:
            return

        # Find the number of accepted tokens for each sequence.
        num_accepted_tokens = (
            (
                torch.cat(
                    [
                        output_token_ids,
                        torch.full(
                            (output_token_ids.size(0), 1),
                            -1,
                            device=output_token_ids.device,
                        ),
                    ],
                    dim=1,
                )
                == -1
            )
            .int()
            .argmax(-1)
            .cpu()
            .numpy()
        )
        for i, num_tokens in enumerate(num_accepted_tokens):
            self.input_batch.num_accepted_tokens_cpu[i] = num_tokens

    def _init_mrope_positions(self, req_state: CachedRequestState):
        model = self.get_model()
        assert supports_mrope(model), "M-RoPE support is not implemented."

        req_state.mrope_positions, req_state.mrope_position_delta = (
            model.get_mrope_input_positions(
                req_state.prompt_token_ids,
                req_state.mm_features,
            )
        )

    def _extract_mm_kwargs(
        self,
        scheduler_output: "SchedulerOutput",
    ) -> BatchedTensorInputs:
        if not scheduler_output or not self.is_multimodal_raw_input_only_model:
            return {}

        mm_kwargs = list[MultiModalKwargsItem]()
        for req in scheduler_output.scheduled_new_reqs:
            for feature in req.mm_features:
                if feature.data is not None:
                    mm_kwargs.append(feature.data)

        # Input all modalities at once
        model = cast(SupportsMultiModal, self.model)
        mm_kwargs_combined: BatchedTensorInputs = {}
        for _, _, mm_kwargs_group in group_mm_kwargs_by_modality(
            mm_kwargs,
            device=self.device,
            pin_memory=self.pin_memory,
            merge_by_field_config=model.merge_by_field_config,
            multimodal_cpu_fields=model.multimodal_cpu_fields,
        ):
            mm_kwargs_combined.update(mm_kwargs_group)

        return mm_kwargs_combined

    def _dummy_mm_kwargs(self, num_seqs: int) -> BatchedTensorInputs:
        if not self.is_multimodal_raw_input_only_model:
            return {}

        mm_budget = self.mm_budget
        assert mm_budget is not None

        dummy_modality = mm_budget.get_modality_with_max_tokens()
        return self._get_mm_dummy_batch(dummy_modality, num_seqs)

    def _get_cumsum_and_arange(
        self,
        num_tokens: np.ndarray,
        cumsum_dtype: np.dtype | None = None,
    ) -> tuple[np.ndarray, np.ndarray]:
        """Get the cumulative sum and batched arange of the given array.
        # E.g., [2, 5, 3] -> ([2, 7, 10], [0, 1, 0, 1, 2, 3, 4, 0, 1, 2])
        # Equivalent to but faster than:
        # np.concatenate([np.arange(n) for n in num_tokens])
        """
        # Step 1. [2, 5, 3] -> [2, 7, 10]
        cu_num_tokens = np.cumsum(num_tokens, dtype=cumsum_dtype)
        total_num_tokens = cu_num_tokens[-1]
        # Step 2. [2, 7, 10] -> [0, 0, 2, 2, 2, 2, 2, 7, 7, 7]
        cumsums_offsets = np.repeat(cu_num_tokens - num_tokens, num_tokens)
        # Step 3. [0, 1, 0, 1, 2, 3, 4, 0, 1, 2]
        arange = self.arange_np[:total_num_tokens] - cumsums_offsets

        return cu_num_tokens, arange

    def _prepare_input_ids(
        self,
        scheduler_output: "SchedulerOutput",
        total_num_scheduled_tokens: int,
        cu_num_tokens: np.ndarray,
    ) -> None:
        """Prepare the input IDs for the current batch.

        Carefully handles the `prev_sampled_token_ids` which can be cached
        from the previous engine iteration, in which case those tokens on the
        GPU need to be copied into the corresponding slots into input_ids."""

        if self.input_batch.prev_sampled_token_ids is None:
            # Normal scheduling case
            self.input_ids.copy_to_gpu(total_num_scheduled_tokens)
            if self.enable_prompt_embeds:
                self.inputs_embeds.copy_to_gpu(total_num_scheduled_tokens)
                self.is_token_ids.copy_to_gpu(total_num_scheduled_tokens)
            return

        # Async scheduling case, where some decode requests from the previous
        # iteration won't have entries in input_ids_cpu and need to be copied
        # on the GPU from prev_sampled_token_ids.
        prev_req_id_to_index = self.input_batch.prev_req_id_to_index
        assert prev_req_id_to_index is not None
        sample_flattened_indices: list[int] = []
        spec_flattened_indices: list[int] = []
        prev_common_req_indices: list[int] = []
        prev_draft_token_indices: list[int] = []
        indices_match = True
        max_flattened_index = -1
        total_num_spec_tokens = 0
        scheduled_spec_tokens = scheduler_output.scheduled_spec_decode_tokens

        for req_id, cur_index in self.input_batch.req_id_to_index.items():
            if (prev_index := prev_req_id_to_index.get(req_id)) is not None:
                prev_common_req_indices.append(prev_index)
                # We need to compute the flattened input_ids index of the
                # last token in each common request.
                draft_len = len(scheduled_spec_tokens.get(req_id, ()))
                total_num_spec_tokens += draft_len
                flattened_index = cu_num_tokens[cur_index].item() - 1
                # example: cu_num_tokens = [2, 5, 8], draft_tokens = [1, 2, 2]
                # sample_flattened_indices = [0, 2, 5]
                # spec_flattened_indices = [1,   3, 4,    6, 7]
                sample_flattened_indices.append(flattened_index - draft_len)
                spec_flattened_indices.extend(
                    range(flattened_index - draft_len + 1, flattened_index + 1)
                )
                start = prev_index * self.num_spec_tokens
                # prev_draft_token_indices is used to find which draft_tokens_id
                # should be copied to input_ids
                # example: prev draft_tokens_id [[1,2], [3,4], [5, 6]]
                # flatten draft_tokens_id [1,2,3,4,5,6]
                # draft_len of each request [1, 2, 1]
                # then prev_draft_token_indices is [0,   2, 3,   4]
                prev_draft_token_indices.extend(range(start, start + draft_len))
                indices_match &= prev_index == flattened_index
                max_flattened_index = max(max_flattened_index, flattened_index)
        num_commmon_tokens = len(sample_flattened_indices)
        total_without_spec = total_num_scheduled_tokens - total_num_spec_tokens
        if num_commmon_tokens < total_without_spec:
            # If not all requests are decodes from the last iteration,
            # We need to copy the input_ids_cpu to the GPU first.
            self.input_ids.copy_to_gpu(total_num_scheduled_tokens)
            if self.enable_prompt_embeds:
                self.inputs_embeds.copy_to_gpu(total_num_scheduled_tokens)
                self.is_token_ids.copy_to_gpu(total_num_scheduled_tokens)
        if num_commmon_tokens == 0:
            # No requests in common with the previous iteration
            # So input_ids.cpu will have all the input ids.
            return
        if indices_match and max_flattened_index == (num_commmon_tokens - 1):
            # Common-case optimization: the batch is unchanged
            # and no reordering happened.
            # The indices are both the same permutation of 0..N-1 so
            # we can copy directly using a single slice.
            self.input_ids.gpu[:num_commmon_tokens].copy_(
                self.input_batch.prev_sampled_token_ids[:num_commmon_tokens, 0],
                non_blocking=True,
            )
            if self.enable_prompt_embeds:
                self.is_token_ids.gpu[:num_commmon_tokens] = True
            return
        # Upload the index tensors asynchronously so the scatter can be non-blocking.
        sampled_tokens_index_tensor = torch.tensor(
            sample_flattened_indices, dtype=torch.int64, pin_memory=self.pin_memory
        ).to(self.device, non_blocking=True)
        prev_common_req_indices_tensor = torch.tensor(
            prev_common_req_indices, dtype=torch.int64, pin_memory=self.pin_memory
        ).to(self.device, non_blocking=True)
        self.input_ids.gpu.scatter_(
            dim=0,
            index=sampled_tokens_index_tensor,
            src=self.input_batch.prev_sampled_token_ids[
                prev_common_req_indices_tensor, 0
            ],
        )

        # Scatter the draft tokens after the sampled tokens are scattered.
        if self._draft_token_ids is None or not spec_flattened_indices:
            return

        assert isinstance(self._draft_token_ids, torch.Tensor)
        draft_tokens_index_tensor = torch.tensor(
            spec_flattened_indices, dtype=torch.int64, pin_memory=self.pin_memory
        ).to(self.device, non_blocking=True)
        prev_draft_token_indices_tensor = torch.tensor(
            prev_draft_token_indices, dtype=torch.int64, pin_memory=self.pin_memory
        ).to(self.device, non_blocking=True)

        # because input_ids dtype is torch.int32,
        # so convert draft_token_ids to torch.int32 here.
        draft_token_ids = self._draft_token_ids.to(dtype=torch.int32)
        self._draft_token_ids = None

        self.input_ids.gpu.scatter_(
            dim=0,
            index=draft_tokens_index_tensor,
            src=draft_token_ids.flatten()[prev_draft_token_indices_tensor],
        )

    def _get_encoder_seq_lens(
        self,
        scheduled_encoder_inputs: dict[str, list[int]],
        kv_cache_spec: KVCacheSpec,
        num_reqs: int,
    ) -> np.ndarray | None:
        if not isinstance(kv_cache_spec, CrossAttentionSpec):
            return None

        # Build encoder_seq_lens array mapping request indices to
        # encoder lengths for inputs scheduled in this batch
        encoder_seq_lens = np.zeros(num_reqs, dtype=np.int32)
        for req_id in scheduled_encoder_inputs:
            req_index = self.input_batch.req_id_to_index[req_id]
            encoder_seq_lens[req_index] = self.max_encoder_len

        return encoder_seq_lens

    def _prepare_inputs(
        self,
        scheduler_output: "SchedulerOutput",
        num_scheduled_tokens: np.ndarray,
        max_num_scheduled_tokens: int,
    ) -> tuple[
        torch.Tensor,
        SpecDecodeMetadata | None,
        UBatchSlices | None,
        torch.Tensor | None,
    ]:
        """
        :return: tuple[
            logits_indices, spec_decode_metadata,
            ubatch_slices, num_tokens_across_dp,
        ]
        """
        total_num_scheduled_tokens = scheduler_output.total_num_scheduled_tokens
        assert total_num_scheduled_tokens > 0
        num_reqs = self.input_batch.num_reqs
        assert num_reqs > 0

        # OPTIMIZATION: Start copying the block table first.
        # This way, we can overlap the copy with the following CPU operations.
        self.input_batch.block_table.commit_block_table(num_reqs)

        # Get request indices.
        # E.g., [2, 5, 3] -> [0, 0, 1, 1, 1, 1, 1, 2, 2, 2]
        req_indices = np.repeat(self.arange_np[:num_reqs], num_scheduled_tokens)

        # cu_num_tokens: [2, 5, 3] -> [2, 7, 10]
        # arange: [0, 1, 0, 1, 2, 3, 4, 0, 1, 2]
        cu_num_tokens, arange = self._get_cumsum_and_arange(num_scheduled_tokens)

        # Get positions.
        positions_np = self.positions.np[:total_num_scheduled_tokens]
        np.add(
            self.input_batch.num_computed_tokens_cpu[req_indices],
            arange,
            out=positions_np,
        )

        # Calculate M-RoPE positions.
        # Only relevant for models using M-RoPE (e.g, Qwen2-VL)
        if self.uses_mrope:
            self._calc_mrope_positions(scheduler_output)

        # Get token indices.
        # E.g., [0, 1, 0, 1, 2, 3, 4, 0, 1, 2]
        # -> [0, 1, M, M + 1, M + 2, M + 3, M + 4, 2 * M, 2 * M + 1, 2 * M + 2]
        # where M is the max_model_len.
        token_indices = (
            positions_np + req_indices * self.input_batch.token_ids_cpu.shape[1]
        )
        token_indices_tensor = torch.from_numpy(token_indices)

        # NOTE(woosuk): We use torch.index_select instead of np.take here
        # because torch.index_select is much faster than np.take for large
        # tensors.
        torch.index_select(
            self.input_batch.token_ids_cpu_tensor.flatten(),
            0,
            token_indices_tensor,
            out=self.input_ids.cpu[:total_num_scheduled_tokens],
        )
        if self.enable_prompt_embeds:
            is_token_ids = self.input_batch.is_token_ids_tensor.flatten()
            torch.index_select(
                is_token_ids,
                0,
                token_indices_tensor,
                out=self.is_token_ids.cpu[:total_num_scheduled_tokens],
            )

        # Because we did not pre-allocate a massive prompt_embeds CPU tensor on
        # the InputBatch, we need to fill in the prompt embeds into the expected
        # spots in the GpuModelRunner's pre-allocated prompt_embeds tensor.
        if self.input_batch.req_prompt_embeds:
            output_idx = 0
            for req_idx in range(num_reqs):
                num_sched = num_scheduled_tokens[req_idx]

                # Skip if this request doesn't have embeddings
                if req_idx not in self.input_batch.req_prompt_embeds:
                    output_idx += num_sched
                    continue

                # Skip if no tokens scheduled
                if num_sched <= 0:
                    output_idx += num_sched
                    continue

                req_embeds = self.input_batch.req_prompt_embeds[req_idx]
                start_pos = self.input_batch.num_computed_tokens_cpu[req_idx]

                # Skip if trying to read beyond available embeddings
                if start_pos >= req_embeds.shape[0]:
                    output_idx += num_sched
                    continue

                # Copy available embeddings
                end_pos = start_pos + num_sched
                actual_end = min(end_pos, req_embeds.shape[0])
                actual_num_sched = actual_end - start_pos

                if actual_num_sched > 0:
                    self.inputs_embeds.cpu[
                        output_idx : output_idx + actual_num_sched
                    ].copy_(req_embeds[start_pos:actual_end])

                output_idx += num_sched

        self.input_batch.block_table.compute_slot_mapping(req_indices, positions_np)
        self.input_batch.block_table.commit_slot_mapping(total_num_scheduled_tokens)

        # Prepare the attention metadata.
        self.query_start_loc.np[0] = 0
        self.query_start_loc.np[1 : num_reqs + 1] = cu_num_tokens
        # Note: pad query_start_loc to be non-decreasing, as kernels
        # like FlashAttention requires that
        self.query_start_loc.np[num_reqs + 1 :].fill(cu_num_tokens[-1])
        self.query_start_loc.copy_to_gpu()
        query_start_loc = self.query_start_loc.gpu[: num_reqs + 1]

        num_tokens_unpadded = scheduler_output.total_num_scheduled_tokens
        num_tokens_padded = self._get_num_input_tokens(num_tokens_unpadded)
        uniform_decode = (
            max_num_scheduled_tokens == self.uniform_decode_query_len
        ) and (total_num_scheduled_tokens == num_reqs * max_num_scheduled_tokens)

        # Disable DP padding when running eager to avoid excessive padding when
        # running prefills. This lets us set enforce_eager on the prefiller in
        # a P/D setup and still use CUDA graphs (enabled by this padding) on the
        # decoder.
        allow_dp_padding = self.compilation_config.cudagraph_mode != CUDAGraphMode.NONE

        ubatch_slices, num_tokens_across_dp = coordinate_batch_across_dp(
            num_tokens_unpadded=num_tokens_unpadded,
            parallel_config=self.parallel_config,
            allow_microbatching=True,
            allow_dp_padding=allow_dp_padding,
            num_tokens_padded=num_tokens_padded,
            uniform_decode=uniform_decode,
            num_scheduled_tokens_per_request=num_scheduled_tokens,
        )

        self.seq_lens.np[:num_reqs] = (
            self.input_batch.num_computed_tokens_cpu[:num_reqs] + num_scheduled_tokens
        )
        # Fill unused with 0 for full cuda graph mode.
        self.seq_lens.np[num_reqs:].fill(0)
        self.seq_lens.copy_to_gpu()

        num_tokens = [self.requests[r].num_tokens for r in self.input_batch.req_ids]
        num_tokens_np = np.array(num_tokens, dtype=np.int32)

        # Record the index of requests that should not be sampled,
        # so that we could clear the sampled tokens before returning
        discard_requests_mask = self.seq_lens.np[:num_reqs] < num_tokens_np
        discard_request_indices = np.nonzero(discard_requests_mask)[0]
        self.num_discarded_requests = len(discard_request_indices)
        self.discard_request_indices.np[: self.num_discarded_requests] = (
            discard_request_indices
        )

        self.discard_request_indices.copy_to_gpu(self.num_discarded_requests)

        # Copy the tensors to the GPU.
        self._prepare_input_ids(
            scheduler_output,
            total_num_scheduled_tokens,
            cu_num_tokens,
        )

        if self.uses_mrope:
            # Only relevant for models using M-RoPE (e.g, Qwen2-VL)
            self.mrope_positions.gpu[:, :total_num_scheduled_tokens].copy_(
                self.mrope_positions.cpu[:, :total_num_scheduled_tokens],
                non_blocking=True,
            )
        else:
            # Common case (1D positions)
            self.positions.copy_to_gpu(total_num_scheduled_tokens)

        use_spec_decode = len(scheduler_output.scheduled_spec_decode_tokens) > 0
        if not use_spec_decode:
            # NOTE(woosuk): Due to chunked prefills, the batch may contain
            # partial requests. While we should not sample any token
            # from these partial requests, we do so for simplicity.
            # We will ignore the sampled tokens from the partial requests.
            # TODO: Support prompt logprobs.
            logits_indices = query_start_loc[1:] - 1
            num_draft_tokens = None
            spec_decode_metadata = None
            num_sampled_tokens = np.ones(num_reqs, dtype=np.int32)
        else:
            # Get the number of draft tokens for each request.
            # Iterate over the dictionary rather than all requests since not all
            # requests have draft tokens.
            num_draft_tokens = np.zeros(num_reqs, dtype=np.int32)
            # For chunked prefills, use -1 as mask rather than 0, as guided
            # decoding may rollback speculative tokens.
            num_decode_draft_tokens = np.full(num_reqs, -1, dtype=np.int32)
            for (
                req_id,
                draft_token_ids,
            ) in scheduler_output.scheduled_spec_decode_tokens.items():
                req_idx = self.input_batch.req_id_to_index[req_id]
                num_draft_tokens[req_idx] = len(draft_token_ids)
                num_decode_draft_tokens[req_idx] = (
                    len(draft_token_ids)
                    if (
                        self.input_batch.num_computed_tokens_cpu[req_idx]
                        >= self.input_batch.num_prompt_tokens[req_idx]
                    )
                    else -1
                )
            spec_decode_metadata = self._calc_spec_decode_metadata(
                num_draft_tokens, cu_num_tokens
            )
            logits_indices = spec_decode_metadata.logits_indices
            num_sampled_tokens = num_draft_tokens + 1
            # For DECODE only cuda graph of some attention backends (e.g., GDN).
            self.num_decode_draft_tokens.np[:num_reqs] = num_decode_draft_tokens
            self.num_decode_draft_tokens.np[num_reqs:].fill(-1)
            self.num_decode_draft_tokens.copy_to_gpu()

        # Hot-Swap lora model
        if self.lora_config:
            assert (
                np.sum(num_sampled_tokens)
                <= self.vllm_config.scheduler_config.max_num_batched_tokens
            )
            self.set_active_loras(
                self.input_batch, num_scheduled_tokens, num_sampled_tokens
            )

        return (
            logits_indices,
            spec_decode_metadata,
            ubatch_slices,
            num_tokens_across_dp,
        )

    def _build_attention_metadata(
        self,
        total_num_scheduled_tokens: int,
        max_num_scheduled_tokens: int,
        num_reqs: int,
        ubatch_slices: UBatchSlices | None = None,
        logits_indices: torch.Tensor | None = None,
        use_spec_decode: bool = False,
        for_cudagraph_capture: bool = False,
        scheduled_encoder_inputs: dict[str, list[int]] | None = None,
        cascade_attn_prefix_lens: list[list[int]] | None = None,
    ) -> tuple[PerLayerAttnMetadata, CommonAttentionMetadata | None]:
        """
        :return: tuple[attn_metadata, spec_decode_common_attn_metadata]
        """
        logits_indices_padded = None
        num_logits_indices = None
        if logits_indices is not None:
            num_logits_indices = logits_indices.size(0)
            if self.cache_config.kv_sharing_fast_prefill:
                logits_indices_padded = self._prepare_kv_sharing_fast_prefill(
                    logits_indices
                )

        # update seq_lens of decode reqs under DCP.
        if self.dcp_world_size > 1:
            self.dcp_local_seq_lens.cpu[:num_reqs] = get_dcp_local_seq_lens(
                self.seq_lens.cpu[:num_reqs],
                self.dcp_world_size,
                self.dcp_rank,
                self.parallel_config.dcp_kv_cache_interleave_size,
            )
            self.dcp_local_seq_lens.copy_to_gpu(num_reqs)

        attn_metadata: PerLayerAttnMetadata = {}
        if ubatch_slices is not None:
            attn_metadata = [dict() for _ in range(len(ubatch_slices))]

        # Used in the below loop
        query_start_loc = self.query_start_loc.gpu[: num_reqs + 1]
        query_start_loc_cpu = self.query_start_loc.cpu[: num_reqs + 1]
        seq_lens = self.seq_lens.gpu[:num_reqs]
        seq_lens_cpu = self.seq_lens.cpu[:num_reqs]
        num_computed_tokens_cpu = self.input_batch.num_computed_tokens_cpu_tensor[
            :num_reqs
        ]
        dcp_local_seq_lens = (
            self.dcp_local_seq_lens.gpu[:num_reqs] if self.dcp_world_size > 1 else None
        )
        spec_decode_common_attn_metadata = None

        if for_cudagraph_capture:
            # For some attention backends (e.g. FA) with sliding window models we need
            # to make sure the backend see a max_seq_len that is larger to the sliding
            # window size when capturing to make sure the correct kernel is selected.
            max_seq_len = self.max_model_len
        else:
            max_seq_len = self.seq_lens.np[:num_reqs].max().item()

        if use_spec_decode:
            self.num_accepted_tokens.np[:num_reqs] = (
                self.input_batch.num_accepted_tokens_cpu[:num_reqs]
            )
            self.num_accepted_tokens.np[num_reqs:].fill(1)
            self.num_accepted_tokens.copy_to_gpu()

        # Prepare the attention metadata for each KV cache group and make layers
        # in the same group share the same metadata.
        for kv_cache_gid, kv_cache_group in enumerate(
            self.kv_cache_config.kv_cache_groups
        ):
            encoder_seq_lens = self._get_encoder_seq_lens(
                scheduled_encoder_inputs or {},
                kv_cache_group.kv_cache_spec,
                num_reqs,
            )

            if isinstance(kv_cache_group.kv_cache_spec, EncoderOnlyAttentionSpec):
                # Encoder-only layers do not have KV cache, so we need to
                # create a dummy block table and slot mapping for them.
                blk_table_tensor = torch.zeros(
                    (num_reqs, 1),
                    dtype=torch.int32,
                    device=self.device,
                )
                slot_mapping = torch.zeros(
                    (total_num_scheduled_tokens,),
                    dtype=torch.int64,
                    device=self.device,
                )
            else:
                blk_table = self.input_batch.block_table[kv_cache_gid]
                blk_table_tensor = blk_table.get_device_tensor(num_reqs)
                slot_mapping = blk_table.slot_mapping.gpu[:total_num_scheduled_tokens]

                # Fill unused with -1. Needed for reshape_and_cache in full cuda
                # graph mode.
                blk_table.slot_mapping.gpu[total_num_scheduled_tokens:].fill_(-1)

            common_attn_metadata = CommonAttentionMetadata(
                query_start_loc=query_start_loc,
                query_start_loc_cpu=query_start_loc_cpu,
                seq_lens=seq_lens,
                seq_lens_cpu=seq_lens_cpu,
                num_computed_tokens_cpu=num_computed_tokens_cpu,
                num_reqs=num_reqs,
                num_actual_tokens=total_num_scheduled_tokens,
                max_query_len=max_num_scheduled_tokens,
                max_seq_len=max_seq_len,
                block_table_tensor=blk_table_tensor,
                slot_mapping=slot_mapping,
                logits_indices_padded=logits_indices_padded,
                num_logits_indices=num_logits_indices,
                causal=True,
                encoder_seq_lens=encoder_seq_lens,
                dcp_local_seq_lens=dcp_local_seq_lens,
            )

            if self.speculative_config and spec_decode_common_attn_metadata is None:
                if isinstance(self.drafter, EagleProposer):
                    if self.drafter.attn_layer_names[0] in kv_cache_group.layer_names:
                        spec_decode_common_attn_metadata = common_attn_metadata
                else:
                    spec_decode_common_attn_metadata = common_attn_metadata

            for attn_gid, attn_group in enumerate(self.attn_groups[kv_cache_gid]):
                cascade_attn_prefix_len = (
                    cascade_attn_prefix_lens[kv_cache_gid][attn_gid]
                    if cascade_attn_prefix_lens
                    else 0
                )
                builder = attn_group.get_metadata_builder()

                extra_attn_metadata_args = {}
                if use_spec_decode and isinstance(builder, GDNAttentionMetadataBuilder):
                    extra_attn_metadata_args = dict(
                        num_accepted_tokens=self.num_accepted_tokens.gpu[:num_reqs],
                        num_decode_draft_tokens_cpu=self.num_decode_draft_tokens.cpu[
                            :num_reqs
                        ],
                    )

                if ubatch_slices is not None:
                    common_attn_metadata_list = split_attn_metadata(
                        ubatch_slices, common_attn_metadata
                    )
                    for ubid, common_attn_metadata in enumerate(
                        common_attn_metadata_list
                    ):
                        builder = attn_group.get_metadata_builder(ubatch_id=ubid)
                        if for_cudagraph_capture:
                            attn_metadata_i = builder.build_for_cudagraph_capture(
                                common_attn_metadata
                            )
                        else:
                            attn_metadata_i = builder.build(
                                common_prefix_len=cascade_attn_prefix_len,
                                common_attn_metadata=common_attn_metadata,
                            )
                        for layer_name in kv_cache_group.layer_names:
                            assert type(attn_metadata) is list
                            attn_metadata[ubid][layer_name] = attn_metadata_i
                else:
                    assert isinstance(attn_metadata, dict)
                    if for_cudagraph_capture:
                        attn_metadata_i = builder.build_for_cudagraph_capture(
                            common_attn_metadata
                        )
                    else:
                        attn_metadata_i = builder.build(
                            common_prefix_len=cascade_attn_prefix_len,
                            common_attn_metadata=common_attn_metadata,
                            **extra_attn_metadata_args,
                        )
                    for layer_name in attn_group.layer_names:
                        attn_metadata[layer_name] = attn_metadata_i

        return attn_metadata, spec_decode_common_attn_metadata

    def _compute_cascade_attn_prefix_lens(
        self,
        num_scheduled_tokens: np.ndarray,
        num_common_prefix_blocks: list[int],
    ) -> list[list[int]] | None:
        """
        :return: Optional[cascade_attn_prefix_lens]
            cascade_attn_prefix_lens is 2D: ``[kv_cache_group_id][attn_group_idx]``,
            None if we should not use cascade attention
        """

        use_cascade_attn = False
        num_kv_cache_groups = len(self.kv_cache_config.kv_cache_groups)
        cascade_attn_prefix_lens: list[list[int]] = [
            [] for _ in range(num_kv_cache_groups)
        ]

        for kv_cache_gid in range(num_kv_cache_groups):
            for attn_group in self.attn_groups[kv_cache_gid]:
                if isinstance(attn_group.kv_cache_spec, EncoderOnlyAttentionSpec):
                    cascade_attn_prefix_len = 0
                else:
                    # 0 if cascade attention should not be used
                    cascade_attn_prefix_len = self._compute_cascade_attn_prefix_len(
                        num_scheduled_tokens,
                        num_common_prefix_blocks[kv_cache_gid],
                        attn_group.kv_cache_spec,
                        attn_group.get_metadata_builder(),
                    )
                cascade_attn_prefix_lens[kv_cache_gid].append(cascade_attn_prefix_len)
                use_cascade_attn |= cascade_attn_prefix_len > 0

        return cascade_attn_prefix_lens if use_cascade_attn else None

    def _compute_cascade_attn_prefix_len(
        self,
        num_scheduled_tokens: np.ndarray,
        num_common_prefix_blocks: int,
        kv_cache_spec: KVCacheSpec,
        attn_metadata_builder: AttentionMetadataBuilder,
    ) -> int:
        """Compute the length of the common prefix for cascade attention.

        NOTE(woosuk): The common prefix length returned by this function
        represents the length used specifically for cascade attention, not the
        actual number of tokens shared between requests. When cascade attention
        is disabled (use_cascade=False), this function returns 0 even if
        requests share common tokens. Additionally, the common prefix length is
        truncated to a multiple of the block size and may be further truncated
        due to implementation details explained below.

        Args:
            num_scheduled_tokens: Number of tokens scheduled per request.
            num_common_prefix_blocks: Number of shared KV cache blocks.

        Returns:
            int: Length of common prefix in tokens.
        """

        common_prefix_len = num_common_prefix_blocks * kv_cache_spec.block_size
        if common_prefix_len == 0:
            # Common case.
            return 0

        # NOTE(woosuk): Cascade attention uses two attention kernels: one
        # for the common prefix and the other for the rest. For the first
        # kernel, we concatenate all the query tokens (possibly from
        # different requests) and treat them as if they are from the same
        # request. Then, we use bi-directional attention to process the
        # common prefix in the KV cache. Importantly, this means that the
        # first kernel does not do any masking.

        # Consider the following example:
        # Request 1's input query: [D, E, X]
        # Request 1's kv cache: [A, B, C, D, E, X]
        # Request 1's num_computed_tokens: 3 (i.e., [A, B, C])
        # Request 2's input query: [E, Y]
        # Request 2's kv cache: [A, B, C, D, E, Y]
        # Request 2's num_computed_tokens: 4 (i.e., [A, B, C, D])

        # If we use [A, B, C, D, E] as the common prefix, then the
        # first kernel will compute the bi-directional attention between
        # input query [D, E, X, E, Y] and common prefix [A, B, C, D, E].
        # However, this is wrong because D in Request 1 should not attend to
        # E in the common prefix (i.e., we need masking).
        # To avoid this, [A, B, C, D] should be the common prefix.
        # That is, the common prefix should be capped by the minimum
        # num_computed_tokens among the requests, and plus one to include
        # the first token of the query.

        # In practice, we use [A, B, C] as the common prefix, instead of
        # [A, B, C, D] (i.e., the common prefix is capped by the minimum
        # num_computed_tokens, without plus one).
        # This is because of an implementation detail: We want to always
        # use two kernels for cascade attention. Let's imagine:
        # Request 3's input query: [D]
        # Request 3's kv cache: [A, B, C, D]
        # Request 3's num_computed_tokens: 3 (i.e., [A, B, C])
        # If we use [A, B, C, D] as the common prefix for Request 1-3,
        # then Request 3 will be processed only by the first kernel,
        # and the second kernel will get an empty input. While this is not
        # a fundamental problem, our current implementation does not support
        # this case.
        num_reqs = len(num_scheduled_tokens)
        common_prefix_len = min(
            common_prefix_len, self.input_batch.num_computed_tokens_cpu[:num_reqs].min()
        )
        # common_prefix_len should be a multiple of the block size.
        common_prefix_len = (
            common_prefix_len // kv_cache_spec.block_size * kv_cache_spec.block_size
        )
        use_sliding_window = isinstance(kv_cache_spec, SlidingWindowSpec) or (
            isinstance(kv_cache_spec, FullAttentionSpec)
            and kv_cache_spec.sliding_window is not None
        )
        use_local_attention = isinstance(kv_cache_spec, ChunkedLocalAttentionSpec) or (
            isinstance(kv_cache_spec, FullAttentionSpec)
            and kv_cache_spec.attention_chunk_size is not None
        )
        assert isinstance(kv_cache_spec, AttentionSpec)
        use_cascade = attn_metadata_builder.use_cascade_attention(
            common_prefix_len=common_prefix_len,
            query_lens=num_scheduled_tokens,
            num_query_heads=self.num_query_heads,
            num_kv_heads=kv_cache_spec.num_kv_heads,
            use_alibi=self.use_alibi,
            use_sliding_window=use_sliding_window,
            use_local_attention=use_local_attention,
            num_sms=self.num_sms,
            dcp_world_size=self.dcp_world_size,
        )
        return common_prefix_len if use_cascade else 0

    def _calc_mrope_positions(self, scheduler_output: "SchedulerOutput"):
        mrope_pos_ptr = 0
        for index, req_id in enumerate(self.input_batch.req_ids):
            req = self.requests[req_id]
            assert req.mrope_positions is not None

            num_computed_tokens = self.input_batch.num_computed_tokens_cpu[index]
            num_scheduled_tokens = scheduler_output.num_scheduled_tokens[req_id]
            num_prompt_tokens = length_from_prompt_token_ids_or_embeds(
                req.prompt_token_ids, req.prompt_embeds
            )

            if num_computed_tokens + num_scheduled_tokens > num_prompt_tokens:
                prompt_part_len = max(0, num_prompt_tokens - num_computed_tokens)
                completion_part_len = max(0, num_scheduled_tokens - prompt_part_len)
            else:
                prompt_part_len = num_scheduled_tokens
                completion_part_len = 0

            assert num_scheduled_tokens == prompt_part_len + completion_part_len

            if prompt_part_len > 0:
                # prompt's mrope_positions are pre-computed
                dst_start = mrope_pos_ptr
                dst_end = mrope_pos_ptr + prompt_part_len
                src_start = num_computed_tokens
                src_end = num_computed_tokens + prompt_part_len

                self.mrope_positions.cpu[:, dst_start:dst_end] = req.mrope_positions[
                    :, src_start:src_end
                ]
                mrope_pos_ptr += prompt_part_len

            if completion_part_len > 0:
                # compute completion's mrope_positions on-the-fly
                dst_start = mrope_pos_ptr
                dst_end = mrope_pos_ptr + completion_part_len

                MRotaryEmbedding.get_next_input_positions_tensor(
                    out=self.mrope_positions.np,
                    out_offset=dst_start,
                    mrope_position_delta=req.mrope_position_delta,
                    context_len=num_computed_tokens + prompt_part_len,
                    num_new_tokens=completion_part_len,
                )

                mrope_pos_ptr += completion_part_len

    def _calc_spec_decode_metadata(
        self,
        num_draft_tokens: np.ndarray,
        cu_num_scheduled_tokens: np.ndarray,
    ) -> SpecDecodeMetadata:
        # Inputs:
        # cu_num_scheduled_tokens:  [  4, 104, 107, 207, 209]
        # num_draft_tokens:         [  3,   0,   2,   0,   1]
        # Outputs:
        # cu_num_draft_tokens:      [  3,   3,   5,   5,   6]
        # logits_indices:           [  0,   1,   2,   3, 103, 104, 105, 106,
        #                            206, 207, 208]
        # target_logits_indices:    [  0,   1,   2,   5,   6,   9]
        # bonus_logits_indices:     [  3,   4,   7,   8,  10]

        # Compute the logits indices.
        # [4, 1, 3, 1, 2]
        num_sampled_tokens = num_draft_tokens + 1

        # Step 1. cu_num_sampled_tokens: [4, 5, 8, 9, 11]
        # arange: [0, 1, 2, 3, 0, 0, 1, 2, 0, 0, 1]
        cu_num_sampled_tokens, arange = self._get_cumsum_and_arange(
            num_sampled_tokens, cumsum_dtype=np.int32
        )
        # Step 2. [0, 0, 0, 0, 103, 104, 104, 104, 206, 207, 207]
        logits_indices = np.repeat(
            cu_num_scheduled_tokens - num_sampled_tokens, num_sampled_tokens
        )
        # Step 3. [0, 1, 2, 3, 103, 104, 105, 106, 206, 207, 208]
        logits_indices += arange

        # Compute the bonus logits indices.
        bonus_logits_indices = cu_num_sampled_tokens - 1

        # Compute the draft logits indices.
        # cu_num_draft_tokens: [3, 3, 5, 5, 6]
        # arange: [0, 1, 2, 0, 1, 0]
        cu_num_draft_tokens, arange = self._get_cumsum_and_arange(
            num_draft_tokens, cumsum_dtype=np.int32
        )
        # [0, 0, 0, 5, 5, 9]
        target_logits_indices = np.repeat(
            cu_num_sampled_tokens - num_sampled_tokens, num_draft_tokens
        )
        # [0, 1, 2, 5, 6, 9]
        target_logits_indices += arange

        # TODO: Optimize the CPU -> GPU copy.
        cu_num_draft_tokens = torch.from_numpy(cu_num_draft_tokens).to(
            self.device, non_blocking=True
        )
        cu_num_sampled_tokens = torch.from_numpy(cu_num_sampled_tokens).to(
            self.device, non_blocking=True
        )
        logits_indices = torch.from_numpy(logits_indices).to(
            self.device, non_blocking=True
        )
        target_logits_indices = torch.from_numpy(target_logits_indices).to(
            self.device, non_blocking=True
        )
        bonus_logits_indices = torch.from_numpy(bonus_logits_indices).to(
            self.device, non_blocking=True
        )

        # Compute the draft token ids.
        # draft_token_indices:      [  1,   2,   3, 105, 106, 208]
        draft_token_ids = self.input_ids.gpu[logits_indices]
        draft_token_ids = draft_token_ids[target_logits_indices + 1]

        return SpecDecodeMetadata(
            draft_token_ids=draft_token_ids,
            num_draft_tokens=num_draft_tokens.tolist(),
            cu_num_draft_tokens=cu_num_draft_tokens,
            cu_num_sampled_tokens=cu_num_sampled_tokens,
            target_logits_indices=target_logits_indices,
            bonus_logits_indices=bonus_logits_indices,
            logits_indices=logits_indices,
        )

    def _prepare_kv_sharing_fast_prefill(
        self,
        logits_indices: torch.Tensor,
    ) -> torch.Tensor:
        assert self.kv_sharing_fast_prefill_logits_indices is not None
        num_logits = logits_indices.shape[0]
        assert num_logits > 0
        self.kv_sharing_fast_prefill_logits_indices[:num_logits].copy_(logits_indices)
        # There might have leftover indices in logits_indices[num_logits:]
        # from previous iterations, whose values may be greater than the
        # batch size in the current iteration. To ensure indices are always
        # valid, we fill the padded indices with the last index.
        self.kv_sharing_fast_prefill_logits_indices[num_logits:].fill_(
            logits_indices[-1].item()
        )
        if (
            self.compilation_config.cudagraph_mode != CUDAGraphMode.NONE
            and num_logits <= self.cudagraph_batch_sizes[-1]
        ):
            # Use piecewise CUDA graphs.
            # Add padding to the batch size.
            num_logits_padded = self.vllm_config.pad_for_cudagraph(num_logits)
        else:
            num_logits_padded = num_logits
        logits_indices_padded = self.kv_sharing_fast_prefill_logits_indices[
            :num_logits_padded
        ]
        return logits_indices_padded

    def _batch_mm_kwargs_from_scheduler(
        self,
        scheduler_output: "SchedulerOutput",
    ) -> tuple[list[MultiModalKwargsItem], list[tuple[str, PlaceholderRange]]]:
        """Batch multimodal kwargs from scheduled encoder inputs.

        Args:
            scheduler_output: The scheduler output containing scheduled encoder
                inputs.

        Returns:
            A tuple of (mm_kwargs, req_ids_pos) where:
            - mm_kwargs: List of multimodal kwargs items to be batched
            - mm_hashes_pos: List of (mm_hash, position_info) tuples
        """
        scheduled_encoder_inputs = scheduler_output.scheduled_encoder_inputs
        if not scheduled_encoder_inputs:
            return [], []
        # Batch the multi-modal inputs.
        mm_kwargs = list[MultiModalKwargsItem]()
        # list of tuple (mm_hash, position_info)
        mm_hashes_pos = list[tuple[str, PlaceholderRange]]()
        for req_id, encoder_input_ids in scheduled_encoder_inputs.items():
            req_state = self.requests[req_id]

            for mm_input_id in encoder_input_ids:
                mm_feature = req_state.mm_features[mm_input_id]
                mm_hash = mm_feature.identifier
                mm_kwargs.append(mm_feature.data)
                mm_hashes_pos.append((mm_hash, mm_feature.mm_position))

        return mm_kwargs, mm_hashes_pos

    def _execute_mm_encoder(self, scheduler_output: "SchedulerOutput"):
        # Batch the multi-modal inputs using the helper method.
        mm_kwargs, mm_hashes_pos = self._batch_mm_kwargs_from_scheduler(
            scheduler_output
        )

        if not mm_kwargs:
            return

        # Batch mm inputs as much as we can: if a request in the batch has
        # multiple modalities or a different modality than the previous one,
        # we process it separately to preserve item order.
        # FIXME(ywang96): This is a hacky way to deal with multiple modalities
        # in the same batch while still being able to benefit from batching
        # multimodal inputs. The proper solution should be reordering the
        # encoder outputs.
        model = cast(SupportsMultiModal, self.model)
        encoder_outputs = []
        for modality, num_items, mm_kwargs_group in group_mm_kwargs_by_modality(
            mm_kwargs,
            device=self.device,
            pin_memory=self.pin_memory,
            merge_by_field_config=model.merge_by_field_config,
            multimodal_cpu_fields=model.multimodal_cpu_fields,
        ):
            curr_group_outputs = []

            # EVS-related change.
            # (ekhvedchenia): Temporary hack to limit peak memory usage when
            # processing multimodal data. This solves the issue with scheduler
            # putting too many video samples into a single batch. Scheduler
            # uses pruned vision tokens count to compare it versus compute
            # budget which is incorrect (Either input media size or non-pruned
            # output vision tokens count should be considered)
            # TODO(ywang96): Fix memory profiling to take EVS into account and
            # remove this hack.
            if (
                self.is_multimodal_pruning_enabled
                and modality == "video"
                and num_items > 1
            ):
                for video_mm_kwargs_item in filter(
                    lambda item: item.modality == "video", mm_kwargs
                ):
                    _, _, micro_batch_mm_inputs = next(
                        group_mm_kwargs_by_modality(
                            [video_mm_kwargs_item],
                            device=self.device,
                            pin_memory=self.pin_memory,
                            merge_by_field_config=model.merge_by_field_config,
                            multimodal_cpu_fields=model.multimodal_cpu_fields,
                        )
                    )

                    micro_batch_outputs = model.embed_multimodal(
                        **micro_batch_mm_inputs
                    )

                    curr_group_outputs.extend(micro_batch_outputs)
            else:
                # Run the encoder.
                # `curr_group_outputs` is either of the following:
                # 1. A tensor of shape (num_items, feature_size, hidden_size)
                # in case feature_size is fixed across all multimodal items.
                # 2. A list or tuple (length: num_items) of tensors,
                # each of shape (feature_size, hidden_size) in case the feature
                # size is dynamic depending on the input multimodal items.
                curr_group_outputs = model.embed_multimodal(**mm_kwargs_group)

            sanity_check_mm_encoder_outputs(
                curr_group_outputs,
                expected_num_items=num_items,
            )
            encoder_outputs.extend(curr_group_outputs)

        # Cache the encoder outputs by mm_hash
        for (mm_hash, pos_info), output in zip(mm_hashes_pos, encoder_outputs):
            self.encoder_cache[mm_hash] = scatter_mm_placeholders(
                output,
                is_embed=pos_info.is_embed,
            )
            logger.debug("Finish execute for mm hash %s", mm_hash)
            self.maybe_save_ec_to_connector(self.encoder_cache, mm_hash)

    def _gather_mm_embeddings(
        self,
        scheduler_output: "SchedulerOutput",
        shift_computed_tokens: int = 0,
    ) -> tuple[list[torch.Tensor], torch.Tensor]:
        total_num_scheduled_tokens = scheduler_output.total_num_scheduled_tokens

        mm_embeds = list[torch.Tensor]()
        is_mm_embed = self.is_mm_embed.cpu
        is_mm_embed[:total_num_scheduled_tokens] = False

        req_start_idx = 0
        should_sync_mrope_positions = False

        for req_id in self.input_batch.req_ids:
            mm_embeds_req: list[torch.Tensor] = []

            num_scheduled_tokens = scheduler_output.num_scheduled_tokens[req_id]
            req_state = self.requests[req_id]
            num_computed_tokens = req_state.num_computed_tokens + shift_computed_tokens

            for mm_feature in req_state.mm_features:
                pos_info = mm_feature.mm_position
                start_pos = pos_info.offset
                num_encoder_tokens = pos_info.length

                # The encoder output is needed if the two ranges overlap:
                # [num_computed_tokens,
                #  num_computed_tokens + num_scheduled_tokens) and
                # [start_pos, start_pos + num_encoder_tokens)
                if start_pos >= num_computed_tokens + num_scheduled_tokens:
                    # The encoder output is not needed in this step.
                    break
                if start_pos + num_encoder_tokens <= num_computed_tokens:
                    # The encoder output is already processed and stored
                    # in the decoder's KV cache.
                    continue

                start_idx = max(num_computed_tokens - start_pos, 0)
                end_idx = min(
                    num_computed_tokens - start_pos + num_scheduled_tokens,
                    num_encoder_tokens,
                )
                assert start_idx < end_idx

                mm_hash = mm_feature.identifier
                encoder_output = self.encoder_cache.get(mm_hash, None)
                assert encoder_output is not None, f"Encoder cache miss for {mm_hash}."

                if (is_embed := pos_info.is_embed) is not None:
                    is_embed = is_embed[start_idx:end_idx]

                req_start_pos = req_start_idx + start_pos - num_computed_tokens
                is_mm_embed[req_start_pos + start_idx : req_start_pos + end_idx] = (
                    True if is_embed is None else is_embed
                )

                mm_embeds_item = gather_mm_placeholders(
                    encoder_output[start_idx:end_idx],
                    is_embed=is_embed,
                )
                mm_embeds_req.append(mm_embeds_item)

            if self.is_multimodal_pruning_enabled and self.uses_mrope:
                assert req_state.mrope_positions is not None
                should_sync_mrope_positions = True
                mm_embeds_req, new_mrope_positions, new_delta = (
                    self.model.recompute_mrope_positions(
                        input_ids=req_state.prompt_token_ids,
                        multimodal_embeddings=mm_embeds_req,
                        mrope_positions=req_state.mrope_positions,
                        num_computed_tokens=req_state.num_computed_tokens,
                    )
                )
                req_state.mrope_positions.copy_(new_mrope_positions)
                req_state.mrope_position_delta = new_delta

            mm_embeds.extend(mm_embeds_req)
            req_start_idx += num_scheduled_tokens

        is_mm_embed = self.is_mm_embed.copy_to_gpu(total_num_scheduled_tokens)

        if should_sync_mrope_positions:
            self._calc_mrope_positions(scheduler_output)
            self.mrope_positions.copy_to_gpu(total_num_scheduled_tokens)

        return mm_embeds, is_mm_embed

    def _extract_encoder_inputs(
        self,
        scheduler_output: "SchedulerOutput",
    ) -> dict[str, torch.Tensor]:
        """Extract encoder inputs for encoder-decoder models.

        This method extracts multimodal input features from scheduled encoder
        inputs and formats them for the encoder-decoder model forward pass.
        """
        # Batch the multi-modal inputs using the helper method.
        mm_kwargs, _ = self._batch_mm_kwargs_from_scheduler(scheduler_output)

        if not mm_kwargs:
            return {}

        # Group MM kwargs by modality and extract features
        model = cast(SupportsMultiModal, self.model)
        encoder_features = {}
        for _, _, mm_kwargs_group in group_mm_kwargs_by_modality(
            mm_kwargs,
            device=self.device,
            pin_memory=self.pin_memory,
            merge_by_field_config=model.merge_by_field_config,
            multimodal_cpu_fields=model.multimodal_cpu_fields,
        ):
            # Add the grouped features to encoder_features dict
            # This allows the model to receive them as kwargs (e.g.,
            # input_features=...)
            encoder_features.update(mm_kwargs_group)

        return encoder_features

    def get_model(self) -> nn.Module:
        # get raw model out of the cudagraph wrapper.
        if isinstance(self.model, (CUDAGraphWrapper, UBatchWrapper)):
            return self.model.unwrap()
        return self.model

    def get_supported_generation_tasks(self) -> list[GenerationTask]:
        model = self.get_model()
        supported_tasks = list[GenerationTask]()

        if is_text_generation_model(model):
            supported_tasks.append("generate")

        if supports_transcription(model):
            if model.supports_transcription_only:
                return ["transcription"]

            supported_tasks.append("transcription")

        return supported_tasks

    def get_supported_pooling_tasks(self) -> list[PoolingTask]:
        model = self.get_model()
        if not is_pooling_model(model):
            return []

        supported_tasks = list(model.pooler.get_supported_tasks())

        if self.scheduler_config.enable_chunked_prefill:
            if "token_embed" in supported_tasks:
                supported_tasks.remove("token_embed")
            if "token_classify" in supported_tasks:
                supported_tasks.remove("token_classify")

            logger.debug_once(
                "Chunked prefill is not supported with "
                "token_embed and token_classify tasks "
                "which using ALL pooling. "
                "Please turn off chunked prefill by "
                "`--no-enable-chunked-prefill` before using it."
            )

        if "score" in supported_tasks:
            num_labels = getattr(self.model_config.hf_config, "num_labels", 0)
            if num_labels != 1:
                supported_tasks.remove("score")
                logger.debug_once("Score API is only enabled for num_labels == 1.")

        return supported_tasks

    def get_supported_tasks(self) -> tuple[SupportedTask, ...]:
        tasks = list[SupportedTask]()

        if self.model_config.runner_type == "generate":
            tasks.extend(self.get_supported_generation_tasks())
        if self.model_config.runner_type == "pooling":
            tasks.extend(self.get_supported_pooling_tasks())

        return tuple(tasks)

    def sync_and_slice_intermediate_tensors(
        self,
        num_tokens: int,
        intermediate_tensors: IntermediateTensors,
        sync_self: bool,
    ) -> IntermediateTensors:
        assert self.intermediate_tensors is not None

        tp = self.vllm_config.parallel_config.tensor_parallel_size
        is_rs = is_residual_scattered_for_sp(self.vllm_config, num_tokens)

        # When sequence parallelism is enabled, the "residual" tensor is sharded
        # across tensor parallel ranks, so each rank only needs its own slice.
        if sync_self:
            assert intermediate_tensors is not None
            for k, v in intermediate_tensors.items():
                is_scattered = k == "residual" and is_rs
                copy_len = num_tokens // tp if is_scattered else num_tokens
                self.intermediate_tensors[k][:copy_len].copy_(
                    v[:copy_len], non_blocking=True
                )

        return IntermediateTensors(
            {
                k: v[: num_tokens // tp]
                if k == "residual" and is_rs
                else v[:num_tokens]
                for k, v in self.intermediate_tensors.items()
            }
        )

    def eplb_step(self, is_dummy: bool = False, is_profile: bool = False) -> None:
        """
        Step for the EPLB (Expert Parallelism Load Balancing) state.
        """
        if not self.parallel_config.enable_eplb:
            return

        assert self.eplb_state is not None
        model = self.get_model()
        assert is_mixture_of_experts(model)
        self.eplb_state.step(
            is_dummy,
            is_profile,
            log_stats=self.parallel_config.eplb_config.log_balancedness,
        )

    # This is where the second ubatch is adjusted to account for the padding.
    # Should be called after attention metadata creation. This just pads
    # the second ubatch slice out to the total number of tokens
    # (num_tokens + padding)
    @staticmethod
    def pad_out_ubatch_slice(ubatch_slices: UBatchSlices, num_total_tokens: int):
        padded_second_ubatch_slice = slice(
            ubatch_slices[1].token_slice.start, num_total_tokens
        )
        ubatch_slices[1] = UBatchSlice(
            padded_second_ubatch_slice, padded_second_ubatch_slice
        )

    def _pool(
        self,
        hidden_states: torch.Tensor,
        num_scheduled_tokens: int,
        num_scheduled_tokens_np: np.ndarray,
    ) -> ModelRunnerOutput:
        assert self.input_batch.num_reqs == len(self.input_batch.pooling_params), (
            "Either all or none of the requests in a batch must be pooling request"
        )

        hidden_states = hidden_states[:num_scheduled_tokens]
        pooling_metadata = self.input_batch.get_pooling_metadata()
        pooling_metadata.build_pooling_cursor(
            num_scheduled_tokens_np.tolist(), device=hidden_states.device
        )
        seq_lens_cpu = self.seq_lens.cpu[: self.input_batch.num_reqs]

        model = cast(VllmModelForPooling, self.model)
        raw_pooler_output: PoolerOutput = model.pooler(
            hidden_states=hidden_states,
            pooling_metadata=pooling_metadata,
        )
        raw_pooler_output = json_map_leaves(
            lambda x: x.to("cpu", non_blocking=True),
            raw_pooler_output,
        )
        self._sync_device()

        pooler_output: list[torch.Tensor | None] = []
        for raw_output, seq_len, prompt_len in zip(
            raw_pooler_output, seq_lens_cpu, pooling_metadata.prompt_lens
        ):
            output = raw_output if seq_len == prompt_len else None
            pooler_output.append(output)

        return ModelRunnerOutput(
            req_ids=self.input_batch.req_ids,
            req_id_to_index=self.input_batch.req_id_to_index,
            sampled_token_ids=[],
            logprobs=None,
            prompt_logprobs_dict={},
            pooler_output=pooler_output,
        )

    def _get_num_input_tokens(self, num_scheduled_tokens: int) -> int:
        if (
            self.compilation_config.cudagraph_mode != CUDAGraphMode.NONE
            and hasattr(self, "cudagraph_batch_sizes")
            and self.cudagraph_batch_sizes
            and num_scheduled_tokens <= self.cudagraph_batch_sizes[-1]
        ):
            # Use CUDA graphs.
            # Add padding to the batch size.
            return self.vllm_config.pad_for_cudagraph(num_scheduled_tokens)

        # Eager mode.
        # Pad tokens to multiple of tensor_parallel_size when
        # enabled collective fusion for SP
        tp_size = self.vllm_config.parallel_config.tensor_parallel_size
        if (
            self.compilation_config.pass_config.enable_sequence_parallelism
            and tp_size > 1
        ):
            return round_up(num_scheduled_tokens, tp_size)
        return num_scheduled_tokens

    def _preprocess(
        self,
        scheduler_output: "SchedulerOutput",
        num_input_tokens: int,  # Padded
        intermediate_tensors: IntermediateTensors | None = None,
    ) -> tuple[
        torch.Tensor | None,
        torch.Tensor | None,
        torch.Tensor,
        IntermediateTensors | None,
        dict[str, Any],
        ECConnectorOutput | None,
    ]:
        num_scheduled_tokens = scheduler_output.total_num_scheduled_tokens
        is_first_rank = get_pp_group().is_first_rank

        # _prepare_inputs may reorder the batch, so we must gather multi
        # modal outputs after that to ensure the correct order
        ec_connector_output = None

        if (
            self.supports_mm_inputs
            and is_first_rank
            and not self.model_config.is_encoder_decoder
        ):
            # Run the multimodal encoder if any.
            with self.maybe_get_ec_connector_output(
                scheduler_output,
                encoder_cache=self.encoder_cache,
            ) as ec_connector_output:
                self._execute_mm_encoder(scheduler_output)
                mm_embeds, is_mm_embed = self._gather_mm_embeddings(scheduler_output)

            # NOTE(woosuk): To unify token ids and soft tokens (vision
            # embeddings), we always use embeddings (rather than token ids)
            # as input to the multimodal model, even when the input is text.
            inputs_embeds_scheduled = self.model.embed_input_ids(
                self.input_ids.gpu[:num_scheduled_tokens],
                multimodal_embeddings=mm_embeds,
                is_multimodal=is_mm_embed,
            )

            # TODO(woosuk): Avoid the copy. Optimize.
            self.inputs_embeds.gpu[:num_scheduled_tokens].copy_(inputs_embeds_scheduled)

            input_ids = None
            inputs_embeds = self.inputs_embeds.gpu[:num_input_tokens]
            model_kwargs = {
                **self._init_model_kwargs(num_scheduled_tokens),
                **self._extract_mm_kwargs(scheduler_output),
            }
        elif self.enable_prompt_embeds and is_first_rank:
            # Get the input embeddings for the tokens that are not input embeds,
            # then put them into the appropriate positions.
            # TODO(qthequartermasterman): Since even when prompt embeds are
            # enabled, (a) not all requests will use prompt embeds, and (b)
            # after the initial prompt is processed, the rest of the generated
            # tokens will be token ids, it is not desirable to have the
            # embedding layer outside of the CUDA graph all the time. The v0
            # engine avoids this by "double compiling" the CUDA graph, once
            # with input_ids and again with inputs_embeds, for all num_tokens.
            # If a batch only has token ids, then including the embedding layer
            # in the CUDA graph will be more performant (like in the else case
            # below).
            token_ids_idx = (
                self.is_token_ids.gpu[:num_scheduled_tokens]
                .nonzero(as_tuple=False)
                .squeeze(1)
            )
            # Some tokens ids may need to become embeds
            if token_ids_idx.numel() > 0:
                token_ids = self.input_ids.gpu[token_ids_idx]
                tokens_to_embeds = self.model.embed_input_ids(input_ids=token_ids)
                self.inputs_embeds.gpu[token_ids_idx] = tokens_to_embeds

            inputs_embeds = self.inputs_embeds.gpu[:num_input_tokens]
            model_kwargs = self._init_model_kwargs(num_input_tokens)
            input_ids = None
        else:
            # For text-only models, we use token ids as input.
            # While it is possible to use embeddings as input just like the
            # multimodal models, it is not desirable for performance since
            # then the embedding layer is not included in the CUDA graph.
            input_ids = self.input_ids.gpu[:num_input_tokens]
            inputs_embeds = None
            model_kwargs = self._init_model_kwargs(num_input_tokens)
        if self.uses_mrope:
            positions = self.mrope_positions.gpu[:, :num_input_tokens]
        else:
            positions = self.positions.gpu[:num_input_tokens]

        if is_first_rank:
            intermediate_tensors = None
        else:
            intermediate_tensors = self.sync_and_slice_intermediate_tensors(
                num_input_tokens, intermediate_tensors, True
            )

        if (
            self.model_config.is_encoder_decoder
            and scheduler_output.scheduled_encoder_inputs
        ):
            encoder_inputs = self._extract_encoder_inputs(scheduler_output)
            model_kwargs.update(encoder_inputs)

        return (
            input_ids,
            inputs_embeds,
            positions,
            intermediate_tensors,
            model_kwargs,
            ec_connector_output,
        )

    def _sample(
        self,
        logits: torch.Tensor | None,
        spec_decode_metadata: SpecDecodeMetadata | None,
    ) -> SamplerOutput:
        # Sample the next token and get logprobs if needed.
        sampling_metadata = self.input_batch.sampling_metadata
        if spec_decode_metadata is None:
            # Update output token ids with tokens sampled in last step
            # if async scheduling and required by current sampling params.
            self.input_batch.update_async_output_token_ids()
            return self.sampler(
                logits=logits,
                sampling_metadata=sampling_metadata,
            )

        sampler_output = self.rejection_sampler(
            spec_decode_metadata,
            None,  # draft_probs
            logits,
            sampling_metadata,
        )
        self._update_states_after_model_execute(sampler_output.sampled_token_ids)
        return sampler_output

    def _bookkeeping_sync(
        self,
        scheduler_output: "SchedulerOutput",
        sampler_output: SamplerOutput,
        logits: torch.Tensor | None,
        hidden_states: torch.Tensor,
        num_scheduled_tokens: int,
        spec_decode_metadata: SpecDecodeMetadata | None,
    ) -> tuple[
        dict[str, int],
        LogprobsLists | None,
        list[np.ndarray],
        dict[str, LogprobsTensors | None],
        list[str],
        dict[str, int],
        list[int],
    ]:
        num_nans_in_logits = {}
        if envs.VLLM_COMPUTE_NANS_IN_LOGITS:
            num_nans_in_logits = self._get_nans_in_logits(logits)

        discard_sampled_tokens_req_indices = self.discard_request_indices.np[
            : self.num_discarded_requests
        ]
        for i in discard_sampled_tokens_req_indices:
            gen = self.input_batch.generators.get(int(i))
            if gen is not None:
                gen.set_offset(gen.get_offset() - 4)

        # Copy some objects so they don't get modified after returning.
        # This is important when using async scheduling.
        req_ids_output_copy = self.input_batch.req_ids.copy()
        req_id_to_index_output_copy = self.input_batch.req_id_to_index.copy()

        num_sampled_tokens = sampler_output.sampled_token_ids.shape[0]
        sampled_token_ids = sampler_output.sampled_token_ids
        invalid_req_indices = []
        valid_sampled_token_ids: list[np.ndarray]
        if not self.use_async_scheduling:
            # Get the valid generated tokens.
            max_gen_len = sampled_token_ids.shape[-1]
            if max_gen_len == 1:
                # No spec decode tokens.
                valid_sampled_token_ids = self._to_list(sampled_token_ids)
            else:
                # Includes spec decode tokens.
                valid_sampled_token_ids = self.rejection_sampler.parse_output(
                    sampled_token_ids,
                    self.input_batch.vocab_size,
                )
            # Mask out the sampled tokens that should not be sampled.
            for i in discard_sampled_tokens_req_indices:
                valid_sampled_token_ids[int(i)] = np.array([])
        else:
            valid_sampled_token_ids = []
            invalid_req_indices = discard_sampled_tokens_req_indices.tolist()
            invalid_req_indices_set = set(invalid_req_indices)

            # Cache the sampled tokens on the GPU and avoid CPU sync.
            # These will be copied into input_ids in the next step
            # when preparing inputs.
            # With spec decoding, this is done in propose_draft_token_ids().
            if self.input_batch.prev_sampled_token_ids is None:
                assert sampled_token_ids.shape[-1] == 1
                self.input_batch.prev_sampled_token_ids = sampled_token_ids
            self.input_batch.prev_req_id_to_index = {
                req_id: i
                for i, req_id in enumerate(self.input_batch.req_ids)
                if i not in invalid_req_indices_set
            }

        # Cache the sampled tokens in the model runner, so that the scheduler
        # doesn't need to send them back.
        # NOTE(woosuk): As an exception, when using PP, the scheduler sends
        # the sampled tokens back, because there's no direct communication
        # between the first-stage worker and the last-stage worker.
        req_ids = self.input_batch.req_ids
        logprobs_tensors = sampler_output.logprobs_tensors
        cu_num_accepted_tokens = (
            [0] if spec_decode_metadata and logprobs_tensors else None
        )
        for req_idx in range(num_sampled_tokens):
            sampled_ids: np.ndarray | None
            if self.use_async_scheduling:
                sampled_ids = (
                    np.array([-1]) if req_idx not in invalid_req_indices_set else None
                )
            else:
                sampled_ids = valid_sampled_token_ids[req_idx]

            num_sampled_ids: int = (
                sampled_ids.shape[0] if sampled_ids is not None else 0
            )

            if cu_num_accepted_tokens is not None:
                cu_num_accepted_tokens.append(
                    cu_num_accepted_tokens[-1] + num_sampled_ids
                )

            if sampled_ids is None or num_sampled_ids == 0:
                continue

            start_idx = self.input_batch.num_tokens_no_spec[req_idx]
            end_idx = start_idx + num_sampled_ids
            assert end_idx <= self.max_model_len, (
                "Sampled token IDs exceed the max model length. "
                f"Total number of tokens: {end_idx} > max_model_len: "
                f"{self.max_model_len}"
            )

            self.input_batch.token_ids_cpu[req_idx, start_idx:end_idx] = sampled_ids
            self.input_batch.is_token_ids[req_idx, start_idx:end_idx] = True
            self.input_batch.num_tokens_no_spec[req_idx] = end_idx
            self.input_batch.num_tokens[req_idx] = end_idx

            req_id = req_ids[req_idx]
            req_state = self.requests[req_id]
            req_state.output_token_ids.extend(sampled_ids)

        logprobs_lists = (
            logprobs_tensors.tolists(cu_num_accepted_tokens)
            if not self.use_async_scheduling and logprobs_tensors is not None
            else None
        )

        # Compute prompt logprobs if needed.
        prompt_logprobs_dict = self._get_prompt_logprobs_dict(
            hidden_states[:num_scheduled_tokens],
            scheduler_output.num_scheduled_tokens,
        )

        return (
            num_nans_in_logits,
            logprobs_lists,
            valid_sampled_token_ids,
            prompt_logprobs_dict,
            req_ids_output_copy,
            req_id_to_index_output_copy,
            invalid_req_indices,
        )

    @contextmanager
    def synchronize_input_prep(self):
        if self.prepare_inputs_event is None:
            yield
            return

        # Ensure prior step has finished with reused CPU tensors.
        # This is required in the async scheduling case because
        # the CPU->GPU transfer happens async.
        self.prepare_inputs_event.synchronize()
        try:
            yield
        finally:
            self.prepare_inputs_event.record()

    def _model_forward(
        self,
        input_ids: torch.Tensor | None = None,
        positions: torch.Tensor | None = None,
        intermediate_tensors: IntermediateTensors | None = None,
        inputs_embeds: torch.Tensor | None = None,
        **model_kwargs: dict[str, Any],
    ) -> Any:
        """Helper method to call the model forward pass.

        This method can be overridden by subclasses for model execution.
        Motivation: We can inspect only this method versus
        the whole execute_model, which has additional logic.

        Args:
            input_ids: Input token IDs
            positions: Token positions
            intermediate_tensors: Tensors from previous pipeline stages
            inputs_embeds: Input embeddings (alternative to input_ids)
            **model_kwargs: Additional model arguments

        Returns:
            Model output tensor
        """
        return self.model(
            input_ids=input_ids,
            positions=positions,
            intermediate_tensors=intermediate_tensors,
            inputs_embeds=inputs_embeds,
            **model_kwargs,
        )

    @torch.inference_mode()
    def execute_model(
        self,
        scheduler_output: "SchedulerOutput",
        intermediate_tensors: IntermediateTensors | None = None,
    ) -> ModelRunnerOutput | IntermediateTensors | None:
        if self.execute_model_state is not None:
            raise RuntimeError(
                "State error: sample_tokens() must be called "
                "after execute_model() returns None."
            )

        # self._draft_token_ids is None when `input_fits_in_drafter=False`
        # and there is no draft tokens scheduled. so it need to update the
        # spec_decoding info in scheduler_output with async_scheduling.
        # use deepcopy to avoid the modification has influence on the
        # scheduler_output in engine core process.
        # TODO(Ronald1995): deepcopy is expensive when there is a large
        # number of requests, optimize it later.
        if (
            self.use_async_scheduling
            and self.num_spec_tokens
            and self._draft_token_ids is None
        ):
            scheduler_output = deepcopy(scheduler_output)

        num_scheduled_tokens = scheduler_output.total_num_scheduled_tokens
        with record_function_or_nullcontext("gpu_model_runner: preprocess"):
            with self.synchronize_input_prep():
                # Update persistent batch states.
                self._update_states(scheduler_output)

                if has_ec_transfer() and get_ec_transfer().is_producer:
                    with self.maybe_get_ec_connector_output(
                        scheduler_output,
                        encoder_cache=self.encoder_cache,
                    ) as ec_connector_output:
                        self._execute_mm_encoder(scheduler_output)
                        return make_empty_encoder_model_runner_output(scheduler_output)

                if not num_scheduled_tokens:
                    if not has_kv_transfer_group():
                        # Return empty ModelRunnerOutput if no work to do.
                        return EMPTY_MODEL_RUNNER_OUTPUT
                    return self.kv_connector_no_forward(
                        scheduler_output, self.vllm_config
                    )
                if self.cache_config.kv_sharing_fast_prefill:
                    assert not self.input_batch.num_prompt_logprobs, (
                        "--kv-sharing-fast-prefill produces incorrect "
                        "logprobs for prompt tokens, tokens, please disable "
                        "it when the requests need prompt logprobs"
                    )

                num_reqs = self.input_batch.num_reqs
                req_ids = self.input_batch.req_ids
                tokens = [scheduler_output.num_scheduled_tokens[i] for i in req_ids]
                num_scheduled_tokens_np = np.array(tokens, dtype=np.int32)
                max_num_scheduled_tokens = int(num_scheduled_tokens_np.max())

                (
                    logits_indices,
                    spec_decode_metadata,
                    ubatch_slices,
                    num_tokens_across_dp,
                ) = self._prepare_inputs(
                    scheduler_output, num_scheduled_tokens_np, max_num_scheduled_tokens
                )

                cascade_attn_prefix_lens = None
                # Disable cascade attention when using microbatching (DBO)
                if self.cascade_attn_enabled and ubatch_slices is None:
                    # Pre-compute cascade attention prefix lengths
                    # NOTE: Must be AFTER _prepare_inputs uses self.input_batch state
                    cascade_attn_prefix_lens = self._compute_cascade_attn_prefix_lens(
                        num_scheduled_tokens_np,
                        scheduler_output.num_common_prefix_blocks,
                    )

                # TODO(lucas): move cudagraph dispatching here:
                #   https://github.com/vllm-project/vllm/issues/23789

                total_num_scheduled_tokens = scheduler_output.total_num_scheduled_tokens
                use_spec_decode = len(scheduler_output.scheduled_spec_decode_tokens) > 0
                attn_metadata, spec_decode_common_attn_metadata = (
                    self._build_attention_metadata(
                        total_num_scheduled_tokens=total_num_scheduled_tokens,
                        max_num_scheduled_tokens=max_num_scheduled_tokens,
                        num_reqs=num_reqs,
                        ubatch_slices=ubatch_slices,
                        logits_indices=logits_indices,
                        use_spec_decode=use_spec_decode,
                        scheduled_encoder_inputs=scheduler_output.scheduled_encoder_inputs,
                        cascade_attn_prefix_lens=cascade_attn_prefix_lens,
                    )
                )

                dp_rank = self.parallel_config.data_parallel_rank
                if ubatch_slices:
                    assert num_tokens_across_dp is not None
                    num_input_tokens = int(num_tokens_across_dp[dp_rank].item())
                    self.pad_out_ubatch_slice(ubatch_slices, num_input_tokens)
                elif num_tokens_across_dp is not None:
                    num_input_tokens = int(num_tokens_across_dp[dp_rank].item())
                else:
                    num_input_tokens = self._get_num_input_tokens(
                        scheduler_output.total_num_scheduled_tokens
                    )

                (
                    input_ids,
                    inputs_embeds,
                    positions,
                    intermediate_tensors,
                    model_kwargs,
                    ec_connector_output,
                ) = self._preprocess(
                    scheduler_output, num_input_tokens, intermediate_tensors
                )

            uniform_decode = (
                max_num_scheduled_tokens == self.uniform_decode_query_len
            ) and (num_scheduled_tokens == num_reqs * max_num_scheduled_tokens)
            batch_descriptor = BatchDescriptor(
                num_tokens=num_input_tokens,
                uniform_decode=uniform_decode,
                has_lora=len(self.input_batch.lora_id_to_lora_request) > 0,
            )
            cudagraph_runtime_mode, batch_descriptor = (
                self.cudagraph_dispatcher.dispatch(
                    batch_descriptor,
                    use_cascade_attn=cascade_attn_prefix_lens is not None,
                )
            )

        # Set cudagraph mode to none if calc_kv_scales is true.
        # KV scales calculation involves dynamic operations that are incompatible
        # with CUDA graph capture.
        if self.calculate_kv_scales:
            cudagraph_runtime_mode = CUDAGraphMode.NONE
            # Mark KV scales as calculated after the first forward pass
            self.calculate_kv_scales = False

        # Run the model.
        # Use persistent buffers for CUDA graphs.
        with (
            set_forward_context(
                attn_metadata,
                self.vllm_config,
                num_tokens=num_input_tokens,
                num_tokens_across_dp=num_tokens_across_dp,
                cudagraph_runtime_mode=cudagraph_runtime_mode,
                batch_descriptor=batch_descriptor,
                ubatch_slices=ubatch_slices,
            ),
            record_function_or_nullcontext("gpu_model_runner: forward"),
            self.maybe_get_kv_connector_output(scheduler_output) as kv_connector_output,
        ):
            model_output = self._model_forward(
                input_ids=input_ids,
                positions=positions,
                intermediate_tensors=intermediate_tensors,
                inputs_embeds=inputs_embeds,
                **model_kwargs,
            )

        with record_function_or_nullcontext("gpu_model_runner: postprocess"):
            if self.use_aux_hidden_state_outputs:
                # True when EAGLE 3 is used.
                hidden_states, aux_hidden_states = model_output
            else:
                # Common case.
                hidden_states = model_output
                aux_hidden_states = None

            if not self.broadcast_pp_output:
                # Common case.
                if not get_pp_group().is_last_rank:
                    # Return the intermediate tensors.
                    assert isinstance(hidden_states, IntermediateTensors)
                    hidden_states.kv_connector_output = kv_connector_output
                    return hidden_states

                if self.is_pooling_model:
                    # Return the pooling output.
                    output = self._pool(
                        hidden_states, num_scheduled_tokens, num_scheduled_tokens_np
                    )
                    output.kv_connector_output = kv_connector_output
                    return output

                sample_hidden_states = hidden_states[logits_indices]
                logits = self.model.compute_logits(sample_hidden_states)
            else:
                # Rare case.
                assert not self.is_pooling_model

                sample_hidden_states = hidden_states[logits_indices]
                if not get_pp_group().is_last_rank:
                    all_gather_tensors = {
                        "residual": not is_residual_scattered_for_sp(
                            self.vllm_config, num_input_tokens
                        )
                    }
                    get_pp_group().send_tensor_dict(
                        hidden_states.tensors,
                        all_gather_group=get_tp_group(),
                        all_gather_tensors=all_gather_tensors,
                    )
                    logits = None
                else:
                    logits = self.model.compute_logits(sample_hidden_states)

                model_output_broadcast_data = {}
                if logits is not None:
                    model_output_broadcast_data["logits"] = logits.contiguous()

                model_output_broadcast_data = get_pp_group().broadcast_tensor_dict(
                    model_output_broadcast_data, src=len(get_pp_group().ranks) - 1
                )
                assert model_output_broadcast_data is not None
                logits = model_output_broadcast_data["logits"]

        self.execute_model_state = ExecuteModelState(
            scheduler_output,
            logits,
            spec_decode_metadata,
            spec_decode_common_attn_metadata,
            hidden_states,
            sample_hidden_states,
            aux_hidden_states,
            kv_connector_output,
            ec_connector_output,
        )
        return None

    @torch.inference_mode
    def sample_tokens(
        self, grammar_output: "GrammarOutput | None"
    ) -> ModelRunnerOutput | AsyncModelRunnerOutput | IntermediateTensors:
        if self.execute_model_state is None:
            # Nothing to do (PP non-final rank case), output isn't used.
            return None  # noqa

        # Unpack ephemeral state.
        (
            scheduler_output,
            logits,
            spec_decode_metadata,
            spec_decode_common_attn_metadata,
            hidden_states,
            sample_hidden_states,
            aux_hidden_states,
            kv_connector_output,
            ec_connector_output,
        ) = self.execute_model_state
        # Clear ephemeral state.
        self.execute_model_state = None

        # Apply structured output bitmasks if present.
        if grammar_output is not None:
            apply_grammar_bitmask(
                scheduler_output, grammar_output, self.input_batch, logits
            )

        with record_function_or_nullcontext("gpu_model_runner: sample"):
            sampler_output = self._sample(logits, spec_decode_metadata)

<<<<<<< HEAD
        self.input_batch.prev_sampled_token_ids = None

        def propose_draft_token_ids(sampled_token_ids):
=======
        def propose_draft_token_ids(
            sampled_token_ids: torch.Tensor | list[np.ndarray],
        ) -> None:
>>>>>>> 98b4d389
            assert spec_decode_common_attn_metadata is not None
            with record_function_or_nullcontext("gpu_model_runner: draft"):
                self._draft_token_ids = self.propose_draft_token_ids(
                    scheduler_output,
                    sampled_token_ids,
                    self.input_batch.sampling_metadata,
                    hidden_states,
                    sample_hidden_states,
                    aux_hidden_states,
                    spec_decode_metadata,
                    spec_decode_common_attn_metadata,
                )

        use_padded_batch_for_eagle = (
            self.speculative_config
            and self.speculative_config.use_eagle()
            and not self.speculative_config.disable_padded_drafter_batch
        )
        effective_drafter_max_model_len = self.max_model_len
        if effective_drafter_max_model_len is None:
            effective_drafter_max_model_len = self.model_config.max_model_len
        if (
            self.speculative_config
            and self.speculative_config.draft_model_config is not None
            and self.speculative_config.draft_model_config.max_model_len is not None
        ):
            effective_drafter_max_model_len = (
                self.speculative_config.draft_model_config.max_model_len
            )
        input_fits_in_drafter = spec_decode_common_attn_metadata and (
            spec_decode_common_attn_metadata.max_seq_len + self.num_spec_tokens
            <= effective_drafter_max_model_len
        )
        if use_padded_batch_for_eagle:
            sampled_token_ids = sampler_output.sampled_token_ids
            if input_fits_in_drafter:
                # EAGLE speculative decoding can use the GPU sampled tokens
                # as inputs, and does not need to wait for bookkeeping to finish.
                propose_draft_token_ids(sampled_token_ids)
            elif self.valid_sampled_token_count_event is not None:
                next_token_ids, valid_sampled_tokens_count = (
                    self.drafter.prepare_next_token_ids_padded(
                        spec_decode_common_attn_metadata,
                        sampled_token_ids,
                        self.requests,
                        self.input_batch,
                        self.discard_request_indices.gpu,
                        self.num_discarded_requests,
                    )
                )
                self._copy_valid_sampled_token_count(
                    next_token_ids, valid_sampled_tokens_count
                )

        with record_function_or_nullcontext("gpu_model_runner: bookkeep"):
            (
                num_nans_in_logits,
                logprobs_lists,
                valid_sampled_token_ids,
                prompt_logprobs_dict,
                req_ids_output_copy,
                req_id_to_index_output_copy,
                invalid_req_indices,
            ) = self._bookkeeping_sync(
                scheduler_output,
                sampler_output,
                logits,
                hidden_states,
                scheduler_output.total_num_scheduled_tokens,
                spec_decode_metadata,
            )

        if (
            self.speculative_config
            and not use_padded_batch_for_eagle
            and input_fits_in_drafter
        ):
            # ngram and other speculative decoding methods use the sampled
            # tokens on the CPU, so they are run after bookkeeping.
            propose_draft_token_ids(valid_sampled_token_ids)

        with record_function_or_nullcontext("gpu_model_runner: eplb"):
            self.eplb_step()
        with record_function_or_nullcontext("gpu_model_runner: ModelRunnerOutput"):
            output = ModelRunnerOutput(
                req_ids=req_ids_output_copy,
                req_id_to_index=req_id_to_index_output_copy,
                sampled_token_ids=valid_sampled_token_ids,
                logprobs=logprobs_lists,
                prompt_logprobs_dict=prompt_logprobs_dict,
                pooler_output=[],
                kv_connector_output=kv_connector_output,
                ec_connector_output=ec_connector_output
                if self.supports_mm_inputs
                else None,
                num_nans_in_logits=num_nans_in_logits,
            )

        if not self.use_async_scheduling:
            return output
        with record_function_or_nullcontext(
            "gpu_model_runner: AsyncGPUModelRunnerOutput"
        ):
            async_output = AsyncGPUModelRunnerOutput(
                model_runner_output=output,
                sampled_token_ids=sampler_output.sampled_token_ids,
                logprobs_tensors=sampler_output.logprobs_tensors,
                invalid_req_indices=invalid_req_indices,
                async_output_copy_stream=self.async_output_copy_stream,
                vocab_size=self.input_batch.vocab_size,
            )
        with record_function_or_nullcontext(
            "gpu_model_runner: set_async_sampled_token_ids"
        ):
            # Save ref of sampled_token_ids CPU tensor if the batch contains
            # any requests with sampling params that that require output ids.
            self.input_batch.set_async_sampled_token_ids(
                async_output.sampled_token_ids_cpu,
                async_output.async_copy_ready_event,
            )

        return async_output

    def take_draft_token_ids(self) -> DraftTokenIds | None:
        if self._draft_token_ids is None:
            return None
        req_ids = self.input_batch.req_ids
        if isinstance(self._draft_token_ids, torch.Tensor):
            draft_token_ids = self._draft_token_ids.tolist()
        else:
            draft_token_ids = self._draft_token_ids
        self._draft_token_ids = None
        return DraftTokenIds(req_ids, draft_token_ids)

    def _copy_valid_sampled_token_count(
        self, next_token_ids: torch.Tensor, valid_sampled_tokens_count: torch.Tensor
    ) -> None:
        if self.valid_sampled_token_count_event is None:
            return

        default_stream = torch.cuda.current_stream()
        # Initialize a new stream to overlap the copy operation with
        # prepare_input of draft model.
        with torch.cuda.stream(self.valid_sampled_token_count_copy_stream):
            self.valid_sampled_token_count_copy_stream.wait_stream(default_stream)  # type: ignore
            counts = valid_sampled_tokens_count
            counts_cpu = self.valid_sampled_token_count_cpu
            counts_cpu[: counts.shape[0]].copy_(counts, non_blocking=True)
            self.valid_sampled_token_count_event.record()

        self.input_batch.prev_sampled_token_ids = next_token_ids.unsqueeze(1)

    def _get_valid_sampled_token_count(self) -> list[int]:
        # Wait until valid_sampled_tokens_count is copied to cpu,
        prev_sampled_token_ids = self.input_batch.prev_sampled_token_ids
        if (
            self.valid_sampled_token_count_event is None
            or prev_sampled_token_ids is None
        ):
            return []

        counts_cpu = self.valid_sampled_token_count_cpu
        self.valid_sampled_token_count_event.synchronize()
        return counts_cpu[: prev_sampled_token_ids.shape[0]].tolist()

    def propose_draft_token_ids(
        self,
        scheduler_output: "SchedulerOutput",
        sampled_token_ids: torch.Tensor | list[np.ndarray],
        sampling_metadata: SamplingMetadata,
        hidden_states: torch.Tensor,
        sample_hidden_states: torch.Tensor,
        aux_hidden_states: list[torch.Tensor] | None,
        spec_decode_metadata: SpecDecodeMetadata | None,
        common_attn_metadata: CommonAttentionMetadata,
    ) -> torch.Tensor | list[list[int]]:
        num_scheduled_tokens = scheduler_output.total_num_scheduled_tokens
        if self.speculative_config.method == "ngram":
            assert isinstance(sampled_token_ids, list)
            assert isinstance(self.drafter, NgramProposer)
            draft_token_ids = self.drafter.propose(
                sampled_token_ids,
                self.input_batch.req_ids,
                self.input_batch.num_tokens_no_spec,
                self.input_batch.token_ids_cpu,
                self.input_batch.spec_decode_unsupported_reqs,
            )
        elif self.speculative_config.method == "suffix":
            assert isinstance(sampled_token_ids, list)
            assert isinstance(self.drafter, SuffixDecodingProposer)
            draft_token_ids = self.drafter.propose(self.input_batch, sampled_token_ids)
        elif self.speculative_config.method == "medusa":
            assert isinstance(sampled_token_ids, list)
            assert isinstance(self.drafter, MedusaProposer)

            if sample_hidden_states.shape[0] == len(sampled_token_ids):
                # The input to the target model does not include draft tokens.
                hidden_states = sample_hidden_states
            else:
                indices = []
                offset = 0
                assert spec_decode_metadata is not None, (
                    "No spec decode metadata for medusa"
                )
                for num_draft, tokens in zip(
                    spec_decode_metadata.num_draft_tokens, sampled_token_ids
                ):
                    indices.append(offset + tokens.shape[0] - 1)
                    offset += num_draft + 1
                indices = torch.tensor(indices, device=self.device)
                hidden_states = sample_hidden_states[indices]

            draft_token_ids = self.drafter.propose(
                target_hidden_states=hidden_states,
                sampling_metadata=sampling_metadata,
            )
        elif self.speculative_config.use_eagle():
            assert isinstance(self.drafter, EagleProposer)

            if self.speculative_config.disable_padded_drafter_batch:
                # When padded-batch is disabled, the sampled_token_ids should be
                # the cpu-side list[list[int]] of valid sampled tokens for each
                # request, with invalid requests having empty lists.
                assert isinstance(sampled_token_ids, list), (
                    "sampled_token_ids should be a python list when"
                    "padded-batch is disabled."
                )
                next_token_ids = self.drafter.prepare_next_token_ids_cpu(
                    sampled_token_ids,
                    self.requests,
                    self.input_batch,
                    scheduler_output.num_scheduled_tokens,
                )
            else:
                # When using padded-batch, the sampled_token_ids should be
                # the gpu tensor of sampled tokens for each request, of shape
                # (num_reqs, num_spec_tokens + 1) with rejected tokens having
                # value -1.
                assert isinstance(sampled_token_ids, torch.Tensor), (
                    "sampled_token_ids should be a torch.Tensor when"
                    "padded-batch is enabled."
                )
                next_token_ids, valid_sampled_tokens_count = (
                    self.drafter.prepare_next_token_ids_padded(
                        common_attn_metadata,
                        sampled_token_ids,
                        self.requests,
                        self.input_batch,
                        self.discard_request_indices.gpu,
                        self.num_discarded_requests,
                    )
                )
                self._copy_valid_sampled_token_count(
                    next_token_ids, valid_sampled_tokens_count
                )

            if spec_decode_metadata is None:
                token_indices_to_sample = None
                # input_ids can be None for multimodal models.
                target_token_ids = self.input_ids.gpu[:num_scheduled_tokens]
                target_positions = self._get_positions(num_scheduled_tokens)
                if self.use_aux_hidden_state_outputs:
                    assert aux_hidden_states is not None
                    target_hidden_states = torch.cat(
                        [h[:num_scheduled_tokens] for h in aux_hidden_states], dim=-1
                    )
                else:
                    target_hidden_states = hidden_states[:num_scheduled_tokens]
            else:
                if self.speculative_config.disable_padded_drafter_batch:
                    token_indices_to_sample = None
                    common_attn_metadata, token_indices = self.drafter.prepare_inputs(
                        common_attn_metadata,
                        sampled_token_ids,
                        spec_decode_metadata.num_draft_tokens,
                    )
                else:
                    common_attn_metadata, token_indices, token_indices_to_sample = (
                        self.drafter.prepare_inputs_padded(
                            common_attn_metadata,
                            spec_decode_metadata,
                            valid_sampled_tokens_count,
                        )
                    )

                target_token_ids = self.input_ids.gpu[token_indices]
                target_positions = self._get_positions(token_indices)
                if self.use_aux_hidden_state_outputs:
                    assert aux_hidden_states is not None
                    target_hidden_states = torch.cat(
                        [h[token_indices] for h in aux_hidden_states], dim=-1
                    )
                else:
                    target_hidden_states = hidden_states[token_indices]

            if self.supports_mm_inputs:
                mm_embed_inputs = self._gather_mm_embeddings(
                    scheduler_output,
                    shift_computed_tokens=1,
                )
            else:
                mm_embed_inputs = None

            draft_token_ids = self.drafter.propose(
                target_token_ids=target_token_ids,
                target_positions=target_positions,
                target_hidden_states=target_hidden_states,
                next_token_ids=next_token_ids,
                last_token_indices=token_indices_to_sample,
                sampling_metadata=sampling_metadata,
                common_attn_metadata=common_attn_metadata,
                mm_embed_inputs=mm_embed_inputs,
            )

        return draft_token_ids

    def update_config(self, overrides: dict[str, Any]) -> None:
        allowed_config_names = {"load_config", "model_config"}
        for config_name, config_overrides in overrides.items():
            assert config_name in allowed_config_names, (
                f"Config `{config_name}` not supported. "
                f"Allowed configs: {allowed_config_names}"
            )
            config = getattr(self, config_name)
            new_config = update_config(config, config_overrides)
            setattr(self, config_name, new_config)

    def load_model(self, eep_scale_up: bool = False) -> None:
        """
        Args:
            eep_scale_up: the model loading is for elastic EP scale up.
        """
        logger.info_once(
            "Starting to load model %s...",
            self.model_config.model,
            scope="global",
        )
        global_expert_loads, old_global_expert_indices_per_model, rank_mapping = (
            EplbState.get_eep_state(self.parallel_config)
            if eep_scale_up
            else (None, None, None)
        )

        if self.parallel_config.enable_eplb:
            self.eplb_state = EplbState(self.parallel_config, self.device)
            eplb_models = 0
        with DeviceMemoryProfiler() as m:
            time_before_load = time.perf_counter()
            model_loader = get_model_loader(self.load_config)
            self.model = model_loader.load_model(
                vllm_config=self.vllm_config, model_config=self.model_config
            )
            if self.lora_config:
                self.model = self.load_lora_model(
                    self.model, self.vllm_config, self.device
                )
            if hasattr(self, "drafter"):
                logger.info_once("Loading drafter model...")
                self.drafter.load_model(self.model)
                if (
                    hasattr(self.drafter, "model")
                    and is_mixture_of_experts(self.drafter.model)
                    and self.parallel_config.enable_eplb
                ):
                    logger.info_once(
                        "EPLB is enabled for drafter model %s.",
                        self.vllm_config.speculative_config.draft_model_config.model,
                    )

                    global_expert_load = (
                        global_expert_loads[eplb_models]
                        if global_expert_loads
                        else None
                    )
                    old_global_expert_indices = (
                        old_global_expert_indices_per_model[eplb_models]
                        if old_global_expert_indices_per_model
                        else None
                    )
                    if self.eplb_state is None:
                        self.eplb_state = EplbState(self.parallel_config, self.device)
                    self.eplb_state.add_model(
                        self.drafter.model,
                        self.vllm_config.speculative_config.draft_model_config,
                        global_expert_load,
                        old_global_expert_indices,
                        rank_mapping,
                    )
                    eplb_models += 1

            if self.use_aux_hidden_state_outputs:
                if not supports_eagle3(self.get_model()):
                    raise RuntimeError(
                        "Model does not support EAGLE3 interface but "
                        "aux_hidden_state_outputs was requested"
                    )

                # Try to get auxiliary layers from speculative config,
                # otherwise use model's default layers
                aux_layers = self._get_eagle3_aux_layers_from_config()
                if aux_layers:
                    logger.info(
                        "Using auxiliary layers from speculative config: %s",
                        aux_layers,
                    )
                else:
                    aux_layers = self.model.get_eagle3_aux_hidden_state_layers()

                self.model.set_aux_hidden_state_layers(aux_layers)
            time_after_load = time.perf_counter()
        self.model_memory_usage = m.consumed_memory
        logger.info_once(
            "Model loading took %.4f GiB memory and %.6f seconds",
            self.model_memory_usage / GiB_bytes,
            time_after_load - time_before_load,
            scope="local",
        )
        prepare_communication_buffer_for_model(self.model)
        self.is_multimodal_pruning_enabled = (
            supports_multimodal_pruning(self.get_model())
            and self.model_config.multimodal_config.is_multimodal_pruning_enabled()
        )

        if is_mixture_of_experts(self.model) and self.parallel_config.enable_eplb:
            logger.info_once("EPLB is enabled for model %s.", self.model_config.model)
            global_expert_load = (
                global_expert_loads[eplb_models] if global_expert_loads else None
            )
            old_global_expert_indices = (
                old_global_expert_indices_per_model[eplb_models]
                if old_global_expert_indices_per_model
                else None
            )
            assert self.eplb_state is not None
            self.eplb_state.add_model(
                self.model,
                self.model_config,
                global_expert_load,
                old_global_expert_indices,
                rank_mapping,
            )

        if (
            self.vllm_config.compilation_config.mode
            == CompilationMode.STOCK_TORCH_COMPILE
            and supports_dynamo()
        ):
            backend = self.vllm_config.compilation_config.init_backend(self.vllm_config)
            compilation_counter.stock_torch_compile_count += 1
            self.model.compile(fullgraph=True, backend=backend)
            return
        # for other compilation modes, cudagraph behavior is controlled by
        # CudagraphWraper and CudagraphDispatcher of vllm.

        # wrap the model with full cudagraph wrapper if needed.
        if (
            self.compilation_config.cudagraph_mode.has_full_cudagraphs()
            and not self.parallel_config.enable_dbo
        ):
            self.model = CUDAGraphWrapper(
                self.model, self.vllm_config, runtime_mode=CUDAGraphMode.FULL
            )
        elif self.parallel_config.enable_dbo:
            if self.compilation_config.cudagraph_mode.has_full_cudagraphs():
                self.model = UBatchWrapper(
                    self.model, self.vllm_config, CUDAGraphMode.FULL, self.device
                )
            else:
                self.model = UBatchWrapper(
                    self.model, self.vllm_config, CUDAGraphMode.NONE, self.device
                )

    def _get_eagle3_aux_layers_from_config(self) -> tuple[int, ...] | None:
        """Extract Eagle3 auxiliary layer indices from speculative config.

        These indices specify which hidden states from the base model should
        be used as auxiliary inputs for the Eagle3 drafter model during
        speculative decoding.

        Returns:
            Tuple of layer indices if found in draft model config,
            None otherwise.
        """
        if not (self.speculative_config and self.speculative_config.draft_model_config):
            return None

        hf_config = self.speculative_config.draft_model_config.hf_config
        if not hasattr(hf_config, "eagle_aux_hidden_state_layer_ids"):
            return None

        layer_ids = hf_config.eagle_aux_hidden_state_layer_ids
        if layer_ids and isinstance(layer_ids, (list, tuple)):
            return tuple(layer_ids)

        return None

    def reload_weights(self) -> None:
        assert getattr(self, "model", None) is not None, (
            "Cannot reload weights before model is loaded."
        )
        model_loader = get_model_loader(self.load_config)
        logger.info("Reloading weights inplace...")
        model_loader.load_weights(self.get_model(), model_config=self.model_config)

    def save_tensorized_model(
        self,
        tensorizer_config: "TensorizerConfig",
    ) -> None:
        TensorizerLoader.save_model(
            self.get_model(),
            tensorizer_config=tensorizer_config,
            model_config=self.model_config,
        )

    def _get_prompt_logprobs_dict(
        self,
        hidden_states: torch.Tensor,
        num_scheduled_tokens: dict[str, int],
    ) -> dict[str, LogprobsTensors | None]:
        num_prompt_logprobs_dict = self.input_batch.num_prompt_logprobs
        if not num_prompt_logprobs_dict:
            return {}

        in_progress_dict = self.input_batch.in_progress_prompt_logprobs_cpu
        prompt_logprobs_dict: dict[str, LogprobsTensors | None] = {}

        # Since prompt logprobs are a rare feature, prioritize simple,
        # maintainable loop over optimal performance.
        completed_prefill_reqs = []
        for req_id, num_prompt_logprobs in num_prompt_logprobs_dict.items():
            num_tokens = num_scheduled_tokens[req_id]

            # Get metadata for this request.
            request = self.requests[req_id]
            if request.prompt_token_ids is None:
                # Prompt logprobs is incompatible with prompt embeddings
                continue

            num_prompt_tokens = len(request.prompt_token_ids)
            prompt_token_ids = torch.tensor(request.prompt_token_ids).to(
                self.device, non_blocking=True
            )

            # Set up target LogprobsTensors object.
            logprobs_tensors = in_progress_dict.get(req_id)
            if not logprobs_tensors:
                # Create empty logprobs CPU tensors for the entire prompt.
                # If chunked, we'll copy in slice by slice.
                logprobs_tensors = LogprobsTensors.empty_cpu(
                    num_prompt_tokens - 1, num_prompt_logprobs + 1
                )
                in_progress_dict[req_id] = logprobs_tensors

            # Determine number of logits to retrieve.
            start_idx = request.num_computed_tokens
            start_tok = start_idx + 1
            num_remaining_tokens = num_prompt_tokens - start_tok
            if num_tokens <= num_remaining_tokens:
                # This is a chunk, more tokens remain.
                # In the == case, there are no more prompt logprobs to produce
                # but we want to defer returning them to the next step where we
                # have new generated tokens to return.
                num_logits = num_tokens
            else:
                # This is the last chunk of prompt tokens to return.
                num_logits = num_remaining_tokens
                completed_prefill_reqs.append(req_id)
                prompt_logprobs_dict[req_id] = logprobs_tensors

            if num_logits <= 0:
                # This can happen for the final chunk if we prefilled exactly
                # (num_prompt_tokens - 1) tokens for this request in the prior
                # step. There are no more prompt logprobs to produce.
                continue

            # Get the logits corresponding to this req's prompt tokens.
            # If this is a partial request (i.e. chunked prefill),
            # then there is prompt logprob generated for each index.
            req_idx = self.input_batch.req_id_to_index[req_id]
            offset = self.query_start_loc.np[req_idx].item()
            prompt_hidden_states = hidden_states[offset : offset + num_logits]
            logits = self.model.compute_logits(prompt_hidden_states)

            # Get the "target" tokens for each index. For prompt at index i,
            # the token at prompt index i+1 is the "sampled" token we want
            # to gather the logprob for.
            tgt_token_ids = prompt_token_ids[start_tok : start_tok + num_logits]

            # Compute prompt logprobs.
            logprobs = self.sampler.compute_logprobs(logits)
            token_ids, logprobs, ranks = self.sampler.gather_logprobs(
                logprobs, num_prompt_logprobs, tgt_token_ids
            )

            # Transfer GPU->CPU async.
            chunk_slice = slice(start_idx, start_idx + num_logits)
            logprobs_tensors.logprob_token_ids[chunk_slice].copy_(
                token_ids, non_blocking=True
            )
            logprobs_tensors.logprobs[chunk_slice].copy_(logprobs, non_blocking=True)
            logprobs_tensors.selected_token_ranks[chunk_slice].copy_(
                ranks, non_blocking=True
            )

        # Remove requests that have completed prefill from the batch
        # num_prompt_logprobs_dict.
        for req_id in completed_prefill_reqs:
            del num_prompt_logprobs_dict[req_id]
            del in_progress_dict[req_id]

        # Must synchronize the non-blocking GPU->CPU transfers.
        if prompt_logprobs_dict:
            self._sync_device()

        return prompt_logprobs_dict

    def _get_nans_in_logits(
        self,
        logits: torch.Tensor | None,
    ) -> dict[str, int]:
        try:
            if logits is None:
                return {req_id: 0 for req_id in self.input_batch.req_ids}

            num_nans_in_logits = {}
            num_nans_for_index = logits.isnan().sum(dim=-1).cpu().numpy()
            for req_id in self.input_batch.req_ids:
                req_index = self.input_batch.req_id_to_index[req_id]
                num_nans_in_logits[req_id] = (
                    int(num_nans_for_index[req_index])
                    if num_nans_for_index is not None and req_index < logits.shape[0]
                    else 0
                )
            return num_nans_in_logits
        except IndexError:
            return {}

    @contextmanager
    def maybe_randomize_inputs(self, input_ids: torch.Tensor):
        """
        Randomize input_ids if VLLM_RANDOMIZE_DP_DUMMY_INPUTS is set.
        This is to help balance expert-selection
         - during profile_run
         - during DP rank dummy run
        """
        dp_size = self.vllm_config.parallel_config.data_parallel_size
        randomize_inputs = envs.VLLM_RANDOMIZE_DP_DUMMY_INPUTS and dp_size > 1
        if not randomize_inputs:
            yield
        else:
            import functools

            @functools.cache
            def rand_input_ids() -> torch.Tensor:
                return torch.randint_like(
                    self.input_ids.gpu,
                    low=0,
                    high=self.model_config.get_vocab_size(),
                    dtype=input_ids.dtype,
                )

            logger.debug_once("Randomizing dummy data for DP Rank")
            input_ids.copy_(rand_input_ids()[: input_ids.size(0)], non_blocking=True)
            yield
            input_ids.fill_(0)

    def _get_mm_dummy_batch(
        self,
        modality: str,
        max_items_per_batch: int,
    ) -> BatchedTensorInputs:
        """Dummy data for profiling and precompiling multimodal models."""
        assert self.mm_budget is not None

        dummy_decoder_data = self.mm_registry.get_decoder_dummy_data(
            model_config=self.model_config,
            seq_len=self.max_model_len,
            mm_counts={modality: 1},
            cache=self.mm_budget.cache,
        )
        dummy_mm_data = dummy_decoder_data.multi_modal_data

        # Result in the maximum GPU consumption of the model
        dummy_mm_item = dummy_mm_data[modality][0]
        dummy_mm_items = [dummy_mm_item] * max_items_per_batch

        model = cast(SupportsMultiModal, self.model)
        return next(
            mm_kwargs_group
            for _, _, mm_kwargs_group in group_mm_kwargs_by_modality(
                dummy_mm_items,
                device=self.device,
                pin_memory=self.pin_memory,
                merge_by_field_config=model.merge_by_field_config,
                multimodal_cpu_fields=model.multimodal_cpu_fields,
            )
        )

    @torch.inference_mode()
    def _dummy_run(
        self,
        num_tokens: int,
        cudagraph_runtime_mode: CUDAGraphMode | None = None,
        force_attention: bool = False,
        uniform_decode: bool = False,
        allow_microbatching: bool = True,
        skip_eplb: bool = False,
        is_profile: bool = False,
        create_mixed_batch: bool = False,
        remove_lora: bool = True,
        activate_lora: bool = False,
    ) -> tuple[torch.Tensor, torch.Tensor]:
        """
        Run a dummy forward pass to warm up/profile run or capture the
        CUDA graph for the model.

        Args:
            num_tokens: Number of tokens to run the dummy forward pass.
            cudagraph_runtime_mode: used to control the behavior.
                - if not set will determine the cudagraph mode based on using
                    the self.cudagraph_dispatcher.
                - CUDAGraphMode.NONE: No cudagraph, for warm up and profile run
                - CUDAGraphMode.PIECEWISE: Piecewise cudagraph.
                - CUDAGraphMode.FULL: Full cudagraph, attention metadata is
                    needed.
            force_attention: If True, always create attention metadata. Used to
                warm up attention backend when mode is NONE.
            uniform_decode: If True, the batch is a uniform decode batch.
            skip_eplb: If True, skip EPLB state update.
            is_profile: If True, this is a profile run.
            create_mixed_batch: If True, create a mixed batch with both decode
                (1 token) and prefill (multiple tokens) requests.
            remove_lora: If False, dummy LoRAs are not destroyed after the run
            activate_lora: If False, dummy_run is performed without LoRAs.
        """
        assert (
            cudagraph_runtime_mode is None
            or cudagraph_runtime_mode.valid_runtime_modes()
        )

        # If cudagraph_mode.decode_mode() == FULL and
        # cudagraph_mode.separate_routine(). This means that we are using
        # different graphs and/or modes for mixed prefill-decode batches vs.
        # uniform decode batches. A uniform decode batch means that all
        # requests have identical query length, except a potential virtual
        # request (shorter) in the batch account for padding.
        # Uniform decode batch could either be common pure decode, where
        # max_query_len == 1, or speculative decode, where
        # max_query_len == 1 + num_spec_decode_tokens.

        # When setting max_query_len = 1, we switch to and capture the optimized
        # routine of FA2 for pure decode, i.e., Flashdecode + an optimization
        # for GQA/MQA.
        max_query_len = self.uniform_decode_query_len if uniform_decode else num_tokens

        # Set num_scheduled_tokens based on num_tokens and max_num_seqs
        # for dummy run with LoRA so that the num_reqs collectively
        # has num_tokens in total.
        assert num_tokens <= self.scheduler_config.max_num_batched_tokens
        max_num_reqs = self.scheduler_config.max_num_seqs
        if create_mixed_batch:
            assert not uniform_decode
            # Create mixed batch:
            # first half decode tokens, second half one prefill
            num_decode_tokens = min(max_num_reqs - 1, num_tokens // 2)
            num_prefill_tokens = num_tokens - num_decode_tokens
            num_reqs = num_decode_tokens + 1

            # Create decode requests (1 token each) followed by prefill request
            num_scheduled_tokens_list = [1] * num_decode_tokens + [num_prefill_tokens]
            # Note: Overriding max_query_len to be the prefill tokens
            max_query_len = num_prefill_tokens
        elif uniform_decode:
            assert not create_mixed_batch
            num_reqs = min(max_num_reqs, cdiv(num_tokens, max_query_len))
            num_scheduled_tokens_list = [max_query_len] * num_reqs
            if num_tokens % max_query_len != 0:
                num_scheduled_tokens_list[-1] = num_tokens % max_query_len
        else:
            num_reqs = min(num_tokens, max_num_reqs)
            min_tokens_per_req = num_tokens // num_reqs
            num_scheduled_tokens_list = [min_tokens_per_req] * num_reqs
            num_scheduled_tokens_list[-1] += num_tokens % num_reqs

        assert sum(num_scheduled_tokens_list) == num_tokens
        assert len(num_scheduled_tokens_list) == num_reqs
        num_scheduled_tokens = np.array(num_scheduled_tokens_list, dtype=np.int32)
        total_num_scheduled_tokens = int(num_scheduled_tokens.sum())
        num_sampled_tokens = np.ones(num_reqs, dtype=np.int32)

        # Disable DP padding when running eager
        allow_dp_padding = self.compilation_config.cudagraph_mode != CUDAGraphMode.NONE

        # We currently only microbatch if the number of tokens is
        # over a certain threshold.
        ubatch_slices, num_tokens_across_dp = coordinate_batch_across_dp(
            num_tokens_unpadded=total_num_scheduled_tokens,
            parallel_config=self.vllm_config.parallel_config,
            allow_microbatching=allow_microbatching,
            allow_dp_padding=allow_dp_padding,
            num_tokens_padded=total_num_scheduled_tokens,
            uniform_decode=uniform_decode,
            num_scheduled_tokens_per_request=num_scheduled_tokens,
        )
        num_tokens_after_padding = num_tokens
        if num_tokens_across_dp is not None:
            dp_rank = self.parallel_config.data_parallel_rank
            num_tokens_after_padding = int(num_tokens_across_dp[dp_rank])

        attn_metadata: PerLayerAttnMetadata | None = None

        # If force_attention is True, we always capture attention. Otherwise,
        # it only happens for cudagraph_runtime_mode=FULL.
        if force_attention or cudagraph_runtime_mode == CUDAGraphMode.FULL:
            if create_mixed_batch:
                # In the mixed batch mode (used for FI warmup), we use
                # shorter sequence lengths to run faster.
                # TODO(luka) better system for describing dummy batches
                seq_lens = [1] * num_decode_tokens + [num_prefill_tokens + 1]
            else:
                seq_lens = max_query_len  # type: ignore[assignment]
            self.seq_lens.np[:num_reqs] = seq_lens
            self.seq_lens.np[num_reqs:] = 0
            self.seq_lens.copy_to_gpu()

            cum_num_tokens, _ = self._get_cumsum_and_arange(num_scheduled_tokens)
            self.query_start_loc.np[1 : num_reqs + 1] = cum_num_tokens
            self.query_start_loc.copy_to_gpu()

            attn_metadata, _ = self._build_attention_metadata(
                total_num_scheduled_tokens=num_tokens,
                max_num_scheduled_tokens=max_query_len,
                num_reqs=num_reqs,
                ubatch_slices=ubatch_slices,
                for_cudagraph_capture=True,
            )

        with self.maybe_dummy_run_with_lora(
            self.lora_config,
            num_scheduled_tokens,
            num_sampled_tokens,
            activate_lora,
            remove_lora,
        ):
            # Make sure padding doesn't exceed max_num_tokens
            assert num_tokens_after_padding <= self.max_num_tokens
            model_kwargs = self._init_model_kwargs(num_tokens_after_padding)
            if self.supports_mm_inputs and not self.model_config.is_encoder_decoder:
                input_ids = None
                inputs_embeds = self.inputs_embeds.gpu[:num_tokens_after_padding]
                model_kwargs = {
                    **model_kwargs,
                    **self._dummy_mm_kwargs(num_reqs),
                }
            elif self.enable_prompt_embeds:
                input_ids = None
                inputs_embeds = self.inputs_embeds.gpu[:num_tokens_after_padding]
                model_kwargs = self._init_model_kwargs(num_tokens_after_padding)
            else:
                input_ids = self.input_ids.gpu[:num_tokens_after_padding]
                inputs_embeds = None

            if self.uses_mrope:
                positions = self.mrope_positions.gpu[:, :num_tokens_after_padding]
            else:
                positions = self.positions.gpu[:num_tokens_after_padding]

            if get_pp_group().is_first_rank:
                intermediate_tensors = None
            else:
                if self.intermediate_tensors is None:
                    self.intermediate_tensors = (
                        self.model.make_empty_intermediate_tensors(
                            batch_size=self.max_num_tokens,
                            dtype=self.model_config.dtype,
                            device=self.device,
                        )
                    )

                intermediate_tensors = self.sync_and_slice_intermediate_tensors(
                    num_tokens_after_padding, None, False
                )

            # filter out the valid batch descriptor
            _cg_mode, batch_descriptor = (
                self.cudagraph_dispatcher.dispatch(
                    BatchDescriptor(
                        num_tokens=num_tokens_after_padding,
                        uniform_decode=uniform_decode,
                        has_lora=activate_lora and self.lora_config is not None,
                    )
                )
                if not is_profile
                else (CUDAGraphMode.NONE, None)
            )
            if cudagraph_runtime_mode is not None:
                # we allow forcing NONE when the dispatcher disagrees to support
                # warm ups for cudagraph capture
                assert (
                    cudagraph_runtime_mode == CUDAGraphMode.NONE
                    or cudagraph_runtime_mode == _cg_mode
                ), (
                    f"Cudagraph runtime mode mismatch at dummy_run. "
                    f"Expected {_cg_mode}, but got {cudagraph_runtime_mode}."
                )
            else:
                cudagraph_runtime_mode = _cg_mode

            if ubatch_slices is not None:
                # Adjust values to reflect a single ubatch.
                # TODO(sage,lucas): this is cruft that should be addressed in
                #  the padding refactor.
                num_tokens_after_padding = ubatch_slices[0].num_tokens
                if num_tokens_across_dp is not None:
                    num_tokens_across_dp[:] = num_tokens_after_padding

            with (
                self.maybe_randomize_inputs(input_ids),
                set_forward_context(
                    attn_metadata,
                    self.vllm_config,
                    num_tokens=num_tokens_after_padding,
                    num_tokens_across_dp=num_tokens_across_dp,
                    cudagraph_runtime_mode=cudagraph_runtime_mode,
                    batch_descriptor=batch_descriptor,
                    ubatch_slices=ubatch_slices,
                ),
            ):
                outputs = self.model(
                    input_ids=input_ids,
                    positions=positions,
                    intermediate_tensors=intermediate_tensors,
                    inputs_embeds=inputs_embeds,
                    **model_kwargs,
                )

            if self.use_aux_hidden_state_outputs:
                hidden_states, _ = outputs
            else:
                hidden_states = outputs

            if self.speculative_config and self.speculative_config.use_eagle():
                assert isinstance(self.drafter, EagleProposer)
                use_cudagraphs = (
                    cudagraph_runtime_mode == CUDAGraphMode.PIECEWISE
                    and not self.speculative_config.enforce_eager
                )

                # Note(gnovack) - We need to disable cudagraphs for one of the two
                # lora cases when cudagraph_specialize_lora is enabled. This is a
                # short term mitigation for issue mentioned in
                # https://github.com/vllm-project/vllm/issues/28334
                if self.compilation_config.cudagraph_specialize_lora and activate_lora:
                    use_cudagraphs = False

                self.drafter.dummy_run(
                    num_tokens,
                    use_cudagraphs=use_cudagraphs,
                )

        # This is necessary to avoid blocking DP.
        # For dummy runs, we typically skip EPLB since we don't have any real
        # requests to process.
        # However, in DP settings, there may be cases when some DP ranks do
        # not have any requests to process, so they're executing dummy batches.
        # In such cases, we still have to trigger EPLB to make sure
        # ranks execute the rearrangement in synchronization.
        if not skip_eplb:
            self.eplb_step(is_dummy=True, is_profile=is_profile)

        logit_indices = np.cumsum(num_scheduled_tokens) - 1
        logit_indices_device = torch.from_numpy(logit_indices).to(
            self.device, non_blocking=True
        )
        return hidden_states, hidden_states[logit_indices_device]

    @torch.inference_mode()
    def _dummy_sampler_run(
        self,
        hidden_states: torch.Tensor,
    ) -> torch.Tensor:
        # The dummy hidden states may contain special values,
        # like `inf` or `nan`.
        # To avoid breaking the sampler, we use a random tensor here instead.
        hidden_states = torch.rand_like(hidden_states)

        logits = self.model.compute_logits(hidden_states)
        num_reqs = logits.size(0)

        dummy_tensors = lambda v: torch.full((num_reqs,), v, device=self.device)

        dummy_metadata = SamplingMetadata(
            temperature=dummy_tensors(0.5),
            all_greedy=False,
            all_random=False,
            top_p=dummy_tensors(0.9),
            top_k=dummy_tensors(logits.size(1) - 1),
            generators={},
            max_num_logprobs=None,
            no_penalties=True,
            prompt_token_ids=None,
            frequency_penalties=dummy_tensors(0.1),
            presence_penalties=dummy_tensors(0.1),
            repetition_penalties=dummy_tensors(0.1),
            output_token_ids=[[] for _ in range(num_reqs)],
            spec_token_ids=[[] for _ in range(num_reqs)],
            allowed_token_ids_mask=None,
            bad_words_token_ids={},
            logitsprocs=LogitsProcessors(),
        )
        try:
            sampler_output = self.sampler(
                logits=logits, sampling_metadata=dummy_metadata
            )
        except RuntimeError as e:
            if "out of memory" in str(e):
                raise RuntimeError(
                    "CUDA out of memory occurred when warming up sampler with "
                    f"{num_reqs} dummy requests. Please try lowering "
                    "`max_num_seqs` or `gpu_memory_utilization` when "
                    "initializing the engine."
                ) from e
            else:
                raise e
        if self.speculative_config:
            draft_token_ids = [[0] for _ in range(num_reqs)]
            dummy_spec_decode_metadata = SpecDecodeMetadata.make_dummy(
                draft_token_ids, self.device
            )

            num_tokens = sum(len(ids) for ids in draft_token_ids)
            # draft_probs = torch.randn(
            #     num_tokens, logits.shape[-1], device=self.device,
            #     dtype=logits.dtype)
            draft_probs = None
            logits = torch.randn(
                num_tokens + num_reqs,
                logits.shape[-1],
                device=self.device,
                dtype=logits.dtype,
            )
            self.rejection_sampler(
                dummy_spec_decode_metadata,
                draft_probs,
                logits,
                dummy_metadata,
            )
        return sampler_output

    def _dummy_pooler_run_task(
        self,
        hidden_states: torch.Tensor,
        task: PoolingTask,
    ) -> PoolerOutput:
        num_tokens = hidden_states.shape[0]
        max_num_reqs = self.scheduler_config.max_num_seqs
        num_reqs = min(num_tokens, max_num_reqs)
        min_tokens_per_req = num_tokens // num_reqs
        num_scheduled_tokens_list = [min_tokens_per_req] * num_reqs
        num_scheduled_tokens_list[-1] += num_tokens % num_reqs
        assert sum(num_scheduled_tokens_list) == num_tokens
        assert len(num_scheduled_tokens_list) == num_reqs

        req_num_tokens = num_tokens // num_reqs

        dummy_prompt_lens = torch.tensor(
            num_scheduled_tokens_list,
            device="cpu",
        )
        dummy_token_ids = torch.zeros(
            (num_reqs, req_num_tokens), dtype=torch.int32, device=self.device
        )

        model = cast(VllmModelForPooling, self.get_model())
        dummy_pooling_params = PoolingParams(task=task)
        dummy_pooling_params.verify(task=task, model_config=self.model_config)
        to_update = model.pooler.get_pooling_updates(task)
        to_update.apply(dummy_pooling_params)

        dummy_metadata = PoolingMetadata(
            prompt_lens=dummy_prompt_lens,
            prompt_token_ids=dummy_token_ids,
            pooling_params=[dummy_pooling_params] * num_reqs,
        )

        dummy_metadata.build_pooling_cursor(
            num_scheduled_tokens_list, device=hidden_states.device
        )

        try:
            return model.pooler(
                hidden_states=hidden_states, pooling_metadata=dummy_metadata
            )
        except RuntimeError as e:
            if "out of memory" in str(e):
                raise RuntimeError(
                    "CUDA out of memory occurred when warming up pooler "
                    f"({task=}) with {num_reqs} dummy requests. Please try "
                    "lowering `max_num_seqs` or `gpu_memory_utilization` when "
                    "initializing the engine."
                ) from e
            else:
                raise e

    @torch.inference_mode()
    def _dummy_pooler_run(
        self,
        hidden_states: torch.Tensor,
    ) -> PoolerOutput:
        # Find the task that has the largest output for subsequent steps
        supported_pooling_tasks = self.get_supported_pooling_tasks()

        if not supported_pooling_tasks:
            if self.scheduler_config.enable_chunked_prefill:
                raise RuntimeError(
                    f"Model {self.model_config.model} does not support "
                    "any pooling tasks with chunked prefill enabled. "
                    "Please add --no-enable-chunked-prefill to your "
                    "config or CLI args. See "
                    "https://docs.vllm.ai/en/latest/models/pooling_models.html "
                    "to learn more."
                )
            else:
                raise RuntimeError(
                    f"Model {self.model_config.model} does not support "
                    "any pooling tasks. See "
                    "https://docs.vllm.ai/en/latest/models/pooling_models.html "
                    "to learn more."
                )

        output_size = dict[PoolingTask, float]()
        for task in supported_pooling_tasks:
            # Run a full batch with each task to ensure none of them OOMs
            output = self._dummy_pooler_run_task(hidden_states, task)
            output_size[task] = sum(o.nbytes for o in output)
            del output  # Allow GC

        max_task = max(output_size.items(), key=lambda x: x[1])[0]
        return self._dummy_pooler_run_task(hidden_states, max_task)

    def profile_run(self) -> None:
        # Profile with multimodal encoder & encoder cache.
        if self.supports_mm_inputs:
            if self.model_config.multimodal_config.skip_mm_profiling:
                logger.info(
                    "Skipping memory profiling for multimodal encoder and "
                    "encoder cache."
                )
            else:
                mm_budget = self.mm_budget
                assert mm_budget is not None

                if (encoder_budget := mm_budget.get_encoder_budget()) > 0:
                    # NOTE: Currently model is profiled with a single non-text
                    # modality with the max possible input tokens even when
                    # it supports multiple.
                    dummy_modality = mm_budget.get_modality_with_max_tokens()
                    max_mm_items_per_batch = mm_budget.max_items_per_batch_by_modality[
                        dummy_modality
                    ]

                    logger.info(
                        "Encoder cache will be initialized with a budget of "
                        "%s tokens, and profiled with %s %s items of the "
                        "maximum feature size.",
                        encoder_budget,
                        max_mm_items_per_batch,
                        dummy_modality,
                    )

                    # Create dummy batch of multimodal inputs.
                    batched_dummy_mm_inputs = self._get_mm_dummy_batch(
                        dummy_modality,
                        max_mm_items_per_batch,
                    )

                    # Run multimodal encoder.
                    dummy_encoder_outputs = self.model.embed_multimodal(
                        **batched_dummy_mm_inputs
                    )

                    sanity_check_mm_encoder_outputs(
                        dummy_encoder_outputs,
                        expected_num_items=max_mm_items_per_batch,
                    )

                    # NOTE: This happens when encoder cache needs to store
                    # the embeddings that encoder outputs are scattered onto.
                    # In this case we create dummy embeddings of size
                    # (encode_budget, hidden_size) and scatter encoder
                    # output into it.
                    encoder_output_shape = dummy_encoder_outputs[0].shape
                    if encoder_output_shape[0] < encoder_budget:
                        expanded_outputs = []
                        for output in dummy_encoder_outputs:
                            expanded = output.new_zeros(
                                (encoder_budget, encoder_output_shape[-1])
                            )
                            num_tokens = output.shape[0]
                            expanded[:num_tokens].copy_(output)
                            expanded_outputs.append(expanded)

                        dummy_encoder_outputs = expanded_outputs

                    # Cache the dummy encoder outputs.
                    self.encoder_cache["tmp"] = dict(enumerate(dummy_encoder_outputs))

        # Add `is_profile` here to pre-allocate communication buffers
        hidden_states, last_hidden_states = self._dummy_run(
            self.max_num_tokens, is_profile=True
        )
        if get_pp_group().is_last_rank:
            if self.is_pooling_model:
                output = self._dummy_pooler_run(hidden_states)
            else:
                output = self._dummy_sampler_run(last_hidden_states)
        else:
            output = None
        self._sync_device()
        del hidden_states, output
        self.encoder_cache.clear()
        gc.collect()

    def capture_model(self) -> int:
        if self.compilation_config.cudagraph_mode == CUDAGraphMode.NONE:
            logger.warning(
                "Skipping CUDA graph capture. To turn on CUDA graph capture, "
                "ensure `cudagraph_mode` was not manually set to `NONE`"
            )
            return 0

        compilation_counter.num_gpu_runner_capture_triggers += 1

        start_time = time.perf_counter()

        @contextmanager
        def freeze_gc():
            # Optimize garbage collection during CUDA graph capture.
            # Clean up, then freeze all remaining objects from being included
            # in future collections.
            gc.collect()
            should_freeze = not envs.VLLM_ENABLE_CUDAGRAPH_GC
            if should_freeze:
                gc.freeze()
            try:
                yield
            finally:
                if should_freeze:
                    gc.unfreeze()
                    gc.collect()

        # Trigger CUDA graph capture for specific shapes.
        # Capture the large shapes first so that the smaller shapes
        # can reuse the memory pool allocated for the large shapes.
        set_cudagraph_capturing_enabled(True)
        with freeze_gc(), graph_capture(device=self.device):
            start_free_gpu_memory = torch.cuda.mem_get_info()[0]
            cudagraph_mode = self.compilation_config.cudagraph_mode
            assert cudagraph_mode is not None

            if self.lora_config:
                if self.compilation_config.cudagraph_specialize_lora:
                    lora_cases = [True, False]
                else:
                    lora_cases = [True]
            else:
                lora_cases = [False]

            if cudagraph_mode.mixed_mode() != CUDAGraphMode.NONE:
                cudagraph_runtime_mode = cudagraph_mode.mixed_mode()
                # make sure we capture the largest batch size first
                compilation_cases = list(
                    product(reversed(self.cudagraph_batch_sizes), lora_cases)
                )
                self._capture_cudagraphs(
                    compilation_cases,
                    cudagraph_runtime_mode=cudagraph_runtime_mode,
                    uniform_decode=False,
                )

            # Capture full cudagraph for uniform decode batches if we
            # don't already have full mixed prefill-decode cudagraphs.
            if (
                cudagraph_mode.decode_mode() == CUDAGraphMode.FULL
                and cudagraph_mode.separate_routine()
            ):
                max_num_tokens = (
                    self.scheduler_config.max_num_seqs * self.uniform_decode_query_len
                )
                decode_cudagraph_batch_sizes = [
                    x
                    for x in self.cudagraph_batch_sizes
                    if max_num_tokens >= x >= self.uniform_decode_query_len
                ]
                compilation_cases_decode = list(
                    product(reversed(decode_cudagraph_batch_sizes), lora_cases)
                )
                self._capture_cudagraphs(
                    compilation_cases=compilation_cases_decode,
                    cudagraph_runtime_mode=CUDAGraphMode.FULL,
                    uniform_decode=True,
                )

            torch.cuda.synchronize()
            end_free_gpu_memory = torch.cuda.mem_get_info()[0]

        # Disable cudagraph capturing globally, so any unexpected cudagraph
        # capturing will be detected and raise an error after here.
        # Note: We don't put it into graph_capture context manager because
        # we may do lazy capturing in future that still allows capturing
        # after here.
        set_cudagraph_capturing_enabled(False)

        end_time = time.perf_counter()
        elapsed_time = end_time - start_time
        cuda_graph_size = start_free_gpu_memory - end_free_gpu_memory
        # This usually takes 5~20 seconds.
        logger.info_once(
            "Graph capturing finished in %.0f secs, took %.2f GiB",
            elapsed_time,
            cuda_graph_size / (1 << 30),
            scope="local",
        )
        return cuda_graph_size

    def _capture_cudagraphs(
        self,
        compilation_cases: list[tuple[int, bool]],
        cudagraph_runtime_mode: CUDAGraphMode,
        uniform_decode: bool,
    ):
        assert (
            cudagraph_runtime_mode != CUDAGraphMode.NONE
            and cudagraph_runtime_mode.valid_runtime_modes()
        ), f"Invalid cudagraph runtime mode: {cudagraph_runtime_mode}"

        # Only rank 0 should print progress bar during capture
        if is_global_first_rank():
            compilation_cases = tqdm(
                compilation_cases,
                disable=not self.load_config.use_tqdm_on_load,
                desc="Capturing CUDA graphs ({}, {})".format(
                    "decode" if uniform_decode else "mixed prefill-decode",
                    cudagraph_runtime_mode.name,
                ),
            )

        # We skip EPLB here since we don't want to record dummy metrics
        for num_tokens, activate_lora in compilation_cases:
            # We currently only capture ubatched graphs when its a FULL
            # cudagraph, a uniform decode batch, and the number of tokens
            # is above the threshold. Otherwise we just capture a non-ubatched
            # version of the graph
            allow_microbatching = (
                self.parallel_config.enable_dbo
                and cudagraph_runtime_mode == CUDAGraphMode.FULL
                and uniform_decode
                and check_ubatch_thresholds(
                    config=self.vllm_config.parallel_config,
                    num_tokens=num_tokens,
                    uniform_decode=uniform_decode,
                )
            )

            for _ in range(self.compilation_config.cudagraph_num_of_warmups):
                # Use CUDAGraphRuntimeStyle.NONE (default) for warmup.
                # But be careful, warm up with `NONE`is orthogonal to
                # if we want to warm up attention or not. This is
                # different from the case where `FULL` implies capture
                # attention while `PIECEWISE` implies no attention.
                force_attention = cudagraph_runtime_mode == CUDAGraphMode.FULL
                self._dummy_run(
                    num_tokens,
                    cudagraph_runtime_mode=CUDAGraphMode.NONE,
                    force_attention=force_attention,
                    uniform_decode=uniform_decode,
                    allow_microbatching=allow_microbatching,
                    skip_eplb=True,
                    remove_lora=False,
                    activate_lora=activate_lora,
                )
            self._dummy_run(
                num_tokens,
                cudagraph_runtime_mode=cudagraph_runtime_mode,
                uniform_decode=uniform_decode,
                allow_microbatching=allow_microbatching,
                skip_eplb=True,
                remove_lora=False,
                activate_lora=activate_lora,
            )
        self.maybe_remove_all_loras(self.lora_config)

    def initialize_attn_backend(self, kv_cache_config: KVCacheConfig) -> None:
        """
        Initialize the attention backends and attention metadata builders.
        """
        assert len(self.attn_groups) == 0, "Attention backends are already initialized"

        class AttentionGroupKey(NamedTuple):
            attn_backend: type[AttentionBackend]
            kv_cache_spec: KVCacheSpec

        def get_attn_backends_for_group(
            kv_cache_group_spec: KVCacheGroupSpec,
        ) -> tuple[dict[AttentionGroupKey, list[str]], set[type[AttentionBackend]]]:
            layers = get_layers_from_vllm_config(
                self.vllm_config, AttentionLayerBase, kv_cache_group_spec.layer_names
            )
            attn_backends = {}
            attn_backend_layers = defaultdict(list)
            # Dedupe based on full class name; this is a bit safer than
            # using the class itself as the key because when we create dynamic
            # attention backend subclasses (e.g. ChunkedLocalAttention) unless
            # they are cached correctly, there will be different objects per
            # layer.
            for layer_name in kv_cache_group_spec.layer_names:
                attn_backend = layers[layer_name].get_attn_backend()

                if layer_name in self.kv_sharing_fast_prefill_eligible_layers:
                    attn_backend = create_fast_prefill_custom_backend(
                        "FastPrefill",
                        attn_backend,
                    )

                full_cls_name = attn_backend.full_cls_name()
                layer_kv_cache_spec = kv_cache_group_spec.kv_cache_spec
                if isinstance(layer_kv_cache_spec, UniformTypeKVCacheSpecs):
                    layer_kv_cache_spec = layer_kv_cache_spec.kv_cache_specs[layer_name]
                key = (full_cls_name, layer_kv_cache_spec)
                attn_backends[key] = AttentionGroupKey(
                    attn_backend, layer_kv_cache_spec
                )
                attn_backend_layers[key].append(layer_name)
            return (
                {attn_backends[k]: v for k, v in attn_backend_layers.items()},
                set(group_key.attn_backend for group_key in attn_backends.values()),
            )

        def create_attn_groups(
            attn_backends_map: dict[AttentionGroupKey, list[str]],
            kv_cache_group_id: int,
        ) -> list[AttentionGroup]:
            attn_groups: list[AttentionGroup] = []
            for (attn_backend, kv_cache_spec), layer_names in attn_backends_map.items():
                attn_group = AttentionGroup(
                    attn_backend,
                    layer_names,
                    kv_cache_spec,
                    kv_cache_group_id,
                )

                attn_groups.append(attn_group)
            return attn_groups

        attention_backend_maps = []
        attention_backend_list = []
        for kv_cache_group_spec in kv_cache_config.kv_cache_groups:
            attn_backends = get_attn_backends_for_group(kv_cache_group_spec)
            attention_backend_maps.append(attn_backends[0])
            attention_backend_list.append(attn_backends[1])

        # Resolve cudagraph_mode before actually initialize metadata_builders
        self._check_and_update_cudagraph_mode(
            attention_backend_list, kv_cache_config.kv_cache_groups
        )

        for i, attn_backend_map in enumerate(attention_backend_maps):
            self.attn_groups.append(create_attn_groups(attn_backend_map, i))

    def initialize_metadata_builders(
        self, kv_cache_config: KVCacheConfig, kernel_block_sizes: list[int]
    ) -> None:
        """
        Create the metadata builders for all KV cache groups and attn groups.
        """
        for kv_cache_group_id in range(len(kv_cache_config.kv_cache_groups)):
            for attn_group in self.attn_groups[kv_cache_group_id]:
                attn_group.create_metadata_builders(
                    self.vllm_config,
                    self.device,
                    kernel_block_sizes[kv_cache_group_id]
                    if kv_cache_group_id < len(kernel_block_sizes)
                    else None,
                    num_metadata_builders=1
                    if not self.parallel_config.enable_dbo
                    else 2,
                )
        # Calculate reorder batch threshold (if needed)
        # Note (tdoublep): do this *after* constructing builders,
        # because some of them change the threshold at init time.
        self.calculate_reorder_batch_threshold()

    def _check_and_update_cudagraph_mode(
        self,
        attention_backends: list[set[type[AttentionBackend]]],
        kv_cache_groups: list[KVCacheGroupSpec],
    ) -> None:
        """
        Resolve the cudagraph_mode when there are multiple attention
        groups with potential conflicting CUDA graph support.
        Then initialize the cudagraph_dispatcher based on the resolved
        cudagraph_mode.
        """
        min_cg_support = AttentionCGSupport.ALWAYS
        min_cg_backend_name = None

        for attn_backend_set, kv_cache_group in zip(
            attention_backends, kv_cache_groups
        ):
            for attn_backend in attn_backend_set:
                builder_cls = attn_backend.get_builder_cls()

                cg_support = builder_cls.get_cudagraph_support(
                    self.vllm_config, kv_cache_group.kv_cache_spec
                )
                if cg_support.value < min_cg_support.value:
                    min_cg_support = cg_support
                    min_cg_backend_name = attn_backend.__name__
        # Flexible resolve the cudagraph mode
        cudagraph_mode = self.compilation_config.cudagraph_mode
        # check cudagraph for mixed batch is supported
        if (
            cudagraph_mode.mixed_mode() == CUDAGraphMode.FULL
            and min_cg_support != AttentionCGSupport.ALWAYS
        ):
            msg = (
                f"CUDAGraphMode.{cudagraph_mode.name} is not supported "
                f"with {min_cg_backend_name} backend (support: "
                f"{min_cg_support})"
            )
            if min_cg_support == AttentionCGSupport.NEVER:
                # if not supported any full cudagraphs, just raise it.
                msg += (
                    "; please try cudagraph_mode=PIECEWISE, and "
                    "make sure compilation mode is VLLM_COMPILE"
                )
                raise ValueError(msg)

            # attempt to resolve the full cudagraph related mode
            if self.compilation_config.splitting_ops_contain_attention():
                msg += "; setting cudagraph_mode=FULL_AND_PIECEWISE"
                cudagraph_mode = self.compilation_config.cudagraph_mode = (
                    CUDAGraphMode.FULL_AND_PIECEWISE
                )
            else:
                msg += "; setting cudagraph_mode=FULL_DECODE_ONLY"
                cudagraph_mode = self.compilation_config.cudagraph_mode = (
                    CUDAGraphMode.FULL_DECODE_ONLY
                )
            logger.warning(msg)

        # check that if we are doing decode full-cudagraphs it is supported
        if (
            cudagraph_mode.decode_mode() == CUDAGraphMode.FULL
            and min_cg_support == AttentionCGSupport.NEVER
        ):
            msg = (
                f"CUDAGraphMode.{cudagraph_mode.name} is not supported "
                f"with {min_cg_backend_name} backend (support: "
                f"{min_cg_support})"
            )
            if self.compilation_config.mode == CompilationMode.VLLM_COMPILE and (
                self.compilation_config.splitting_ops_contain_attention()
                or self.compilation_config.use_inductor_graph_partition
            ):
                msg += (
                    "; setting cudagraph_mode=PIECEWISE because "
                    "attention is compiled piecewise"
                )
                cudagraph_mode = self.compilation_config.cudagraph_mode = (
                    CUDAGraphMode.PIECEWISE
                )
            else:
                msg += (
                    "; setting cudagraph_mode=NONE because "
                    "attention is not compiled piecewise"
                )
                cudagraph_mode = self.compilation_config.cudagraph_mode = (
                    CUDAGraphMode.NONE
                )
            logger.warning(msg)

        # check that if we are doing spec-decode + decode full-cudagraphs it is
        # supported
        if (
            cudagraph_mode.decode_mode() == CUDAGraphMode.FULL
            and self.uniform_decode_query_len > 1
            and min_cg_support.value < AttentionCGSupport.UNIFORM_BATCH.value
        ):
            msg = (
                f"CUDAGraphMode.{cudagraph_mode.name} is not supported"
                f" with spec-decode for attention backend "
                f"{min_cg_backend_name} (support: {min_cg_support})"
            )
            if self.compilation_config.splitting_ops_contain_attention():
                msg += "; setting cudagraph_mode=PIECEWISE"
                cudagraph_mode = self.compilation_config.cudagraph_mode = (
                    CUDAGraphMode.PIECEWISE
                )
            else:
                msg += "; setting cudagraph_mode=NONE"
                cudagraph_mode = self.compilation_config.cudagraph_mode = (
                    CUDAGraphMode.NONE
                )
            logger.warning(msg)

        # double check that we can support full cudagraph if they are requested
        # even after automatic downgrades
        if (
            cudagraph_mode.has_full_cudagraphs()
            and min_cg_support == AttentionCGSupport.NEVER
        ):
            raise ValueError(
                f"CUDAGraphMode.{cudagraph_mode.name} is not "
                f"supported with {min_cg_backend_name} backend ("
                f"support:{min_cg_support}) "
                "; please try cudagraph_mode=PIECEWISE, "
                "and make sure compilation mode is VLLM_COMPILE"
            )

        # Trigger cudagraph dispatching keys initialization after
        # resolved cudagraph mode.
        self.cudagraph_dispatcher.initialize_cudagraph_keys(
            self.compilation_config.cudagraph_mode, self.uniform_decode_query_len
        )

    def calculate_reorder_batch_threshold(self) -> None:
        """
        Choose the minimum reorder batch threshold from all attention groups.
        Backends should be able to support lower threshold then what they request
        just may have a performance penalty due to that backend treating decodes
        as prefills.
        """
        min_none_high = lambda a, b: a if b is None else b if a is None else min(a, b)

        reorder_batch_thresholds = [
            group.get_metadata_builder().reorder_batch_threshold
            for group in self._attn_group_iterator()
        ]
        # If there are no attention groups (attention-free model) or no backend
        # reports a threshold, leave reordering disabled.
        if len(reorder_batch_thresholds) == 0:
            self.reorder_batch_threshold = None
            return
        self.reorder_batch_threshold = reduce(min_none_high, reorder_batch_thresholds)

    @staticmethod
    def select_common_block_size(
        kv_manager_block_size: int, attn_groups: list[AttentionGroup]
    ) -> int:
        """
        Select a block size that is supported by all backends and is a factor of
        kv_manager_block_size.

        If kv_manager_block_size is supported by all backends, return it directly.
        Otherwise, return the max supported size.

        Args:
            kv_manager_block_size: Block size of KV cache
            attn_groups: List of attention groups

        Returns:
            The selected block size

        Raises:
            ValueError: If no valid block size found
        """

        def block_size_is_supported(
            backends: list[type[AttentionBackend]], block_size: int
        ) -> bool:
            """
            Check if the block size is supported by all backends.
            """
            for backend in backends:
                is_supported = False
                for supported_size in backend.supported_kernel_block_sizes:
                    if isinstance(supported_size, int):
                        if block_size == supported_size:
                            is_supported = True
                    elif isinstance(supported_size, MultipleOf):
                        if block_size % supported_size.base == 0:
                            is_supported = True
                    else:
                        raise ValueError(f"Unknown supported size: {supported_size}")
                if not is_supported:
                    return False
            return True

        backends = [group.backend for group in attn_groups]

        # Case 1: if the block_size of kv cache manager is supported by all backends,
        # return it directly
        if block_size_is_supported(backends, kv_manager_block_size):
            return kv_manager_block_size

        # Case 2: otherwise, the block_size must be an `int`-format supported size of
        # at least one backend. Iterate over all `int`-format supported sizes in
        # descending order and return the first one that is supported by all backends.
        # Simple proof:
        # If the supported size b is in MultipleOf(x_i) format for all attention
        # backends i, and b a factor of kv_manager_block_size, then
        # kv_manager_block_size also satisfies MultipleOf(x_i) for all i. We will
        # return kv_manager_block_size in case 1.
        all_int_supported_sizes = set(
            supported_size
            for backend in backends
            for supported_size in backend.supported_kernel_block_sizes
            if isinstance(supported_size, int)
        )

        for supported_size in sorted(all_int_supported_sizes, reverse=True):
            if kv_manager_block_size % supported_size != 0:
                continue
            if block_size_is_supported(backends, supported_size):
                return supported_size
        raise ValueError(f"No common block size for {kv_manager_block_size}. ")

    def may_reinitialize_input_batch(
        self, kv_cache_config: KVCacheConfig, kernel_block_sizes: list[int]
    ) -> None:
        """
        Re-initialize the input batch if the block sizes are different from
        `[self.cache_config.block_size]`. This usually happens when there
        are multiple KV cache groups.

        Args:
            kv_cache_config: The KV cache configuration.
            kernel_block_sizes: The kernel block sizes for each KV cache group.
        """
        block_sizes = [
            kv_cache_group.kv_cache_spec.block_size
            for kv_cache_group in kv_cache_config.kv_cache_groups
            if not isinstance(kv_cache_group.kv_cache_spec, EncoderOnlyAttentionSpec)
        ]

        if block_sizes != [self.cache_config.block_size] or kernel_block_sizes != [
            self.cache_config.block_size
        ]:
            assert self.cache_config.cpu_offload_gb == 0, (
                "Cannot re-initialize the input batch when CPU weight "
                "offloading is enabled. See https://github.com/vllm-project/vllm/pull/18298 "  # noqa: E501
                "for more details."
            )
            self.input_batch = InputBatch(
                max_num_reqs=self.max_num_reqs,
                max_model_len=max(self.max_model_len, self.max_encoder_len),
                max_num_batched_tokens=self.max_num_tokens,
                device=self.device,
                pin_memory=self.pin_memory,
                vocab_size=self.model_config.get_vocab_size(),
                block_sizes=block_sizes,
                kernel_block_sizes=kernel_block_sizes,
                is_spec_decode=bool(self.vllm_config.speculative_config),
                logitsprocs=self.input_batch.logitsprocs,
                logitsprocs_need_output_token_ids=self.input_batch.logitsprocs_need_output_token_ids,
                is_pooling_model=self.is_pooling_model,
                num_speculative_tokens=self.num_spec_tokens,
            )

    def _allocate_kv_cache_tensors(
        self, kv_cache_config: KVCacheConfig
    ) -> dict[str, torch.Tensor]:
        """
        Initializes the KV cache buffer with the correct size. The buffer needs
        to be reshaped to the desired shape before being used by the models.

        Args:
            kv_cache_config: The KV cache config
        Returns:
            dict[str, torch.Tensor]: A map between layer names to their
            corresponding memory buffer for KV cache.
        """
        kv_cache_raw_tensors: dict[str, torch.Tensor] = {}
        for kv_cache_tensor in kv_cache_config.kv_cache_tensors:
            tensor = torch.zeros(
                kv_cache_tensor.size, dtype=torch.int8, device=self.device
            )
            for layer_name in kv_cache_tensor.shared_by:
                kv_cache_raw_tensors[layer_name] = tensor

        layer_names = set()
        for group in kv_cache_config.kv_cache_groups:
            for layer_name in group.layer_names:
                if layer_name in self.runner_only_attn_layers:
                    continue
                layer_names.add(layer_name)
        assert layer_names == set(kv_cache_raw_tensors.keys()), (
            "Some layers are not correctly initialized"
        )
        return kv_cache_raw_tensors

    def _attn_group_iterator(self) -> Iterator[AttentionGroup]:
        return itertools.chain.from_iterable(self.attn_groups)

    def _kv_cache_spec_attn_group_iterator(self) -> Iterator[AttentionGroup]:
        if not self.kv_cache_config.kv_cache_groups:
            return
        for attn_groups in self.attn_groups:
            yield from attn_groups

    def _prepare_kernel_block_sizes(self, kv_cache_config: KVCacheConfig) -> list[int]:
        """
        Generate kernel_block_sizes that matches each block_size.

        For attention backends that support virtual block splitting,
        use the supported block sizes from the backend.
        For other backends (like Mamba), use the same block size (no splitting).

        Args:
            kv_cache_config: The KV cache configuration.

        Returns:
            list[int]: List of kernel block sizes for each cache group.
        """
        kernel_block_sizes = []
        for kv_cache_gid, kv_cache_group in enumerate(kv_cache_config.kv_cache_groups):
            kv_cache_spec = kv_cache_group.kv_cache_spec
            if isinstance(kv_cache_spec, UniformTypeKVCacheSpecs):
                # All layers in the UniformTypeKVCacheSpecs have the same type,
                # Pick an arbitrary one to dispatch.
                kv_cache_spec = next(iter(kv_cache_spec.kv_cache_specs.values()))
            if isinstance(kv_cache_spec, EncoderOnlyAttentionSpec):
                continue
            elif isinstance(kv_cache_spec, AttentionSpec):
                # This is an attention backend that supports virtual
                # block splitting. Get the supported block sizes from
                # all backends in the group.
                attn_groups = self.attn_groups[kv_cache_gid]
                kv_manager_block_size = kv_cache_group.kv_cache_spec.block_size
                selected_kernel_size = self.select_common_block_size(
                    kv_manager_block_size, attn_groups
                )
                kernel_block_sizes.append(selected_kernel_size)
            elif isinstance(kv_cache_spec, MambaSpec):
                # This is likely Mamba or other non-attention cache,
                # no splitting.
                kernel_block_sizes.append(kv_cache_spec.block_size)
            else:
                raise NotImplementedError(
                    f"unknown kv cache spec {kv_cache_group.kv_cache_spec}"
                )
        return kernel_block_sizes

    def _reshape_kv_cache_tensors(
        self,
        kv_cache_config: KVCacheConfig,
        kv_cache_raw_tensors: dict[str, torch.Tensor],
        kernel_block_sizes: list[int],
    ) -> dict[str, torch.Tensor]:
        """
        Reshape the KV cache tensors to the desired shape and dtype.

        Args:
            kv_cache_config: The KV cache config
            kv_cache_raw_tensors: The KV cache buffer of each layer, with
                correct size but uninitialized shape.
            kernel_block_sizes: The kernel block sizes for each KV cache group.
        Returns:
            Dict[str, torch.Tensor]: A map between layer names to their
            corresponding memory buffer for KV cache.
        """
        kv_caches: dict[str, torch.Tensor] = {}
        has_attn, has_mamba = False, False
        for group in self._kv_cache_spec_attn_group_iterator():
            kv_cache_spec = group.kv_cache_spec
            attn_backend = group.backend
            if group.kv_cache_group_id == len(kernel_block_sizes):
                # There may be a last group for layers without kv cache.
                continue
            kernel_block_size = kernel_block_sizes[group.kv_cache_group_id]
            for layer_name in group.layer_names:
                if layer_name in self.runner_only_attn_layers:
                    continue
                raw_tensor = kv_cache_raw_tensors[layer_name]
                assert raw_tensor.numel() % kv_cache_spec.page_size_bytes == 0
                num_blocks = raw_tensor.numel() // kv_cache_spec.page_size_bytes
                if isinstance(kv_cache_spec, AttentionSpec):
                    has_attn = True
                    num_blocks_per_kv_block = (
                        kv_cache_spec.block_size // kernel_block_size
                    )
                    kernel_num_blocks = num_blocks * num_blocks_per_kv_block

                    kv_cache_shape = attn_backend.get_kv_cache_shape(
                        kernel_num_blocks,
                        kernel_block_size,
                        kv_cache_spec.num_kv_heads,
                        kv_cache_spec.head_size,
                        cache_dtype_str=self.cache_config.cache_dtype,
                    )
                    dtype = kv_cache_spec.dtype
                    try:
                        kv_cache_stride_order = attn_backend.get_kv_cache_stride_order()
                        assert len(kv_cache_stride_order) == len(kv_cache_shape)
                    except (AttributeError, NotImplementedError):
                        kv_cache_stride_order = tuple(range(len(kv_cache_shape)))
                    # The allocation respects the backend-defined stride order
                    # to ensure the semantic remains consistent for each
                    # backend. We first obtain the generic kv cache shape and
                    # then permute it according to the stride order which could
                    # result in a non-contiguous tensor.
                    kv_cache_shape = tuple(
                        kv_cache_shape[i] for i in kv_cache_stride_order
                    )
                    # Maintain original KV shape view.
                    inv_order = [
                        kv_cache_stride_order.index(i)
                        for i in range(len(kv_cache_stride_order))
                    ]
                    kv_caches[layer_name] = (
                        kv_cache_raw_tensors[layer_name]
                        .view(dtype)
                        .view(kv_cache_shape)
                        .permute(*inv_order)
                    )
                elif isinstance(kv_cache_spec, MambaSpec):
                    has_mamba = True
                    raw_tensor = kv_cache_raw_tensors[layer_name]
                    state_tensors = []
                    storage_offset_bytes = 0
                    for shape, dtype in zip(kv_cache_spec.shapes, kv_cache_spec.dtypes):
                        dtype_size = get_dtype_size(dtype)
                        num_element_per_page = (
                            kv_cache_spec.page_size_bytes // dtype_size
                        )
                        target_shape = (num_blocks, *shape)
                        stride = torch.empty(target_shape).stride()
                        target_stride = (num_element_per_page, *stride[1:])
                        assert storage_offset_bytes % dtype_size == 0
                        tensor = torch.as_strided(
                            raw_tensor.view(dtype),
                            size=target_shape,
                            stride=target_stride,
                            storage_offset=storage_offset_bytes // dtype_size,
                        )
                        state_tensors.append(tensor)
                        storage_offset_bytes += stride[0] * dtype_size

                    kv_caches[layer_name] = state_tensors
                else:
                    raise NotImplementedError

        if has_attn and has_mamba:
            self._update_hybrid_attention_mamba_layout(kv_caches)

        return kv_caches

    def _update_hybrid_attention_mamba_layout(
        self, kv_caches: dict[str, torch.Tensor]
    ) -> None:
        """
        Update the layout of attention layers from (2, num_blocks, ...) to
        (num_blocks, 2, ...).

        Args:
            kv_caches: The KV cache buffer of each layer.
        """

        for group in self._kv_cache_spec_attn_group_iterator():
            kv_cache_spec = group.kv_cache_spec
            for layer_name in group.layer_names:
                kv_cache = kv_caches[layer_name]
                if isinstance(kv_cache_spec, AttentionSpec) and kv_cache.shape[0] == 2:
                    assert kv_cache.shape[1] != 2, (
                        "Fail to determine whether the layout is "
                        "(2, num_blocks, ...) or (num_blocks, 2, ...) for "
                        f"a tensor of shape {kv_cache.shape}"
                    )
                    hidden_size = kv_cache.shape[2:].numel()
                    kv_cache.as_strided_(
                        size=kv_cache.shape,
                        stride=(hidden_size, 2 * hidden_size, *kv_cache.stride()[2:]),
                    )

    def initialize_kv_cache_tensors(
        self, kv_cache_config: KVCacheConfig, kernel_block_sizes: list[int]
    ) -> dict[str, torch.Tensor]:
        """
        Initialize the memory buffer for KV cache.

        Args:
            kv_cache_config: The KV cache config
            kernel_block_sizes: The kernel block sizes for each KV cache group.

        Returns:
            Dict[str, torch.Tensor]: A map between layer names to their
            corresponding memory buffer for KV cache.
        """
        # Initialize the memory buffer for KV cache
        kv_cache_raw_tensors = self._allocate_kv_cache_tensors(kv_cache_config)
        # Change the memory buffer to the desired shape
        kv_caches = self._reshape_kv_cache_tensors(
            kv_cache_config, kv_cache_raw_tensors, kernel_block_sizes
        )

        # Set up cross-layer KV cache sharing
        for layer_name, target_layer_name in self.shared_kv_cache_layers.items():
            logger.debug("%s reuses KV cache of %s", layer_name, target_layer_name)
            kv_caches[layer_name] = kv_caches[target_layer_name]

        num_attn_module = (
            2 if self.model_config.hf_config.model_type == "longcat_flash" else 1
        )
        bind_kv_cache(
            kv_caches,
            self.compilation_config.static_forward_context,
            self.kv_caches,
            num_attn_module,
        )
        return kv_caches

    def maybe_add_kv_sharing_layers_to_kv_cache_groups(
        self, kv_cache_config: KVCacheConfig
    ) -> None:
        """
        Add layers that re-use KV cache to KV cache group of its target layer.
        Mapping of KV cache tensors happens in `initialize_kv_cache_tensors()`
        """
        if not self.shared_kv_cache_layers:
            # No cross-layer KV sharing, return
            return

        add_kv_sharing_layers_to_kv_cache_groups(
            self.shared_kv_cache_layers,
            kv_cache_config.kv_cache_groups,
            self.runner_only_attn_layers,
        )

        if self.cache_config.kv_sharing_fast_prefill:
            # In You Only Cache Once (https://arxiv.org/abs/2405.05254) or other
            # similar KV sharing setups, only the layers that generate KV caches
            # are involved in the prefill phase, enabling prefill to early exit.
            attn_layers = get_layers_from_vllm_config(self.vllm_config, Attention)
            for layer_name in reversed(attn_layers):
                if layer_name in self.shared_kv_cache_layers:
                    self.kv_sharing_fast_prefill_eligible_layers.add(layer_name)
                else:
                    break

    def initialize_kv_cache(self, kv_cache_config: KVCacheConfig) -> None:
        """
        Initialize KV cache based on `kv_cache_config`.
        Args:
            kv_cache_config: Configuration for the KV cache, including the KV
            cache size of each layer
        """
        kv_cache_config = deepcopy(kv_cache_config)
        self.kv_cache_config = kv_cache_config
        self.may_add_encoder_only_layers_to_kv_cache_config()
        self.maybe_add_kv_sharing_layers_to_kv_cache_groups(kv_cache_config)
        self.initialize_attn_backend(kv_cache_config)
        # The kernel block size for all KV cache groups. For example, if
        # kv_cache_manager uses block_size 256 for a given group, but the attention
        # backends for that group only supports block_size 64, we will return
        # kernel_block_size 64 and split the 256-token-block to 4 blocks with 64
        # tokens each.
        kernel_block_sizes = self._prepare_kernel_block_sizes(kv_cache_config)

        # create metadata builders
        self.initialize_metadata_builders(kv_cache_config, kernel_block_sizes)

        # Reinitialize need to after initialize_attn_backend
        self.may_reinitialize_input_batch(kv_cache_config, kernel_block_sizes)
        kv_caches = self.initialize_kv_cache_tensors(
            kv_cache_config, kernel_block_sizes
        )

        if self.speculative_config and self.speculative_config.use_eagle():
            assert isinstance(self.drafter, EagleProposer)
            # validate all draft model layers belong to the same kv cache
            # group
            self.drafter.validate_same_kv_cache_group(kv_cache_config)

        if has_kv_transfer_group():
            kv_transfer_group = get_kv_transfer_group()
            kv_transfer_group.register_kv_caches(kv_caches)
            kv_transfer_group.set_host_xfer_buffer_ops(copy_kv_blocks)

        if self.dcp_world_size > 1:
            layers = get_layers_from_vllm_config(self.vllm_config, AttentionLayerBase)
            for layer in layers.values():
                assert layer.impl.need_to_return_lse_for_decode, (
                    "DCP requires attention impls to return"
                    " the softmax lse for decode, but the impl "
                    f"{layer.impl.__class__.__name__} "
                    "does not return the softmax lse for decode."
                )

    def may_add_encoder_only_layers_to_kv_cache_config(self) -> None:
        """
        Add encoder-only layers to the KV cache config.
        """
        block_size = self.vllm_config.cache_config.block_size
        encoder_only_attn_specs: dict[AttentionSpec, list[str]] = defaultdict(list)
        attn_layers = get_layers_from_vllm_config(self.vllm_config, Attention)
        for layer_name, attn_module in attn_layers.items():
            if attn_module.attn_type == AttentionType.ENCODER_ONLY:
                attn_spec: AttentionSpec = EncoderOnlyAttentionSpec(
                    block_size=block_size,
                    num_kv_heads=attn_module.num_kv_heads,
                    head_size=attn_module.head_size,
                    dtype=self.kv_cache_dtype,
                )
                encoder_only_attn_specs[attn_spec].append(layer_name)
                self.runner_only_attn_layers.add(layer_name)
        if len(encoder_only_attn_specs) > 0:
            assert len(encoder_only_attn_specs) == 1, (
                "Only support one encoder-only attention spec now"
            )
            spec, layer_names = encoder_only_attn_specs.popitem()
            self.kv_cache_config.kv_cache_groups.append(
                KVCacheGroupSpec(layer_names=layer_names, kv_cache_spec=spec)
            )

    def get_kv_cache_spec(self) -> dict[str, KVCacheSpec]:
        """
        Generates the KVCacheSpec by parsing the kv cache format from each
        Attention module in the static forward context.
        Returns:
            KVCacheSpec: A dictionary mapping layer names to their KV cache
            format. Layers that do not need KV cache are not included.
        """
        if has_ec_transfer() and get_ec_transfer().is_producer:
            return {}
        kv_cache_spec: dict[str, KVCacheSpec] = {}
        attn_layers = get_layers_from_vllm_config(self.vllm_config, AttentionLayerBase)
        for layer_name, attn_module in attn_layers.items():
            if isinstance(attn_module, Attention) and (
                kv_tgt_layer := attn_module.kv_sharing_target_layer_name
            ):
                # The layer doesn't need its own KV cache and will use that of
                # the target layer. We skip creating a KVCacheSpec for it, so
                # that KV cache management logic will act as this layer does
                # not exist, and doesn't allocate KV cache for the layer. This
                # enables the memory saving of cross-layer kv sharing, allowing
                # a given amount of memory to accommodate longer context lengths
                # or enable more requests to be processed simultaneously.
                self.shared_kv_cache_layers[layer_name] = kv_tgt_layer
                continue
            # Skip modules that don't need KV cache (eg encoder-only attention)
            if spec := attn_module.get_kv_cache_spec(self.vllm_config):
                kv_cache_spec[layer_name] = spec

        return kv_cache_spec

    def _to_list(self, sampled_token_ids: torch.Tensor) -> list[np.ndarray]:
        # This is a short term mitigation for issue mentioned in
        # https://github.com/vllm-project/vllm/issues/22754.
        # `tolist` would trigger a cuda wise stream sync, which
        # would block other copy ops from other cuda streams.
        # A cuda event sync would avoid such a situation. Since
        # this is in the critical path of every single model
        # forward loop, this has caused perf issue for a disagg
        # setup.
        pinned = self.sampled_token_ids_pinned_cpu[: sampled_token_ids.shape[0]]
        pinned.copy_(sampled_token_ids, non_blocking=True)
        self.transfer_event.record()
        self.transfer_event.synchronize()
        return [row for row in pinned.numpy()]<|MERGE_RESOLUTION|>--- conflicted
+++ resolved
@@ -217,21 +217,16 @@
         # Release the device tensors once the copy has completed.
         del self._logprobs_tensors
         del self._sampled_token_ids
-<<<<<<< HEAD
         max_gen_len = self.sampled_token_ids_cpu.shape[-1]
         if max_gen_len == 1:
-            valid_sampled_token_ids = self.sampled_token_ids_cpu.tolist()
+            valid_sampled_token_ids: list[np.ndarray] = [
+                row for row in self.sampled_token_ids_cpu.numpy()
+            ]
         else:
             valid_sampled_token_ids = RejectionSampler.parse_output(
                 self.sampled_token_ids_cpu,
                 self.vocab_size,
             )
-=======
-
-        valid_sampled_token_ids: list[np.ndarray] = [
-            row for row in self.sampled_token_ids_cpu.numpy()
-        ]
->>>>>>> 98b4d389
         for i in self._invalid_req_indices:
             valid_sampled_token_ids[i] = np.array([])
 
@@ -2905,15 +2900,11 @@
         with record_function_or_nullcontext("gpu_model_runner: sample"):
             sampler_output = self._sample(logits, spec_decode_metadata)
 
-<<<<<<< HEAD
         self.input_batch.prev_sampled_token_ids = None
 
-        def propose_draft_token_ids(sampled_token_ids):
-=======
         def propose_draft_token_ids(
             sampled_token_ids: torch.Tensor | list[np.ndarray],
         ) -> None:
->>>>>>> 98b4d389
             assert spec_decode_common_attn_metadata is not None
             with record_function_or_nullcontext("gpu_model_runner: draft"):
                 self._draft_token_ids = self.propose_draft_token_ids(
