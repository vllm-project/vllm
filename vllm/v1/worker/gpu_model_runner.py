--- conflicted
+++ resolved
@@ -740,46 +740,6 @@
         if self.uses_mrope:
             self._calc_mrope_positions(scheduler_output)
 
-<<<<<<< HEAD
-=======
-        # Get token indices.
-        # E.g., [0, 1, 0, 1, 2, 3, 4, 0, 1, 2]
-        # -> [0, 1, M, M + 1, M + 2, M + 3, M + 4, 2 * M, 2 * M + 1, 2 * M + 2]
-        # where M is the max_model_len.
-        token_indices = (positions_np +
-                         req_indices * self.input_batch.token_ids_cpu.shape[1])
-
-        # NOTE(woosuk): We use torch.index_select instead of np.take here
-        # because torch.index_select is much faster than np.take for large
-        # tensors.
-        torch.index_select(self.input_batch.token_ids_cpu_tensor.flatten(),
-                           0,
-                           torch.from_numpy(token_indices),
-                           out=self.input_ids_cpu[:total_num_scheduled_tokens])
-
-        self.input_batch.block_table.compute_slot_mapping(
-            req_indices, positions_np)
-        self.input_batch.block_table.commit_slot_mapping(
-            total_num_scheduled_tokens)
-
-        # Prepare the attention metadata.
-        self.query_start_loc_np[0] = 0
-        self.query_start_loc_np[1:num_reqs + 1] = cu_num_tokens
-        # Note: pad query_start_loc to be non-decreasing, as kernels
-        # like FlashAttention requires that
-        self.query_start_loc_np[num_reqs + 1:].fill(cu_num_tokens[-1])
-        self.query_start_loc.copy_(self.query_start_loc_cpu, non_blocking=True)
-        query_start_loc = self.query_start_loc[:num_reqs + 1]
-
-        self.seq_lens_np[:num_reqs] = (
-            self.input_batch.num_computed_tokens_cpu[:num_reqs] +
-            num_scheduled_tokens)
-        # Fill unused with 0 for full cuda graph mode.
-        self.seq_lens_np[num_reqs:].fill(0)
-        self.seq_lens.copy_(self.seq_lens_cpu, non_blocking=True)
-        seq_lens = self.seq_lens[:num_reqs]
-
->>>>>>> 95e30951
         # Copy the tensors to the GPU.
         self.query_start_loc.copy_(self.query_start_loc_cpu, non_blocking=True)
         query_start_loc = self.query_start_loc[:num_reqs + 1]
