# SPDX-License-Identifier: Apache-2.0
# SPDX-FileCopyrightText: Copyright contributors to the vLLM project

import gc
import itertools
import time
from collections import defaultdict
from collections.abc import Iterator
from contextlib import contextmanager
from copy import deepcopy
from functools import reduce
from itertools import product
from typing import TYPE_CHECKING, Any, NamedTuple, TypeAlias, cast

import numpy as np
import torch
import torch.distributed
import torch.nn as nn
from tqdm import tqdm

import vllm.envs as envs
from vllm.attention import Attention, AttentionType
from vllm.attention.backends.abstract import (
    AttentionBackend,
    AttentionMetadata,
    MultipleOf,
)
from vllm.compilation.counter import compilation_counter
from vllm.compilation.cuda_graph import CUDAGraphWrapper
from vllm.compilation.monitor import set_cudagraph_capturing_enabled
from vllm.config import (
    CompilationMode,
    CUDAGraphMode,
    VllmConfig,
    get_layers_from_vllm_config,
    update_config,
)
from vllm.distributed.eplb.eplb_state import EplbState
from vllm.distributed.kv_transfer import get_kv_transfer_group, has_kv_transfer_group
from vllm.distributed.kv_transfer.kv_connector.utils import copy_kv_blocks
from vllm.distributed.parallel_state import (
    get_dcp_group,
    get_pp_group,
    get_tp_group,
    graph_capture,
    is_global_first_rank,
    prepare_communication_buffer_for_model,
)
from vllm.forward_context import BatchDescriptor, set_forward_context
from vllm.logger import init_logger
from vllm.model_executor.layers.attention_layer_base import AttentionLayerBase
from vllm.model_executor.layers.rotary_embedding import MRotaryEmbedding
from vllm.model_executor.model_loader import TensorizerLoader, get_model_loader
from vllm.model_executor.models.interfaces import (
    SupportsMultiModal,
    is_mixture_of_experts,
    supports_eagle3,
    supports_mrope,
    supports_multimodal_pruning,
    supports_transcription,
)
from vllm.model_executor.models.interfaces_base import (
    VllmModelForPooling,
    is_pooling_model,
    is_text_generation_model,
)
from vllm.multimodal import MULTIMODAL_REGISTRY
from vllm.multimodal.inputs import (
    BatchedTensorInputs,
    MultiModalKwargsItem,
    PlaceholderRange,
)
from vllm.multimodal.utils import group_mm_kwargs_by_modality
from vllm.pooling_params import PoolingParams
from vllm.sampling_params import SamplingType
from vllm.sequence import IntermediateTensors
from vllm.tasks import GenerationTask, PoolingTask, SupportedTask
from vllm.utils import length_from_prompt_token_ids_or_embeds
from vllm.utils.jsontree import json_map_leaves
from vllm.utils.math_utils import cdiv, round_up
from vllm.utils.mem_constants import GiB_bytes
from vllm.utils.mem_utils import DeviceMemoryProfiler
from vllm.utils.platform_utils import is_pin_memory_available
from vllm.utils.torch_utils import (
    get_dtype_size,
    kv_cache_dtype_str_to_dtype,
    supports_dynamo,
)
from vllm.v1.attention.backends.gdn_attn import GDNAttentionMetadataBuilder
from vllm.v1.attention.backends.utils import (
    AttentionCGSupport,
    AttentionMetadataBuilder,
    CommonAttentionMetadata,
    create_fast_prefill_custom_backend,
    get_dcp_local_seq_lens,
    reorder_batch_to_split_decodes_and_prefills,
    split_attn_metadata,
)
from vllm.v1.cudagraph_dispatcher import CudagraphDispatcher
from vllm.v1.kv_cache_interface import (
    AttentionSpec,
    ChunkedLocalAttentionSpec,
    CrossAttentionSpec,
    EncoderOnlyAttentionSpec,
    FullAttentionSpec,
    KVCacheConfig,
    KVCacheGroupSpec,
    KVCacheSpec,
    MambaSpec,
    SlidingWindowSpec,
    UniformTypeKVCacheSpecs,
)
from vllm.v1.outputs import (
    EMPTY_MODEL_RUNNER_OUTPUT,
    AsyncModelRunnerOutput,
    DraftTokenIds,
    KVConnectorOutput,
    LogprobsLists,
    LogprobsTensors,
    ModelRunnerOutput,
    PoolerOutput,
    SamplerOutput,
)
from vllm.v1.pool.metadata import PoolingMetadata
from vllm.v1.sample.logits_processor import LogitsProcessors, build_logitsprocs
from vllm.v1.sample.metadata import SamplingMetadata
from vllm.v1.sample.rejection_sampler import RejectionSampler
from vllm.v1.sample.sampler import Sampler
from vllm.v1.spec_decode.eagle import EagleProposer
from vllm.v1.spec_decode.medusa import MedusaProposer
from vllm.v1.spec_decode.metadata import SpecDecodeMetadata
from vllm.v1.spec_decode.ngram_proposer import NgramProposer
from vllm.v1.spec_decode.suffix_decoding import SuffixDecodingProposer
from vllm.v1.structured_output.utils import apply_grammar_bitmask
from vllm.v1.utils import CpuGpuBuffer, record_function_or_nullcontext
from vllm.v1.worker.dp_utils import coordinate_batch_across_dp
from vllm.v1.worker.gpu_input_batch import CachedRequestState, InputBatch
from vllm.v1.worker.gpu_ubatch_wrapper import UBatchWrapper
from vllm.v1.worker.kv_connector_model_runner_mixin import KVConnectorModelRunnerMixin
from vllm.v1.worker.lora_model_runner_mixin import LoRAModelRunnerMixin
from vllm.v1.worker.ubatch_utils import (
    UBatchSlice,
    UBatchSlices,
    check_ubatch_thresholds,
)
from vllm.v1.worker.utils import is_residual_scattered_for_sp

from .utils import (
    AttentionGroup,
    MultiModalBudget,
    add_kv_sharing_layers_to_kv_cache_groups,
    bind_kv_cache,
    gather_mm_placeholders,
    sanity_check_mm_encoder_outputs,
    scatter_mm_placeholders,
)

if TYPE_CHECKING:
    from vllm.model_executor.model_loader.tensorizer import TensorizerConfig
    from vllm.v1.core.sched.output import GrammarOutput, SchedulerOutput

logger = init_logger(__name__)

AttnMetadataDict: TypeAlias = dict[str, AttentionMetadata]
# list when ubatching is enabled
PerLayerAttnMetadata: TypeAlias = list[AttnMetadataDict] | AttnMetadataDict


# Wrapper for ModelRunnerOutput to support overlapped execution.
class AsyncGPUModelRunnerOutput(AsyncModelRunnerOutput):
    def __init__(
        self,
        model_runner_output: ModelRunnerOutput,
        sampled_token_ids: torch.Tensor,
        logprobs_tensors: torch.Tensor | None,
        invalid_req_indices: list[int],
        async_output_copy_stream: torch.cuda.Stream,
        vocab_size: int,
    ):
        self._model_runner_output = model_runner_output
        self._invalid_req_indices = invalid_req_indices

        # Event on the copy stream so we can synchronize the non-blocking copy.
        self.async_copy_ready_event = torch.cuda.Event()

        # Keep a reference to the device tensor to avoid it being
        # deallocated until we finish copying it to the host.
        self._sampled_token_ids = sampled_token_ids
        self.vocab_size = vocab_size
        self._logprobs_tensors = logprobs_tensors

        # Initiate the copy on a separate stream, but do not synchronize it.
        default_stream = torch.cuda.current_stream()
        with torch.cuda.stream(async_output_copy_stream):
            async_output_copy_stream.wait_stream(default_stream)
            self.sampled_token_ids_cpu = self._sampled_token_ids.to(
                "cpu", non_blocking=True
            )
            self._logprobs_tensors_cpu = (
                self._logprobs_tensors.to_cpu_nonblocking()
                if self._logprobs_tensors
                else None
            )
            self.async_copy_ready_event.record()

    def get_output(self) -> ModelRunnerOutput:
        """Copy the device tensors to the host and return a ModelRunnerOutput.

        This function blocks until the copy is finished.
        """
        self.async_copy_ready_event.synchronize()

        # Release the device tensors once the copy has completed.
        del self._logprobs_tensors
        del self._sampled_token_ids
        max_gen_len = self.sampled_token_ids_cpu.shape[-1]
        if max_gen_len == 1:
            valid_sampled_token_ids = self.sampled_token_ids_cpu.tolist()
        else:
            valid_sampled_token_ids = RejectionSampler.parse_output(
                self.sampled_token_ids_cpu,
                self.vocab_size,
            )
        for i in self._invalid_req_indices:
            valid_sampled_token_ids[i].clear()

        output = self._model_runner_output
        output.sampled_token_ids = valid_sampled_token_ids
        if self._logprobs_tensors_cpu:
            # NOTE(nick): this will need to be updated to use cu_num_accepted_tokens
            # for async sched + spec decode + logprobs compatibility.
            output.logprobs = self._logprobs_tensors_cpu.tolists()
        return output


class ExecuteModelState(NamedTuple):
    """Ephemeral cached state transferred between execute_model() and
    sample_tokens(), after execute_model() returns None."""

    scheduler_output: "SchedulerOutput"
    logits: torch.Tensor
    spec_decode_metadata: SpecDecodeMetadata | None
    spec_decode_common_attn_metadata: CommonAttentionMetadata | None
    hidden_states: torch.Tensor
    sample_hidden_states: torch.Tensor
    aux_hidden_states: list[torch.Tensor] | None
    kv_connector_output: KVConnectorOutput | None


class GPUModelRunner(LoRAModelRunnerMixin, KVConnectorModelRunnerMixin):
    def __init__(
        self,
        vllm_config: VllmConfig,
        device: torch.device,
    ):
        self.vllm_config = vllm_config
        self.model_config = vllm_config.model_config
        self.cache_config = vllm_config.cache_config
        self.compilation_config = vllm_config.compilation_config
        self.lora_config = vllm_config.lora_config
        self.load_config = vllm_config.load_config
        self.parallel_config = vllm_config.parallel_config
        self.scheduler_config = vllm_config.scheduler_config
        self.speculative_config = vllm_config.speculative_config
        self.observability_config = vllm_config.observability_config

        from vllm.model_executor.models.utils import set_cpu_offload_max_bytes

        set_cpu_offload_max_bytes(int(self.cache_config.cpu_offload_gb * 1024**3))

        model_config = self.model_config
        cache_config = self.cache_config
        scheduler_config = self.scheduler_config
        parallel_config = self.parallel_config
        self.device = device
        self.pin_memory = is_pin_memory_available()
        self.dtype = self.model_config.dtype
        self.kv_cache_dtype = kv_cache_dtype_str_to_dtype(
            cache_config.cache_dtype, self.model_config
        )

        self.is_pooling_model = model_config.runner_type == "pooling"
        self.enable_prompt_embeds = model_config.enable_prompt_embeds
        self.is_multimodal_raw_input_only_model = (
            model_config.is_multimodal_raw_input_only_model
        )
        # This will be overridden in load_model()
        self.is_multimodal_pruning_enabled = False
        self.max_model_len = model_config.max_model_len

        # Always set to false after the first forward pass
        self.calculate_kv_scales = self.cache_config.calculate_kv_scales
        self.dcp_world_size = self.parallel_config.decode_context_parallel_size
        self.dcp_rank = 0 if self.dcp_world_size <= 1 else get_dcp_group().rank_in_group
        self.max_num_tokens = scheduler_config.max_num_batched_tokens
        self.max_num_reqs = scheduler_config.max_num_seqs

        # Broadcast PP output for external_launcher (torchrun)
        # to make sure we are synced across pp ranks
        # TODO: Support overlapping mirco-batches
        # https://github.com/vllm-project/vllm/issues/18019
        self.broadcast_pp_output = (
            self.parallel_config.distributed_executor_backend == "external_launcher"
            and len(get_pp_group().ranks) > 0
        )

        # Model-related.
        self.num_query_heads = model_config.get_num_attention_heads(parallel_config)
        self.hidden_size = model_config.get_hidden_size()
        self.attention_chunk_size = model_config.attention_chunk_size
        # Only relevant for models using ALiBi (e.g, MPT)
        self.use_alibi = model_config.uses_alibi

        self.cascade_attn_enabled = not self.model_config.disable_cascade_attn

        # Multi-modal data support
        self.mm_registry = MULTIMODAL_REGISTRY
        self.uses_mrope = model_config.uses_mrope
        self.supports_mm_inputs = self.mm_registry.supports_multimodal_inputs(
            model_config
        )

        if self.model_config.is_encoder_decoder:
            # Maximum length of the encoder input, only for encoder-decoder
            # models.
            self.max_encoder_len = scheduler_config.max_num_encoder_input_tokens
        else:
            self.max_encoder_len = 0

        # Sampler
        self.sampler = Sampler(logprobs_mode=self.model_config.logprobs_mode)

        self.eplb_state: EplbState | None = None
        """
        State of the expert parallelism load balancer.

        Will be lazily initialized when the model is loaded.
        """

        # Lazy initializations
        # self.model: nn.Module  # Set after load_model
        # Initialize in initialize_kv_cache
        self.kv_caches: list[torch.Tensor] = []
        # indexes: [kv_cache_group_id][attn_group]
        self.attn_groups: list[list[AttentionGroup]] = []
        # self.kv_cache_config: KVCacheConfig

        # mm_hash ->  encoder_output
        self.encoder_cache: dict[str, torch.Tensor] = {}

        self.use_aux_hidden_state_outputs = False
        # Set up speculative decoding.
        # NOTE(Jiayi): currently we put the entire draft model on
        # the last PP rank. This is not ideal if there are many
        # layers in the draft model.
        if self.speculative_config and get_pp_group().is_last_rank:
            self.drafter: (
                NgramProposer | SuffixDecodingProposer | EagleProposer | MedusaProposer
            )
            if self.speculative_config.method == "ngram":
                self.drafter = NgramProposer(self.vllm_config)
            elif self.speculative_config.method == "suffix":
                self.drafter = SuffixDecodingProposer(self.vllm_config)
            elif self.speculative_config.use_eagle():
                self.drafter = EagleProposer(self.vllm_config, self.device, self)
                if self.speculative_config.method == "eagle3":
                    self.use_aux_hidden_state_outputs = True
            elif self.speculative_config.method == "medusa":
                self.drafter = MedusaProposer(
                    vllm_config=self.vllm_config, device=self.device
                )
            else:
                raise ValueError(
                    "Unknown speculative decoding method: "
                    f"{self.speculative_config.method}"
                )
            self.rejection_sampler = RejectionSampler(self.sampler)

        # Request states.
        self.requests: dict[str, CachedRequestState] = {}
        self.comm_stream = torch.cuda.Stream()

        # Input Batch
        # NOTE(Chen): Ideally, we should initialize the input batch inside
        # `initialize_kv_cache` based on the kv cache config. However, as in
        # https://github.com/vllm-project/vllm/pull/18298, due to some unknown
        # reasons, we have to initialize the input batch before `load_model`,
        # quantization + weight offloading will fail otherwise. As a temporary
        # solution, we initialize the input batch here, and re-initialize it
        # in `initialize_kv_cache` if the block_sizes here is different from
        # the block_sizes in the kv cache config.
        custom_logitsprocs = model_config.logits_processors
        self.input_batch = InputBatch(
            max_num_reqs=self.max_num_reqs,
            # We need to use the encoder length for encoder-decoer
            # because of KV cache for cross-attention.
            max_model_len=max(self.max_model_len, self.max_encoder_len),
            max_num_batched_tokens=self.max_num_tokens,
            device=self.device,
            pin_memory=self.pin_memory,
            vocab_size=self.model_config.get_vocab_size(),
            block_sizes=[self.cache_config.block_size],
            kernel_block_sizes=[self.cache_config.block_size],
            is_spec_decode=bool(self.vllm_config.speculative_config),
            logitsprocs=build_logitsprocs(
                self.vllm_config,
                self.device,
                self.pin_memory,
                self.is_pooling_model,
                custom_logitsprocs,
            ),
            # We currently don't know whether a particular custom logits processor
            # uses output token ids so we set this conservatively.
            logitsprocs_need_output_token_ids=bool(custom_logitsprocs),
            is_pooling_model=self.is_pooling_model,
            dcp_kv_cache_interleave_size=self.parallel_config.dcp_kv_cache_interleave_size,
        )

        self.use_async_scheduling = self.scheduler_config.async_scheduling
        # Separate cuda stream for overlapping transfer of sampled token ids from
        # GPU to CPU when async scheduling is enabled.
        self.async_output_copy_stream: torch.cuda.Stream | None = None
        # cuda event to synchronize use of reused CPU tensors between steps
        # when async scheduling is enabled.
        self.prepare_inputs_event: torch.cuda.Event | None = None
        if self.use_async_scheduling:
            self.async_output_copy_stream = torch.cuda.Stream()
            self.prepare_inputs_event = torch.cuda.Event()

        # self.cudagraph_batch_sizes sorts in ascending order.
        if (
            self.compilation_config.cudagraph_capture_sizes
            and self.compilation_config.cudagraph_mode != CUDAGraphMode.NONE
        ):
            self.cudagraph_batch_sizes = sorted(
                self.compilation_config.cudagraph_capture_sizes
            )

        # Cache the device properties.
        self._init_device_properties()

        # Persistent buffers for CUDA graphs.
        self.input_ids = self._make_buffer(self.max_num_tokens, dtype=torch.int32)
        self.positions = self._make_buffer(self.max_num_tokens, dtype=torch.int64)
        self.query_start_loc = self._make_buffer(
            self.max_num_reqs + 1, dtype=torch.int32
        )
        self.seq_lens = self._make_buffer(self.max_num_reqs, dtype=torch.int32)
        if self.dcp_world_size > 1:
            self.dcp_local_seq_lens = self._make_buffer(
                self.max_num_reqs, dtype=torch.int32
            )
        # Because inputs_embeds may be bfloat16 and we don't need a numpy
        # version of this tensor, avoid a RuntimeError by not creating a
        # numpy buffer.
        self.inputs_embeds = self._make_buffer(
            self.max_num_tokens, self.hidden_size, dtype=self.dtype, numpy=False
        )
        self.is_token_ids = self._make_buffer(self.max_num_tokens, dtype=torch.bool)
        self.discard_request_indices = self._make_buffer(
            self.max_num_reqs, dtype=torch.int64
        )
        self.num_discarded_requests = 0

        self.num_decode_draft_tokens = self._make_buffer(
            self.max_num_reqs, dtype=torch.int32
        )
        self.num_accepted_tokens = self._make_buffer(
            self.max_num_reqs, dtype=torch.int64
        )

        # Only relevant for multimodal models
        if self.supports_mm_inputs:
            self.is_mm_embed = self._make_buffer(self.max_num_tokens, dtype=torch.bool)

        # Only relevant for models using M-RoPE (e.g, Qwen2-VL)
        if self.uses_mrope:
            # NOTE: `mrope_positions` is implemented with one additional dummy
            # position on purpose to make it non-contiguous so that it can work
            # with torch compile.
            # See detailed explanation in https://github.com/vllm-project/vllm/pull/12128#discussion_r1926431923

            # NOTE: When M-RoPE is enabled, position ids are 3D regardless of
            # the modality of inputs. For text-only inputs, each dimension has
            # identical position IDs, making M-RoPE functionally equivalent to
            # 1D-RoPE.
            # See page 5 of https://arxiv.org/abs/2409.12191
            self.mrope_positions = self._make_buffer(
                (3, self.max_num_tokens + 1), dtype=torch.int64
            )

        # None in the first PP rank. The rest are set after load_model.
        self.intermediate_tensors: IntermediateTensors | None = None

        # OPTIMIZATION: Cache the tensors rather than creating them every step.
        # Keep in int64 to avoid overflow with long context
        self.arange_np = np.arange(
            max(self.max_num_reqs + 1, self.max_model_len, self.max_num_tokens),
            dtype=np.int64,
        )

        # Layer pairings for cross-layer KV sharing.
        # If an Attention layer `layer_name` is in the keys of this dict, it
        # means this layer will perform attention using the keys and values
        # from the KV cache of `shared_kv_cache_layers[layer_name]`.
        self.shared_kv_cache_layers: dict[str, str] = {}
        self.kv_sharing_fast_prefill_eligible_layers: set[str] = set()

        self.kv_sharing_fast_prefill_logits_indices = None
        if self.cache_config.kv_sharing_fast_prefill:
            self.kv_sharing_fast_prefill_logits_indices = torch.zeros(
                self.max_num_tokens, dtype=torch.int32, device=self.device
            )

        self.uniform_decode_query_len = (
            1
            if not self.speculative_config
            else 1 + self.speculative_config.num_speculative_tokens
        )

        # Cudagraph dispatcher for runtime cudagraph dispatching.
        self.cudagraph_dispatcher = CudagraphDispatcher(self.vllm_config)

        self.mm_budget = (
            MultiModalBudget(
                self.model_config,
                self.scheduler_config,
                self.mm_registry,
            )
            if self.supports_mm_inputs
            else None
        )

        self.reorder_batch_threshold: int | None = None

        # Attention layers that are only in the KVCacheConfig of the runner
        # (e.g., KV sharing, encoder-only attention), but not in the
        # KVCacheConfig of the scheduler.
        self.runner_only_attn_layers: set[str] = set()

        # Cached outputs.
        self._draft_token_ids: list[list[int]] | torch.Tensor | None = None
        self.num_spec_tokens = 0
        if self.speculative_config:
            self.num_spec_tokens = self.speculative_config.num_speculative_tokens  # noqa
        self.valid_sampled_token_count_event: torch.cuda.Event | None = None
        self.valid_sampled_token_count_copy_stream: torch.cuda.Stream | None = None
        if self.use_async_scheduling and self.num_spec_tokens:
            self.valid_sampled_token_count_event = torch.cuda.Event()
            self.valid_sampled_token_count_copy_stream = torch.cuda.Stream()
        self.transfer_event = torch.cuda.Event()
        self.sampled_token_ids_pinned_cpu = torch.empty(
            (self.max_num_reqs, 1),
            dtype=torch.int64,
            device="cpu",
            pin_memory=self.pin_memory,
        )
        self.valid_sampled_token_count_cpu = torch.empty(
            self.max_num_reqs,
            dtype=torch.int64,
            device="cpu",
            pin_memory=self.pin_memory,
        )

        # Ephemeral state transferred between execute_model() and sample_tokens().
        self.execute_model_state: ExecuteModelState | None = None

    def reset_mm_cache(self) -> None:
        if self.mm_budget:
            self.mm_budget.reset_cache()

    def _get_positions(self, num_tokens: Any):
        if isinstance(num_tokens, int):
            if self.uses_mrope:
                return self.mrope_positions.gpu[:, :num_tokens]
            return self.positions.gpu[:num_tokens]
        else:
            if self.uses_mrope:
                return self.mrope_positions.gpu[:, num_tokens]
            return self.positions.gpu[num_tokens]

    def _make_buffer(
        self, *size: int | torch.SymInt, dtype: torch.dtype, numpy: bool = True
    ) -> CpuGpuBuffer:
        return CpuGpuBuffer(
            *size,
            dtype=dtype,
            device=self.device,
            pin_memory=self.pin_memory,
            with_numpy=numpy,
        )

    def _init_model_kwargs(self, num_tokens: int):
        model_kwargs = dict[str, Any]()

        if not self.is_pooling_model:
            return model_kwargs

        num_reqs = self.input_batch.num_reqs
        pooling_params = self.input_batch.get_pooling_params()

        token_type_id_requests = dict[int, Any]()
        for i, param in enumerate(pooling_params):
            if (
                param.extra_kwargs is not None
                and (token_types := param.extra_kwargs.get("compressed_token_type_ids"))
                is not None
            ):
                token_type_id_requests[i] = token_types

        if len(token_type_id_requests) == 0:
            return model_kwargs

        seq_lens = self.seq_lens.gpu[:num_reqs]
        token_type_ids = []

        for i in range(num_reqs):
            pos = token_type_id_requests.get(i, seq_lens[i])
            ids = (torch.arange(seq_lens[i]) >= pos).int()
            token_type_ids.append(ids)

        model_kwargs["token_type_ids"] = torch.concat(token_type_ids).to(
            device=self.device
        )
        return model_kwargs

    def _may_reorder_batch(self, scheduler_output: "SchedulerOutput") -> None:
        """
        Update the order of requests in the batch based on the attention
        backend's needs. For example, some attention backends (namely MLA) may
        want to separate requests based on if the attention computation will be
        compute-bound or memory-bound.

        Args:
            scheduler_output: The scheduler output.
        """
        # Attention free models have zero kv_cache_goups, however models
        # like Mamba are also attention free but use the kv_cache for
        # keeping its internal state. This is why we check the number
        # of kv_cache groups instead of solely checking
        # for self.model_config.is_attention_free.
        if len(self.kv_cache_config.kv_cache_groups) == 0:
            return

        if self.reorder_batch_threshold is not None:
            # NOTE(lucas): currently no backend supports the custom masking
            #  required for DCP with q_len > 1, so we assert here. Remove this
            #  assert once the custom mask is support is added to FA3.
            if (
                self.dcp_world_size > 1
                and envs.VLLM_ATTENTION_BACKEND != "FLASH_ATTN_MLA"
            ):
                assert self.reorder_batch_threshold == 1, (
                    "DCP not support reorder_batch_threshold > 1 now."
                )
            reorder_batch_to_split_decodes_and_prefills(
                self.input_batch,
                scheduler_output,
                decode_threshold=self.reorder_batch_threshold,
            )

    # Note: used for model runner override.
    def _init_device_properties(self) -> None:
        """Initialize attributes from torch.cuda.get_device_properties"""
        self.device_properties = torch.cuda.get_device_properties(self.device)
        self.num_sms = self.device_properties.multi_processor_count

    # Note: used for model runner override.
    def _sync_device(self) -> None:
        torch.cuda.synchronize()

    def _update_states(self, scheduler_output: "SchedulerOutput") -> None:
        """Update the cached states and the persistent batch with the scheduler
        output.

        The updated states are used by the `_prepare_inputs` function to create
        the input GPU tensors for the model.

        The SamplingMetadata is updated and copied to the GPU if there is a
        new/resumed/paused/finished request in the batch.
        """
        # Remove finished requests from the cached states.
        for req_id in scheduler_output.finished_req_ids:
            self.requests.pop(req_id, None)
        # Remove the finished requests from the persistent batch.
        # NOTE(woosuk): There could be an edge case where finished_req_ids and
        # scheduled_req_ids overlap. This happens when a request is aborted and
        # then resubmitted with the same ID. In this case, we treat them as two
        # distinct requests - clearing the cached states for the first request
        # and handling the second as a new request.
        for req_id in scheduler_output.finished_req_ids:
            self.input_batch.remove_request(req_id)

        # Free the cached encoder outputs.
        for mm_hash in scheduler_output.free_encoder_mm_hashes:
            self.encoder_cache.pop(mm_hash, None)

        # Remove the unscheduled requests from the persistent batch.
        # NOTE(woosuk): The unscheduled requests are either preempted requests
        # or running requests that are not scheduled in this step. We remove
        # them from the persistent batch but keep their cached states since
        # they will be scheduled again sometime in the future.
        scheduled_req_ids = scheduler_output.num_scheduled_tokens.keys()
        cached_req_ids = self.input_batch.req_id_to_index.keys()
        unscheduled_req_ids = cached_req_ids - scheduled_req_ids
        # NOTE(woosuk): The persistent batch optimization assumes that
        # consecutive batches contain mostly the same requests. If batches
        # have low request overlap (e.g., alternating between two distinct
        # sets of requests), this optimization becomes very inefficient.
        for req_id in unscheduled_req_ids:
            self.input_batch.remove_request(req_id)

        reqs_to_add: list[CachedRequestState] = []
        # Add new requests to the cached states.
        for new_req_data in scheduler_output.scheduled_new_reqs:
            req_id = new_req_data.req_id
            sampling_params = new_req_data.sampling_params
            pooling_params = new_req_data.pooling_params

            if (
                sampling_params
                and sampling_params.sampling_type == SamplingType.RANDOM_SEED
            ):
                generator = torch.Generator(device=self.device)
                generator.manual_seed(sampling_params.seed)
            else:
                generator = None

            if self.is_pooling_model:
                assert pooling_params is not None
                task = pooling_params.task
                assert task is not None, "You did not set `task` in the API"

                model = cast(VllmModelForPooling, self.get_model())
                to_update = model.pooler.get_pooling_updates(task)
                to_update.apply(pooling_params)

            req_state = CachedRequestState(
                req_id=req_id,
                prompt_token_ids=new_req_data.prompt_token_ids,
                prompt_embeds=new_req_data.prompt_embeds,
                mm_features=new_req_data.mm_features,
                sampling_params=sampling_params,
                pooling_params=pooling_params,
                generator=generator,
                block_ids=new_req_data.block_ids,
                num_computed_tokens=new_req_data.num_computed_tokens,
                output_token_ids=[],
                lora_request=new_req_data.lora_request,
            )
            self.requests[req_id] = req_state

            # Only relevant for models using M-RoPE (e.g, Qwen2-VL)
            if self.uses_mrope:
                self._init_mrope_positions(req_state)

            reqs_to_add.append(req_state)

        # Update the states of the running/resumed requests.
        is_last_rank = get_pp_group().is_last_rank
        req_data = scheduler_output.scheduled_cached_reqs

        # wait until valid_sampled_tokens_count is copied to cpu,
        # then use it to update actual num_computed_tokens of each request.
        valid_sampled_token_count = []
        if (
            self.valid_sampled_token_count_event is not None
            and self.input_batch.prev_sampled_token_ids is not None
        ):
            self.valid_sampled_token_count_event.synchronize()
            valid_sampled_token_count = self.valid_sampled_token_count_cpu[
                : self.input_batch.prev_sampled_token_ids.shape[0]
            ].tolist()

        for i, req_id in enumerate(req_data.req_ids):
            req_state = self.requests[req_id]
            num_computed_tokens = req_data.num_computed_tokens[i]
            new_block_ids = req_data.new_block_ids[i]
            resumed_from_preemption = req_id in req_data.resumed_req_ids
            num_output_tokens = req_data.num_output_tokens[i]
            req_index = self.input_batch.req_id_to_index.get(req_id)
            prev_req_index = (
                self.input_batch.prev_req_id_to_index.get(req_id)
                if self.input_batch.prev_req_id_to_index
                else None
            )
            # prev_num_draft_len is used in async scheduling mode with
            # spec decode. it indicates if need to update num_computed_tokens
            # of the request. for example:
            # fist step: num_computed_tokens = 0, spec_tokens = [],
            # prev_num_draft_len = 0.
            # second step: num_computed_tokens = 100(prompt lenth),
            # spec_tokens = [a,b], prev_num_draft_len = 0.
            # third step: num_computed_tokens = 100 + 2, spec_tokens = [c,d],
            # prev_num_draft_len = 2.
            # num_computed_tokens in first step and second step does't contain
            # the spec tokens length, but in third step it contains the
            # spec tokens length. we only need to update num_computed_tokens
            # when prev_num_draft_len > 0.
            if (
                self.use_async_scheduling
                and prev_req_index is not None
                and (prev_draft_tokens_len := req_state.prev_num_draft_len)
            ):
                num_accepted = valid_sampled_token_count[prev_req_index] - 1
                num_rejected = prev_draft_tokens_len - num_accepted
                num_computed_tokens -= num_rejected

            # Update the cached states.

            req_state.num_computed_tokens = num_computed_tokens

            if not is_last_rank:
                # When using PP, the scheduler sends the sampled tokens back,
                # because there's no direct communication between the first-
                # stage worker and the last-stage worker.
                new_token_ids = req_data.new_token_ids[i]
                # Add the sampled token(s) from the previous step (if any).
                # This doesn't include "unverified" tokens like spec tokens.
                num_new_tokens = (
                    num_computed_tokens + len(new_token_ids) - req_state.num_tokens
                )
                if num_new_tokens == 1:
                    # Avoid slicing list in most common case.
                    req_state.output_token_ids.append(new_token_ids[-1])
                elif num_new_tokens > 0:
                    req_state.output_token_ids.extend(new_token_ids[-num_new_tokens:])
            elif num_output_tokens < len(req_state.output_token_ids):
                # Some output tokens were discarded due to a sync-KV-load
                # failure. Align the cached state.
                del req_state.output_token_ids[num_output_tokens:]
                if req_index is not None:
                    end_idx = (
                        self.input_batch.num_prompt_tokens[req_index]
                        + num_output_tokens
                    )
                    self.input_batch.num_tokens[req_index] = end_idx
                    self.input_batch.num_tokens_no_spec[req_index] = end_idx

            # Update the block IDs.
            if not resumed_from_preemption:
                if new_block_ids is not None:
                    # Append the new blocks to the existing block IDs.
                    for block_ids, new_ids in zip(req_state.block_ids, new_block_ids):
                        block_ids.extend(new_ids)
            else:
                assert req_index is None
                assert new_block_ids is not None
                # The request is resumed from preemption.
                # Replace the existing block IDs with the new ones.
                req_state.block_ids = new_block_ids
                req_state.prev_num_draft_len = 0

            if req_index is None:
                # The request is not in the persistent batch.
                # The request was either preempted and resumed later, or was not
                # scheduled in the previous step and needs to be added again.

                if self.use_async_scheduling and num_output_tokens > 0:
                    # We must recover the output token ids for resumed requests in the
                    # async scheduling case, so that correct input_ids are obtained.
                    resumed_token_ids = req_data.all_token_ids[req_id]
                    req_state.output_token_ids = resumed_token_ids[-num_output_tokens:]

                reqs_to_add.append(req_state)
                continue

            # Update the persistent batch.
            self.input_batch.num_computed_tokens_cpu[req_index] = num_computed_tokens
            if new_block_ids is not None:
                self.input_batch.block_table.append_row(new_block_ids, req_index)

            # For the last rank, we don't need to update the token_ids_cpu
            # because the sampled tokens are already cached.
            if not is_last_rank:
                # Add new_token_ids to token_ids_cpu.
                start_token_index = num_computed_tokens
                end_token_index = num_computed_tokens + len(new_token_ids)
                self.input_batch.token_ids_cpu[
                    req_index, start_token_index:end_token_index
                ] = new_token_ids
                self.input_batch.num_tokens_no_spec[req_index] = end_token_index
                self.input_batch.num_tokens[req_index] = end_token_index

            # Add spec_token_ids to token_ids_cpu.
            spec_token_ids = scheduler_output.scheduled_spec_decode_tokens.get(
                req_id, []
            )
            num_spec_tokens = len(spec_token_ids)
            req_state.prev_num_draft_len = num_spec_tokens
            # in the async scheduling mode, token_ids_cpu assigned from
            # spec_token_ids are placeholders and will be overwritten in
            # _prepare_input_ids.
            if spec_token_ids:
                start_index = self.input_batch.num_tokens_no_spec[req_index]
                end_token_index = start_index + num_spec_tokens
                self.input_batch.token_ids_cpu[
                    req_index, start_index:end_token_index
                ] = spec_token_ids
                # NOTE(woosuk): `num_tokens` here may include spec tokens.
                self.input_batch.num_tokens[req_index] += num_spec_tokens

            # When speculative decoding is used with structured output,
            # the scheduler can drop draft tokens that do not
            # conform to the schema. This can result in
            # scheduler_output.scheduled_spec_decode_tokens being empty,
            # even when speculative decoding is enabled.
            self.input_batch.spec_token_ids[req_index] = spec_token_ids

            # there are no draft tokens with async scheduling,
            # we clear the spec_decoding info in scheduler_output and
            # use normal sampling but rejection_sampling.
            if (
                self.use_async_scheduling
                and self._draft_token_ids is None
                and scheduler_output.total_num_scheduled_spec_tokens
            ):
                scheduler_output.total_num_scheduled_spec_tokens -= num_spec_tokens
                scheduler_output.total_num_scheduled_tokens -= num_spec_tokens
                scheduler_output.num_scheduled_tokens[req_id] -= num_spec_tokens
                scheduler_output.scheduled_spec_decode_tokens.pop(req_id, None)
        # Add the new or resumed requests to the persistent batch.
        # The smaller empty indices are filled first.
        for request in reqs_to_add:
            self.input_batch.add_request(request)

        # Condense the batched states if there are gaps left by removed requests
        self.input_batch.condense()
        # Allow attention backend to reorder the batch, potentially
        self._may_reorder_batch(scheduler_output)
        # Refresh batch metadata with any pending updates.
        self.input_batch.refresh_metadata()

    def _update_states_after_model_execute(
        self, output_token_ids: torch.Tensor
    ) -> None:
        """Update the cached states after model execution.

        This is used for MTP/EAGLE for hybrid models, as in linear attention,
        only the last token's state is kept. In MTP/EAGLE, for draft tokens
        the state are kept util we decide how many tokens are accepted for
        each sequence, and a shifting is done during the next iteration
        based on the number of accepted tokens.
        """
        if not self.model_config.is_hybrid or not self.speculative_config:
            return

        # Find the number of accepted tokens for each sequence.
        num_accepted_tokens = (
            (
                torch.cat(
                    [
                        output_token_ids,
                        torch.full(
                            (output_token_ids.size(0), 1),
                            -1,
                            device=output_token_ids.device,
                        ),
                    ],
                    dim=1,
                )
                == -1
            )
            .int()
            .argmax(-1)
            .cpu()
            .numpy()
        )
        for i, num_tokens in enumerate(num_accepted_tokens):
            self.input_batch.num_accepted_tokens_cpu[i] = num_tokens

    def _init_mrope_positions(self, req_state: CachedRequestState):
        image_grid_thw = []
        video_grid_thw = []
        second_per_grid_ts = []
        audio_feature_lengths = []
        use_audio_in_video = False
        for mm_feature in req_state.mm_features:
            mm_item = mm_feature.data
            if mm_item is None:
                continue
            mm_input = mm_item.get_data()
            if (t := mm_input.get("image_grid_thw")) is not None:
                image_grid_thw.append(t.tolist())
            if (t := mm_input.get("video_grid_thw")) is not None:
                video_grid_thw.append(t.tolist())
            if (t := mm_input.get("second_per_grid_ts")) is not None:
                second_per_grid_ts.append(t)
            if (t := mm_input.get("audio_feature_lengths")) is not None:
                audio_feature_lengths.append(t)
            if mm_input.get("use_audio_in_video") is True:
                use_audio_in_video = True

        assert supports_mrope(self.get_model()), "M-RoPE support is not implemented."

        req_state.mrope_positions, req_state.mrope_position_delta = (
            self.model.get_mrope_input_positions(
                req_state.prompt_token_ids,
                hf_config=self.model_config.hf_config,
                image_grid_thw=image_grid_thw,
                video_grid_thw=video_grid_thw,
                second_per_grid_ts=second_per_grid_ts,
                audio_feature_lengths=audio_feature_lengths,
                use_audio_in_video=use_audio_in_video,
            )
        )

    def _extract_mm_kwargs(
        self,
        scheduler_output: "SchedulerOutput",
    ) -> BatchedTensorInputs:
        if not scheduler_output or not self.is_multimodal_raw_input_only_model:
            return {}

        mm_kwargs = list[MultiModalKwargsItem]()
        for req in scheduler_output.scheduled_new_reqs:
            for feature in req.mm_features:
                if feature.data is not None:
                    mm_kwargs.append(feature.data)

        # Input all modalities at once
        model = cast(SupportsMultiModal, self.model)
        mm_kwargs_combined: BatchedTensorInputs = {}
        for _, _, mm_kwargs_group in group_mm_kwargs_by_modality(
            mm_kwargs,
            device=self.device,
            pin_memory=self.pin_memory,
            merge_by_field_config=model.merge_by_field_config,
            multimodal_cpu_fields=model.multimodal_cpu_fields,
        ):
            mm_kwargs_combined.update(mm_kwargs_group)

        return mm_kwargs_combined

    def _dummy_mm_kwargs(self, num_seqs: int) -> BatchedTensorInputs:
        if not self.is_multimodal_raw_input_only_model:
            return {}

        mm_budget = self.mm_budget
        assert mm_budget is not None

        dummy_modality = mm_budget.get_modality_with_max_tokens()
        return self._get_mm_dummy_batch(dummy_modality, num_seqs)

    def _get_cumsum_and_arange(
        self,
        num_tokens: np.ndarray,
        cumsum_dtype: np.dtype | None = None,
    ) -> tuple[np.ndarray, np.ndarray]:
        """Get the cumulative sum and batched arange of the given array.
        # E.g., [2, 5, 3] -> ([2, 7, 10], [0, 1, 0, 1, 2, 3, 4, 0, 1, 2])
        # Equivalent to but faster than:
        # np.concatenate([np.arange(n) for n in num_tokens])
        """
        # Step 1. [2, 5, 3] -> [2, 7, 10]
        cu_num_tokens = np.cumsum(num_tokens, dtype=cumsum_dtype)
        total_num_tokens = cu_num_tokens[-1]
        # Step 2. [2, 7, 10] -> [0, 0, 2, 2, 2, 2, 2, 7, 7, 7]
        cumsums_offsets = np.repeat(cu_num_tokens - num_tokens, num_tokens)
        # Step 3. [0, 1, 0, 1, 2, 3, 4, 0, 1, 2]
        arange = self.arange_np[:total_num_tokens] - cumsums_offsets

        return cu_num_tokens, arange

    def _prepare_input_ids(
        self,
        scheduler_output: "SchedulerOutput",
        total_num_scheduled_tokens: int,
        cu_num_tokens: np.ndarray,
    ) -> None:
        """Prepare the input IDs for the current batch.

        Carefully handles the `prev_sampled_token_ids` which can be cached
        from the previous engine iteration, in which case those tokens on the
        GPU need to be copied into the corresponding slots into input_ids."""

        if self.input_batch.prev_sampled_token_ids is None:
            # Normal scheduling case
            self.input_ids.copy_to_gpu(total_num_scheduled_tokens)
            if self.enable_prompt_embeds:
                self.inputs_embeds.copy_to_gpu(total_num_scheduled_tokens)
                self.is_token_ids.copy_to_gpu(total_num_scheduled_tokens)
            return

        total_without_spec = (
            total_num_scheduled_tokens
            - scheduler_output.total_num_scheduled_spec_tokens
        )
        # Async scheduling case, where some decode requests from the previous
        # iteration won't have entries in input_ids_cpu and need to be copied
        # on the GPU from prev_sampled_token_ids.
        prev_req_id_to_index = self.input_batch.prev_req_id_to_index
        assert prev_req_id_to_index is not None
        sample_flattened_indices: list[int] = []
        spec_flattened_indices: list[int] = []
        prev_common_req_indices: list[int] = []
        prev_draft_token_indices: list[int] = []
        indices_match = True
        max_flattened_index = -1
        scheduled_spec_tokens = scheduler_output.scheduled_spec_decode_tokens

        for req_id, cur_index in self.input_batch.req_id_to_index.items():
            if (prev_index := prev_req_id_to_index.get(req_id)) is not None:
                prev_common_req_indices.append(prev_index)
                # We need to compute the flattened input_ids index of the
                # last token in each common request.
                draft_len = len(scheduled_spec_tokens.get(req_id, ()))
                flattened_index = cu_num_tokens[cur_index].item() - 1
                # example: cu_num_tokens = [2, 5, 8], draft_tokens = [1, 2, 2]
                # sample_flattened_indices = [0, 2, 5]
                # spec_flattened_indices = [1,   3, 4,    6, 7]
                sample_flattened_indices.append(flattened_index - draft_len)
                spec_flattened_indices.extend(
                    range(flattened_index - draft_len + 1, flattened_index + 1)
                )
                start = prev_index * self.num_spec_tokens
                # prev_draft_token_indices is used to find which draft_tokens_id
                # should be copied to input_ids
                # example: prev draft_tokens_id [[1,2], [3,4], [5, 6]]
                # flatten draft_tokens_id [1,2,3,4,5,6]
                # draft_len of each request [1, 2, 1]
                # then prev_draft_token_indices is [0,   2, 3,   4]
                prev_draft_token_indices.extend(range(start, start + draft_len))
                indices_match &= prev_index == flattened_index
                max_flattened_index = max(max_flattened_index, flattened_index)
        num_commmon_tokens = len(sample_flattened_indices)
        if num_commmon_tokens < total_without_spec:
            # If not all requests are decodes from the last iteration,
            # We need to copy the input_ids_cpu to the GPU first.
            self.input_ids.copy_to_gpu(total_num_scheduled_tokens)
            if self.enable_prompt_embeds:
                self.inputs_embeds.copy_to_gpu(total_num_scheduled_tokens)
                self.is_token_ids.copy_to_gpu(total_num_scheduled_tokens)
        if num_commmon_tokens == 0:
            # No requests in common with the previous iteration
            # So input_ids.cpu will have all the input ids.
            return
        if indices_match and max_flattened_index == (num_commmon_tokens - 1):
            # Common-case optimization: the batch is unchanged
            # and no reordering happened.
            # The indices are both the same permutation of 0..N-1 so
            # we can copy directly using a single slice.
            self.input_ids.gpu[:num_commmon_tokens].copy_(
                self.input_batch.prev_sampled_token_ids[:num_commmon_tokens, 0],
                non_blocking=True,
            )
            if self.enable_prompt_embeds:
                self.is_token_ids.gpu[:num_commmon_tokens] = True
            return
        # Upload the index tensors asynchronously so the scatter can be non-blocking.
        sampled_tokens_index_tensor = torch.tensor(
            sample_flattened_indices, dtype=torch.int64, pin_memory=self.pin_memory
        ).to(self.device, non_blocking=True)
        prev_common_req_indices_tensor = torch.tensor(
            prev_common_req_indices, dtype=torch.int64, pin_memory=self.pin_memory
        ).to(self.device, non_blocking=True)
        self.input_ids.gpu.scatter_(
            dim=0,
            index=sampled_tokens_index_tensor,
            src=self.input_batch.prev_sampled_token_ids[
                prev_common_req_indices_tensor, 0
            ],
        )

        # scatter the draft tokens after the sampled tokens are scattered.
        if self._draft_token_ids is None or not spec_flattened_indices:
            return

        assert isinstance(self._draft_token_ids, torch.Tensor)
        draft_tokens_index_tensor = torch.tensor(
            spec_flattened_indices, dtype=torch.int64, pin_memory=self.pin_memory
        ).to(self.device, non_blocking=True)
        prev_draft_token_indices_tensor = torch.tensor(
            prev_draft_token_indices, dtype=torch.int64, pin_memory=self.pin_memory
        ).to(self.device, non_blocking=True)

        # because input_ids dtype is torch.int32,
        # so convert draft_token_ids to torch.int32 here.
        draft_token_ids = self._draft_token_ids.to(dtype=torch.int32)
        self.input_ids.gpu.scatter_(
            dim=0,
            index=draft_tokens_index_tensor,
            src=draft_token_ids.flatten()[prev_draft_token_indices_tensor],
        )

    def _get_encoder_seq_lens(
        self,
        scheduled_encoder_inputs: dict[str, list[int]],
        kv_cache_spec: KVCacheSpec,
        num_reqs: int,
    ) -> np.ndarray | None:
        if not isinstance(kv_cache_spec, CrossAttentionSpec):
            return None

        # Build encoder_seq_lens array mapping request indices to
        # encoder lengths for inputs scheduled in this batch
        encoder_seq_lens = np.zeros(num_reqs, dtype=np.int32)
        for req_id in scheduled_encoder_inputs:
            req_index = self.input_batch.req_id_to_index[req_id]
            encoder_seq_lens[req_index] = self.max_encoder_len

        return encoder_seq_lens

    def _prepare_inputs(
        self,
        scheduler_output: "SchedulerOutput",
        num_scheduled_tokens: np.ndarray,
        max_num_scheduled_tokens: int,
    ) -> tuple[
        torch.Tensor,
        SpecDecodeMetadata | None,
        UBatchSlices | None,
        torch.Tensor | None,
    ]:
        """
        :return: tuple[
            logits_indices, spec_decode_metadata,
            ubatch_slices, num_tokens_across_dp,
        ]
        """
        total_num_scheduled_tokens = scheduler_output.total_num_scheduled_tokens
        assert total_num_scheduled_tokens > 0
        num_reqs = self.input_batch.num_reqs
        assert num_reqs > 0

        # OPTIMIZATION: Start copying the block table first.
        # This way, we can overlap the copy with the following CPU operations.
        self.input_batch.block_table.commit_block_table(num_reqs)

        # Get request indices.
        # E.g., [2, 5, 3] -> [0, 0, 1, 1, 1, 1, 1, 2, 2, 2]
        req_indices = np.repeat(self.arange_np[:num_reqs], num_scheduled_tokens)

        # cu_num_tokens: [2, 5, 3] -> [2, 7, 10]
        # arange: [0, 1, 0, 1, 2, 3, 4, 0, 1, 2]
        cu_num_tokens, arange = self._get_cumsum_and_arange(num_scheduled_tokens)

        # Get positions.
        positions_np = self.positions.np[:total_num_scheduled_tokens]
        np.add(
            self.input_batch.num_computed_tokens_cpu[req_indices],
            arange,
            out=positions_np,
        )

        # Calculate M-RoPE positions.
        # Only relevant for models using M-RoPE (e.g, Qwen2-VL)
        if self.uses_mrope:
            self._calc_mrope_positions(scheduler_output)

        # Get token indices.
        # E.g., [0, 1, 0, 1, 2, 3, 4, 0, 1, 2]
        # -> [0, 1, M, M + 1, M + 2, M + 3, M + 4, 2 * M, 2 * M + 1, 2 * M + 2]
        # where M is the max_model_len.
        token_indices = (
            positions_np + req_indices * self.input_batch.token_ids_cpu.shape[1]
        )
        token_indices_tensor = torch.from_numpy(token_indices)

        # NOTE(woosuk): We use torch.index_select instead of np.take here
        # because torch.index_select is much faster than np.take for large
        # tensors.
        torch.index_select(
            self.input_batch.token_ids_cpu_tensor.flatten(),
            0,
            token_indices_tensor,
            out=self.input_ids.cpu[:total_num_scheduled_tokens],
        )
        if self.enable_prompt_embeds:
            is_token_ids = self.input_batch.is_token_ids_tensor.flatten()
            torch.index_select(
                is_token_ids,
                0,
                token_indices_tensor,
                out=self.is_token_ids.cpu[:total_num_scheduled_tokens],
            )

        # Because we did not pre-allocate a massive prompt_embeds CPU tensor on
        # the InputBatch, we need to fill in the prompt embeds into the expected
        # spots in the GpuModelRunner's pre-allocated prompt_embeds tensor.
        if self.input_batch.req_prompt_embeds:
            output_idx = 0
            for req_idx in range(num_reqs):
                num_sched = num_scheduled_tokens[req_idx]

                # Skip if this request doesn't have embeddings
                if req_idx not in self.input_batch.req_prompt_embeds:
                    output_idx += num_sched
                    continue

                # Skip if no tokens scheduled
                if num_sched <= 0:
                    output_idx += num_sched
                    continue

                req_embeds = self.input_batch.req_prompt_embeds[req_idx]
                start_pos = self.input_batch.num_computed_tokens_cpu[req_idx]

                # Skip if trying to read beyond available embeddings
                if start_pos >= req_embeds.shape[0]:
                    output_idx += num_sched
                    continue

                # Copy available embeddings
                end_pos = start_pos + num_sched
                actual_end = min(end_pos, req_embeds.shape[0])
                actual_num_sched = actual_end - start_pos

                if actual_num_sched > 0:
                    self.inputs_embeds.cpu[
                        output_idx : output_idx + actual_num_sched
                    ].copy_(req_embeds[start_pos:actual_end])

                output_idx += num_sched

        self.input_batch.block_table.compute_slot_mapping(req_indices, positions_np)
        self.input_batch.block_table.commit_slot_mapping(total_num_scheduled_tokens)

        # Prepare the attention metadata.
        self.query_start_loc.np[0] = 0
        self.query_start_loc.np[1 : num_reqs + 1] = cu_num_tokens
        # Note: pad query_start_loc to be non-decreasing, as kernels
        # like FlashAttention requires that
        self.query_start_loc.np[num_reqs + 1 :].fill(cu_num_tokens[-1])
        self.query_start_loc.copy_to_gpu()
        query_start_loc = self.query_start_loc.gpu[: num_reqs + 1]

        num_tokens_unpadded = scheduler_output.total_num_scheduled_tokens
        num_tokens_padded = self._get_num_input_tokens(num_tokens_unpadded)
        uniform_decode = (
            max_num_scheduled_tokens == self.uniform_decode_query_len
        ) and (total_num_scheduled_tokens == num_reqs * max_num_scheduled_tokens)

        # Disable DP padding when running eager to avoid excessive padding when
        # running prefills. This lets us set enforce_eager on the prefiller in
        # a P/D setup and still use CUDA graphs (enabled by this padding) on the
        # decoder.
        allow_dp_padding = self.compilation_config.cudagraph_mode != CUDAGraphMode.NONE

        ubatch_slices, num_tokens_across_dp = coordinate_batch_across_dp(
            num_tokens_unpadded=num_tokens_unpadded,
            parallel_config=self.parallel_config,
            allow_microbatching=True,
            allow_dp_padding=allow_dp_padding,
            num_tokens_padded=num_tokens_padded,
            uniform_decode=uniform_decode,
            num_scheduled_tokens_per_request=num_scheduled_tokens,
        )

        self.seq_lens.np[:num_reqs] = (
            self.input_batch.num_computed_tokens_cpu[:num_reqs] + num_scheduled_tokens
        )
        # Fill unused with 0 for full cuda graph mode.
        self.seq_lens.np[num_reqs:].fill(0)
        self.seq_lens.copy_to_gpu()

        num_tokens = [self.requests[r].num_tokens for r in self.input_batch.req_ids]
        num_tokens_np = np.array(num_tokens, dtype=np.int32)

        # Record the index of requests that should not be sampled,
        # so that we could clear the sampled tokens before returning
        discard_requests_mask = self.seq_lens.np[:num_reqs] < num_tokens_np
        discard_request_indices = np.nonzero(discard_requests_mask)[0]
        self.num_discarded_requests = len(discard_request_indices)
        self.discard_request_indices.np[: self.num_discarded_requests] = (
            discard_request_indices
        )

        self.discard_request_indices.copy_to_gpu(self.num_discarded_requests)

        # Copy the tensors to the GPU.
        self._prepare_input_ids(
            scheduler_output,
            total_num_scheduled_tokens,
            cu_num_tokens,
        )

        if self.uses_mrope:
            # Only relevant for models using M-RoPE (e.g, Qwen2-VL)
            self.mrope_positions.gpu[:, :total_num_scheduled_tokens].copy_(
                self.mrope_positions.cpu[:, :total_num_scheduled_tokens],
                non_blocking=True,
            )
        else:
            # Common case (1D positions)
            self.positions.copy_to_gpu(total_num_scheduled_tokens)

        use_spec_decode = len(scheduler_output.scheduled_spec_decode_tokens) > 0
        if not use_spec_decode:
            # NOTE(woosuk): Due to chunked prefills, the batch may contain
            # partial requests. While we should not sample any token
            # from these partial requests, we do so for simplicity.
            # We will ignore the sampled tokens from the partial requests.
            # TODO: Support prompt logprobs.
            logits_indices = query_start_loc[1:] - 1
            num_draft_tokens = None
            spec_decode_metadata = None
            num_sampled_tokens = np.ones(num_reqs, dtype=np.int32)
        else:
            # Get the number of draft tokens for each request.
            # Iterate over the dictionary rather than all requests since not all
            # requests have draft tokens.
            num_draft_tokens = np.zeros(num_reqs, dtype=np.int32)
            # For chunked prefills, use -1 as mask rather than 0, as guided
            # decoding may rollback speculative tokens.
            num_decode_draft_tokens = np.full(num_reqs, -1, dtype=np.int32)
            for (
                req_id,
                draft_token_ids,
            ) in scheduler_output.scheduled_spec_decode_tokens.items():
                req_idx = self.input_batch.req_id_to_index[req_id]
                num_draft_tokens[req_idx] = len(draft_token_ids)
                num_decode_draft_tokens[req_idx] = (
                    len(draft_token_ids)
                    if (
                        self.input_batch.num_computed_tokens_cpu[req_idx]
                        >= self.input_batch.num_prompt_tokens[req_idx]
                    )
                    else -1
                )
            spec_decode_metadata = self._calc_spec_decode_metadata(
                num_draft_tokens, cu_num_tokens
            )
            logits_indices = spec_decode_metadata.logits_indices
            num_sampled_tokens = num_draft_tokens + 1
            # For DECODE only cuda graph of some attention backends (e.g., GDN).
            self.num_decode_draft_tokens.np[:num_reqs] = num_decode_draft_tokens
            self.num_decode_draft_tokens.np[num_reqs:].fill(-1)
            self.num_decode_draft_tokens.copy_to_gpu()

        # Hot-Swap lora model
        if self.lora_config:
            assert (
                np.sum(num_sampled_tokens)
                <= self.vllm_config.scheduler_config.max_num_batched_tokens
            )
            self.set_active_loras(
                self.input_batch, num_scheduled_tokens, num_sampled_tokens
            )

        return (
            logits_indices,
            spec_decode_metadata,
            ubatch_slices,
            num_tokens_across_dp,
        )

    def _build_attention_metadata(
        self,
        total_num_scheduled_tokens: int,
        max_num_scheduled_tokens: int,
        num_reqs: int,
        ubatch_slices: UBatchSlices | None = None,
        logits_indices: torch.Tensor | None = None,
        use_spec_decode: bool = False,
        for_cudagraph_capture: bool = False,
        scheduled_encoder_inputs: dict[str, list[int]] | None = None,
        cascade_attn_prefix_lens: list[list[int]] | None = None,
    ) -> tuple[PerLayerAttnMetadata, CommonAttentionMetadata | None]:
        """
        :return: tuple[attn_metadata, spec_decode_common_attn_metadata]
        """
        logits_indices_padded = None
        num_logits_indices = 0
        if logits_indices is not None:
            num_logits_indices = logits_indices.size(0)
            if self.cache_config.kv_sharing_fast_prefill:
                logits_indices_padded = self._prepare_kv_sharing_fast_prefill(
                    logits_indices
                )

        # update seq_lens of decode reqs under DCP.
        if self.dcp_world_size > 1:
            self.dcp_local_seq_lens.cpu[:num_reqs] = get_dcp_local_seq_lens(
                self.seq_lens.cpu[:num_reqs],
                self.dcp_world_size,
                self.dcp_rank,
                self.parallel_config.dcp_kv_cache_interleave_size,
            )
            self.dcp_local_seq_lens.copy_to_gpu(num_reqs)

        attn_metadata: PerLayerAttnMetadata = {}
        if ubatch_slices is not None:
            attn_metadata = [dict() for _ in range(len(ubatch_slices))]

        # Used in the below loop
        query_start_loc = self.query_start_loc.gpu[: num_reqs + 1]
        query_start_loc_cpu = self.query_start_loc.cpu[: num_reqs + 1]
        seq_lens = self.seq_lens.gpu[:num_reqs]
        seq_lens_cpu = self.seq_lens.cpu[:num_reqs]
        num_computed_tokens_cpu = self.input_batch.num_computed_tokens_cpu_tensor[
            :num_reqs
        ]
        dcp_local_seq_lens = (
            self.dcp_local_seq_lens.gpu[:num_reqs] if self.dcp_world_size > 1 else None
        )
        spec_decode_common_attn_metadata = None

        if for_cudagraph_capture:
            # For some attention backends (e.g. FA) with sliding window models we need
            # to make sure the backend see a max_seq_len that is larger to the sliding
            # window size when capturing to make sure the correct kernel is selected.
            max_seq_len = self.max_model_len
        else:
            max_seq_len = self.seq_lens.np[:num_reqs].max().item()

        if use_spec_decode:
            self.num_accepted_tokens.np[:num_reqs] = (
                self.input_batch.num_accepted_tokens_cpu[:num_reqs]
            )
            self.num_accepted_tokens.np[num_reqs:].fill(1)
            self.num_accepted_tokens.copy_to_gpu()

        # Prepare the attention metadata for each KV cache group and make layers
        # in the same group share the same metadata.
        for kv_cache_gid, kv_cache_group in enumerate(
            self.kv_cache_config.kv_cache_groups
        ):
            encoder_seq_lens = self._get_encoder_seq_lens(
                scheduled_encoder_inputs or {},
                kv_cache_group.kv_cache_spec,
                num_reqs,
            )

            if isinstance(kv_cache_group.kv_cache_spec, EncoderOnlyAttentionSpec):
                # Encoder-only layers do not have KV cache, so we need to
                # create a dummy block table and slot mapping for them.
                blk_table_tensor = torch.zeros(
                    (num_reqs, 1),
                    dtype=torch.int32,
                    device=self.device,
                )
                slot_mapping = torch.zeros(
                    (total_num_scheduled_tokens,),
                    dtype=torch.int64,
                    device=self.device,
                )
            else:
                blk_table = self.input_batch.block_table[kv_cache_gid]
                blk_table_tensor = blk_table.get_device_tensor(num_reqs)
                slot_mapping = blk_table.slot_mapping.gpu[:total_num_scheduled_tokens]

                # Fill unused with -1. Needed for reshape_and_cache in full cuda
                # graph mode.
                blk_table.slot_mapping.gpu[total_num_scheduled_tokens:].fill_(-1)

            common_attn_metadata = CommonAttentionMetadata(
                query_start_loc=query_start_loc,
                query_start_loc_cpu=query_start_loc_cpu,
                seq_lens=seq_lens,
                seq_lens_cpu=seq_lens_cpu,
                num_computed_tokens_cpu=num_computed_tokens_cpu,
                num_reqs=num_reqs,
                num_actual_tokens=total_num_scheduled_tokens,
                max_query_len=max_num_scheduled_tokens,
                max_seq_len=max_seq_len,
                block_table_tensor=blk_table_tensor,
                slot_mapping=slot_mapping,
                logits_indices_padded=logits_indices_padded,
                num_logits_indices=num_logits_indices,
                causal=True,
                encoder_seq_lens=encoder_seq_lens,
                dcp_local_seq_lens=dcp_local_seq_lens,
            )

            if self.speculative_config and spec_decode_common_attn_metadata is None:
                if isinstance(self.drafter, EagleProposer):
                    if self.drafter.attn_layer_names[0] in kv_cache_group.layer_names:
                        spec_decode_common_attn_metadata = common_attn_metadata
                else:
                    spec_decode_common_attn_metadata = common_attn_metadata

            for attn_gid, attn_group in enumerate(self.attn_groups[kv_cache_gid]):
                cascade_attn_prefix_len = (
                    cascade_attn_prefix_lens[kv_cache_gid][attn_gid]
                    if cascade_attn_prefix_lens
                    else 0
                )
                builder = attn_group.get_metadata_builder()

                extra_attn_metadata_args = {}
                if use_spec_decode and isinstance(builder, GDNAttentionMetadataBuilder):
                    extra_attn_metadata_args = dict(
                        num_accepted_tokens=self.num_accepted_tokens.gpu[:num_reqs],
                        num_decode_draft_tokens_cpu=self.num_decode_draft_tokens.cpu[
                            :num_reqs
                        ],
                    )

                if ubatch_slices is not None:
                    common_attn_metadata_list = split_attn_metadata(
                        ubatch_slices, common_attn_metadata
                    )
                    for ubid, common_attn_metadata in enumerate(
                        common_attn_metadata_list
                    ):
                        builder = attn_group.get_metadata_builder(ubatch_id=ubid)
                        if for_cudagraph_capture:
                            attn_metadata_i = builder.build_for_cudagraph_capture(
                                common_attn_metadata
                            )
                        else:
                            attn_metadata_i = builder.build(
                                common_prefix_len=cascade_attn_prefix_len,
                                common_attn_metadata=common_attn_metadata,
                            )
                        for layer_name in kv_cache_group.layer_names:
                            assert type(attn_metadata) is list
                            attn_metadata[ubid][layer_name] = attn_metadata_i
                else:
                    assert isinstance(attn_metadata, dict)
                    if for_cudagraph_capture:
                        attn_metadata_i = builder.build_for_cudagraph_capture(
                            common_attn_metadata
                        )
                    else:
                        attn_metadata_i = builder.build(
                            common_prefix_len=cascade_attn_prefix_len,
                            common_attn_metadata=common_attn_metadata,
                            **extra_attn_metadata_args,
                        )
                    for layer_name in attn_group.layer_names:
                        attn_metadata[layer_name] = attn_metadata_i

        return attn_metadata, spec_decode_common_attn_metadata

    def _compute_cascade_attn_prefix_lens(
        self,
        num_scheduled_tokens: np.ndarray,
        num_common_prefix_blocks: list[int],
    ) -> list[list[int]] | None:
        """
        :return: Optional[cascade_attn_prefix_lens]
            cascade_attn_prefix_lens is 2D: ``[kv_cache_group_id][attn_group_idx]``,
            None if we should not use cascade attention
        """

        use_cascade_attn = False
        num_kv_cache_groups = len(self.kv_cache_config.kv_cache_groups)
        cascade_attn_prefix_lens: list[list[int]] = [
            [] for _ in range(num_kv_cache_groups)
        ]

        for kv_cache_gid in range(num_kv_cache_groups):
            for attn_group in self.attn_groups[kv_cache_gid]:
                if isinstance(attn_group.kv_cache_spec, EncoderOnlyAttentionSpec):
                    cascade_attn_prefix_len = 0
                else:
                    # 0 if cascade attention should not be used
                    cascade_attn_prefix_len = self._compute_cascade_attn_prefix_len(
                        num_scheduled_tokens,
                        num_common_prefix_blocks[kv_cache_gid],
                        attn_group.kv_cache_spec,
                        attn_group.get_metadata_builder(),
                    )
                cascade_attn_prefix_lens[kv_cache_gid].append(cascade_attn_prefix_len)
                use_cascade_attn |= cascade_attn_prefix_len > 0

        return cascade_attn_prefix_lens if use_cascade_attn else None

    def _compute_cascade_attn_prefix_len(
        self,
        num_scheduled_tokens: np.ndarray,
        num_common_prefix_blocks: int,
        kv_cache_spec: KVCacheSpec,
        attn_metadata_builder: AttentionMetadataBuilder,
    ) -> int:
        """Compute the length of the common prefix for cascade attention.

        NOTE(woosuk): The common prefix length returned by this function
        represents the length used specifically for cascade attention, not the
        actual number of tokens shared between requests. When cascade attention
        is disabled (use_cascade=False), this function returns 0 even if
        requests share common tokens. Additionally, the common prefix length is
        truncated to a multiple of the block size and may be further truncated
        due to implementation details explained below.

        Args:
            num_scheduled_tokens: Number of tokens scheduled per request.
            num_common_prefix_blocks: Number of shared KV cache blocks.

        Returns:
            int: Length of common prefix in tokens.
        """

        common_prefix_len = num_common_prefix_blocks * kv_cache_spec.block_size
        if common_prefix_len == 0:
            # Common case.
            return 0

        # NOTE(woosuk): Cascade attention uses two attention kernels: one
        # for the common prefix and the other for the rest. For the first
        # kernel, we concatenate all the query tokens (possibly from
        # different requests) and treat them as if they are from the same
        # request. Then, we use bi-directional attention to process the
        # common prefix in the KV cache. Importantly, this means that the
        # first kernel does not do any masking.

        # Consider the following example:
        # Request 1's input query: [D, E, X]
        # Request 1's kv cache: [A, B, C, D, E, X]
        # Request 1's num_computed_tokens: 3 (i.e., [A, B, C])
        # Request 2's input query: [E, Y]
        # Request 2's kv cache: [A, B, C, D, E, Y]
        # Request 2's num_computed_tokens: 4 (i.e., [A, B, C, D])

        # If we use [A, B, C, D, E] as the common prefix, then the
        # first kernel will compute the bi-directional attention between
        # input query [D, E, X, E, Y] and common prefix [A, B, C, D, E].
        # However, this is wrong because D in Request 1 should not attend to
        # E in the common prefix (i.e., we need masking).
        # To avoid this, [A, B, C, D] should be the common prefix.
        # That is, the common prefix should be capped by the minimum
        # num_computed_tokens among the requests, and plus one to include
        # the first token of the query.

        # In practice, we use [A, B, C] as the common prefix, instead of
        # [A, B, C, D] (i.e., the common prefix is capped by the minimum
        # num_computed_tokens, without plus one).
        # This is because of an implementation detail: We want to always
        # use two kernels for cascade attention. Let's imagine:
        # Request 3's input query: [D]
        # Request 3's kv cache: [A, B, C, D]
        # Request 3's num_computed_tokens: 3 (i.e., [A, B, C])
        # If we use [A, B, C, D] as the common prefix for Request 1-3,
        # then Request 3 will be processed only by the first kernel,
        # and the second kernel will get an empty input. While this is not
        # a fundamental problem, our current implementation does not support
        # this case.
        num_reqs = len(num_scheduled_tokens)
        common_prefix_len = min(
            common_prefix_len, self.input_batch.num_computed_tokens_cpu[:num_reqs].min()
        )
        # common_prefix_len should be a multiple of the block size.
        common_prefix_len = (
            common_prefix_len // kv_cache_spec.block_size * kv_cache_spec.block_size
        )
        use_sliding_window = isinstance(kv_cache_spec, SlidingWindowSpec) or (
            isinstance(kv_cache_spec, FullAttentionSpec)
            and kv_cache_spec.sliding_window is not None
        )
        use_local_attention = isinstance(kv_cache_spec, ChunkedLocalAttentionSpec) or (
            isinstance(kv_cache_spec, FullAttentionSpec)
            and kv_cache_spec.attention_chunk_size is not None
        )
        assert isinstance(kv_cache_spec, AttentionSpec)
        use_cascade = attn_metadata_builder.use_cascade_attention(
            common_prefix_len=common_prefix_len,
            query_lens=num_scheduled_tokens,
            num_query_heads=self.num_query_heads,
            num_kv_heads=kv_cache_spec.num_kv_heads,
            use_alibi=self.use_alibi,
            use_sliding_window=use_sliding_window,
            use_local_attention=use_local_attention,
            num_sms=self.num_sms,
            dcp_world_size=self.dcp_world_size,
        )
        return common_prefix_len if use_cascade else 0

    def _calc_mrope_positions(self, scheduler_output: "SchedulerOutput"):
        mrope_pos_ptr = 0
        for index, req_id in enumerate(self.input_batch.req_ids):
            req = self.requests[req_id]
            assert req.mrope_positions is not None

            num_computed_tokens = self.input_batch.num_computed_tokens_cpu[index]
            num_scheduled_tokens = scheduler_output.num_scheduled_tokens[req_id]
            num_prompt_tokens = length_from_prompt_token_ids_or_embeds(
                req.prompt_token_ids, req.prompt_embeds
            )

            if num_computed_tokens + num_scheduled_tokens > num_prompt_tokens:
                prompt_part_len = max(0, num_prompt_tokens - num_computed_tokens)
                completion_part_len = max(0, num_scheduled_tokens - prompt_part_len)
            else:
                prompt_part_len = num_scheduled_tokens
                completion_part_len = 0

            assert num_scheduled_tokens == prompt_part_len + completion_part_len

            if prompt_part_len > 0:
                # prompt's mrope_positions are pre-computed
                dst_start = mrope_pos_ptr
                dst_end = mrope_pos_ptr + prompt_part_len
                src_start = num_computed_tokens
                src_end = num_computed_tokens + prompt_part_len

                self.mrope_positions.cpu[:, dst_start:dst_end] = req.mrope_positions[
                    :, src_start:src_end
                ]
                mrope_pos_ptr += prompt_part_len

            if completion_part_len > 0:
                # compute completion's mrope_positions on-the-fly
                dst_start = mrope_pos_ptr
                dst_end = mrope_pos_ptr + completion_part_len

                MRotaryEmbedding.get_next_input_positions_tensor(
                    out=self.mrope_positions.np,
                    out_offset=dst_start,
                    mrope_position_delta=req.mrope_position_delta,
                    context_len=num_computed_tokens + prompt_part_len,
                    num_new_tokens=completion_part_len,
                )

                mrope_pos_ptr += completion_part_len

    def _calc_spec_decode_metadata(
        self,
        num_draft_tokens: np.ndarray,
        cu_num_scheduled_tokens: np.ndarray,
    ) -> SpecDecodeMetadata:
        # Inputs:
        # cu_num_scheduled_tokens:  [  4, 104, 107, 207, 209]
        # num_draft_tokens:         [  3,   0,   2,   0,   1]
        # Outputs:
        # cu_num_draft_tokens:      [  3,   3,   5,   5,   6]
        # logits_indices:           [  0,   1,   2,   3, 103, 104, 105, 106,
        #                            206, 207, 208]
        # target_logits_indices:    [  0,   1,   2,   5,   6,   9]
        # bonus_logits_indices:     [  3,   4,   7,   8,  10]

        # Compute the logits indices.
        # [4, 1, 3, 1, 2]
        num_sampled_tokens = num_draft_tokens + 1

        # Step 1. cu_num_sampled_tokens: [4, 5, 8, 9, 11]
        # arange: [0, 1, 2, 3, 0, 0, 1, 2, 0, 0, 1]
        cu_num_sampled_tokens, arange = self._get_cumsum_and_arange(
            num_sampled_tokens, cumsum_dtype=np.int32
        )
        # Step 2. [0, 0, 0, 0, 103, 104, 104, 104, 206, 207, 207]
        logits_indices = np.repeat(
            cu_num_scheduled_tokens - num_sampled_tokens, num_sampled_tokens
        )
        # Step 3. [0, 1, 2, 3, 103, 104, 105, 106, 206, 207, 208]
        logits_indices += arange

        # Compute the bonus logits indices.
        bonus_logits_indices = cu_num_sampled_tokens - 1

        # Compute the draft logits indices.
        # cu_num_draft_tokens: [3, 3, 5, 5, 6]
        # arange: [0, 1, 2, 0, 1, 0]
        cu_num_draft_tokens, arange = self._get_cumsum_and_arange(
            num_draft_tokens, cumsum_dtype=np.int32
        )
        # [0, 0, 0, 5, 5, 9]
        target_logits_indices = np.repeat(
            cu_num_sampled_tokens - num_sampled_tokens, num_draft_tokens
        )
        # [0, 1, 2, 5, 6, 9]
        target_logits_indices += arange

        # TODO: Optimize the CPU -> GPU copy.
        cu_num_draft_tokens = torch.from_numpy(cu_num_draft_tokens).to(
            self.device, non_blocking=True
        )
        cu_num_sampled_tokens = torch.from_numpy(cu_num_sampled_tokens).to(
            self.device, non_blocking=True
        )
        logits_indices = torch.from_numpy(logits_indices).to(
            self.device, non_blocking=True
        )
        target_logits_indices = torch.from_numpy(target_logits_indices).to(
            self.device, non_blocking=True
        )
        bonus_logits_indices = torch.from_numpy(bonus_logits_indices).to(
            self.device, non_blocking=True
        )

        # Compute the draft token ids.
        # draft_token_indices:      [  1,   2,   3, 105, 106, 208]
        draft_token_ids = self.input_ids.gpu[logits_indices]
        draft_token_ids = draft_token_ids[target_logits_indices + 1]

        return SpecDecodeMetadata(
            draft_token_ids=draft_token_ids,
            num_draft_tokens=num_draft_tokens.tolist(),
            cu_num_draft_tokens=cu_num_draft_tokens,
            cu_num_sampled_tokens=cu_num_sampled_tokens,
            target_logits_indices=target_logits_indices,
            bonus_logits_indices=bonus_logits_indices,
            logits_indices=logits_indices,
        )

    def _prepare_kv_sharing_fast_prefill(
        self,
        logits_indices: torch.Tensor,
    ) -> torch.Tensor:
        assert self.kv_sharing_fast_prefill_logits_indices is not None
        num_logits = logits_indices.shape[0]
        assert num_logits > 0
        self.kv_sharing_fast_prefill_logits_indices[:num_logits].copy_(logits_indices)
        # There might have leftover indices in logits_indices[num_logits:]
        # from previous iterations, whose values may be greater than the
        # batch size in the current iteration. To ensure indices are always
        # valid, we fill the padded indices with the last index.
        self.kv_sharing_fast_prefill_logits_indices[num_logits:].fill_(
            logits_indices[-1].item()
        )
        if (
            self.compilation_config.cudagraph_mode != CUDAGraphMode.NONE
            and num_logits <= self.cudagraph_batch_sizes[-1]
        ):
            # Use piecewise CUDA graphs.
            # Add padding to the batch size.
            num_logits_padded = self.vllm_config.pad_for_cudagraph(num_logits)
        else:
            num_logits_padded = num_logits
        logits_indices_padded = self.kv_sharing_fast_prefill_logits_indices[
            :num_logits_padded
        ]
        return logits_indices_padded

    def _batch_mm_kwargs_from_scheduler(
        self,
        scheduler_output: "SchedulerOutput",
    ) -> tuple[list[MultiModalKwargsItem], list[tuple[str, PlaceholderRange]]]:
        """Batch multimodal kwargs from scheduled encoder inputs.

        Args:
            scheduler_output: The scheduler output containing scheduled encoder
                inputs.

        Returns:
            A tuple of (mm_kwargs, req_ids_pos) where:
            - mm_kwargs: List of multimodal kwargs items to be batched
            - mm_hashes_pos: List of (mm_hash, position_info) tuples
        """
        scheduled_encoder_inputs = scheduler_output.scheduled_encoder_inputs
        if not scheduled_encoder_inputs:
            return [], []
        # Batch the multi-modal inputs.
        mm_kwargs = list[MultiModalKwargsItem]()
        # list of tuple (mm_hash, position_info)
        mm_hashes_pos = list[tuple[str, PlaceholderRange]]()
        for req_id, encoder_input_ids in scheduled_encoder_inputs.items():
            req_state = self.requests[req_id]

            for mm_input_id in encoder_input_ids:
                mm_feature = req_state.mm_features[mm_input_id]
                mm_hash = mm_feature.identifier
                mm_kwargs.append(mm_feature.data)
                mm_hashes_pos.append((mm_hash, mm_feature.mm_position))

        return mm_kwargs, mm_hashes_pos

    def _execute_mm_encoder(self, scheduler_output: "SchedulerOutput"):
        # Batch the multi-modal inputs using the helper method.
        mm_kwargs, mm_hashes_pos = self._batch_mm_kwargs_from_scheduler(
            scheduler_output
        )

        if not mm_kwargs:
            return

        # Batch mm inputs as much as we can: if a request in the batch has
        # multiple modalities or a different modality than the previous one,
        # we process it separately to preserve item order.
        # FIXME(ywang96): This is a hacky way to deal with multiple modalities
        # in the same batch while still being able to benefit from batching
        # multimodal inputs. The proper solution should be reordering the
        # encoder outputs.
        model = cast(SupportsMultiModal, self.model)
        encoder_outputs = []
        for modality, num_items, mm_kwargs_group in group_mm_kwargs_by_modality(
            mm_kwargs,
            device=self.device,
            pin_memory=self.pin_memory,
            merge_by_field_config=model.merge_by_field_config,
            multimodal_cpu_fields=model.multimodal_cpu_fields,
        ):
            curr_group_outputs = []

            # EVS-related change.
            # (ekhvedchenia): Temporary hack to limit peak memory usage when
            # processing multimodal data. This solves the issue with scheduler
            # putting too many video samples into a single batch. Scheduler
            # uses pruned vision tokens count to compare it versus compute
            # budget which is incorrect (Either input media size or non-pruned
            # output vision tokens count should be considered)
            # TODO(ywang96): Fix memory profiling to take EVS into account and
            # remove this hack.
            if (
                self.is_multimodal_pruning_enabled
                and modality == "video"
                and num_items > 1
            ):
                for video_mm_kwargs_item in filter(
                    lambda item: item.modality == "video", mm_kwargs
                ):
                    _, _, micro_batch_mm_inputs = next(
                        group_mm_kwargs_by_modality(
                            [video_mm_kwargs_item],
                            device=self.device,
                            pin_memory=self.pin_memory,
                            merge_by_field_config=model.merge_by_field_config,
                            multimodal_cpu_fields=model.multimodal_cpu_fields,
                        )
                    )

                    micro_batch_outputs = model.get_multimodal_embeddings(
                        **micro_batch_mm_inputs
                    )

                    curr_group_outputs.extend(micro_batch_outputs)
            else:
                # Run the encoder.
                # `curr_group_outputs` is either of the following:
                # 1. A tensor of shape (num_items, feature_size, hidden_size)
                # in case feature_size is fixed across all multimodal items.
                # 2. A list or tuple (length: num_items) of tensors,
                # each of shape (feature_size, hidden_size) in case the feature
                # size is dynamic depending on the input multimodal items.
                curr_group_outputs = model.get_multimodal_embeddings(**mm_kwargs_group)

            sanity_check_mm_encoder_outputs(
                curr_group_outputs,
                expected_num_items=num_items,
            )
            encoder_outputs.extend(curr_group_outputs)

        # Cache the encoder outputs by mm_hash
        for (mm_hash, pos_info), output in zip(mm_hashes_pos, encoder_outputs):
            self.encoder_cache[mm_hash] = scatter_mm_placeholders(
                output,
                is_embed=pos_info.is_embed,
            )

    def _gather_mm_embeddings(
        self,
        scheduler_output: "SchedulerOutput",
        shift_computed_tokens: int = 0,
    ) -> tuple[list[torch.Tensor], torch.Tensor]:
        total_num_scheduled_tokens = scheduler_output.total_num_scheduled_tokens

        mm_embeds = list[torch.Tensor]()
        is_mm_embed = self.is_mm_embed.cpu
        is_mm_embed[:total_num_scheduled_tokens] = False

        req_start_idx = 0
        should_sync_mrope_positions = False

        for req_id in self.input_batch.req_ids:
            mm_embeds_req: list[torch.Tensor] = []

            num_scheduled_tokens = scheduler_output.num_scheduled_tokens[req_id]
            req_state = self.requests[req_id]
            num_computed_tokens = req_state.num_computed_tokens + shift_computed_tokens

            for mm_feature in req_state.mm_features:
                pos_info = mm_feature.mm_position
                start_pos = pos_info.offset
                num_encoder_tokens = pos_info.length

                # The encoder output is needed if the two ranges overlap:
                # [num_computed_tokens,
                #  num_computed_tokens + num_scheduled_tokens) and
                # [start_pos, start_pos + num_encoder_tokens)
                if start_pos >= num_computed_tokens + num_scheduled_tokens:
                    # The encoder output is not needed in this step.
                    break
                if start_pos + num_encoder_tokens <= num_computed_tokens:
                    # The encoder output is already processed and stored
                    # in the decoder's KV cache.
                    continue

                start_idx = max(num_computed_tokens - start_pos, 0)
                end_idx = min(
                    num_computed_tokens - start_pos + num_scheduled_tokens,
                    num_encoder_tokens,
                )
                assert start_idx < end_idx

                mm_hash = mm_feature.identifier
                encoder_output = self.encoder_cache.get(mm_hash, None)
                assert encoder_output is not None, f"Encoder cache miss for {mm_hash}."

                if (is_embed := pos_info.is_embed) is not None:
                    is_embed = is_embed[start_idx:end_idx]

                req_start_pos = req_start_idx + start_pos - num_computed_tokens
                is_mm_embed[req_start_pos + start_idx : req_start_pos + end_idx] = (
                    True if is_embed is None else is_embed
                )

                mm_embeds_item = gather_mm_placeholders(
                    encoder_output[start_idx:end_idx],
                    is_embed=is_embed,
                )
                mm_embeds_req.append(mm_embeds_item)

            if self.is_multimodal_pruning_enabled and self.uses_mrope:
                assert req_state.mrope_positions is not None
                should_sync_mrope_positions = True
                mm_embeds_req, new_mrope_positions, new_delta = (
                    self.model.recompute_mrope_positions(
                        input_ids=req_state.prompt_token_ids,
                        multimodal_embeddings=mm_embeds_req,
                        mrope_positions=req_state.mrope_positions,
                        num_computed_tokens=req_state.num_computed_tokens,
                    )
                )
                req_state.mrope_positions.copy_(new_mrope_positions)
                req_state.mrope_position_delta = new_delta

            mm_embeds.extend(mm_embeds_req)
            req_start_idx += num_scheduled_tokens

        is_mm_embed = self.is_mm_embed.copy_to_gpu(total_num_scheduled_tokens)

        if should_sync_mrope_positions:
            self._calc_mrope_positions(scheduler_output)
            self.mrope_positions.copy_to_gpu(total_num_scheduled_tokens)

        return mm_embeds, is_mm_embed

    def _extract_encoder_inputs(
        self,
        scheduler_output: "SchedulerOutput",
    ) -> dict[str, torch.Tensor]:
        """Extract encoder inputs for encoder-decoder models.

        This method extracts multimodal input features from scheduled encoder
        inputs and formats them for the encoder-decoder model forward pass.
        """
        # Batch the multi-modal inputs using the helper method.
        mm_kwargs, _ = self._batch_mm_kwargs_from_scheduler(scheduler_output)

        if not mm_kwargs:
            return {}

        # Group MM kwargs by modality and extract features
        model = cast(SupportsMultiModal, self.model)
        encoder_features = {}
        for _, _, mm_kwargs_group in group_mm_kwargs_by_modality(
            mm_kwargs,
            device=self.device,
            pin_memory=self.pin_memory,
            merge_by_field_config=model.merge_by_field_config,
            multimodal_cpu_fields=model.multimodal_cpu_fields,
        ):
            # Add the grouped features to encoder_features dict
            # This allows the model to receive them as kwargs (e.g.,
            # input_features=...)
            encoder_features.update(mm_kwargs_group)

        return encoder_features

    def get_model(self) -> nn.Module:
        # get raw model out of the cudagraph wrapper.
        if isinstance(self.model, (CUDAGraphWrapper, UBatchWrapper)):
            return self.model.unwrap()
        return self.model

    def get_supported_generation_tasks(self) -> list[GenerationTask]:
        model = self.get_model()
        supported_tasks = list[GenerationTask]()

        if is_text_generation_model(model):
            supported_tasks.append("generate")

        if supports_transcription(model):
            if model.supports_transcription_only:
                return ["transcription"]

            supported_tasks.append("transcription")

        return supported_tasks

    def get_supported_pooling_tasks(self) -> list[PoolingTask]:
        model = self.get_model()
        if not is_pooling_model(model):
            return []

        supported_tasks = list(model.pooler.get_supported_tasks())

        if self.scheduler_config.chunked_prefill_enabled:
            if "token_embed" in supported_tasks:
                supported_tasks.remove("token_embed")
            if "token_classify" in supported_tasks:
                supported_tasks.remove("token_classify")

            logger.debug_once(
                "Chunked prefill is not supported with "
                "token_embed and token_classify tasks "
                "which using ALL pooling. "
                "Please turn off chunked prefill by "
                "`--no-enable-chunked-prefill` before using it."
            )

        if "score" in supported_tasks:
            num_labels = getattr(self.model_config.hf_config, "num_labels", 0)
            if num_labels != 1:
                supported_tasks.remove("score")
                logger.debug_once("Score API is only enabled for num_labels == 1.")

        return supported_tasks

    def get_supported_tasks(self) -> tuple[SupportedTask, ...]:
        tasks = list[SupportedTask]()

        if self.model_config.runner_type == "generate":
            tasks.extend(self.get_supported_generation_tasks())
        if self.model_config.runner_type == "pooling":
            tasks.extend(self.get_supported_pooling_tasks())

        return tuple(tasks)

    def sync_and_slice_intermediate_tensors(
        self,
        num_tokens: int,
        intermediate_tensors: IntermediateTensors,
        sync_self: bool,
    ) -> IntermediateTensors:
        assert self.intermediate_tensors is not None

        tp = self.vllm_config.parallel_config.tensor_parallel_size
        is_rs = is_residual_scattered_for_sp(self.vllm_config, num_tokens)

        # When sequence parallelism is enabled, the "residual" tensor is sharded
        # across tensor parallel ranks, so each rank only needs its own slice.
        if sync_self:
            assert intermediate_tensors is not None
            for k, v in intermediate_tensors.items():
                is_scattered = k == "residual" and is_rs
                copy_len = num_tokens // tp if is_scattered else num_tokens
                self.intermediate_tensors[k][:copy_len].copy_(
                    v[:copy_len], non_blocking=True
                )

        return IntermediateTensors(
            {
                k: v[: num_tokens // tp]
                if k == "residual" and is_rs
                else v[:num_tokens]
                for k, v in self.intermediate_tensors.items()
            }
        )

    def eplb_step(self, is_dummy: bool = False, is_profile: bool = False) -> None:
        """
        Step for the EPLB (Expert Parallelism Load Balancing) state.
        """
        if not self.parallel_config.enable_eplb:
            return

        assert self.eplb_state is not None
        model = self.get_model()
        assert is_mixture_of_experts(model)
        self.eplb_state.step(
            is_dummy,
            is_profile,
            log_stats=self.parallel_config.eplb_config.log_balancedness,
        )

    # This is where the second ubatch is adjusted to account for the padding.
    # Should be called after attention metadata creation. This just pads
    # the second ubatch slice out to the total number of tokens
    # (num_tokens + padding)
    @staticmethod
    def pad_out_ubatch_slice(ubatch_slices: UBatchSlices, num_total_tokens: int):
        padded_second_ubatch_slice = slice(
            ubatch_slices[1].token_slice.start, num_total_tokens
        )
        ubatch_slices[1] = UBatchSlice(
            padded_second_ubatch_slice, padded_second_ubatch_slice
        )

    def _pool(
        self,
        hidden_states: torch.Tensor,
        num_scheduled_tokens: int,
        num_scheduled_tokens_np: np.ndarray,
    ) -> ModelRunnerOutput:
        assert self.input_batch.num_reqs == len(self.input_batch.pooling_params), (
            "Either all or none of the requests in a batch must be pooling request"
        )

        hidden_states = hidden_states[:num_scheduled_tokens]
        pooling_metadata = self.input_batch.get_pooling_metadata()
        pooling_metadata.build_pooling_cursor(
            num_scheduled_tokens_np.tolist(), device=hidden_states.device
        )
        seq_lens_cpu = self.seq_lens.cpu[: self.input_batch.num_reqs]

        model = cast(VllmModelForPooling, self.model)
        raw_pooler_output: PoolerOutput = model.pooler(
            hidden_states=hidden_states,
            pooling_metadata=pooling_metadata,
        )
        raw_pooler_output = json_map_leaves(
            lambda x: x.to("cpu", non_blocking=True),
            raw_pooler_output,
        )
        self._sync_device()

        pooler_output: list[torch.Tensor | None] = []
        for raw_output, seq_len, prompt_len in zip(
            raw_pooler_output, seq_lens_cpu, pooling_metadata.prompt_lens
        ):
            output = raw_output if seq_len == prompt_len else None
            pooler_output.append(output)

        return ModelRunnerOutput(
            req_ids=self.input_batch.req_ids,
            req_id_to_index=self.input_batch.req_id_to_index,
            sampled_token_ids=[],
            logprobs=None,
            prompt_logprobs_dict={},
            pooler_output=pooler_output,
        )

    def _get_num_input_tokens(self, num_scheduled_tokens: int) -> int:
        if (
            self.compilation_config.cudagraph_mode != CUDAGraphMode.NONE
            and hasattr(self, "cudagraph_batch_sizes")
            and self.cudagraph_batch_sizes
            and num_scheduled_tokens <= self.cudagraph_batch_sizes[-1]
        ):
            # Use CUDA graphs.
            # Add padding to the batch size.
            return self.vllm_config.pad_for_cudagraph(num_scheduled_tokens)

        # Eager mode.
        # Pad tokens to multiple of tensor_parallel_size when
        # enabled collective fusion for SP
        tp_size = self.vllm_config.parallel_config.tensor_parallel_size
        if (
            self.compilation_config.pass_config.enable_sequence_parallelism
            and tp_size > 1
        ):
            return round_up(num_scheduled_tokens, tp_size)
        return num_scheduled_tokens

    def _preprocess(
        self,
        scheduler_output: "SchedulerOutput",
        num_input_tokens: int,  # Padded
        intermediate_tensors: IntermediateTensors | None = None,
    ) -> tuple[
        torch.Tensor | None,
        torch.Tensor | None,
        torch.Tensor,
        IntermediateTensors | None,
        dict[str, Any],
    ]:
        num_scheduled_tokens = scheduler_output.total_num_scheduled_tokens
        is_first_rank = get_pp_group().is_first_rank

        # _prepare_inputs may reorder the batch, so we must gather multi
        # modal outputs after that to ensure the correct order
        if (
            self.supports_mm_inputs
            and is_first_rank
            and not self.model_config.is_encoder_decoder
        ):
            # Run the multimodal encoder if any.
            self._execute_mm_encoder(scheduler_output)
            mm_embeds, is_mm_embed = self._gather_mm_embeddings(scheduler_output)

            # NOTE(woosuk): To unify token ids and soft tokens (vision
            # embeddings), we always use embeddings (rather than token ids)
            # as input to the multimodal model, even when the input is text.
            inputs_embeds_scheduled = self.model.get_input_embeddings(
                self.input_ids.gpu[:num_scheduled_tokens],
                multimodal_embeddings=mm_embeds,
                is_multimodal=is_mm_embed,
            )

            # TODO(woosuk): Avoid the copy. Optimize.
            self.inputs_embeds.gpu[:num_scheduled_tokens].copy_(inputs_embeds_scheduled)

            input_ids = None
            inputs_embeds = self.inputs_embeds.gpu[:num_input_tokens]
            model_kwargs = {
                **self._init_model_kwargs(num_scheduled_tokens),
                **self._extract_mm_kwargs(scheduler_output),
            }
        elif self.enable_prompt_embeds and is_first_rank:
            # Get the input embeddings for the tokens that are not input embeds,
            # then put them into the appropriate positions.
            # TODO(qthequartermasterman): Since even when prompt embeds are
            # enabled, (a) not all requests will use prompt embeds, and (b)
            # after the initial prompt is processed, the rest of the generated
            # tokens will be token ids, it is not desirable to have the
            # embedding layer outside of the CUDA graph all the time. The v0
            # engine avoids this by "double compiling" the CUDA graph, once
            # with input_ids and again with inputs_embeds, for all num_tokens.
            # If a batch only has token ids, then including the embedding layer
            # in the CUDA graph will be more performant (like in the else case
            # below).
            token_ids_idx = (
                self.is_token_ids.gpu[:num_scheduled_tokens]
                .nonzero(as_tuple=False)
                .squeeze(1)
            )
            # Some tokens ids may need to become embeds
            if token_ids_idx.numel() > 0:
                token_ids = self.input_ids.gpu[token_ids_idx]
                tokens_to_embeds = self.model.get_input_embeddings(input_ids=token_ids)
                self.inputs_embeds.gpu[token_ids_idx] = tokens_to_embeds

            inputs_embeds = self.inputs_embeds.gpu[:num_input_tokens]
            model_kwargs = self._init_model_kwargs(num_input_tokens)
            input_ids = None
        else:
            # For text-only models, we use token ids as input.
            # While it is possible to use embeddings as input just like the
            # multimodal models, it is not desirable for performance since
            # then the embedding layer is not included in the CUDA graph.
            input_ids = self.input_ids.gpu[:num_input_tokens]
            inputs_embeds = None
            model_kwargs = self._init_model_kwargs(num_input_tokens)
        if self.uses_mrope:
            positions = self.mrope_positions.gpu[:, :num_input_tokens]
        else:
            positions = self.positions.gpu[:num_input_tokens]

        if is_first_rank:
            intermediate_tensors = None
        else:
            intermediate_tensors = self.sync_and_slice_intermediate_tensors(
                num_input_tokens, intermediate_tensors, True
            )

        if (
            self.model_config.is_encoder_decoder
            and scheduler_output.scheduled_encoder_inputs
        ):
            encoder_inputs = self._extract_encoder_inputs(scheduler_output)
            model_kwargs.update(encoder_inputs)

        return (
            input_ids,
            inputs_embeds,
            positions,
            intermediate_tensors,
            model_kwargs,
        )

    def _sample(
        self,
        logits: torch.Tensor | None,
        spec_decode_metadata: SpecDecodeMetadata | None,
    ) -> SamplerOutput:
        # Sample the next token and get logprobs if needed.
        sampling_metadata = self.input_batch.sampling_metadata
        if spec_decode_metadata is None:
            # Update output token ids with tokens sampled in last step
            # if async scheduling and required by current sampling params.
            self.input_batch.update_async_output_token_ids()
            return self.sampler(
                logits=logits,
                sampling_metadata=sampling_metadata,
            )

        sampler_output = self.rejection_sampler(
            spec_decode_metadata,
            None,  # draft_probs
            logits,
            sampling_metadata,
        )
        self._update_states_after_model_execute(sampler_output.sampled_token_ids)
        return sampler_output

    def _bookkeeping_sync(
        self,
        scheduler_output: "SchedulerOutput",
        sampler_output: SamplerOutput,
        logits: torch.Tensor | None,
        hidden_states: torch.Tensor,
        num_scheduled_tokens: int,
        spec_decode_metadata: SpecDecodeMetadata | None,
    ) -> tuple[
        dict[str, int],
        LogprobsLists | None,
        list[list[int]],
        dict[str, LogprobsTensors | None],
        list[str],
        dict[str, int],
        list[int],
    ]:
        num_nans_in_logits = {}
        if envs.VLLM_COMPUTE_NANS_IN_LOGITS:
            num_nans_in_logits = self._get_nans_in_logits(logits)

        discard_sampled_tokens_req_indices = self.discard_request_indices.np[
            : self.num_discarded_requests
        ]
        for i in discard_sampled_tokens_req_indices:
            gen = self.input_batch.generators.get(int(i))
            if gen is not None:
                gen.set_offset(gen.get_offset() - 4)

        # Copy some objects so they don't get modified after returning.
        # This is important when using async scheduling.
        req_ids_output_copy = self.input_batch.req_ids.copy()
        req_id_to_index_output_copy = self.input_batch.req_id_to_index.copy()

        num_sampled_tokens = sampler_output.sampled_token_ids.shape[0]
        sampled_token_ids = sampler_output.sampled_token_ids
        invalid_req_indices = []
        if not self.use_async_scheduling:
            # Get the valid generated tokens.
            max_gen_len = sampled_token_ids.shape[-1]
            if max_gen_len == 1:
                # No spec decode tokens.
                valid_sampled_token_ids = self._to_list(sampled_token_ids)
            else:
                # Includes spec decode tokens.
                valid_sampled_token_ids = self.rejection_sampler.parse_output(
                    sampled_token_ids,
                    self.input_batch.vocab_size,
                )
            # Mask out the sampled tokens that should not be sampled.
            for i in discard_sampled_tokens_req_indices:
                valid_sampled_token_ids[int(i)].clear()
        else:
            valid_sampled_token_ids = []
            invalid_req_indices = discard_sampled_tokens_req_indices.tolist()
            invalid_req_indices_set = set(invalid_req_indices)

            # Cache the sampled tokens on the GPU and avoid CPU sync.
            # These will be copied into input_ids in the next step
            # when preparing inputs.
            # With spec decoding, this is done in propose_draft_token_ids().
            if spec_decode_metadata is None:
                assert sampled_token_ids.shape[-1] == 1
                self.input_batch.prev_sampled_token_ids = sampled_token_ids
            self.input_batch.prev_req_id_to_index = {
                req_id: i
                for i, req_id in enumerate(self.input_batch.req_ids)
                if i not in invalid_req_indices_set
            }

        # Cache the sampled tokens in the model runner, so that the scheduler
        # doesn't need to send them back.
        # NOTE(woosuk): As an exception, when using PP, the scheduler sends
        # the sampled tokens back, because there's no direct communication
        # between the first-stage worker and the last-stage worker.
        req_ids = self.input_batch.req_ids
        logprobs_tensors = sampler_output.logprobs_tensors
        cu_num_accepted_tokens = (
            [0] if spec_decode_metadata and logprobs_tensors else None
        )
        for req_idx in range(num_sampled_tokens):
            if self.use_async_scheduling:
                sampled_ids = [-1] if req_idx not in invalid_req_indices_set else None
            else:
                sampled_ids = valid_sampled_token_ids[req_idx]

            num_sampled_ids: int = len(sampled_ids) if sampled_ids else 0

            if cu_num_accepted_tokens is not None:
                cu_num_accepted_tokens.append(
                    cu_num_accepted_tokens[-1] + num_sampled_ids
                )

            if not sampled_ids:
                continue

            start_idx = self.input_batch.num_tokens_no_spec[req_idx]
            end_idx = start_idx + num_sampled_ids
            assert end_idx <= self.max_model_len, (
                "Sampled token IDs exceed the max model length. "
                f"Total number of tokens: {end_idx} > max_model_len: "
                f"{self.max_model_len}"
            )

            self.input_batch.token_ids_cpu[req_idx, start_idx:end_idx] = sampled_ids
            self.input_batch.is_token_ids[req_idx, start_idx:end_idx] = True
            self.input_batch.num_tokens_no_spec[req_idx] = end_idx
            self.input_batch.num_tokens[req_idx] = end_idx

            req_id = req_ids[req_idx]
            req_state = self.requests[req_id]
            req_state.output_token_ids.extend(sampled_ids)

        logprobs_lists = (
            logprobs_tensors.tolists(cu_num_accepted_tokens)
            if not self.use_async_scheduling and logprobs_tensors is not None
            else None
        )

        # Compute prompt logprobs if needed.
        prompt_logprobs_dict = self._get_prompt_logprobs_dict(
            hidden_states[:num_scheduled_tokens],
            scheduler_output.num_scheduled_tokens,
        )

        return (
            num_nans_in_logits,
            logprobs_lists,
            valid_sampled_token_ids,
            prompt_logprobs_dict,
            req_ids_output_copy,
            req_id_to_index_output_copy,
            invalid_req_indices,
        )

    @contextmanager
    def synchronize_input_prep(self):
        if self.prepare_inputs_event is None:
            yield
            return

        # Ensure prior step has finished with reused CPU tensors.
        # This is required in the async scheduling case because
        # the CPU->GPU transfer happens async.
        self.prepare_inputs_event.synchronize()
        try:
            yield
        finally:
            self.prepare_inputs_event.record()

    def _model_forward(
        self,
        input_ids: torch.Tensor | None = None,
        positions: torch.Tensor | None = None,
        intermediate_tensors: IntermediateTensors | None = None,
        inputs_embeds: torch.Tensor | None = None,
        **model_kwargs: dict[str, Any],
    ) -> Any:
        """Helper method to call the model forward pass.

        This method can be overridden by subclasses for model execution.
        Motivation: We can inspect only this method versus
        the whole execute_model, which has additional logic.

        Args:
            input_ids: Input token IDs
            positions: Token positions
            intermediate_tensors: Tensors from previous pipeline stages
            inputs_embeds: Input embeddings (alternative to input_ids)
            **model_kwargs: Additional model arguments

        Returns:
            Model output tensor
        """
        return self.model(
            input_ids=input_ids,
            positions=positions,
            intermediate_tensors=intermediate_tensors,
            inputs_embeds=inputs_embeds,
            **model_kwargs,
        )

    @torch.inference_mode()
    def execute_model(
        self,
        scheduler_output: "SchedulerOutput",
        intermediate_tensors: IntermediateTensors | None = None,
    ) -> ModelRunnerOutput | IntermediateTensors | None:
        if self.execute_model_state is not None:
            raise RuntimeError(
                "State error: sample_tokens() must be called "
                "after execute_model() returns None."
            )

        # self._draft_token_ids is None when `input_fits_in_drafter=False`
        # and there is no draft tokens scheduled. so it need to update the
        # spec_decoding info in scheduler_output with async_scheduling.
        # use deepcopy to avoid the modification has influence on the
        # scheduler_output in engine core process.
        # TODO(Ronald1995): deepcopy is expensive when there is a large
        # number of requests, optimize it later.
        if (
            self.use_async_scheduling
            and self._draft_token_ids is None
            and scheduler_output.total_num_scheduled_spec_tokens
        ):
            scheduler_output = deepcopy(scheduler_output)

        num_scheduled_tokens = scheduler_output.total_num_scheduled_tokens
        with record_function_or_nullcontext("gpu_model_runner: preprocess"):
            with self.synchronize_input_prep():
                # Update persistent batch states.
                self._update_states(scheduler_output)

                if not num_scheduled_tokens:
                    if not has_kv_transfer_group():
                        # Return empty ModelRunnerOutput if no work to do.
                        return EMPTY_MODEL_RUNNER_OUTPUT
                    return self.kv_connector_no_forward(
                        scheduler_output, self.vllm_config
                    )
                if self.cache_config.kv_sharing_fast_prefill:
                    assert not self.input_batch.num_prompt_logprobs, (
                        "--kv-sharing-fast-prefill produces incorrect "
                        "logprobs for prompt tokens, tokens, please disable "
                        "it when the requests need prompt logprobs"
                    )

                num_reqs = self.input_batch.num_reqs
                req_ids = self.input_batch.req_ids
                tokens = [scheduler_output.num_scheduled_tokens[i] for i in req_ids]
                num_scheduled_tokens_np = np.array(tokens, dtype=np.int32)
                max_num_scheduled_tokens = int(num_scheduled_tokens_np.max())

                (
                    logits_indices,
                    spec_decode_metadata,
                    ubatch_slices,
                    num_tokens_across_dp,
                ) = self._prepare_inputs(
                    scheduler_output, num_scheduled_tokens_np, max_num_scheduled_tokens
                )

                cascade_attn_prefix_lens = None
                # Disable cascade attention when using microbatching (DBO)
                if self.cascade_attn_enabled and ubatch_slices is None:
                    # Pre-compute cascade attention prefix lengths
                    # NOTE: Must be AFTER _prepare_inputs uses self.input_batch state
                    cascade_attn_prefix_lens = self._compute_cascade_attn_prefix_lens(
                        num_scheduled_tokens_np,
                        scheduler_output.num_common_prefix_blocks,
                    )

                # TODO(lucas): move cudagraph dispatching here:
                #   https://github.com/vllm-project/vllm/issues/23789

                total_num_scheduled_tokens = scheduler_output.total_num_scheduled_tokens
                use_spec_decode = len(scheduler_output.scheduled_spec_decode_tokens) > 0
                attn_metadata, spec_decode_common_attn_metadata = (
                    self._build_attention_metadata(
                        total_num_scheduled_tokens=total_num_scheduled_tokens,
                        max_num_scheduled_tokens=max_num_scheduled_tokens,
                        num_reqs=num_reqs,
                        ubatch_slices=ubatch_slices,
                        logits_indices=logits_indices,
                        use_spec_decode=use_spec_decode,
                        scheduled_encoder_inputs=scheduler_output.scheduled_encoder_inputs,
                        cascade_attn_prefix_lens=cascade_attn_prefix_lens,
                    )
                )

            dp_rank = self.parallel_config.data_parallel_rank
            if ubatch_slices:
                assert num_tokens_across_dp is not None
                num_input_tokens = int(num_tokens_across_dp[dp_rank].item())
                self.pad_out_ubatch_slice(ubatch_slices, num_input_tokens)
            elif num_tokens_across_dp is not None:
                num_input_tokens = int(num_tokens_across_dp[dp_rank].item())
            else:
                num_input_tokens = self._get_num_input_tokens(
                    scheduler_output.total_num_scheduled_tokens
                )

            (
                input_ids,
                inputs_embeds,
                positions,
                intermediate_tensors,
                model_kwargs,
            ) = self._preprocess(
                scheduler_output, num_input_tokens, intermediate_tensors
            )

            uniform_decode = (
                max_num_scheduled_tokens == self.uniform_decode_query_len
            ) and (num_scheduled_tokens == num_reqs * max_num_scheduled_tokens)
            batch_descriptor = BatchDescriptor(
                num_tokens=num_input_tokens,
                uniform_decode=uniform_decode,
                has_lora=len(self.input_batch.lora_id_to_lora_request) > 0,
            )
            cudagraph_runtime_mode, batch_descriptor = (
                self.cudagraph_dispatcher.dispatch(
                    batch_descriptor,
                    use_cascade_attn=cascade_attn_prefix_lens is not None,
                )
            )

        # Set cudagraph mode to none if calc_kv_scales is true.
        # KV scales calculation involves dynamic operations that are incompatible
        # with CUDA graph capture.
        if self.calculate_kv_scales:
            cudagraph_runtime_mode = CUDAGraphMode.NONE
            # Mark KV scales as calculated after the first forward pass
            self.calculate_kv_scales = False

        # Run the model.
        # Use persistent buffers for CUDA graphs.
        with (
            set_forward_context(
                attn_metadata,
                self.vllm_config,
                num_tokens=num_input_tokens,
                num_tokens_across_dp=num_tokens_across_dp,
                cudagraph_runtime_mode=cudagraph_runtime_mode,
                batch_descriptor=batch_descriptor,
                ubatch_slices=ubatch_slices,
            ),
            record_function_or_nullcontext("gpu_model_runner: forward"),
            self.maybe_get_kv_connector_output(scheduler_output) as kv_connector_output,
        ):
            model_output = self._model_forward(
                input_ids=input_ids,
                positions=positions,
                intermediate_tensors=intermediate_tensors,
                inputs_embeds=inputs_embeds,
                **model_kwargs,
            )

        with record_function_or_nullcontext("gpu_model_runner: postprocess"):
            if self.use_aux_hidden_state_outputs:
                # True when EAGLE 3 is used.
                hidden_states, aux_hidden_states = model_output
            else:
                # Common case.
                hidden_states = model_output
                aux_hidden_states = None

            if not self.broadcast_pp_output:
                # Common case.
                if not get_pp_group().is_last_rank:
                    # Return the intermediate tensors.
                    assert isinstance(hidden_states, IntermediateTensors)
                    hidden_states.kv_connector_output = kv_connector_output
                    return hidden_states

                if self.is_pooling_model:
                    # Return the pooling output.
                    output = self._pool(
                        hidden_states, num_scheduled_tokens, num_scheduled_tokens_np
                    )
                    output.kv_connector_output = kv_connector_output
                    return output

                sample_hidden_states = hidden_states[logits_indices]
                logits = self.model.compute_logits(sample_hidden_states)
            else:
                # Rare case.
                assert not self.is_pooling_model

                sample_hidden_states = hidden_states[logits_indices]
                if not get_pp_group().is_last_rank:
                    all_gather_tensors = {
                        "residual": not is_residual_scattered_for_sp(
                            self.vllm_config, num_input_tokens
                        )
                    }
                    get_pp_group().send_tensor_dict(
                        hidden_states.tensors,
                        all_gather_group=get_tp_group(),
                        all_gather_tensors=all_gather_tensors,
                    )
                    logits = None
                else:
                    logits = self.model.compute_logits(sample_hidden_states)

                model_output_broadcast_data = {}
                if logits is not None:
                    model_output_broadcast_data["logits"] = logits.contiguous()

                model_output_broadcast_data = get_pp_group().broadcast_tensor_dict(
                    model_output_broadcast_data, src=len(get_pp_group().ranks) - 1
                )
                assert model_output_broadcast_data is not None
                logits = model_output_broadcast_data["logits"]

        self.execute_model_state = ExecuteModelState(
            scheduler_output,
            logits,
            spec_decode_metadata,
            spec_decode_common_attn_metadata,
            hidden_states,
            sample_hidden_states,
            aux_hidden_states,
            kv_connector_output,
        )
        return None

    @torch.inference_mode
    def sample_tokens(
        self, grammar_output: "GrammarOutput | None"
    ) -> ModelRunnerOutput | AsyncModelRunnerOutput | IntermediateTensors:
        if self.execute_model_state is None:
            # Nothing to do (PP non-final rank case), output isn't used.
            return None  # noqa

        # Unpack ephemeral state.
        (
            scheduler_output,
            logits,
            spec_decode_metadata,
            spec_decode_common_attn_metadata,
            hidden_states,
            sample_hidden_states,
            aux_hidden_states,
            kv_connector_output,
        ) = self.execute_model_state
        # Clear ephemeral state.
        self.execute_model_state = None

        # Apply structured output bitmasks if present.
        if grammar_output is not None:
            apply_grammar_bitmask(
                scheduler_output, grammar_output, self.input_batch, logits
            )

        with record_function_or_nullcontext("gpu_model_runner: sample"):
            sampler_output = self._sample(logits, spec_decode_metadata)

        def propose_draft_token_ids(sampled_token_ids):
            assert spec_decode_common_attn_metadata is not None
            with record_function_or_nullcontext("gpu_model_runner: draft"):
                self._draft_token_ids = self.propose_draft_token_ids(
                    scheduler_output,
                    sampled_token_ids,
                    self.input_batch.sampling_metadata,
                    hidden_states,
                    sample_hidden_states,
                    aux_hidden_states,
                    spec_decode_metadata,
                    spec_decode_common_attn_metadata,
                )

        use_padded_batch_for_eagle = (
            self.speculative_config
            and self.speculative_config.use_eagle()
            and not self.speculative_config.disable_padded_drafter_batch
        )
        effective_drafter_max_model_len = self.max_model_len
        if effective_drafter_max_model_len is None:
            effective_drafter_max_model_len = self.model_config.max_model_len
        if (
            self.speculative_config
            and self.speculative_config.draft_model_config is not None
            and self.speculative_config.draft_model_config.max_model_len is not None
        ):
            effective_drafter_max_model_len = (
                self.speculative_config.draft_model_config.max_model_len
            )
        input_fits_in_drafter = spec_decode_common_attn_metadata and (
            spec_decode_common_attn_metadata.max_seq_len
            + self.speculative_config.num_speculative_tokens
            <= effective_drafter_max_model_len
        )
        if use_padded_batch_for_eagle:
            if input_fits_in_drafter:
                # EAGLE speculative decoding can use the GPU sampled tokens
                # as inputs, and does not need to wait for bookkeeping to finish.
                propose_draft_token_ids(sampler_output.sampled_token_ids)
            elif self.use_async_scheduling:
                # input_fits_in_drafter is false, but _draft_token_ids are generated
                # at this step, so we need to prepare the next token ids
                # and valid sampled token count with actutally sampled tokens.
                if self._draft_token_ids is not None:
                    next_token_ids, valid_sampled_tokens_count = (
                        self.drafter.prepare_next_token_ids_padded(
                            spec_decode_common_attn_metadata,
                            sampler_output.sampled_token_ids,
                            self.requests,
                            self.input_batch,
                            self.discard_request_indices.gpu,
                            self.num_discarded_requests,
                        )
                    )
                    self._copy_valid_sampled_token_count(
                        next_token_ids, valid_sampled_tokens_count
                    )
                    self._draft_token_ids = None
                else:
                    # No draft tokens available, all requests are sampled
                    # normally but rejection sampling.
                    self.valid_sampled_token_count_cpu.fill_(1)

        with record_function_or_nullcontext("gpu_model_runner: bookkeep"):
            (
                num_nans_in_logits,
                logprobs_lists,
                valid_sampled_token_ids,
                prompt_logprobs_dict,
                req_ids_output_copy,
                req_id_to_index_output_copy,
                invalid_req_indices,
            ) = self._bookkeeping_sync(
                scheduler_output,
                sampler_output,
                logits,
                hidden_states,
                scheduler_output.total_num_scheduled_tokens,
                spec_decode_metadata,
            )

        if (
            self.speculative_config
            and not use_padded_batch_for_eagle
            and input_fits_in_drafter
        ):
            # ngram and other speculative decoding methods use the sampled
            # tokens on the CPU, so they are run after bookkeeping.
            propose_draft_token_ids(valid_sampled_token_ids)

        with record_function_or_nullcontext("gpu_model_runner: eplb"):
            self.eplb_step()
        with record_function_or_nullcontext("gpu_model_runner: ModelRunnerOutput"):
            output = ModelRunnerOutput(
                req_ids=req_ids_output_copy,
                req_id_to_index=req_id_to_index_output_copy,
                sampled_token_ids=valid_sampled_token_ids,
                logprobs=logprobs_lists,
                prompt_logprobs_dict=prompt_logprobs_dict,
                pooler_output=[],
                kv_connector_output=kv_connector_output,
                num_nans_in_logits=num_nans_in_logits,
            )

        if not self.use_async_scheduling:
            return output
<<<<<<< HEAD

        async_output = AsyncGPUModelRunnerOutput(
            model_runner_output=output,
            sampled_token_ids=sampler_output.sampled_token_ids,
            logprobs_tensors=sampler_output.logprobs_tensors,
            invalid_req_indices=invalid_req_indices,
            async_output_copy_stream=self.async_output_copy_stream,
            vocab_size=self.input_batch.vocab_size,
        )

        # Save ref of sampled_token_ids CPU tensor if the batch contains
        # any requests with sampling params that that require output ids.
        self.input_batch.set_async_sampled_token_ids(
            async_output.sampled_token_ids_cpu,
            async_output.async_copy_ready_event,
        )
=======
        with record_function_or_nullcontext(
            "gpu_model_runner: AsyncGPUModelRunnerOutput"
        ):
            async_output = AsyncGPUModelRunnerOutput(
                model_runner_output=output,
                sampled_token_ids=sampler_output.sampled_token_ids,
                logprobs_tensors=sampler_output.logprobs_tensors,
                invalid_req_indices=invalid_req_indices,
                async_output_copy_stream=self.async_output_copy_stream,
            )
        with record_function_or_nullcontext(
            "gpu_model_runner: set_async_sampled_token_ids"
        ):
            # Save ref of sampled_token_ids CPU tensor if the batch contains
            # any requests with sampling params that that require output ids.
            self.input_batch.set_async_sampled_token_ids(
                async_output.sampled_token_ids_cpu,
                async_output.async_copy_ready_event,
            )
>>>>>>> 35d801f1

        return async_output

    def take_draft_token_ids(self) -> DraftTokenIds | None:
        if self._draft_token_ids is None:
            return None
        req_ids = self.input_batch.req_ids
        if isinstance(self._draft_token_ids, torch.Tensor):
            draft_token_ids = self._draft_token_ids.tolist()
        else:
            draft_token_ids = self._draft_token_ids
        self._draft_token_ids = None
        return DraftTokenIds(req_ids, draft_token_ids)

    def _copy_valid_sampled_token_count(
        self, next_token_ids: torch.Tensor, valid_sampled_tokens_count: torch.Tensor
    ) -> None:
        if self.valid_sampled_token_count_event is not None:
            default_stream = torch.cuda.current_stream()
            # initialize a new stream to overlap the copy operation with
            # prepare_input of draft model.
            with torch.cuda.stream(self.valid_sampled_token_count_copy_stream):
                self.valid_sampled_token_count_copy_stream.wait_stream(default_stream)  # type: ignore
                self.valid_sampled_token_count_cpu[
                    : valid_sampled_tokens_count.shape[0]
                ].copy_(valid_sampled_tokens_count, non_blocking=True)
                self.valid_sampled_token_count_event.record()

            self.input_batch.prev_sampled_token_ids = next_token_ids.unsqueeze(1)

    def propose_draft_token_ids(
        self,
        scheduler_output: "SchedulerOutput",
        sampled_token_ids: torch.Tensor | list[list[int]],
        sampling_metadata: SamplingMetadata,
        hidden_states: torch.Tensor,
        sample_hidden_states: torch.Tensor,
        aux_hidden_states: list[torch.Tensor] | None,
        spec_decode_metadata: SpecDecodeMetadata | None,
        common_attn_metadata: CommonAttentionMetadata,
    ) -> list[list[int]] | torch.Tensor:
        num_scheduled_tokens = scheduler_output.total_num_scheduled_tokens
        if self.speculative_config.method == "ngram":
            assert isinstance(sampled_token_ids, list)
            assert isinstance(self.drafter, NgramProposer)
            draft_token_ids = self.drafter.propose(
                sampled_token_ids,
                self.input_batch.req_ids,
                self.input_batch.num_tokens_no_spec,
                self.input_batch.token_ids_cpu,
                self.input_batch.spec_decode_unsupported_reqs,
            )
        elif self.speculative_config.method == "suffix":
            assert isinstance(sampled_token_ids, list)
            assert isinstance(self.drafter, SuffixDecodingProposer)
            draft_token_ids = self.drafter.propose(self.input_batch, sampled_token_ids)
        elif self.speculative_config.method == "medusa":
            assert isinstance(sampled_token_ids, list)
            assert isinstance(self.drafter, MedusaProposer)

            if sample_hidden_states.shape[0] == len(sampled_token_ids):
                # The input to the target model does not include draft tokens.
                hidden_states = sample_hidden_states
            else:
                indices = []
                offset = 0
                assert spec_decode_metadata is not None, (
                    "No spec decode metadata for medusa"
                )
                for num_draft, tokens in zip(
                    spec_decode_metadata.num_draft_tokens, sampled_token_ids
                ):
                    indices.append(offset + len(tokens) - 1)
                    offset += num_draft + 1
                indices = torch.tensor(indices, device=self.device)
                hidden_states = sample_hidden_states[indices]

            draft_token_ids = self.drafter.propose(
                target_hidden_states=hidden_states,
                sampling_metadata=sampling_metadata,
            )
        elif self.speculative_config.use_eagle():
            assert isinstance(self.drafter, EagleProposer)

            if self.speculative_config.disable_padded_drafter_batch:
                # When padded-batch is disabled, the sampled_token_ids should be
                # the cpu-side list[list[int]] of valid sampled tokens for each
                # request, with invalid requests having empty lists.
                assert isinstance(sampled_token_ids, list), (
                    "sampled_token_ids should be a python list when"
                    "padded-batch is disabled."
                )
                next_token_ids = self.drafter.prepare_next_token_ids_cpu(
                    sampled_token_ids,
                    self.requests,
                    self.input_batch,
                    scheduler_output.num_scheduled_tokens,
                )
            else:
                # When using padded-batch, the sampled_token_ids should be
                # the gpu tensor of sampled tokens for each request, of shape
                # (num_reqs, num_spec_tokens + 1) with rejected tokens having
                # value -1.
                assert isinstance(sampled_token_ids, torch.Tensor), (
                    "sampled_token_ids should be a torch.Tensor when"
                    "padded-batch is enabled."
                )
                next_token_ids, valid_sampled_tokens_count = (
                    self.drafter.prepare_next_token_ids_padded(
                        common_attn_metadata,
                        sampled_token_ids,
                        self.requests,
                        self.input_batch,
                        self.discard_request_indices.gpu,
                        self.num_discarded_requests,
                    )
                )
                self._copy_valid_sampled_token_count(
                    next_token_ids, valid_sampled_tokens_count
                )

            if spec_decode_metadata is None:
                token_indices_to_sample = None
                # input_ids can be None for multimodal models.
                target_token_ids = self.input_ids.gpu[:num_scheduled_tokens]
                target_positions = self._get_positions(num_scheduled_tokens)
                if self.use_aux_hidden_state_outputs:
                    assert aux_hidden_states is not None
                    target_hidden_states = torch.cat(
                        [h[:num_scheduled_tokens] for h in aux_hidden_states], dim=-1
                    )
                else:
                    target_hidden_states = hidden_states[:num_scheduled_tokens]
            else:
                if self.speculative_config.disable_padded_drafter_batch:
                    token_indices_to_sample = None
                    common_attn_metadata, token_indices = self.drafter.prepare_inputs(
                        common_attn_metadata,
                        sampled_token_ids,
                        spec_decode_metadata.num_draft_tokens,
                    )
                else:
                    common_attn_metadata, token_indices, token_indices_to_sample = (
                        self.drafter.prepare_inputs_padded(
                            common_attn_metadata,
                            spec_decode_metadata,
                            valid_sampled_tokens_count,
                        )
                    )

                target_token_ids = self.input_ids.gpu[token_indices]
                target_positions = self._get_positions(token_indices)
                if self.use_aux_hidden_state_outputs:
                    assert aux_hidden_states is not None
                    target_hidden_states = torch.cat(
                        [h[token_indices] for h in aux_hidden_states], dim=-1
                    )
                else:
                    target_hidden_states = hidden_states[token_indices]

            if self.supports_mm_inputs:
                mm_embed_inputs = self._gather_mm_embeddings(
                    scheduler_output,
                    shift_computed_tokens=1,
                )
            else:
                mm_embed_inputs = None

            draft_token_ids = self.drafter.propose(
                target_token_ids=target_token_ids,
                target_positions=target_positions,
                target_hidden_states=target_hidden_states,
                next_token_ids=next_token_ids,
                last_token_indices=token_indices_to_sample,
                sampling_metadata=sampling_metadata,
                common_attn_metadata=common_attn_metadata,
                mm_embed_inputs=mm_embed_inputs,
            )

        return draft_token_ids

    def update_config(self, overrides: dict[str, Any]) -> None:
        allowed_config_names = {"load_config", "model_config"}
        for config_name, config_overrides in overrides.items():
            assert config_name in allowed_config_names, (
                f"Config `{config_name}` not supported. "
                f"Allowed configs: {allowed_config_names}"
            )
            config = getattr(self, config_name)
            new_config = update_config(config, config_overrides)
            setattr(self, config_name, new_config)

    def load_model(self, eep_scale_up: bool = False) -> None:
        """
        Args:
            eep_scale_up: the model loading is for elastic EP scale up.
        """
        logger.info_once(
            "Starting to load model %s...",
            self.model_config.model,
            scope="global",
        )
        global_expert_loads, old_global_expert_indices_per_model, rank_mapping = (
            EplbState.get_eep_state(self.parallel_config)
            if eep_scale_up
            else (None, None, None)
        )

        if self.parallel_config.enable_eplb:
            self.eplb_state = EplbState(self.parallel_config, self.device)
            eplb_models = 0
        with DeviceMemoryProfiler() as m:
            time_before_load = time.perf_counter()
            model_loader = get_model_loader(self.load_config)
            self.model = model_loader.load_model(
                vllm_config=self.vllm_config, model_config=self.model_config
            )
            if self.lora_config:
                self.model = self.load_lora_model(
                    self.model, self.vllm_config, self.device
                )
            if hasattr(self, "drafter"):
                logger.info_once("Loading drafter model...")
                self.drafter.load_model(self.model)
                if (
                    hasattr(self.drafter, "model")
                    and is_mixture_of_experts(self.drafter.model)
                    and self.parallel_config.enable_eplb
                ):
                    logger.info_once(
                        "EPLB is enabled for drafter model %s.",
                        self.vllm_config.speculative_config.draft_model_config.model,
                    )

                    global_expert_load = (
                        global_expert_loads[eplb_models]
                        if global_expert_loads
                        else None
                    )
                    old_global_expert_indices = (
                        old_global_expert_indices_per_model[eplb_models]
                        if old_global_expert_indices_per_model
                        else None
                    )
                    if self.eplb_state is None:
                        self.eplb_state = EplbState(self.parallel_config, self.device)
                    self.eplb_state.add_model(
                        self.drafter.model,
                        self.vllm_config.speculative_config.draft_model_config,
                        global_expert_load,
                        old_global_expert_indices,
                        rank_mapping,
                    )
                    eplb_models += 1

            if self.use_aux_hidden_state_outputs:
                if not supports_eagle3(self.get_model()):
                    raise RuntimeError(
                        "Model does not support EAGLE3 interface but "
                        "aux_hidden_state_outputs was requested"
                    )

                # Try to get auxiliary layers from speculative config,
                # otherwise use model's default layers
                aux_layers = self._get_eagle3_aux_layers_from_config()
                if aux_layers:
                    logger.info(
                        "Using auxiliary layers from speculative config: %s",
                        aux_layers,
                    )
                else:
                    aux_layers = self.model.get_eagle3_aux_hidden_state_layers()

                self.model.set_aux_hidden_state_layers(aux_layers)
            time_after_load = time.perf_counter()
        self.model_memory_usage = m.consumed_memory
        logger.info_once(
            "Model loading took %.4f GiB memory and %.6f seconds",
            self.model_memory_usage / GiB_bytes,
            time_after_load - time_before_load,
            scope="local",
        )
        prepare_communication_buffer_for_model(self.model)
        self.is_multimodal_pruning_enabled = (
            supports_multimodal_pruning(self.get_model())
            and self.model_config.multimodal_config.is_multimodal_pruning_enabled()
        )

        if is_mixture_of_experts(self.model) and self.parallel_config.enable_eplb:
            logger.info_once("EPLB is enabled for model %s.", self.model_config.model)
            global_expert_load = (
                global_expert_loads[eplb_models] if global_expert_loads else None
            )
            old_global_expert_indices = (
                old_global_expert_indices_per_model[eplb_models]
                if old_global_expert_indices_per_model
                else None
            )
            assert self.eplb_state is not None
            self.eplb_state.add_model(
                self.model,
                self.model_config,
                global_expert_load,
                old_global_expert_indices,
                rank_mapping,
            )

        if (
            self.vllm_config.compilation_config.mode
            == CompilationMode.STOCK_TORCH_COMPILE
            and supports_dynamo()
        ):
            backend = self.vllm_config.compilation_config.init_backend(self.vllm_config)
            compilation_counter.stock_torch_compile_count += 1
            self.model.compile(fullgraph=True, backend=backend)
            return
        # for other compilation modes, cudagraph behavior is controlled by
        # CudagraphWraper and CudagraphDispatcher of vllm.

        # wrap the model with full cudagraph wrapper if needed.
        if (
            self.compilation_config.cudagraph_mode.has_full_cudagraphs()
            and not self.parallel_config.enable_dbo
        ):
            self.model = CUDAGraphWrapper(
                self.model, self.vllm_config, runtime_mode=CUDAGraphMode.FULL
            )
        elif self.parallel_config.enable_dbo:
            if self.compilation_config.cudagraph_mode.has_full_cudagraphs():
                self.model = UBatchWrapper(
                    self.model, self.vllm_config, CUDAGraphMode.FULL, self.device
                )
            else:
                self.model = UBatchWrapper(
                    self.model, self.vllm_config, CUDAGraphMode.NONE, self.device
                )

    def _get_eagle3_aux_layers_from_config(self) -> tuple[int, ...] | None:
        """Extract Eagle3 auxiliary layer indices from speculative config.

        These indices specify which hidden states from the base model should
        be used as auxiliary inputs for the Eagle3 drafter model during
        speculative decoding.

        Returns:
            Tuple of layer indices if found in draft model config,
            None otherwise.
        """
        if not (self.speculative_config and self.speculative_config.draft_model_config):
            return None

        hf_config = self.speculative_config.draft_model_config.hf_config
        if not hasattr(hf_config, "eagle_aux_hidden_state_layer_ids"):
            return None

        layer_ids = hf_config.eagle_aux_hidden_state_layer_ids
        if layer_ids and isinstance(layer_ids, (list, tuple)):
            return tuple(layer_ids)

        return None

    def reload_weights(self) -> None:
        assert getattr(self, "model", None) is not None, (
            "Cannot reload weights before model is loaded."
        )
        model_loader = get_model_loader(self.load_config)
        logger.info("Reloading weights inplace...")
        model_loader.load_weights(self.get_model(), model_config=self.model_config)

    def save_tensorized_model(
        self,
        tensorizer_config: "TensorizerConfig",
    ) -> None:
        TensorizerLoader.save_model(
            self.get_model(),
            tensorizer_config=tensorizer_config,
            model_config=self.model_config,
        )

    def _get_prompt_logprobs_dict(
        self,
        hidden_states: torch.Tensor,
        num_scheduled_tokens: dict[str, int],
    ) -> dict[str, LogprobsTensors | None]:
        num_prompt_logprobs_dict = self.input_batch.num_prompt_logprobs
        if not num_prompt_logprobs_dict:
            return {}

        in_progress_dict = self.input_batch.in_progress_prompt_logprobs_cpu
        prompt_logprobs_dict: dict[str, LogprobsTensors | None] = {}

        # Since prompt logprobs are a rare feature, prioritize simple,
        # maintainable loop over optimal performance.
        completed_prefill_reqs = []
        for req_id, num_prompt_logprobs in num_prompt_logprobs_dict.items():
            num_tokens = num_scheduled_tokens[req_id]

            # Get metadata for this request.
            request = self.requests[req_id]
            if request.prompt_token_ids is None:
                # Prompt logprobs is incompatible with prompt embeddings
                continue

            num_prompt_tokens = len(request.prompt_token_ids)
            prompt_token_ids = torch.tensor(request.prompt_token_ids).to(
                self.device, non_blocking=True
            )

            # Set up target LogprobsTensors object.
            logprobs_tensors = in_progress_dict.get(req_id)
            if not logprobs_tensors:
                # Create empty logprobs CPU tensors for the entire prompt.
                # If chunked, we'll copy in slice by slice.
                logprobs_tensors = LogprobsTensors.empty_cpu(
                    num_prompt_tokens - 1, num_prompt_logprobs + 1
                )
                in_progress_dict[req_id] = logprobs_tensors

            # Determine number of logits to retrieve.
            start_idx = request.num_computed_tokens
            start_tok = start_idx + 1
            num_remaining_tokens = num_prompt_tokens - start_tok
            if num_tokens <= num_remaining_tokens:
                # This is a chunk, more tokens remain.
                # In the == case, there are no more prompt logprobs to produce
                # but we want to defer returning them to the next step where we
                # have new generated tokens to return.
                num_logits = num_tokens
            else:
                # This is the last chunk of prompt tokens to return.
                num_logits = num_remaining_tokens
                completed_prefill_reqs.append(req_id)
                prompt_logprobs_dict[req_id] = logprobs_tensors

            if num_logits <= 0:
                # This can happen for the final chunk if we prefilled exactly
                # (num_prompt_tokens - 1) tokens for this request in the prior
                # step. There are no more prompt logprobs to produce.
                continue

            # Get the logits corresponding to this req's prompt tokens.
            # If this is a partial request (i.e. chunked prefill),
            # then there is prompt logprob generated for each index.
            req_idx = self.input_batch.req_id_to_index[req_id]
            offset = self.query_start_loc.np[req_idx].item()
            prompt_hidden_states = hidden_states[offset : offset + num_logits]
            logits = self.model.compute_logits(prompt_hidden_states)

            # Get the "target" tokens for each index. For prompt at index i,
            # the token at prompt index i+1 is the "sampled" token we want
            # to gather the logprob for.
            tgt_token_ids = prompt_token_ids[start_tok : start_tok + num_logits]

            # Compute prompt logprobs.
            logprobs = self.sampler.compute_logprobs(logits)
            token_ids, logprobs, ranks = self.sampler.gather_logprobs(
                logprobs, num_prompt_logprobs, tgt_token_ids
            )

            # Transfer GPU->CPU async.
            chunk_slice = slice(start_idx, start_idx + num_logits)
            logprobs_tensors.logprob_token_ids[chunk_slice].copy_(
                token_ids, non_blocking=True
            )
            logprobs_tensors.logprobs[chunk_slice].copy_(logprobs, non_blocking=True)
            logprobs_tensors.selected_token_ranks[chunk_slice].copy_(
                ranks, non_blocking=True
            )

        # Remove requests that have completed prefill from the batch
        # num_prompt_logprobs_dict.
        for req_id in completed_prefill_reqs:
            del num_prompt_logprobs_dict[req_id]
            del in_progress_dict[req_id]

        # Must synchronize the non-blocking GPU->CPU transfers.
        if prompt_logprobs_dict:
            self._sync_device()

        return prompt_logprobs_dict

    def _get_nans_in_logits(
        self,
        logits: torch.Tensor | None,
    ) -> dict[str, int]:
        try:
            if logits is None:
                return {req_id: 0 for req_id in self.input_batch.req_ids}

            num_nans_in_logits = {}
            num_nans_for_index = logits.isnan().sum(dim=-1).cpu().numpy()
            for req_id in self.input_batch.req_ids:
                req_index = self.input_batch.req_id_to_index[req_id]
                num_nans_in_logits[req_id] = (
                    int(num_nans_for_index[req_index])
                    if num_nans_for_index is not None and req_index < logits.shape[0]
                    else 0
                )
            return num_nans_in_logits
        except IndexError:
            return {}

    @contextmanager
    def maybe_randomize_inputs(self, input_ids: torch.Tensor):
        """
        Randomize input_ids if VLLM_RANDOMIZE_DP_DUMMY_INPUTS is set.
        This is to help balance expert-selection
         - during profile_run
         - during DP rank dummy run
        """
        dp_size = self.vllm_config.parallel_config.data_parallel_size
        randomize_inputs = envs.VLLM_RANDOMIZE_DP_DUMMY_INPUTS and dp_size > 1
        if not randomize_inputs:
            yield
        else:
            import functools

            @functools.cache
            def rand_input_ids() -> torch.Tensor:
                return torch.randint_like(
                    self.input_ids.gpu,
                    low=0,
                    high=self.model_config.get_vocab_size(),
                    dtype=input_ids.dtype,
                )

            logger.debug_once("Randomizing dummy data for DP Rank")
            input_ids.copy_(rand_input_ids()[: input_ids.size(0)], non_blocking=True)
            yield
            input_ids.fill_(0)

    def _get_mm_dummy_batch(
        self,
        modality: str,
        max_items_per_batch: int,
    ) -> BatchedTensorInputs:
        """Dummy data for profiling and precompiling multimodal models."""
        assert self.mm_budget is not None

        dummy_decoder_data = self.mm_registry.get_decoder_dummy_data(
            model_config=self.model_config,
            seq_len=self.max_model_len,
            mm_counts={modality: 1},
            cache=self.mm_budget.cache,
        )
        dummy_mm_data = dummy_decoder_data.multi_modal_data

        # Result in the maximum GPU consumption of the model
        dummy_mm_item = dummy_mm_data[modality][0]
        dummy_mm_items = [dummy_mm_item] * max_items_per_batch

        model = cast(SupportsMultiModal, self.model)
        return next(
            mm_kwargs_group
            for _, _, mm_kwargs_group in group_mm_kwargs_by_modality(
                dummy_mm_items,
                device=self.device,
                pin_memory=self.pin_memory,
                merge_by_field_config=model.merge_by_field_config,
                multimodal_cpu_fields=model.multimodal_cpu_fields,
            )
        )

    @torch.inference_mode()
    def _dummy_run(
        self,
        num_tokens: int,
        cudagraph_runtime_mode: CUDAGraphMode | None = None,
        force_attention: bool = False,
        uniform_decode: bool = False,
        allow_microbatching: bool = True,
        skip_eplb: bool = False,
        is_profile: bool = False,
        create_mixed_batch: bool = False,
        remove_lora: bool = True,
        activate_lora: bool = False,
    ) -> tuple[torch.Tensor, torch.Tensor]:
        """
        Run a dummy forward pass to warm up/profile run or capture the
        CUDA graph for the model.

        Args:
            num_tokens: Number of tokens to run the dummy forward pass.
            cudagraph_runtime_mode: used to control the behavior.
                - if not set will determine the cudagraph mode based on using
                    the self.cudagraph_dispatcher.
                - CUDAGraphMode.NONE: No cudagraph, for warm up and profile run
                - CUDAGraphMode.PIECEWISE: Piecewise cudagraph.
                - CUDAGraphMode.FULL: Full cudagraph, attention metadata is
                    needed.
            force_attention: If True, always create attention metadata. Used to
                warm up attention backend when mode is NONE.
            uniform_decode: If True, the batch is a uniform decode batch.
            skip_eplb: If True, skip EPLB state update.
            is_profile: If True, this is a profile run.
            create_mixed_batch: If True, create a mixed batch with both decode
                (1 token) and prefill (multiple tokens) requests.
            remove_lora: If False, dummy LoRAs are not destroyed after the run
            activate_lora: If False, dummy_run is performed without LoRAs.
        """
        assert (
            cudagraph_runtime_mode is None
            or cudagraph_runtime_mode.valid_runtime_modes()
        )

        # If cudagraph_mode.decode_mode() == FULL and
        # cudagraph_mode.separate_routine(). This means that we are using
        # different graphs and/or modes for mixed prefill-decode batches vs.
        # uniform decode batches. A uniform decode batch means that all
        # requests have identical query length, except a potential virtual
        # request (shorter) in the batch account for padding.
        # Uniform decode batch could either be common pure decode, where
        # max_query_len == 1, or speculative decode, where
        # max_query_len == 1 + num_spec_decode_tokens.

        # When setting max_query_len = 1, we switch to and capture the optimized
        # routine of FA2 for pure decode, i.e., Flashdecode + an optimization
        # for GQA/MQA.
        max_query_len = self.uniform_decode_query_len if uniform_decode else num_tokens

        # Set num_scheduled_tokens based on num_tokens and max_num_seqs
        # for dummy run with LoRA so that the num_reqs collectively
        # has num_tokens in total.
        assert num_tokens <= self.scheduler_config.max_num_batched_tokens
        max_num_reqs = self.scheduler_config.max_num_seqs
        if create_mixed_batch:
            assert not uniform_decode
            # Create mixed batch:
            # first half decode tokens, second half one prefill
            num_decode_tokens = min(max_num_reqs - 1, num_tokens // 2)
            num_prefill_tokens = num_tokens - num_decode_tokens
            num_reqs = num_decode_tokens + 1

            # Create decode requests (1 token each) followed by prefill request
            num_scheduled_tokens_list = [1] * num_decode_tokens + [num_prefill_tokens]
            # Note: Overriding max_query_len to be the prefill tokens
            max_query_len = num_prefill_tokens
        elif uniform_decode:
            assert not create_mixed_batch
            num_reqs = min(max_num_reqs, cdiv(num_tokens, max_query_len))
            num_scheduled_tokens_list = [max_query_len] * num_reqs
            if num_tokens % max_query_len != 0:
                num_scheduled_tokens_list[-1] = num_tokens % max_query_len
        else:
            num_reqs = min(num_tokens, max_num_reqs)
            min_tokens_per_req = num_tokens // num_reqs
            num_scheduled_tokens_list = [min_tokens_per_req] * num_reqs
            num_scheduled_tokens_list[-1] += num_tokens % num_reqs

        assert sum(num_scheduled_tokens_list) == num_tokens
        assert len(num_scheduled_tokens_list) == num_reqs
        num_scheduled_tokens = np.array(num_scheduled_tokens_list, dtype=np.int32)
        total_num_scheduled_tokens = int(num_scheduled_tokens.sum())
        num_sampled_tokens = np.ones(num_reqs, dtype=np.int32)

        # Disable DP padding when running eager
        allow_dp_padding = self.compilation_config.cudagraph_mode != CUDAGraphMode.NONE

        # We currently only microbatch if the number of tokens is
        # over a certain threshold.
        ubatch_slices, num_tokens_across_dp = coordinate_batch_across_dp(
            num_tokens_unpadded=total_num_scheduled_tokens,
            parallel_config=self.vllm_config.parallel_config,
            allow_microbatching=allow_microbatching,
            allow_dp_padding=allow_dp_padding,
            num_tokens_padded=total_num_scheduled_tokens,
            uniform_decode=uniform_decode,
            num_scheduled_tokens_per_request=num_scheduled_tokens,
        )
        num_tokens_after_padding = num_tokens
        if num_tokens_across_dp is not None:
            dp_rank = self.parallel_config.data_parallel_rank
            num_tokens_after_padding = int(num_tokens_across_dp[dp_rank])

        attn_metadata: PerLayerAttnMetadata | None = None

        # If force_attention is True, we always capture attention. Otherwise,
        # it only happens for cudagraph_runtime_mode=FULL.
        if force_attention or cudagraph_runtime_mode == CUDAGraphMode.FULL:
            if create_mixed_batch:
                # In the mixed batch mode (used for FI warmup), we use
                # shorter sequence lengths to run faster.
                # TODO(luka) better system for describing dummy batches
                seq_lens = [1] * num_decode_tokens + [num_prefill_tokens + 1]
            else:
                seq_lens = max_query_len
            self.seq_lens.np[:num_reqs] = seq_lens
            self.seq_lens.np[num_reqs:] = 0
            self.seq_lens.copy_to_gpu()

            cum_num_tokens, _ = self._get_cumsum_and_arange(num_scheduled_tokens)
            self.query_start_loc.np[1 : num_reqs + 1] = cum_num_tokens
            self.query_start_loc.copy_to_gpu()

            attn_metadata, _ = self._build_attention_metadata(
                total_num_scheduled_tokens=num_tokens,
                max_num_scheduled_tokens=max_query_len,
                num_reqs=num_reqs,
                ubatch_slices=ubatch_slices,
                for_cudagraph_capture=True,
            )

        with self.maybe_dummy_run_with_lora(
            self.lora_config,
            num_scheduled_tokens,
            num_sampled_tokens,
            activate_lora,
            remove_lora,
        ):
            # Make sure padding doesn't exceed max_num_tokens
            assert num_tokens_after_padding <= self.max_num_tokens
            model_kwargs = self._init_model_kwargs(num_tokens_after_padding)
            if self.supports_mm_inputs and not self.model_config.is_encoder_decoder:
                input_ids = None
                inputs_embeds = self.inputs_embeds.gpu[:num_tokens_after_padding]
                model_kwargs = {
                    **model_kwargs,
                    **self._dummy_mm_kwargs(num_reqs),
                }
            elif self.enable_prompt_embeds:
                input_ids = None
                inputs_embeds = self.inputs_embeds.gpu[:num_tokens_after_padding]
                model_kwargs = self._init_model_kwargs(num_tokens_after_padding)
            else:
                input_ids = self.input_ids.gpu[:num_tokens_after_padding]
                inputs_embeds = None

            if self.uses_mrope:
                positions = self.mrope_positions.gpu[:, :num_tokens_after_padding]
            else:
                positions = self.positions.gpu[:num_tokens_after_padding]

            if get_pp_group().is_first_rank:
                intermediate_tensors = None
            else:
                if self.intermediate_tensors is None:
                    self.intermediate_tensors = (
                        self.model.make_empty_intermediate_tensors(
                            batch_size=self.max_num_tokens,
                            dtype=self.model_config.dtype,
                            device=self.device,
                        )
                    )

                intermediate_tensors = self.sync_and_slice_intermediate_tensors(
                    num_tokens_after_padding, None, False
                )

            # filter out the valid batch descriptor
            _cg_mode, batch_descriptor = (
                self.cudagraph_dispatcher.dispatch(
                    BatchDescriptor(
                        num_tokens=num_tokens_after_padding,
                        uniform_decode=uniform_decode,
                        has_lora=activate_lora and self.lora_config is not None,
                    )
                )
                if not is_profile
                else (CUDAGraphMode.NONE, None)
            )
            if cudagraph_runtime_mode is not None:
                # we allow forcing NONE when the dispatcher disagrees to support
                # warm ups for cudagraph capture
                assert (
                    cudagraph_runtime_mode == CUDAGraphMode.NONE
                    or cudagraph_runtime_mode == _cg_mode
                ), (
                    f"Cudagraph runtime mode mismatch at dummy_run. "
                    f"Expected {_cg_mode}, but got {cudagraph_runtime_mode}."
                )
            else:
                cudagraph_runtime_mode = _cg_mode

            if ubatch_slices is not None:
                # Adjust values to reflect a single ubatch.
                # TODO(sage,lucas): this is cruft that should be addressed in
                #  the padding refactor.
                num_tokens_after_padding = ubatch_slices[0].num_tokens
                if num_tokens_across_dp is not None:
                    num_tokens_across_dp[:] = num_tokens_after_padding

            with (
                self.maybe_randomize_inputs(input_ids),
                set_forward_context(
                    attn_metadata,
                    self.vllm_config,
                    num_tokens=num_tokens_after_padding,
                    num_tokens_across_dp=num_tokens_across_dp,
                    cudagraph_runtime_mode=cudagraph_runtime_mode,
                    batch_descriptor=batch_descriptor,
                    ubatch_slices=ubatch_slices,
                ),
            ):
                outputs = self.model(
                    input_ids=input_ids,
                    positions=positions,
                    intermediate_tensors=intermediate_tensors,
                    inputs_embeds=inputs_embeds,
                    **model_kwargs,
                )

            if self.use_aux_hidden_state_outputs:
                hidden_states, _ = outputs
            else:
                hidden_states = outputs

            if self.speculative_config and self.speculative_config.use_eagle():
                assert isinstance(self.drafter, EagleProposer)
                use_cudagraphs = (
                    cudagraph_runtime_mode == CUDAGraphMode.PIECEWISE
                    and not self.speculative_config.enforce_eager
                )

                # Note(gnovack) - We need to disable cudagraphs for one of the two
                # lora cases when cudagraph_specialize_lora is enabled. This is a
                # short term mitigation for issue mentioned in
                # https://github.com/vllm-project/vllm/issues/28334
                if self.compilation_config.cudagraph_specialize_lora and activate_lora:
                    use_cudagraphs = False

                self.drafter.dummy_run(
                    num_tokens,
                    use_cudagraphs=use_cudagraphs,
                )

        # This is necessary to avoid blocking DP.
        # For dummy runs, we typically skip EPLB since we don't have any real
        # requests to process.
        # However, in DP settings, there may be cases when some DP ranks do
        # not have any requests to process, so they're executing dummy batches.
        # In such cases, we still have to trigger EPLB to make sure
        # ranks execute the rearrangement in synchronization.
        if not skip_eplb:
            self.eplb_step(is_dummy=True, is_profile=is_profile)

        logit_indices = np.cumsum(num_scheduled_tokens) - 1
        logit_indices_device = torch.from_numpy(logit_indices).to(
            self.device, non_blocking=True
        )
        return hidden_states, hidden_states[logit_indices_device]

    @torch.inference_mode()
    def _dummy_sampler_run(
        self,
        hidden_states: torch.Tensor,
    ) -> torch.Tensor:
        # The dummy hidden states may contain special values,
        # like `inf` or `nan`.
        # To avoid breaking the sampler, we use a random tensor here instead.
        hidden_states = torch.rand_like(hidden_states)

        logits = self.model.compute_logits(hidden_states)
        num_reqs = logits.size(0)

        dummy_tensors = lambda v: torch.full((num_reqs,), v, device=self.device)

        dummy_metadata = SamplingMetadata(
            temperature=dummy_tensors(0.5),
            all_greedy=False,
            all_random=False,
            top_p=dummy_tensors(0.9),
            top_k=dummy_tensors(logits.size(1) - 1),
            generators={},
            max_num_logprobs=None,
            no_penalties=True,
            prompt_token_ids=None,
            frequency_penalties=dummy_tensors(0.1),
            presence_penalties=dummy_tensors(0.1),
            repetition_penalties=dummy_tensors(0.1),
            output_token_ids=[[] for _ in range(num_reqs)],
            spec_token_ids=[[] for _ in range(num_reqs)],
            allowed_token_ids_mask=None,
            bad_words_token_ids={},
            logitsprocs=LogitsProcessors(),
        )
        try:
            sampler_output = self.sampler(
                logits=logits, sampling_metadata=dummy_metadata
            )
        except RuntimeError as e:
            if "out of memory" in str(e):
                raise RuntimeError(
                    "CUDA out of memory occurred when warming up sampler with "
                    f"{num_reqs} dummy requests. Please try lowering "
                    "`max_num_seqs` or `gpu_memory_utilization` when "
                    "initializing the engine."
                ) from e
            else:
                raise e
        if self.speculative_config:
            draft_token_ids = [[0] for _ in range(num_reqs)]
            dummy_spec_decode_metadata = SpecDecodeMetadata.make_dummy(
                draft_token_ids, self.device
            )

            num_tokens = sum(len(ids) for ids in draft_token_ids)
            # draft_probs = torch.randn(
            #     num_tokens, logits.shape[-1], device=self.device,
            #     dtype=logits.dtype)
            draft_probs = None
            logits = torch.randn(
                num_tokens + num_reqs,
                logits.shape[-1],
                device=self.device,
                dtype=logits.dtype,
            )
            self.rejection_sampler(
                dummy_spec_decode_metadata,
                draft_probs,
                logits,
                dummy_metadata,
            )
        return sampler_output

    def _dummy_pooler_run_task(
        self,
        hidden_states: torch.Tensor,
        task: PoolingTask,
    ) -> PoolerOutput:
        num_tokens = hidden_states.shape[0]
        max_num_reqs = self.scheduler_config.max_num_seqs
        num_reqs = min(num_tokens, max_num_reqs)
        min_tokens_per_req = num_tokens // num_reqs
        num_scheduled_tokens_list = [min_tokens_per_req] * num_reqs
        num_scheduled_tokens_list[-1] += num_tokens % num_reqs
        assert sum(num_scheduled_tokens_list) == num_tokens
        assert len(num_scheduled_tokens_list) == num_reqs

        req_num_tokens = num_tokens // num_reqs

        dummy_prompt_lens = torch.tensor(
            num_scheduled_tokens_list,
            device="cpu",
        )
        dummy_token_ids = torch.zeros(
            (num_reqs, req_num_tokens), dtype=torch.int32, device=self.device
        )

        model = cast(VllmModelForPooling, self.get_model())
        dummy_pooling_params = PoolingParams(task=task)
        dummy_pooling_params.verify(task=task, model_config=self.model_config)
        to_update = model.pooler.get_pooling_updates(task)
        to_update.apply(dummy_pooling_params)

        dummy_metadata = PoolingMetadata(
            prompt_lens=dummy_prompt_lens,
            prompt_token_ids=dummy_token_ids,
            pooling_params=[dummy_pooling_params] * num_reqs,
        )

        dummy_metadata.build_pooling_cursor(
            num_scheduled_tokens_list, device=hidden_states.device
        )

        try:
            return model.pooler(
                hidden_states=hidden_states, pooling_metadata=dummy_metadata
            )
        except RuntimeError as e:
            if "out of memory" in str(e):
                raise RuntimeError(
                    "CUDA out of memory occurred when warming up pooler "
                    f"({task=}) with {num_reqs} dummy requests. Please try "
                    "lowering `max_num_seqs` or `gpu_memory_utilization` when "
                    "initializing the engine."
                ) from e
            else:
                raise e

    @torch.inference_mode()
    def _dummy_pooler_run(
        self,
        hidden_states: torch.Tensor,
    ) -> PoolerOutput:
        # Find the task that has the largest output for subsequent steps
        supported_pooling_tasks = self.get_supported_pooling_tasks()

        if not supported_pooling_tasks:
            if self.scheduler_config.chunked_prefill_enabled:
                raise RuntimeError(
                    f"Model {self.model_config.model} does not support "
                    "any pooling tasks with chunked prefill enabled. "
                    "Please add --no-enable-chunked-prefill to your "
                    "config or CLI args. See "
                    "https://docs.vllm.ai/en/latest/models/pooling_models.html "
                    "to learn more."
                )
            else:
                raise RuntimeError(
                    f"Model {self.model_config.model} does not support "
                    "any pooling tasks. See "
                    "https://docs.vllm.ai/en/latest/models/pooling_models.html "
                    "to learn more."
                )

        output_size = dict[PoolingTask, float]()
        for task in supported_pooling_tasks:
            # Run a full batch with each task to ensure none of them OOMs
            output = self._dummy_pooler_run_task(hidden_states, task)
            output_size[task] = sum(o.nbytes for o in output)
            del output  # Allow GC

        max_task = max(output_size.items(), key=lambda x: x[1])[0]
        return self._dummy_pooler_run_task(hidden_states, max_task)

    def profile_run(self) -> None:
        # Profile with multimodal encoder & encoder cache.
        if self.supports_mm_inputs:
            if self.model_config.multimodal_config.skip_mm_profiling:
                logger.info(
                    "Skipping memory profiling for multimodal encoder and "
                    "encoder cache."
                )
            else:
                mm_budget = self.mm_budget
                assert mm_budget is not None

                if (encoder_budget := mm_budget.get_encoder_budget()) > 0:
                    # NOTE: Currently model is profiled with a single non-text
                    # modality with the max possible input tokens even when
                    # it supports multiple.
                    dummy_modality = mm_budget.get_modality_with_max_tokens()
                    max_mm_items_per_batch = mm_budget.max_items_per_batch_by_modality[
                        dummy_modality
                    ]

                    logger.info(
                        "Encoder cache will be initialized with a budget of "
                        "%s tokens, and profiled with %s %s items of the "
                        "maximum feature size.",
                        encoder_budget,
                        max_mm_items_per_batch,
                        dummy_modality,
                    )

                    # Create dummy batch of multimodal inputs.
                    batched_dummy_mm_inputs = self._get_mm_dummy_batch(
                        dummy_modality,
                        max_mm_items_per_batch,
                    )

                    # Run multimodal encoder.
                    dummy_encoder_outputs = self.model.get_multimodal_embeddings(
                        **batched_dummy_mm_inputs
                    )

                    sanity_check_mm_encoder_outputs(
                        dummy_encoder_outputs,
                        expected_num_items=max_mm_items_per_batch,
                    )

                    # NOTE: This happens when encoder cache needs to store
                    # the embeddings that encoder outputs are scattered onto.
                    # In this case we create dummy embeddings of size
                    # (encode_budget, hidden_size) and scatter encoder
                    # output into it.
                    encoder_output_shape = dummy_encoder_outputs[0].shape
                    if encoder_output_shape[0] < encoder_budget:
                        expanded_outputs = []
                        for output in dummy_encoder_outputs:
                            expanded = output.new_zeros(
                                (encoder_budget, encoder_output_shape[-1])
                            )
                            num_tokens = output.shape[0]
                            expanded[:num_tokens].copy_(output)
                            expanded_outputs.append(expanded)

                        dummy_encoder_outputs = expanded_outputs

                    # Cache the dummy encoder outputs.
                    self.encoder_cache["tmp"] = dict(enumerate(dummy_encoder_outputs))

        # Add `is_profile` here to pre-allocate communication buffers
        hidden_states, last_hidden_states = self._dummy_run(
            self.max_num_tokens, is_profile=True
        )
        if get_pp_group().is_last_rank:
            if self.is_pooling_model:
                output = self._dummy_pooler_run(hidden_states)
            else:
                output = self._dummy_sampler_run(last_hidden_states)
        else:
            output = None
        self._sync_device()
        del hidden_states, output
        self.encoder_cache.clear()
        gc.collect()

    def capture_model(self) -> int:
        if self.compilation_config.cudagraph_mode == CUDAGraphMode.NONE:
            logger.warning(
                "Skipping CUDA graph capture. To turn on CUDA graph capture, "
                "ensure `cudagraph_mode` was not manually set to `NONE`"
            )
            return 0

        compilation_counter.num_gpu_runner_capture_triggers += 1

        start_time = time.perf_counter()

        @contextmanager
        def freeze_gc():
            # Optimize garbage collection during CUDA graph capture.
            # Clean up, then freeze all remaining objects from being included
            # in future collections.
            gc.collect()
            should_freeze = not envs.VLLM_ENABLE_CUDAGRAPH_GC
            if should_freeze:
                gc.freeze()
            try:
                yield
            finally:
                if should_freeze:
                    gc.unfreeze()
                    gc.collect()

        # Trigger CUDA graph capture for specific shapes.
        # Capture the large shapes first so that the smaller shapes
        # can reuse the memory pool allocated for the large shapes.
        set_cudagraph_capturing_enabled(True)
        with freeze_gc(), graph_capture(device=self.device):
            start_free_gpu_memory = torch.cuda.mem_get_info()[0]
            cudagraph_mode = self.compilation_config.cudagraph_mode
            assert cudagraph_mode is not None

            if self.lora_config:
                if self.compilation_config.cudagraph_specialize_lora:
                    lora_cases = [True, False]
                else:
                    lora_cases = [True]
            else:
                lora_cases = [False]

            if cudagraph_mode.mixed_mode() != CUDAGraphMode.NONE:
                cudagraph_runtime_mode = cudagraph_mode.mixed_mode()
                # make sure we capture the largest batch size first
                compilation_cases = list(
                    product(reversed(self.cudagraph_batch_sizes), lora_cases)
                )
                self._capture_cudagraphs(
                    compilation_cases,
                    cudagraph_runtime_mode=cudagraph_runtime_mode,
                    uniform_decode=False,
                )

            # Capture full cudagraph for uniform decode batches if we
            # don't already have full mixed prefill-decode cudagraphs.
            if (
                cudagraph_mode.decode_mode() == CUDAGraphMode.FULL
                and cudagraph_mode.separate_routine()
            ):
                max_num_tokens = (
                    self.scheduler_config.max_num_seqs * self.uniform_decode_query_len
                )
                decode_cudagraph_batch_sizes = [
                    x
                    for x in self.cudagraph_batch_sizes
                    if max_num_tokens >= x >= self.uniform_decode_query_len
                ]
                compilation_cases_decode = list(
                    product(reversed(decode_cudagraph_batch_sizes), lora_cases)
                )
                self._capture_cudagraphs(
                    compilation_cases=compilation_cases_decode,
                    cudagraph_runtime_mode=CUDAGraphMode.FULL,
                    uniform_decode=True,
                )

            torch.cuda.synchronize()
            end_free_gpu_memory = torch.cuda.mem_get_info()[0]

        # Disable cudagraph capturing globally, so any unexpected cudagraph
        # capturing will be detected and raise an error after here.
        # Note: We don't put it into graph_capture context manager because
        # we may do lazy capturing in future that still allows capturing
        # after here.
        set_cudagraph_capturing_enabled(False)

        end_time = time.perf_counter()
        elapsed_time = end_time - start_time
        cuda_graph_size = start_free_gpu_memory - end_free_gpu_memory
        # This usually takes 5~20 seconds.
        logger.info_once(
            "Graph capturing finished in %.0f secs, took %.2f GiB",
            elapsed_time,
            cuda_graph_size / (1 << 30),
            scope="local",
        )
        return cuda_graph_size

    def _capture_cudagraphs(
        self,
        compilation_cases: list[tuple[int, bool]],
        cudagraph_runtime_mode: CUDAGraphMode,
        uniform_decode: bool,
    ):
        assert (
            cudagraph_runtime_mode != CUDAGraphMode.NONE
            and cudagraph_runtime_mode.valid_runtime_modes()
        ), f"Invalid cudagraph runtime mode: {cudagraph_runtime_mode}"

        # Only rank 0 should print progress bar during capture
        if is_global_first_rank():
            compilation_cases = tqdm(
                compilation_cases,
                disable=not self.load_config.use_tqdm_on_load,
                desc="Capturing CUDA graphs ({}, {})".format(
                    "decode" if uniform_decode else "mixed prefill-decode",
                    cudagraph_runtime_mode.name,
                ),
            )

        # We skip EPLB here since we don't want to record dummy metrics
        for num_tokens, activate_lora in compilation_cases:
            # We currently only capture ubatched graphs when its a FULL
            # cudagraph, a uniform decode batch, and the number of tokens
            # is above the threshold. Otherwise we just capture a non-ubatched
            # version of the graph
            allow_microbatching = (
                self.parallel_config.enable_dbo
                and cudagraph_runtime_mode == CUDAGraphMode.FULL
                and uniform_decode
                and check_ubatch_thresholds(
                    config=self.vllm_config.parallel_config,
                    num_tokens=num_tokens,
                    uniform_decode=uniform_decode,
                )
            )

            for _ in range(self.compilation_config.cudagraph_num_of_warmups):
                # Use CUDAGraphRuntimeStyle.NONE (default) for warmup.
                # But be careful, warm up with `NONE`is orthogonal to
                # if we want to warm up attention or not. This is
                # different from the case where `FULL` implies capture
                # attention while `PIECEWISE` implies no attention.
                force_attention = cudagraph_runtime_mode == CUDAGraphMode.FULL
                self._dummy_run(
                    num_tokens,
                    cudagraph_runtime_mode=CUDAGraphMode.NONE,
                    force_attention=force_attention,
                    uniform_decode=uniform_decode,
                    allow_microbatching=allow_microbatching,
                    skip_eplb=True,
                    remove_lora=False,
                    activate_lora=activate_lora,
                )
            self._dummy_run(
                num_tokens,
                cudagraph_runtime_mode=cudagraph_runtime_mode,
                uniform_decode=uniform_decode,
                allow_microbatching=allow_microbatching,
                skip_eplb=True,
                remove_lora=False,
                activate_lora=activate_lora,
            )
        self.maybe_remove_all_loras(self.lora_config)

    def initialize_attn_backend(self, kv_cache_config: KVCacheConfig) -> None:
        """
        Initialize the attention backends and attention metadata builders.
        """
        assert len(self.attn_groups) == 0, "Attention backends are already initialized"

        class AttentionGroupKey(NamedTuple):
            attn_backend: type[AttentionBackend]
            kv_cache_spec: KVCacheSpec

        def get_attn_backends_for_group(
            kv_cache_group_spec: KVCacheGroupSpec,
        ) -> tuple[dict[AttentionGroupKey, list[str]], set[type[AttentionBackend]]]:
            layers = get_layers_from_vllm_config(
                self.vllm_config, AttentionLayerBase, kv_cache_group_spec.layer_names
            )
            attn_backends = {}
            attn_backend_layers = defaultdict(list)
            # Dedupe based on full class name; this is a bit safer than
            # using the class itself as the key because when we create dynamic
            # attention backend subclasses (e.g. ChunkedLocalAttention) unless
            # they are cached correctly, there will be different objects per
            # layer.
            for layer_name in kv_cache_group_spec.layer_names:
                attn_backend = layers[layer_name].get_attn_backend()

                if layer_name in self.kv_sharing_fast_prefill_eligible_layers:
                    attn_backend = create_fast_prefill_custom_backend(
                        "FastPrefill",
                        attn_backend,
                    )

                full_cls_name = attn_backend.full_cls_name()
                layer_kv_cache_spec = kv_cache_group_spec.kv_cache_spec
                if isinstance(layer_kv_cache_spec, UniformTypeKVCacheSpecs):
                    layer_kv_cache_spec = layer_kv_cache_spec.kv_cache_specs[layer_name]
                key = (full_cls_name, layer_kv_cache_spec)
                attn_backends[key] = AttentionGroupKey(
                    attn_backend, layer_kv_cache_spec
                )
                attn_backend_layers[key].append(layer_name)
            return (
                {attn_backends[k]: v for k, v in attn_backend_layers.items()},
                set(group_key.attn_backend for group_key in attn_backends.values()),
            )

        def create_attn_groups(
            attn_backends_map: dict[AttentionGroupKey, list[str]],
            kv_cache_group_id: int,
        ) -> list[AttentionGroup]:
            attn_groups: list[AttentionGroup] = []
            for (attn_backend, kv_cache_spec), layer_names in attn_backends_map.items():
                attn_group = AttentionGroup(
                    attn_backend,
                    layer_names,
                    kv_cache_spec,
                    kv_cache_group_id,
                )

                attn_groups.append(attn_group)
            return attn_groups

        attention_backend_maps = []
        attention_backend_set: set[type[AttentionBackend]] = set()
        for kv_cache_group_spec in kv_cache_config.kv_cache_groups:
            attn_backends = get_attn_backends_for_group(kv_cache_group_spec)
            attention_backend_maps.append(attn_backends[0])
            attention_backend_set.update(attn_backends[1])

        # Resolve cudagraph_mode before actually initialize metadata_builders
        self._check_and_update_cudagraph_mode(attention_backend_set)

        for i, attn_backend_map in enumerate(attention_backend_maps):
            self.attn_groups.append(create_attn_groups(attn_backend_map, i))

    def initialize_metadata_builders(
        self, kv_cache_config: KVCacheConfig, kernel_block_sizes: list[int]
    ) -> None:
        """
        Create the metadata builders for all KV cache groups and attn groups.
        """
        for kv_cache_group_id in range(len(kv_cache_config.kv_cache_groups)):
            for attn_group in self.attn_groups[kv_cache_group_id]:
                attn_group.create_metadata_builders(
                    self.vllm_config,
                    self.device,
                    kernel_block_sizes[kv_cache_group_id]
                    if kv_cache_group_id < len(kernel_block_sizes)
                    else None,
                    num_metadata_builders=1
                    if not self.parallel_config.enable_dbo
                    else 2,
                )
        # Calculate reorder batch threshold (if needed)
        # Note (tdoublep): do this *after* constructing builders,
        # because some of them change the threshold at init time.
        self.calculate_reorder_batch_threshold()

    def _check_and_update_cudagraph_mode(
        self, attention_backends: set[type[AttentionBackend]]
    ) -> None:
        """
        Resolve the cudagraph_mode when there are multiple attention
        backends with potential conflicting CUDA graph support.
        Then initialize the cudagraph_dispatcher based on the resolved
        cudagraph_mode.
        """
        min_cg_support = AttentionCGSupport.ALWAYS
        min_cg_backend_name = None

        for attn_backend in attention_backends:
            builder_cls = attn_backend.get_builder_cls()
            if builder_cls.cudagraph_support.value < min_cg_support.value:
                min_cg_support = builder_cls.cudagraph_support
                min_cg_backend_name = attn_backend.__name__
        # Flexible resolve the cudagraph mode
        cudagraph_mode = self.compilation_config.cudagraph_mode
        # check cudagraph for mixed batch is supported
        if (
            cudagraph_mode.mixed_mode() == CUDAGraphMode.FULL
            and min_cg_support != AttentionCGSupport.ALWAYS
        ):
            msg = (
                f"CUDAGraphMode.{cudagraph_mode.name} is not supported "
                f"with {min_cg_backend_name} backend (support: "
                f"{min_cg_support})"
            )
            if min_cg_support == AttentionCGSupport.NEVER:
                # if not supported any full cudagraphs, just raise it.
                msg += (
                    "; please try cudagraph_mode=PIECEWISE, and "
                    "make sure compilation mode is VLLM_COMPILE"
                )
                raise ValueError(msg)

            # attempt to resolve the full cudagraph related mode
            if self.compilation_config.splitting_ops_contain_attention():
                msg += "; setting cudagraph_mode=FULL_AND_PIECEWISE"
                cudagraph_mode = self.compilation_config.cudagraph_mode = (
                    CUDAGraphMode.FULL_AND_PIECEWISE
                )
            else:
                msg += "; setting cudagraph_mode=FULL_DECODE_ONLY"
                cudagraph_mode = self.compilation_config.cudagraph_mode = (
                    CUDAGraphMode.FULL_DECODE_ONLY
                )
            logger.warning(msg)

        # check that if we are doing decode full-cudagraphs it is supported
        if (
            cudagraph_mode.decode_mode() == CUDAGraphMode.FULL
            and min_cg_support == AttentionCGSupport.NEVER
        ):
            msg = (
                f"CUDAGraphMode.{cudagraph_mode.name} is not supported "
                f"with {min_cg_backend_name} backend (support: "
                f"{min_cg_support})"
            )
            if self.compilation_config.mode == CompilationMode.VLLM_COMPILE and (
                self.compilation_config.splitting_ops_contain_attention()
                or self.compilation_config.use_inductor_graph_partition
            ):
                msg += (
                    "; setting cudagraph_mode=PIECEWISE because "
                    "attention is compiled piecewise"
                )
                cudagraph_mode = self.compilation_config.cudagraph_mode = (
                    CUDAGraphMode.PIECEWISE
                )
            else:
                msg += (
                    "; setting cudagraph_mode=NONE because "
                    "attention is not compiled piecewise"
                )
                cudagraph_mode = self.compilation_config.cudagraph_mode = (
                    CUDAGraphMode.NONE
                )
            logger.warning(msg)

        # check that if we are doing spec-decode + decode full-cudagraphs it is
        # supported
        if (
            cudagraph_mode.decode_mode() == CUDAGraphMode.FULL
            and self.uniform_decode_query_len > 1
            and min_cg_support.value < AttentionCGSupport.UNIFORM_BATCH.value
        ):
            msg = (
                f"CUDAGraphMode.{cudagraph_mode.name} is not supported"
                f" with spec-decode for attention backend "
                f"{min_cg_backend_name} (support: {min_cg_support})"
            )
            if self.compilation_config.splitting_ops_contain_attention():
                msg += "; setting cudagraph_mode=PIECEWISE"
                cudagraph_mode = self.compilation_config.cudagraph_mode = (
                    CUDAGraphMode.PIECEWISE
                )
            else:
                msg += "; setting cudagraph_mode=NONE"
                cudagraph_mode = self.compilation_config.cudagraph_mode = (
                    CUDAGraphMode.NONE
                )
            logger.warning(msg)

        # double check that we can support full cudagraph if they are requested
        # even after automatic downgrades
        if (
            cudagraph_mode.has_full_cudagraphs()
            and min_cg_support == AttentionCGSupport.NEVER
        ):
            raise ValueError(
                f"CUDAGraphMode.{cudagraph_mode.name} is not "
                f"supported with {min_cg_backend_name} backend ("
                f"support:{min_cg_support}) "
                "; please try cudagraph_mode=PIECEWISE, "
                "and make sure compilation mode is VLLM_COMPILE"
            )

        # Trigger cudagraph dispatching keys initialization after
        # resolved cudagraph mode.
        self.cudagraph_dispatcher.initialize_cudagraph_keys(
            self.compilation_config.cudagraph_mode, self.uniform_decode_query_len
        )

    def calculate_reorder_batch_threshold(self) -> None:
        """
        Choose the minimum reorder batch threshold from all attention groups.
        Backends should be able to support lower threshold then what they request
        just may have a performance penalty due to that backend treating decodes
        as prefills.
        """
        min_none_high = lambda a, b: a if b is None else b if a is None else min(a, b)

        reorder_batch_thresholds = [
            group.get_metadata_builder().reorder_batch_threshold
            for group in self._attn_group_iterator()
        ]
        # If there are no attention groups (attention-free model) or no backend
        # reports a threshold, leave reordering disabled.
        if len(reorder_batch_thresholds) == 0:
            self.reorder_batch_threshold = None
            return
        self.reorder_batch_threshold = reduce(min_none_high, reorder_batch_thresholds)

    @staticmethod
    def select_common_block_size(
        kv_manager_block_size: int, attn_groups: list[AttentionGroup]
    ) -> int:
        """
        Select a block size that is supported by all backends and is a factor of
        kv_manager_block_size.

        If kv_manager_block_size is supported by all backends, return it directly.
        Otherwise, return the max supported size.

        Args:
            kv_manager_block_size: Block size of KV cache
            attn_groups: List of attention groups

        Returns:
            The selected block size

        Raises:
            ValueError: If no valid block size found
        """

        def block_size_is_supported(
            backends: list[type[AttentionBackend]], block_size: int
        ) -> bool:
            """
            Check if the block size is supported by all backends.
            """
            for backend in backends:
                is_supported = False
                for supported_size in backend.get_supported_kernel_block_size():
                    if isinstance(supported_size, int):
                        if block_size == supported_size:
                            is_supported = True
                    elif isinstance(supported_size, MultipleOf):
                        if block_size % supported_size.base == 0:
                            is_supported = True
                    else:
                        raise ValueError(f"Unknown supported size: {supported_size}")
                if not is_supported:
                    return False
            return True

        backends = [group.backend for group in attn_groups]

        # Case 1: if the block_size of kv cache manager is supported by all backends,
        # return it directly
        if block_size_is_supported(backends, kv_manager_block_size):
            return kv_manager_block_size

        # Case 2: otherwise, the block_size must be an `int`-format supported size of
        # at least one backend. Iterate over all `int`-format supported sizes in
        # descending order and return the first one that is supported by all backends.
        # Simple proof:
        # If the supported size b is in MultipleOf(x_i) format for all attention
        # backends i, and b a factor of kv_manager_block_size, then
        # kv_manager_block_size also satisfies MultipleOf(x_i) for all i. We will
        # return kv_manager_block_size in case 1.
        all_int_supported_sizes = set(
            supported_size
            for backend in backends
            for supported_size in backend.get_supported_kernel_block_size()
            if isinstance(supported_size, int)
        )

        for supported_size in sorted(all_int_supported_sizes, reverse=True):
            if kv_manager_block_size % supported_size != 0:
                continue
            if block_size_is_supported(backends, supported_size):
                return supported_size
        raise ValueError(f"No common block size for {kv_manager_block_size}. ")

    def may_reinitialize_input_batch(
        self, kv_cache_config: KVCacheConfig, kernel_block_sizes: list[int]
    ) -> None:
        """
        Re-initialize the input batch if the block sizes are different from
        `[self.cache_config.block_size]`. This usually happens when there
        are multiple KV cache groups.

        Args:
            kv_cache_config: The KV cache configuration.
            kernel_block_sizes: The kernel block sizes for each KV cache group.
        """
        block_sizes = [
            kv_cache_group.kv_cache_spec.block_size
            for kv_cache_group in kv_cache_config.kv_cache_groups
            if not isinstance(kv_cache_group.kv_cache_spec, EncoderOnlyAttentionSpec)
        ]

        if block_sizes != [self.cache_config.block_size] or kernel_block_sizes != [
            self.cache_config.block_size
        ]:
            assert self.cache_config.cpu_offload_gb == 0, (
                "Cannot re-initialize the input batch when CPU weight "
                "offloading is enabled. See https://github.com/vllm-project/vllm/pull/18298 "  # noqa: E501
                "for more details."
            )
            self.input_batch = InputBatch(
                max_num_reqs=self.max_num_reqs,
                max_model_len=max(self.max_model_len, self.max_encoder_len),
                max_num_batched_tokens=self.max_num_tokens,
                device=self.device,
                pin_memory=self.pin_memory,
                vocab_size=self.model_config.get_vocab_size(),
                block_sizes=block_sizes,
                kernel_block_sizes=kernel_block_sizes,
                is_spec_decode=bool(self.vllm_config.speculative_config),
                logitsprocs=self.input_batch.logitsprocs,
                logitsprocs_need_output_token_ids=self.input_batch.logitsprocs_need_output_token_ids,
                is_pooling_model=self.is_pooling_model,
                num_speculative_tokens=(
                    self.vllm_config.speculative_config.num_speculative_tokens
                    if self.vllm_config.speculative_config
                    else 0
                ),
            )

    def _allocate_kv_cache_tensors(
        self, kv_cache_config: KVCacheConfig
    ) -> dict[str, torch.Tensor]:
        """
        Initializes the KV cache buffer with the correct size. The buffer needs
        to be reshaped to the desired shape before being used by the models.

        Args:
            kv_cache_config: The KV cache config
        Returns:
            dict[str, torch.Tensor]: A map between layer names to their
            corresponding memory buffer for KV cache.
        """
        kv_cache_raw_tensors: dict[str, torch.Tensor] = {}
        for kv_cache_tensor in kv_cache_config.kv_cache_tensors:
            tensor = torch.zeros(
                kv_cache_tensor.size, dtype=torch.int8, device=self.device
            )
            for layer_name in kv_cache_tensor.shared_by:
                kv_cache_raw_tensors[layer_name] = tensor

        layer_names = set()
        for group in kv_cache_config.kv_cache_groups:
            for layer_name in group.layer_names:
                if layer_name in self.runner_only_attn_layers:
                    continue
                layer_names.add(layer_name)
        assert layer_names == set(kv_cache_raw_tensors.keys()), (
            "Some layers are not correctly initialized"
        )
        return kv_cache_raw_tensors

    def _attn_group_iterator(self) -> Iterator[AttentionGroup]:
        return itertools.chain.from_iterable(self.attn_groups)

    def _kv_cache_spec_attn_group_iterator(self) -> Iterator[AttentionGroup]:
        if not self.kv_cache_config.kv_cache_groups:
            return
        for attn_groups in self.attn_groups:
            yield from attn_groups

    def _prepare_kernel_block_sizes(self, kv_cache_config: KVCacheConfig) -> list[int]:
        """
        Generate kernel_block_sizes that matches each block_size.

        For attention backends that support virtual block splitting,
        use the supported block sizes from the backend.
        For other backends (like Mamba), use the same block size (no splitting).

        Args:
            kv_cache_config: The KV cache configuration.

        Returns:
            list[int]: List of kernel block sizes for each cache group.
        """
        kernel_block_sizes = []
        for kv_cache_gid, kv_cache_group in enumerate(kv_cache_config.kv_cache_groups):
            kv_cache_spec = kv_cache_group.kv_cache_spec
            if isinstance(kv_cache_spec, UniformTypeKVCacheSpecs):
                # All layers in the UniformTypeKVCacheSpecs have the same type,
                # Pick an arbitrary one to dispatch.
                kv_cache_spec = next(iter(kv_cache_spec.kv_cache_specs.values()))
            if isinstance(kv_cache_spec, EncoderOnlyAttentionSpec):
                continue
            elif isinstance(kv_cache_spec, AttentionSpec):
                # This is an attention backend that supports virtual
                # block splitting. Get the supported block sizes from
                # all backends in the group.
                attn_groups = self.attn_groups[kv_cache_gid]
                kv_manager_block_size = kv_cache_group.kv_cache_spec.block_size
                selected_kernel_size = self.select_common_block_size(
                    kv_manager_block_size, attn_groups
                )
                kernel_block_sizes.append(selected_kernel_size)
            elif isinstance(kv_cache_spec, MambaSpec):
                # This is likely Mamba or other non-attention cache,
                # no splitting.
                kernel_block_sizes.append(kv_cache_spec.block_size)
            else:
                raise NotImplementedError(
                    f"unknown kv cache spec {kv_cache_group.kv_cache_spec}"
                )
        return kernel_block_sizes

    def _reshape_kv_cache_tensors(
        self,
        kv_cache_config: KVCacheConfig,
        kv_cache_raw_tensors: dict[str, torch.Tensor],
        kernel_block_sizes: list[int],
    ) -> dict[str, torch.Tensor]:
        """
        Reshape the KV cache tensors to the desired shape and dtype.

        Args:
            kv_cache_config: The KV cache config
            kv_cache_raw_tensors: The KV cache buffer of each layer, with
                correct size but uninitialized shape.
            kernel_block_sizes: The kernel block sizes for each KV cache group.
        Returns:
            Dict[str, torch.Tensor]: A map between layer names to their
            corresponding memory buffer for KV cache.
        """
        kv_caches: dict[str, torch.Tensor] = {}
        has_attn, has_mamba = False, False
        for group in self._kv_cache_spec_attn_group_iterator():
            kv_cache_spec = group.kv_cache_spec
            attn_backend = group.backend
            if group.kv_cache_group_id == len(kernel_block_sizes):
                # There may be a last group for layers without kv cache.
                continue
            kernel_block_size = kernel_block_sizes[group.kv_cache_group_id]
            for layer_name in group.layer_names:
                if layer_name in self.runner_only_attn_layers:
                    continue
                raw_tensor = kv_cache_raw_tensors[layer_name]
                assert raw_tensor.numel() % kv_cache_spec.page_size_bytes == 0
                num_blocks = raw_tensor.numel() // kv_cache_spec.page_size_bytes
                if isinstance(kv_cache_spec, AttentionSpec):
                    has_attn = True
                    num_blocks_per_kv_block = (
                        kv_cache_spec.block_size // kernel_block_size
                    )
                    kernel_num_blocks = num_blocks * num_blocks_per_kv_block

                    kv_cache_shape = attn_backend.get_kv_cache_shape(
                        kernel_num_blocks,
                        kernel_block_size,
                        kv_cache_spec.num_kv_heads,
                        kv_cache_spec.head_size,
                        cache_dtype_str=self.cache_config.cache_dtype,
                    )
                    dtype = kv_cache_spec.dtype
                    try:
                        kv_cache_stride_order = attn_backend.get_kv_cache_stride_order()
                        assert len(kv_cache_stride_order) == len(kv_cache_shape)
                    except (AttributeError, NotImplementedError):
                        kv_cache_stride_order = tuple(range(len(kv_cache_shape)))
                    # The allocation respects the backend-defined stride order
                    # to ensure the semantic remains consistent for each
                    # backend. We first obtain the generic kv cache shape and
                    # then permute it according to the stride order which could
                    # result in a non-contiguous tensor.
                    kv_cache_shape = tuple(
                        kv_cache_shape[i] for i in kv_cache_stride_order
                    )
                    # Maintain original KV shape view.
                    inv_order = [
                        kv_cache_stride_order.index(i)
                        for i in range(len(kv_cache_stride_order))
                    ]
                    kv_caches[layer_name] = (
                        kv_cache_raw_tensors[layer_name]
                        .view(dtype)
                        .view(kv_cache_shape)
                        .permute(*inv_order)
                    )
                elif isinstance(kv_cache_spec, MambaSpec):
                    has_mamba = True
                    raw_tensor = kv_cache_raw_tensors[layer_name]
                    state_tensors = []
                    storage_offset_bytes = 0
                    for shape, dtype in zip(kv_cache_spec.shapes, kv_cache_spec.dtypes):
                        dtype_size = get_dtype_size(dtype)
                        num_element_per_page = (
                            kv_cache_spec.page_size_bytes // dtype_size
                        )
                        target_shape = (num_blocks, *shape)
                        stride = torch.empty(target_shape).stride()
                        target_stride = (num_element_per_page, *stride[1:])
                        assert storage_offset_bytes % dtype_size == 0
                        tensor = torch.as_strided(
                            raw_tensor.view(dtype),
                            size=target_shape,
                            stride=target_stride,
                            storage_offset=storage_offset_bytes // dtype_size,
                        )
                        state_tensors.append(tensor)
                        storage_offset_bytes += stride[0] * dtype_size

                    kv_caches[layer_name] = state_tensors
                else:
                    raise NotImplementedError

        if has_attn and has_mamba:
            self._update_hybrid_attention_mamba_layout(kv_caches)

        return kv_caches

    def _update_hybrid_attention_mamba_layout(
        self, kv_caches: dict[str, torch.Tensor]
    ) -> None:
        """
        Update the layout of attention layers from (2, num_blocks, ...) to
        (num_blocks, 2, ...).

        Args:
            kv_caches: The KV cache buffer of each layer.
        """

        for group in self._kv_cache_spec_attn_group_iterator():
            kv_cache_spec = group.kv_cache_spec
            for layer_name in group.layer_names:
                kv_cache = kv_caches[layer_name]
                if isinstance(kv_cache_spec, AttentionSpec) and kv_cache.shape[0] == 2:
                    assert kv_cache.shape[1] != 2, (
                        "Fail to determine whether the layout is "
                        "(2, num_blocks, ...) or (num_blocks, 2, ...) for "
                        f"a tensor of shape {kv_cache.shape}"
                    )
                    hidden_size = kv_cache.shape[2:].numel()
                    kv_cache.as_strided_(
                        size=kv_cache.shape,
                        stride=(hidden_size, 2 * hidden_size, *kv_cache.stride()[2:]),
                    )

    def initialize_kv_cache_tensors(
        self, kv_cache_config: KVCacheConfig, kernel_block_sizes: list[int]
    ) -> dict[str, torch.Tensor]:
        """
        Initialize the memory buffer for KV cache.

        Args:
            kv_cache_config: The KV cache config
            kernel_block_sizes: The kernel block sizes for each KV cache group.

        Returns:
            Dict[str, torch.Tensor]: A map between layer names to their
            corresponding memory buffer for KV cache.
        """
        # Initialize the memory buffer for KV cache
        kv_cache_raw_tensors = self._allocate_kv_cache_tensors(kv_cache_config)
        # Change the memory buffer to the desired shape
        kv_caches = self._reshape_kv_cache_tensors(
            kv_cache_config, kv_cache_raw_tensors, kernel_block_sizes
        )

        # Set up cross-layer KV cache sharing
        for layer_name, target_layer_name in self.shared_kv_cache_layers.items():
            logger.debug("%s reuses KV cache of %s", layer_name, target_layer_name)
            kv_caches[layer_name] = kv_caches[target_layer_name]

        num_attn_module = (
            2 if self.model_config.hf_config.model_type == "longcat_flash" else 1
        )
        bind_kv_cache(
            kv_caches,
            self.compilation_config.static_forward_context,
            self.kv_caches,
            num_attn_module,
        )
        return kv_caches

    def maybe_add_kv_sharing_layers_to_kv_cache_groups(
        self, kv_cache_config: KVCacheConfig
    ) -> None:
        """
        Add layers that re-use KV cache to KV cache group of its target layer.
        Mapping of KV cache tensors happens in `initialize_kv_cache_tensors()`
        """
        if not self.shared_kv_cache_layers:
            # No cross-layer KV sharing, return
            return

        add_kv_sharing_layers_to_kv_cache_groups(
            self.shared_kv_cache_layers,
            kv_cache_config.kv_cache_groups,
            self.runner_only_attn_layers,
        )

        if self.cache_config.kv_sharing_fast_prefill:
            # In You Only Cache Once (https://arxiv.org/abs/2405.05254) or other
            # similar KV sharing setups, only the layers that generate KV caches
            # are involved in the prefill phase, enabling prefill to early exit.
            attn_layers = get_layers_from_vllm_config(self.vllm_config, Attention)
            for layer_name in reversed(attn_layers):
                if layer_name in self.shared_kv_cache_layers:
                    self.kv_sharing_fast_prefill_eligible_layers.add(layer_name)
                else:
                    break

    def initialize_kv_cache(self, kv_cache_config: KVCacheConfig) -> None:
        """
        Initialize KV cache based on `kv_cache_config`.
        Args:
            kv_cache_config: Configuration for the KV cache, including the KV
            cache size of each layer
        """
        kv_cache_config = deepcopy(kv_cache_config)
        self.kv_cache_config = kv_cache_config
        self.may_add_encoder_only_layers_to_kv_cache_config()
        self.maybe_add_kv_sharing_layers_to_kv_cache_groups(kv_cache_config)
        self.initialize_attn_backend(kv_cache_config)
        # The kernel block size for all KV cache groups. For example, if
        # kv_cache_manager uses block_size 256 for a given group, but the attention
        # backends for that group only supports block_size 64, we will return
        # kernel_block_size 64 and split the 256-token-block to 4 blocks with 64
        # tokens each.
        kernel_block_sizes = self._prepare_kernel_block_sizes(kv_cache_config)

        # create metadata builders
        self.initialize_metadata_builders(kv_cache_config, kernel_block_sizes)

        # Reinitialize need to after initialize_attn_backend
        self.may_reinitialize_input_batch(kv_cache_config, kernel_block_sizes)
        kv_caches = self.initialize_kv_cache_tensors(
            kv_cache_config, kernel_block_sizes
        )

        if self.speculative_config and self.speculative_config.use_eagle():
            assert isinstance(self.drafter, EagleProposer)
            # validate all draft model layers belong to the same kv cache
            # group
            self.drafter.validate_same_kv_cache_group(kv_cache_config)

        if has_kv_transfer_group():
            kv_transfer_group = get_kv_transfer_group()
            kv_transfer_group.register_kv_caches(kv_caches)
            kv_transfer_group.set_host_xfer_buffer_ops(copy_kv_blocks)

        if self.dcp_world_size > 1:
            layers = get_layers_from_vllm_config(self.vllm_config, AttentionLayerBase)
            for layer in layers.values():
                assert layer.impl.need_to_return_lse_for_decode, (
                    "DCP requires attention impls to return"
                    " the softmax lse for decode, but the impl "
                    f"{layer.impl.__class__.__name__} "
                    "does not return the softmax lse for decode."
                )

    def may_add_encoder_only_layers_to_kv_cache_config(self) -> None:
        """
        Add encoder-only layers to the KV cache config.
        """
        block_size = self.vllm_config.cache_config.block_size
        encoder_only_attn_specs: dict[AttentionSpec, list[str]] = defaultdict(list)
        attn_layers = get_layers_from_vllm_config(self.vllm_config, Attention)
        for layer_name, attn_module in attn_layers.items():
            if attn_module.attn_type == AttentionType.ENCODER_ONLY:
                attn_spec: AttentionSpec = EncoderOnlyAttentionSpec(
                    block_size=block_size,
                    num_kv_heads=attn_module.num_kv_heads,
                    head_size=attn_module.head_size,
                    dtype=self.kv_cache_dtype,
                )
                encoder_only_attn_specs[attn_spec].append(layer_name)
                self.runner_only_attn_layers.add(layer_name)
        if len(encoder_only_attn_specs) > 0:
            assert len(encoder_only_attn_specs) == 1, (
                "Only support one encoder-only attention spec now"
            )
            spec, layer_names = encoder_only_attn_specs.popitem()
            self.kv_cache_config.kv_cache_groups.append(
                KVCacheGroupSpec(layer_names=layer_names, kv_cache_spec=spec)
            )

    def get_kv_cache_spec(self) -> dict[str, KVCacheSpec]:
        """
        Generates the KVCacheSpec by parsing the kv cache format from each
        Attention module in the static forward context.
        Returns:
            KVCacheSpec: A dictionary mapping layer names to their KV cache
            format. Layers that do not need KV cache are not included.
        """

        kv_cache_spec: dict[str, KVCacheSpec] = {}
        attn_layers = get_layers_from_vllm_config(self.vllm_config, AttentionLayerBase)
        for layer_name, attn_module in attn_layers.items():
            if isinstance(attn_module, Attention) and (
                kv_tgt_layer := attn_module.kv_sharing_target_layer_name
            ):
                # The layer doesn't need its own KV cache and will use that of
                # the target layer. We skip creating a KVCacheSpec for it, so
                # that KV cache management logic will act as this layer does
                # not exist, and doesn't allocate KV cache for the layer. This
                # enables the memory saving of cross-layer kv sharing, allowing
                # a given amount of memory to accommodate longer context lengths
                # or enable more requests to be processed simultaneously.
                self.shared_kv_cache_layers[layer_name] = kv_tgt_layer
                continue
            # Skip modules that don't need KV cache (eg encoder-only attention)
            if spec := attn_module.get_kv_cache_spec(self.vllm_config):
                kv_cache_spec[layer_name] = spec

        return kv_cache_spec

    def _to_list(self, sampled_token_ids: torch.Tensor) -> list[list[int]]:
        # This is a short term mitigation for issue mentioned in
        # https://github.com/vllm-project/vllm/issues/22754.
        # `tolist` would trigger a cuda wise stream sync, which
        # would block other copy ops from other cuda streams.
        # A cuda event sync would avoid such a situation. Since
        # this is in the critical path of every single model
        # forward loop, this has caused perf issue for a disagg
        # setup.
        pinned = self.sampled_token_ids_pinned_cpu[: sampled_token_ids.shape[0]]
        pinned.copy_(sampled_token_ids, non_blocking=True)
        self.transfer_event.record()
        self.transfer_event.synchronize()
        return pinned.tolist()<|MERGE_RESOLUTION|>--- conflicted
+++ resolved
@@ -3011,24 +3011,6 @@
 
         if not self.use_async_scheduling:
             return output
-<<<<<<< HEAD
-
-        async_output = AsyncGPUModelRunnerOutput(
-            model_runner_output=output,
-            sampled_token_ids=sampler_output.sampled_token_ids,
-            logprobs_tensors=sampler_output.logprobs_tensors,
-            invalid_req_indices=invalid_req_indices,
-            async_output_copy_stream=self.async_output_copy_stream,
-            vocab_size=self.input_batch.vocab_size,
-        )
-
-        # Save ref of sampled_token_ids CPU tensor if the batch contains
-        # any requests with sampling params that that require output ids.
-        self.input_batch.set_async_sampled_token_ids(
-            async_output.sampled_token_ids_cpu,
-            async_output.async_copy_ready_event,
-        )
-=======
         with record_function_or_nullcontext(
             "gpu_model_runner: AsyncGPUModelRunnerOutput"
         ):
@@ -3048,7 +3030,6 @@
                 async_output.sampled_token_ids_cpu,
                 async_output.async_copy_ready_event,
             )
->>>>>>> 35d801f1
 
         return async_output
 
