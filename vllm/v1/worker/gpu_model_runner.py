# SPDX-License-Identifier: Apache-2.0
# SPDX-FileCopyrightText: Copyright contributors to the vLLM project

import gc
import itertools
import time
from collections import defaultdict
from collections.abc import Iterator
from contextlib import contextmanager
from copy import deepcopy
from typing import TYPE_CHECKING, Any, Optional, Union, cast

import numpy as np
import torch
import torch.distributed
import torch.nn as nn
from tqdm import tqdm

import vllm.envs as envs
from vllm.attention import Attention, AttentionType
from vllm.attention.backends.abstract import AttentionBackend
from vllm.attention.layers.chunked_local_attention import ChunkedLocalAttention
from vllm.compilation.counter import compilation_counter
from vllm.compilation.cuda_graph import CUDAGraphWrapper
from vllm.compilation.monitor import set_cudagraph_capturing_enabled
from vllm.config import (CompilationLevel, CUDAGraphMode, VllmConfig,
                         get_layers_from_vllm_config, update_config)
from vllm.distributed.eplb.eplb_state import EplbState
from vllm.distributed.kv_transfer import (get_kv_transfer_group,
                                          has_kv_transfer_group)
from vllm.distributed.kv_transfer.kv_connector.utils import copy_kv_blocks
from vllm.distributed.parallel_state import (
    get_pp_group, get_tp_group, graph_capture, is_global_first_rank,
    prepare_communication_buffer_for_model)
from vllm.forward_context import (BatchDescriptor, DPMetadata,
                                  set_forward_context)
from vllm.logger import init_logger
from vllm.model_executor.layers.attention_layer_base import AttentionLayerBase
from vllm.model_executor.layers.mamba.abstract import MambaBase
from vllm.model_executor.layers.rotary_embedding import MRotaryEmbedding
from vllm.model_executor.model_loader import TensorizerLoader, get_model_loader
from vllm.model_executor.models.interfaces import (is_mixture_of_experts,
                                                   supports_eagle3,
                                                   supports_transcription)
from vllm.model_executor.models.interfaces_base import (
    VllmModelForPooling, is_pooling_model, is_text_generation_model)
from vllm.multimodal import MULTIMODAL_REGISTRY
from vllm.multimodal.inputs import (BatchedTensorInputs, MultiModalKwargsItem,
                                    PlaceholderRange)
from vllm.multimodal.utils import group_mm_kwargs_by_modality
from vllm.pooling_params import PoolingParams
from vllm.sampling_params import SamplingType
from vllm.sequence import IntermediateTensors, PoolerOutput
from vllm.tasks import GenerationTask, PoolingTask, SupportedTask
from vllm.utils import (STR_DTYPE_TO_TORCH_DTYPE, DeviceMemoryProfiler,
                        GiB_bytes, LazyLoader, check_use_alibi, get_dtype_size,
                        is_pin_memory_available, round_up, supports_dynamo)
from vllm.v1.attention.backends.gdn_attn import GDNAttentionMetadataBuilder
from vllm.v1.attention.backends.utils import (
    AttentionCGSupport, AttentionMetadataBuilder, CommonAttentionMetadata,
    create_fast_prefill_custom_backend,
    reorder_batch_to_split_decodes_and_prefills)
from vllm.v1.cudagraph_dispatcher import CudagraphDispatcher
from vllm.v1.kv_cache_interface import (AttentionSpec,
                                        ChunkedLocalAttentionSpec,
                                        EncoderOnlyAttentionSpec,
                                        FullAttentionSpec, KVCacheConfig,
                                        KVCacheGroupSpec, KVCacheSpec,
                                        MambaSpec, SlidingWindowSpec)
from vllm.v1.outputs import (EMPTY_MODEL_RUNNER_OUTPUT, AsyncModelRunnerOutput,
                             DraftTokenIds, LogprobsLists, LogprobsTensors,
                             ModelRunnerOutput, SamplerOutput)
from vllm.v1.pool.metadata import PoolingMetadata
from vllm.v1.sample.logits_processor import LogitsProcessors, build_logitsprocs
from vllm.v1.sample.metadata import SamplingMetadata
from vllm.v1.sample.rejection_sampler import RejectionSampler
from vllm.v1.sample.sampler import Sampler
from vllm.v1.spec_decode.eagle import EagleProposer
from vllm.v1.spec_decode.medusa import MedusaProposer
from vllm.v1.spec_decode.metadata import SpecDecodeMetadata
from vllm.v1.spec_decode.ngram_proposer import NgramProposer
from vllm.v1.utils import CpuGpuBuffer, record_function_or_nullcontext
from vllm.v1.worker.gpu_input_batch import CachedRequestState, InputBatch
from vllm.v1.worker.kv_connector_model_runner_mixin import (
    KVConnectorModelRunnerMixin, KVConnectorOutput)
from vllm.v1.worker.lora_model_runner_mixin import LoRAModelRunnerMixin

from .utils import (AttentionGroup, MultiModalBudget,
                    add_kv_sharing_layers_to_kv_cache_groups, bind_kv_cache,
                    gather_mm_placeholders, sanity_check_mm_encoder_outputs,
                    scatter_mm_placeholders)

if TYPE_CHECKING:
    import xgrammar as xgr

    from vllm.model_executor.model_loader.tensorizer import TensorizerConfig
    from vllm.v1.core.sched.output import SchedulerOutput
else:
    xgr = LazyLoader("xgr", globals(), "xgrammar")

logger = init_logger(__name__)


# Wrapper for ModelRunnerOutput to support overlapped execution.
class AsyncGPUModelRunnerOutput(AsyncModelRunnerOutput):

    def __init__(
        self,
        model_runner_output: ModelRunnerOutput,
        sampled_token_ids: torch.Tensor,
        invalid_req_indices: list[int],
        async_output_copy_stream: torch.cuda.Stream,
    ):
        self._model_runner_output = model_runner_output
        self._invalid_req_indices = invalid_req_indices

        # Event on the copy stream so we can synchronize the non-blocking copy.
        self._async_copy_ready_event = torch.cuda.Event()

        # Keep a reference to the device tensor to avoid it being
        # deallocated until we finish copying it to the host.
        self._sampled_token_ids = sampled_token_ids

        # Initiate the copy on a separate stream, but do not synchronize it.
        default_stream = torch.cuda.current_stream()
        with torch.cuda.stream(async_output_copy_stream):
            async_output_copy_stream.wait_stream(default_stream)
            self._sampled_token_ids_cpu = self._sampled_token_ids.to(
                'cpu', non_blocking=True)
            self._async_copy_ready_event.record()

    def get_output(self) -> ModelRunnerOutput:
        """Copy the device tensors to the host and return a ModelRunnerOutput.
        
        This function blocks until the copy is finished.
        """
        self._async_copy_ready_event.synchronize()

        # Release the device tensor once the copy has completed
        del self._sampled_token_ids

        valid_sampled_token_ids = self._sampled_token_ids_cpu.tolist()
        for i in self._invalid_req_indices:
            valid_sampled_token_ids[i].clear()

        output = self._model_runner_output
        output.sampled_token_ids = valid_sampled_token_ids
        return output


class GPUModelRunner(LoRAModelRunnerMixin, KVConnectorModelRunnerMixin):

    def __init__(
        self,
        vllm_config: VllmConfig,
        device: torch.device,
    ):
        self.vllm_config = vllm_config
        self.model_config = vllm_config.model_config
        self.cache_config = vllm_config.cache_config
        self.compilation_config = vllm_config.compilation_config
        self.lora_config = vllm_config.lora_config
        self.load_config = vllm_config.load_config
        self.parallel_config = vllm_config.parallel_config
        self.scheduler_config = vllm_config.scheduler_config
        self.speculative_config = vllm_config.speculative_config
        self.observability_config = vllm_config.observability_config

        from vllm.model_executor.models.utils import set_cpu_offload_max_bytes
        set_cpu_offload_max_bytes(
            int(self.cache_config.cpu_offload_gb * 1024**3))

        model_config = self.model_config
        cache_config = self.cache_config
        scheduler_config = self.scheduler_config
        parallel_config = self.parallel_config
        self.device = device
        self.pin_memory = is_pin_memory_available()
        self.dtype = self.model_config.dtype
        if cache_config.cache_dtype == "auto":
            self.kv_cache_dtype = self.dtype
        else:
            self.kv_cache_dtype = STR_DTYPE_TO_TORCH_DTYPE[
                cache_config.cache_dtype]

        self.is_pooling_model = (model_config.runner_type == 'pooling')
        self.is_multimodal_raw_input_only_model = (
            model_config.is_multimodal_raw_input_only_model)

        self.max_model_len = model_config.max_model_len
        self.dcp_world_size = self.parallel_config.decode_context_parallel_size
        self.max_num_tokens = scheduler_config.max_num_batched_tokens
        self.max_num_reqs = scheduler_config.max_num_seqs

        # Model-related.
        self.num_query_heads = model_config.get_num_attention_heads(
            parallel_config)
        self.hidden_size = model_config.get_hidden_size()
        self.attention_chunk_size = model_config.attention_chunk_size
        # Only relevant for models using ALiBi (e.g, MPT)
        self.use_alibi = check_use_alibi(model_config)

        self.cascade_attn_enabled = not self.model_config.disable_cascade_attn

        # Multi-modal data support
        self.mm_registry = MULTIMODAL_REGISTRY
        self.uses_mrope = model_config.uses_mrope
        self.supports_mm_inputs = self.mm_registry.supports_multimodal_inputs(
            model_config)

        # Sampler
        self.sampler = Sampler(logprobs_mode=self.model_config.logprobs_mode)

        self.eplb_state: Optional[EplbState] = None
        """
        State of the expert parallelism load balancer.

        Will be lazily initialized when the model is loaded.
        """

        # Lazy initializations
        # self.model: nn.Module  # Set after load_model
        # Initialize in initialize_kv_cache
        self.kv_caches: list[torch.Tensor] = []
        # indexes: [kv_cache_group_id][attn_group]
        self.attn_groups: list[list[AttentionGroup]] = []
        # self.kv_cache_config: KVCacheConfig

        # mm_hash ->  encoder_output
        self.encoder_cache: dict[str, torch.Tensor] = {}

        self.use_aux_hidden_state_outputs = False
        # Set up speculative decoding.
        # NOTE(Jiayi): currently we put the entire draft model on
        # the last PP rank. This is not ideal if there are many
        # layers in the draft model.
        if self.speculative_config and get_pp_group().is_last_rank:
            if self.speculative_config.method == "ngram":
                self.drafter = NgramProposer(self.vllm_config)
            elif self.speculative_config.use_eagle():
                self.drafter = EagleProposer(self.vllm_config, self.device,
                                             self)  # type: ignore
                if self.speculative_config.method == "eagle3":
                    self.use_aux_hidden_state_outputs = True
            elif self.speculative_config.method == "medusa":
                self.drafter = MedusaProposer(
                    vllm_config=self.vllm_config,
                    device=self.device)  # type: ignore
            else:
                raise ValueError("Unknown speculative decoding method: "
                                 f"{self.speculative_config.method}")
            self.rejection_sampler = RejectionSampler()

        # Request states.
        self.requests: dict[str, CachedRequestState] = {}

        # Input Batch
        # NOTE(Chen): Ideally, we should initialize the input batch inside
        # `initialize_kv_cache` based on the kv cache config. However, as in
        # https://github.com/vllm-project/vllm/pull/18298, due to some unknown
        # reasons, we have to initialize the input batch before `load_model`,
        # quantization + weight offloading will fail otherwise. As a temporary
        # solution, we initialize the input batch here, and re-initialize it
        # in `initialize_kv_cache` if the block_sizes here is different from
        # the block_sizes in the kv cache config.
        self.input_batch = InputBatch(
            max_num_reqs=self.max_num_reqs,
            max_model_len=self.max_model_len,
            max_num_batched_tokens=self.max_num_tokens,
            device=self.device,
            pin_memory=self.pin_memory,
            vocab_size=self.model_config.get_vocab_size(),
            block_sizes=[self.cache_config.block_size],
            is_spec_decode=bool(self.vllm_config.speculative_config),
            logitsprocs=build_logitsprocs(
                self.vllm_config, self.device, self.pin_memory,
                self.is_pooling_model,
                self.vllm_config.model_config.logits_processors),
            is_pooling_model=self.is_pooling_model,
        )

        self.use_async_scheduling = self.scheduler_config.async_scheduling
        self.async_output_copy_stream = torch.cuda.Stream() if \
            self.use_async_scheduling else None

        # TODO(woosuk): Provide an option to tune the max cudagraph batch size.
        # The convention is different.
        # self.cudagraph_batch_sizes sorts in ascending order.
        # The batch sizes in the config are in descending order.
        if self.compilation_config.cudagraph_capture_sizes and \
                self.compilation_config.cudagraph_mode != CUDAGraphMode.NONE:
            self.cudagraph_batch_sizes = list(
                reversed(self.compilation_config.cudagraph_capture_sizes))

        # Cache the device properties.
        self._init_device_properties()

        # Persistent buffers for CUDA graphs.
        self.input_ids = self._make_buffer(self.max_num_tokens,
                                           dtype=torch.int32)
        self.positions = self._make_buffer(self.max_num_tokens,
                                           dtype=torch.int64)
        self.query_start_loc = self._make_buffer(self.max_num_reqs + 1,
                                                 dtype=torch.int32)
        self.seq_lens = self._make_buffer(self.max_num_reqs, dtype=torch.int32)
        # Because inputs_embeds may be bfloat16 and we don't need a numpy
        # version of this tensor, avoid a RuntimeError by not creating a
        # numpy buffer.
        self.inputs_embeds = self._make_buffer(self.max_num_tokens,
                                               self.hidden_size,
                                               dtype=self.dtype,
                                               numpy=False)
        self.num_draft_tokens = self._make_buffer(self.max_num_reqs,
                                                  dtype=torch.int32)
        self.num_accepted_tokens = self._make_buffer(self.max_num_reqs,
                                                     dtype=torch.int64)

        # Only relevant for models using M-RoPE (e.g, Qwen2-VL)
        if self.uses_mrope:
            # NOTE: `mrope_positions` is implemented with one additional dummy
            # position on purpose to make it non-contiguous so that it can work
            # with torch compile.
            # See detailed explanation in https://github.com/vllm-project/vllm/pull/12128#discussion_r1926431923

            # NOTE: When M-RoPE is enabled, position ids are 3D regardless of
            # the modality of inputs. For text-only inputs, each dimension has
            # identical position IDs, making M-RoPE functionally equivalent to
            # 1D-RoPE.
            # See page 5 of https://arxiv.org/abs/2409.12191
            self.mrope_positions = self._make_buffer(
                (3, self.max_num_tokens + 1), dtype=torch.int64)

        # CUDA event to synchronize use of reused CPU tensors between steps
        # when async scheduling is enabled.
        self.prepare_inputs_event: Optional[torch.cuda.Event] = None
        if self.use_async_scheduling:
            self.prepare_inputs_event = torch.cuda.Event()
            # Start in a completed state.
            self.prepare_inputs_event.record(torch.cuda.default_stream())

        # None in the first PP rank. The rest are set after load_model.
        self.intermediate_tensors: Optional[IntermediateTensors] = None

        # OPTIMIZATION: Cache the tensors rather than creating them every step.
        # Keep in int64 to avoid overflow with long context
        self.arange_np = np.arange(max(self.max_num_reqs + 1,
                                       self.max_model_len,
                                       self.max_num_tokens),
                                   dtype=np.int64)

        # Layer pairings for cross-layer KV sharing.
        # If an Attention layer `layer_name` is in the keys of this dict, it
        # means this layer will perform attention using the keys and values
        # from the KV cache of `shared_kv_cache_layers[layer_name]`.
        self.shared_kv_cache_layers: dict[str, str] = {}
        self.kv_sharing_fast_prefill_eligible_layers: set[str] = set()

        self.kv_sharing_fast_prefill_logits_indices = None
        if self.cache_config.kv_sharing_fast_prefill:
            self.kv_sharing_fast_prefill_logits_indices = torch.zeros(
                self.max_num_tokens, dtype=torch.int32, device=self.device)

        self.uniform_decode_query_len = 1 if not self.speculative_config else \
            1 + self.speculative_config.num_speculative_tokens

        # Cudagraph dispatcher for runtime cudagraph dispatching.
        self.cudagraph_dispatcher = CudagraphDispatcher(self.vllm_config)

        self.mm_budget = MultiModalBudget(
            self.model_config,
            self.scheduler_config,
            self.mm_registry,
        ) if self.supports_mm_inputs else None

        self.reorder_batch_threshold: Optional[int] = None

        # Attention layers that are only in the KVCacheConfig of the runner
        # (e.g., KV sharing, encoder-only attention), but not in the
        # KVCacheConfig of the scheduler.
        self.runner_only_attn_layers: set[str] = set()

        # Cached outputs.
        self._draft_token_ids: Optional[Union[list[list[int]],
                                              torch.Tensor]] = None
        self.transfer_event = torch.cuda.Event()
        self.sampled_token_ids_pinned_cpu = torch.empty(
            (self.max_model_len, 1),
            dtype=torch.int64,
            device="cpu",
            pin_memory=self.pin_memory)

    def _make_buffer(self,
                     *size: Union[int, torch.SymInt],
                     dtype: torch.dtype,
                     numpy: bool = True) -> CpuGpuBuffer:
        # Bfloat16 torch tensors cannot be directly cast to a numpy array, so
        # if a bfloat16 buffer is needed without a corresponding numpy array,
        # don't bother instantiating the numpy array.
        return CpuGpuBuffer(*size,
                            dtype=dtype,
                            device=self.device,
                            pin_memory=self.pin_memory,
                            with_numpy=numpy)

    def _init_model_kwargs(self, num_tokens: int):
        model_kwargs = dict[str, Any]()

        if not self.is_pooling_model:
            return model_kwargs

        num_reqs = self.input_batch.num_reqs
        pooling_params = self.input_batch.get_pooling_params()

        token_type_id_requests = dict[int, Any]()
        for i, param in enumerate(pooling_params):
            if param.extra_kwargs is not None and \
            (token_types := param.extra_kwargs.get(
                "compressed_token_type_ids")) is not None:
                token_type_id_requests[i] = token_types

        if len(token_type_id_requests) == 0:
            return model_kwargs

        seq_lens = self.seq_lens.gpu[:num_reqs]
        token_type_ids = []

        for i in range(num_reqs):
            pos = token_type_id_requests.get(i, seq_lens[i])
            ids = (torch.arange(seq_lens[i]) >= pos).int()
            token_type_ids.append(ids)

        model_kwargs["token_type_ids"] = torch.concat(token_type_ids).to(
            device=self.device)
        return model_kwargs

    def _may_reorder_batch(self, scheduler_output: "SchedulerOutput") -> None:
        """
        Update the order of requests in the batch based on the attention
        backend's needs. For example, some attention backends (namely MLA) may
        want to separate requests based on if the attention computation will be
        compute-bound or memory-bound.

        Args:
            scheduler_output: The scheduler output.
        """
        # Attention free models have zero kv_cache_goups, however models
        # like Mamba are also attention free but use the kv_cache for
        # keeping its internal state. This is why we check the number
        # of kv_cache groups instead of solely checking
        # for self.model_config.is_attention_free.
        if len(self.kv_cache_config.kv_cache_groups) == 0:
            return

        if self.reorder_batch_threshold is not None:
            # NOTE(lucas): currently no backend supports the custom masking
            #  required for DCP with q_len > 1, so we assert here. Remove this
            #  assert once the custom mask is support is added to FA3.
            if self.dcp_world_size > 1:
                assert self.reorder_batch_threshold == 1, \
                    "DCP not support reorder_batch_threshold > 1 now."
            reorder_batch_to_split_decodes_and_prefills(
                self.input_batch,
                scheduler_output,
                decode_threshold=self.reorder_batch_threshold)

    # Note: used for model runner override.
    def _init_device_properties(self) -> None:
        """Initialize attributes from torch.cuda.get_device_properties
        """
        self.device_properties = torch.cuda.get_device_properties(self.device)
        self.num_sms = self.device_properties.multi_processor_count

    # Note: used for model runner override.
    def _sync_device(self) -> None:
        torch.cuda.synchronize()

    def _update_states(self, scheduler_output: "SchedulerOutput") -> None:
        """Update the cached states and the persistent batch with the scheduler
        output.

        The updated states are used by the `_prepare_inputs` function to create
        the input GPU tensors for the model.

        The SamplingMetadata is updated and copied to the GPU if there is a
        new/resumed/paused/finished request in the batch.
        """
        # Remove finished requests from the cached states.
        for req_id in scheduler_output.finished_req_ids:
            self.requests.pop(req_id, None)
        # Remove the finished requests from the persistent batch.
        # NOTE(woosuk): There could be an edge case where finished_req_ids and
        # scheduled_req_ids overlap. This happens when a request is aborted and
        # then resubmitted with the same ID. In this case, we treat them as two
        # distinct requests - clearing the cached states for the first request
        # and handling the second as a new request.
        for req_id in scheduler_output.finished_req_ids:
            self.input_batch.remove_request(req_id)

        # Free the cached encoder outputs.
        for mm_hash in scheduler_output.free_encoder_mm_hashes:
            self.encoder_cache.pop(mm_hash, None)

        # Remove the unscheduled requests from the persistent batch.
        # NOTE(woosuk): The unscheduled requests are either preempted requests
        # or running requests that are not scheduled in this step. We remove
        # them from the persistent batch but keep their cached states since
        # they will be scheduled again sometime in the future.
        scheduled_req_ids = scheduler_output.num_scheduled_tokens.keys()
        cached_req_ids = self.input_batch.req_id_to_index.keys()
        unscheduled_req_ids = cached_req_ids - scheduled_req_ids
        # NOTE(woosuk): The persistent batch optimization assumes that
        # consecutive batches contain mostly the same requests. If batches
        # have low request overlap (e.g., alternating between two distinct
        # sets of requests), this optimization becomes very inefficient.
        for req_id in unscheduled_req_ids:
            self.input_batch.remove_request(req_id)

        reqs_to_add: list[CachedRequestState] = []
        # Add new requests to the cached states.
        for new_req_data in scheduler_output.scheduled_new_reqs:
            req_id = new_req_data.req_id
            sampling_params = new_req_data.sampling_params
            pooling_params = new_req_data.pooling_params

            if sampling_params and \
                sampling_params.sampling_type == SamplingType.RANDOM_SEED:
                generator = torch.Generator(device=self.device)
                generator.manual_seed(sampling_params.seed)
            else:
                generator = None

            if self.is_pooling_model:
                assert pooling_params is not None
                task = pooling_params.task
                assert task is not None, "You did not set `task` in the API"

                model = cast(VllmModelForPooling, self.get_model())
                to_update = model.pooler.get_pooling_updates(task)
                to_update.apply(pooling_params)

            req_state = CachedRequestState(
                req_id=req_id,
                prompt_token_ids=new_req_data.prompt_token_ids,
                mm_kwargs=new_req_data.mm_kwargs,
                mm_positions=new_req_data.mm_positions,
                mm_hashes=new_req_data.mm_hashes,
                sampling_params=sampling_params,
                pooling_params=pooling_params,
                generator=generator,
                block_ids=new_req_data.block_ids,
                num_computed_tokens=new_req_data.num_computed_tokens,
                output_token_ids=[],
                lora_request=new_req_data.lora_request,
            )
            self.requests[req_id] = req_state

            # Only relevant for models using M-RoPE (e.g, Qwen2-VL)
            if self.uses_mrope:
                self._init_mrope_positions(req_state)

            reqs_to_add.append(req_state)

        # Update the states of the running/resumed requests.
        is_last_rank = get_pp_group().is_last_rank
        req_data = scheduler_output.scheduled_cached_reqs
        for i, req_id in enumerate(req_data.req_ids):
            req_state = self.requests[req_id]
            num_computed_tokens = req_data.num_computed_tokens[i]
            new_block_ids = req_data.new_block_ids[i]
            resumed_from_preemption = req_data.resumed_from_preemption[i]

            # Update the cached states.
            req_state.num_computed_tokens = num_computed_tokens

            if not is_last_rank:
                # When using PP, the scheduler sends the sampled tokens back,
                # because there's no direct communication between the first-
                # stage worker and the last-stage worker.
                new_token_ids = req_data.new_token_ids[i]
                # Add the sampled token(s) from the previous step (if any).
                # This doesn't include "unverified" tokens like spec tokens.
                num_new_tokens = (num_computed_tokens + len(new_token_ids) -
                                  req_state.num_tokens)
                if num_new_tokens == 1:
                    # Avoid slicing list in most common case.
                    req_state.output_token_ids.append(new_token_ids[-1])
                elif num_new_tokens > 0:
                    req_state.output_token_ids.extend(
                        new_token_ids[-num_new_tokens:])

            # Update the block IDs.
            if not resumed_from_preemption:
                if new_block_ids is not None:
                    # Append the new blocks to the existing block IDs.
                    for block_ids, new_ids in zip(req_state.block_ids,
                                                  new_block_ids):
                        block_ids.extend(new_ids)
            else:
                assert new_block_ids is not None
                # The request is resumed from preemption.
                # Replace the existing block IDs with the new ones.
                req_state.block_ids = new_block_ids

            req_index = self.input_batch.req_id_to_index.get(req_id)
            if req_index is None:
                # The request is not in the persistent batch.
                # The request was either preempted and resumed later, or was not
                # scheduled in the previous step and needs to be added again.
                reqs_to_add.append(req_state)
                continue

            # Update the persistent batch.
            self.input_batch.num_computed_tokens_cpu[req_index] = (
                num_computed_tokens)
            if new_block_ids is not None:
                self.input_batch.block_table.append_row(
                    new_block_ids, req_index)

            # For the last rank, we don't need to update the token_ids_cpu
            # because the sampled tokens are already cached.
            if not is_last_rank:
                # Add new_token_ids to token_ids_cpu.
                start_token_index = num_computed_tokens
                end_token_index = num_computed_tokens + len(new_token_ids)
                self.input_batch.token_ids_cpu[
                    req_index,
                    start_token_index:end_token_index] = new_token_ids
                self.input_batch.num_tokens_no_spec[
                    req_index] = end_token_index
                self.input_batch.num_tokens[req_index] = end_token_index

            # Add spec_token_ids to token_ids_cpu.
            spec_token_ids = (
                scheduler_output.scheduled_spec_decode_tokens.get(req_id, ()))
            if spec_token_ids:
                num_spec_tokens = len(spec_token_ids)
                start_index = self.input_batch.num_tokens_no_spec[req_index]
                end_token_index = start_index + num_spec_tokens
                self.input_batch.token_ids_cpu[
                    req_index, start_index:end_token_index] = spec_token_ids
                # NOTE(woosuk): `num_tokens` here may include spec tokens.
                self.input_batch.num_tokens[req_index] += num_spec_tokens

        # Add the new or resumed requests to the persistent batch.
        # The smaller empty indices are filled first.
        for request in reqs_to_add:
            self.input_batch.add_request(request)

        # Condense the batched states if there are gaps left by removed requests
        self.input_batch.condense()
        # Allow attention backend to reorder the batch, potentially
        self._may_reorder_batch(scheduler_output)
        # Refresh batch metadata with any pending updates.
        self.input_batch.refresh_metadata()

    def _update_states_after_model_execute(
            self, output_token_ids: torch.Tensor) -> None:
        """Update the cached states after model execution.

        This is used for MTP/EAGLE for hybrid models, as in linear attention,
        only the last token's state is kept. In MTP/EAGLE, for draft tokens
        the state are kept util we decide how many tokens are accepted for
        each sequence, and a shifting is done during the next iteration
        based on the number of accepted tokens.
        """
        if not self.model_config.is_hybrid or not self.speculative_config:
            return

        # Find the number of accepted tokens for each sequence.
        num_accepted_tokens = (torch.cat(
            [
                output_token_ids,
                torch.full((output_token_ids.size(0), 1),
                           -1,
                           device=output_token_ids.device),
            ],
            dim=1) == -1).int().argmax(-1).cpu().numpy()
        for i, num_tokens in enumerate(num_accepted_tokens):
            self.input_batch.num_accepted_tokens_cpu[i] = num_tokens

    def _init_mrope_positions(self, req_state: CachedRequestState):
        image_grid_thw = []
        video_grid_thw = []
        second_per_grid_ts = []
        audio_feature_lengths = []
        use_audio_in_video = False
        for mm_item in req_state.mm_kwargs:
            mm_input = mm_item.get_data()
            if (t := mm_input.get("image_grid_thw")) is not None:
                image_grid_thw.append(t.tolist())
            if (t := mm_input.get("video_grid_thw")) is not None:
                video_grid_thw.append(t.tolist())
            if (t := mm_input.get("second_per_grid_ts")) is not None:
                second_per_grid_ts.append(t)
            if (t := mm_input.get("audio_feature_lengths")) is not None:
                audio_feature_lengths.append(t)
            if mm_input.get("use_audio_in_video") is True:
                use_audio_in_video = True

        req_state.mrope_positions, req_state.mrope_position_delta = \
            MRotaryEmbedding.get_input_positions_tensor(
                req_state.prompt_token_ids,
                hf_config=self.model_config.hf_config,
                image_grid_thw=image_grid_thw,
                video_grid_thw=video_grid_thw,
                second_per_grid_ts=second_per_grid_ts,
                audio_feature_lengths=audio_feature_lengths,
                use_audio_in_video=use_audio_in_video,
            )

    def _extract_mm_kwargs(
        self,
        scheduler_output: "SchedulerOutput",
    ) -> BatchedTensorInputs:
        if not scheduler_output or not self.is_multimodal_raw_input_only_model:
            return {}

        mm_kwargs = list[MultiModalKwargsItem]()
        for req in scheduler_output.scheduled_new_reqs:
            mm_kwargs.extend(req.mm_kwargs)

        # Input all modalities at once
        mm_kwargs_combined: BatchedTensorInputs = {}
        for _, _, mm_kwargs_group in group_mm_kwargs_by_modality(
                mm_kwargs,
                device=self.device,
                pin_memory=self.pin_memory,
        ):
            mm_kwargs_combined.update(mm_kwargs_group)

        return mm_kwargs_combined

    def _dummy_mm_kwargs(self, num_seqs: int) -> BatchedTensorInputs:
        if not self.is_multimodal_raw_input_only_model:
            return {}

        mm_budget = self.mm_budget
        assert mm_budget is not None

        dummy_modality = mm_budget.get_modality_with_max_tokens()
        return self._get_mm_dummy_batch(dummy_modality, num_seqs)

    def _get_cumsum_and_arange(
        self,
        num_tokens: np.ndarray,
        cumsum_dtype: Optional[np.dtype] = None,
    ) -> tuple[np.ndarray, np.ndarray]:
        """Get the cumulative sum and batched arange of the given array.
        # E.g., [2, 5, 3] -> ([2, 7, 10], [0, 1, 0, 1, 2, 3, 4, 0, 1, 2])
        # Equivalent to but faster than:
        # np.concatenate([np.arange(n) for n in num_tokens])
        """
        # Step 1. [2, 5, 3] -> [2, 7, 10]
        cu_num_tokens = np.cumsum(num_tokens, dtype=cumsum_dtype)
        total_num_tokens = cu_num_tokens[-1]
        # Step 2. [2, 7, 10] -> [0, 0, 2, 2, 2, 2, 2, 7, 7, 7]
        cumsums_offsets = np.repeat(cu_num_tokens - num_tokens, num_tokens)
        # Step 3. [0, 1, 0, 1, 2, 3, 4, 0, 1, 2]
        arange = self.arange_np[:total_num_tokens] - cumsums_offsets

        return cu_num_tokens, arange

    def _prepare_input_ids(self, total_num_scheduled_tokens: int,
                           cu_num_tokens: np.ndarray) -> None:
        """Prepare the input IDs for the current batch.
        
        Carefully handles the `prev_sampled_token_ids` which can be cached
        from the previous engine iteration, in which case those tokens on the
        GPU need to be copied into the corresponding slots into input_ids."""

        if self.input_batch.prev_sampled_token_ids is None:
            # Normal scheduling case
            self.input_ids.copy_to_gpu(total_num_scheduled_tokens)
            return

        # Async scheduling case, where some decode requests from the previous
        # iteration won't have entries in input_ids_cpu and need to be copied
        # on the GPU from prev_sampled_token_ids.
        prev_req_id_to_index = self.input_batch.prev_req_id_to_index
        assert prev_req_id_to_index is not None
        flattened_indices = []
        prev_common_req_indices = []
        indices_match = True
        max_flattened_index = -1
        for req_id, cur_index in self.input_batch.req_id_to_index.items():
            if (prev_index := prev_req_id_to_index.get(req_id)) is not None:
                prev_common_req_indices.append(prev_index)
                # We need to compute the flattened input_ids index of the
                # last token in each common request.
                flattened_index = cu_num_tokens[cur_index].item() - 1
                flattened_indices.append(flattened_index)
                indices_match &= (prev_index == flattened_index)
                max_flattened_index = max(max_flattened_index, flattened_index)
        num_commmon_tokens = len(flattened_indices)
        if num_commmon_tokens < total_num_scheduled_tokens:
            # If not all requests are decodes from the last iteration,
            # We need to copy the input_ids_cpu to the GPU first.
            self.input_ids.copy_to_gpu(total_num_scheduled_tokens)
        if num_commmon_tokens == 0:
            # No requests in common with the previous iteration
            # So input_ids_cpu will have all the input ids.
            return
        if indices_match and max_flattened_index == (num_commmon_tokens - 1):
            # Common-case optimization: the batch is unchanged
            # and no reordering happened.
            # The indices are both the same permutation of 0..N-1 so
            # we can copy directly using a single slice.
            self.input_ids.gpu[:num_commmon_tokens].copy_(
                self.input_batch.prev_sampled_token_ids[:num_commmon_tokens,
                                                        0],
                non_blocking=True)
            return
        # Upload the index tensors asynchronously
        # so the scatter can be non-blocking.
        input_ids_index_tensor = torch.tensor(flattened_indices,
                                              dtype=torch.int64,
                                              pin_memory=self.pin_memory).to(
                                                  self.device,
                                                  non_blocking=True)
        prev_common_req_indices_tensor = torch.tensor(
            prev_common_req_indices,
            dtype=torch.int64,
            pin_memory=self.pin_memory).to(self.device, non_blocking=True)
        self.input_ids.gpu.scatter_(
            dim=0,
            index=input_ids_index_tensor,
            src=self.input_batch.prev_sampled_token_ids[
                prev_common_req_indices_tensor, 0])

    def _prepare_inputs(
        self,
        scheduler_output: "SchedulerOutput",
    ) -> tuple[dict[str, Any], torch.Tensor, Optional[SpecDecodeMetadata],
               np.ndarray, Optional[CommonAttentionMetadata], int]:
        """
        :return: tuple[
            attn_metadata: layer-to-attention_metadata mapping,
            logits_indices, spec_decode_metadata
        ]
        """
        total_num_scheduled_tokens = scheduler_output.total_num_scheduled_tokens
        assert total_num_scheduled_tokens > 0
        num_reqs = self.input_batch.num_reqs
        assert num_reqs > 0

        # OPTIMIZATION: Start copying the block table first.
        # This way, we can overlap the copy with the following CPU operations.
        self.input_batch.block_table.commit_block_table(num_reqs)

        # Get the number of scheduled tokens for each request.
        req_ids = self.input_batch.req_ids
        tokens = [scheduler_output.num_scheduled_tokens[i] for i in req_ids]
        num_scheduled_tokens = np.array(tokens, dtype=np.int32)
        max_num_scheduled_tokens = max(tokens)

        # Get request indices.
        # E.g., [2, 5, 3] -> [0, 0, 1, 1, 1, 1, 1, 2, 2, 2]
        req_indices = np.repeat(self.arange_np[:num_reqs],
                                num_scheduled_tokens)

        # cu_num_tokens: [2, 5, 3] -> [2, 7, 10]
        # arange: [0, 1, 0, 1, 2, 3, 4, 0, 1, 2]
        cu_num_tokens, arange = self._get_cumsum_and_arange(
            num_scheduled_tokens)

        # Get positions.
        positions_np = self.positions.np[:total_num_scheduled_tokens]
        np.add(self.input_batch.num_computed_tokens_cpu[req_indices],
               arange,
               out=positions_np)

        # Calculate M-RoPE positions.
        # Only relevant for models using M-RoPE (e.g, Qwen2-VL)
        if self.uses_mrope:
            self._calc_mrope_positions(scheduler_output)

        # Get token indices.
        # E.g., [0, 1, 0, 1, 2, 3, 4, 0, 1, 2]
        # -> [0, 1, M, M + 1, M + 2, M + 3, M + 4, 2 * M, 2 * M + 1, 2 * M + 2]
        # where M is the max_model_len.
        token_indices = (positions_np +
                         req_indices * self.input_batch.token_ids_cpu.shape[1])

        # NOTE(woosuk): We use torch.index_select instead of np.take here
        # because torch.index_select is much faster than np.take for large
        # tensors.
        torch.index_select(self.input_batch.token_ids_cpu_tensor.flatten(),
                           0,
                           torch.from_numpy(token_indices),
                           out=self.input_ids.cpu[:total_num_scheduled_tokens])

        self.input_batch.block_table.compute_slot_mapping(
            req_indices, positions_np)
        self.input_batch.block_table.commit_slot_mapping(
            total_num_scheduled_tokens)

        # Prepare the attention metadata.
        self.query_start_loc.np[0] = 0
        self.query_start_loc.np[1:num_reqs + 1] = cu_num_tokens
        # Note: pad query_start_loc to be non-decreasing, as kernels
        # like FlashAttention requires that
        self.query_start_loc.np[num_reqs + 1:].fill(cu_num_tokens[-1])
        self.query_start_loc.copy_to_gpu()
        query_start_loc = self.query_start_loc.gpu[:num_reqs + 1]

        self.seq_lens.np[:num_reqs] = (
            self.input_batch.num_computed_tokens_cpu[:num_reqs] +
            num_scheduled_tokens)
        # Fill unused with 0 for full cuda graph mode.
        self.seq_lens.np[num_reqs:].fill(0)
        self.seq_lens.copy_to_gpu()
        seq_lens = self.seq_lens.gpu[:num_reqs]
        max_seq_len = self.seq_lens.np[:num_reqs].max().item()

        # Copy the tensors to the GPU.
        self._prepare_input_ids(total_num_scheduled_tokens, cu_num_tokens)

        if self.uses_mrope:
            # Only relevant for models using M-RoPE (e.g, Qwen2-VL)
            self.mrope_positions.gpu[:, :total_num_scheduled_tokens].copy_(
                self.mrope_positions.cpu[:, :total_num_scheduled_tokens],
                non_blocking=True)
        else:
            # Common case (1D positions)
            self.positions.copy_to_gpu(total_num_scheduled_tokens)

        use_spec_decode = len(
            scheduler_output.scheduled_spec_decode_tokens) > 0
        if not use_spec_decode:
            # NOTE(woosuk): Due to chunked prefills, the batch may contain
            # partial requests. While we should not sample any token
            # from these partial requests, we do so for simplicity.
            # We will ignore the sampled tokens from the partial requests.
            # TODO: Support prompt logprobs.
            logits_indices = query_start_loc[1:] - 1
            num_draft_tokens = None
            spec_decode_metadata = None
        else:
            # Get the number of draft tokens for each request.
            # Iterate over the dictionary rather than all requests since not all
            # requests have draft tokens.
            num_draft_tokens = np.zeros(num_reqs, dtype=np.int32)
            for req_id, draft_token_ids in (
                    scheduler_output.scheduled_spec_decode_tokens.items()):
                req_idx = self.input_batch.req_id_to_index[req_id]
                num_draft_tokens[req_idx] = len(draft_token_ids)

            spec_decode_metadata = self._calc_spec_decode_metadata(
                num_draft_tokens, cu_num_tokens)
            logits_indices = spec_decode_metadata.logits_indices
            self.num_draft_tokens.np[:num_reqs] = num_draft_tokens
            self.num_draft_tokens.np[num_reqs:].fill(0)
            self.num_draft_tokens.copy_to_gpu()

        logits_indices_padded = None
        if self.cache_config.kv_sharing_fast_prefill:
            logits_indices_padded = self._prepare_kv_sharing_fast_prefill(
                logits_indices)

        attn_metadata: dict[str, Any] = {}

        # Used in the below loop.
        query_start_loc_cpu = self.query_start_loc.cpu[:num_reqs + 1]
        seq_lens_cpu = self.seq_lens.cpu[:num_reqs]
        num_computed_tokens_cpu = (
            self.input_batch.num_computed_tokens_cpu_tensor[:num_reqs])
        spec_decode_common_attn_metadata = None
        if use_spec_decode:
            self.num_accepted_tokens.np[:num_reqs] = (
                self.input_batch.num_accepted_tokens_cpu[:num_reqs])
            self.num_accepted_tokens.np[num_reqs:].fill(1)
            self.num_accepted_tokens.copy_to_gpu()

        # Prepare the attention metadata for each KV cache group and make layers
        # in the same group share the same metadata.
        for kv_cache_group_id, kv_cache_group_spec in enumerate(
                self.kv_cache_config.kv_cache_groups):

            if isinstance(kv_cache_group_spec.kv_cache_spec,
                          EncoderOnlyAttentionSpec):
                # Encoder-only layers do not have KV cache, so we need to
                # create a dummy block table and slot mapping for them.
                blk_table_tensor = torch.zeros(
                    (num_reqs, 1),
                    dtype=torch.int32,
                    device=self.device,
                )
                slot_mapping = torch.zeros(
                    (total_num_scheduled_tokens, ),
                    dtype=torch.int64,
                    device=self.device,
                )
                num_common_prefix_blocks = 0
            else:
                blk_table = self.input_batch.block_table[kv_cache_group_id]
                blk_table_tensor = blk_table.get_device_tensor()[:num_reqs]
                slot_mapping = blk_table.slot_mapping[:
                                                      total_num_scheduled_tokens]

                # Fill unused with -1. Needed for reshape_and_cache in full cuda
                # graph mode.
                blk_table.slot_mapping[total_num_scheduled_tokens:].fill_(-1)
                num_common_prefix_blocks = (
                    scheduler_output.
                    num_common_prefix_blocks[kv_cache_group_id])

            common_attn_metadata = CommonAttentionMetadata(
                query_start_loc=query_start_loc,
                query_start_loc_cpu=query_start_loc_cpu,
                seq_lens=seq_lens,
                seq_lens_cpu=seq_lens_cpu,
                num_computed_tokens_cpu=num_computed_tokens_cpu,
                num_reqs=num_reqs,
                num_actual_tokens=total_num_scheduled_tokens,
                max_query_len=max_num_scheduled_tokens,
                max_seq_len=max_seq_len,
                block_table_tensor=blk_table_tensor,
                slot_mapping=slot_mapping,
                logits_indices_padded=logits_indices_padded,
                num_logits_indices=logits_indices.size(0),
                causal=True,
            )

            if self.speculative_config and \
                spec_decode_common_attn_metadata is None:
                spec_decode_common_attn_metadata = common_attn_metadata

            for attn_group in self.attn_groups[kv_cache_group_id]:
                # Prepare for cascade attention if enabled & beneficial.
                common_prefix_len = 0
                builder = attn_group.metadata_builder
                if self.cascade_attn_enabled:
                    common_prefix_len = self._compute_cascade_attn_prefix_len(
                        num_scheduled_tokens,
                        num_common_prefix_blocks,
                        kv_cache_group_spec.kv_cache_spec,
                        builder,
                    )

<<<<<<< HEAD
                extra_attn_metadata_args = {}
                if use_spec_decode and isinstance(builder,
                                                  GDNAttentionMetadataBuilder):
                    extra_attn_metadata_args = dict(
                        num_accepted_tokens=self.num_accepted_tokens.
                        gpu[:num_reqs],
                        num_draft_tokens=self.num_draft_tokens.gpu[:num_reqs],
                    )

                attn_metadata_i = (builder.build(
                    common_prefix_len=common_prefix_len,
                    common_attn_metadata=common_attn_metadata,
                    **extra_attn_metadata_args))
=======
                attn_metadata_i = builder.build(
                    common_prefix_len=common_prefix_len,
                    common_attn_metadata=common_attn_metadata,
                )
>>>>>>> fcc0a313

                for layer_name in attn_group.layer_names:
                    attn_metadata[layer_name] = attn_metadata_i

        # Hot-Swap lora model
        if self.lora_config:
            self.set_active_loras(self.input_batch, num_scheduled_tokens)

        return (attn_metadata, logits_indices, spec_decode_metadata,
                num_scheduled_tokens, spec_decode_common_attn_metadata,
                max_num_scheduled_tokens)

    def _compute_cascade_attn_prefix_len(
        self,
        num_scheduled_tokens: np.ndarray,
        num_common_prefix_blocks: int,
        kv_cache_spec: KVCacheSpec,
        attn_metadata_builder: AttentionMetadataBuilder,
    ) -> int:
        """Compute the length of the common prefix for cascade attention.

        NOTE(woosuk): The common prefix length returned by this function
        represents the length used specifically for cascade attention, not the
        actual number of tokens shared between requests. When cascade attention
        is disabled (use_cascade=False), this function returns 0 even if
        requests share common tokens. Additionally, the common prefix length is
        truncated to a multiple of the block size and may be further truncated
        due to implementation details explained below.

        Args:
            num_scheduled_tokens: Number of tokens scheduled per request.
            num_common_prefix_blocks: Number of shared KV cache blocks.

        Returns:
            int: Length of common prefix in tokens.
        """
        common_prefix_len = num_common_prefix_blocks * kv_cache_spec.block_size
        if common_prefix_len == 0:
            # Common case.
            return 0

        # NOTE(woosuk): Cascade attention uses two attention kernels: one
        # for the common prefix and the other for the rest. For the first
        # kernel, we concatenate all the query tokens (possibly from
        # different requests) and treat them as if they are from the same
        # request. Then, we use bi-directional attention to process the
        # common prefix in the KV cache. Importantly, this means that the
        # first kernel does not do any masking.

        # Consider the following example:
        # Request 1's input query: [D, E, X]
        # Request 1's kv cache: [A, B, C, D, E, X]
        # Request 1's num_computed_tokens: 3 (i.e., [A, B, C])
        # Request 2's input query: [E, Y]
        # Request 2's kv cache: [A, B, C, D, E, Y]
        # Request 2's num_computed_tokens: 4 (i.e., [A, B, C, D])

        # If we use [A, B, C, D, E] as the common prefix, then the
        # first kernel will compute the bi-directional attention between
        # input query [D, E, X, E, Y] and common prefix [A, B, C, D, E].
        # However, this is wrong because D in Request 1 should not attend to
        # E in the common prefix (i.e., we need masking).
        # To avoid this, [A, B, C, D] should be the common prefix.
        # That is, the common prefix should be capped by the minimum
        # num_computed_tokens among the requests, and plus one to include
        # the first token of the query.

        # In practice, we use [A, B, C] as the common prefix, instead of
        # [A, B, C, D] (i.e., the common prefix is capped by the minimum
        # num_computed_tokens, without plus one).
        # This is because of an implementation detail: We want to always
        # use two kernels for cascade attention. Let's imagine:
        # Request 3's input query: [D]
        # Request 3's kv cache: [A, B, C, D]
        # Request 3's num_computed_tokens: 3 (i.e., [A, B, C])
        # If we use [A, B, C, D] as the common prefix for Request 1-3,
        # then Request 3 will be processed only by the first kernel,
        # and the second kernel will get an empty input. While this is not
        # a fundamental problem, our current implementation does not support
        # this case.
        num_reqs = len(num_scheduled_tokens)
        common_prefix_len = min(
            common_prefix_len,
            self.input_batch.num_computed_tokens_cpu[:num_reqs].min())
        # common_prefix_len should be a multiple of the block size.
        common_prefix_len = (common_prefix_len // kv_cache_spec.block_size *
                             kv_cache_spec.block_size)
        use_sliding_window = (isinstance(kv_cache_spec, SlidingWindowSpec) or
                              (isinstance(kv_cache_spec, FullAttentionSpec)
                               and kv_cache_spec.sliding_window is not None))
        use_local_attention = (
            isinstance(kv_cache_spec, ChunkedLocalAttentionSpec)
            or (isinstance(kv_cache_spec, FullAttentionSpec)
                and kv_cache_spec.attention_chunk_size is not None))
        assert isinstance(kv_cache_spec, AttentionSpec)
        use_cascade = attn_metadata_builder.use_cascade_attention(
            common_prefix_len=common_prefix_len,
            query_lens=num_scheduled_tokens,
            num_query_heads=self.num_query_heads,
            num_kv_heads=kv_cache_spec.num_kv_heads,
            use_alibi=self.use_alibi,
            use_sliding_window=use_sliding_window,
            use_local_attention=use_local_attention,
            num_sms=self.num_sms,
        )
        return common_prefix_len if use_cascade else 0

    def _calc_mrope_positions(self, scheduler_output: "SchedulerOutput"):
        mrope_pos_ptr = 0
        for index, req_id in enumerate(self.input_batch.req_ids):
            req = self.requests[req_id]
            assert req.mrope_positions is not None

            num_computed_tokens = \
                self.input_batch.num_computed_tokens_cpu[index]
            num_scheduled_tokens = \
                scheduler_output.num_scheduled_tokens[req_id]
            num_prompt_tokens = len(req.prompt_token_ids)

            if num_computed_tokens + num_scheduled_tokens > num_prompt_tokens:
                prompt_part_len = max(0,
                                      num_prompt_tokens - num_computed_tokens)
                completion_part_len = max(
                    0, num_scheduled_tokens - prompt_part_len)
            else:
                prompt_part_len = num_scheduled_tokens
                completion_part_len = 0

            assert num_scheduled_tokens == prompt_part_len + completion_part_len

            if prompt_part_len > 0:
                # prompt's mrope_positions are pre-computed
                dst_start = mrope_pos_ptr
                dst_end = mrope_pos_ptr + prompt_part_len
                src_start = num_computed_tokens
                src_end = num_computed_tokens + prompt_part_len

                self.mrope_positions.cpu[:, dst_start:dst_end] = (
                    req.mrope_positions[:, src_start:src_end])
                mrope_pos_ptr += prompt_part_len

            if completion_part_len > 0:
                # compute completion's mrope_positions on-the-fly
                dst_start = mrope_pos_ptr
                dst_end = mrope_pos_ptr + completion_part_len

                MRotaryEmbedding.get_next_input_positions_tensor(
                    out=self.mrope_positions.np,
                    out_offset=dst_start,
                    mrope_position_delta=req.mrope_position_delta,
                    context_len=num_computed_tokens + prompt_part_len,
                    num_new_tokens=completion_part_len,
                )

                mrope_pos_ptr += completion_part_len

    def _calc_spec_decode_metadata(
        self,
        num_draft_tokens: np.ndarray,
        cu_num_scheduled_tokens: np.ndarray,
    ) -> SpecDecodeMetadata:
        # Inputs:
        # cu_num_scheduled_tokens:  [  4, 104, 107, 207, 209]
        # num_draft_tokens:         [  3,   0,   2,   0,   1]
        # Outputs:
        # cu_num_draft_tokens:      [  3,   3,   5,   5,   6]
        # logits_indices:           [  0,   1,   2,   3, 103, 104, 105, 106,
        #                            206, 207, 208]
        # target_logits_indices:    [  0,   1,   2,   5,   6,   9]
        # bonus_logits_indices:     [  3,   4,   7,   8,  10]

        # Compute the logits indices.
        # [4, 1, 3, 1, 2]
        num_sampled_tokens = num_draft_tokens + 1

        # Step 1. cu_num_sampled_tokens: [4, 5, 8, 9, 11]
        # arange: [0, 1, 2, 3, 0, 0, 1, 2, 0, 0, 1]
        cu_num_sampled_tokens, arange = self._get_cumsum_and_arange(
            num_sampled_tokens, cumsum_dtype=np.int32)
        # Step 2. [0, 0, 0, 0, 103, 104, 104, 104, 206, 207, 207]
        logits_indices = np.repeat(
            cu_num_scheduled_tokens - num_sampled_tokens, num_sampled_tokens)
        # Step 3. [0, 1, 2, 3, 103, 104, 105, 106, 206, 207, 208]
        logits_indices += arange

        # Compute the bonus logits indices.
        bonus_logits_indices = cu_num_sampled_tokens - 1

        # Compute the draft logits indices.
        # cu_num_draft_tokens: [3, 3, 5, 5, 6]
        # arange: [0, 1, 2, 0, 1, 0]
        cu_num_draft_tokens, arange = self._get_cumsum_and_arange(
            num_draft_tokens, cumsum_dtype=np.int32)
        # [0, 0, 0, 5, 5, 9]
        target_logits_indices = np.repeat(
            cu_num_sampled_tokens - num_sampled_tokens, num_draft_tokens)
        # [0, 1, 2, 5, 6, 9]
        target_logits_indices += arange

        # TODO: Optimize the CPU -> GPU copy.
        cu_num_draft_tokens = torch.from_numpy(cu_num_draft_tokens).to(
            self.device, non_blocking=True)
        logits_indices = torch.from_numpy(logits_indices).to(self.device,
                                                             non_blocking=True)
        target_logits_indices = torch.from_numpy(target_logits_indices).to(
            self.device, non_blocking=True)
        bonus_logits_indices = torch.from_numpy(bonus_logits_indices).to(
            self.device, non_blocking=True)

        # Compute the draft token ids.
        # draft_token_indices:      [  1,   2,   3, 105, 106, 208]
        draft_token_ids = self.input_ids.gpu[logits_indices]
        draft_token_ids = draft_token_ids[target_logits_indices + 1]

        metadata = SpecDecodeMetadata(
            draft_token_ids=draft_token_ids,
            num_draft_tokens=num_draft_tokens.tolist(),
            cu_num_draft_tokens=cu_num_draft_tokens,
            target_logits_indices=target_logits_indices,
            bonus_logits_indices=bonus_logits_indices,
            logits_indices=logits_indices,
        )
        return metadata

    def _prepare_kv_sharing_fast_prefill(
        self,
        logits_indices: torch.Tensor,
    ) -> torch.Tensor:
        assert self.kv_sharing_fast_prefill_logits_indices is not None
        num_logits = logits_indices.shape[0]
        assert num_logits > 0
        self.kv_sharing_fast_prefill_logits_indices[:num_logits].copy_(
            logits_indices)
        # There might have leftover indices in logits_indices[num_logits:]
        # from previous iterations, whose values may be greater than the
        # batch size in the current iteration. To ensure indices are always
        # valid, we fill the padded indices with the last index.
        self.kv_sharing_fast_prefill_logits_indices[num_logits:].fill_(
            logits_indices[-1].item())
        if (self.compilation_config.cudagraph_mode != CUDAGraphMode.NONE
                and num_logits <= self.cudagraph_batch_sizes[-1]):
            # Use piecewise CUDA graphs.
            # Add padding to the batch size.
            num_logits_padded = self.vllm_config.pad_for_cudagraph(num_logits)
        else:
            num_logits_padded = num_logits
        logits_indices_padded = (
            self.kv_sharing_fast_prefill_logits_indices[:num_logits_padded])
        return logits_indices_padded

    def _execute_mm_encoder(self, scheduler_output: "SchedulerOutput"):
        scheduled_encoder_inputs = scheduler_output.scheduled_encoder_inputs
        if not scheduled_encoder_inputs:
            return
        # Batch the multi-modal inputs.
        mm_kwargs = list[MultiModalKwargsItem]()
        # list of tuple (mm_hash, position_info)
        mm_hashes_pos = list[tuple[str, PlaceholderRange]]()
        for req_id, encoder_input_ids in scheduled_encoder_inputs.items():
            req_state = self.requests[req_id]

            for mm_input_id in encoder_input_ids:
                mm_hash = req_state.mm_hashes[mm_input_id]
                mm_kwargs.append(req_state.mm_kwargs[mm_input_id])
                mm_hashes_pos.append(
                    (mm_hash, req_state.mm_positions[mm_input_id]))

        # Batch mm inputs as much as we can: if a request in the batch has
        # multiple modalities or a different modality than the previous one,
        # we process it separately to preserve item order.
        # FIXME(ywang96): This is a hacky way to deal with multiple modalities
        # in the same batch while still being able to benefit from batching
        # multimodal inputs. The proper solution should be reordering the
        # encoder outputs.
        encoder_outputs = []
        for _, num_items, mm_kwargs_group in group_mm_kwargs_by_modality(
                mm_kwargs,
                device=self.device,
                pin_memory=self.pin_memory,
        ):
            # Run the encoder.
            # `curr_group_outputs` is either of the following:
            # 1. A tensor of shape (num_items, feature_size, hidden_size)
            # in case feature_size is fixed across all multimodal items.
            # 2. A list or tuple (length: num_items) of tensors, each of shape
            # (feature_size, hidden_size) in case the feature size is dynamic
            # depending on the input multimodal items.
            curr_group_outputs = self.model.get_multimodal_embeddings(
                **mm_kwargs_group)

            sanity_check_mm_encoder_outputs(
                curr_group_outputs,
                expected_num_items=num_items,
            )

            for output in curr_group_outputs:
                encoder_outputs.append(output)

        # Cache the encoder outputs by mm_hash
        for (mm_hash, pos_info), output in zip(mm_hashes_pos, encoder_outputs):
            self.encoder_cache[mm_hash] = scatter_mm_placeholders(
                output,
                is_embed=pos_info.is_embed,
            )

    def _gather_mm_embeddings(
        self,
        scheduler_output: "SchedulerOutput",
        shift_computed_tokens: int = 0,
    ) -> list[torch.Tensor]:
        mm_embeds: list[torch.Tensor] = []
        for req_id in self.input_batch.req_ids:
            num_scheduled_tokens = scheduler_output.num_scheduled_tokens[
                req_id]
            req_state = self.requests[req_id]
            num_computed_tokens = \
                req_state.num_computed_tokens + shift_computed_tokens
            mm_positions = req_state.mm_positions
            mm_hashes = req_state.mm_hashes
            for i, pos_info in enumerate(mm_positions):
                start_pos = pos_info.offset
                num_encoder_tokens = pos_info.length

                # The encoder output is needed if the two ranges overlap:
                # [num_computed_tokens,
                #  num_computed_tokens + num_scheduled_tokens) and
                # [start_pos, start_pos + num_encoder_tokens)
                if start_pos >= num_computed_tokens + num_scheduled_tokens:
                    # The encoder output is not needed in this step.
                    break
                if start_pos + num_encoder_tokens <= num_computed_tokens:
                    # The encoder output is already processed and stored
                    # in the decoder's KV cache.
                    continue

                start_idx = max(num_computed_tokens - start_pos, 0)
                end_idx = min(
                    num_computed_tokens - start_pos + num_scheduled_tokens,
                    num_encoder_tokens,
                )
                assert start_idx < end_idx

                mm_hash = mm_hashes[i]
                encoder_output = self.encoder_cache.get(mm_hash, None)
                assert encoder_output is not None,\
                    f"Encoder cache miss for {mm_hash}."

                if (is_embed := pos_info.is_embed) is not None:
                    is_embed = is_embed[start_idx:end_idx]

                mm_embeds_item = gather_mm_placeholders(
                    encoder_output[start_idx:end_idx],
                    is_embed=is_embed,
                )
                mm_embeds.append(mm_embeds_item)
        return mm_embeds

    def get_model(self) -> nn.Module:
        # get raw model out of the cudagraph wrapper.
        if isinstance(self.model, CUDAGraphWrapper):
            return self.model.unwrap()
        return self.model

    def get_supported_generation_tasks(self) -> list[GenerationTask]:
        model = self.get_model()
        supported_tasks = list[GenerationTask]()

        if is_text_generation_model(model):
            supported_tasks.append("generate")

        if supports_transcription(model):
            if model.supports_transcription_only:
                return ["transcription"]

            supported_tasks.append("transcription")

        return supported_tasks

    def get_supported_pooling_tasks(self) -> list[PoolingTask]:
        model = self.get_model()
        if not is_pooling_model(model):
            return []

        supported_tasks = list(model.pooler.get_supported_tasks())

        if (self.scheduler_config.chunked_prefill_enabled
                and "encode" in supported_tasks):
            supported_tasks.remove("encode")

            logger.debug_once("Chunked prefill is not supported with "
                              "encode task which using ALL pooling. "
                              "Please turn off chunked prefill by "
                              "`--no-enable-chunked-prefill` before using it.")

        if "score" in supported_tasks:
            num_labels = getattr(self.model_config.hf_config, "num_labels", 0)
            if num_labels != 1:
                supported_tasks.remove("score")
                logger.debug_once(
                    "Score API is only enabled for num_labels == 1.")

        return supported_tasks

    def get_supported_tasks(self) -> tuple[SupportedTask, ...]:
        tasks = list[SupportedTask]()

        if self.model_config.runner_type == "generate":
            tasks.extend(self.get_supported_generation_tasks())
        if self.model_config.runner_type == "pooling":
            tasks.extend(self.get_supported_pooling_tasks())

        return tuple(tasks)

    def apply_grammar_bitmask(
        self,
        scheduler_output: "SchedulerOutput",
        logits: torch.Tensor,
    ):
        grammar_bitmask = scheduler_output.grammar_bitmask
        if grammar_bitmask is None:
            return

        # We receive the structured output bitmask from the scheduler,
        # compacted to contain bitmasks only for structured output requests.
        # The order of the requests in the bitmask is not guaranteed to be the
        # same as the order of the requests in the gpu runner's batch. We need
        # to sort the bitmask to match the order of the requests used here.

        # Get the batch indices of the structured output requests.
        # Keep track of the number of speculative tokens scheduled for every
        # request in the batch, as the logit indices are offset by this amount.
        struct_out_req_batch_indices: dict[str, int] = {}
        cumulative_offset = 0
        seq = sorted(self.input_batch.req_id_to_index.items(),
                     key=lambda x: x[1])
        for req_id, batch_index in seq:
            logit_index = batch_index + cumulative_offset
            cumulative_offset += len(
                scheduler_output.scheduled_spec_decode_tokens.get(req_id, []))
            if req_id in scheduler_output.structured_output_request_ids:
                struct_out_req_batch_indices[req_id] = logit_index

        out_indices = []

        # Reorder the bitmask to match the order of the requests in the batch.
        sorted_bitmask = np.full(shape=(logits.shape[0],
                                        grammar_bitmask.shape[1]),
                                 fill_value=-1,
                                 dtype=grammar_bitmask.dtype)
        cumulative_index = 0
        seq = sorted(scheduler_output.structured_output_request_ids.items(),
                     key=lambda x: x[1])
        for req_id, _ in seq:
            logit_index = struct_out_req_batch_indices[req_id]
            num_spec_tokens = len(
                scheduler_output.scheduled_spec_decode_tokens.get(req_id, []))
            for i in range(1 + num_spec_tokens):
                sorted_bitmask[logit_index + i] = \
                    grammar_bitmask[cumulative_index + i]
                out_indices.append(logit_index + i)
            cumulative_index += 1 + num_spec_tokens
        grammar_bitmask = sorted_bitmask

        # If the length of out indices and the logits have the same shape
        # we don't need to pass indices to the kernel,
        # since the bitmask is already aligned with the logits.
        skip_out_indices = len(out_indices) == logits.shape[0]

        # Serialization of np.ndarray is much more efficient than a tensor,
        # so we receive it in that format.
        grammar_bitmask = torch.from_numpy(grammar_bitmask).contiguous()

        xgr.apply_token_bitmask_inplace(
            logits,
            grammar_bitmask.to(self.device, non_blocking=True),
            indices=out_indices if not skip_out_indices else None,
        )

    def sync_and_slice_intermediate_tensors(
            self, num_tokens: int, intermediate_tensors: IntermediateTensors,
            sync_self: bool) -> IntermediateTensors:

        assert self.intermediate_tensors is not None

        tp = self.vllm_config.parallel_config.tensor_parallel_size
        enabled_sp = self.compilation_config.pass_config. \
            enable_sequence_parallelism
        if enabled_sp:
            # When sequence parallelism is enabled, we always pad num_tokens
            # to be a multiple of tensor_parallel_size (tp) earlier
            assert num_tokens % tp == 0
        is_residual_scattered = tp > 1 and enabled_sp \
            and num_tokens % tp == 0

        # When sequence parallelism is enabled, the "residual" tensor is sharded
        # across tensor parallel ranks, so each rank only needs its own slice.
        if sync_self:
            assert intermediate_tensors is not None
            for k, v in intermediate_tensors.items():
                is_scattered = k == "residual" and is_residual_scattered
                copy_len = num_tokens // tp if is_scattered else \
                    num_tokens
                self.intermediate_tensors[k][:copy_len].copy_(
                    v[:copy_len], non_blocking=True)

        return IntermediateTensors({
            k:
            v[:num_tokens // tp]
            if k == "residual" and is_residual_scattered else v[:num_tokens]
            for k, v in self.intermediate_tensors.items()
        })

    def eplb_step(self,
                  is_dummy: bool = False,
                  is_profile: bool = False) -> None:
        """
        Step for the EPLB (Expert Parallelism Load Balancing) state.
        """
        if not self.parallel_config.enable_eplb:
            return

        assert self.eplb_state is not None
        model = self.get_model()
        assert is_mixture_of_experts(model)
        self.eplb_state.step(
            model,
            is_dummy,
            is_profile,
            log_stats=self.parallel_config.eplb_config.log_balancedness,
        )

    def get_dp_padding(self,
                       num_tokens: int) -> tuple[int, Optional[torch.Tensor]]:
        dp_size = self.vllm_config.parallel_config.data_parallel_size
        dp_rank = self.vllm_config.parallel_config.data_parallel_rank

        # For DP: Don't pad when setting enforce_eager.
        # This lets us set enforce_eager on the prefiller in a P/D setup and
        # still use CUDA graphs (enabled by this padding) on the decoder.
        #
        # TODO(tms) : There are many cases where padding is enabled for
        # prefills, causing unnecessary and excessive padding of activations.

        if dp_size == 1 or self.vllm_config.model_config.enforce_eager:
            # Early exit.
            return 0, None

        num_tokens_across_dp = DPMetadata.num_tokens_across_dp(
            num_tokens, dp_size, dp_rank)
        max_tokens_across_dp_cpu = torch.max(num_tokens_across_dp).item()
        num_tokens_after_padding = torch.tensor([max_tokens_across_dp_cpu] *
                                                dp_size,
                                                device="cpu",
                                                dtype=torch.int32)
        return max_tokens_across_dp_cpu - num_tokens, num_tokens_after_padding

    def _pool(
        self,
        hidden_states: torch.Tensor,
        num_scheduled_tokens: int,
        num_scheduled_tokens_np: np.ndarray,
        kv_connector_output: Optional[KVConnectorOutput],
    ) -> ModelRunnerOutput:
        assert self.input_batch.num_reqs ==\
            len(self.input_batch.pooling_params), \
        "Either all or none of the requests in" \
        " a batch must be pooling request"

        hidden_states = hidden_states[:num_scheduled_tokens]
        pooling_metadata = self.input_batch.get_pooling_metadata()
        pooling_metadata.build_pooling_cursor(num_scheduled_tokens_np.tolist(),
                                              device=hidden_states.device)
        seq_lens_cpu = self.seq_lens.cpu[:self.input_batch.num_reqs]

        # Pooling models D2H & synchronize occurs in pooler.py:build_output
        raw_pooler_output = self.model.pooler(
            hidden_states=hidden_states, pooling_metadata=pooling_metadata)

        pooler_output: list[Optional[torch.Tensor]] = []
        for raw_output, seq_len, prompt_len in zip(
                raw_pooler_output, seq_lens_cpu, pooling_metadata.prompt_lens):

            output = raw_output.data if seq_len == prompt_len else None
            pooler_output.append(output)

        return ModelRunnerOutput(
            req_ids=self.input_batch.req_ids,
            req_id_to_index=self.input_batch.req_id_to_index,
            sampled_token_ids=[],
            logprobs=None,
            prompt_logprobs_dict={},
            pooler_output=pooler_output,
            kv_connector_output=kv_connector_output,
        )

    def _preprocess(
        self,
        scheduler_output: "SchedulerOutput",
        intermediate_tensors: Optional[IntermediateTensors] = None,
    ) -> tuple[int, int, Optional[torch.Tensor], Optional[torch.Tensor],
               Optional[torch.Tensor], torch.Tensor,
               Optional[IntermediateTensors], dict[str, Any]]:

        num_scheduled_tokens = scheduler_output.total_num_scheduled_tokens
        if (self.compilation_config.cudagraph_mode != CUDAGraphMode.NONE
                and not envs.VLLM_DISABLE_PAD_FOR_CUDAGRAPH
                and num_scheduled_tokens <= self.cudagraph_batch_sizes[-1]):
            # Use CUDA graphs.
            # Add padding to the batch size.
            num_input_tokens = self.vllm_config.pad_for_cudagraph(
                num_scheduled_tokens)
        else:
            # Eager mode.
            # Pad tokens to multiple of tensor_parallel_size when
            # enabled collective fusion for SP
            tp_size = self.vllm_config.parallel_config.tensor_parallel_size
            if self.compilation_config.pass_config. \
                enable_sequence_parallelism and tp_size > 1:
                num_input_tokens = round_up(num_scheduled_tokens, tp_size)
            else:
                num_input_tokens = num_scheduled_tokens

        # Padding for DP
        num_pad, num_tokens_across_dp = self.get_dp_padding(num_input_tokens)
        num_input_tokens += num_pad

        # _prepare_inputs may reorder the batch, so we must gather multi
        # modal outputs after that to ensure the correct order
        if self.supports_mm_inputs and get_pp_group().is_first_rank:
            # Run the multimodal encoder if any.
            self._execute_mm_encoder(scheduler_output)
            mm_embeds = self._gather_mm_embeddings(scheduler_output)

            # NOTE(woosuk): To unify token ids and soft tokens (vision
            # embeddings), we always use embeddings (rather than token ids)
            # as input to the multimodal model, even when the input is text.
            inputs_embeds_scheduled = self.model.get_input_embeddings(
                input_ids=self.input_ids.gpu[:num_scheduled_tokens],
                multimodal_embeddings=mm_embeds or None,
            )

            # TODO(woosuk): Avoid the copy. Optimize.
            self.inputs_embeds.gpu[:num_scheduled_tokens].copy_(
                inputs_embeds_scheduled)

            input_ids = None
            inputs_embeds = self.inputs_embeds.gpu[:num_input_tokens]
            model_kwargs = {
                **self._init_model_kwargs(num_scheduled_tokens),
                **self._extract_mm_kwargs(scheduler_output),
            }
        else:
            # For text-only models, we use token ids as input.
            # While it is possible to use embeddings as input just like the
            # multimodal models, it is not desirable for performance since
            # then the embedding layer is not included in the CUDA graph.
            input_ids = self.input_ids.gpu[:num_input_tokens]
            inputs_embeds = None
            model_kwargs = self._init_model_kwargs(num_input_tokens)
        if self.uses_mrope:
            positions = self.mrope_positions.gpu[:, :num_input_tokens]
        else:
            positions = self.positions.gpu[:num_input_tokens]

        if get_pp_group().is_first_rank:
            intermediate_tensors = None
        else:
            intermediate_tensors = self.sync_and_slice_intermediate_tensors(
                num_input_tokens, intermediate_tensors, True)

        return (
            num_scheduled_tokens,
            num_input_tokens,
            num_tokens_across_dp,
            input_ids,
            inputs_embeds,
            positions,
            intermediate_tensors,
            model_kwargs,
        )

    def _sample(
            self, logits: Optional[torch.Tensor],
            spec_decode_metadata: Optional[SpecDecodeMetadata]
    ) -> SamplerOutput:
        # Sample the next token and get logprobs if needed.
        sampling_metadata = self.input_batch.sampling_metadata
        if spec_decode_metadata is None:
            sampler_output = self.sampler(
                logits=logits,
                sampling_metadata=sampling_metadata,
            )
        else:
            # When indexing with a tensor (bonus_logits_indices), PyTorch
            # creates a new tensor with separate storage from the original
            # logits tensor. This means any in-place operations on bonus_logits
            # won't affect the original logits tensor.
            assert logits is not None
            bonus_logits = logits[spec_decode_metadata.bonus_logits_indices]
            sampler_output = self.sampler(
                logits=bonus_logits,
                sampling_metadata=sampling_metadata,
            )
            bonus_token_ids = sampler_output.sampled_token_ids

            # Just like `bonus_logits`, `target_logits` is a new tensor with
            # separate storage from the original `logits` tensor. Therefore,
            # it is safe to update `target_logits` in place.
            target_logits = logits[spec_decode_metadata.target_logits_indices]
            output_token_ids = self.rejection_sampler(
                spec_decode_metadata,
                None,  # draft_probs
                target_logits,
                bonus_token_ids,
                sampling_metadata,
            )
            sampler_output.sampled_token_ids = output_token_ids
            self._update_states_after_model_execute(output_token_ids)

        return sampler_output

    def _bookkeeping_sync(
        self, scheduler_output: "SchedulerOutput",
        sampler_output: SamplerOutput, logits: Optional[torch.Tensor],
        hidden_states: torch.Tensor, num_scheduled_tokens: int
    ) -> tuple[
            dict[str, int],
            Optional[LogprobsLists],
            list[list[int]],
            dict[str, Optional[LogprobsTensors]],
            list[str],
            dict[str, int],
            list[int],
    ]:
        num_nans_in_logits = {}
        if envs.VLLM_COMPUTE_NANS_IN_LOGITS:
            num_nans_in_logits = self._get_nans_in_logits(logits)

        # TODO(woosuk): The following loop can be slow since it iterates over
        # the requests one by one. Optimize.
        discard_sampled_tokens_req_indices = []
        for i, req_id in enumerate(self.input_batch.req_ids):
            req_state = self.requests[req_id]
            seq_len = (req_state.num_computed_tokens +
                       scheduler_output.num_scheduled_tokens[req_id])
            if seq_len < req_state.num_tokens:
                # Ignore the sampled token for partial prefills.
                # Rewind the generator state as if the token was not sampled.
                # This relies on cuda-specific torch-internal impl details
                generator = self.input_batch.generators.get(i)
                if generator is not None:
                    generator.set_offset(generator.get_offset() - 4)
                # Record the index of the request that should not be sampled,
                # so that we could clear the sampled tokens before returning.
                discard_sampled_tokens_req_indices.append(i)

        # Copy some objects so they don't get modified after returning.
        # This is important when using async scheduling.
        req_ids_output_copy = self.input_batch.req_ids.copy()
        req_id_to_index_output_copy = \
            self.input_batch.req_id_to_index.copy()

        # NOTE: GPU -> CPU Sync happens here.
        # Move as many CPU operations as possible before this sync point.
        logprobs_tensors = sampler_output.logprobs_tensors
        logprobs_lists = logprobs_tensors.tolists() \
            if logprobs_tensors is not None else None

        # Compute prompt logprobs if needed.
        prompt_logprobs_dict = self._get_prompt_logprobs_dict(
            hidden_states[:num_scheduled_tokens],
            scheduler_output.num_scheduled_tokens,
        )

        num_sampled_tokens = sampler_output.sampled_token_ids.shape[0]
        sampled_token_ids = sampler_output.sampled_token_ids
        invalid_req_indices = []
        if not self.use_async_scheduling:
            # Get the valid generated tokens.
            max_gen_len = sampled_token_ids.shape[-1]
            if max_gen_len == 1:
                # No spec decode tokens.
                valid_sampled_token_ids = self._to_list(sampled_token_ids)
            else:
                # Includes spec decode tokens.
                valid_sampled_token_ids = self.rejection_sampler.parse_output(
                    sampled_token_ids,
                    self.input_batch.vocab_size,
                )
            # Mask out the sampled tokens that should not be sampled.
            for i in discard_sampled_tokens_req_indices:
                valid_sampled_token_ids[i].clear()
        else:
            valid_sampled_token_ids = []
            invalid_req_indices = list(discard_sampled_tokens_req_indices)
            invalid_req_indices_set = set(invalid_req_indices)
            assert sampled_token_ids.shape[-1] == 1

            # Cache the sampled tokens on the GPU and avoid CPU sync.
            # These will be copied into input_ids in the next step
            # when preparing inputs.
            self.input_batch.prev_sampled_token_ids = \
                sampled_token_ids
            self.input_batch.prev_sampled_token_ids_invalid_indices = \
                invalid_req_indices_set
            self.input_batch.prev_req_id_to_index = {
                req_id: i
                for i, req_id in enumerate(self.input_batch.req_ids)
                if i not in invalid_req_indices_set
            }

        # Cache the sampled tokens in the model runner, so that the scheduler
        # doesn't need to send them back.
        # NOTE(woosuk): As an exception, when using PP, the scheduler sends
        # the sampled tokens back, because there's no direct communication
        # between the first-stage worker and the last-stage worker.
        req_ids = self.input_batch.req_ids
        for req_idx in range(num_sampled_tokens):
            if self.use_async_scheduling:
                sampled_ids = [-1] if \
                    req_idx not in invalid_req_indices_set else None
            else:
                sampled_ids = valid_sampled_token_ids[req_idx]
            if not sampled_ids:
                continue

            start_idx = self.input_batch.num_tokens_no_spec[req_idx]
            end_idx = start_idx + len(sampled_ids)
            assert end_idx <= self.max_model_len, (
                "Sampled token IDs exceed the max model length. "
                f"Total number of tokens: {end_idx} > max_model_len: "
                f"{self.max_model_len}")

            self.input_batch.token_ids_cpu[req_idx,
                                           start_idx:end_idx] = sampled_ids
            self.input_batch.num_tokens_no_spec[req_idx] = end_idx
            self.input_batch.num_tokens[req_idx] = end_idx

            req_id = req_ids[req_idx]
            req_state = self.requests[req_id]
            req_state.output_token_ids.extend(sampled_ids)

        return (
            num_nans_in_logits,
            logprobs_lists,
            valid_sampled_token_ids,
            prompt_logprobs_dict,
            req_ids_output_copy,
            req_id_to_index_output_copy,
            invalid_req_indices,
        )

    @torch.inference_mode()
    def execute_model(
        self,
        scheduler_output: "SchedulerOutput",
        intermediate_tensors: Optional[IntermediateTensors] = None,
    ) -> Union[ModelRunnerOutput, AsyncModelRunnerOutput, IntermediateTensors]:
        with record_function_or_nullcontext("Preprocess"):
            self._update_states(scheduler_output)
            if not scheduler_output.total_num_scheduled_tokens:
                if not has_kv_transfer_group():
                    # Return empty ModelRunnerOutput if there's no work to do.
                    return EMPTY_MODEL_RUNNER_OUTPUT
                return self.kv_connector_no_forward(scheduler_output,
                                                    self.vllm_config)
            if self.cache_config.kv_sharing_fast_prefill:
                assert not self.input_batch.num_prompt_logprobs, (
                    "--kv-sharing-fast-prefill produces incorrect logprobs for "
                    "prompt tokens, tokens, please disable it when the requests"
                    " need prompt logprobs")

            if self.prepare_inputs_event is not None:
                # Ensure prior step has finished with reused CPU tensors.
                self.prepare_inputs_event.synchronize()
            try:
                # Prepare the decoder inputs.
                (attn_metadata, logits_indices, spec_decode_metadata,
                 num_scheduled_tokens_np, spec_decode_common_attn_metadata,
                 max_query_len) = self._prepare_inputs(scheduler_output)

            finally:
                if self.prepare_inputs_event is not None:
                    self.prepare_inputs_event.record()

            (
                num_scheduled_tokens,
                num_input_tokens,
                num_tokens_across_dp,
                input_ids,
                inputs_embeds,
                positions,
                intermediate_tensors,
                model_kwargs,
            ) = self._preprocess(scheduler_output, intermediate_tensors)

            uniform_decode = (max_query_len
                              == self.uniform_decode_query_len) and (
                                  num_scheduled_tokens
                                  == self.input_batch.num_reqs * max_query_len)
            batch_descriptor = BatchDescriptor(num_tokens=num_input_tokens,
                                               uniform_decode=uniform_decode)
            cudagraph_runtime_mode, batch_descriptor = \
                self.cudagraph_dispatcher.dispatch(batch_descriptor)

        # Run the model.
        # Use persistent buffers for CUDA graphs.
        with (set_forward_context(
                attn_metadata,
                self.vllm_config,
                num_tokens=num_input_tokens,
                num_tokens_across_dp=num_tokens_across_dp,
                cudagraph_runtime_mode=cudagraph_runtime_mode,
                batch_descriptor=batch_descriptor,
        ), record_function_or_nullcontext("Forward"),
              self.maybe_get_kv_connector_output(scheduler_output) as
              kv_connector_output):
            model_output = self.model(
                input_ids=input_ids,
                positions=positions,
                intermediate_tensors=intermediate_tensors,
                inputs_embeds=inputs_embeds,
                **model_kwargs,
            )

        with record_function_or_nullcontext("Postprocess"):
            if self.use_aux_hidden_state_outputs:
                hidden_states, aux_hidden_states = model_output
            else:
                hidden_states = model_output
                aux_hidden_states = None

            # Broadcast PP output for external_launcher (torchrun)
            # to make sure we are synced across pp ranks
            # TODO: Support overlapping mirco-batches
            # https://github.com/vllm-project/vllm/issues/18019
            broadcast_pp_output = \
                self.parallel_config.distributed_executor_backend \
                == "external_launcher" and len(get_pp_group().ranks) > 0
            if not get_pp_group().is_last_rank:
                # For mid-pipeline stages, return the hidden states.
                assert isinstance(hidden_states, IntermediateTensors)
                if not broadcast_pp_output:
                    hidden_states.kv_connector_output = kv_connector_output
                    return hidden_states
                get_pp_group().send_tensor_dict(
                    hidden_states.tensors, all_gather_group=get_tp_group())
                logits = None
            else:
                if self.is_pooling_model:
                    return self._pool(hidden_states, num_scheduled_tokens,
                                      num_scheduled_tokens_np,
                                      kv_connector_output)

                sample_hidden_states = hidden_states[logits_indices]
                logits = self.model.compute_logits(sample_hidden_states, None)
            if broadcast_pp_output:
                model_output_broadcast_data = {
                    "logits": logits.contiguous(),
                } if logits is not None else {}
                model_output_broadcast_data = get_pp_group(
                ).broadcast_tensor_dict(model_output_broadcast_data,
                                        src=len(get_pp_group().ranks) - 1)
                assert model_output_broadcast_data is not None
                logits = model_output_broadcast_data["logits"]

            # Apply structured output bitmasks if present
            if scheduler_output.grammar_bitmask is not None:
                self.apply_grammar_bitmask(scheduler_output, logits)

        with record_function_or_nullcontext("Sample"):
            sampler_output = self._sample(logits, spec_decode_metadata)

        with record_function_or_nullcontext("Bookkeep"):
            assert isinstance(hidden_states, torch.Tensor)
            (
                num_nans_in_logits,
                logprobs_lists,
                valid_sampled_token_ids,
                prompt_logprobs_dict,
                req_ids_output_copy,
                req_id_to_index_output_copy,
                invalid_req_indices,
            ) = self._bookkeeping_sync(scheduler_output, sampler_output,
                                       logits, hidden_states,
                                       num_scheduled_tokens)

        if self.speculative_config:
            assert spec_decode_common_attn_metadata is not None
            with record_function_or_nullcontext("Draft"):
                self._draft_token_ids = self.propose_draft_token_ids(
                    scheduler_output,
                    valid_sampled_token_ids,
                    self.input_batch.sampling_metadata,
                    hidden_states,
                    sample_hidden_states,
                    aux_hidden_states,
                    spec_decode_metadata,
                    spec_decode_common_attn_metadata,
                )

        with record_function_or_nullcontext("EPLB"):
            self.eplb_step()

        output = ModelRunnerOutput(
            req_ids=req_ids_output_copy,
            req_id_to_index=req_id_to_index_output_copy,
            sampled_token_ids=valid_sampled_token_ids,
            logprobs=logprobs_lists,
            prompt_logprobs_dict=prompt_logprobs_dict,
            pooler_output=[],
            kv_connector_output=kv_connector_output,
            num_nans_in_logits=num_nans_in_logits,
        )

        if not self.use_async_scheduling:
            return output

        return AsyncGPUModelRunnerOutput(
            model_runner_output=output,
            sampled_token_ids=sampler_output.sampled_token_ids,
            invalid_req_indices=invalid_req_indices,
            async_output_copy_stream=self.async_output_copy_stream,
        )

    def take_draft_token_ids(self) -> Optional[DraftTokenIds]:
        if self._draft_token_ids is None:
            return None
        req_ids = self.input_batch.req_ids
        if isinstance(self._draft_token_ids, torch.Tensor):
            draft_token_ids = self._draft_token_ids.tolist()
        else:
            draft_token_ids = self._draft_token_ids
        self._draft_token_ids = None
        return DraftTokenIds(req_ids, draft_token_ids)

    def propose_draft_token_ids(
        self,
        scheduler_output: "SchedulerOutput",
        sampled_token_ids: list[list[int]],
        sampling_metadata: SamplingMetadata,
        hidden_states: torch.Tensor,
        sample_hidden_states: torch.Tensor,
        aux_hidden_states: Optional[torch.Tensor],
        spec_decode_metadata: Optional[SpecDecodeMetadata],
        common_attn_metadata: CommonAttentionMetadata,
    ) -> Union[list[list[int]], torch.Tensor]:
        num_scheduled_tokens = scheduler_output.total_num_scheduled_tokens
        if self.speculative_config.method == "ngram":
            assert isinstance(self.drafter, NgramProposer)
            draft_token_ids = self.propose_ngram_draft_token_ids(
                sampled_token_ids)
        elif self.speculative_config.method == "medusa":
            assert isinstance(self.drafter, MedusaProposer)
            if sample_hidden_states.shape[0] == len(sampled_token_ids):
                # The input to the target model does not include draft tokens.
                hidden_states = sample_hidden_states
            else:
                indices = []
                offset = 0
                for num_draft, tokens in zip(
                        spec_decode_metadata.num_draft_tokens,
                        sampled_token_ids):
                    indices.append(offset + len(tokens) - 1)
                    offset += num_draft + 1
                indices = torch.tensor(indices, device=self.device)
                hidden_states = sample_hidden_states[indices]

            draft_token_ids = self.drafter.propose(
                target_hidden_states=hidden_states,
                sampling_metadata=sampling_metadata,
            )
        elif self.speculative_config.use_eagle():
            assert isinstance(self.drafter, EagleProposer)
            # TODO(woosuk): Refactor the loop.
            req_ids = self.input_batch.req_ids
            next_token_ids: list[int] = []
            for i, token_ids in enumerate(sampled_token_ids):
                if token_ids:
                    # Common case.
                    next_token_id = token_ids[-1]
                else:
                    # Partial prefill (rare case).
                    # Get the next token id from the request state.
                    req_id = req_ids[i]
                    req_state = self.requests[req_id]
                    seq_len = (req_state.num_computed_tokens +
                               scheduler_output.num_scheduled_tokens[req_id])
                    next_token_id = req_state.get_token_id(seq_len)
                next_token_ids.append(next_token_id)
            next_token_ids = torch.tensor(next_token_ids,
                                          dtype=torch.int32,
                                          device=self.device)

            if spec_decode_metadata is None:
                # input_ids can be None for multimodal models.
                target_token_ids = self.input_ids.gpu[:num_scheduled_tokens]
                # TODO(woosuk): Support M-RoPE.
                target_positions = self.positions.gpu[:num_scheduled_tokens]
                if self.use_aux_hidden_state_outputs:
                    target_hidden_states = torch.cat(
                        [h[:num_scheduled_tokens] for h in aux_hidden_states],
                        dim=-1)
                else:
                    target_hidden_states = hidden_states[:num_scheduled_tokens]
            else:
                # TODO(woosuk): Refactor this.
                num_draft_tokens = spec_decode_metadata.num_draft_tokens
                num_rejected_tokens = [
                    n + 1 - len(sampled_token_ids[i]) if n > 0 else 0
                    for i, n in enumerate(num_draft_tokens)
                ]
                num_rejected_tokens_cpu = torch.tensor(num_rejected_tokens,
                                                       dtype=torch.int32)
                common_attn_metadata, token_indices =\
                    self.drafter.prepare_inputs(
                    common_attn_metadata, num_rejected_tokens_cpu)

                target_token_ids = self.input_ids.gpu[token_indices]
                # TODO(woosuk): Support M-RoPE.
                target_positions = self.positions.gpu[token_indices]
                if self.use_aux_hidden_state_outputs:
                    target_hidden_states = torch.cat(
                        [h[token_indices] for h in aux_hidden_states], dim=-1)
                else:
                    target_hidden_states = hidden_states[token_indices]
            mm_embeds = None
            if self.supports_mm_inputs:
                mm_embeds = self._gather_mm_embeddings(scheduler_output,
                                                       shift_computed_tokens=1)

            draft_token_ids = self.drafter.propose(
                target_token_ids=target_token_ids,
                target_positions=target_positions,
                target_hidden_states=target_hidden_states,
                next_token_ids=next_token_ids,
                sampling_metadata=sampling_metadata,
                common_attn_metadata=common_attn_metadata,
                mm_embeds=mm_embeds,
            )
        return draft_token_ids

    def propose_ngram_draft_token_ids(
        self,
        sampled_token_ids: list[list[int]],
    ) -> list[list[int]]:
        # TODO(woosuk): Optimize.
        req_ids = self.input_batch.req_ids
        draft_token_ids: list[list[int]] = []
        for i, sampled_ids in enumerate(sampled_token_ids):
            num_sampled_ids = len(sampled_ids)
            if not num_sampled_ids:
                # Skip speculative decoding.
                draft_token_ids.append([])
                continue

            # Skip requests that require sampling parameters that are not
            # supported with speculative decoding.
            req_id = req_ids[i]
            if req_id in self.input_batch.spec_decode_unsupported_reqs:
                draft_token_ids.append([])
                continue

            num_tokens = self.input_batch.num_tokens_no_spec[i]
            if num_tokens >= self.max_model_len:
                # Skip requests that have already reached the max model length.
                draft_token_ids.append([])
                continue

            drafter_output = self.drafter.propose(
                self.input_batch.token_ids_cpu[i, :num_tokens])
            if drafter_output is None or len(drafter_output) == 0:
                draft_token_ids.append([])
            else:
                draft_token_ids.append(drafter_output.tolist())
        return draft_token_ids

    def update_config(self, overrides: dict[str, Any]) -> None:
        allowed_config_names = {"load_config", "model_config"}
        for config_name, config_overrides in overrides.items():
            assert config_name in allowed_config_names, \
                f"Config `{config_name}` not supported. " \
                f"Allowed configs: {allowed_config_names}"
            config = getattr(self, config_name)
            new_config = update_config(config, config_overrides)
            setattr(self, config_name, new_config)

    def load_model(self, eep_scale_up: bool = False) -> None:
        """
        Args:
            eep_scale_up: the model loading is for elastic EP scale up.
        """
        logger.info("Starting to load model %s...", self.model_config.model)
        if eep_scale_up:
            from vllm.distributed.parallel_state import get_ep_group
            num_local_physical_experts = torch.empty(1,
                                                     dtype=torch.int32,
                                                     device="cpu")
            torch.distributed.broadcast(num_local_physical_experts,
                                        group=get_ep_group().cpu_group,
                                        group_src=0)
            num_local_physical_experts = int(num_local_physical_experts.item())
            new_ep_size = get_ep_group().world_size
            global_expert_load, old_global_expert_indices = (
                EplbState.recv_state())
            num_logical_experts = global_expert_load.shape[1]
            self.parallel_config.eplb_config.num_redundant_experts = (
                num_local_physical_experts * new_ep_size - num_logical_experts)
            assert old_global_expert_indices.shape[
                1] % num_local_physical_experts == 0
            old_ep_size = old_global_expert_indices.shape[
                1] // num_local_physical_experts
            rank_mapping = {
                old_ep_rank: old_ep_rank
                for old_ep_rank in range(old_ep_size)
            }
        else:
            global_expert_load = None
            old_global_expert_indices = None
            rank_mapping = None

        with DeviceMemoryProfiler() as m:
            time_before_load = time.perf_counter()
            model_loader = get_model_loader(self.load_config)
            logger.info("Loading model from scratch...")
            self.model = model_loader.load_model(
                vllm_config=self.vllm_config, model_config=self.model_config)
            if self.lora_config:
                self.model = self.load_lora_model(self.model,
                                                  self.model_config,
                                                  self.scheduler_config,
                                                  self.lora_config,
                                                  self.device)
            if hasattr(self, "drafter"):
                logger.info("Loading drafter model...")
                self.drafter.load_model(self.model)
            if self.use_aux_hidden_state_outputs:
                if supports_eagle3(self.model):
                    self.model.set_aux_hidden_state_layers(
                        self.model.get_eagle3_aux_hidden_state_layers())
                else:
                    raise RuntimeError(
                        "Model does not support EAGLE3 interface but "
                        "aux_hidden_state_outputs was requested")
            time_after_load = time.perf_counter()
        self.model_memory_usage = m.consumed_memory
        logger.info("Model loading took %.4f GiB and %.6f seconds",
                    self.model_memory_usage / GiB_bytes,
                    time_after_load - time_before_load)
        prepare_communication_buffer_for_model(self.model)

        if is_mixture_of_experts(
                self.model) and self.parallel_config.enable_eplb:
            logger.info("EPLB is enabled for model %s.",
                        self.model_config.model)
            self.eplb_state = EplbState.build(
                self.model,
                self.device,
                self.parallel_config,
                global_expert_load,
                old_global_expert_indices,
                rank_mapping,
            )

        if (
            self.vllm_config.compilation_config.level == \
                CompilationLevel.DYNAMO_AS_IS and supports_dynamo()
        ):
            backend = self.vllm_config.compilation_config.init_backend(
                self.vllm_config)
            compilation_counter.dynamo_as_is_count += 1
            self.model.compile(
                fullgraph=envs.VLLM_TEST_DYNAMO_FULLGRAPH_CAPTURE,
                backend=backend)
            return
        # for other compilation levels, cudagraph behavior is controlled by
        # CudagraphWraper and CudagraphDispatcher of vllm.

        # wrap the model with full cudagraph wrapper if needed.
        if self.compilation_config.cudagraph_mode.has_full_cudagraphs():
            self.model = CUDAGraphWrapper(self.model,
                                          self.vllm_config,
                                          runtime_mode=CUDAGraphMode.FULL)

    def reload_weights(self) -> None:
        assert getattr(self, "model", None) is not None, \
            "Cannot reload weights before model is loaded."
        model_loader = get_model_loader(self.load_config)
        logger.info("Reloading weights inplace...")
        model = self.get_model()
        model_loader.load_weights(model, model_config=self.model_config)

    def save_tensorized_model(
        self,
        tensorizer_config: "TensorizerConfig",
    ) -> None:
        model = self.get_model()
        TensorizerLoader.save_model(
            model,
            tensorizer_config=tensorizer_config,
            model_config=self.model_config,
        )

    def _get_prompt_logprobs_dict(
        self,
        hidden_states: torch.Tensor,
        num_scheduled_tokens: dict[str, int],
    ) -> dict[str, Optional[LogprobsTensors]]:
        num_prompt_logprobs_dict = self.input_batch.num_prompt_logprobs
        if not num_prompt_logprobs_dict:
            return {}

        in_progress_dict = self.input_batch.in_progress_prompt_logprobs_cpu
        prompt_logprobs_dict: dict[str, Optional[LogprobsTensors]] = {}

        # Since prompt logprobs are a rare feature, prioritize simple,
        # maintainable loop over optimal performance.
        completed_prefill_reqs = []
        for req_id, num_prompt_logprobs in num_prompt_logprobs_dict.items():
            num_tokens = num_scheduled_tokens[req_id]

            # Get metadata for this request.
            request = self.requests[req_id]
            num_prompt_tokens = len(request.prompt_token_ids)
            prompt_token_ids = torch.tensor(request.prompt_token_ids).to(
                self.device, non_blocking=True)

            # Set up target LogprobsTensors object.
            logprobs_tensors = in_progress_dict.get(req_id)
            if not logprobs_tensors:
                # Create empty logprobs CPU tensors for the entire prompt.
                # If chunked, we'll copy in slice by slice.
                logprobs_tensors = LogprobsTensors.empty_cpu(
                    num_prompt_tokens - 1, num_prompt_logprobs + 1)
                in_progress_dict[req_id] = logprobs_tensors

            # Determine number of logits to retrieve.
            start_idx = request.num_computed_tokens
            start_tok = start_idx + 1
            num_remaining_tokens = num_prompt_tokens - start_tok
            if num_tokens <= num_remaining_tokens:
                # This is a chunk, more tokens remain.
                # In the == case, there are no more prompt logprobs to produce
                # but we want to defer returning them to the next step where we
                # have new generated tokens to return.
                num_logits = num_tokens
            else:
                # This is the last chunk of prompt tokens to return.
                num_logits = num_remaining_tokens
                completed_prefill_reqs.append(req_id)
                prompt_logprobs_dict[req_id] = logprobs_tensors

            if num_logits <= 0:
                # This can happen for the final chunk if we prefilled exactly
                # (num_prompt_tokens - 1) tokens for this request in the prior
                # step. There are no more prompt logprobs to produce.
                continue

            # Get the logits corresponding to this req's prompt tokens.
            # If this is a partial request (i.e. chunked prefill),
            # then there is prompt logprob generated for each index.
            req_idx = self.input_batch.req_id_to_index[req_id]
            offset = self.query_start_loc.np[req_idx].item()
            prompt_hidden_states = hidden_states[offset:offset + num_logits]
            logits = self.model.compute_logits(prompt_hidden_states, None)

            # Get the "target" tokens for each index. For prompt at index i,
            # the token at prompt index i+1 is the "sampled" token we want
            # to gather the logprob for.
            tgt_token_ids = prompt_token_ids[start_tok:start_tok + num_logits]

            # Compute prompt logprobs.
            logprobs = self.sampler.compute_logprobs(logits)
            token_ids, logprobs, ranks = self.sampler.gather_logprobs(
                logprobs, num_prompt_logprobs, tgt_token_ids)

            # Transfer GPU->CPU async.
            chunk_slice = slice(start_idx, start_idx + num_logits)
            logprobs_tensors.logprob_token_ids[chunk_slice].copy_(
                token_ids, non_blocking=True)
            logprobs_tensors.logprobs[chunk_slice].copy_(logprobs,
                                                         non_blocking=True)
            logprobs_tensors.selected_token_ranks[chunk_slice].copy_(
                ranks, non_blocking=True)

        # Remove requests that have completed prefill from the batch
        # num_prompt_logprobs_dict.
        for req_id in completed_prefill_reqs:
            del num_prompt_logprobs_dict[req_id]
            del in_progress_dict[req_id]

        # Must synchronize the non-blocking GPU->CPU transfers.
        if prompt_logprobs_dict:
            self._sync_device()

        return prompt_logprobs_dict

    def _get_nans_in_logits(
        self,
        logits: Optional[torch.Tensor],
    ) -> dict[str, int]:
        try:
            if logits is None:
                return {req_id: 0 for req_id in self.input_batch.req_ids}

            num_nans_in_logits = {}
            num_nans_for_index = logits.isnan().sum(dim=-1).cpu().numpy()
            for req_id in self.input_batch.req_ids:
                req_index = self.input_batch.req_id_to_index[req_id]
                num_nans_in_logits[req_id] = (
                    int(num_nans_for_index[req_index])
                    if num_nans_for_index is not None
                    and req_index < logits.shape[0] else 0)
            return num_nans_in_logits
        except IndexError:
            return {}

    @contextmanager
    def maybe_randomize_inputs(self, input_ids: torch.Tensor):
        """
        Randomize input_ids if VLLM_RANDOMIZE_DP_DUMMY_INPUTS is set.
        This is to help balance expert-selection
         - during profile_run
         - during DP rank dummy run
        """
        dp_size = self.vllm_config.parallel_config.data_parallel_size
        randomize_inputs = envs.VLLM_RANDOMIZE_DP_DUMMY_INPUTS and dp_size > 1
        if not randomize_inputs:
            yield
        else:
            import functools

            @functools.cache
            def rand_input_ids() -> torch.Tensor:
                return torch.randint_like(
                    self.input_ids.gpu,
                    low=0,
                    high=self.model_config.get_vocab_size(),
                    dtype=input_ids.dtype)

            logger.debug_once("Randomizing dummy data for DP Rank")
            input_ids.copy_(rand_input_ids()[:input_ids.size(0)],
                            non_blocking=True)
            yield
            input_ids.fill_(0)

    def _get_mm_dummy_batch(
        self,
        modality: str,
        max_items_per_batch: int,
    ) -> BatchedTensorInputs:
        """Dummy data for profiling and precompiling multimodal models."""
        assert self.mm_budget is not None

        dummy_decoder_data = self.mm_registry.get_decoder_dummy_data(
            model_config=self.model_config,
            seq_len=self.max_num_tokens,
            mm_counts={modality: 1},
            cache=self.mm_budget.cache,
        )
        dummy_mm_data = dummy_decoder_data.multi_modal_data

        # Result in the maximum GPU consumption of the model
        dummy_mm_item = dummy_mm_data[modality][0]
        dummy_mm_items = [dummy_mm_item] * max_items_per_batch

        return next(mm_kwargs_group
                    for _, _, mm_kwargs_group in group_mm_kwargs_by_modality(
                        dummy_mm_items,
                        device=self.device,
                        pin_memory=self.pin_memory,
                    ))

    @torch.inference_mode()
    def _dummy_run(
        self,
        num_tokens: int,
        cudagraph_runtime_mode: CUDAGraphMode = CUDAGraphMode.NONE,
        force_attention: bool = False,
        uniform_decode: bool = False,
        skip_eplb: bool = False,
        is_profile: bool = False,
        remove_lora: bool = True,
    ) -> tuple[torch.Tensor, torch.Tensor]:
        """
        Run a dummy forward pass to warm up/profile run or capture the
        CUDA graph for the model.

        Args:
            num_tokens: Number of tokens to run the dummy forward pass.
            cudagraph_runtime_mode: used to control the behavior.
                - CUDAGraphMode.NONE: No cudagraph, for warm up and profile run
                - CUDAGraphMode.PIECEWISE: Piecewise cudagraph.
                - CUDAGraphMode.FULL: Full cudagraph, attention metadata is
                    needed.
            force_attention: If True, always create attention metadata. Used to
                warm up attention backend when mode is NONE.
            uniform_decode: If True, the batch is a uniform decode batch.
            skip_eplb: If True, skip EPLB state update.
            is_profile: If True, this is a profile run.
            remove_lora: If False, dummy LoRAs are not destroyed after the run
        """
        assert cudagraph_runtime_mode in {
            CUDAGraphMode.NONE, CUDAGraphMode.PIECEWISE, CUDAGraphMode.FULL
        }

        # Padding for DP
        num_pad, num_tokens_across_dp = self.get_dp_padding(num_tokens)
        num_tokens += num_pad

        # If cudagraph_mode.decode_mode() == FULL and
        # cudagraph_mode.seperate_routine(). This means that we are using
        # different graphs and/or modes for mixed prefill-decode batches vs.
        # uniform decode batches. A uniform decode batch means that all
        # requests have identical query length, except a potential virtual
        # request (shorter) in the batch account for padding.
        # Uniform decode batch could either be common pure decode, where
        # max_query_len == 1, or speculative decode, where
        # max_query_len == 1 + num_spec_decode_tokens.

        # When setting max_query_len = 1, we switch to and capture the optimized
        # routine of FA2 for pure decode, i.e., Flashdecode + an optimization
        # for GQA/MQA.
        max_query_len = self.uniform_decode_query_len if uniform_decode else \
                                                                num_tokens

        # Set num_scheduled_tokens based on num_tokens and max_num_seqs
        # for dummy run with LoRA so that the num_reqs collectively
        # has num_tokens in total.
        assert num_tokens <= self.scheduler_config.max_num_batched_tokens
        max_num_reqs = self.scheduler_config.max_num_seqs
        if uniform_decode:
            num_reqs = num_tokens // max_query_len
            assert num_reqs <= max_num_reqs, \
                "Do not capture num_reqs > max_num_reqs for uniform batch"
            num_scheduled_tokens_list = [max_query_len] * num_reqs
            if num_tokens % max_query_len != 0:
                num_scheduled_tokens_list[-1] += num_tokens % max_query_len
        else:
            num_reqs = min(num_tokens, max_num_reqs)
            min_tokens_per_req = num_tokens // num_reqs
            num_scheduled_tokens_list = [min_tokens_per_req] * num_reqs
            num_scheduled_tokens_list[-1] += num_tokens % num_reqs

        assert sum(num_scheduled_tokens_list) == num_tokens
        assert len(num_scheduled_tokens_list) == num_reqs
        num_scheduled_tokens = np.array(num_scheduled_tokens_list,
                                        dtype=np.int32)

        attn_metadata: Optional[dict[str, Any]] = None

        # If force_attention is True, we always capture attention. Otherwise,
        # it only happens for cudagraph_runtime_mode=FULL.
        if force_attention or cudagraph_runtime_mode == CUDAGraphMode.FULL:
            attn_metadata = {}

            # Make sure max_model_len is used at the graph capture time.
            self.seq_lens.np[:num_reqs] = self.max_model_len
            self.seq_lens.np[num_reqs:] = 0
            self.seq_lens.copy_to_gpu()

            for kv_cache_group_id, kv_cache_group_spec in enumerate(
                    self.kv_cache_config.kv_cache_groups):
                common_attn_metadata = CommonAttentionMetadata(
                    query_start_loc=self.query_start_loc.gpu[:num_reqs + 1],
                    query_start_loc_cpu=self.query_start_loc.cpu[:num_reqs +
                                                                 1],
                    seq_lens=self.seq_lens.gpu[:num_reqs],
                    seq_lens_cpu=self.seq_lens.cpu[:num_reqs],
                    num_computed_tokens_cpu=self.input_batch.
                    num_computed_tokens_cpu_tensor[:num_reqs],
                    num_reqs=num_reqs,
                    num_actual_tokens=num_tokens,
                    max_query_len=max_query_len,
                    max_seq_len=self.max_model_len,
                    block_table_tensor=self.input_batch.block_table[
                        kv_cache_group_id].get_device_tensor()[:num_reqs],
                    slot_mapping=self.input_batch.
                    block_table[kv_cache_group_id].slot_mapping[:num_tokens],
                    causal=True)

                for attn_group in self.attn_groups[kv_cache_group_id]:
                    attn_metadata_i = attn_group.metadata_builder\
                        .build_for_cudagraph_capture(common_attn_metadata)
                    for layer_name in kv_cache_group_spec.layer_names:
                        attn_metadata[layer_name] = attn_metadata_i

        with self.maybe_dummy_run_with_lora(self.lora_config,
                                            num_scheduled_tokens, remove_lora):
            if self.supports_mm_inputs:
                input_ids = None
                inputs_embeds = self.inputs_embeds.gpu[:num_tokens]
                model_kwargs = {
                    **self._init_model_kwargs(num_tokens),
                    **self._dummy_mm_kwargs(num_reqs),
                }
            else:
                input_ids = self.input_ids.gpu[:num_tokens]
                inputs_embeds = None
                model_kwargs = self._init_model_kwargs(num_tokens)

            if self.uses_mrope:
                positions = self.mrope_positions.gpu[:, :num_tokens]
            else:
                positions = self.positions.gpu[:num_tokens]

            if get_pp_group().is_first_rank:
                intermediate_tensors = None
            else:
                if self.intermediate_tensors is None:
                    self.intermediate_tensors = (
                        self.model.make_empty_intermediate_tensors(
                            batch_size=self.max_num_tokens,
                            dtype=self.model_config.dtype,
                            device=self.device))

                intermediate_tensors = self.sync_and_slice_intermediate_tensors(
                    num_tokens, None, False)
            if cudagraph_runtime_mode == CUDAGraphMode.NONE:
                batch_descriptor = None
            else:
                # filter out the valid batch descriptor
                _cg_mode, batch_descriptor = \
                    self.cudagraph_dispatcher.dispatch(
                        BatchDescriptor(num_tokens=num_tokens,
                                        uniform_decode=uniform_decode))
                # sanity check
                assert cudagraph_runtime_mode == _cg_mode, (
                    f"Cudagraph runtime mode mismatch at dummy_run. "
                    f"Expected {_cg_mode}, but got {cudagraph_runtime_mode}.")

            with self.maybe_randomize_inputs(input_ids), set_forward_context(
                    attn_metadata,
                    self.vllm_config,
                    num_tokens=num_tokens,
                    num_tokens_across_dp=num_tokens_across_dp,
                    cudagraph_runtime_mode=cudagraph_runtime_mode,
                    batch_descriptor=batch_descriptor):
                outputs = self.model(
                    input_ids=input_ids,
                    positions=positions,
                    intermediate_tensors=intermediate_tensors,
                    inputs_embeds=inputs_embeds,
                    **model_kwargs,
                )

            if self.use_aux_hidden_state_outputs:
                hidden_states, _ = outputs
            else:
                hidden_states = outputs

            if self.speculative_config and self.speculative_config.use_eagle():
                assert isinstance(self.drafter, EagleProposer)
                self.drafter.dummy_run(num_tokens)

        # This is necessary to avoid blocking DP.
        # For dummy runs, we typically skip EPLB since we don't have any real
        # requests to process.
        # However, in DP settings, there may be cases when some DP ranks do
        # not have any requests to process, so they're executing dummy batches.
        # In such cases, we still have to trigger EPLB to make sure
        # ranks execute the rearrangement in synchronization.
        if not skip_eplb:
            self.eplb_step(is_dummy=True, is_profile=is_profile)

        logit_indices = np.cumsum(num_scheduled_tokens) - 1
        return hidden_states, hidden_states[logit_indices]

    @torch.inference_mode()
    def _dummy_sampler_run(
        self,
        hidden_states: torch.Tensor,
    ) -> torch.Tensor:
        # The dummy hidden states may contain special values,
        # like `inf` or `nan`.
        # To avoid breaking the sampler, we use a random tensor here instead.
        hidden_states = torch.rand_like(hidden_states)

        logits = self.model.compute_logits(hidden_states, None)
        num_reqs = logits.size(0)

        dummy_tensors = lambda v: torch.full(
            (num_reqs, ), v, device=self.device)

        dummy_metadata = SamplingMetadata(
            temperature=dummy_tensors(0.5),
            all_greedy=False,
            all_random=False,
            top_p=dummy_tensors(0.9),
            top_k=dummy_tensors(logits.size(1) - 1),
            generators={},
            max_num_logprobs=None,
            no_penalties=True,
            prompt_token_ids=None,
            frequency_penalties=dummy_tensors(0.1),
            presence_penalties=dummy_tensors(0.1),
            repetition_penalties=dummy_tensors(0.1),
            output_token_ids=[[] for _ in range(num_reqs)],
            allowed_token_ids_mask=None,
            bad_words_token_ids={},
            logitsprocs=LogitsProcessors(),
        )
        try:
            sampler_output = self.sampler(logits=logits,
                                          sampling_metadata=dummy_metadata)
        except RuntimeError as e:
            if 'out of memory' in str(e):
                raise RuntimeError(
                    "CUDA out of memory occurred when warming up sampler with "
                    f"{num_reqs} dummy requests. Please try lowering "
                    "`max_num_seqs` or `gpu_memory_utilization` when "
                    "initializing the engine.") from e
            else:
                raise e
        if self.speculative_config:
            draft_token_ids = [[0] for _ in range(num_reqs)]
            dummy_spec_decode_metadata = SpecDecodeMetadata.make_dummy(
                draft_token_ids, self.device)

            num_tokens = sum(len(ids) for ids in draft_token_ids)
            # draft_probs = torch.randn(
            #     num_tokens, logits.shape[-1], device=self.device,
            #     dtype=logits.dtype)
            draft_probs = None
            target_logits = torch.randn(num_tokens,
                                        logits.shape[-1],
                                        device=self.device,
                                        dtype=logits.dtype)
            # NOTE(woosuk): Here, we should use int32 because the sampler uses
            # int32 for bonus_token_ids. If the dtype mismatches, re-compilation
            # will occur at runtime.
            bonus_token_ids = torch.zeros(num_reqs,
                                          device=self.device,
                                          dtype=torch.int32)
            self.rejection_sampler(
                dummy_spec_decode_metadata,
                draft_probs,
                target_logits,
                bonus_token_ids,
                dummy_metadata,
            )
        return sampler_output

    def _dummy_pooler_run_task(
        self,
        hidden_states: torch.Tensor,
        task: PoolingTask,
    ) -> PoolerOutput:
        num_tokens = hidden_states.shape[0]
        max_num_reqs = self.scheduler_config.max_num_seqs
        num_reqs = min(num_tokens, max_num_reqs)
        min_tokens_per_req = num_tokens // num_reqs
        num_scheduled_tokens_list = [min_tokens_per_req] * num_reqs
        num_scheduled_tokens_list[-1] += num_tokens % num_reqs
        assert sum(num_scheduled_tokens_list) == num_tokens
        assert len(num_scheduled_tokens_list) == num_reqs

        req_num_tokens = num_tokens // num_reqs

        dummy_prompt_lens = torch.tensor(
            num_scheduled_tokens_list,
            device="cpu",
        )
        dummy_token_ids = torch.zeros((num_reqs, req_num_tokens),
                                      dtype=torch.int32,
                                      device=self.device)

        model = cast(VllmModelForPooling, self.get_model())
        dummy_pooling_params = PoolingParams(task=task)
        to_update = model.pooler.get_pooling_updates(task)
        to_update.apply(dummy_pooling_params)

        dummy_metadata = PoolingMetadata(
            prompt_lens=dummy_prompt_lens,
            prompt_token_ids=dummy_token_ids,
            pooling_params=[dummy_pooling_params] * num_reqs,
        )

        dummy_metadata.build_pooling_cursor(num_scheduled_tokens_list,
                                            device=hidden_states.device)

        try:
            return model.pooler(hidden_states=hidden_states,
                                pooling_metadata=dummy_metadata)
        except RuntimeError as e:
            if 'out of memory' in str(e):
                raise RuntimeError(
                    "CUDA out of memory occurred when warming up pooler "
                    f"({task=}) with {num_reqs} dummy requests. Please try "
                    "lowering `max_num_seqs` or `gpu_memory_utilization` when "
                    "initializing the engine.") from e
            else:
                raise e

    @torch.inference_mode()
    def _dummy_pooler_run(
        self,
        hidden_states: torch.Tensor,
    ) -> PoolerOutput:
        # Find the task that has the largest output for subsequent steps
        output_size = dict[PoolingTask, float]()
        for task in self.get_supported_pooling_tasks():
            # Run a full batch with each task to ensure none of them OOMs
            output = self._dummy_pooler_run_task(hidden_states, task)
            output_size[task] = output.get_data_nbytes()
            del output  # Allow GC

        max_task = max(output_size.items(), key=lambda x: x[1])[0]
        return self._dummy_pooler_run_task(hidden_states, max_task)

    def profile_run(self) -> None:
        # Profile with multimodal encoder & encoder cache.
        if self.supports_mm_inputs:
            if self.model_config.multimodal_config.skip_mm_profiling:
                logger.info(
                    "Skipping memory profiling for multimodal encoder and "
                    "encoder cache.")
            else:
                mm_budget = self.mm_budget
                assert mm_budget is not None

                # TODO: handle encoder-decoder models once we support them.
                if (encoder_budget := mm_budget.get_encoder_budget()) > 0:
                    # NOTE: Currently model is profiled with a single non-text
                    # modality with the max possible input tokens even when
                    # it supports multiple.
                    dummy_modality = mm_budget.get_modality_with_max_tokens()
                    max_mm_items_per_batch = mm_budget \
                        .max_items_per_batch_by_modality[dummy_modality]

                    logger.info(
                        "Encoder cache will be initialized with a budget of "
                        "%s tokens, and profiled with %s %s items of the "
                        "maximum feature size.",
                        encoder_budget,
                        max_mm_items_per_batch,
                        dummy_modality,
                    )

                    # Create dummy batch of multimodal inputs.
                    batched_dummy_mm_inputs = self._get_mm_dummy_batch(
                        dummy_modality,
                        max_mm_items_per_batch,
                    )

                    # Run multimodal encoder.
                    dummy_encoder_outputs = \
                        self.model.get_multimodal_embeddings(
                        **batched_dummy_mm_inputs)

                    sanity_check_mm_encoder_outputs(
                        dummy_encoder_outputs,
                        expected_num_items=max_mm_items_per_batch,
                    )

                    # Cache the dummy encoder outputs.
                    self.encoder_cache["tmp"] = dict(
                        enumerate(dummy_encoder_outputs))

        # Add `is_profile` here to pre-allocate communication buffers
        hidden_states, last_hidden_states \
            = self._dummy_run(self.max_num_tokens, is_profile=True)
        if get_pp_group().is_last_rank:
            if self.is_pooling_model:
                output = self._dummy_pooler_run(hidden_states)
            else:
                output = self._dummy_sampler_run(last_hidden_states)
        else:
            output = None
        self._sync_device()
        del hidden_states, output
        self.encoder_cache.clear()
        gc.collect()

    def capture_model(self) -> None:
        if self.compilation_config.cudagraph_mode == CUDAGraphMode.NONE:
            logger.warning(
                "Skipping CUDA graph capture. To turn on CUDA graph capture, "
                "ensure `cudagraph_mode` was not manually set to `NONE`")
            return
        else:
            self.initialize_cudagraph_capture()

        compilation_counter.num_gpu_runner_capture_triggers += 1

        start_time = time.perf_counter()
        start_free_gpu_memory = torch.cuda.mem_get_info()[0]

        @contextmanager
        def freeze_gc():
            # Optimize garbage collection during CUDA graph capture.
            # Clean up, then freeze all remaining objects from being included
            # in future collections.
            gc.collect()
            should_freeze = not envs.VLLM_ENABLE_CUDAGRAPH_GC
            if should_freeze:
                gc.freeze()
            try:
                yield
            finally:
                if should_freeze:
                    gc.unfreeze()
                    gc.collect()

        # Trigger CUDA graph capture for specific shapes.
        # Capture the large shapes first so that the smaller shapes
        # can reuse the memory pool allocated for the large shapes.
        set_cudagraph_capturing_enabled(True)
        with freeze_gc(), graph_capture(device=self.device):
            cudagraph_mode = self.compilation_config.cudagraph_mode
            if cudagraph_mode.mixed_mode() != CUDAGraphMode.NONE:
                cudagraph_runtime_mode = cudagraph_mode.mixed_mode()

                compilation_cases = list(reversed(self.cudagraph_batch_sizes))
                self._capture_cudagraphs(
                    compilation_cases,
                    cudagraph_runtime_mode=cudagraph_runtime_mode,
                    uniform_decode=False)

            # Capture full cudagraph for uniform decode batches if we have
            # dont already have full mixed prefill-decode cudagraphs
            if cudagraph_mode.decode_mode() == CUDAGraphMode.FULL and \
                cudagraph_mode.separate_routine():
                max_num_tokens = self.scheduler_config.max_num_seqs * \
                        self.uniform_decode_query_len
                decode_cudagraph_batch_sizes = [
                    x for x in self.cudagraph_batch_sizes if
                    x <= max_num_tokens and x >= self.uniform_decode_query_len
                ]
                compilation_cases_decode = list(
                    reversed(decode_cudagraph_batch_sizes))
                self._capture_cudagraphs(
                    compilation_cases=compilation_cases_decode,
                    cudagraph_runtime_mode=CUDAGraphMode.FULL,
                    uniform_decode=True)

        # Disable cudagraph capturing globally, so any unexpected cudagraph
        # capturing will be detected and raise an error after here.
        # Note: We don't put it into graph_capture context manager because
        # we may do lazy capturing in future that still allows capturing
        # after here.
        set_cudagraph_capturing_enabled(False)

        end_time = time.perf_counter()
        end_free_gpu_memory = torch.cuda.mem_get_info()[0]
        elapsed_time = end_time - start_time
        cuda_graph_size = start_free_gpu_memory - end_free_gpu_memory
        # This usually takes 5~20 seconds.
        logger.info("Graph capturing finished in %.0f secs, took %.2f GiB",
                    elapsed_time, cuda_graph_size / (1 << 30))

    def _capture_cudagraphs(self, compilation_cases: list[int],
                            cudagraph_runtime_mode: CUDAGraphMode,
                            uniform_decode: bool):
        assert cudagraph_runtime_mode != CUDAGraphMode.NONE and \
            cudagraph_runtime_mode in [CUDAGraphMode.FULL,
                                        CUDAGraphMode.PIECEWISE]

        # Only rank 0 should print progress bar during capture
        if is_global_first_rank():
            compilation_cases = tqdm(
                compilation_cases,
                disable=not self.load_config.use_tqdm_on_load,
                desc="Capturing CUDA graphs ({}, {})".format(
                    "decode" if uniform_decode else "mixed prefill-decode",
                    cudagraph_runtime_mode.name))
        # We skip EPLB here since we don't want to record dummy metrics
        for num_tokens in compilation_cases:
            for _ in range(self.compilation_config.cudagraph_num_of_warmups):
                # Use CUDAGraphRuntimeStyle.NONE (default) for warmup.
                # But be careful, warm up with `NONE`is orthogonal to
                # if we want to warm up attention or not. This is
                # different from the case where `FULL` implies capture
                # attention while `PIECEWISE` implies no attention.
                force_attention = (
                    cudagraph_runtime_mode == CUDAGraphMode.FULL)
                self._dummy_run(num_tokens,
                                cudagraph_runtime_mode=CUDAGraphMode.NONE,
                                force_attention=force_attention,
                                uniform_decode=uniform_decode,
                                skip_eplb=True,
                                remove_lora=False)
            self._dummy_run(num_tokens,
                            cudagraph_runtime_mode=cudagraph_runtime_mode,
                            uniform_decode=uniform_decode,
                            skip_eplb=True,
                            remove_lora=False)
        self.maybe_remove_all_loras(self.lora_config)

    def initialize_attn_backend(self, kv_cache_config: KVCacheConfig) -> None:
        """
        Initialize the attention backends and attention metadata builders.
        """
        assert len(self.attn_groups) == 0, \
            "Attention backends are already initialized"

        def get_attn_backends_for_layers(
                layer_names: list[str]
        ) -> dict[type[AttentionBackend], list[str]]:
            layers = get_layers_from_vllm_config(self.vllm_config,
                                                 AttentionLayerBase,
                                                 layer_names)
            attn_backends = {}
            attn_backend_layers = defaultdict(list)
            # Dedupe based on full class name; this is a bit safer than
            # using the class itself as the key because when we create dynamic
            # attention backend subclasses (e.g. ChunkedLocalAttention) unless
            # they are cached correctly, there will be different objects per
            # layer.
            for layer_name in layer_names:
                attn_backend = layers[layer_name].get_attn_backend()

                if layer_name in self.kv_sharing_fast_prefill_eligible_layers:
                    attn_backend = create_fast_prefill_custom_backend(
                        "FastPrefill",
                        attn_backend,
                    )

                key = attn_backend.full_cls_name()
                attn_backends[key] = attn_backend
                attn_backend_layers[key].append(layer_name)
            return {
                attn_backends[k]: v
                for k, v in attn_backend_layers.items()
            }

        def create_attn_groups(
            attn_backends_map: dict[AttentionBackend, list[str]],
            kv_cache_spec: KVCacheSpec,
        ) -> list[AttentionGroup]:
            attn_groups: list[AttentionGroup] = []
            for attn_backend, layer_names in attn_backends_map.items():
                attn_metadata_builder_i = attn_backend.get_builder_cls()(
                    kv_cache_spec,
                    layer_names,
                    self.vllm_config,
                    self.device,
                )
                attn_group = AttentionGroup(attn_backend,
                                            attn_metadata_builder_i,
                                            layer_names)
                attn_groups.append(attn_group)
            return attn_groups

        for kv_cache_group_spec in kv_cache_config.kv_cache_groups:
            kv_cache_spec = kv_cache_group_spec.kv_cache_spec
            attn_backends = get_attn_backends_for_layers(
                kv_cache_group_spec.layer_names)
            self.attn_groups.append(
                create_attn_groups(attn_backends, kv_cache_spec))

        # Calculate reorder batch threshold (if needed)
        self.calculate_reorder_batch_threshold()

    def initialize_cudagraph_capture(self) -> None:
        min_cg_support = AttentionCGSupport.ALWAYS
        min_cg_builder_name = None

        for attn_group in self._attn_group_iterator():
            builder = attn_group.metadata_builder
            if builder.cudagraph_support.value < min_cg_support.value:
                min_cg_support = builder.cudagraph_support
                min_cg_builder_name = builder.__class__.__name__

        # Flexible resolve the cudagraph mode
        cudagraph_mode = self.compilation_config.cudagraph_mode
        # check cudagraph for mixed batch is supported
        if cudagraph_mode.mixed_mode() == CUDAGraphMode.FULL \
            and min_cg_support != AttentionCGSupport.ALWAYS:
            msg = (f"CUDAGraphMode.{cudagraph_mode.name} is not supported "
                   f"with {min_cg_builder_name} backend (support: "
                   f"{min_cg_support})")
            if min_cg_support == AttentionCGSupport.NEVER:
                # if not supported any full cudagraphs, just raise it.
                msg += "; please try cudagraph_mode=PIECEWISE, and "\
                    "make sure compilation level is piecewise"
                raise ValueError(msg)

            # attempt to resolve the full cudagraph related mode
            if self.compilation_config.splitting_ops_contain_attention():
                msg += "; setting cudagraph_mode=FULL_AND_PIECEWISE"
                cudagraph_mode = self.compilation_config.cudagraph_mode = \
                    CUDAGraphMode.FULL_AND_PIECEWISE
            else:
                msg += "; setting cudagraph_mode=FULL_DECODE_ONLY"
                cudagraph_mode = self.compilation_config.cudagraph_mode = \
                    CUDAGraphMode.FULL_DECODE_ONLY
            logger.warning(msg)

        # check that if we are doing spec-decode + decode full-cudagraphs it is
        # supported
        if (cudagraph_mode.decode_mode() == CUDAGraphMode.FULL
                and self.uniform_decode_query_len > 1 and min_cg_support.value
                < AttentionCGSupport.UNIFORM_BATCH.value):
            msg = (f"CUDAGraphMode.{cudagraph_mode.name} is not supported"
                   f" with spec-decode for attention backend "
                   f"{min_cg_builder_name} (support: {min_cg_support})")
            if self.compilation_config.splitting_ops_contain_attention():
                msg += "; setting cudagraph_mode=PIECEWISE"
                cudagraph_mode = self.compilation_config.cudagraph_mode = \
                    CUDAGraphMode.PIECEWISE
            else:
                msg += "; setting cudagraph_mode=NONE"
                cudagraph_mode = self.compilation_config.cudagraph_mode = \
                    CUDAGraphMode.NONE
            logger.warning(msg)

        # double check that we can support full cudagraph if they are requested
        # even after automatic downgrades
        if cudagraph_mode.has_full_cudagraphs() \
            and min_cg_support == AttentionCGSupport.NEVER:
            raise ValueError(f"CUDAGraphMode.{cudagraph_mode.name} is not "
                             f"supported with {min_cg_builder_name} backend ("
                             f"support:{min_cg_support}) "
                             "; please try cudagraph_mode=PIECEWISE, "
                             "and make sure compilation level is piecewise")

        # Trigger cudagraph dispatching keys initialization here (after
        # initializing attn backends).
        self.cudagraph_dispatcher.initialize_cudagraph_keys(
            self.compilation_config.cudagraph_mode,
            self.uniform_decode_query_len)

    def calculate_reorder_batch_threshold(self) -> None:
        """
        Check that if any backends reorder batches; that the reordering
        is compatible (e.g., decode threshold is the same)
        """
        for group in self._attn_group_iterator():
            attn_metadata_builder_i = group.metadata_builder

            # check that if any backends reorder batches; that the reordering
            # is compatible (e.g., decode threshold is the same)
            reorder_batch_threshold_i = (
                attn_metadata_builder_i.reorder_batch_threshold)
            if reorder_batch_threshold_i is not None:
                if self.reorder_batch_threshold is not None:
                    if reorder_batch_threshold_i != \
                        self.reorder_batch_threshold:
                        raise ValueError(
                            f"Attention backend reorders decodes with "
                            f"threshold {reorder_batch_threshold_i} but other "
                            f"backend uses threshold "
                            f"{self.reorder_batch_threshold}")
                else:
                    self.reorder_batch_threshold = reorder_batch_threshold_i

    def may_reinitialize_input_batch(self,
                                     kv_cache_config: KVCacheConfig) -> None:
        """
        Re-initialize the input batch if the block sizes are different from
        `[self.cache_config.block_size]`. This usually happens when there
        are multiple KV cache groups.

        Args:
            kv_cache_config: The KV cache configuration.
        """
        block_sizes = [
            kv_cache_group.kv_cache_spec.block_size
            for kv_cache_group in kv_cache_config.kv_cache_groups
        ]
        if block_sizes != [self.cache_config.block_size]:
            assert self.cache_config.cpu_offload_gb == 0, (
                "Cannot re-initialize the input batch when CPU weight "
                "offloading is enabled. See https://github.com/vllm-project/vllm/pull/18298 "  # noqa: E501
                "for more details.")
            self.input_batch = InputBatch(
                max_num_reqs=self.max_num_reqs,
                max_model_len=self.max_model_len,
                max_num_batched_tokens=self.max_num_tokens,
                device=self.device,
                pin_memory=self.pin_memory,
                vocab_size=self.model_config.get_vocab_size(),
                block_sizes=block_sizes,
                is_spec_decode=bool(self.vllm_config.speculative_config),
                logitsprocs=self.input_batch.logitsprocs,
                is_pooling_model=self.is_pooling_model,
                num_speculative_tokens=(
                    self.vllm_config.speculative_config.num_speculative_tokens
                    if self.vllm_config.speculative_config else 0),
            )

    def _allocate_kv_cache_tensors(
            self, kv_cache_config: KVCacheConfig) -> dict[str, torch.Tensor]:
        """
        Initializes the KV cache buffer with the correct size. The buffer needs
        to be reshaped to the desired shape before being used by the models.

        Args:
            kv_cache_config: The KV cache config
        Returns:
            dict[str, torch.Tensor]: A map between layer names to their
            corresponding memory buffer for KV cache.
         """
        kv_cache_raw_tensors: dict[str, torch.Tensor] = {}
        for kv_cache_tensor in kv_cache_config.kv_cache_tensors:
            tensor = torch.zeros(kv_cache_tensor.size,
                                 dtype=torch.int8,
                                 device=self.device)
            for layer_name in kv_cache_tensor.shared_by:
                kv_cache_raw_tensors[layer_name] = tensor

        layer_names = set()
        for group in kv_cache_config.kv_cache_groups:
            for layer_name in group.layer_names:
                if layer_name in self.runner_only_attn_layers:
                    continue
                layer_names.add(layer_name)
        assert layer_names == set(kv_cache_raw_tensors.keys(
        )), "Some layers are not correctly initialized"
        return kv_cache_raw_tensors

    def _attn_group_iterator(self) -> Iterator[AttentionGroup]:
        return itertools.chain.from_iterable(self.attn_groups)

    def _kv_cache_spec_attn_group_iterator(
            self) -> Iterator[tuple[KVCacheSpec, AttentionGroup]]:
        if not self.kv_cache_config.kv_cache_groups:
            return
        for kv_cache_spec_id, attn_groups in enumerate(self.attn_groups):
            for attn_group in attn_groups:
                yield self.kv_cache_config.kv_cache_groups[
                    kv_cache_spec_id].kv_cache_spec, attn_group

    def _reshape_kv_cache_tensors(
        self,
        kv_cache_config: KVCacheConfig,
        kv_cache_raw_tensors: dict[str, torch.Tensor],
    ) -> dict[str, torch.Tensor]:
        """
        Reshape the KV cache tensors to the desired shape and dtype.

        Args:
            kv_cache_config: The KV cache config
            kv_cache_raw_tensors: The KV cache buffer of each layer, with
                correct size but uninitialized shape.
        Returns:
            Dict[str, torch.Tensor]: A map between layer names to their
            corresponding memory buffer for KV cache.
        """
        kv_caches: dict[str, torch.Tensor] = {}
        has_attn, has_mamba = False, False
        for kv_cache_spec, group in self._kv_cache_spec_attn_group_iterator():
            attn_backend = group.backend
            for layer_name in group.layer_names:
                if layer_name in self.runner_only_attn_layers:
                    continue
                raw_tensor = kv_cache_raw_tensors[layer_name]
                assert raw_tensor.numel() % kv_cache_spec.page_size_bytes == 0
                num_blocks = (raw_tensor.numel() //
                              kv_cache_spec.page_size_bytes)
                if isinstance(kv_cache_spec, AttentionSpec):
                    has_attn = True
                    kv_cache_shape = attn_backend.get_kv_cache_shape(
                        num_blocks, kv_cache_spec.block_size,
                        kv_cache_spec.num_kv_heads, kv_cache_spec.head_size)
                    dtype = kv_cache_spec.dtype
                    try:
                        kv_cache_stride_order = \
                            attn_backend.get_kv_cache_stride_order()
                        assert len(kv_cache_stride_order) == len(
                            kv_cache_shape)
                    except (AttributeError, NotImplementedError):
                        kv_cache_stride_order = tuple(
                            range(len(kv_cache_shape)))
                    # The allocation respects the backend-defined stride order
                    # to ensure the semantic remains consistent for each
                    # backend. We first obtain the generic kv cache shape and
                    # then permute it according to the stride order which could
                    # result in a non-contiguous tensor.
                    kv_cache_shape = tuple(kv_cache_shape[i]
                                           for i in kv_cache_stride_order)
                    # Maintain original KV shape view.
                    inv_order = [
                        kv_cache_stride_order.index(i)
                        for i in range(len(kv_cache_stride_order))
                    ]
                    kv_caches[layer_name] = kv_cache_raw_tensors[
                        layer_name].view(dtype).view(kv_cache_shape).permute(
                            *inv_order)
                elif isinstance(kv_cache_spec, MambaSpec):
                    has_mamba = True
                    raw_tensor = kv_cache_raw_tensors[layer_name]
                    state_tensors = []
                    storage_offset_bytes = 0
                    for (shape, dtype) in zip(kv_cache_spec.shapes,
                                              kv_cache_spec.dtypes):
                        dtype_size = get_dtype_size(dtype)
                        num_element_per_page = (
                            kv_cache_spec.page_size_bytes // dtype_size)
                        target_shape = (num_blocks, *shape)
                        stride = torch.empty(target_shape).stride()
                        target_stride = (num_element_per_page, *stride[1:])
                        assert storage_offset_bytes % dtype_size == 0
                        tensor = torch.as_strided(
                            raw_tensor.view(dtype),
                            size=target_shape,
                            stride=target_stride,
                            storage_offset=storage_offset_bytes // dtype_size,
                        )
                        state_tensors.append(tensor)
                        storage_offset_bytes += stride[0] * dtype_size

                    kv_caches[layer_name] = state_tensors
                else:
                    raise NotImplementedError

        if has_attn and has_mamba:
            self._update_hybrid_attention_mamba_layout(kv_caches)

        return kv_caches

    def _update_hybrid_attention_mamba_layout(
            self, kv_caches: dict[str, torch.Tensor]) -> None:
        """
        Update the layout of attention layers from (2, num_blocks, ...) to
        (num_blocks, 2, ...).

        Args:
            kv_caches: The KV cache buffer of each layer.
        """

        for kv_cache_spec, group in self._kv_cache_spec_attn_group_iterator():
            for layer_name in group.layer_names:
                kv_cache = kv_caches[layer_name]
                if (isinstance(kv_cache_spec, AttentionSpec)
                        and kv_cache.shape[0] == 2):
                    assert kv_cache.shape[1] != 2, \
                        "Fail to determine whether the layout is " \
                        "(2, num_blocks, ...) or (num_blocks, 2, ...) for " \
                        f"a tensor of shape {kv_cache.shape}"
                    hidden_size = kv_cache.shape[2:].numel()
                    kv_cache.as_strided_(size=kv_cache.shape,
                                         stride=(hidden_size, 2 * hidden_size,
                                                 *kv_cache.stride()[2:]))

    def initialize_kv_cache_tensors(
            self, kv_cache_config: KVCacheConfig) -> dict[str, torch.Tensor]:
        """
        Initialize the memory buffer for KV cache.

        Args:
            kv_cache_config: The KV cache config
        Returns:
            Dict[str, torch.Tensor]: A map between layer names to their
            corresponding memory buffer for KV cache.
        """
        # Initialize the memory buffer for KV cache
        kv_cache_raw_tensors = self._allocate_kv_cache_tensors(kv_cache_config)
        # Change the memory buffer to the desired shape
        kv_caches = self._reshape_kv_cache_tensors(kv_cache_config,
                                                   kv_cache_raw_tensors)

        # Set up cross-layer KV cache sharing
        for layer_name, target_layer_name in self.shared_kv_cache_layers.items(
        ):
            logger.debug("%s reuses KV cache of %s", layer_name,
                         target_layer_name)
            kv_caches[layer_name] = kv_caches[target_layer_name]

        bind_kv_cache(kv_caches,
                      self.compilation_config.static_forward_context,
                      self.kv_caches)
        return kv_caches

    def maybe_add_kv_sharing_layers_to_kv_cache_groups(
            self, kv_cache_config: KVCacheConfig) -> None:
        """
        Add layers that re-use KV cache to KV cache group of its target layer.
        Mapping of KV cache tensors happens in `initialize_kv_cache_tensors()`
        """
        if not self.shared_kv_cache_layers:
            # No cross-layer KV sharing, return
            return

        add_kv_sharing_layers_to_kv_cache_groups(
            self.shared_kv_cache_layers,
            kv_cache_config.kv_cache_groups,
            self.runner_only_attn_layers,
        )

        if self.cache_config.kv_sharing_fast_prefill:
            # In You Only Cache Once (https://arxiv.org/abs/2405.05254) or other
            # similar KV sharing setups, only the layers that generate KV caches
            # are involved in the prefill phase, enabling prefill to early exit.
            attn_layers = get_layers_from_vllm_config(self.vllm_config,
                                                      Attention)
            for layer_name in reversed(attn_layers):
                if layer_name in self.shared_kv_cache_layers:
                    self.kv_sharing_fast_prefill_eligible_layers.add(
                        layer_name)
                else:
                    break

    def initialize_kv_cache(self, kv_cache_config: KVCacheConfig) -> None:
        """
        Initialize KV cache based on `kv_cache_config`.
        Args:
            kv_cache_config: Configuration for the KV cache, including the KV
            cache size of each layer
        """
        kv_cache_config = deepcopy(kv_cache_config)
        self.kv_cache_config = kv_cache_config
        self.may_reinitialize_input_batch(kv_cache_config)
        self.may_add_encoder_only_layers_to_kv_cache_config()
        self.maybe_add_kv_sharing_layers_to_kv_cache_groups(kv_cache_config)
        self.initialize_attn_backend(kv_cache_config)
        kv_caches = self.initialize_kv_cache_tensors(kv_cache_config)

        if self.speculative_config and self.speculative_config.use_eagle():
            assert isinstance(self.drafter, EagleProposer)
            # validate all draft model layers belong to the same kv cache
            # group
            self.drafter.validate_same_kv_cache_group(kv_cache_config)

        if has_kv_transfer_group():
            get_kv_transfer_group().register_kv_caches(kv_caches)
            if self.device.type == 'xpu':
                get_kv_transfer_group().set_host_xfer_buffer_ops(
                    copy_kv_blocks)

        if self.dcp_world_size > 1:
            layer_names = self.attn_groups[0][0].layer_names
            layers = get_layers_from_vllm_config(self.vllm_config,
                                                 AttentionLayerBase,
                                                 layer_names)
            for layer in layers.values():
                assert layer.impl.need_to_return_lse_for_decode, (
                    "DCP requires attention impls to return"
                    " the softmax lse for decode, but the impl "
                    f"{layer.impl.__class__.__name__} "
                    "does not return the softmax lse for decode.")

    def may_add_encoder_only_layers_to_kv_cache_config(self) -> None:
        """
        Add encoder-only layers to the KV cache config.
        """
        block_size = self.vllm_config.cache_config.block_size
        use_mla = self.vllm_config.model_config.use_mla
        encoder_only_attn_specs: dict[AttentionSpec,
                                      list[str]] = defaultdict(list)
        attn_layers = get_layers_from_vllm_config(self.vllm_config, Attention)
        for layer_name, attn_module in attn_layers.items():
            if attn_module.attn_type == AttentionType.ENCODER_ONLY:
                attn_spec = EncoderOnlyAttentionSpec(
                    block_size=block_size,
                    num_kv_heads=attn_module.num_kv_heads,
                    head_size=attn_module.head_size,
                    dtype=self.kv_cache_dtype,
                    use_mla=use_mla)
                encoder_only_attn_specs[attn_spec].append(layer_name)
                self.runner_only_attn_layers.add(layer_name)
        if len(encoder_only_attn_specs) > 0:
            assert len(
                encoder_only_attn_specs
            ) == 1, "Only support one encoder-only attention spec now"
            spec, layer_names = encoder_only_attn_specs.popitem()
            self.kv_cache_config.kv_cache_groups.append(
                KVCacheGroupSpec(layer_names=layer_names, kv_cache_spec=spec))

    def get_kv_cache_spec(self) -> dict[str, KVCacheSpec]:
        """
        Generates the KVCacheSpec by parsing the kv cache format from each
        Attention module in the static forward context.
        Returns:
            KVCacheSpec: A dictionary mapping layer names to their KV cache
            format. Layers that do not need KV cache are not included.
        """

        block_size = self.vllm_config.cache_config.block_size
        use_mla = self.vllm_config.model_config.use_mla
        kv_cache_spec: dict[str, KVCacheSpec] = {}
        attn_layers = get_layers_from_vllm_config(self.vllm_config, Attention)
        for layer_name, attn_module in attn_layers.items():
            if (kv_tgt_layer :=
                    attn_module.kv_sharing_target_layer_name) is not None:
                # The layer doesn't need its own KV cache and will use that of
                # the target layer. We skip creating a KVCacheSpec for it, so
                # that KV cache management logic will act as this layer does
                # not exist, and doesn't allocate KV cache for the layer. This
                # enables the memory saving of cross-layer kv sharing, allowing
                # a given amount of memory to accommodate longer context lengths
                # or enable more requests to be processed simultaneously.
                self.shared_kv_cache_layers[layer_name] = kv_tgt_layer
                continue

            # TODO: Support other attention modules, e.g., cross-attention
            # TODO(lucas): move the attention specs into the model layers like
            # the attention backends
            if attn_module.attn_type == AttentionType.DECODER:
                if attn_module.sliding_window is not None:
                    kv_cache_spec[layer_name] = SlidingWindowSpec(
                        block_size=block_size,
                        num_kv_heads=attn_module.num_kv_heads,
                        head_size=attn_module.head_size,
                        dtype=self.kv_cache_dtype,
                        sliding_window=attn_module.sliding_window,
                        use_mla=use_mla)
                elif self.attention_chunk_size is not None \
                        and isinstance(attn_module, ChunkedLocalAttention):
                    kv_cache_spec[layer_name] = ChunkedLocalAttentionSpec(
                        block_size=block_size,
                        num_kv_heads=attn_module.num_kv_heads,
                        head_size=attn_module.head_size,
                        dtype=self.kv_cache_dtype,
                        attention_chunk_size=self.attention_chunk_size,
                        use_mla=use_mla)
                else:
                    kv_cache_spec[layer_name] = FullAttentionSpec(
                        block_size=block_size,
                        num_kv_heads=attn_module.num_kv_heads,
                        head_size=attn_module.head_size,
                        dtype=self.kv_cache_dtype,
                        use_mla=use_mla)
            elif attn_module.attn_type in (AttentionType.ENCODER,
                                           AttentionType.ENCODER_ONLY):
                # encoder-only attention does not need KV cache.
                continue
            elif attn_module.attn_type == AttentionType.ENCODER_DECODER:
                raise NotImplementedError
            else:
                raise ValueError(
                    f"Unknown attention type: {attn_module.attn_type}")

        mamba_layers = get_layers_from_vllm_config(self.vllm_config, MambaBase)
        if len(mamba_layers) > 0:
            if (self.vllm_config.speculative_config is not None
                    and self.vllm_config.model_config.hf_config.model_type
                    not in ["qwen3_next"]):
                raise NotImplementedError(
                    "Mamba with speculative decoding is not supported yet.")
            if self.vllm_config.cache_config.enable_prefix_caching:
                raise NotImplementedError(
                    "Prefix caching is not supported for Mamba yet.")
            max_model_len = self.vllm_config.model_config.max_model_len

            page_size_padded = (
                self.vllm_config.cache_config.mamba_page_size_padded)

            # Set block_size to max_model_len, so that mamba model will always
            # have only one block in the KV cache.
            for layer_name, mamba_module in mamba_layers.items():
                kv_cache_spec[layer_name] = MambaSpec(
                    shapes=mamba_module.get_state_shape(),
                    dtypes=mamba_module.get_state_dtype(),
                    block_size=max_model_len,
                    page_size_padded=page_size_padded,
                    mamba_type=mamba_module.mamba_type,
                    num_speculative_blocks=(
                        self.speculative_config.num_speculative_tokens
                        if self.speculative_config else 0),
                )

        return kv_cache_spec

    def _to_list(self, sampled_token_ids: torch.Tensor) -> list[list[int]]:
        # This is a short term mitigation for issue mentioned in
        # https://github.com/vllm-project/vllm/issues/22754.
        # `tolist` would trigger a cuda wise stream sync, which
        # would block other copy ops from other cuda streams.
        # A cuda event sync would avoid such a situation. Since
        # this is in the critical path of every single model
        # forward loop, this has caused perf issue for a disagg
        # setup.
        pinned = self.sampled_token_ids_pinned_cpu[:sampled_token_ids.shape[0]]
        pinned.copy_(sampled_token_ids, non_blocking=True)
        self.transfer_event.record()
        self.transfer_event.synchronize()
        return pinned.tolist()<|MERGE_RESOLUTION|>--- conflicted
+++ resolved
@@ -1037,7 +1037,6 @@
                         builder,
                     )
 
-<<<<<<< HEAD
                 extra_attn_metadata_args = {}
                 if use_spec_decode and isinstance(builder,
                                                   GDNAttentionMetadataBuilder):
@@ -1047,16 +1046,10 @@
                         num_draft_tokens=self.num_draft_tokens.gpu[:num_reqs],
                     )
 
-                attn_metadata_i = (builder.build(
-                    common_prefix_len=common_prefix_len,
-                    common_attn_metadata=common_attn_metadata,
-                    **extra_attn_metadata_args))
-=======
                 attn_metadata_i = builder.build(
                     common_prefix_len=common_prefix_len,
                     common_attn_metadata=common_attn_metadata,
-                )
->>>>>>> fcc0a313
+                    **extra_attn_metadata_args)
 
                 for layer_name in attn_group.layer_names:
                     attn_metadata[layer_name] = attn_metadata_i
