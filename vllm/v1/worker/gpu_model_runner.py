--- conflicted
+++ resolved
@@ -38,10 +38,7 @@
 from vllm.multimodal import MULTIMODAL_REGISTRY
 from vllm.multimodal.inputs import (BatchedTensorInputs, MultiModalKwargs,
                                     PlaceholderRange)
-<<<<<<< HEAD
 from vllm.multimodal.profiling import DummyDecoderData
-=======
->>>>>>> 811ac13d
 from vllm.multimodal.utils import group_mm_inputs_by_modality
 from vllm.pooling_params import PoolingParams
 from vllm.sampling_params import SamplingType
@@ -587,10 +584,7 @@
         scheduler_output: "SchedulerOutput",
     ) -> BatchedTensorInputs:
         if self.is_multimodal_raw_input_supported:  # noqa: SIM102
-<<<<<<< HEAD
             # This model requires the raw multimodal data in input.
-=======
->>>>>>> 811ac13d
             if scheduler_output:
                 multi_modal_kwargs_list = list[MultiModalKwargs]()
                 for req in scheduler_output.scheduled_new_reqs:
@@ -608,7 +602,6 @@
             mm_budget = self.mm_budget
             assert mm_budget is not None
 
-<<<<<<< HEAD
             dummy_modality, _ = mm_budget \
                 .get_modality_with_max_tokens()
 
@@ -619,11 +612,6 @@
                 dummy_mm_data,
                 num_seqs,
             )
-=======
-            dummy_modality, _ = mm_budget.get_modality_with_max_tokens()
-
-            return self._get_mm_dummy_batch(dummy_modality, num_seqs)
->>>>>>> 811ac13d
 
         return {}
 
@@ -1554,10 +1542,7 @@
             input_ids = self.input_ids[:num_input_tokens]
             inputs_embeds = None
             model_mm_kwargs = {}
-<<<<<<< HEAD
-
-=======
->>>>>>> 811ac13d
+
         if self.uses_mrope:
             positions = self.mrope_positions[:, :num_input_tokens]
         else:
@@ -2169,7 +2154,6 @@
             yield
             input_ids.fill_(0)
 
-<<<<<<< HEAD
     def _get_mm_decoder_dummy_data(
         self,
         modality: str,
@@ -2199,19 +2183,6 @@
         max_items_per_batch: int,
     ) -> BatchedTensorInputs:
         """Dummy data for profiling and precompiling multimodal models."""
-=======
-    def _get_mm_dummy_batch(
-        self,
-        modality: str,
-        max_items_per_batch: int,
-    ) -> BatchedTensorInputs:
-        """Dummy data for profiling and precompiling multimodal models."""
-        dummy_decoder_data = self.mm_registry.get_decoder_dummy_data(
-            model_config=self.model_config,
-            seq_len=self.max_num_tokens,
-            mm_counts={modality: 1},
-        )
->>>>>>> 811ac13d
         dummy_mm_data = dummy_decoder_data.multi_modal_data
 
         # Result in the maximum GPU consumption of the model
@@ -2525,7 +2496,6 @@
                 )
 
                 # Create dummy batch of multimodal inputs.
-<<<<<<< HEAD
                 dummy_mm_data = self._get_mm_decoder_dummy_data(
                     dummy_modality,
                     max_mm_items_per_prompt,
@@ -2533,10 +2503,6 @@
                 batched_dummy_mm_inputs = self._get_mm_decoder_dummy_batch(
                     dummy_modality,
                     dummy_mm_data,
-=======
-                batched_dummy_mm_inputs = self._get_mm_dummy_batch(
-                    dummy_modality,
->>>>>>> 811ac13d
                     max_mm_items_per_batch,
                 )
 
