# SPDX-License-Identifier: Apache-2.0
# SPDX-FileCopyrightText: Copyright contributors to the vLLM project

import gc
import time
from contextlib import contextmanager
from typing import TYPE_CHECKING, Any, Optional, Union, cast, get_args

import numpy as np
import torch
import torch.distributed
import torch.nn as nn
from tqdm import tqdm

import vllm.envs as envs
from vllm.attention import AttentionType, get_attn_backend
from vllm.attention.backends.abstract import AttentionBackend
from vllm.attention.layer import Attention
from vllm.compilation.counter import compilation_counter
from vllm.config import (CompilationLevel, VllmConfig,
                         get_layers_from_vllm_config, update_config)
from vllm.distributed.eplb.eplb_state import EplbState
from vllm.distributed.kv_transfer import (get_kv_transfer_group,
                                          has_kv_transfer_group)
from vllm.distributed.kv_transfer.kv_connector.v1 import KVConnectorBase_V1
from vllm.distributed.parallel_state import (
    get_pp_group, get_tp_group, graph_capture, is_global_first_rank,
    prepare_communication_buffer_for_model)
from vllm.forward_context import (DPMetadata, get_forward_context,
                                  set_forward_context)
from vllm.logger import init_logger
from vllm.model_executor.layers.conv import ShortConv
from vllm.model_executor.layers.mamba.mamba_mixer2 import MambaBase
from vllm.model_executor.layers.rotary_embedding import MRotaryEmbedding
from vllm.model_executor.model_loader import TensorizerLoader, get_model_loader
from vllm.model_executor.models.interfaces import is_mixture_of_experts
from vllm.model_executor.models.interfaces_base import (VllmModelForPooling,
                                                        is_pooling_model)
from vllm.multimodal import MULTIMODAL_REGISTRY
from vllm.multimodal.inputs import MultiModalKwargs, PlaceholderRange
from vllm.multimodal.utils import group_mm_inputs_by_modality
from vllm.pooling_params import PoolingParams, PoolingTask
from vllm.sampling_params import SamplingType
from vllm.sequence import IntermediateTensors
from vllm.utils import (STR_DTYPE_TO_TORCH_DTYPE, DeviceMemoryProfiler,
                        GiB_bytes, LazyLoader, check_use_alibi, get_dtype_size,
                        is_pin_memory_available, round_up)
from vllm.v1.attention.backends.mamba_attn import Mamba2AttentionBackend
from vllm.v1.attention.backends.utils import (
    AttentionMetadataBuilder, CommonAttentionMetadata,
    make_local_attention_virtual_batches)
from vllm.v1.core.encoder_cache_manager import compute_encoder_budget
<<<<<<< HEAD
from vllm.v1.kv_cache_interface import (AttentionSpec, FullAttentionSpec,
                                        KVCacheConfig, KVCacheSpec, MambaSpec,
                                        ShortConvSpec, SlidingWindowSpec)
=======
from vllm.v1.kv_cache_interface import (AttentionSpec,
                                        ChunkedLocalAttentionSpec,
                                        FullAttentionSpec, KVCacheConfig,
                                        KVCacheSpec, MambaSpec,
                                        SlidingWindowSpec)
>>>>>>> ed8cbfed
from vllm.v1.outputs import (EMPTY_MODEL_RUNNER_OUTPUT, LogprobsTensors,
                             ModelRunnerOutput)
from vllm.v1.pool.metadata import PoolingMetadata
from vllm.v1.sample.metadata import SamplingMetadata
from vllm.v1.sample.rejection_sampler import RejectionSampler
from vllm.v1.sample.sampler import Sampler
from vllm.v1.spec_decode.eagle import EagleProposer
from vllm.v1.spec_decode.medusa import MedusaProposer
from vllm.v1.spec_decode.metadata import SpecDecodeMetadata
from vllm.v1.spec_decode.ngram_proposer import NgramProposer
from vllm.v1.worker.gpu_input_batch import CachedRequestState, InputBatch
from vllm.v1.worker.lora_model_runner_mixin import LoRAModelRunnerMixin

from ..sample.logits_processor import LogitsProcessorManager
from .utils import (bind_kv_cache, gather_mm_placeholders,
                    initialize_kv_cache_for_kv_sharing,
                    sanity_check_mm_encoder_outputs, scatter_mm_placeholders)

if TYPE_CHECKING:
    import xgrammar as xgr
    import xgrammar.kernels.apply_token_bitmask_inplace_torch_compile as xgr_torch_compile  # noqa: E501

    from vllm.model_executor.model_loader.tensorizer import TensorizerConfig
    from vllm.v1.core.sched.output import SchedulerOutput
else:
    xgr = LazyLoader("xgr", globals(), "xgrammar")
    xgr_torch_compile = LazyLoader(
        "xgr_torch_compile", globals(),
        "xgrammar.kernels.apply_token_bitmask_inplace_torch_compile")

logger = init_logger(__name__)


class GPUModelRunner(LoRAModelRunnerMixin):

    def __init__(
        self,
        vllm_config: VllmConfig,
        device: torch.device,
    ):
        self.vllm_config = vllm_config
        self.model_config = vllm_config.model_config
        self.cache_config = vllm_config.cache_config
        self.compilation_config = vllm_config.compilation_config
        self.lora_config = vllm_config.lora_config
        self.load_config = vllm_config.load_config
        self.parallel_config = vllm_config.parallel_config
        self.scheduler_config = vllm_config.scheduler_config
        self.speculative_config = vllm_config.speculative_config
        self.prompt_adapter_config = vllm_config.prompt_adapter_config
        self.observability_config = vllm_config.observability_config

        from vllm.model_executor.models.utils import set_cpu_offload_max_bytes
        set_cpu_offload_max_bytes(
            int(self.cache_config.cpu_offload_gb * 1024**3))

        model_config = self.model_config
        cache_config = self.cache_config
        scheduler_config = self.scheduler_config
        parallel_config = self.parallel_config
        self.device = device
        self.pin_memory = is_pin_memory_available()
        self.dtype = self.model_config.dtype
        if cache_config.cache_dtype == "auto":
            self.kv_cache_dtype = self.dtype
        else:
            self.kv_cache_dtype = STR_DTYPE_TO_TORCH_DTYPE[
                cache_config.cache_dtype]

        self.is_multimodal_model = model_config.is_multimodal_model
        self.is_pooling_model = model_config.pooler_config is not None
        self.max_model_len = model_config.max_model_len
        self.max_num_tokens = scheduler_config.max_num_batched_tokens
        self.max_num_reqs = scheduler_config.max_num_seqs

        # Model-related.
        self.num_query_heads = model_config.get_num_attention_heads(
            parallel_config)
        self.hidden_size = model_config.get_hidden_size()
        self.attention_chunk_size = model_config.attention_chunk_size

        self.cascade_attn_enabled = not self.model_config.disable_cascade_attn

        # Multi-modal data support
        self.mm_registry = MULTIMODAL_REGISTRY
        self.uses_mrope = model_config.uses_mrope

        encoder_compute_budget, encoder_cache_size = compute_encoder_budget(
            model_config=model_config,
            scheduler_config=scheduler_config,
            mm_registry=self.mm_registry,
        )
        self.max_num_encoder_input_tokens = encoder_compute_budget
        self.encoder_cache_size = encoder_cache_size

        # Sampler
        self.sampler = Sampler()

        self.eplb_state: Optional[EplbState] = None
        """
        State of the expert parallelism load balancer.

        Will be lazily initialized when the model is loaded.
        """

        # Lazy initializations
        # self.model: nn.Module  # Set after load_model
        # Initialize in initialize_kv_cache
        self.kv_caches: list[torch.Tensor] = []
        self.attn_metadata_builders: list[AttentionMetadataBuilder] = []
        self.attn_backends: list[type[AttentionBackend]] = []
        # self.kv_cache_config: KVCacheConfig

        # req_id -> (input_id -> encoder_output)
        self.encoder_cache: dict[str, dict[int, torch.Tensor]] = {}

        self.use_aux_hidden_state_outputs = False
        # Set up speculative decoding.
        # NOTE(Jiayi): currently we put the entire draft model on
        # the last PP rank. This is not ideal if there are many
        # layers in the draft model.
        if self.speculative_config and get_pp_group().is_last_rank:
            if self.speculative_config.method == "ngram":
                self.drafter = NgramProposer(self.vllm_config)
            elif self.speculative_config.use_eagle():
                self.drafter = EagleProposer(self.vllm_config, self.device,
                                             self)  # type: ignore
                if self.speculative_config.method == "eagle3":
                    self.use_aux_hidden_state_outputs = True
            elif self.speculative_config.method == "medusa":
                self.drafter = MedusaProposer(
                    vllm_config=self.vllm_config,
                    device=self.device)  # type: ignore
            else:
                raise ValueError("Unknown speculative decoding method: "
                                 f"{self.speculative_config.method}")
            self.rejection_sampler = RejectionSampler()

        # Request states.
        self.requests: dict[str, CachedRequestState] = {}

        # Input Batch
        # NOTE(Chen): Ideally, we should initialize the input batch inside
        # `initialize_kv_cache` based on the kv cache config. However, as in
        # https://github.com/vllm-project/vllm/pull/18298, due to some unknown
        # reasons, we have to initialize the input batch before `load_model`,
        # quantization + weight offloading will fail otherwise. As a temporary
        # solution, we initialize the input batch here, and re-initialize it
        # in `initialize_kv_cache` if the block_sizes here is different from
        # the block_sizes in the kv cache config.
        self.input_batch = InputBatch(
            max_num_reqs=self.max_num_reqs,
            max_model_len=self.max_model_len,
            max_num_batched_tokens=self.max_num_tokens,
            device=self.device,
            pin_memory=self.pin_memory,
            vocab_size=self.model_config.get_vocab_size(),
            block_sizes=[self.cache_config.block_size],
            is_spec_decode=bool(self.vllm_config.speculative_config),
        )

        self.use_cuda_graph = (
            self.vllm_config.compilation_config.level
            == CompilationLevel.PIECEWISE
            and self.vllm_config.compilation_config.use_cudagraph
            and not self.model_config.enforce_eager)
        # TODO(woosuk): Provide an option to tune the max cudagraph batch size.
        # The convention is different.
        # self.cudagraph_batch_sizes sorts in ascending order.
        # The batch sizes in the config are in descending order.
        self.cudagraph_batch_sizes = list(
            reversed(self.compilation_config.cudagraph_capture_sizes))

        self.full_cuda_graph = self.compilation_config.full_cuda_graph

        # Cache the device properties.
        self._init_device_properties()

        # Persistent buffers for CUDA graphs.
        self.input_ids = torch.zeros(self.max_num_tokens,
                                     dtype=torch.int32,
                                     device=self.device)
        self.positions = torch.zeros(self.max_num_tokens,
                                     dtype=torch.int64,
                                     device=self.device)
        self.query_start_loc = torch.zeros(self.max_num_reqs + 1,
                                           dtype=torch.int32,
                                           device=self.device)
        self.seq_lens = torch.zeros(self.max_num_reqs,
                                    dtype=torch.int32,
                                    device=self.device)
        self.slot_mapping = torch.zeros(self.max_num_tokens,
                                        dtype=torch.int64,
                                        device=self.device)

        # None in the first PP rank. The rest are set after load_model.
        self.intermediate_tensors: Optional[IntermediateTensors] = None

        # Only relevant for models using M-RoPE (e.g, Qwen2-VL)
        if self.uses_mrope:
            # NOTE: `mrope_positions` is implemented with one additional dummy
            # position on purpose to make it non-contiguous so that it can work
            # with torch compile.
            # See detailed explanation in https://github.com/vllm-project/vllm/pull/12128#discussion_r1926431923

            # NOTE: When M-RoPE is enabled, position ids are 3D regardless of
            # the modality of inputs. For text-only inputs, each dimension has
            # identical position IDs, making M-RoPE functionally equivalent to
            # 1D-RoPE.
            # See page 5 of https://arxiv.org/abs/2409.12191
            self.mrope_positions = torch.zeros((3, self.max_num_tokens + 1),
                                               dtype=torch.int64,
                                               device=self.device)
            self.mrope_positions_cpu = torch.zeros(
                (3, self.max_num_tokens + 1),
                dtype=torch.int64,
                device="cpu",
                pin_memory=self.pin_memory)
            self.mrope_positions_np = self.mrope_positions_cpu.numpy()

        # Only relevant for models using ALiBi (e.g, MPT)
        self.use_alibi = check_use_alibi(model_config)

        self.inputs_embeds = torch.zeros(
            (self.max_num_tokens, self.hidden_size),
            dtype=self.dtype,
            device=self.device)

        # OPTIMIZATION: Cache the tensors rather than creating them every step.
        # Keep in int64 to avoid overflow with long context
        self.arange_np = np.arange(max(self.max_num_reqs + 1,
                                       self.max_model_len,
                                       self.max_num_tokens),
                                   dtype=np.int64)
        # NOTE(woosuk): These tensors are "stateless", i.e., they are literally
        # a faster version of creating a new tensor every time. Thus, we should
        # not make any assumptions about the values in these tensors.
        self.input_ids_cpu = torch.zeros(self.max_num_tokens,
                                         dtype=torch.int32,
                                         device="cpu",
                                         pin_memory=self.pin_memory)
        self.positions_cpu = torch.zeros(self.max_num_tokens,
                                         dtype=torch.int64,
                                         device="cpu",
                                         pin_memory=self.pin_memory)
        self.positions_np = self.positions_cpu.numpy()
        self.query_start_loc_cpu = torch.zeros(self.max_num_reqs + 1,
                                               dtype=torch.int32,
                                               device="cpu",
                                               pin_memory=self.pin_memory)
        self.query_start_loc_np = self.query_start_loc_cpu.numpy()
        self.seq_lens_cpu = torch.zeros(self.max_num_reqs,
                                        dtype=torch.int32,
                                        device="cpu",
                                        pin_memory=self.pin_memory)
        self.seq_lens_np = self.seq_lens_cpu.numpy()

        # Layer pairings for cross-layer KV sharing.
        # If an Attention layer `layer_name` is in the keys of this dict, it
        # means this layer will perform attention using the keys and values
        # from the KV cache of `shared_kv_cache_layers[layer_name]`.
        self.shared_kv_cache_layers: dict[str, str] = {}

    def _may_reorder_batch(self, scheduler_output: "SchedulerOutput") -> None:
        """
        Update the order of requests in the batch based on the attention
        backend's needs. For example, some attention backends (namely MLA) may
        want to separate requests based on if the attention computation will be
        compute-bound or memory-bound.

        Args:
            scheduler_output: The scheduler output.
        """
        self.attn_metadata_builders[0].reorder_batch(self.input_batch,
                                                     scheduler_output)

        # For models with multiple KV cache groups, the groups should agree on
        # the same order of requests. We ensure this by only allowing the first
        # group to reorder the batch and asserting that all other groups do not
        # reorder the batch.
        # TODO(tdoublep): make this more flexible so that any group can
        # re-order the batch (not only the first).
        # TODO(tdoublep): verify this during engine init instead of at runtime
        for i in range(1, len(self.kv_cache_config.kv_cache_groups)):
            batch_reordered = self.attn_metadata_builders[i].reorder_batch(
                self.input_batch, scheduler_output)
            assert not batch_reordered

    # Note: used for model runner override.
    def _init_device_properties(self) -> None:
        """Initialize attributes from torch.cuda.get_device_properties
        """
        self.device_properties = torch.cuda.get_device_properties(self.device)
        self.num_sms = self.device_properties.multi_processor_count

    # Note: used for model runner override.
    def _sync_device(self) -> None:
        torch.cuda.synchronize()

    def _update_states(self, scheduler_output: "SchedulerOutput") -> None:
        """Update the cached states and the persistent batch with the scheduler
        output.

        The updated states are used by the `_prepare_inputs` function to create
        the input GPU tensors for the model.

        The SamplingMetadata is updated and copied to the GPU if there is a
        new/resumed/paused/finished request in the batch.
        """
        # Remove finished requests from the cached states.
        for req_id in scheduler_output.finished_req_ids:
            self.requests.pop(req_id, None)
            self.encoder_cache.pop(req_id, None)
        # Remove the finished requests from the persistent batch.
        # NOTE(woosuk): There could be an edge case where finished_req_ids and
        # scheduled_req_ids overlap. This happens when a request is aborted and
        # then resubmitted with the same ID. In this case, we treat them as two
        # distinct requests - clearing the cached states for the first request
        # and handling the second as a new request.
        for req_id in scheduler_output.finished_req_ids:
            self.input_batch.remove_request(req_id)

        # Free the cached encoder outputs.
        for req_id, input_id in scheduler_output.free_encoder_input_ids:
            encoder_outputs = self.encoder_cache.get(req_id)
            if encoder_outputs is not None:
                encoder_outputs.pop(input_id, None)
                if not encoder_outputs:
                    self.encoder_cache.pop(req_id, None)

        # Remove the unscheduled requests from the persistent batch.
        # NOTE(woosuk): The unscheduled requests are either preempted requests
        # or running requests that are not scheduled in this step. We remove
        # them from the persistent batch but keep their cached states since
        # they will be scheduled again sometime in the future.
        scheduled_req_ids = scheduler_output.num_scheduled_tokens.keys()
        cached_req_ids = self.input_batch.req_id_to_index.keys()
        unscheduled_req_ids = cached_req_ids - scheduled_req_ids
        # NOTE(woosuk): The persistent batch optimization assumes that
        # consecutive batches contain mostly the same requests. If batches
        # have low request overlap (e.g., alternating between two distinct
        # sets of requests), this optimization becomes very inefficient.
        for req_id in unscheduled_req_ids:
            self.input_batch.remove_request(req_id)

        req_ids_to_add: list[str] = []
        # Add new requests to the cached states.
        for new_req_data in scheduler_output.scheduled_new_reqs:
            req_id = new_req_data.req_id
            sampling_params = new_req_data.sampling_params
            pooling_params = new_req_data.pooling_params

            if sampling_params and \
                sampling_params.sampling_type == SamplingType.RANDOM_SEED:
                generator = torch.Generator(device=self.device)
                generator.manual_seed(sampling_params.seed)
            else:
                generator = None

            if pooling_params:
                assert pooling_params.task is not None, (
                    "You did not set `task` in the API")

                model = cast(VllmModelForPooling, self.model)
                to_update = (model.pooler.get_pooling_updates(
                    pooling_params.task))
                assert to_update is not None, (
                    f"{pooling_params.task=} is not supported by the model")

                to_update.apply(pooling_params)

            self.requests[req_id] = CachedRequestState(
                req_id=req_id,
                prompt_token_ids=new_req_data.prompt_token_ids,
                mm_inputs=new_req_data.mm_inputs,
                mm_positions=new_req_data.mm_positions,
                sampling_params=sampling_params,
                pooling_params=pooling_params,
                generator=generator,
                block_ids=new_req_data.block_ids,
                num_computed_tokens=new_req_data.num_computed_tokens,
                output_token_ids=[],
                lora_request=new_req_data.lora_request,
            )

            # Only relevant for models using M-RoPE (e.g, Qwen2-VL)
            if self.uses_mrope:
                image_grid_thw = []
                video_grid_thw = []
                second_per_grid_ts = []
                audio_feature_lengths = []
                use_audio_in_video = False
                for mm_input in self.requests[req_id].mm_inputs:
                    if mm_input.get("image_grid_thw") is not None:
                        image_grid_thw.extend(
                            mm_input["image_grid_thw"].tolist())
                    if mm_input.get("video_grid_thw") is not None:
                        video_grid_thw.extend(
                            mm_input["video_grid_thw"].tolist())
                    if mm_input.get("second_per_grid_ts") is not None:
                        second_per_grid_ts.extend(
                            mm_input["second_per_grid_ts"])
                    if mm_input.get("audio_feature_lengths") is not None:
                        audio_feature_lengths.extend(
                            mm_input["audio_feature_lengths"])
                    if mm_input.get("use_audio_in_video") is True:
                        use_audio_in_video = True

                hf_config = self.model_config.hf_config

                self.requests[req_id].mrope_positions, \
                    self.requests[req_id].mrope_position_delta = \
                    MRotaryEmbedding.get_input_positions_tensor(
                        self.requests[req_id].prompt_token_ids,
                        hf_config=hf_config,
                        image_grid_thw=image_grid_thw,
                        video_grid_thw=video_grid_thw,
                        second_per_grid_ts=second_per_grid_ts,
                        audio_feature_lengths=audio_feature_lengths,
                        use_audio_in_video=use_audio_in_video,
                    )

            req_ids_to_add.append(req_id)

        # Update the states of the running/resumed requests.
        is_last_rank = get_pp_group().is_last_rank
        req_data = scheduler_output.scheduled_cached_reqs
        for i, req_id in enumerate(req_data.req_ids):
            req_state = self.requests[req_id]
            num_computed_tokens = req_data.num_computed_tokens[i]
            new_block_ids = req_data.new_block_ids[i]
            resumed_from_preemption = req_data.resumed_from_preemption[i]

            # Update the cached states.
            req_state.num_computed_tokens = num_computed_tokens

            if not is_last_rank:
                # When using PP, the scheduler sends the sampled tokens back,
                # because there's no direct communication between the first-
                # stage worker and the last-stage worker.
                new_token_ids = req_data.new_token_ids[i]
                # Add the sampled token(s) from the previous step (if any).
                # This doesn't include "unverified" tokens like spec tokens.
                num_new_tokens = (num_computed_tokens + len(new_token_ids) -
                                  req_state.num_tokens)
                if num_new_tokens == 1:
                    # Avoid slicing list in most common case.
                    req_state.output_token_ids.append(new_token_ids[-1])
                elif num_new_tokens > 0:
                    req_state.output_token_ids.extend(
                        new_token_ids[-num_new_tokens:])

            # Update the block IDs.
            if not resumed_from_preemption:
                # Append the new blocks to the existing block IDs.
                for block_ids, new_ids in zip(req_state.block_ids,
                                              new_block_ids):
                    block_ids.extend(new_ids)
            else:
                # The request is resumed from preemption.
                # Replace the existing block IDs with the new ones.
                req_state.block_ids = new_block_ids

            req_index = self.input_batch.req_id_to_index.get(req_id)
            if req_index is None:
                # The request is not in the persistent batch.
                # The request was either preempted and resumed later, or was not
                # scheduled in the previous step and needs to be added again.
                req_ids_to_add.append(req_id)
                continue

            # Update the persistent batch.
            self.input_batch.num_computed_tokens_cpu[req_index] = (
                num_computed_tokens)
            self.input_batch.block_table.append_row(new_block_ids, req_index)

            # For the last rank, we don't need to update the token_ids_cpu
            # because the sampled tokens are already cached.
            if not is_last_rank:
                # Add new_token_ids to token_ids_cpu.
                start_token_index = num_computed_tokens
                end_token_index = num_computed_tokens + len(new_token_ids)
                self.input_batch.token_ids_cpu[
                    req_index,
                    start_token_index:end_token_index] = new_token_ids
                self.input_batch.num_tokens_no_spec[
                    req_index] = end_token_index
                self.input_batch.num_tokens[req_index] = end_token_index

            # Add spec_token_ids to token_ids_cpu.
            spec_token_ids = (
                scheduler_output.scheduled_spec_decode_tokens.get(req_id, ()))
            if spec_token_ids:
                num_spec_tokens = len(spec_token_ids)
                start_index = self.input_batch.num_tokens_no_spec[req_index]
                end_token_index = start_index + num_spec_tokens
                self.input_batch.token_ids_cpu[
                    req_index, start_index:end_token_index] = spec_token_ids
                # NOTE(woosuk): `num_tokens` here may include spec tokens.
                self.input_batch.num_tokens[req_index] += num_spec_tokens

        # Add the new or resumed requests to the persistent batch.
        # The smaller empty indices are filled first.
        for req_id in req_ids_to_add:
            req_state = self.requests[req_id]
            self.input_batch.add_request(req_state)

        # Condense the batched states if there are gaps left by removed requests
        self.input_batch.condense()
        # Allow attention backend to reorder the batch, potentially
        self._may_reorder_batch(scheduler_output)
        # Refresh batch metadata with any pending updates.
        self.input_batch.refresh_metadata()

    def _get_cumsum_and_arange(
        self,
        num_tokens: np.ndarray,
        cumsum_dtype: Optional[np.dtype] = None,
    ) -> tuple[np.ndarray, np.ndarray]:
        """Get the cumulative sum and batched arange of the given array.
        # E.g., [2, 5, 3] -> ([2, 7, 10], [0, 1, 0, 1, 2, 3, 4, 0, 1, 2])
        # Equivalent to but faster than:
        # np.concatenate([np.arange(n) for n in num_tokens])
        """
        # Step 1. [2, 5, 3] -> [2, 7, 10]
        cu_num_tokens = np.cumsum(num_tokens, dtype=cumsum_dtype)
        total_num_tokens = cu_num_tokens[-1]
        # Step 2. [2, 7, 10] -> [0, 0, 2, 2, 2, 2, 2, 7, 7, 7]
        cumsums_offsets = np.repeat(cu_num_tokens - num_tokens, num_tokens)
        # Step 3. [0, 1, 0, 1, 2, 3, 4, 0, 1, 2]
        arange = self.arange_np[:total_num_tokens] - cumsums_offsets

        return cu_num_tokens, arange

    def _prepare_inputs(
        self,
        scheduler_output: "SchedulerOutput",
    ) -> tuple[dict[str,
                    Any], bool, torch.Tensor, Optional[SpecDecodeMetadata],
               np.ndarray, Optional[CommonAttentionMetadata]]:
        """
        :return: tuple[
            attn_metadata: layer-to-attention_metadata mapping,
            attention_cuda_graphs: whether attention can run in cudagraph
            logits_indices, spec_decode_metadata
        ]
        """
        total_num_scheduled_tokens = scheduler_output.total_num_scheduled_tokens
        assert total_num_scheduled_tokens > 0
        num_reqs = self.input_batch.num_reqs
        assert num_reqs > 0

        # OPTIMIZATION: Start copying the block table first.
        # This way, we can overlap the copy with the following CPU operations.
        self.input_batch.block_table.commit_block_table(num_reqs)

        # Get the number of scheduled tokens for each request.
        req_ids = self.input_batch.req_ids
        tokens = [scheduler_output.num_scheduled_tokens[i] for i in req_ids]
        num_scheduled_tokens = np.array(tokens, dtype=np.int32)
        max_num_scheduled_tokens = max(tokens)

        # Get request indices.
        # E.g., [2, 5, 3] -> [0, 0, 1, 1, 1, 1, 1, 2, 2, 2]
        req_indices = np.repeat(self.arange_np[:num_reqs],
                                num_scheduled_tokens)

        # cu_num_tokens: [2, 5, 3] -> [2, 7, 10]
        # arange: [0, 1, 0, 1, 2, 3, 4, 0, 1, 2]
        cu_num_tokens, arange = self._get_cumsum_and_arange(
            num_scheduled_tokens)

        # Get positions.
        positions_np = self.positions_np[:total_num_scheduled_tokens]
        np.add(self.input_batch.num_computed_tokens_cpu[req_indices],
               arange,
               out=positions_np)

        # Calculate M-RoPE positions.
        # Only relevant for models using M-RoPE (e.g, Qwen2-VL)
        if self.uses_mrope:
            self._calc_mrope_positions(scheduler_output)

        # Get token indices.
        # E.g., [0, 1, 0, 1, 2, 3, 4, 0, 1, 2]
        # -> [0, 1, M, M + 1, M + 2, M + 3, M + 4, 2 * M, 2 * M + 1, 2 * M + 2]
        # where M is the max_model_len.
        token_indices = (positions_np +
                         req_indices * self.input_batch.token_ids_cpu.shape[1])

        # NOTE(woosuk): We use torch.index_select instead of np.take here
        # because torch.index_select is much faster than np.take for large
        # tensors.
        torch.index_select(self.input_batch.token_ids_cpu_tensor.flatten(),
                           0,
                           torch.from_numpy(token_indices),
                           out=self.input_ids_cpu[:total_num_scheduled_tokens])

        self.input_batch.block_table.compute_slot_mapping(
            req_indices, positions_np)
        self.input_batch.block_table.commit_slot_mapping(
            total_num_scheduled_tokens)

        # Prepare the attention metadata.
        self.query_start_loc_np[0] = 0
        self.query_start_loc_np[1:num_reqs + 1] = cu_num_tokens

        self.seq_lens_np[:num_reqs] = (
            self.input_batch.num_computed_tokens_cpu[:num_reqs] +
            num_scheduled_tokens)

        # Copy the tensors to the GPU.
        self.input_ids[:total_num_scheduled_tokens].copy_(
            self.input_ids_cpu[:total_num_scheduled_tokens], non_blocking=True)
        if self.uses_mrope:
            # Only relevant for models using M-RoPE (e.g, Qwen2-VL)
            self.mrope_positions[:, :total_num_scheduled_tokens].copy_(
                self.mrope_positions_cpu[:, :total_num_scheduled_tokens],
                non_blocking=True)
        else:
            # Common case (1D positions)
            self.positions[:total_num_scheduled_tokens].copy_(
                self.positions_cpu[:total_num_scheduled_tokens],
                non_blocking=True)

        self.query_start_loc[:num_reqs + 1].copy_(
            self.query_start_loc_cpu[:num_reqs + 1], non_blocking=True)
        self.seq_lens[:num_reqs].copy_(self.seq_lens_cpu[:num_reqs],
                                       non_blocking=True)

        # Fill unused with -1. Needed for reshape_and_cache
        self.seq_lens[num_reqs:].fill_(0)
        # Note: pad query_start_loc to be non-decreasing, as kernels
        # like FlashAttention requires that
        self.query_start_loc[num_reqs + 1:].fill_(
            self.query_start_loc_cpu[num_reqs].item())

        query_start_loc = self.query_start_loc[:num_reqs + 1]

        spec_decode_common_attn_metadata = None

        attn_metadata: dict[str, Any] = {}
        # Prepare the attention metadata for each KV cache group and make layers
        # in the same group share the same metadata.
        for kv_cache_group_id, kv_cache_group_spec in enumerate(
                self.kv_cache_config.kv_cache_groups):

            blk_table = self.input_batch.block_table[kv_cache_group_id]
            blk_table_tensor = blk_table.get_device_tensor()[:num_reqs]
            slot_mapping = blk_table.slot_mapping[:total_num_scheduled_tokens]
            common_attn_metadata = CommonAttentionMetadata(
                query_start_loc=self.query_start_loc[:num_reqs + 1],
                query_start_loc_cpu=self.query_start_loc_cpu[:num_reqs + 1],
                seq_lens=self.seq_lens[:num_reqs],
                seq_lens_cpu=self.seq_lens_cpu[:num_reqs],
                num_computed_tokens_cpu=self.input_batch.
                num_computed_tokens_cpu_tensor[:num_reqs],
                num_reqs=num_reqs,
                num_actual_tokens=total_num_scheduled_tokens,
                max_query_len=max_num_scheduled_tokens,
                block_table_tensor=blk_table_tensor,
                slot_mapping=slot_mapping,
            )

            if self.speculative_config and \
                spec_decode_common_attn_metadata is None:
                spec_decode_common_attn_metadata = common_attn_metadata

            if isinstance(kv_cache_group_spec.kv_cache_spec,
                          ChunkedLocalAttentionSpec):
                common_attn_metadata = make_local_attention_virtual_batches(
                    kv_cache_group_spec.kv_cache_spec.attention_chunk_size,
                    common_attn_metadata, self.cache_config.block_size)

            # Prepare for cascade attention if enabled & beneficial.
            common_prefix_len = 0
            builder = self.attn_metadata_builders[kv_cache_group_id]
            if self.cascade_attn_enabled:
                common_prefix_len = self._compute_cascade_attn_prefix_len(
                    num_scheduled_tokens,
                    scheduler_output.
                    num_common_prefix_blocks[kv_cache_group_id],
                    kv_cache_group_spec.kv_cache_spec,
                    builder,
                )

            attn_metadata_i = (builder.build(
                common_prefix_len=common_prefix_len,
                common_attn_metadata=common_attn_metadata,
            ))

            for layer_name in kv_cache_group_spec.layer_names:
                attn_metadata[layer_name] = attn_metadata_i

        attention_cuda_graphs = all(
            b.can_run_in_cudagraph(common_attn_metadata)
            for b in self.attn_metadata_builders)

        use_spec_decode = len(
            scheduler_output.scheduled_spec_decode_tokens) > 0
        if not use_spec_decode:
            # NOTE(woosuk): Due to chunked prefills, the batch may contain
            # partial requests. While we should not sample any token
            # from these partial requests, we do so for simplicity.
            # We will ignore the sampled tokens from the partial requests.
            # TODO: Support prompt logprobs.
            logits_indices = query_start_loc[1:] - 1
            spec_decode_metadata = None
        else:
            # Get the number of draft tokens for each request.
            # Iterate over the dictionary rather than all requests since not all
            # requests have draft tokens.
            num_draft_tokens = np.zeros(num_reqs, dtype=np.int32)
            for req_id, draft_token_ids in (
                    scheduler_output.scheduled_spec_decode_tokens.items()):
                req_idx = self.input_batch.req_id_to_index[req_id]
                num_draft_tokens[req_idx] = len(draft_token_ids)

            spec_decode_metadata = self._calc_spec_decode_metadata(
                num_draft_tokens, cu_num_tokens)
            logits_indices = spec_decode_metadata.logits_indices

        # Hot-Swap lora model
        if self.lora_config:
            self.set_active_loras(self.input_batch, num_scheduled_tokens)

        return (attn_metadata, attention_cuda_graphs, logits_indices,
                spec_decode_metadata, num_scheduled_tokens,
                spec_decode_common_attn_metadata)

    def _compute_cascade_attn_prefix_len(
        self,
        num_scheduled_tokens: np.ndarray,
        num_common_prefix_blocks: int,
        kv_cache_spec: KVCacheSpec,
        attn_metadata_builder: AttentionMetadataBuilder,
    ) -> int:
        """Compute the length of the common prefix for cascade attention.

        NOTE(woosuk): The common prefix length returned by this function
        represents the length used specifically for cascade attention, not the
        actual number of tokens shared between requests. When cascade attention
        is disabled (use_cascade=False), this function returns 0 even if
        requests share common tokens. Additionally, the common prefix length is
        truncated to a multiple of the block size and may be further truncated
        due to implementation details explained below.

        Args:
            num_scheduled_tokens: Number of tokens scheduled per request.
            num_common_prefix_blocks: Number of shared KV cache blocks.

        Returns:
            int: Length of common prefix in tokens.
        """
        common_prefix_len = num_common_prefix_blocks * kv_cache_spec.block_size
        if common_prefix_len == 0:
            # Common case.
            return 0

        # NOTE(woosuk): Cascade attention uses two attention kernels: one
        # for the common prefix and the other for the rest. For the first
        # kernel, we concatenate all the query tokens (possibly from
        # different requests) and treat them as if they are from the same
        # request. Then, we use bi-directional attention to process the
        # common prefix in the KV cache. Importantly, this means that the
        # first kernel does not do any masking.

        # Consider the following example:
        # Request 1's input query: [D, E, X]
        # Request 1's kv cache: [A, B, C, D, E, X]
        # Request 1's num_computed_tokens: 3 (i.e., [A, B, C])
        # Request 2's input query: [E, Y]
        # Request 2's kv cache: [A, B, C, D, E, Y]
        # Request 2's num_computed_tokens: 4 (i.e., [A, B, C, D])

        # If we use [A, B, C, D, E] as the common prefix, then the
        # first kernel will compute the bi-directional attention between
        # input query [D, E, X, E, Y] and common prefix [A, B, C, D, E].
        # However, this is wrong because D in Request 1 should not attend to
        # E in the common prefix (i.e., we need masking).
        # To avoid this, [A, B, C, D] should be the common prefix.
        # That is, the common prefix should be capped by the minimum
        # num_computed_tokens among the requests, and plus one to include
        # the first token of the query.

        # In practice, we use [A, B, C] as the common prefix, instead of
        # [A, B, C, D] (i.e., the common prefix is capped by the minimum
        # num_computed_tokens, without plus one).
        # This is because of an implementation detail: We want to always
        # use two kernels for cascade attention. Let's imagine:
        # Request 3's input query: [D]
        # Request 3's kv cache: [A, B, C, D]
        # Request 3's num_computed_tokens: 3 (i.e., [A, B, C])
        # If we use [A, B, C, D] as the common prefix for Request 1-3,
        # then Request 3 will be processed only by the first kernel,
        # and the second kernel will get an empty input. While this is not
        # a fundamental problem, our current implementation does not support
        # this case.
        num_reqs = len(num_scheduled_tokens)
        common_prefix_len = min(
            common_prefix_len,
            self.input_batch.num_computed_tokens_cpu[:num_reqs].min())
        # common_prefix_len should be a multiple of the block size.
        common_prefix_len = (common_prefix_len // kv_cache_spec.block_size *
                             kv_cache_spec.block_size)
        use_sliding_window = (isinstance(kv_cache_spec, SlidingWindowSpec) or
                              (isinstance(kv_cache_spec, FullAttentionSpec)
                               and kv_cache_spec.sliding_window is not None))
        assert isinstance(kv_cache_spec, AttentionSpec)
        use_cascade = attn_metadata_builder.use_cascade_attention(
            common_prefix_len=common_prefix_len,
            query_lens=num_scheduled_tokens,
            num_query_heads=self.num_query_heads,
            num_kv_heads=kv_cache_spec.num_kv_heads,
            use_alibi=self.use_alibi,
            use_sliding_window=use_sliding_window,
            num_sms=self.num_sms,
        )
        return common_prefix_len if use_cascade else 0

    def _calc_mrope_positions(self, scheduler_output: "SchedulerOutput"):
        mrope_pos_ptr = 0
        for index, req_id in enumerate(self.input_batch.req_ids):
            req = self.requests[req_id]
            assert req.mrope_positions is not None

            num_computed_tokens = \
                self.input_batch.num_computed_tokens_cpu[index]
            num_scheduled_tokens = \
                scheduler_output.num_scheduled_tokens[req_id]
            num_prompt_tokens = len(req.prompt_token_ids)

            if num_computed_tokens + num_scheduled_tokens > num_prompt_tokens:
                prompt_part_len = max(0,
                                      num_prompt_tokens - num_computed_tokens)
                completion_part_len = max(
                    0, num_scheduled_tokens - prompt_part_len)
            else:
                prompt_part_len = num_scheduled_tokens
                completion_part_len = 0

            assert num_scheduled_tokens == prompt_part_len + completion_part_len

            if prompt_part_len > 0:
                # prompt's mrope_positions are pre-computed
                dst_start = mrope_pos_ptr
                dst_end = mrope_pos_ptr + prompt_part_len
                src_start = num_computed_tokens
                src_end = num_computed_tokens + prompt_part_len

                self.mrope_positions_cpu[:, dst_start:dst_end] = \
                    req.mrope_positions[:,src_start:src_end]

                mrope_pos_ptr += prompt_part_len

            if completion_part_len > 0:
                # compute completion's mrope_positions on-the-fly
                dst_start = mrope_pos_ptr
                dst_end = mrope_pos_ptr + completion_part_len

                MRotaryEmbedding.get_next_input_positions_tensor(
                    out=self.mrope_positions_np,
                    out_offset=dst_start,
                    mrope_position_delta=req.mrope_position_delta,
                    context_len=num_computed_tokens + prompt_part_len,
                    num_new_tokens=completion_part_len,
                )

                mrope_pos_ptr += completion_part_len

    def _calc_spec_decode_metadata(
        self,
        num_draft_tokens: np.ndarray,
        cu_num_scheduled_tokens: np.ndarray,
    ) -> SpecDecodeMetadata:
        # Inputs:
        # cu_num_scheduled_tokens:  [  4, 104, 107, 207, 209]
        # num_draft_tokens:         [  3,   0,   2,   0,   1]
        # Outputs:
        # cu_num_draft_tokens:      [  3,   3,   5,   5,   6]
        # logits_indices:           [  0,   1,   2,   3, 103, 104, 105, 106,
        #                            206, 207, 208]
        # target_logits_indices:    [  0,   1,   2,   5,   6,   9]
        # bonus_logits_indices:     [  3,   4,   7,   8,  10]

        # Compute the logits indices.
        # [4, 1, 3, 1, 2]
        num_sampled_tokens = num_draft_tokens + 1

        # Step 1. cu_num_sampled_tokens: [4, 5, 8, 9, 11]
        # arange: [0, 1, 2, 3, 0, 0, 1, 2, 0, 0, 1]
        cu_num_sampled_tokens, arange = self._get_cumsum_and_arange(
            num_sampled_tokens, cumsum_dtype=np.int32)
        # Step 2. [0, 0, 0, 0, 103, 104, 104, 104, 206, 207, 207]
        logits_indices = np.repeat(
            cu_num_scheduled_tokens - num_sampled_tokens, num_sampled_tokens)
        # Step 3. [0, 1, 2, 3, 103, 104, 105, 106, 206, 207, 208]
        logits_indices += arange

        # Compute the bonus logits indices.
        bonus_logits_indices = cu_num_sampled_tokens - 1

        # Compute the draft logits indices.
        # cu_num_draft_tokens: [3, 3, 5, 5, 6]
        # arange: [0, 1, 2, 0, 1, 0]
        cu_num_draft_tokens, arange = self._get_cumsum_and_arange(
            num_draft_tokens, cumsum_dtype=np.int32)
        # [0, 0, 0, 5, 5, 9]
        target_logits_indices = np.repeat(
            cu_num_sampled_tokens - num_sampled_tokens, num_draft_tokens)
        # [0, 1, 2, 5, 6, 9]
        target_logits_indices += arange

        # TODO: Optimize the CPU -> GPU copy.
        cu_num_draft_tokens = torch.from_numpy(cu_num_draft_tokens).to(
            self.device, non_blocking=True)
        logits_indices = torch.from_numpy(logits_indices).to(self.device,
                                                             non_blocking=True)
        target_logits_indices = torch.from_numpy(target_logits_indices).to(
            self.device, non_blocking=True)
        bonus_logits_indices = torch.from_numpy(bonus_logits_indices).to(
            self.device, non_blocking=True)

        # Compute the draft token ids.
        # draft_token_indices:      [  1,   2,   3, 105, 106, 208]
        draft_token_ids = self.input_ids[logits_indices]
        draft_token_ids = draft_token_ids[target_logits_indices + 1]

        metadata = SpecDecodeMetadata(
            draft_token_ids=draft_token_ids,
            num_draft_tokens=num_draft_tokens.tolist(),
            cu_num_draft_tokens=cu_num_draft_tokens,
            target_logits_indices=target_logits_indices,
            bonus_logits_indices=bonus_logits_indices,
            logits_indices=logits_indices,
        )
        return metadata

    def _execute_mm_encoder(self, scheduler_output: "SchedulerOutput"):
        scheduled_encoder_inputs = scheduler_output.scheduled_encoder_inputs
        if not scheduled_encoder_inputs:
            return

        # Batch the multi-modal inputs.
        mm_inputs = list[MultiModalKwargs]()
        req_ids_pos = list[tuple[str, int, PlaceholderRange]]()
        for req_id, encoder_input_ids in scheduled_encoder_inputs.items():
            req_state = self.requests[req_id]

            for mm_input_id in encoder_input_ids:
                mm_inputs.append(req_state.mm_inputs[mm_input_id])
                req_ids_pos.append(
                    (req_id, mm_input_id, req_state.mm_positions[mm_input_id]))

        # Batch mm inputs as much as we can: if a request in the batch has
        # multiple modalities or a different modality than the previous one,
        # we process it separately to preserve item order.
        # FIXME(ywang96): This is a hacky way to deal with multiple modalities
        # in the same batch while still being able to benefit from batching
        # multimodal inputs. The proper solution should be reordering the
        # encoder outputs.
        grouped_mm_inputs_list = group_mm_inputs_by_modality(mm_inputs)

        encoder_outputs = []
        for grouped_mm_inputs in grouped_mm_inputs_list:
            batched_mm_inputs = MultiModalKwargs.batch(
                grouped_mm_inputs, pin_memory=self.pin_memory)
            batched_mm_inputs = MultiModalKwargs.as_kwargs(
                batched_mm_inputs,
                device=self.device,
            )

            # Run the encoder.
            # `curr_group_outputs` is either of the following:
            # 1. A tensor of shape (num_items, feature_size, hidden_size)
            # in case feature_size is fixed across all multimodal items.
            # 2. A list or tuple (length: num_items) of tensors, each of shape
            # (feature_size, hidden_size) in case the feature size is dynamic
            # depending on the input multimodal items.
            curr_group_outputs = self.model.get_multimodal_embeddings(
                **batched_mm_inputs)

            sanity_check_mm_encoder_outputs(
                curr_group_outputs,
                expected_num_items=len(grouped_mm_inputs),
            )

            for output in curr_group_outputs:
                encoder_outputs.append(output)

        # Cache the encoder outputs.
        for (req_id, input_id, pos_info), output in zip(
                req_ids_pos,
                encoder_outputs,
        ):
            if req_id not in self.encoder_cache:
                self.encoder_cache[req_id] = {}

            self.encoder_cache[req_id][input_id] = scatter_mm_placeholders(
                output,
                is_embed=pos_info.is_embed,
            )

    def _gather_mm_embeddings(
        self,
        scheduler_output: "SchedulerOutput",
    ) -> list[torch.Tensor]:
        mm_embeds: list[torch.Tensor] = []
        for req_id in self.input_batch.req_ids:
            num_scheduled_tokens = scheduler_output.num_scheduled_tokens[
                req_id]
            req_state = self.requests[req_id]
            num_computed_tokens = req_state.num_computed_tokens
            mm_positions = req_state.mm_positions
            for i, pos_info in enumerate(mm_positions):
                start_pos = pos_info.offset
                num_encoder_tokens = pos_info.length

                # The encoder output is needed if the two ranges overlap:
                # [num_computed_tokens,
                #  num_computed_tokens + num_scheduled_tokens) and
                # [start_pos, start_pos + num_encoder_tokens)
                if start_pos >= num_computed_tokens + num_scheduled_tokens:
                    # The encoder output is not needed in this step.
                    break
                if start_pos + num_encoder_tokens <= num_computed_tokens:
                    # The encoder output is already processed and stored
                    # in the decoder's KV cache.
                    continue

                start_idx = max(num_computed_tokens - start_pos, 0)
                end_idx = min(
                    num_computed_tokens - start_pos + num_scheduled_tokens,
                    num_encoder_tokens)
                assert start_idx < end_idx
                assert req_id in self.encoder_cache
                assert i in self.encoder_cache[req_id]
                encoder_output = self.encoder_cache[req_id][i]

                if (is_embed := pos_info.is_embed) is not None:
                    is_embed = is_embed[start_idx:end_idx]

                mm_embeds_item = gather_mm_placeholders(
                    encoder_output[start_idx:end_idx],
                    is_embed=is_embed,
                )
                mm_embeds.append(mm_embeds_item)
        return mm_embeds

    def get_model(self) -> nn.Module:
        return self.model

    def get_supported_pooling_tasks(self) -> list[PoolingTask]:
        model = self.get_model()
        if not is_pooling_model(model):
            return []

        return [
            task for task in get_args(PoolingTask)
            if model.pooler.get_pooling_updates(task)
        ]

    def apply_grammar_bitmask(
        self,
        scheduler_output: "SchedulerOutput",
        logits: torch.Tensor,
    ):
        grammar_bitmask = scheduler_output.grammar_bitmask
        if grammar_bitmask is None:
            return

        # We receive the structured output bitmask from the scheduler,
        # compacted to contain bitmasks only for structured output requests.
        # The order of the requests in the bitmask is not guaranteed to be the
        # same as the order of the requests in the gpu runner's batch. We need
        # to sort the bitmask to match the order of the requests used here.

        # Get the batch indices of the structured output requests.
        # Keep track of the number of speculative tokens scheduled for every
        # request in the batch, as the logit indices are offset by this amount.
        struct_out_req_batch_indices: dict[str, int] = {}
        cumulative_offset = 0
        seq = sorted(self.input_batch.req_id_to_index.items(),
                     key=lambda x: x[1])
        for req_id, batch_index in seq:
            logit_index = batch_index + cumulative_offset
            cumulative_offset += len(
                scheduler_output.scheduled_spec_decode_tokens.get(req_id, []))
            if req_id in scheduler_output.structured_output_request_ids:
                struct_out_req_batch_indices[req_id] = logit_index

        out_indices = []

        # Reorder the bitmask to match the order of the requests in the batch.
        sorted_bitmask = np.zeros_like(grammar_bitmask,
                                       shape=(logits.shape[0],
                                              grammar_bitmask.shape[1]))
        cumulative_index = 0
        seq = sorted(scheduler_output.structured_output_request_ids.items(),
                     key=lambda x: x[1])
        for req_id, _ in seq:
            logit_index = struct_out_req_batch_indices[req_id]
            num_spec_tokens = len(
                scheduler_output.scheduled_spec_decode_tokens.get(req_id, []))
            for i in range(1 + num_spec_tokens):
                sorted_bitmask[logit_index + i] = \
                    grammar_bitmask[cumulative_index + i]
                out_indices.append(logit_index + i)
            cumulative_index += 1 + num_spec_tokens
        grammar_bitmask = sorted_bitmask

        # Serialization of np.ndarray is much more efficient than a tensor,
        # so we receive it in that format.
        grammar_bitmask = torch.from_numpy(grammar_bitmask)

        # Force use of the torch.compile implementation from xgrammar to work
        # around issues with the Triton kernel in concurrent structured output
        # scenarios. See PR #19565 and issues #19493, #18376 for details.
        xgr_torch_compile.apply_token_bitmask_inplace_torch_compile(
            logits,
            grammar_bitmask.to(self.device, non_blocking=True),
            indices=out_indices,
        )

    def sync_and_slice_intermediate_tensors(
            self, num_tokens: int, intermediate_tensors: IntermediateTensors,
            sync_self: bool) -> IntermediateTensors:

        assert self.intermediate_tensors is not None

        tp = self.vllm_config.parallel_config.tensor_parallel_size
        enabled_sp = self.compilation_config.pass_config. \
            enable_sequence_parallelism
        if enabled_sp:
            # When sequence parallelism is enabled, we always pad num_tokens
            # to be a multiple of tensor_parallel_size (tp) earlier
            assert num_tokens % tp == 0
        is_residual_scattered = tp > 1 and enabled_sp \
            and num_tokens % tp == 0

        # When sequence parallelism is enabled, the "residual" tensor is sharded
        # across tensor parallel ranks, so each rank only needs its own slice.
        if sync_self:
            assert intermediate_tensors is not None
            for k, v in intermediate_tensors.items():
                is_scattered = "residual" and is_residual_scattered
                copy_len = num_tokens // tp if is_scattered else \
                    num_tokens
                self.intermediate_tensors[k][:copy_len].copy_(
                    v[:copy_len], non_blocking=True)

        return IntermediateTensors({
            k:
            v[:num_tokens // tp]
            if k == "residual" and is_residual_scattered else v[:num_tokens]
            for k, v in self.intermediate_tensors.items()
        })

    def eplb_step(self,
                  is_dummy: bool = False,
                  is_profile: bool = False) -> None:
        """
        Step for the EPLB (Expert Parallelism Load Balancing) state.
        """
        if not self.parallel_config.enable_eplb:
            return

        assert self.eplb_state is not None
        assert is_mixture_of_experts(self.model)
        self.eplb_state.step(
            self.model,
            is_dummy,
            is_profile,
            log_stats=self.parallel_config.eplb_log_balancedness,
        )

    def get_dp_padding(self,
                       num_tokens: int) -> tuple[int, Optional[torch.Tensor]]:
        dp_size = self.vllm_config.parallel_config.data_parallel_size
        dp_rank = self.vllm_config.parallel_config.data_parallel_rank

        # For DP: Don't pad when setting enforce_eager.
        # This lets us set enforce_eager on the prefiller in a P/D setup and
        # still use CUDA graphs (enabled by this padding) on the decoder.
        #
        # TODO(tms) : There are many cases where padding is enabled for
        # prefills, causing unnecessary and excessive padding of activations.

        if dp_size == 1 or self.vllm_config.model_config.enforce_eager:
            # Early exit.
            return 0, None

        num_tokens_across_dp = DPMetadata.num_tokens_across_dp(
            num_tokens, dp_size, dp_rank)
        max_tokens_across_dp_cpu = torch.max(num_tokens_across_dp).item()
        num_tokens_after_padding = torch.tensor([max_tokens_across_dp_cpu] *
                                                dp_size,
                                                device="cpu",
                                                dtype=torch.int32)
        return max_tokens_across_dp_cpu - num_tokens, num_tokens_after_padding

    def _pool(
        self,
        hidden_states: torch.Tensor,
        num_scheduled_tokens: int,
        num_scheduled_tokens_np: np.ndarray,
    ) -> ModelRunnerOutput:
        assert self.input_batch.num_reqs ==\
            len(self.input_batch.pooling_params), \
        "Either all or none of the requests in" \
        " a batch must be pooling request"

        extracted_hidden_states = list(
            torch.split(hidden_states[:num_scheduled_tokens],
                        num_scheduled_tokens_np.tolist()))

        pooling_metadata = self.input_batch.pooling_metadata

        raw_pooler_output = self.model.pooler(
            hidden_states=extracted_hidden_states,
            pooling_metadata=pooling_metadata)

        pooler_output: list[Optional[torch.Tensor]] = []
        seq_lens = self.seq_lens[:self.input_batch.num_reqs]
        for raw_output, seq_len, prompt_len in zip(
                raw_pooler_output, seq_lens, pooling_metadata.prompt_lens):

            if seq_len == prompt_len:
                pooler_output.append(raw_output.data.cpu())
            else:
                pooler_output.append(None)

        return ModelRunnerOutput(
            req_ids=self.input_batch.req_ids,
            req_id_to_index=self.input_batch.req_id_to_index,
            sampled_token_ids=[],
            spec_token_ids=None,
            logprobs=None,
            prompt_logprobs_dict={},
            pooler_output=pooler_output,
        )

    @torch.inference_mode()
    def execute_model(
        self,
        scheduler_output: "SchedulerOutput",
        intermediate_tensors: Optional[IntermediateTensors] = None,
    ) -> Union[ModelRunnerOutput, IntermediateTensors]:
        self._update_states(scheduler_output)
        if not scheduler_output.total_num_scheduled_tokens:
            if has_kv_transfer_group():
                with set_forward_context(None, self.vllm_config):
                    self.maybe_setup_kv_connector(scheduler_output)

            # Return empty ModelRunnerOutput if there's no work to do.
            return EMPTY_MODEL_RUNNER_OUTPUT

        # Prepare the decoder inputs.
        (attn_metadata, attention_cuda_graphs, logits_indices,
         spec_decode_metadata, num_scheduled_tokens_np,
         spec_decode_common_attn_metadata) = (
             self._prepare_inputs(scheduler_output))
        num_scheduled_tokens = scheduler_output.total_num_scheduled_tokens
        if (self.use_cuda_graph
                and num_scheduled_tokens <= self.cudagraph_batch_sizes[-1]):
            # Use piecewise CUDA graphs.
            # Add padding to the batch size.
            num_input_tokens = self.vllm_config.pad_for_cudagraph(
                num_scheduled_tokens)
        else:
            # Eager mode.
            # Pad tokens to multiple of tensor_parallel_size when
            # enabled collective fusion for SP
            tp_size = self.vllm_config.parallel_config.tensor_parallel_size
            if self.compilation_config.pass_config. \
                enable_sequence_parallelism and tp_size > 1:
                num_input_tokens = round_up(num_scheduled_tokens, tp_size)
            else:
                num_input_tokens = num_scheduled_tokens

        # Padding for DP
        num_pad, num_tokens_across_dp = self.get_dp_padding(num_input_tokens)
        num_input_tokens += num_pad

        # _prepare_inputs may reorder the batch, so we must gather multi
        # modal outputs after that to ensure the correct order
        if self.is_multimodal_model:
            # Run the multimodal encoder if any.
            self._execute_mm_encoder(scheduler_output)
            mm_embeds = self._gather_mm_embeddings(scheduler_output)
        else:
            mm_embeds = []

        if self.is_multimodal_model and get_pp_group().is_first_rank:
            # NOTE(woosuk): To unify token ids and soft tokens (vision
            # embeddings), we always use embeddings (rather than token ids)
            # as input to the multimodal model, even when the input is text.
            input_ids = self.input_ids[:num_scheduled_tokens]
            inputs_embeds = self.model.get_input_embeddings(
                input_ids=input_ids,
                multimodal_embeddings=mm_embeds or None,
            )
            # TODO(woosuk): Avoid the copy. Optimize.
            self.inputs_embeds[:num_scheduled_tokens].copy_(inputs_embeds)
            inputs_embeds = self.inputs_embeds[:num_input_tokens]
            input_ids = None
        else:
            # For text-only models, we use token ids as input.
            # While it is possible to use embeddings as input just like the
            # multimodal models, it is not desirable for performance since
            # then the embedding layer is not included in the CUDA graph.
            input_ids = self.input_ids[:num_input_tokens]
            inputs_embeds = None
        if self.uses_mrope:
            positions = self.mrope_positions[:, :num_input_tokens]
        else:
            positions = self.positions[:num_input_tokens]

        if get_pp_group().is_first_rank:
            intermediate_tensors = None
        else:
            intermediate_tensors = self.sync_and_slice_intermediate_tensors(
                num_input_tokens, intermediate_tensors, True)

        # Some attention backends only support CUDA Graphs in pure decode.
        # If attention doesn't support CUDA Graphs for this batch, but we
        # compiled with full CUDA graphs, we have to skip them entirely.
        skip_cuda_graphs = self.full_cuda_graph and not attention_cuda_graphs

        # Run the model.
        # Use persistent buffers for CUDA graphs.
        with set_forward_context(
                attn_metadata,
                self.vllm_config,
                num_tokens=num_input_tokens,
                num_tokens_across_dp=num_tokens_across_dp,
                skip_cuda_graphs=skip_cuda_graphs,
        ):
            self.maybe_setup_kv_connector(scheduler_output)

            model_output = self.model(
                input_ids=input_ids,
                positions=positions,
                intermediate_tensors=intermediate_tensors,
                inputs_embeds=inputs_embeds,
            )

            self.maybe_wait_for_kv_save()

        if self.use_aux_hidden_state_outputs:
            hidden_states, aux_hidden_states = model_output
        else:
            hidden_states = model_output
            aux_hidden_states = None

        # Broadcast PP output for external_launcher (torchrun)
        # to make sure we are synced across pp ranks
        # TODO: Support overlapping mirco-batches
        # https://github.com/vllm-project/vllm/issues/18019
        broadcast_pp_output = \
            self.parallel_config.distributed_executor_backend \
            == "external_launcher" and len(get_pp_group().ranks) > 0
        if not get_pp_group().is_last_rank:
            # For mid-pipeline stages, return the hidden states.
            if not broadcast_pp_output:
                return hidden_states
            assert isinstance(hidden_states, IntermediateTensors)
            get_pp_group().send_tensor_dict(hidden_states.tensors,
                                            all_gather_group=get_tp_group())
            logits = None
        else:
            if self.input_batch.pooling_params:
                return self._pool(hidden_states, num_scheduled_tokens,
                                  num_scheduled_tokens_np)

            sample_hidden_states = hidden_states[logits_indices]
            logits = self.model.compute_logits(sample_hidden_states, None)
        if broadcast_pp_output:
            model_output_broadcast_data = {
                "logits": logits.contiguous(),
            } if logits is not None else {}
            model_output_broadcast_data = get_pp_group().broadcast_tensor_dict(
                model_output_broadcast_data, src=len(get_pp_group().ranks) - 1)
            assert model_output_broadcast_data is not None
            logits = model_output_broadcast_data["logits"]

        # Apply structured output bitmasks if present
        if scheduler_output.grammar_bitmask is not None:
            self.apply_grammar_bitmask(scheduler_output, logits)

        # Sample the next token and get logprobs if needed.
        sampling_metadata = self.input_batch.sampling_metadata
        if spec_decode_metadata is None:
            sampler_output = self.sampler(
                logits=logits,
                sampling_metadata=sampling_metadata,
            )
        else:
            # When indexing with a tensor (bonus_logits_indices), PyTorch
            # creates a new tensor with separate storage from the original
            # logits tensor. This means any in-place operations on bonus_logits
            # won't affect the original logits tensor.
            assert logits is not None
            bonus_logits = logits[spec_decode_metadata.bonus_logits_indices]
            sampler_output = self.sampler(
                logits=bonus_logits,
                sampling_metadata=sampling_metadata,
            )
            bonus_token_ids = sampler_output.sampled_token_ids

            # Just like `bonus_logits`, `target_logits` is a new tensor with
            # separate storage from the original `logits` tensor. Therefore,
            # it is safe to update `target_logits` in place.
            target_logits = logits[spec_decode_metadata.target_logits_indices]
            output_token_ids = self.rejection_sampler(
                spec_decode_metadata,
                None,  # draft_probs
                target_logits,
                bonus_token_ids,
                sampling_metadata,
            )
            sampler_output.sampled_token_ids = output_token_ids

        num_nans_in_logits = {}
        if envs.VLLM_COMPUTE_NANS_IN_LOGITS:
            num_nans_in_logits = self._get_nans_in_logits(logits)

        # TODO(woosuk): The following loop can be slow since it iterates over
        # the requests one by one. Optimize.
        discard_sampled_tokens_req_indices = []
        for i, req_id in enumerate(self.input_batch.req_ids):
            req_state = self.requests[req_id]
            seq_len = (req_state.num_computed_tokens +
                       scheduler_output.num_scheduled_tokens[req_id])
            if seq_len < req_state.num_tokens:
                # Ignore the sampled token for partial prefills.
                # Rewind the generator state as if the token was not sampled.
                # This relies on cuda-specific torch-internal impl details
                generator = self.input_batch.generators.get(i)
                if generator is not None:
                    generator.set_offset(generator.get_offset() - 4)
                # Record the index of the request that should not be sampled,
                # so that we could clear the sampled tokens before returning.
                discard_sampled_tokens_req_indices.append(i)

        # NOTE: GPU -> CPU Sync happens here.
        # Move as many CPU operations as possible before this sync point.
        logprobs_tensors = sampler_output.logprobs_tensors
        logprobs_lists = logprobs_tensors.tolists() \
            if logprobs_tensors is not None else None

        # Compute prompt logprobs if needed.
        prompt_logprobs_dict = self._get_prompt_logprobs_dict(
            hidden_states[:num_scheduled_tokens],
            scheduler_output,
        )

        # Get the valid generated tokens.
        sampled_token_ids = sampler_output.sampled_token_ids
        max_gen_len = sampled_token_ids.shape[-1]
        if max_gen_len == 1:
            # No spec decode tokens.
            valid_sampled_token_ids = sampled_token_ids.tolist()
        else:
            # Includes spec decode tokens.
            valid_sampled_token_ids = self.rejection_sampler.parse_output(
                sampled_token_ids,
                self.input_batch.vocab_size,
            )
        # Mask out the sampled tokens that should not be sampled.
        for i in discard_sampled_tokens_req_indices:
            valid_sampled_token_ids[i].clear()

        # Cache the sampled tokens in the model runner, so that the scheduler
        # doesn't need to send them back.
        # NOTE(woosuk): As an exception, when using PP, the scheduler sends
        # the sampled tokens back, because there's no direct communication
        # between the first-stage worker and the last-stage worker.
        for req_idx, sampled_ids in enumerate(valid_sampled_token_ids):
            if not sampled_ids:
                continue

            start_idx = self.input_batch.num_tokens_no_spec[req_idx]
            end_idx = start_idx + len(sampled_ids)
            assert end_idx <= self.max_model_len, (
                "Sampled token IDs exceed the max model length. "
                f"Total number of tokens: {end_idx} > max_model_len: "
                f"{self.max_model_len}")

            self.input_batch.token_ids_cpu[req_idx,
                                           start_idx:end_idx] = sampled_ids
            self.input_batch.num_tokens_no_spec[req_idx] = end_idx
            self.input_batch.num_tokens[req_idx] = end_idx
            req_id = self.input_batch.req_ids[req_idx]
            req_state = self.requests[req_id]
            req_state.output_token_ids.extend(sampled_ids)

        if not self.speculative_config:
            # Speculative decoding is not enabled.
            spec_token_ids = None
        else:
            assert spec_decode_common_attn_metadata is not None
            spec_token_ids = self.propose_draft_token_ids(
                scheduler_output,
                valid_sampled_token_ids,
                sampling_metadata,
                hidden_states,
                sample_hidden_states,
                aux_hidden_states,
                spec_decode_metadata,
                spec_decode_common_attn_metadata,
            )

        self.eplb_step()

        return ModelRunnerOutput(
            req_ids=self.input_batch.req_ids,
            req_id_to_index=self.input_batch.req_id_to_index,
            sampled_token_ids=valid_sampled_token_ids,
            spec_token_ids=spec_token_ids,
            logprobs=logprobs_lists,
            prompt_logprobs_dict=prompt_logprobs_dict,
            pooler_output=[],
            num_nans_in_logits=num_nans_in_logits,
        )

    def propose_draft_token_ids(
        self,
        scheduler_output: "SchedulerOutput",
        sampled_token_ids: list[list[int]],
        sampling_metadata: SamplingMetadata,
        hidden_states: torch.Tensor,
        sample_hidden_states: torch.Tensor,
        aux_hidden_states: Optional[torch.Tensor],
        spec_decode_metadata: Optional[SpecDecodeMetadata],
        common_attn_metadata: CommonAttentionMetadata,
    ) -> list[list[int]]:
        num_scheduled_tokens = scheduler_output.total_num_scheduled_tokens
        if self.speculative_config.method == "ngram":
            assert isinstance(self.drafter, NgramProposer)
            spec_token_ids = self.propose_ngram_draft_token_ids(
                sampled_token_ids)
        elif self.speculative_config.method == "medusa":
            assert isinstance(self.drafter, MedusaProposer)
            if sample_hidden_states.shape[0] == len(sampled_token_ids):
                # The input to the target model does not include draft tokens.
                hidden_states = sample_hidden_states
            else:
                indices = []
                offset = 0
                for num_draft, tokens in zip(
                        spec_decode_metadata.num_draft_tokens,
                        sampled_token_ids):
                    indices.append(offset + len(tokens) - 1)
                    offset += num_draft + 1
                indices = torch.tensor(indices, device=self.device)
                hidden_states = sample_hidden_states[indices]

            spec_token_ids = self.drafter.propose(
                target_hidden_states=hidden_states,
                sampling_metadata=sampling_metadata,
            )
        elif self.speculative_config.use_eagle():
            assert isinstance(self.drafter, EagleProposer)
            # TODO(woosuk): Refactor the loop.
            next_token_ids: list[int] = []
            for i, token_ids in enumerate(sampled_token_ids):
                if token_ids:
                    # Common case.
                    next_token_id = token_ids[-1]
                else:
                    # Partial prefill (rare case).
                    # Get the next token id from the request state.
                    req_id = self.input_batch.req_ids[i]
                    req_state = self.requests[req_id]
                    seq_len = (req_state.num_computed_tokens +
                               scheduler_output.num_scheduled_tokens[req_id])
                    next_token_id = req_state.get_token_id(seq_len)
                next_token_ids.append(next_token_id)
            next_token_ids = torch.tensor(next_token_ids,
                                          dtype=torch.int32,
                                          device=self.device)

            if spec_decode_metadata is None:
                # input_ids can be None for multimodal models.
                target_token_ids = self.input_ids[:num_scheduled_tokens]
                # TODO(woosuk): Support M-RoPE.
                target_positions = self.positions[:num_scheduled_tokens]
                if self.use_aux_hidden_state_outputs:
                    target_hidden_states = torch.cat(
                        [h[:num_scheduled_tokens] for h in aux_hidden_states],
                        dim=-1)
                else:
                    target_hidden_states = hidden_states[:num_scheduled_tokens]
            else:
                # TODO(woosuk): Refactor this.
                num_draft_tokens = spec_decode_metadata.num_draft_tokens
                num_rejected_tokens = [
                    n + 1 - len(sampled_token_ids[i]) if n > 0 else 0
                    for i, n in enumerate(num_draft_tokens)
                ]
                num_rejected_tokens_cpu = torch.tensor(num_rejected_tokens,
                                                       dtype=torch.int32)
                common_attn_metadata, token_indices =\
                    self.drafter.prepare_inputs(
                    common_attn_metadata, num_rejected_tokens_cpu)

                target_token_ids = self.input_ids[token_indices]
                # TODO(woosuk): Support M-RoPE.
                target_positions = self.positions[token_indices]
                if self.use_aux_hidden_state_outputs:
                    target_hidden_states = torch.cat(
                        [h[token_indices] for h in aux_hidden_states], dim=-1)
                else:
                    target_hidden_states = hidden_states[token_indices]
            draft_token_ids = self.drafter.propose(
                target_token_ids=target_token_ids,
                target_positions=target_positions,
                target_hidden_states=target_hidden_states,
                next_token_ids=next_token_ids,
                sampling_metadata=sampling_metadata,
                common_attn_metadata=common_attn_metadata,
            )
            spec_token_ids = draft_token_ids.tolist()
        return spec_token_ids

    @staticmethod
    def maybe_setup_kv_connector(scheduler_output: "SchedulerOutput"):
        # Update KVConnector with the KVConnector metadata forward().
        if has_kv_transfer_group():
            kv_connector = get_kv_transfer_group()
            assert isinstance(kv_connector, KVConnectorBase_V1)
            assert scheduler_output.kv_connector_metadata is not None
            kv_connector.bind_connector_metadata(
                scheduler_output.kv_connector_metadata)

            # Background KV cache transfers happen here.
            # These transfers are designed to be async and the requests
            # involved may be disjoint from the running requests.
            # Do this here to save a collective_rpc.
            kv_connector.start_load_kv(get_forward_context())

    @staticmethod
    def maybe_wait_for_kv_save() -> None:
        if has_kv_transfer_group():
            get_kv_transfer_group().wait_for_save()

    def propose_ngram_draft_token_ids(
        self,
        sampled_token_ids: list[list[int]],
    ) -> list[list[int]]:
        # TODO(woosuk): Optimize.
        draft_token_ids: list[list[int]] = []
        for i, sampled_ids in enumerate(sampled_token_ids):
            num_sampled_ids = len(sampled_ids)
            if not num_sampled_ids:
                # Skip speculative decoding.
                draft_token_ids.append([])
                continue

            # Skip requests that require sampling parameters that are not
            # supported with speculative decoding.
            req_id = self.input_batch.req_ids[i]
            if req_id in self.input_batch.spec_decode_unsupported_reqs:
                draft_token_ids.append([])
                continue

            num_tokens = self.input_batch.num_tokens_no_spec[i]
            if num_tokens >= self.max_model_len:
                # Skip requests that have already reached the max model length.
                draft_token_ids.append([])
                continue

            drafter_output = self.drafter.propose(
                self.input_batch.token_ids_cpu[i, :num_tokens])
            if drafter_output is None or len(drafter_output) == 0:
                draft_token_ids.append([])
            else:
                draft_token_ids.append(drafter_output.tolist())
        return draft_token_ids

    def update_config(self, overrides: dict[str, Any]) -> None:
        allowed_config_names = {"load_config", "model_config"}
        for config_name, config_overrides in overrides.items():
            assert config_name in allowed_config_names, \
                f"Config `{config_name}` not supported. " \
                f"Allowed configs: {allowed_config_names}"
            config = getattr(self, config_name)
            new_config = update_config(config, config_overrides)
            setattr(self, config_name, new_config)

    def load_model(self) -> None:
        logger.info("Starting to load model %s...", self.model_config.model)
        with DeviceMemoryProfiler() as m:  # noqa: SIM117
            time_before_load = time.perf_counter()
            model_loader = get_model_loader(self.load_config)
            if not hasattr(self, "model"):
                logger.info("Loading model from scratch...")
                self.model = model_loader.load_model(
                    vllm_config=self.vllm_config,
                    model_config=self.model_config)
            else:
                logger.info(
                    "Model was already initialized. Loading weights inplace..."
                )
                model_loader.load_weights(self.model,
                                          model_config=self.model_config)
            if self.lora_config:
                self.model = self.load_lora_model(self.model,
                                                  self.model_config,
                                                  self.scheduler_config,
                                                  self.lora_config,
                                                  self.device)
            if hasattr(self, "drafter"):
                logger.info("Loading drafter model...")
                self.drafter.load_model(self.model)
            if self.use_aux_hidden_state_outputs:
                self.model.set_aux_hidden_state_layers(
                    self.model.get_eagle3_aux_hidden_state_layers())
            time_after_load = time.perf_counter()
        self.model_memory_usage = m.consumed_memory
        logger.info("Model loading took %.4f GiB and %.6f seconds",
                    self.model_memory_usage / GiB_bytes,
                    time_after_load - time_before_load)
        prepare_communication_buffer_for_model(self.model)

        if is_mixture_of_experts(
                self.model) and self.parallel_config.enable_eplb:
            logger.info("EPLB is enabled for model %s.",
                        self.model_config.model)
            self.eplb_state = EplbState.build(
                self.model,
                self.device,
                self.parallel_config,
            )

    def save_tensorized_model(
        self,
        tensorizer_config: "TensorizerConfig",
    ) -> None:
        TensorizerLoader.save_model(
            self.model,
            tensorizer_config=tensorizer_config,
            model_config=self.model_config,
        )

    def _get_prompt_logprobs_dict(
        self,
        hidden_states: torch.Tensor,
        scheduler_output: "SchedulerOutput",
    ) -> dict[str, Optional[LogprobsTensors]]:
        num_prompt_logprobs_dict = self.input_batch.num_prompt_logprobs
        if not num_prompt_logprobs_dict:
            return {}

        in_progress_dict = self.input_batch.in_progress_prompt_logprobs_cpu
        prompt_logprobs_dict: dict[str, Optional[LogprobsTensors]] = {}

        # Since prompt logprobs are a rare feature, prioritize simple,
        # maintainable loop over optimal performance.
        completed_prefill_reqs = []
        for req_id, num_prompt_logprobs in num_prompt_logprobs_dict.items():

            num_tokens = scheduler_output.num_scheduled_tokens[req_id]

            # Get metadata for this request.
            request = self.requests[req_id]
            num_prompt_tokens = len(request.prompt_token_ids)
            prompt_token_ids = torch.tensor(request.prompt_token_ids).to(
                self.device, non_blocking=True)

            # Set up target LogprobsTensors object.
            logprobs_tensors = in_progress_dict.get(req_id)
            if not logprobs_tensors:
                # Create empty logprobs CPU tensors for the entire prompt.
                # If chunked, we'll copy in slice by slice.
                logprobs_tensors = LogprobsTensors.empty_cpu(
                    num_prompt_tokens - 1, num_prompt_logprobs + 1)
                in_progress_dict[req_id] = logprobs_tensors

            # Determine number of logits to retrieve.
            start_idx = request.num_computed_tokens
            start_tok = start_idx + 1
            num_remaining_tokens = num_prompt_tokens - start_tok
            if num_tokens <= num_remaining_tokens:
                # This is a chunk, more tokens remain.
                # In the == case, there are no more prompt logprobs to produce
                # but we want to defer returning them to the next step where we
                # have new generated tokens to return.
                num_logits = num_tokens
            else:
                # This is the last chunk of prompt tokens to return.
                num_logits = num_remaining_tokens
                completed_prefill_reqs.append(req_id)
                prompt_logprobs_dict[req_id] = logprobs_tensors

            if num_logits <= 0:
                # This can happen for the final chunk if we prefilled exactly
                # (num_prompt_tokens - 1) tokens for this request in the prior
                # step. There are no more prompt logprobs to produce.
                continue

            # Get the logits corresponding to this req's prompt tokens.
            # If this is a partial request (i.e. chunked prefill),
            # then there is prompt logprob generated for each index.
            req_idx = self.input_batch.req_id_to_index[req_id]
            offset = self.query_start_loc_np[req_idx].item()
            prompt_hidden_states = hidden_states[offset:offset + num_logits]
            logits = self.model.compute_logits(prompt_hidden_states, None)

            # Get the "target" tokens for each index. For prompt at index i,
            # the token at prompt index i+1 is the "sampled" token we want
            # to gather the logprob for.
            tgt_token_ids = prompt_token_ids[start_tok:start_tok + num_logits]

            # Compute prompt logprobs.
            logprobs = self.sampler.compute_logprobs(logits)
            token_ids, logprobs, ranks = self.sampler.gather_logprobs(
                logprobs, num_prompt_logprobs, tgt_token_ids)

            # Transfer GPU->CPU async.
            chunk_slice = slice(start_idx, start_idx + num_logits)
            logprobs_tensors.logprob_token_ids[chunk_slice].copy_(
                token_ids, non_blocking=True)
            logprobs_tensors.logprobs[chunk_slice].copy_(logprobs,
                                                         non_blocking=True)
            logprobs_tensors.selected_token_ranks[chunk_slice].copy_(
                ranks, non_blocking=True)

        # Remove requests that have completed prefill from the batch
        # num_prompt_logprobs_dict.
        for req_id in completed_prefill_reqs:
            del num_prompt_logprobs_dict[req_id]
            del in_progress_dict[req_id]

        # Must synchronize the non-blocking GPU->CPU transfers.
        if prompt_logprobs_dict:
            self._sync_device()

        return prompt_logprobs_dict

    def _get_nans_in_logits(
        self,
        logits: Optional[torch.Tensor],
    ) -> dict[str, int]:
        try:
            if logits is None:
                return {req_id: 0 for req_id in self.input_batch.req_ids}

            num_nans_in_logits = {}
            num_nans_for_index = logits.isnan().sum(dim=-1).cpu().numpy()
            for req_id in self.input_batch.req_ids:
                req_index = self.input_batch.req_id_to_index[req_id]
                num_nans_in_logits[req_id] = (
                    int(num_nans_for_index[req_index])
                    if num_nans_for_index is not None
                    and req_index < logits.shape[0] else 0)
            return num_nans_in_logits
        except IndexError:
            return {}

    @contextmanager
    def maybe_randomize_inputs(self, input_ids: torch.Tensor):
        """
        Randomize input_ids if VLLM_RANDOMIZE_DP_DUMMY_INPUTS is set.
        This is to help balance expert-selection
         - during profile_run
         - during DP rank dummy run 
        """
        dp_size = self.vllm_config.parallel_config.data_parallel_size
        randomize_inputs = envs.VLLM_RANDOMIZE_DP_DUMMY_INPUTS and dp_size > 1
        if not randomize_inputs:
            yield
        else:
            import functools

            @functools.cache
            def rand_input_ids() -> torch.Tensor:
                return torch.randint_like(
                    self.input_ids,
                    low=0,
                    high=self.model_config.get_vocab_size(),
                    dtype=input_ids.dtype)

            logger.debug("Randomizing dummy data for DP Rank")
            input_ids.copy_(rand_input_ids()[:input_ids.size(0)],
                            non_blocking=True)
            yield
            input_ids.fill_(0)

    @torch.inference_mode()
    def _dummy_run(
        self,
        num_tokens: int,
        capture_attn_cudagraph: bool = False,
        skip_eplb: bool = False,
        is_profile: bool = False,
    ) -> tuple[torch.Tensor, torch.Tensor]:

        # Padding for DP
        num_pad, num_tokens_across_dp = self.get_dp_padding(num_tokens)
        num_tokens += num_pad

        # Set num_scheduled_tokens based on num_tokens and max_num_seqs
        # for dummy run with LoRA so that the num_reqs collectively
        # has num_tokens in total.
        assert num_tokens <= self.scheduler_config.max_num_batched_tokens
        max_num_reqs = self.scheduler_config.max_num_seqs
        num_reqs = min(num_tokens, max_num_reqs)
        min_tokens_per_req = num_tokens // num_reqs
        num_scheduled_tokens_list = [min_tokens_per_req] * num_reqs
        num_scheduled_tokens_list[-1] += num_tokens % num_reqs
        assert sum(num_scheduled_tokens_list) == num_tokens
        assert len(num_scheduled_tokens_list) == num_reqs
        num_scheduled_tokens = np.array(num_scheduled_tokens_list,
                                        dtype=np.int32)

        attn_metadata: Optional[dict[str, Any]] = None
        if capture_attn_cudagraph:
            attn_metadata = {}

            # Make sure max_model_len is used at the graph capture time.
            self.seq_lens_np[:num_reqs] = self.max_model_len
            self.seq_lens_np[num_reqs:] = 0
            self.seq_lens[:num_reqs].copy_(self.seq_lens_cpu[:num_reqs],
                                           non_blocking=True)

            for kv_cache_group_id, kv_cache_group_spec in enumerate(
                    self.kv_cache_config.kv_cache_groups):
                common_attn_metadata = CommonAttentionMetadata(
                    query_start_loc=self.query_start_loc[:num_reqs + 1],
                    query_start_loc_cpu=self.query_start_loc_cpu[:num_reqs +
                                                                 1],
                    seq_lens=self.seq_lens[:num_reqs],
                    seq_lens_cpu=self.seq_lens_cpu[:num_reqs],
                    num_computed_tokens_cpu=self.input_batch.
                    num_computed_tokens_cpu_tensor[:num_reqs],
                    num_reqs=num_reqs,
                    num_actual_tokens=num_tokens,
                    max_query_len=num_tokens,
                    block_table_tensor=self.input_batch.block_table[
                        kv_cache_group_id].get_device_tensor()[:num_reqs],
                    slot_mapping=self.input_batch.
                    block_table[kv_cache_group_id].slot_mapping[:num_reqs])

                attn_metadata_i = self.attn_metadata_builders[
                    kv_cache_group_id].build_for_cudagraph_capture(
                        common_attn_metadata)
                for layer_name in kv_cache_group_spec.layer_names:
                    attn_metadata[layer_name] = attn_metadata_i

        with self.maybe_dummy_run_with_lora(self.lora_config,
                                            num_scheduled_tokens):
            model = self.model
            if self.is_multimodal_model:
                input_ids = None
                inputs_embeds = self.inputs_embeds[:num_tokens]
            else:
                input_ids = self.input_ids[:num_tokens]
                inputs_embeds = None
            if self.uses_mrope:
                positions = self.mrope_positions[:, :num_tokens]
            else:
                positions = self.positions[:num_tokens]

            if get_pp_group().is_first_rank:
                intermediate_tensors = None
            else:
                if self.intermediate_tensors is None:
                    self.intermediate_tensors = (
                        self.model.make_empty_intermediate_tensors(
                            batch_size=self.max_num_tokens,
                            dtype=self.model_config.dtype,
                            device=self.device))

                intermediate_tensors = self.sync_and_slice_intermediate_tensors(
                    num_tokens, None, False)

            with self.maybe_randomize_inputs(input_ids), set_forward_context(
                    attn_metadata,
                    self.vllm_config,
                    num_tokens=num_tokens,
                    num_tokens_across_dp=num_tokens_across_dp):
                outputs = model(
                    input_ids=input_ids,
                    positions=positions,
                    intermediate_tensors=intermediate_tensors,
                    inputs_embeds=inputs_embeds,
                )
            if self.use_aux_hidden_state_outputs:
                hidden_states, _ = outputs
            else:
                hidden_states = outputs

            if self.speculative_config and self.speculative_config.use_eagle():
                assert isinstance(self.drafter, EagleProposer)
                self.drafter.dummy_run(num_tokens)

        # This is necessary to avoid blocking DP.
        # For dummy runs, we typically skip EPLB since we don't have any real
        # requests to process.
        # However, in DP settings, there may be cases when some DP ranks do
        # not have any requests to process, so they're executing dummy batches.
        # In such cases, we still have to trigger EPLB to make sure
        # ranks execute the rearrangement in synchronization.
        if not skip_eplb:
            self.eplb_step(is_dummy=True, is_profile=is_profile)

        logit_indices = np.cumsum(num_scheduled_tokens) - 1
        return hidden_states, hidden_states[logit_indices]

    @torch.inference_mode()
    def _dummy_sampler_run(
        self,
        hidden_states: torch.Tensor,
    ) -> torch.Tensor:
        # The dummy hidden states may contain special values,
        # like `inf` or `nan`.
        # To avoid breaking the sampler, we use a random tensor here instead.
        hidden_states = torch.rand_like(hidden_states)

        logits = self.model.compute_logits(hidden_states, None)
        num_reqs = logits.size(0)

        dummy_tensors = lambda v: torch.full(
            (num_reqs, ), v, device=self.device)

        dummy_metadata = SamplingMetadata(
            temperature=dummy_tensors(0.5),
            all_greedy=False,
            all_random=False,
            top_p=dummy_tensors(0.9),
            top_k=dummy_tensors(logits.size(1) - 1),
            generators={},
            max_num_logprobs=None,
            no_penalties=True,
            prompt_token_ids=None,
            frequency_penalties=dummy_tensors(0.1),
            presence_penalties=dummy_tensors(0.1),
            repetition_penalties=dummy_tensors(0.1),
            output_token_ids=[[] for _ in range(num_reqs)],
            allowed_token_ids_mask=None,
            bad_words_token_ids={},
            logitsprocs=LogitsProcessorManager(),
        )
        try:
            sampler_output = self.sampler(logits=logits,
                                          sampling_metadata=dummy_metadata)
        except RuntimeError as e:
            if 'out of memory' in str(e):
                raise RuntimeError(
                    "CUDA out of memory occurred when warming up sampler with "
                    f"{num_reqs} dummy requests. Please try lowering "
                    "`max_num_seqs` or `gpu_memory_utilization` when "
                    "initializing the engine.") from e
            else:
                raise e
        if self.speculative_config:
            draft_token_ids = [[0] for _ in range(num_reqs)]
            dummy_spec_decode_metadata = SpecDecodeMetadata.make_dummy(
                draft_token_ids, self.device)

            num_tokens = sum(len(ids) for ids in draft_token_ids)
            # draft_probs = torch.randn(
            #     num_tokens, logits.shape[-1], device=self.device,
            #     dtype=logits.dtype)
            draft_probs = None
            target_logits = torch.randn(num_tokens,
                                        logits.shape[-1],
                                        device=self.device,
                                        dtype=logits.dtype)
            # NOTE(woosuk): Here, we should use int32 because the sampler uses
            # int32 for bonus_token_ids. If the dtype mismatches, re-compilation
            # will occur at runtime.
            bonus_token_ids = torch.zeros(num_reqs,
                                          device=self.device,
                                          dtype=torch.int32)
            self.rejection_sampler(
                dummy_spec_decode_metadata,
                draft_probs,
                target_logits,
                bonus_token_ids,
                dummy_metadata,
            )
        return sampler_output

    @torch.inference_mode()
    def _dummy_pooler_run(
        self,
        hidden_states: torch.Tensor,
    ) -> torch.Tensor:

        num_tokens = hidden_states.shape[0]
        max_num_reqs = self.scheduler_config.max_num_seqs
        num_reqs = min(num_tokens, max_num_reqs)
        min_tokens_per_req = num_tokens // num_reqs
        num_scheduled_tokens_list = [min_tokens_per_req] * num_reqs
        num_scheduled_tokens_list[-1] += num_tokens % num_reqs
        assert sum(num_scheduled_tokens_list) == num_tokens
        assert len(num_scheduled_tokens_list) == num_reqs

        hidden_states_list = list(
            torch.split(hidden_states, num_scheduled_tokens_list))

        req_num_tokens = num_tokens // num_reqs

        model = cast(VllmModelForPooling, self.model)
        dummy_task = self.get_supported_pooling_tasks()[0]
        dummy_pooling_params = PoolingParams(task=dummy_task)

        to_update = model.pooler.get_pooling_updates(dummy_task)
        assert to_update is not None
        to_update.apply(dummy_pooling_params)

        dummy_metadata = PoolingMetadata(
            prompt_lens=torch.tensor([h.shape[0] for h in hidden_states_list],
                                     device=self.device),
            prompt_token_ids=torch.zeros((num_reqs, req_num_tokens),
                                         dtype=torch.int32,
                                         device=self.device),
            pooling_params=[dummy_pooling_params] * num_reqs)

        try:
            pooler_output = model.pooler(hidden_states=hidden_states_list,
                                         pooling_metadata=dummy_metadata)
        except RuntimeError as e:
            if 'out of memory' in str(e):
                raise RuntimeError(
                    "CUDA out of memory occurred when warming up pooler with "
                    f"{num_reqs} dummy requests. Please try lowering "
                    "`max_num_seqs` or `gpu_memory_utilization` when "
                    "initializing the engine.") from e
            else:
                raise e
        return pooler_output

    def profile_run(self) -> None:
        # Profile with multimodal encoder & encoder cache.
        # TODO: handle encoder-decoder models once we support them.
        if (self.is_multimodal_model and self.max_num_encoder_input_tokens > 0
                and self.encoder_cache_size > 0):

            # NOTE: Currently model is profiled with a single non-text
            # modality with the max possible input tokens even when
            # it supports multiple.
            max_tokens_by_modality_dict = self.mm_registry \
                .get_max_tokens_per_item_by_nonzero_modality(self.model_config)
            dummy_data_modality, max_tokens_per_mm_item = max(
                max_tokens_by_modality_dict.items(), key=lambda item: item[1])

            # Check how many items of this modality can be supported by
            # the encoder budget.
            encoder_budget = min(self.max_num_encoder_input_tokens,
                                 self.encoder_cache_size)

            max_num_mm_items_encoder_budget = encoder_budget // \
                max_tokens_per_mm_item

            # Check how many items of this modality can be supported by
            # the decoder budget.
            max_mm_items_per_req = self.mm_registry.get_mm_limits_per_prompt(
                self.model_config)[dummy_data_modality]

            # NOTE: We do not consider max_num_batched_tokens on purpose
            # because the multimodal embeddings can be generated in advance
            # and chunked prefilled.
            max_num_mm_items_decoder_budget = self.max_num_reqs * \
                max_mm_items_per_req

            max_num_mm_items = max(
                1,
                min(max_num_mm_items_encoder_budget,
                    max_num_mm_items_decoder_budget))

            logger.info(
                "Encoder cache will be initialized with a budget of %s tokens,"
                " and profiled with %s %s items of the maximum feature size.",
                encoder_budget, max_num_mm_items, dummy_data_modality)

            # Create dummy batch of multimodal inputs.
            dummy_mm_kwargs = self.mm_registry.get_decoder_dummy_data(
                model_config=self.model_config,
                seq_len=max_tokens_per_mm_item,
                mm_counts={
                    dummy_data_modality: 1
                },
            ).multi_modal_data

            batched_dummy_mm_inputs = MultiModalKwargs.batch(
                [dummy_mm_kwargs] * max_num_mm_items,
                pin_memory=self.pin_memory)
            batched_dummy_mm_inputs = MultiModalKwargs.as_kwargs(
                batched_dummy_mm_inputs,
                device=self.device,
            )

            # Run multimodal encoder.
            dummy_encoder_outputs = self.model.get_multimodal_embeddings(
                **batched_dummy_mm_inputs)

            sanity_check_mm_encoder_outputs(
                dummy_encoder_outputs,
                expected_num_items=max_num_mm_items,
            )

            # Cache the dummy encoder outputs.
            self.encoder_cache["tmp"] = dict(enumerate(dummy_encoder_outputs))

        # Add `is_profile` here to pre-allocate communication buffers
        hidden_states, last_hidden_states \
            = self._dummy_run(self.max_num_tokens, is_profile=True)
        if get_pp_group().is_last_rank:
            if self.is_pooling_model:
                output = self._dummy_pooler_run(hidden_states)
            else:
                output = self._dummy_sampler_run(last_hidden_states)
        else:
            output = None
        self._sync_device()
        del hidden_states, output
        self.encoder_cache.clear()
        gc.collect()

    def capture_model(self) -> None:
        if not self.use_cuda_graph:
            logger.warning(
                "Skipping CUDA graph capture. To turn on CUDA graph capture, "
                "set -O %s and ensure `use_cudagraph` was not manually set to "
                "False", CompilationLevel.PIECEWISE)
            return

        compilation_counter.num_gpu_runner_capture_triggers += 1

        start_time = time.perf_counter()
        start_free_gpu_memory = torch.cuda.mem_get_info()[0]

        # Trigger CUDA graph capture for specific shapes.
        # Capture the large shapes first so that the smaller shapes
        # can reuse the memory pool allocated for the large shapes.
        with graph_capture(device=self.device):
            full_cg = self.full_cuda_graph
            # Only rank 0 should print progress bar during capture
            compilation_cases = reversed(self.cudagraph_batch_sizes)
            if is_global_first_rank():
                compilation_cases = tqdm(
                    list(compilation_cases),
                    disable=not self.load_config.use_tqdm_on_load,
                    desc="Capturing CUDA graph shapes")
            for num_tokens in compilation_cases:
                # We skip EPLB here since we don't want to record dummy metrics
                for _ in range(
                        self.compilation_config.cudagraph_num_of_warmups):
                    self._dummy_run(num_tokens,
                                    capture_attn_cudagraph=full_cg,
                                    skip_eplb=True)
                self._dummy_run(num_tokens,
                                capture_attn_cudagraph=full_cg,
                                skip_eplb=True)

        end_time = time.perf_counter()
        end_free_gpu_memory = torch.cuda.mem_get_info()[0]
        elapsed_time = end_time - start_time
        cuda_graph_size = start_free_gpu_memory - end_free_gpu_memory
        # This usually takes 5~20 seconds.
        logger.info("Graph capturing finished in %.0f secs, took %.2f GiB",
                    elapsed_time, cuda_graph_size / (1 << 30))

    def initialize_attn_backend(self, kv_cache_config: KVCacheConfig) -> None:
        """
        Initialize the attention backends and attention metadata builders.
        """
        assert len(self.attn_backends) == 0 and len(
            self.attn_metadata_builders
        ) == 0, "Attention backends are already initialized"
        for i, kv_cache_group_spec in enumerate(
                kv_cache_config.kv_cache_groups):
            kv_cache_spec = kv_cache_group_spec.kv_cache_spec
            if isinstance(kv_cache_spec, AttentionSpec):
                attn_backend_i = get_attn_backend(
                    kv_cache_spec.head_size,
                    self.dtype,
                    kv_cache_spec.dtype,
                    kv_cache_spec.block_size,
                    self.model_config.is_attention_free,
                    use_mla=kv_cache_spec.use_mla,
                )
                if attn_backend_i is None:
                    error_msg = (f"Error with get_attn_backend: "
                                 f"{kv_cache_spec.head_size=}, "
                                 f"{self.dtype=}, {kv_cache_spec.dtype=}, "
                                 f"{kv_cache_spec.block_size=}, "
                                 f"{self.model_config.is_attention_free=}, "
                                 f"{kv_cache_spec.use_mla=}")
                    logger.error(error_msg)
                    raise NotImplementedError(
                        "Non-Attention backend is not supported by V1 "
                        "GPUModelRunner.")
            elif isinstance(kv_cache_spec, (MambaSpec, ShortConvSpec)):
                # ShortConv uses many of the same attributes as Mamba2 path,
                # except chunking
                attn_backend_i = Mamba2AttentionBackend
            else:
                raise ValueError(
                    f"Unknown KV cache spec type: {type(kv_cache_spec)}")

            attn_metadata_builder_i = attn_backend_i.get_builder_cls()(
                kv_cache_spec,
                self.vllm_config,
                self.device,
            )

            if (self.full_cuda_graph
                    and not attn_metadata_builder_i.full_cudagraph_supported):
                raise ValueError(
                    f"Full CUDAGraph not supported for "
                    f"{attn_backend_i.__name__}. Turn off CompilationConfig."
                    f"full_cuda_graph or use a different attention backend.")

            self.attn_backends.append(attn_backend_i)
            self.attn_metadata_builders.append(attn_metadata_builder_i)

    def may_reinitialize_input_batch(self,
                                     kv_cache_config: KVCacheConfig) -> None:
        """
        Re-initialize the input batch if the block sizes are different from
        `[self.cache_config.block_size]`. This usually happens when there
        are multiple KV cache groups.

        Args:
            kv_cache_config: The KV cache configuration.
        """
        block_sizes = [
            kv_cache_group.kv_cache_spec.block_size
            for kv_cache_group in kv_cache_config.kv_cache_groups
        ]
        if block_sizes != [self.cache_config.block_size]:
            assert self.cache_config.cpu_offload_gb == 0, (
                "Cannot re-initialize the input batch when CPU weight "
                "offloading is enabled. See https://github.com/vllm-project/vllm/pull/18298 "  # noqa: E501
                "for more details.")
            self.input_batch = InputBatch(
                max_num_reqs=self.max_num_reqs,
                max_model_len=self.max_model_len,
                max_num_batched_tokens=self.max_num_tokens,
                device=self.device,
                pin_memory=self.pin_memory,
                vocab_size=self.model_config.get_vocab_size(),
                block_sizes=block_sizes,
                is_spec_decode=bool(self.vllm_config.speculative_config),
            )

    def _allocate_kv_cache_tensors(
            self, kv_cache_config: KVCacheConfig) -> dict[str, torch.Tensor]:
        """
        Initializes the KV cache buffer with the correct size. The buffer needs
        to be reshaped to the desired shape before being used by the models.

        Args:
            kv_cache_config: The KV cache config
        Returns:
            dict[str, torch.Tensor]: A map between layer names to their
            corresponding memory buffer for KV cache.
         """
        kv_cache_raw_tensors: dict[str, torch.Tensor] = {}
        for kv_cache_tensor in kv_cache_config.kv_cache_tensors:
            tensor = torch.zeros(kv_cache_tensor.size,
                                 dtype=torch.int8,
                                 device=self.device)
            for layer_name in kv_cache_tensor.shared_by:
                kv_cache_raw_tensors[layer_name] = tensor

        layer_names = set()
        for group in kv_cache_config.kv_cache_groups:
            layer_names.update(group.layer_names)
        assert layer_names == set(kv_cache_raw_tensors.keys(
        )), "Some layers are not correctly initialized"
        return kv_cache_raw_tensors

    def _reshape_kv_cache_tensors(
        self,
        kv_cache_config: KVCacheConfig,
        kv_cache_raw_tensors: dict[str, torch.Tensor],
    ) -> dict[str, torch.Tensor]:
        """
        Reshape the KV cache tensors to the desired shape and dtype.

        Args:
            kv_cache_config: The KV cache config
            kv_cache_raw_tensors: The KV cache buffer of each layer, with
            correct size but uninitialized shape.
        Returns:
            Dict[str, torch.Tensor]: A map between layer names to their
            corresponding memory buffer for KV cache.
        """
        kv_caches: dict[str, torch.Tensor] = {}
        has_attn, has_static_cache_layers = False, False
        for i, kv_cache_group_spec in enumerate(
                kv_cache_config.kv_cache_groups):
            kv_cache_spec = kv_cache_group_spec.kv_cache_spec
            for layer_name in kv_cache_group_spec.layer_names:
                raw_tensor = kv_cache_raw_tensors[layer_name]
                assert raw_tensor.numel() % kv_cache_spec.page_size_bytes == 0
                num_blocks = (raw_tensor.numel() //
                              kv_cache_spec.page_size_bytes)
                if isinstance(kv_cache_spec, AttentionSpec):
                    has_attn = True
                    kv_cache_shape = self.attn_backends[i].get_kv_cache_shape(
                        num_blocks, kv_cache_spec.block_size,
                        kv_cache_spec.num_kv_heads, kv_cache_spec.head_size)
                    dtype = kv_cache_spec.dtype
                    try:
                        kv_cache_stride_order = self.attn_backends[
                            i].get_kv_cache_stride_order()
                        assert len(kv_cache_stride_order) == len(
                            kv_cache_shape)
                    except (AttributeError, NotImplementedError):
                        kv_cache_stride_order = tuple(
                            range(len(kv_cache_shape)))
                    # The allocation respects the backend-defined stride order
                    # to ensure the semantic remains consistent for each
                    # backend. We first obtain the generic kv cache shape and
                    # then permute it according to the stride order which could
                    # result in a non-contiguous tensor.
                    kv_cache_shape = tuple(kv_cache_shape[i]
                                           for i in kv_cache_stride_order)
                    # Maintain original KV shape view.
                    inv_order = [
                        kv_cache_stride_order.index(i)
                        for i in range(len(kv_cache_stride_order))
                    ]
                    kv_caches[layer_name] = kv_cache_raw_tensors[
                        layer_name].view(dtype).view(kv_cache_shape).permute(
                            *inv_order)
                elif isinstance(kv_cache_spec, (MambaSpec, ShortConvSpec)):
                    has_static_cache_layers = True
                    raw_tensor = kv_cache_raw_tensors[layer_name]
                    dtype = kv_cache_spec.dtype
                    num_element_per_page = (kv_cache_spec.page_size_bytes //
                                            get_dtype_size(dtype))
                    state_tensors = []
                    storage_offset = 0
                    for shape in kv_cache_spec.shapes:
                        target_shape = (num_blocks, *shape)
                        stride = torch.empty(target_shape).stride()
                        target_stride = (num_element_per_page, *stride[1:])
                        tensor = torch.as_strided(
                            raw_tensor.view(dtype),
                            size=target_shape,
                            stride=target_stride,
                            storage_offset=storage_offset,
                        )
                        state_tensors.append(tensor)
                        storage_offset += stride[0]

                    kv_caches[layer_name] = state_tensors
                else:
                    raise NotImplementedError

        if has_attn and has_static_cache_layers:
            self._verify_hybrid_attention_static_cache_layout(
                kv_cache_config, kv_cache_raw_tensors)

        return kv_caches

    def _verify_hybrid_attention_static_cache_layout(
            self, kv_cache_config: KVCacheConfig,
            kv_cache_raw_tensors: dict[str, torch.Tensor]) -> None:
        """
        Verify that the KV cache memory layout is compatible for
        models with both attention and mamba KV cache groups.

        Args:
            kv_cache_config: The KV cache config
            kv_cache_raw_tensors: The KV cache buffer of each layer.
        """

        for i, kv_cache_group_spec in enumerate(
                kv_cache_config.kv_cache_groups):
            kv_cache_spec = kv_cache_group_spec.kv_cache_spec
            for layer_name in kv_cache_group_spec.layer_names:
                raw_tensor = kv_cache_raw_tensors[layer_name]
                num_blocks = (raw_tensor.numel() //
                              kv_cache_spec.page_size_bytes)
                if isinstance(kv_cache_spec, AttentionSpec):
                    kv_cache_shape = self.attn_backends[i].get_kv_cache_shape(
                        num_blocks, kv_cache_spec.block_size,
                        kv_cache_spec.num_kv_heads, kv_cache_spec.head_size)
                    if kv_cache_shape[0] != num_blocks or kv_cache_shape[
                            1] != 2:
                        raise ValueError(
                            "Hybrid models in V1 require an attention "
                            "backend with kv_cache_shape="
                            "(num_blocks, 2, ...). Please try setting "
                            "VLLM_ATTENTION_BACKEND=FLASHINFER")

    def initialize_kv_cache_tensors(
            self, kv_cache_config: KVCacheConfig) -> dict[str, torch.Tensor]:
        """
        Initialize the memory buffer for KV cache.

        Args:
            kv_cache_config: The KV cache config
        Returns:
            Dict[str, torch.Tensor]: A map between layer names to their
            corresponding memory buffer for KV cache.
        """
        # Initialize the memory buffer for KV cache
        kv_cache_raw_tensors = self._allocate_kv_cache_tensors(kv_cache_config)
        # Change the memory buffer to the desired shape
        kv_caches = self._reshape_kv_cache_tensors(kv_cache_config,
                                                   kv_cache_raw_tensors)

        # Setup `kv_cache_config` and `kv_caches` for models
        # with cross-layer KV sharing
        if self.shared_kv_cache_layers:
            initialize_kv_cache_for_kv_sharing(
                self.shared_kv_cache_layers,
                kv_cache_config.kv_cache_groups,
                kv_caches,
            )

        bind_kv_cache(kv_caches,
                      self.compilation_config.static_forward_context,
                      self.kv_caches)
        return kv_caches

    def initialize_kv_cache(self, kv_cache_config: KVCacheConfig) -> None:
        """
        Initialize KV cache based on `kv_cache_config`.
        Args:
            kv_cache_config: Configuration for the KV cache, including the KV
            cache size of each layer
        """
        self.kv_cache_config = kv_cache_config
        self.may_reinitialize_input_batch(kv_cache_config)
        self.initialize_attn_backend(kv_cache_config)
        kv_caches = self.initialize_kv_cache_tensors(kv_cache_config)

        if self.speculative_config and self.speculative_config.use_eagle():
            assert isinstance(self.drafter, EagleProposer)
            # validate all draft model layers belong to the same kv cache
            # group
            self.drafter.validate_same_kv_cache_group(kv_cache_config)

        if has_kv_transfer_group():
            get_kv_transfer_group().register_kv_caches(kv_caches)

    def get_kv_cache_spec(self) -> dict[str, KVCacheSpec]:
        """
        Generates the KVCacheSpec by parsing the kv cache format from each
        Attention module in the static forward context.
        Returns:
            KVCacheSpec: A dictionary mapping layer names to their KV cache
            format. Layers that do not need KV cache are not included.
        """

        block_size = self.vllm_config.cache_config.block_size
        use_mla = self.vllm_config.model_config.use_mla
        kv_cache_spec: dict[str, KVCacheSpec] = {}
        attn_layers = get_layers_from_vllm_config(self.vllm_config, Attention)
        for layer_name, attn_module in attn_layers.items():
            if (kv_tgt_layer :=
                    attn_module.kv_sharing_target_layer_name) is not None:
                # The layer doesn't need its own KV cache and will use that of
                # the target layer. We skip creating a KVCacheSpec for it, so
                # that KV cache management logic will act as this layer does
                # not exist, and doesn't allocate KV cache for the layer. This
                # enables the memory saving of cross-layer kv sharing, allowing
                # a given amount of memory to accommodate longer context lengths
                # or enable more requests to be processed simultaneously.
                self.shared_kv_cache_layers[layer_name] = kv_tgt_layer
                continue

            # TODO: Support other attention modules, e.g., cross-attention
            if attn_module.attn_type == AttentionType.DECODER:
                use_local_attention = (self.attention_chunk_size is not None
                                       and attn_module.impl.use_irope)
                if attn_module.sliding_window is not None:
                    kv_cache_spec[layer_name] = SlidingWindowSpec(
                        block_size=block_size,
                        num_kv_heads=attn_module.num_kv_heads,
                        head_size=attn_module.head_size,
                        dtype=self.kv_cache_dtype,
                        sliding_window=attn_module.sliding_window,
                        use_mla=use_mla)
                elif use_local_attention:
                    kv_cache_spec[layer_name] = (ChunkedLocalAttentionSpec(
                        block_size=block_size,
                        num_kv_heads=attn_module.num_kv_heads,
                        head_size=attn_module.head_size,
                        dtype=self.kv_cache_dtype,
                        attention_chunk_size=self.attention_chunk_size,
                        use_mla=use_mla))
                else:
                    kv_cache_spec[layer_name] = FullAttentionSpec(
                        block_size=block_size,
                        num_kv_heads=attn_module.num_kv_heads,
                        head_size=attn_module.head_size,
                        dtype=self.kv_cache_dtype,
                        use_mla=use_mla)
            elif attn_module.attn_type in (AttentionType.ENCODER,
                                           AttentionType.ENCODER_ONLY):
                # encoder-only attention does not need KV cache.
                continue
            elif attn_module.attn_type == AttentionType.ENCODER_DECODER:
                raise NotImplementedError
            else:
                raise ValueError(
                    f"Unknown attention type: {attn_module.attn_type}")

        for layer_cls, spec_cls in zip((MambaBase, ShortConv),
                                       (MambaSpec, ShortConvSpec)):
            static_cache_layers = get_layers_from_vllm_config(
                self.vllm_config, layer_cls)
            if len(static_cache_layers) > 0:
                break

        if len(static_cache_layers) > 0:
            if self.vllm_config.speculative_config is not None:
                raise NotImplementedError(
                    "Static cache models with speculative decoding is not "
                    "yet supported.")
            if not self.vllm_config.model_config.enforce_eager:
                raise NotImplementedError(
                    "Static cache models with cuda graph is not "
                    "yet supported.")
            if self.vllm_config.cache_config.enable_prefix_caching:
                raise NotImplementedError(
                    "Prefix caching for static cache models is not "
                    "yet supported.")
            max_model_len = self.vllm_config.model_config.max_model_len

            page_size_padded = (
                self.vllm_config.cache_config.static_cache_page_size_padded)

            # Set block_size to max_model_len, so that the static cache /
            # hybrid model will always have only one block in the KV cache.
            for layer_name, static_cache_module in static_cache_layers.items():
                kv_cache_spec[layer_name] = spec_cls(
                    shapes=static_cache_module.get_state_shape(),
                    dtype=self.kv_cache_dtype,
                    block_size=max_model_len,
                    page_size_padded=page_size_padded)

        return kv_cache_spec<|MERGE_RESOLUTION|>--- conflicted
+++ resolved
@@ -50,17 +50,11 @@
     AttentionMetadataBuilder, CommonAttentionMetadata,
     make_local_attention_virtual_batches)
 from vllm.v1.core.encoder_cache_manager import compute_encoder_budget
-<<<<<<< HEAD
-from vllm.v1.kv_cache_interface import (AttentionSpec, FullAttentionSpec,
-                                        KVCacheConfig, KVCacheSpec, MambaSpec,
-                                        ShortConvSpec, SlidingWindowSpec)
-=======
 from vllm.v1.kv_cache_interface import (AttentionSpec,
                                         ChunkedLocalAttentionSpec,
                                         FullAttentionSpec, KVCacheConfig,
-                                        KVCacheSpec, MambaSpec,
+                                        KVCacheSpec, MambaSpec, ShortConvSpec,
                                         SlidingWindowSpec)
->>>>>>> ed8cbfed
 from vllm.v1.outputs import (EMPTY_MODEL_RUNNER_OUTPUT, LogprobsTensors,
                              ModelRunnerOutput)
 from vllm.v1.pool.metadata import PoolingMetadata
