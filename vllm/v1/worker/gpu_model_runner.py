# SPDX-License-Identifier: Apache-2.0
# SPDX-FileCopyrightText: Copyright contributors to the vLLM project

import dataclasses
import gc
import itertools
import time
from collections import defaultdict
from collections.abc import Iterator
from contextlib import contextmanager
from copy import deepcopy
from typing import TYPE_CHECKING, Any, Optional, Union, cast

import numpy as np
import torch
import torch.distributed
import torch.nn as nn
from tqdm import tqdm

import vllm.envs as envs
from vllm.attention import Attention, AttentionType
from vllm.attention.backends.abstract import AttentionBackend
from vllm.attention.layers.chunked_local_attention import ChunkedLocalAttention
from vllm.compilation.counter import compilation_counter
from vllm.compilation.cuda_graph import CUDAGraphWrapper
from vllm.compilation.monitor import set_cudagraph_capturing_enabled
from vllm.config import (CompilationLevel, CUDAGraphMode, VllmConfig,
                         get_layers_from_vllm_config, update_config)
from vllm.distributed.eplb.eplb_state import EplbState
from vllm.distributed.kv_transfer import (get_kv_transfer_group,
                                          has_kv_transfer_group)
from vllm.distributed.parallel_state import (
    get_pp_group, get_tp_group, graph_capture, is_global_first_rank,
    prepare_communication_buffer_for_model)
from vllm.forward_context import (BatchDescriptor, DPMetadata,
                                  set_forward_context)
from vllm.logger import init_logger
from vllm.model_executor.layers.mamba.mamba_mixer2 import MambaBase
from vllm.model_executor.layers.rotary_embedding import MRotaryEmbedding
from vllm.model_executor.model_loader import TensorizerLoader, get_model_loader
from vllm.model_executor.models.interfaces import (is_mixture_of_experts,
                                                   supports_eagle3,
                                                   supports_transcription)
from vllm.model_executor.models.interfaces_base import (
    VllmModelForPooling, is_pooling_model, is_text_generation_model)
from vllm.multimodal import MULTIMODAL_REGISTRY
from vllm.multimodal.inputs import (BatchedTensorInputs, MultiModalKwargsItem,
                                    PlaceholderRange)
from vllm.multimodal.utils import group_mm_kwargs_by_modality
from vllm.pooling_params import PoolingParams
from vllm.sampling_params import SamplingType
from vllm.sequence import IntermediateTensors, PoolerOutput
from vllm.tasks import GenerationTask, PoolingTask, SupportedTask
from vllm.utils import (STR_DTYPE_TO_TORCH_DTYPE, DeviceMemoryProfiler,
                        GiB_bytes, LazyLoader, cdiv, check_use_alibi,
                        get_dtype_size, is_pin_memory_available, round_up,
                        supports_dynamo)
from vllm.v1.attention.backends.mamba_selectors import get_mamba_attn_backend
from vllm.v1.attention.backends.utils import (
    AttentionCGSupport, AttentionMetadataBuilder, CommonAttentionMetadata,
    make_kv_sharing_fast_prefill_attention_metadata,
    reorder_batch_to_split_decodes_and_prefills)
from vllm.v1.cudagraph_dispatcher import CudagraphDispatcher
from vllm.v1.kv_cache_interface import (AttentionSpec,
                                        ChunkedLocalAttentionSpec,
                                        EncoderOnlyAttentionSpec,
                                        FullAttentionSpec, KVCacheConfig,
                                        KVCacheGroupSpec, KVCacheSpec,
                                        MambaSpec, SlidingWindowSpec)
from vllm.v1.outputs import (EMPTY_MODEL_RUNNER_OUTPUT, DraftTokenIds,
                             LogprobsTensors, ModelRunnerOutput)
from vllm.v1.pool.metadata import PoolingMetadata
from vllm.v1.sample.logits_processor import LogitsProcessors, build_logitsprocs
from vllm.v1.sample.metadata import SamplingMetadata
from vllm.v1.sample.rejection_sampler import RejectionSampler
from vllm.v1.sample.sampler import Sampler
from vllm.v1.spec_decode.eagle import EagleProposer
from vllm.v1.spec_decode.medusa import MedusaProposer
from vllm.v1.spec_decode.metadata import SpecDecodeMetadata
from vllm.v1.spec_decode.ngram_proposer import NgramProposer
from vllm.v1.worker.gpu_input_batch import CachedRequestState, InputBatch
from vllm.v1.worker.kv_connector_model_runner_mixin import (
    KVConnectorModelRunnerMixin, KVConnectorOutput)
from vllm.v1.worker.lora_model_runner_mixin import LoRAModelRunnerMixin

from .utils import (AttentionGroup, MultiModalBudget, bind_kv_cache,
                    gather_mm_placeholders, initialize_kv_cache_for_kv_sharing,
                    sanity_check_mm_encoder_outputs, scatter_mm_placeholders)

if TYPE_CHECKING:
    import xgrammar as xgr
    import xgrammar.kernels.apply_token_bitmask_inplace_torch_compile as xgr_torch_compile  # noqa: E501

    from vllm.model_executor.model_loader.tensorizer import TensorizerConfig
    from vllm.v1.core.sched.output import SchedulerOutput
else:
    xgr = LazyLoader("xgr", globals(), "xgrammar")
    xgr_torch_compile = LazyLoader(
        "xgr_torch_compile", globals(),
        "xgrammar.kernels.apply_token_bitmask_inplace_torch_compile")

logger = init_logger(__name__)


class GPUModelRunner(LoRAModelRunnerMixin, KVConnectorModelRunnerMixin):

    def __init__(
        self,
        vllm_config: VllmConfig,
        device: torch.device,
    ):
        self.vllm_config = vllm_config
        self.model_config = vllm_config.model_config
        self.cache_config = vllm_config.cache_config
        self.compilation_config = vllm_config.compilation_config
        self.lora_config = vllm_config.lora_config
        self.load_config = vllm_config.load_config
        self.parallel_config = vllm_config.parallel_config
        self.scheduler_config = vllm_config.scheduler_config
        self.speculative_config = vllm_config.speculative_config
        self.observability_config = vllm_config.observability_config

        from vllm.model_executor.models.utils import set_cpu_offload_max_bytes
        set_cpu_offload_max_bytes(
            int(self.cache_config.cpu_offload_gb * 1024**3))

        model_config = self.model_config
        cache_config = self.cache_config
        scheduler_config = self.scheduler_config
        parallel_config = self.parallel_config
        self.device = device
        self.pin_memory = is_pin_memory_available()
        self.dtype = self.model_config.dtype
        if cache_config.cache_dtype == "auto":
            self.kv_cache_dtype = self.dtype
        else:
            self.kv_cache_dtype = STR_DTYPE_TO_TORCH_DTYPE[
                cache_config.cache_dtype]

        self.is_pooling_model = model_config.pooler_config is not None
        self.is_multimodal_raw_input_supported = (
            model_config.is_multimodal_raw_input_supported)
        self.max_model_len = model_config.max_model_len
        self.max_num_tokens = scheduler_config.max_num_batched_tokens
        self.max_num_reqs = scheduler_config.max_num_seqs

        # Model-related.
        self.num_query_heads = model_config.get_num_attention_heads(
            parallel_config)
        self.hidden_size = model_config.get_hidden_size()
        self.attention_chunk_size = model_config.attention_chunk_size

        self.cascade_attn_enabled = not self.model_config.disable_cascade_attn

        # Multi-modal data support
        self.mm_registry = MULTIMODAL_REGISTRY
        self.uses_mrope = model_config.uses_mrope
        self.supports_mm_inputs = self.mm_registry.supports_multimodal_inputs(
            model_config)

        # Sampler
        self.sampler = Sampler(logprobs_mode=self.model_config.logprobs_mode)

        self.eplb_state: Optional[EplbState] = None
        """
        State of the expert parallelism load balancer.

        Will be lazily initialized when the model is loaded.
        """

        # Lazy initializations
        # self.model: nn.Module  # Set after load_model
        # Initialize in initialize_kv_cache
        self.kv_caches: list[torch.Tensor] = []
        # indexes: [kv_cache_group_id][attn_group]
        self.attn_groups: list[list[AttentionGroup]] = []
        # self.kv_cache_config: KVCacheConfig

        # req_id -> (input_id -> encoder_output)
        self.encoder_cache: dict[str, dict[int, torch.Tensor]] = {}

        self.use_aux_hidden_state_outputs = False
        # Set up speculative decoding.
        # NOTE(Jiayi): currently we put the entire draft model on
        # the last PP rank. This is not ideal if there are many
        # layers in the draft model.
        if self.speculative_config and get_pp_group().is_last_rank:
            if self.speculative_config.method == "ngram":
                self.drafter = NgramProposer(self.vllm_config)
            elif self.speculative_config.use_eagle():
                self.drafter = EagleProposer(self.vllm_config, self.device,
                                             self)  # type: ignore
                if self.speculative_config.method == "eagle3":
                    self.use_aux_hidden_state_outputs = True
            elif self.speculative_config.method == "medusa":
                self.drafter = MedusaProposer(
                    vllm_config=self.vllm_config,
                    device=self.device)  # type: ignore
            else:
                raise ValueError("Unknown speculative decoding method: "
                                 f"{self.speculative_config.method}")
            self.rejection_sampler = RejectionSampler()

        # Request states.
        self.requests: dict[str, CachedRequestState] = {}

        # Input Batch
        # NOTE(Chen): Ideally, we should initialize the input batch inside
        # `initialize_kv_cache` based on the kv cache config. However, as in
        # https://github.com/vllm-project/vllm/pull/18298, due to some unknown
        # reasons, we have to initialize the input batch before `load_model`,
        # quantization + weight offloading will fail otherwise. As a temporary
        # solution, we initialize the input batch here, and re-initialize it
        # in `initialize_kv_cache` if the block_sizes here is different from
        # the block_sizes in the kv cache config.
        self.input_batch = InputBatch(
            max_num_reqs=self.max_num_reqs,
            max_model_len=self.max_model_len,
            max_num_batched_tokens=self.max_num_tokens,
            device=self.device,
            pin_memory=self.pin_memory,
            vocab_size=self.model_config.get_vocab_size(),
            block_sizes=[self.cache_config.block_size],
            is_spec_decode=bool(self.vllm_config.speculative_config),
            logitsprocs=build_logitsprocs(
                self.vllm_config, self.device, self.pin_memory,
                self.is_pooling_model,
                self.vllm_config.model_config.logits_processors),
            is_pooling_model=self.is_pooling_model,
        )

        # TODO(woosuk): Provide an option to tune the max cudagraph batch size.
        # The convention is different.
        # self.cudagraph_batch_sizes sorts in ascending order.
        # The batch sizes in the config are in descending order.
        if self.compilation_config.cudagraph_capture_sizes and \
                self.compilation_config.cudagraph_mode != CUDAGraphMode.NONE:
            self.cudagraph_batch_sizes = list(
                reversed(self.compilation_config.cudagraph_capture_sizes))

        # Cache the device properties.
        self._init_device_properties()

        # Persistent buffers for CUDA graphs.
        self.input_ids = torch.zeros(self.max_num_tokens,
                                     dtype=torch.int32,
                                     device=self.device)
        self.positions = torch.zeros(self.max_num_tokens,
                                     dtype=torch.int64,
                                     device=self.device)
        self.query_start_loc = torch.zeros(self.max_num_reqs + 1,
                                           dtype=torch.int32,
                                           device=self.device)
        self.seq_lens = torch.zeros(self.max_num_reqs,
                                    dtype=torch.int32,
                                    device=self.device)
        self.slot_mapping = torch.zeros(self.max_num_tokens,
                                        dtype=torch.int64,
                                        device=self.device)

        # None in the first PP rank. The rest are set after load_model.
        self.intermediate_tensors: Optional[IntermediateTensors] = None

        # Only relevant for models using M-RoPE (e.g, Qwen2-VL)
        if self.uses_mrope:
            # NOTE: `mrope_positions` is implemented with one additional dummy
            # position on purpose to make it non-contiguous so that it can work
            # with torch compile.
            # See detailed explanation in https://github.com/vllm-project/vllm/pull/12128#discussion_r1926431923

            # NOTE: When M-RoPE is enabled, position ids are 3D regardless of
            # the modality of inputs. For text-only inputs, each dimension has
            # identical position IDs, making M-RoPE functionally equivalent to
            # 1D-RoPE.
            # See page 5 of https://arxiv.org/abs/2409.12191
            self.mrope_positions = torch.zeros((3, self.max_num_tokens + 1),
                                               dtype=torch.int64,
                                               device=self.device)
            self.mrope_positions_cpu = torch.zeros(
                (3, self.max_num_tokens + 1),
                dtype=torch.int64,
                device="cpu",
                pin_memory=self.pin_memory)
            self.mrope_positions_np = self.mrope_positions_cpu.numpy()

        # Only relevant for models using ALiBi (e.g, MPT)
        self.use_alibi = check_use_alibi(model_config)

        self.inputs_embeds = torch.zeros(
            (self.max_num_tokens, self.hidden_size),
            dtype=self.dtype,
            device=self.device)

        # OPTIMIZATION: Cache the tensors rather than creating them every step.
        # Keep in int64 to avoid overflow with long context
        self.arange_np = np.arange(max(self.max_num_reqs + 1,
                                       self.max_model_len,
                                       self.max_num_tokens),
                                   dtype=np.int64)
        # NOTE(woosuk): These tensors are "stateless", i.e., they are literally
        # a faster version of creating a new tensor every time. Thus, we should
        # not make any assumptions about the values in these tensors.
        self.input_ids_cpu = torch.zeros(self.max_num_tokens,
                                         dtype=torch.int32,
                                         device="cpu",
                                         pin_memory=self.pin_memory)
        self.positions_cpu = torch.zeros(self.max_num_tokens,
                                         dtype=torch.int64,
                                         device="cpu",
                                         pin_memory=self.pin_memory)
        self.positions_np = self.positions_cpu.numpy()
        self.query_start_loc_cpu = torch.zeros(self.max_num_reqs + 1,
                                               dtype=torch.int32,
                                               device="cpu",
                                               pin_memory=self.pin_memory)
        self.query_start_loc_np = self.query_start_loc_cpu.numpy()
        self.seq_lens_cpu = torch.zeros(self.max_num_reqs,
                                        dtype=torch.int32,
                                        device="cpu",
                                        pin_memory=self.pin_memory)
        self.seq_lens_np = self.seq_lens_cpu.numpy()

        # Layer pairings for cross-layer KV sharing.
        # If an Attention layer `layer_name` is in the keys of this dict, it
        # means this layer will perform attention using the keys and values
        # from the KV cache of `shared_kv_cache_layers[layer_name]`.
        self.shared_kv_cache_layers: dict[str, str] = {}
        self.kv_sharing_fast_prefill_eligible_layers: set[str] = set()

        self.kv_sharing_fast_prefill_logits_indices = None
        if self.cache_config.kv_sharing_fast_prefill:
            self.kv_sharing_fast_prefill_logits_indices = torch.zeros(
                self.max_num_tokens, dtype=torch.int32, device=self.device)

        self.uniform_decode_query_len = 1 if not self.speculative_config else \
            1 + self.speculative_config.num_speculative_tokens

        # Cudagraph dispatcher for runtime cudagraph dispatching.
        self.cudagraph_dispatcher = CudagraphDispatcher(self.vllm_config)

        self.mm_budget = (MultiModalBudget(
            self.model_config,
            self.scheduler_config,
            self.mm_registry,
        ) if self.supports_mm_inputs else None)

        self.reorder_batch_threshold: Optional[int] = None

        # Attention layers that are only in the KVCacheConfig of the runner
        # (e.g., KV sharing, encoder-only attention), but not in the
        # KVCacheConfig of the scheduler.
        self.runner_only_attn_layers: set[str] = set()

        # Cached outputs.
        self._draft_token_ids: Optional[Union[list[list[int]],
                                              torch.Tensor]] = None

    def _init_model_kwargs(self, num_tokens: int):
        model_kwargs = dict[str, Any]()
        num_reqs = self.input_batch.num_reqs

        num_pooling_reqs = len(self.input_batch.pooling_params)

        if num_pooling_reqs == 0:
            return model_kwargs

        # This does nontrivial work.
        pooling_params = self.input_batch.pooling_metadata.pooling_params

        assert num_pooling_reqs == num_reqs

        token_type_id_requests = dict[int, Any]()
        for i, param in enumerate(pooling_params):
            if param.extra_kwargs is not None and \
            (token_types := param.extra_kwargs.get(
                "compressed_token_type_ids")) is not None:
                token_type_id_requests[i] = token_types

        if len(token_type_id_requests) == 0:
            return model_kwargs

        seq_lens = self.seq_lens[:num_reqs]
        token_type_ids = []

        for i in range(num_reqs):
            pos = token_type_id_requests.get(i, seq_lens[i])
            ids = (torch.arange(seq_lens[i]) >= pos).int()
            token_type_ids.append(ids)

        model_kwargs["token_type_ids"] = torch.concat(token_type_ids).to(
            device=self.device)
        return model_kwargs

    def _may_reorder_batch(self, scheduler_output: "SchedulerOutput") -> None:
        """
        Update the order of requests in the batch based on the attention
        backend's needs. For example, some attention backends (namely MLA) may
        want to separate requests based on if the attention computation will be
        compute-bound or memory-bound.

        Args:
            scheduler_output: The scheduler output.
        """
        # Attention free models have zero kv_cache_goups, however models
        # like Mamba are also attention free but use the kv_cache for
        # keeping its internal state. This is why we check the number
        # of kv_cache groups instead of solely checking
        # for self.model_config.is_attention_free.
        if len(self.kv_cache_config.kv_cache_groups) == 0:
            return

        if self.reorder_batch_threshold is not None:
            reorder_batch_to_split_decodes_and_prefills(
                self.input_batch,
                scheduler_output,
                decode_threshold=self.reorder_batch_threshold)

    # Note: used for model runner override.
    def _init_device_properties(self) -> None:
        """Initialize attributes from torch.cuda.get_device_properties
        """
        self.device_properties = torch.cuda.get_device_properties(self.device)
        self.num_sms = self.device_properties.multi_processor_count

    # Note: used for model runner override.
    def _sync_device(self) -> None:
        torch.cuda.synchronize()

    def _update_states(self, scheduler_output: "SchedulerOutput") -> None:
        """Update the cached states and the persistent batch with the scheduler
        output.

        The updated states are used by the `_prepare_inputs` function to create
        the input GPU tensors for the model.

        The SamplingMetadata is updated and copied to the GPU if there is a
        new/resumed/paused/finished request in the batch.
        """
        # Remove finished requests from the cached states.
        for req_id in scheduler_output.finished_req_ids:
            self.requests.pop(req_id, None)
            self.encoder_cache.pop(req_id, None)
        # Remove the finished requests from the persistent batch.
        # NOTE(woosuk): There could be an edge case where finished_req_ids and
        # scheduled_req_ids overlap. This happens when a request is aborted and
        # then resubmitted with the same ID. In this case, we treat them as two
        # distinct requests - clearing the cached states for the first request
        # and handling the second as a new request.
        for req_id in scheduler_output.finished_req_ids:
            self.input_batch.remove_request(req_id)

        # Free the cached encoder outputs.
        for req_id, input_id in scheduler_output.free_encoder_input_ids:
            encoder_outputs = self.encoder_cache.get(req_id)
            if encoder_outputs is not None:
                encoder_outputs.pop(input_id, None)
                if not encoder_outputs:
                    self.encoder_cache.pop(req_id, None)

        # Remove the unscheduled requests from the persistent batch.
        # NOTE(woosuk): The unscheduled requests are either preempted requests
        # or running requests that are not scheduled in this step. We remove
        # them from the persistent batch but keep their cached states since
        # they will be scheduled again sometime in the future.
        scheduled_req_ids = scheduler_output.num_scheduled_tokens.keys()
        cached_req_ids = self.input_batch.req_id_to_index.keys()
        unscheduled_req_ids = cached_req_ids - scheduled_req_ids
        # NOTE(woosuk): The persistent batch optimization assumes that
        # consecutive batches contain mostly the same requests. If batches
        # have low request overlap (e.g., alternating between two distinct
        # sets of requests), this optimization becomes very inefficient.
        for req_id in unscheduled_req_ids:
            self.input_batch.remove_request(req_id)

        reqs_to_add: list[CachedRequestState] = []
        # Add new requests to the cached states.
        for new_req_data in scheduler_output.scheduled_new_reqs:
            req_id = new_req_data.req_id
            sampling_params = new_req_data.sampling_params
            pooling_params = new_req_data.pooling_params

            if sampling_params and \
                sampling_params.sampling_type == SamplingType.RANDOM_SEED:
                generator = torch.Generator(device=self.device)
                generator.manual_seed(sampling_params.seed)
            else:
                generator = None

            if pooling_params:
                task = pooling_params.task
                assert task is not None, "You did not set `task` in the API"

                model = cast(VllmModelForPooling, self.get_model())
                to_update = model.pooler.get_pooling_updates(task)
                to_update.apply(pooling_params)

            req_state = CachedRequestState(
                req_id=req_id,
                prompt_token_ids=new_req_data.prompt_token_ids,
                mm_kwargs=new_req_data.mm_kwargs,
                mm_positions=new_req_data.mm_positions,
                sampling_params=sampling_params,
                pooling_params=pooling_params,
                generator=generator,
                block_ids=new_req_data.block_ids,
                num_computed_tokens=new_req_data.num_computed_tokens,
                output_token_ids=[],
                lora_request=new_req_data.lora_request,
            )
            self.requests[req_id] = req_state

            # Only relevant for models using M-RoPE (e.g, Qwen2-VL)
            if self.uses_mrope:
                self._init_mrope_positions(req_state)

            reqs_to_add.append(req_state)

        # Update the states of the running/resumed requests.
        is_last_rank = get_pp_group().is_last_rank
        req_data = scheduler_output.scheduled_cached_reqs
        for i, req_id in enumerate(req_data.req_ids):
            req_state = self.requests[req_id]
            num_computed_tokens = req_data.num_computed_tokens[i]
            new_block_ids = req_data.new_block_ids[i]
            resumed_from_preemption = req_data.resumed_from_preemption[i]

            # Update the cached states.
            req_state.num_computed_tokens = num_computed_tokens

            if not is_last_rank:
                # When using PP, the scheduler sends the sampled tokens back,
                # because there's no direct communication between the first-
                # stage worker and the last-stage worker.
                new_token_ids = req_data.new_token_ids[i]
                # Add the sampled token(s) from the previous step (if any).
                # This doesn't include "unverified" tokens like spec tokens.
                num_new_tokens = (num_computed_tokens + len(new_token_ids) -
                                  req_state.num_tokens)
                if num_new_tokens == 1:
                    # Avoid slicing list in most common case.
                    req_state.output_token_ids.append(new_token_ids[-1])
                elif num_new_tokens > 0:
                    req_state.output_token_ids.extend(
                        new_token_ids[-num_new_tokens:])

            # Update the block IDs.
            if not resumed_from_preemption:
                if new_block_ids is not None:
                    # Append the new blocks to the existing block IDs.
                    for block_ids, new_ids in zip(req_state.block_ids,
                                                  new_block_ids):
                        block_ids.extend(new_ids)
            else:
                assert new_block_ids is not None
                # The request is resumed from preemption.
                # Replace the existing block IDs with the new ones.
                req_state.block_ids = new_block_ids

            req_index = self.input_batch.req_id_to_index.get(req_id)
            if req_index is None:
                # The request is not in the persistent batch.
                # The request was either preempted and resumed later, or was not
                # scheduled in the previous step and needs to be added again.
                reqs_to_add.append(req_state)
                continue

            # Update the persistent batch.
            self.input_batch.num_computed_tokens_cpu[req_index] = (
                num_computed_tokens)
            if new_block_ids is not None:
                self.input_batch.block_table.append_row(
                    new_block_ids, req_index)

            # For the last rank, we don't need to update the token_ids_cpu
            # because the sampled tokens are already cached.
            if not is_last_rank:
                # Add new_token_ids to token_ids_cpu.
                start_token_index = num_computed_tokens
                end_token_index = num_computed_tokens + len(new_token_ids)
                self.input_batch.token_ids_cpu[
                    req_index,
                    start_token_index:end_token_index] = new_token_ids
                self.input_batch.num_tokens_no_spec[
                    req_index] = end_token_index
                self.input_batch.num_tokens[req_index] = end_token_index

            # Add spec_token_ids to token_ids_cpu.
            spec_token_ids = (
                scheduler_output.scheduled_spec_decode_tokens.get(req_id, ()))
            if spec_token_ids:
                num_spec_tokens = len(spec_token_ids)
                start_index = self.input_batch.num_tokens_no_spec[req_index]
                end_token_index = start_index + num_spec_tokens
                self.input_batch.token_ids_cpu[
                    req_index, start_index:end_token_index] = spec_token_ids
                # NOTE(woosuk): `num_tokens` here may include spec tokens.
                self.input_batch.num_tokens[req_index] += num_spec_tokens

        # Add the new or resumed requests to the persistent batch.
        # The smaller empty indices are filled first.
        for request in reqs_to_add:
            self.input_batch.add_request(request)

        # Condense the batched states if there are gaps left by removed requests
        self.input_batch.condense()
        # Allow attention backend to reorder the batch, potentially
        self._may_reorder_batch(scheduler_output)
        # Refresh batch metadata with any pending updates.
        self.input_batch.refresh_metadata()

    def _init_mrope_positions(self, req_state: CachedRequestState):
        image_grid_thw = []
        video_grid_thw = []
        second_per_grid_ts = []
        audio_feature_lengths = []
        use_audio_in_video = False
        for mm_item in req_state.mm_kwargs:
            mm_input = mm_item.get_data()
            if (t := mm_input.get("image_grid_thw")) is not None:
                image_grid_thw.append(t.tolist())
            if (t := mm_input.get("video_grid_thw")) is not None:
                video_grid_thw.append(t.tolist())
            if (t := mm_input.get("second_per_grid_ts")) is not None:
                second_per_grid_ts.append(t)
            if (t := mm_input.get("audio_feature_lengths")) is not None:
                audio_feature_lengths.append(t)
            if mm_input.get("use_audio_in_video") is True:
                use_audio_in_video = True

        req_state.mrope_positions, req_state.mrope_position_delta = \
            MRotaryEmbedding.get_input_positions_tensor(
                req_state.prompt_token_ids,
                hf_config=self.model_config.hf_config,
                image_grid_thw=image_grid_thw,
                video_grid_thw=video_grid_thw,
                second_per_grid_ts=second_per_grid_ts,
                audio_feature_lengths=audio_feature_lengths,
                use_audio_in_video=use_audio_in_video,
            )

    def _extract_mm_kwargs(
        self,
        scheduler_output: "SchedulerOutput",
    ) -> BatchedTensorInputs:
        if not self.is_multimodal_raw_input_supported or not scheduler_output:  # noqa: SIM102
            return {}

        mm_kwargs = list[MultiModalKwargsItem]()
        for req in scheduler_output.scheduled_new_reqs:
            mm_kwargs.extend(req.mm_kwargs)

        # Input all modalities at once
        mm_kwargs_combined: BatchedTensorInputs = {}
        for _, _, mm_kwargs_group in group_mm_kwargs_by_modality(
                mm_kwargs,
                device=self.device,
                pin_memory=self.pin_memory,
        ):
            mm_kwargs_combined.update(mm_kwargs_group)

        return mm_kwargs_combined

    def _dummy_mm_kwargs(self, num_seqs: int) -> BatchedTensorInputs:
        if not self.is_multimodal_raw_input_supported:
            return {}
        mm_budget = self.mm_budget
        assert mm_budget is not None

        dummy_modality = mm_budget.get_modality_with_max_tokens()
        return self._get_mm_dummy_batch(dummy_modality, num_seqs)

    def _get_cumsum_and_arange(
        self,
        num_tokens: np.ndarray,
        cumsum_dtype: Optional[np.dtype] = None,
    ) -> tuple[np.ndarray, np.ndarray]:
        """Get the cumulative sum and batched arange of the given array.
        # E.g., [2, 5, 3] -> ([2, 7, 10], [0, 1, 0, 1, 2, 3, 4, 0, 1, 2])
        # Equivalent to but faster than:
        # np.concatenate([np.arange(n) for n in num_tokens])
        """
        # Step 1. [2, 5, 3] -> [2, 7, 10]
        cu_num_tokens = np.cumsum(num_tokens, dtype=cumsum_dtype)
        total_num_tokens = cu_num_tokens[-1]
        # Step 2. [2, 7, 10] -> [0, 0, 2, 2, 2, 2, 2, 7, 7, 7]
        cumsums_offsets = np.repeat(cu_num_tokens - num_tokens, num_tokens)
        # Step 3. [0, 1, 0, 1, 2, 3, 4, 0, 1, 2]
        arange = self.arange_np[:total_num_tokens] - cumsums_offsets

        return cu_num_tokens, arange

    def _prepare_inputs(
        self,
        scheduler_output: "SchedulerOutput",
    ) -> tuple[dict[str, Any], torch.Tensor, Optional[SpecDecodeMetadata],
               np.ndarray, Optional[CommonAttentionMetadata], int, bool]:
        """
        :return: tuple[
            attn_metadata: layer-to-attention_metadata mapping,
            logits_indices, spec_decode_metadata,
            num_scheduled_tokens, spec_decode_common_attn_metadata,
            max_num_scheduled_tokens, use_cascade_attn
        ]
        """
        total_num_scheduled_tokens = scheduler_output.total_num_scheduled_tokens
        assert total_num_scheduled_tokens > 0
        num_reqs = self.input_batch.num_reqs
        assert num_reqs > 0

        # OPTIMIZATION: Start copying the block table first.
        # This way, we can overlap the copy with the following CPU operations.
        self.input_batch.block_table.commit_block_table(num_reqs)

        # Get the number of scheduled tokens for each request.
        req_ids = self.input_batch.req_ids
        tokens = [scheduler_output.num_scheduled_tokens[i] for i in req_ids]
        num_scheduled_tokens = np.array(tokens, dtype=np.int32)
        max_num_scheduled_tokens = max(tokens)

        # Get request indices.
        # E.g., [2, 5, 3] -> [0, 0, 1, 1, 1, 1, 1, 2, 2, 2]
        req_indices = np.repeat(self.arange_np[:num_reqs],
                                num_scheduled_tokens)

        # cu_num_tokens: [2, 5, 3] -> [2, 7, 10]
        # arange: [0, 1, 0, 1, 2, 3, 4, 0, 1, 2]
        cu_num_tokens, arange = self._get_cumsum_and_arange(
            num_scheduled_tokens)

        # Get positions.
        positions_np = self.positions_np[:total_num_scheduled_tokens]
        np.add(self.input_batch.num_computed_tokens_cpu[req_indices],
               arange,
               out=positions_np)

        # Calculate M-RoPE positions.
        # Only relevant for models using M-RoPE (e.g, Qwen2-VL)
        if self.uses_mrope:
            self._calc_mrope_positions(scheduler_output)

        # Get token indices.
        # E.g., [0, 1, 0, 1, 2, 3, 4, 0, 1, 2]
        # -> [0, 1, M, M + 1, M + 2, M + 3, M + 4, 2 * M, 2 * M + 1, 2 * M + 2]
        # where M is the max_model_len.
        token_indices = (positions_np +
                         req_indices * self.input_batch.token_ids_cpu.shape[1])

        # NOTE(woosuk): We use torch.index_select instead of np.take here
        # because torch.index_select is much faster than np.take for large
        # tensors.
        torch.index_select(self.input_batch.token_ids_cpu_tensor.flatten(),
                           0,
                           torch.from_numpy(token_indices),
                           out=self.input_ids_cpu[:total_num_scheduled_tokens])

        self.input_batch.block_table.compute_slot_mapping(
            req_indices, positions_np)
        self.input_batch.block_table.commit_slot_mapping(
            total_num_scheduled_tokens)

        # Prepare the attention metadata.
        self.query_start_loc_np[0] = 0
        self.query_start_loc_np[1:num_reqs + 1] = cu_num_tokens
        # Note: pad query_start_loc to be non-decreasing, as kernels
        # like FlashAttention requires that
        self.query_start_loc_np[num_reqs + 1:].fill(cu_num_tokens[-1])
        self.query_start_loc.copy_(self.query_start_loc_cpu, non_blocking=True)
        query_start_loc = self.query_start_loc[:num_reqs + 1]

        self.seq_lens_np[:num_reqs] = (
            self.input_batch.num_computed_tokens_cpu[:num_reqs] +
            num_scheduled_tokens)
        # Fill unused with 0 for full cuda graph mode.
        self.seq_lens_np[num_reqs:].fill(0)
        self.seq_lens.copy_(self.seq_lens_cpu, non_blocking=True)
        seq_lens = self.seq_lens[:num_reqs]
        max_seq_len = self.seq_lens_np[:num_reqs].max().item()

        # Copy the tensors to the GPU.
        self.input_ids[:total_num_scheduled_tokens].copy_(
            self.input_ids_cpu[:total_num_scheduled_tokens], non_blocking=True)
        if self.uses_mrope:
            # Only relevant for models using M-RoPE (e.g, Qwen2-VL)
            self.mrope_positions[:, :total_num_scheduled_tokens].copy_(
                self.mrope_positions_cpu[:, :total_num_scheduled_tokens],
                non_blocking=True)
        else:
            # Common case (1D positions)
            self.positions[:total_num_scheduled_tokens].copy_(
                self.positions_cpu[:total_num_scheduled_tokens],
                non_blocking=True)

        use_spec_decode = len(
            scheduler_output.scheduled_spec_decode_tokens) > 0
        if not use_spec_decode:
            # NOTE(woosuk): Due to chunked prefills, the batch may contain
            # partial requests. While we should not sample any token
            # from these partial requests, we do so for simplicity.
            # We will ignore the sampled tokens from the partial requests.
            # TODO: Support prompt logprobs.
            logits_indices = query_start_loc[1:] - 1
            spec_decode_metadata = None
        else:
            # Get the number of draft tokens for each request.
            # Iterate over the dictionary rather than all requests since not all
            # requests have draft tokens.
            num_draft_tokens = np.zeros(num_reqs, dtype=np.int32)
            for req_id, draft_token_ids in (
                    scheduler_output.scheduled_spec_decode_tokens.items()):
                req_idx = self.input_batch.req_id_to_index[req_id]
                num_draft_tokens[req_idx] = len(draft_token_ids)

            spec_decode_metadata = self._calc_spec_decode_metadata(
                num_draft_tokens, cu_num_tokens)
            logits_indices = spec_decode_metadata.logits_indices

        logits_indices_padded = None
        if self.cache_config.kv_sharing_fast_prefill:
            assert self.kv_sharing_fast_prefill_logits_indices is not None
            num_logits = logits_indices.shape[0]
            assert num_logits > 0
            self.kv_sharing_fast_prefill_logits_indices[:num_logits].copy_(
                logits_indices)
            # There might have leftover indices in logits_indices[num_logits:]
            # from previous iterations, whose values may be greater than the
            # batch size in the current iteration. To ensure indices are always
            # valid, we fill the padded indices with the last index.
            self.kv_sharing_fast_prefill_logits_indices[num_logits:].fill_(
                logits_indices[-1].item())
            if (self.compilation_config.cudagraph_mode != CUDAGraphMode.NONE
                    and num_logits <= self.cudagraph_batch_sizes[-1]):
                # Use piecewise CUDA graphs.
                # Add padding to the batch size.
                num_logits_padded = self.vllm_config.pad_for_cudagraph(
                    num_logits)
            else:
                num_logits_padded = num_logits
            logits_indices_padded = (
                self.kv_sharing_fast_prefill_logits_indices[:num_logits_padded]
            )

        attn_metadata: dict[str, Any] = {}
        use_cascade_attn = False

        # Used in the below loop.
        query_start_loc_cpu = self.query_start_loc_cpu[:num_reqs + 1]
        seq_lens_cpu = self.seq_lens_cpu[:num_reqs]
        num_computed_tokens_cpu = (
            self.input_batch.num_computed_tokens_cpu_tensor[:num_reqs])
        spec_decode_common_attn_metadata = None

        # Prepare the attention metadata for each KV cache group and make layers
        # in the same group share the same metadata.
        for kv_cache_group_id, kv_cache_group_spec in enumerate(
                self.kv_cache_config.kv_cache_groups):

            if isinstance(kv_cache_group_spec.kv_cache_spec,
                          EncoderOnlyAttentionSpec):
                # Encoder-only layers do not have KV cache, so we need to
                # create a dummy block table and slot mapping for them.
                blk_table_tensor = torch.zeros(
                    (num_reqs, 1),
                    dtype=torch.int32,
                    pin_memory=self.pin_memory,
                    device="cpu").to(self.device, non_blocking=True)
                slot_mapping = torch.zeros((total_num_scheduled_tokens, ),
                                           dtype=torch.int32,
                                           pin_memory=self.pin_memory,
                                           device="cpu").to(self.device,
                                                            non_blocking=True)
                num_common_prefix_blocks = 0
            else:
                blk_table = self.input_batch.block_table[kv_cache_group_id]
                blk_table_tensor = blk_table.get_device_tensor()[:num_reqs]
                slot_mapping = blk_table.slot_mapping[:
                                                      total_num_scheduled_tokens]

                # Fill unused with -1. Needed for reshape_and_cache in full cuda
                # graph mode.
                blk_table.slot_mapping[total_num_scheduled_tokens:].fill_(-1)
                num_common_prefix_blocks = (
                    scheduler_output.
                    num_common_prefix_blocks[kv_cache_group_id])

            common_attn_metadata = CommonAttentionMetadata(
                query_start_loc=query_start_loc,
                query_start_loc_cpu=query_start_loc_cpu,
                seq_lens=seq_lens,
                seq_lens_cpu=seq_lens_cpu,
                num_computed_tokens_cpu=num_computed_tokens_cpu,
                num_reqs=num_reqs,
                num_actual_tokens=total_num_scheduled_tokens,
                max_query_len=max_num_scheduled_tokens,
                max_seq_len=max_seq_len,
                block_table_tensor=blk_table_tensor,
                slot_mapping=slot_mapping,
                causal=True,
            )

            if self.speculative_config and \
                spec_decode_common_attn_metadata is None:
                spec_decode_common_attn_metadata = common_attn_metadata

            for attn_group in self.attn_groups[kv_cache_group_id]:
                # Prepare for cascade attention if enabled & beneficial.
                common_prefix_len = 0
                builder = attn_group.metadata_builder
                if self.cascade_attn_enabled:
                    common_prefix_len = self._compute_cascade_attn_prefix_len(
                        num_scheduled_tokens,
                        num_common_prefix_blocks,
                        kv_cache_group_spec.kv_cache_spec,
                        builder,
                    )

                attn_metadata_i = (builder.build(
                    common_prefix_len=common_prefix_len,
                    common_attn_metadata=common_attn_metadata,
                ))

                use_cascade_attn |= getattr(attn_metadata_i, "use_cascade",
                                            False)

                fast_prefill_metadata = attn_metadata_i
                if (self.cache_config.kv_sharing_fast_prefill
                        and self.kv_sharing_fast_prefill_eligible_layers):
                    # Dynamically create a a dataclass type that inherits
                    # from attention metadata type but includes additional
                    # fields logits_indices_padded and num_logits_indices
                    # which are required for prefill truncation
                    fast_prefill_metadata_type = (
                        make_kv_sharing_fast_prefill_attention_metadata(
                            metadata_cls=type(attn_metadata_i), ))
                    fast_prefill_metadata = fast_prefill_metadata_type(
                        **dataclasses.asdict(attn_metadata_i),
                        logits_indices_padded=logits_indices_padded,
                        num_logits_indices=logits_indices.size(0),
                    )

                for layer_name in attn_group.layer_names:
                    if (self.cache_config.kv_sharing_fast_prefill
                            and layer_name
                            in self.kv_sharing_fast_prefill_eligible_layers):
                        attn_metadata[layer_name] = fast_prefill_metadata
                        continue
                    attn_metadata[layer_name] = attn_metadata_i

        # Hot-Swap lora model
        if self.lora_config:
            self.set_active_loras(self.input_batch, num_scheduled_tokens)

        return (attn_metadata, logits_indices, spec_decode_metadata,
                num_scheduled_tokens, spec_decode_common_attn_metadata,
                max_num_scheduled_tokens, use_cascade_attn)

    def _compute_cascade_attn_prefix_len(
        self,
        num_scheduled_tokens: np.ndarray,
        num_common_prefix_blocks: int,
        kv_cache_spec: KVCacheSpec,
        attn_metadata_builder: AttentionMetadataBuilder,
    ) -> int:
        """Compute the length of the common prefix for cascade attention.

        NOTE(woosuk): The common prefix length returned by this function
        represents the length used specifically for cascade attention, not the
        actual number of tokens shared between requests. When cascade attention
        is disabled (use_cascade=False), this function returns 0 even if
        requests share common tokens. Additionally, the common prefix length is
        truncated to a multiple of the block size and may be further truncated
        due to implementation details explained below.

        Args:
            num_scheduled_tokens: Number of tokens scheduled per request.
            num_common_prefix_blocks: Number of shared KV cache blocks.

        Returns:
            int: Length of common prefix in tokens.
        """
        common_prefix_len = num_common_prefix_blocks * kv_cache_spec.block_size
        if common_prefix_len == 0:
            # Common case.
            return 0

        # NOTE(woosuk): Cascade attention uses two attention kernels: one
        # for the common prefix and the other for the rest. For the first
        # kernel, we concatenate all the query tokens (possibly from
        # different requests) and treat them as if they are from the same
        # request. Then, we use bi-directional attention to process the
        # common prefix in the KV cache. Importantly, this means that the
        # first kernel does not do any masking.

        # Consider the following example:
        # Request 1's input query: [D, E, X]
        # Request 1's kv cache: [A, B, C, D, E, X]
        # Request 1's num_computed_tokens: 3 (i.e., [A, B, C])
        # Request 2's input query: [E, Y]
        # Request 2's kv cache: [A, B, C, D, E, Y]
        # Request 2's num_computed_tokens: 4 (i.e., [A, B, C, D])

        # If we use [A, B, C, D, E] as the common prefix, then the
        # first kernel will compute the bi-directional attention between
        # input query [D, E, X, E, Y] and common prefix [A, B, C, D, E].
        # However, this is wrong because D in Request 1 should not attend to
        # E in the common prefix (i.e., we need masking).
        # To avoid this, [A, B, C, D] should be the common prefix.
        # That is, the common prefix should be capped by the minimum
        # num_computed_tokens among the requests, and plus one to include
        # the first token of the query.

        # In practice, we use [A, B, C] as the common prefix, instead of
        # [A, B, C, D] (i.e., the common prefix is capped by the minimum
        # num_computed_tokens, without plus one).
        # This is because of an implementation detail: We want to always
        # use two kernels for cascade attention. Let's imagine:
        # Request 3's input query: [D]
        # Request 3's kv cache: [A, B, C, D]
        # Request 3's num_computed_tokens: 3 (i.e., [A, B, C])
        # If we use [A, B, C, D] as the common prefix for Request 1-3,
        # then Request 3 will be processed only by the first kernel,
        # and the second kernel will get an empty input. While this is not
        # a fundamental problem, our current implementation does not support
        # this case.
        num_reqs = len(num_scheduled_tokens)
        common_prefix_len = min(
            common_prefix_len,
            self.input_batch.num_computed_tokens_cpu[:num_reqs].min())
        # common_prefix_len should be a multiple of the block size.
        common_prefix_len = (common_prefix_len // kv_cache_spec.block_size *
                             kv_cache_spec.block_size)
        use_sliding_window = (isinstance(kv_cache_spec, SlidingWindowSpec) or
                              (isinstance(kv_cache_spec, FullAttentionSpec)
                               and kv_cache_spec.sliding_window is not None))
        use_local_attention = (
            isinstance(kv_cache_spec, ChunkedLocalAttentionSpec)
            or (isinstance(kv_cache_spec, FullAttentionSpec)
                and kv_cache_spec.attention_chunk_size is not None))
        assert isinstance(kv_cache_spec, AttentionSpec)
        use_cascade = attn_metadata_builder.use_cascade_attention(
            common_prefix_len=common_prefix_len,
            query_lens=num_scheduled_tokens,
            num_query_heads=self.num_query_heads,
            num_kv_heads=kv_cache_spec.num_kv_heads,
            use_alibi=self.use_alibi,
            use_sliding_window=use_sliding_window,
            use_local_attention=use_local_attention,
            num_sms=self.num_sms,
        )
        return common_prefix_len if use_cascade else 0

    def _calc_mrope_positions(self, scheduler_output: "SchedulerOutput"):
        mrope_pos_ptr = 0
        for index, req_id in enumerate(self.input_batch.req_ids):
            req = self.requests[req_id]
            assert req.mrope_positions is not None

            num_computed_tokens = \
                self.input_batch.num_computed_tokens_cpu[index]
            num_scheduled_tokens = \
                scheduler_output.num_scheduled_tokens[req_id]
            num_prompt_tokens = len(req.prompt_token_ids)

            if num_computed_tokens + num_scheduled_tokens > num_prompt_tokens:
                prompt_part_len = max(0,
                                      num_prompt_tokens - num_computed_tokens)
                completion_part_len = max(
                    0, num_scheduled_tokens - prompt_part_len)
            else:
                prompt_part_len = num_scheduled_tokens
                completion_part_len = 0

            assert num_scheduled_tokens == prompt_part_len + completion_part_len

            if prompt_part_len > 0:
                # prompt's mrope_positions are pre-computed
                dst_start = mrope_pos_ptr
                dst_end = mrope_pos_ptr + prompt_part_len
                src_start = num_computed_tokens
                src_end = num_computed_tokens + prompt_part_len

                self.mrope_positions_cpu[:, dst_start:dst_end] = \
                    req.mrope_positions[:,src_start:src_end]

                mrope_pos_ptr += prompt_part_len

            if completion_part_len > 0:
                # compute completion's mrope_positions on-the-fly
                dst_start = mrope_pos_ptr
                dst_end = mrope_pos_ptr + completion_part_len

                MRotaryEmbedding.get_next_input_positions_tensor(
                    out=self.mrope_positions_np,
                    out_offset=dst_start,
                    mrope_position_delta=req.mrope_position_delta,
                    context_len=num_computed_tokens + prompt_part_len,
                    num_new_tokens=completion_part_len,
                )

                mrope_pos_ptr += completion_part_len

    def _calc_spec_decode_metadata(
        self,
        num_draft_tokens: np.ndarray,
        cu_num_scheduled_tokens: np.ndarray,
    ) -> SpecDecodeMetadata:
        # Inputs:
        # cu_num_scheduled_tokens:  [  4, 104, 107, 207, 209]
        # num_draft_tokens:         [  3,   0,   2,   0,   1]
        # Outputs:
        # cu_num_draft_tokens:      [  3,   3,   5,   5,   6]
        # logits_indices:           [  0,   1,   2,   3, 103, 104, 105, 106,
        #                            206, 207, 208]
        # target_logits_indices:    [  0,   1,   2,   5,   6,   9]
        # bonus_logits_indices:     [  3,   4,   7,   8,  10]

        # Compute the logits indices.
        # [4, 1, 3, 1, 2]
        num_sampled_tokens = num_draft_tokens + 1

        # Step 1. cu_num_sampled_tokens: [4, 5, 8, 9, 11]
        # arange: [0, 1, 2, 3, 0, 0, 1, 2, 0, 0, 1]
        cu_num_sampled_tokens, arange = self._get_cumsum_and_arange(
            num_sampled_tokens, cumsum_dtype=np.int32)
        # Step 2. [0, 0, 0, 0, 103, 104, 104, 104, 206, 207, 207]
        logits_indices = np.repeat(
            cu_num_scheduled_tokens - num_sampled_tokens, num_sampled_tokens)
        # Step 3. [0, 1, 2, 3, 103, 104, 105, 106, 206, 207, 208]
        logits_indices += arange

        # Compute the bonus logits indices.
        bonus_logits_indices = cu_num_sampled_tokens - 1

        # Compute the draft logits indices.
        # cu_num_draft_tokens: [3, 3, 5, 5, 6]
        # arange: [0, 1, 2, 0, 1, 0]
        cu_num_draft_tokens, arange = self._get_cumsum_and_arange(
            num_draft_tokens, cumsum_dtype=np.int32)
        # [0, 0, 0, 5, 5, 9]
        target_logits_indices = np.repeat(
            cu_num_sampled_tokens - num_sampled_tokens, num_draft_tokens)
        # [0, 1, 2, 5, 6, 9]
        target_logits_indices += arange

        # TODO: Optimize the CPU -> GPU copy.
        cu_num_draft_tokens = torch.from_numpy(cu_num_draft_tokens).to(
            self.device, non_blocking=True)
        logits_indices = torch.from_numpy(logits_indices).to(self.device,
                                                             non_blocking=True)
        target_logits_indices = torch.from_numpy(target_logits_indices).to(
            self.device, non_blocking=True)
        bonus_logits_indices = torch.from_numpy(bonus_logits_indices).to(
            self.device, non_blocking=True)

        # Compute the draft token ids.
        # draft_token_indices:      [  1,   2,   3, 105, 106, 208]
        draft_token_ids = self.input_ids[logits_indices]
        draft_token_ids = draft_token_ids[target_logits_indices + 1]

        metadata = SpecDecodeMetadata(
            draft_token_ids=draft_token_ids,
            num_draft_tokens=num_draft_tokens.tolist(),
            cu_num_draft_tokens=cu_num_draft_tokens,
            target_logits_indices=target_logits_indices,
            bonus_logits_indices=bonus_logits_indices,
            logits_indices=logits_indices,
        )
        return metadata

    def _execute_mm_encoder(self, scheduler_output: "SchedulerOutput"):
        scheduled_encoder_inputs = scheduler_output.scheduled_encoder_inputs
        if not scheduled_encoder_inputs:
            return

        # Batch the multi-modal inputs.
        mm_kwargs = list[MultiModalKwargsItem]()
        req_ids_pos = list[tuple[str, int, PlaceholderRange]]()
        for req_id, encoder_input_ids in scheduled_encoder_inputs.items():
            req_state = self.requests[req_id]

            for mm_input_id in encoder_input_ids:
                mm_kwargs.append(req_state.mm_kwargs[mm_input_id])
                req_ids_pos.append(
                    (req_id, mm_input_id, req_state.mm_positions[mm_input_id]))

        # Batch mm inputs as much as we can: if a request in the batch has
        # multiple modalities or a different modality than the previous one,
        # we process it separately to preserve item order.
        # FIXME(ywang96): This is a hacky way to deal with multiple modalities
        # in the same batch while still being able to benefit from batching
        # multimodal inputs. The proper solution should be reordering the
        # encoder outputs.
        encoder_outputs = []
        for _, num_items, mm_kwargs_group in group_mm_kwargs_by_modality(
                mm_kwargs,
                device=self.device,
                pin_memory=self.pin_memory,
        ):
            # Run the encoder.
            # `curr_group_outputs` is either of the following:
            # 1. A tensor of shape (num_items, feature_size, hidden_size)
            # in case feature_size is fixed across all multimodal items.
            # 2. A list or tuple (length: num_items) of tensors, each of shape
            # (feature_size, hidden_size) in case the feature size is dynamic
            # depending on the input multimodal items.
            curr_group_outputs = self.model.get_multimodal_embeddings(
                **mm_kwargs_group)

            sanity_check_mm_encoder_outputs(
                curr_group_outputs,
                expected_num_items=num_items,
            )

            for output in curr_group_outputs:
                encoder_outputs.append(output)

        # Cache the encoder outputs.
        for (req_id, input_id, pos_info), output in zip(
                req_ids_pos,
                encoder_outputs,
        ):
            if req_id not in self.encoder_cache:
                self.encoder_cache[req_id] = {}

            self.encoder_cache[req_id][input_id] = scatter_mm_placeholders(
                output,
                is_embed=pos_info.is_embed,
            )

    def _gather_mm_embeddings(
        self,
        scheduler_output: "SchedulerOutput",
        shift_computed_tokens: int = 0,
    ) -> list[torch.Tensor]:
        mm_embeds: list[torch.Tensor] = []
        for req_id in self.input_batch.req_ids:
            num_scheduled_tokens = scheduler_output.num_scheduled_tokens[
                req_id]
            req_state = self.requests[req_id]
            num_computed_tokens = \
                req_state.num_computed_tokens + shift_computed_tokens
            mm_positions = req_state.mm_positions
            for i, pos_info in enumerate(mm_positions):
                start_pos = pos_info.offset
                num_encoder_tokens = pos_info.length

                # The encoder output is needed if the two ranges overlap:
                # [num_computed_tokens,
                #  num_computed_tokens + num_scheduled_tokens) and
                # [start_pos, start_pos + num_encoder_tokens)
                if start_pos >= num_computed_tokens + num_scheduled_tokens:
                    # The encoder output is not needed in this step.
                    break
                if start_pos + num_encoder_tokens <= num_computed_tokens:
                    # The encoder output is already processed and stored
                    # in the decoder's KV cache.
                    continue

                start_idx = max(num_computed_tokens - start_pos, 0)
                end_idx = min(
                    num_computed_tokens - start_pos + num_scheduled_tokens,
                    num_encoder_tokens)
                assert start_idx < end_idx
                assert req_id in self.encoder_cache
                assert i in self.encoder_cache[req_id]
                encoder_output = self.encoder_cache[req_id][i]

                if (is_embed := pos_info.is_embed) is not None:
                    is_embed = is_embed[start_idx:end_idx]

                mm_embeds_item = gather_mm_placeholders(
                    encoder_output[start_idx:end_idx],
                    is_embed=is_embed,
                )
                mm_embeds.append(mm_embeds_item)
        return mm_embeds

    def get_model(self) -> nn.Module:
        # get raw model out of the cudagraph wrapper.
        if isinstance(self.model, CUDAGraphWrapper):
            return self.model.unwrap()
        return self.model

    def get_supported_generation_tasks(self) -> list[GenerationTask]:
        model = self.get_model()
        supported_tasks = list[GenerationTask]()

        if is_text_generation_model(model):
            supported_tasks.append("generate")

        if supports_transcription(model):
            if model.supports_transcription_only:
                return ["transcription"]

            supported_tasks.append("transcription")

        return supported_tasks

    def get_supported_pooling_tasks(self) -> list[PoolingTask]:
        model = self.get_model()
        if not is_pooling_model(model):
            return []

        supported_tasks = list(model.pooler.get_supported_tasks())

        if (self.scheduler_config.chunked_prefill_enabled
                and "encode" in supported_tasks):
            supported_tasks.remove("encode")

            logger.info_once("Chunked prefill is not supported with "
                             "encode task which using ALL pooling. "
                             "Please turn off chunked prefill by "
                             "`--no-enable-chunked-prefill` before using it.")

        return supported_tasks

    def get_supported_tasks(self) -> tuple[SupportedTask, ...]:
        tasks = list[SupportedTask]()

        if self.model_config.runner_type == "generate":
            tasks.extend(self.get_supported_generation_tasks())
        if self.model_config.runner_type == "pooling":
            tasks.extend(self.get_supported_pooling_tasks())

        return tuple(tasks)

    def apply_grammar_bitmask(
        self,
        scheduler_output: "SchedulerOutput",
        logits: torch.Tensor,
    ):
        grammar_bitmask = scheduler_output.grammar_bitmask
        if grammar_bitmask is None:
            return

        # We receive the structured output bitmask from the scheduler,
        # compacted to contain bitmasks only for structured output requests.
        # The order of the requests in the bitmask is not guaranteed to be the
        # same as the order of the requests in the gpu runner's batch. We need
        # to sort the bitmask to match the order of the requests used here.

        # Get the batch indices of the structured output requests.
        # Keep track of the number of speculative tokens scheduled for every
        # request in the batch, as the logit indices are offset by this amount.
        struct_out_req_batch_indices: dict[str, int] = {}
        cumulative_offset = 0
        seq = sorted(self.input_batch.req_id_to_index.items(),
                     key=lambda x: x[1])
        for req_id, batch_index in seq:
            logit_index = batch_index + cumulative_offset
            cumulative_offset += len(
                scheduler_output.scheduled_spec_decode_tokens.get(req_id, []))
            if req_id in scheduler_output.structured_output_request_ids:
                struct_out_req_batch_indices[req_id] = logit_index

        out_indices = []

        # Reorder the bitmask to match the order of the requests in the batch.
        sorted_bitmask = np.full(shape=(logits.shape[0],
                                        grammar_bitmask.shape[1]),
                                 fill_value=-1,
                                 dtype=grammar_bitmask.dtype)
        cumulative_index = 0
        seq = sorted(scheduler_output.structured_output_request_ids.items(),
                     key=lambda x: x[1])
        for req_id, _ in seq:
            logit_index = struct_out_req_batch_indices[req_id]
            num_spec_tokens = len(
                scheduler_output.scheduled_spec_decode_tokens.get(req_id, []))
            for i in range(1 + num_spec_tokens):
                sorted_bitmask[logit_index + i] = \
                    grammar_bitmask[cumulative_index + i]
                out_indices.append(logit_index + i)
            cumulative_index += 1 + num_spec_tokens
        grammar_bitmask = sorted_bitmask

        # If the length of out indices and the logits have the same shape
        # we don't need to pass indices to the kernel,
        # since the bitmask is already aligned with the logits.
        skip_out_indices = len(out_indices) == logits.shape[0]

        # Serialization of np.ndarray is much more efficient than a tensor,
        # so we receive it in that format.
        grammar_bitmask = torch.from_numpy(grammar_bitmask).contiguous()

        # Force use of the torch.compile implementation from xgrammar to work
        # around issues with the Triton kernel in concurrent structured output
        # scenarios. See PR #19565 and issues #19493, #18376 for details.
        xgr_torch_compile.apply_token_bitmask_inplace_torch_compile(
            logits,
            grammar_bitmask.to(self.device, non_blocking=True),
            indices=out_indices if not skip_out_indices else None,
        )

    def sync_and_slice_intermediate_tensors(
            self, num_tokens: int, intermediate_tensors: IntermediateTensors,
            sync_self: bool) -> IntermediateTensors:

        assert self.intermediate_tensors is not None

        tp = self.vllm_config.parallel_config.tensor_parallel_size
        enabled_sp = self.compilation_config.pass_config. \
            enable_sequence_parallelism
        if enabled_sp:
            # When sequence parallelism is enabled, we always pad num_tokens
            # to be a multiple of tensor_parallel_size (tp) earlier
            assert num_tokens % tp == 0
        is_residual_scattered = tp > 1 and enabled_sp \
            and num_tokens % tp == 0

        # When sequence parallelism is enabled, the "residual" tensor is sharded
        # across tensor parallel ranks, so each rank only needs its own slice.
        if sync_self:
            assert intermediate_tensors is not None
            for k, v in intermediate_tensors.items():
                is_scattered = k == "residual" and is_residual_scattered
                copy_len = num_tokens // tp if is_scattered else \
                    num_tokens
                self.intermediate_tensors[k][:copy_len].copy_(
                    v[:copy_len], non_blocking=True)

        return IntermediateTensors({
            k:
            v[:num_tokens // tp]
            if k == "residual" and is_residual_scattered else v[:num_tokens]
            for k, v in self.intermediate_tensors.items()
        })

    def eplb_step(self,
                  is_dummy: bool = False,
                  is_profile: bool = False) -> None:
        """
        Step for the EPLB (Expert Parallelism Load Balancing) state.
        """
        if not self.parallel_config.enable_eplb:
            return

        assert self.eplb_state is not None
        model = self.get_model()
        assert is_mixture_of_experts(model)
        self.eplb_state.step(
            model,
            is_dummy,
            is_profile,
            log_stats=self.parallel_config.eplb_config.log_balancedness,
        )

    def get_dp_padding(self,
                       num_tokens: int) -> tuple[int, Optional[torch.Tensor]]:
        dp_size = self.vllm_config.parallel_config.data_parallel_size
        dp_rank = self.vllm_config.parallel_config.data_parallel_rank

        # For DP: Don't pad when setting enforce_eager.
        # This lets us set enforce_eager on the prefiller in a P/D setup and
        # still use CUDA graphs (enabled by this padding) on the decoder.
        #
        # TODO(tms) : There are many cases where padding is enabled for
        # prefills, causing unnecessary and excessive padding of activations.

        if dp_size == 1 or self.vllm_config.model_config.enforce_eager:
            # Early exit.
            return 0, None

        num_tokens_across_dp = DPMetadata.num_tokens_across_dp(
            num_tokens, dp_size, dp_rank)
        max_tokens_across_dp_cpu = torch.max(num_tokens_across_dp).item()
        num_tokens_after_padding = torch.tensor([max_tokens_across_dp_cpu] *
                                                dp_size,
                                                device="cpu",
                                                dtype=torch.int32)
        return max_tokens_across_dp_cpu - num_tokens, num_tokens_after_padding

    def _pool(
        self,
        hidden_states: torch.Tensor,
        num_scheduled_tokens: int,
        num_scheduled_tokens_np: np.ndarray,
        kv_connector_output: Optional[KVConnectorOutput],
    ) -> ModelRunnerOutput:
        assert self.input_batch.num_reqs ==\
            len(self.input_batch.pooling_params), \
        "Either all or none of the requests in" \
        " a batch must be pooling request"

        hidden_states = hidden_states[:num_scheduled_tokens]
        pooling_metadata = self.input_batch.pooling_metadata
        pooling_metadata.build_pooling_cursor(num_scheduled_tokens_np.tolist(),
                                              device=hidden_states.device)
        seq_lens_cpu = self.seq_lens_cpu[:self.input_batch.num_reqs]

        # Pooling models D2H & synchronize occurs in pooler.py:build_output
        raw_pooler_output = self.model.pooler(
            hidden_states=hidden_states, pooling_metadata=pooling_metadata)

        pooler_output: list[Optional[torch.Tensor]] = []
        for raw_output, seq_len, prompt_len in zip(
                raw_pooler_output, seq_lens_cpu, pooling_metadata.prompt_lens):

            output = raw_output.data if seq_len == prompt_len else None
            pooler_output.append(output)

        return ModelRunnerOutput(
            req_ids=self.input_batch.req_ids,
            req_id_to_index=self.input_batch.req_id_to_index,
            sampled_token_ids=[],
            logprobs=None,
            prompt_logprobs_dict={},
            pooler_output=pooler_output,
            kv_connector_output=kv_connector_output,
        )

    @torch.inference_mode()
    def execute_model(
        self,
        scheduler_output: "SchedulerOutput",
        intermediate_tensors: Optional[IntermediateTensors] = None,
    ) -> Union[ModelRunnerOutput, IntermediateTensors]:
        self._update_states(scheduler_output)
        if not scheduler_output.total_num_scheduled_tokens:
            if not has_kv_transfer_group():
                # Return empty ModelRunnerOutput if there's no work to do.
                return EMPTY_MODEL_RUNNER_OUTPUT

            return self.kv_connector_no_forward(scheduler_output,
                                                self.vllm_config)

        # Prepare the decoder inputs.
        (attn_metadata, logits_indices, spec_decode_metadata,
         num_scheduled_tokens_np, spec_decode_common_attn_metadata,
<<<<<<< HEAD
         max_query_len,
         use_cascade_attn) = (self._prepare_inputs(scheduler_output))
=======
         max_query_len) = self._prepare_inputs(scheduler_output)
>>>>>>> 308fa287

        num_scheduled_tokens = scheduler_output.total_num_scheduled_tokens
        if (self.compilation_config.cudagraph_mode != CUDAGraphMode.NONE
                and num_scheduled_tokens <= self.cudagraph_batch_sizes[-1]):
            # Use CUDA graphs.
            # Add padding to the batch size.
            num_input_tokens = self.vllm_config.pad_for_cudagraph(
                num_scheduled_tokens)
        else:
            # Eager mode.
            # Pad tokens to multiple of tensor_parallel_size when
            # enabled collective fusion for SP
            tp_size = self.vllm_config.parallel_config.tensor_parallel_size
            if self.compilation_config.pass_config. \
                enable_sequence_parallelism and tp_size > 1:
                num_input_tokens = round_up(num_scheduled_tokens, tp_size)
            else:
                num_input_tokens = num_scheduled_tokens

        # Padding for DP
        num_pad, num_tokens_across_dp = self.get_dp_padding(num_input_tokens)
        num_input_tokens += num_pad

        # _prepare_inputs may reorder the batch, so we must gather multi
        # modal outputs after that to ensure the correct order
        if self.supports_mm_inputs:
            # Run the multimodal encoder if any.
            self._execute_mm_encoder(scheduler_output)
            mm_embeds = self._gather_mm_embeddings(scheduler_output)
        else:
            mm_embeds = []

        if self.supports_mm_inputs and get_pp_group().is_first_rank:
            # NOTE(woosuk): To unify token ids and soft tokens (vision
            # embeddings), we always use embeddings (rather than token ids)
            # as input to the multimodal model, even when the input is text.
            inputs_embeds_scheduled = self.model.get_input_embeddings(
                input_ids=self.input_ids[:num_scheduled_tokens],
                multimodal_embeddings=mm_embeds or None,
            )

            # TODO(woosuk): Avoid the copy. Optimize.
            self.inputs_embeds[:num_scheduled_tokens].copy_(
                inputs_embeds_scheduled)

            input_ids = None
            inputs_embeds = self.inputs_embeds[:num_input_tokens]
            model_kwargs = {
                **self._init_model_kwargs(num_scheduled_tokens),
                **self._extract_mm_kwargs(scheduler_output),
            }
        else:
            # For text-only models, we use token ids as input.
            # While it is possible to use embeddings as input just like the
            # multimodal models, it is not desirable for performance since
            # then the embedding layer is not included in the CUDA graph.
            input_ids = self.input_ids[:num_input_tokens]
            inputs_embeds = None
            model_kwargs = self._init_model_kwargs(num_input_tokens)
        if self.uses_mrope:
            positions = self.mrope_positions[:, :num_input_tokens]
        else:
            positions = self.positions[:num_input_tokens]

        if get_pp_group().is_first_rank:
            intermediate_tensors = None
        else:
            intermediate_tensors = self.sync_and_slice_intermediate_tensors(
                num_input_tokens, intermediate_tensors, True)

        uniform_decode = (max_query_len == self.uniform_decode_query_len) and (
            num_scheduled_tokens == self.input_batch.num_reqs * max_query_len)
        batch_descriptor = BatchDescriptor(num_tokens=num_input_tokens,
                                           uniform_decode=uniform_decode)
        cudagraph_runtime_mode, batch_descriptor = \
            self.cudagraph_dispatcher.dispatch(batch_descriptor,
                                                use_cascade_attn)

        # Run the model.
        # Use persistent buffers for CUDA graphs.
        with set_forward_context(
                attn_metadata,
                self.vllm_config,
                num_tokens=num_input_tokens,
                num_tokens_across_dp=num_tokens_across_dp,
                cudagraph_runtime_mode=cudagraph_runtime_mode,
                batch_descriptor=batch_descriptor,
        ), self.maybe_get_kv_connector_output(
                scheduler_output) as kv_connector_output:

            model_output = self.model(
                input_ids=input_ids,
                positions=positions,
                intermediate_tensors=intermediate_tensors,
                inputs_embeds=inputs_embeds,
                **model_kwargs,
            )

        if self.use_aux_hidden_state_outputs:
            hidden_states, aux_hidden_states = model_output
        else:
            hidden_states = model_output
            aux_hidden_states = None

        # Broadcast PP output for external_launcher (torchrun)
        # to make sure we are synced across pp ranks
        # TODO: Support overlapping mirco-batches
        # https://github.com/vllm-project/vllm/issues/18019
        broadcast_pp_output = \
            self.parallel_config.distributed_executor_backend \
            == "external_launcher" and len(get_pp_group().ranks) > 0
        if not get_pp_group().is_last_rank:
            # For mid-pipeline stages, return the hidden states.
            assert isinstance(hidden_states, IntermediateTensors)
            if not broadcast_pp_output:
                hidden_states.kv_connector_output = kv_connector_output
                return hidden_states
            get_pp_group().send_tensor_dict(hidden_states.tensors,
                                            all_gather_group=get_tp_group())
            logits = None
        else:
            if self.input_batch.pooling_params:
                return self._pool(hidden_states, num_scheduled_tokens,
                                  num_scheduled_tokens_np, kv_connector_output)

            sample_hidden_states = hidden_states[logits_indices]
            logits = self.model.compute_logits(sample_hidden_states, None)
        if broadcast_pp_output:
            model_output_broadcast_data = {
                "logits": logits.contiguous(),
            } if logits is not None else {}
            model_output_broadcast_data = get_pp_group().broadcast_tensor_dict(
                model_output_broadcast_data, src=len(get_pp_group().ranks) - 1)
            assert model_output_broadcast_data is not None
            logits = model_output_broadcast_data["logits"]

        # Apply structured output bitmasks if present
        if scheduler_output.grammar_bitmask is not None:
            self.apply_grammar_bitmask(scheduler_output, logits)

        # Sample the next token and get logprobs if needed.
        sampling_metadata = self.input_batch.sampling_metadata
        if spec_decode_metadata is None:
            sampler_output = self.sampler(
                logits=logits,
                sampling_metadata=sampling_metadata,
            )
        else:
            # When indexing with a tensor (bonus_logits_indices), PyTorch
            # creates a new tensor with separate storage from the original
            # logits tensor. This means any in-place operations on bonus_logits
            # won't affect the original logits tensor.
            assert logits is not None
            bonus_logits = logits[spec_decode_metadata.bonus_logits_indices]
            sampler_output = self.sampler(
                logits=bonus_logits,
                sampling_metadata=sampling_metadata,
            )
            bonus_token_ids = sampler_output.sampled_token_ids

            # Just like `bonus_logits`, `target_logits` is a new tensor with
            # separate storage from the original `logits` tensor. Therefore,
            # it is safe to update `target_logits` in place.
            target_logits = logits[spec_decode_metadata.target_logits_indices]
            output_token_ids = self.rejection_sampler(
                spec_decode_metadata,
                None,  # draft_probs
                target_logits,
                bonus_token_ids,
                sampling_metadata,
            )
            sampler_output.sampled_token_ids = output_token_ids

        num_nans_in_logits = {}
        if envs.VLLM_COMPUTE_NANS_IN_LOGITS:
            num_nans_in_logits = self._get_nans_in_logits(logits)

        # TODO(woosuk): The following loop can be slow since it iterates over
        # the requests one by one. Optimize.
        discard_sampled_tokens_req_indices = []
        for i, req_id in enumerate(self.input_batch.req_ids):
            req_state = self.requests[req_id]
            seq_len = (req_state.num_computed_tokens +
                       scheduler_output.num_scheduled_tokens[req_id])
            if seq_len < req_state.num_tokens:
                # Ignore the sampled token for partial prefills.
                # Rewind the generator state as if the token was not sampled.
                # This relies on cuda-specific torch-internal impl details
                generator = self.input_batch.generators.get(i)
                if generator is not None:
                    generator.set_offset(generator.get_offset() - 4)
                # Record the index of the request that should not be sampled,
                # so that we could clear the sampled tokens before returning.
                discard_sampled_tokens_req_indices.append(i)

        # NOTE: GPU -> CPU Sync happens here.
        # Move as many CPU operations as possible before this sync point.
        logprobs_tensors = sampler_output.logprobs_tensors
        logprobs_lists = logprobs_tensors.tolists() \
            if logprobs_tensors is not None else None

        # Compute prompt logprobs if needed.
        prompt_logprobs_dict = self._get_prompt_logprobs_dict(
            hidden_states[:num_scheduled_tokens],
            scheduler_output.num_scheduled_tokens,
        )

        # Get the valid generated tokens.
        sampled_token_ids = sampler_output.sampled_token_ids
        max_gen_len = sampled_token_ids.shape[-1]
        if max_gen_len == 1:
            # No spec decode tokens.
            valid_sampled_token_ids = sampled_token_ids.tolist()
        else:
            # Includes spec decode tokens.
            valid_sampled_token_ids = self.rejection_sampler.parse_output(
                sampled_token_ids,
                self.input_batch.vocab_size,
            )
        # Mask out the sampled tokens that should not be sampled.
        for i in discard_sampled_tokens_req_indices:
            valid_sampled_token_ids[i].clear()

        # Cache the sampled tokens in the model runner, so that the scheduler
        # doesn't need to send them back.
        # NOTE(woosuk): As an exception, when using PP, the scheduler sends
        # the sampled tokens back, because there's no direct communication
        # between the first-stage worker and the last-stage worker.
        req_ids = self.input_batch.req_ids
        for req_idx, sampled_ids in enumerate(valid_sampled_token_ids):
            if not sampled_ids:
                continue

            start_idx = self.input_batch.num_tokens_no_spec[req_idx]
            end_idx = start_idx + len(sampled_ids)
            assert end_idx <= self.max_model_len, (
                "Sampled token IDs exceed the max model length. "
                f"Total number of tokens: {end_idx} > max_model_len: "
                f"{self.max_model_len}")

            self.input_batch.token_ids_cpu[req_idx,
                                           start_idx:end_idx] = sampled_ids
            self.input_batch.num_tokens_no_spec[req_idx] = end_idx
            self.input_batch.num_tokens[req_idx] = end_idx
            req_id = req_ids[req_idx]
            req_state = self.requests[req_id]
            req_state.output_token_ids.extend(sampled_ids)

        if self.speculative_config:
            assert spec_decode_common_attn_metadata is not None
            self._draft_token_ids = self.propose_draft_token_ids(
                scheduler_output,
                valid_sampled_token_ids,
                sampling_metadata,
                hidden_states,
                sample_hidden_states,
                aux_hidden_states,
                spec_decode_metadata,
                spec_decode_common_attn_metadata,
            )

        self.eplb_step()

        return ModelRunnerOutput(
            req_ids=self.input_batch.req_ids,
            req_id_to_index=self.input_batch.req_id_to_index,
            sampled_token_ids=valid_sampled_token_ids,
            logprobs=logprobs_lists,
            prompt_logprobs_dict=prompt_logprobs_dict,
            pooler_output=[],
            kv_connector_output=kv_connector_output,
            num_nans_in_logits=num_nans_in_logits,
        )

    def take_draft_token_ids(self) -> Optional[DraftTokenIds]:
        if self._draft_token_ids is None:
            return None
        req_ids = self.input_batch.req_ids
        if isinstance(self._draft_token_ids, torch.Tensor):
            draft_token_ids = self._draft_token_ids.tolist()
        else:
            draft_token_ids = self._draft_token_ids
        self._draft_token_ids = None
        return DraftTokenIds(req_ids, draft_token_ids)

    def propose_draft_token_ids(
        self,
        scheduler_output: "SchedulerOutput",
        sampled_token_ids: list[list[int]],
        sampling_metadata: SamplingMetadata,
        hidden_states: torch.Tensor,
        sample_hidden_states: torch.Tensor,
        aux_hidden_states: Optional[torch.Tensor],
        spec_decode_metadata: Optional[SpecDecodeMetadata],
        common_attn_metadata: CommonAttentionMetadata,
    ) -> Union[list[list[int]], torch.Tensor]:
        num_scheduled_tokens = scheduler_output.total_num_scheduled_tokens
        if self.speculative_config.method == "ngram":
            assert isinstance(self.drafter, NgramProposer)
            draft_token_ids = self.propose_ngram_draft_token_ids(
                sampled_token_ids)
        elif self.speculative_config.method == "medusa":
            assert isinstance(self.drafter, MedusaProposer)
            if sample_hidden_states.shape[0] == len(sampled_token_ids):
                # The input to the target model does not include draft tokens.
                hidden_states = sample_hidden_states
            else:
                indices = []
                offset = 0
                for num_draft, tokens in zip(
                        spec_decode_metadata.num_draft_tokens,
                        sampled_token_ids):
                    indices.append(offset + len(tokens) - 1)
                    offset += num_draft + 1
                indices = torch.tensor(indices, device=self.device)
                hidden_states = sample_hidden_states[indices]

            draft_token_ids = self.drafter.propose(
                target_hidden_states=hidden_states,
                sampling_metadata=sampling_metadata,
            )
        elif self.speculative_config.use_eagle():
            assert isinstance(self.drafter, EagleProposer)
            # TODO(woosuk): Refactor the loop.
            req_ids = self.input_batch.req_ids
            next_token_ids: list[int] = []
            for i, token_ids in enumerate(sampled_token_ids):
                if token_ids:
                    # Common case.
                    next_token_id = token_ids[-1]
                else:
                    # Partial prefill (rare case).
                    # Get the next token id from the request state.
                    req_id = req_ids[i]
                    req_state = self.requests[req_id]
                    seq_len = (req_state.num_computed_tokens +
                               scheduler_output.num_scheduled_tokens[req_id])
                    next_token_id = req_state.get_token_id(seq_len)
                next_token_ids.append(next_token_id)
            next_token_ids = torch.tensor(next_token_ids,
                                          dtype=torch.int32,
                                          device=self.device)

            if spec_decode_metadata is None:
                # input_ids can be None for multimodal models.
                target_token_ids = self.input_ids[:num_scheduled_tokens]
                # TODO(woosuk): Support M-RoPE.
                target_positions = self.positions[:num_scheduled_tokens]
                if self.use_aux_hidden_state_outputs:
                    target_hidden_states = torch.cat(
                        [h[:num_scheduled_tokens] for h in aux_hidden_states],
                        dim=-1)
                else:
                    target_hidden_states = hidden_states[:num_scheduled_tokens]
            else:
                # TODO(woosuk): Refactor this.
                num_draft_tokens = spec_decode_metadata.num_draft_tokens
                num_rejected_tokens = [
                    n + 1 - len(sampled_token_ids[i]) if n > 0 else 0
                    for i, n in enumerate(num_draft_tokens)
                ]
                num_rejected_tokens_cpu = torch.tensor(num_rejected_tokens,
                                                       dtype=torch.int32)
                common_attn_metadata, token_indices =\
                    self.drafter.prepare_inputs(
                    common_attn_metadata, num_rejected_tokens_cpu)

                target_token_ids = self.input_ids[token_indices]
                # TODO(woosuk): Support M-RoPE.
                target_positions = self.positions[token_indices]
                if self.use_aux_hidden_state_outputs:
                    target_hidden_states = torch.cat(
                        [h[token_indices] for h in aux_hidden_states], dim=-1)
                else:
                    target_hidden_states = hidden_states[token_indices]
            mm_embeds = None
            if self.supports_mm_inputs:
                mm_embeds = self._gather_mm_embeddings(scheduler_output,
                                                       shift_computed_tokens=1)

            draft_token_ids = self.drafter.propose(
                target_token_ids=target_token_ids,
                target_positions=target_positions,
                target_hidden_states=target_hidden_states,
                next_token_ids=next_token_ids,
                sampling_metadata=sampling_metadata,
                common_attn_metadata=common_attn_metadata,
                mm_embeds=mm_embeds,
            )
        return draft_token_ids

    def propose_ngram_draft_token_ids(
        self,
        sampled_token_ids: list[list[int]],
    ) -> list[list[int]]:
        # TODO(woosuk): Optimize.
        req_ids = self.input_batch.req_ids
        draft_token_ids: list[list[int]] = []
        for i, sampled_ids in enumerate(sampled_token_ids):
            num_sampled_ids = len(sampled_ids)
            if not num_sampled_ids:
                # Skip speculative decoding.
                draft_token_ids.append([])
                continue

            # Skip requests that require sampling parameters that are not
            # supported with speculative decoding.
            req_id = req_ids[i]
            if req_id in self.input_batch.spec_decode_unsupported_reqs:
                draft_token_ids.append([])
                continue

            num_tokens = self.input_batch.num_tokens_no_spec[i]
            if num_tokens >= self.max_model_len:
                # Skip requests that have already reached the max model length.
                draft_token_ids.append([])
                continue

            drafter_output = self.drafter.propose(
                self.input_batch.token_ids_cpu[i, :num_tokens])
            if drafter_output is None or len(drafter_output) == 0:
                draft_token_ids.append([])
            else:
                draft_token_ids.append(drafter_output.tolist())
        return draft_token_ids

    def update_config(self, overrides: dict[str, Any]) -> None:
        allowed_config_names = {"load_config", "model_config"}
        for config_name, config_overrides in overrides.items():
            assert config_name in allowed_config_names, \
                f"Config `{config_name}` not supported. " \
                f"Allowed configs: {allowed_config_names}"
            config = getattr(self, config_name)
            new_config = update_config(config, config_overrides)
            setattr(self, config_name, new_config)

    def load_model(self, eep_scale_up: bool = False) -> None:
        """
        Args:
            eep_scale_up: the model loading is for elastic EP scale up.
        """
        logger.info("Starting to load model %s...", self.model_config.model)
        if eep_scale_up:
            from vllm.distributed.parallel_state import get_ep_group
            num_local_physical_experts = torch.empty(1,
                                                     dtype=torch.int32,
                                                     device="cpu")
            torch.distributed.broadcast(num_local_physical_experts,
                                        group=get_ep_group().cpu_group,
                                        group_src=0)
            num_local_physical_experts = int(num_local_physical_experts.item())
            new_ep_size = get_ep_group().world_size
            global_expert_load, old_global_expert_indices = (
                EplbState.recv_state())
            num_logical_experts = global_expert_load.shape[1]
            self.parallel_config.eplb_config.num_redundant_experts = (
                num_local_physical_experts * new_ep_size - num_logical_experts)
            assert old_global_expert_indices.shape[
                1] % num_local_physical_experts == 0
            old_ep_size = old_global_expert_indices.shape[
                1] // num_local_physical_experts
            rank_mapping = {
                old_ep_rank: old_ep_rank
                for old_ep_rank in range(old_ep_size)
            }
        else:
            global_expert_load = None
            old_global_expert_indices = None
            rank_mapping = None

        with DeviceMemoryProfiler() as m:
            time_before_load = time.perf_counter()
            model_loader = get_model_loader(self.load_config)
            logger.info("Loading model from scratch...")
            self.model = model_loader.load_model(
                vllm_config=self.vllm_config, model_config=self.model_config)
            if self.lora_config:
                self.model = self.load_lora_model(self.model,
                                                  self.model_config,
                                                  self.scheduler_config,
                                                  self.lora_config,
                                                  self.device)
            if hasattr(self, "drafter"):
                logger.info("Loading drafter model...")
                self.drafter.load_model(self.model)
            if self.use_aux_hidden_state_outputs:
                if supports_eagle3(self.model):
                    self.model.set_aux_hidden_state_layers(
                        self.model.get_eagle3_aux_hidden_state_layers())
                else:
                    raise RuntimeError(
                        "Model does not support EAGLE3 interface but "
                        "aux_hidden_state_outputs was requested")
            time_after_load = time.perf_counter()
        self.model_memory_usage = m.consumed_memory
        logger.info("Model loading took %.4f GiB and %.6f seconds",
                    self.model_memory_usage / GiB_bytes,
                    time_after_load - time_before_load)
        prepare_communication_buffer_for_model(self.model)

        if is_mixture_of_experts(
                self.model) and self.parallel_config.enable_eplb:
            logger.info("EPLB is enabled for model %s.",
                        self.model_config.model)
            self.eplb_state = EplbState.build(
                self.model,
                self.device,
                self.parallel_config,
                global_expert_load,
                old_global_expert_indices,
                rank_mapping,
            )

        if (
            self.vllm_config.compilation_config.level == \
                CompilationLevel.DYNAMO_AS_IS and supports_dynamo()
        ):
            backend = self.vllm_config.compilation_config.init_backend(
                self.vllm_config)
            compilation_counter.dynamo_as_is_count += 1
            self.model.compile(
                fullgraph=envs.VLLM_TEST_DYNAMO_FULLGRAPH_CAPTURE,
                backend=backend)
            return
        # for other compilation levels, cudagraph behavior is controlled by
        # CudagraphWraper and CudagraphDispatcher of vllm.

        # wrap the model with full cudagraph wrapper if needed.
        if self.compilation_config.cudagraph_mode.has_full_cudagraphs():
            self.model = CUDAGraphWrapper(self.model,
                                          self.vllm_config,
                                          runtime_mode=CUDAGraphMode.FULL)

    def reload_weights(self) -> None:
        assert getattr(self, "model", None) is not None, \
            "Cannot reload weights before model is loaded."
        model_loader = get_model_loader(self.load_config)
        logger.info("Reloading weights inplace...")
        model = self.get_model()
        model_loader.load_weights(model, model_config=self.model_config)

    def save_tensorized_model(
        self,
        tensorizer_config: "TensorizerConfig",
    ) -> None:
        model = self.get_model()
        TensorizerLoader.save_model(
            model,
            tensorizer_config=tensorizer_config,
            model_config=self.model_config,
        )

    def _get_prompt_logprobs_dict(
        self,
        hidden_states: torch.Tensor,
        num_scheduled_tokens: dict[str, int],
    ) -> dict[str, Optional[LogprobsTensors]]:
        num_prompt_logprobs_dict = self.input_batch.num_prompt_logprobs
        if not num_prompt_logprobs_dict:
            return {}

        in_progress_dict = self.input_batch.in_progress_prompt_logprobs_cpu
        prompt_logprobs_dict: dict[str, Optional[LogprobsTensors]] = {}

        # Since prompt logprobs are a rare feature, prioritize simple,
        # maintainable loop over optimal performance.
        completed_prefill_reqs = []
        for req_id, num_prompt_logprobs in num_prompt_logprobs_dict.items():
            num_tokens = num_scheduled_tokens[req_id]

            # Get metadata for this request.
            request = self.requests[req_id]
            num_prompt_tokens = len(request.prompt_token_ids)
            prompt_token_ids = torch.tensor(request.prompt_token_ids).to(
                self.device, non_blocking=True)

            # Set up target LogprobsTensors object.
            logprobs_tensors = in_progress_dict.get(req_id)
            if not logprobs_tensors:
                # Create empty logprobs CPU tensors for the entire prompt.
                # If chunked, we'll copy in slice by slice.
                logprobs_tensors = LogprobsTensors.empty_cpu(
                    num_prompt_tokens - 1, num_prompt_logprobs + 1)
                in_progress_dict[req_id] = logprobs_tensors

            # Determine number of logits to retrieve.
            start_idx = request.num_computed_tokens
            start_tok = start_idx + 1
            num_remaining_tokens = num_prompt_tokens - start_tok
            if num_tokens <= num_remaining_tokens:
                # This is a chunk, more tokens remain.
                # In the == case, there are no more prompt logprobs to produce
                # but we want to defer returning them to the next step where we
                # have new generated tokens to return.
                num_logits = num_tokens
            else:
                # This is the last chunk of prompt tokens to return.
                num_logits = num_remaining_tokens
                completed_prefill_reqs.append(req_id)
                prompt_logprobs_dict[req_id] = logprobs_tensors

            if num_logits <= 0:
                # This can happen for the final chunk if we prefilled exactly
                # (num_prompt_tokens - 1) tokens for this request in the prior
                # step. There are no more prompt logprobs to produce.
                continue

            # Get the logits corresponding to this req's prompt tokens.
            # If this is a partial request (i.e. chunked prefill),
            # then there is prompt logprob generated for each index.
            req_idx = self.input_batch.req_id_to_index[req_id]
            offset = self.query_start_loc_np[req_idx].item()
            prompt_hidden_states = hidden_states[offset:offset + num_logits]
            logits = self.model.compute_logits(prompt_hidden_states, None)

            # Get the "target" tokens for each index. For prompt at index i,
            # the token at prompt index i+1 is the "sampled" token we want
            # to gather the logprob for.
            tgt_token_ids = prompt_token_ids[start_tok:start_tok + num_logits]

            # Compute prompt logprobs.
            logprobs = self.sampler.compute_logprobs(logits)
            token_ids, logprobs, ranks = self.sampler.gather_logprobs(
                logprobs, num_prompt_logprobs, tgt_token_ids)

            # Transfer GPU->CPU async.
            chunk_slice = slice(start_idx, start_idx + num_logits)
            logprobs_tensors.logprob_token_ids[chunk_slice].copy_(
                token_ids, non_blocking=True)
            logprobs_tensors.logprobs[chunk_slice].copy_(logprobs,
                                                         non_blocking=True)
            logprobs_tensors.selected_token_ranks[chunk_slice].copy_(
                ranks, non_blocking=True)

        # Remove requests that have completed prefill from the batch
        # num_prompt_logprobs_dict.
        for req_id in completed_prefill_reqs:
            del num_prompt_logprobs_dict[req_id]
            del in_progress_dict[req_id]

        # Must synchronize the non-blocking GPU->CPU transfers.
        if prompt_logprobs_dict:
            self._sync_device()

        return prompt_logprobs_dict

    def _get_nans_in_logits(
        self,
        logits: Optional[torch.Tensor],
    ) -> dict[str, int]:
        try:
            if logits is None:
                return {req_id: 0 for req_id in self.input_batch.req_ids}

            num_nans_in_logits = {}
            num_nans_for_index = logits.isnan().sum(dim=-1).cpu().numpy()
            for req_id in self.input_batch.req_ids:
                req_index = self.input_batch.req_id_to_index[req_id]
                num_nans_in_logits[req_id] = (
                    int(num_nans_for_index[req_index])
                    if num_nans_for_index is not None
                    and req_index < logits.shape[0] else 0)
            return num_nans_in_logits
        except IndexError:
            return {}

    @contextmanager
    def maybe_randomize_inputs(self, input_ids: torch.Tensor):
        """
        Randomize input_ids if VLLM_RANDOMIZE_DP_DUMMY_INPUTS is set.
        This is to help balance expert-selection
         - during profile_run
         - during DP rank dummy run
        """
        dp_size = self.vllm_config.parallel_config.data_parallel_size
        randomize_inputs = envs.VLLM_RANDOMIZE_DP_DUMMY_INPUTS and dp_size > 1
        if not randomize_inputs:
            yield
        else:
            import functools

            @functools.cache
            def rand_input_ids() -> torch.Tensor:
                return torch.randint_like(
                    self.input_ids,
                    low=0,
                    high=self.model_config.get_vocab_size(),
                    dtype=input_ids.dtype)

            logger.debug_once("Randomizing dummy data for DP Rank")
            input_ids.copy_(rand_input_ids()[:input_ids.size(0)],
                            non_blocking=True)
            yield
            input_ids.fill_(0)

    def _get_mm_dummy_batch(
        self,
        modality: str,
        max_items_per_batch: int,
    ) -> BatchedTensorInputs:
        """Dummy data for profiling and precompiling multimodal models."""
        dummy_decoder_data = self.mm_registry.get_decoder_dummy_data(
            model_config=self.model_config,
            seq_len=self.max_num_tokens,
            mm_counts={modality: 1},
        )
        dummy_mm_data = dummy_decoder_data.multi_modal_data

        # Result in the maximum GPU consumption of the model
        dummy_mm_item = dummy_mm_data[modality][0]
        dummy_mm_items = [dummy_mm_item] * max_items_per_batch

        return next(mm_kwargs_group
                    for _, _, mm_kwargs_group in group_mm_kwargs_by_modality(
                        dummy_mm_items,
                        device=self.device,
                        pin_memory=self.pin_memory,
                    ))

    @torch.inference_mode()
    def _dummy_run(
        self,
        num_tokens: int,
        cudagraph_runtime_mode: CUDAGraphMode = CUDAGraphMode.NONE,
        force_attention: bool = False,
        uniform_decode: bool = False,
        skip_eplb: bool = False,
        is_profile: bool = False,
    ) -> tuple[torch.Tensor, torch.Tensor]:
        """
        Run a dummy forward pass to warm up/profile run or capture the
        CUDA graph for the model.

        Args:
            num_tokens: Number of tokens to run the dummy forward pass.
            cudagraph_runtime_mode: used to control the behavior.
                - CUDAGraphMode.NONE: No cudagraph, for warm up and profile run
                - CUDAGraphMode.PIECEWISE: Piecewise cudagraph.
                - CUDAGraphMode.FULL: Full cudagraph, attention metadata is
                    needed.
            force_attention: If True, always create attention metadata. Used to 
                warm up attention backend when mode is NONE.
            uniform_decode: If True, the batch is a uniform decode batch.
            skip_eplb: If True, skip EPLB state update.
            is_profile: If True, this is a profile run.
        """
        assert cudagraph_runtime_mode.valid_runtime_modes()

        # Padding for DP
        num_pad, num_tokens_across_dp = self.get_dp_padding(num_tokens)
        num_tokens += num_pad

        # If cudagraph_mode.decode_mode() == FULL and
        # cudagraph_mode.seperate_routine(). This means that we are using
        # different graphs and/or modes for mixed prefill-decode batches vs.
        # uniform decode batches. A uniform decode batch means that all
        # requests have identical query length, except a potential virtual
        # request (shorter) in the batch account for padding.
        # Uniform decode batch could either be common pure decode, where
        # max_query_len == 1, or speculative decode, where
        # max_query_len == 1 + num_spec_decode_tokens.

        # When setting max_query_len = 1, we switch to and capture the optimized
        # routine of FA2 for pure decode, i.e., Flashdecode + an optimization
        # for GQA/MQA.
        max_query_len = self.uniform_decode_query_len if uniform_decode else \
                                                                num_tokens

        # Set num_scheduled_tokens based on num_tokens and max_num_seqs
        # for dummy run with LoRA so that the num_reqs collectively
        # has num_tokens in total.
        assert num_tokens <= self.scheduler_config.max_num_batched_tokens
        max_num_reqs = self.scheduler_config.max_num_seqs
        if uniform_decode:
            num_reqs = cdiv(num_tokens, max_query_len)
            assert num_reqs <= max_num_reqs, \
                "Do not capture num_reqs > max_num_reqs for uniform batch"
            num_scheduled_tokens_list = [max_query_len] * num_reqs
            if num_tokens % max_query_len != 0:
                num_scheduled_tokens_list[-1] = num_tokens % max_query_len
        else:
            num_reqs = min(num_tokens, max_num_reqs)
            min_tokens_per_req = num_tokens // num_reqs
            num_scheduled_tokens_list = [min_tokens_per_req] * num_reqs
            num_scheduled_tokens_list[-1] += num_tokens % num_reqs

        assert sum(num_scheduled_tokens_list) == num_tokens
        assert len(num_scheduled_tokens_list) == num_reqs
        num_scheduled_tokens = np.array(num_scheduled_tokens_list,
                                        dtype=np.int32)

        attn_metadata: Optional[dict[str, Any]] = None

        # If force_attention is True, we always capture attention. Otherwise,
        # it only happens for cudagraph_runtime_mode=FULL.
        if force_attention or cudagraph_runtime_mode == CUDAGraphMode.FULL:
            attn_metadata = {}

            # Make sure max_model_len is used at the graph capture time.
            self.seq_lens_np[:num_reqs] = self.max_model_len
            self.seq_lens_np[num_reqs:] = 0
            self.seq_lens.copy_(self.seq_lens_cpu, non_blocking=True)

            for kv_cache_group_id, kv_cache_group_spec in enumerate(
                    self.kv_cache_config.kv_cache_groups):
                common_attn_metadata = CommonAttentionMetadata(
                    query_start_loc=self.query_start_loc[:num_reqs + 1],
                    query_start_loc_cpu=self.query_start_loc_cpu[:num_reqs +
                                                                 1],
                    seq_lens=self.seq_lens[:num_reqs],
                    seq_lens_cpu=self.seq_lens_cpu[:num_reqs],
                    num_computed_tokens_cpu=self.input_batch.
                    num_computed_tokens_cpu_tensor[:num_reqs],
                    num_reqs=num_reqs,
                    num_actual_tokens=num_tokens,
                    max_query_len=max_query_len,
                    max_seq_len=self.max_model_len,
                    block_table_tensor=self.input_batch.block_table[
                        kv_cache_group_id].get_device_tensor()[:num_reqs],
                    slot_mapping=self.input_batch.
                    block_table[kv_cache_group_id].slot_mapping[:num_tokens],
                    causal=True)

                for attn_group in self.attn_groups[kv_cache_group_id]:
                    attn_metadata_i = attn_group.metadata_builder\
                        .build_for_cudagraph_capture(common_attn_metadata)
                    for layer_name in kv_cache_group_spec.layer_names:
                        attn_metadata[layer_name] = attn_metadata_i

        with self.maybe_dummy_run_with_lora(self.lora_config,
                                            num_scheduled_tokens):
            if self.supports_mm_inputs:
                input_ids = None
                inputs_embeds = self.inputs_embeds[:num_tokens]
                model_kwargs = {
                    **self._init_model_kwargs(num_tokens),
                    **self._dummy_mm_kwargs(num_reqs),
                }
            else:
                input_ids = self.input_ids[:num_tokens]
                inputs_embeds = None
                model_kwargs = self._init_model_kwargs(num_tokens)

            if self.uses_mrope:
                positions = self.mrope_positions[:, :num_tokens]
            else:
                positions = self.positions[:num_tokens]

            if get_pp_group().is_first_rank:
                intermediate_tensors = None
            else:
                if self.intermediate_tensors is None:
                    self.intermediate_tensors = (
                        self.model.make_empty_intermediate_tensors(
                            batch_size=self.max_num_tokens,
                            dtype=self.model_config.dtype,
                            device=self.device))

                intermediate_tensors = self.sync_and_slice_intermediate_tensors(
                    num_tokens, None, False)
            if cudagraph_runtime_mode == CUDAGraphMode.NONE:
                batch_descriptor = None
            else:
                # filter out the valid batch descriptor
                _cg_mode, batch_descriptor = \
                    self.cudagraph_dispatcher.dispatch(
                        BatchDescriptor(num_tokens=num_tokens,
                                        uniform_decode=uniform_decode))
                # sanity check
                assert cudagraph_runtime_mode == _cg_mode, (
                    f"Cudagraph runtime mode mismatch at dummy_run. "
                    f"Expected {_cg_mode}, but got {cudagraph_runtime_mode}.")

            with self.maybe_randomize_inputs(input_ids), set_forward_context(
                    attn_metadata,
                    self.vllm_config,
                    num_tokens=num_tokens,
                    num_tokens_across_dp=num_tokens_across_dp,
                    cudagraph_runtime_mode=cudagraph_runtime_mode,
                    batch_descriptor=batch_descriptor):
                outputs = self.model(
                    input_ids=input_ids,
                    positions=positions,
                    intermediate_tensors=intermediate_tensors,
                    inputs_embeds=inputs_embeds,
                    **model_kwargs,
                )

            if self.use_aux_hidden_state_outputs:
                hidden_states, _ = outputs
            else:
                hidden_states = outputs

            if self.speculative_config and self.speculative_config.use_eagle():
                assert isinstance(self.drafter, EagleProposer)
                self.drafter.dummy_run(num_tokens)

        # This is necessary to avoid blocking DP.
        # For dummy runs, we typically skip EPLB since we don't have any real
        # requests to process.
        # However, in DP settings, there may be cases when some DP ranks do
        # not have any requests to process, so they're executing dummy batches.
        # In such cases, we still have to trigger EPLB to make sure
        # ranks execute the rearrangement in synchronization.
        if not skip_eplb:
            self.eplb_step(is_dummy=True, is_profile=is_profile)

        logit_indices = np.cumsum(num_scheduled_tokens) - 1
        return hidden_states, hidden_states[logit_indices]

    @torch.inference_mode()
    def _dummy_sampler_run(
        self,
        hidden_states: torch.Tensor,
    ) -> torch.Tensor:
        # The dummy hidden states may contain special values,
        # like `inf` or `nan`.
        # To avoid breaking the sampler, we use a random tensor here instead.
        hidden_states = torch.rand_like(hidden_states)

        logits = self.model.compute_logits(hidden_states, None)
        num_reqs = logits.size(0)

        dummy_tensors = lambda v: torch.full(
            (num_reqs, ), v, device=self.device)

        dummy_metadata = SamplingMetadata(
            temperature=dummy_tensors(0.5),
            all_greedy=False,
            all_random=False,
            top_p=dummy_tensors(0.9),
            top_k=dummy_tensors(logits.size(1) - 1),
            generators={},
            max_num_logprobs=None,
            no_penalties=True,
            prompt_token_ids=None,
            frequency_penalties=dummy_tensors(0.1),
            presence_penalties=dummy_tensors(0.1),
            repetition_penalties=dummy_tensors(0.1),
            output_token_ids=[[] for _ in range(num_reqs)],
            allowed_token_ids_mask=None,
            bad_words_token_ids={},
            logitsprocs=LogitsProcessors(),
        )
        try:
            sampler_output = self.sampler(logits=logits,
                                          sampling_metadata=dummy_metadata)
        except RuntimeError as e:
            if 'out of memory' in str(e):
                raise RuntimeError(
                    "CUDA out of memory occurred when warming up sampler with "
                    f"{num_reqs} dummy requests. Please try lowering "
                    "`max_num_seqs` or `gpu_memory_utilization` when "
                    "initializing the engine.") from e
            else:
                raise e
        if self.speculative_config:
            draft_token_ids = [[0] for _ in range(num_reqs)]
            dummy_spec_decode_metadata = SpecDecodeMetadata.make_dummy(
                draft_token_ids, self.device)

            num_tokens = sum(len(ids) for ids in draft_token_ids)
            # draft_probs = torch.randn(
            #     num_tokens, logits.shape[-1], device=self.device,
            #     dtype=logits.dtype)
            draft_probs = None
            target_logits = torch.randn(num_tokens,
                                        logits.shape[-1],
                                        device=self.device,
                                        dtype=logits.dtype)
            # NOTE(woosuk): Here, we should use int32 because the sampler uses
            # int32 for bonus_token_ids. If the dtype mismatches, re-compilation
            # will occur at runtime.
            bonus_token_ids = torch.zeros(num_reqs,
                                          device=self.device,
                                          dtype=torch.int32)
            self.rejection_sampler(
                dummy_spec_decode_metadata,
                draft_probs,
                target_logits,
                bonus_token_ids,
                dummy_metadata,
            )
        return sampler_output

    def _dummy_pooler_run_task(
        self,
        hidden_states: torch.Tensor,
        task: PoolingTask,
    ) -> PoolerOutput:
        num_tokens = hidden_states.shape[0]
        max_num_reqs = self.scheduler_config.max_num_seqs
        num_reqs = min(num_tokens, max_num_reqs)
        min_tokens_per_req = num_tokens // num_reqs
        num_scheduled_tokens_list = [min_tokens_per_req] * num_reqs
        num_scheduled_tokens_list[-1] += num_tokens % num_reqs
        assert sum(num_scheduled_tokens_list) == num_tokens
        assert len(num_scheduled_tokens_list) == num_reqs

        req_num_tokens = num_tokens // num_reqs

        dummy_prompt_lens = torch.tensor(
            num_scheduled_tokens_list,
            device="cpu",
        )
        dummy_token_ids = torch.zeros((num_reqs, req_num_tokens),
                                      dtype=torch.int32,
                                      device=self.device)

        model = cast(VllmModelForPooling, self.get_model())
        dummy_pooling_params = PoolingParams(task=task)
        to_update = model.pooler.get_pooling_updates(task)
        to_update.apply(dummy_pooling_params)

        dummy_metadata = PoolingMetadata(
            prompt_lens=dummy_prompt_lens,
            prompt_token_ids=dummy_token_ids,
            pooling_params=[dummy_pooling_params] * num_reqs,
        )

        dummy_metadata.build_pooling_cursor(num_scheduled_tokens_list,
                                            device=hidden_states.device)

        try:
            return model.pooler(hidden_states=hidden_states,
                                pooling_metadata=dummy_metadata)
        except RuntimeError as e:
            if 'out of memory' in str(e):
                raise RuntimeError(
                    "CUDA out of memory occurred when warming up pooler "
                    f"({task=}) with {num_reqs} dummy requests. Please try "
                    "lowering `max_num_seqs` or `gpu_memory_utilization` when "
                    "initializing the engine.") from e
            else:
                raise e

    @torch.inference_mode()
    def _dummy_pooler_run(
        self,
        hidden_states: torch.Tensor,
    ) -> PoolerOutput:
        # Find the task that has the largest output for subsequent steps
        output_size = dict[PoolingTask, float]()
        for task in self.get_supported_pooling_tasks():
            # Run a full batch with each task to ensure none of them OOMs
            output = self._dummy_pooler_run_task(hidden_states, task)
            output_size[task] = output.get_data_nbytes()
            del output  # Allow GC

        max_task = max(output_size.items(), key=lambda x: x[1])[0]
        return self._dummy_pooler_run_task(hidden_states, max_task)

    def profile_run(self) -> None:
        # Profile with multimodal encoder & encoder cache.
        if self.supports_mm_inputs:
            if self.model_config.multimodal_config.skip_mm_profiling:
                logger.info(
                    "Skipping memory profiling for multimodal encoder and "
                    "encoder cache.")
            else:
                mm_budget = self.mm_budget
                assert mm_budget is not None

                # TODO: handle encoder-decoder models once we support them.
                if (encoder_budget := mm_budget.get_encoder_budget()) > 0:
                    # NOTE: Currently model is profiled with a single non-text
                    # modality with the max possible input tokens even when
                    # it supports multiple.
                    dummy_modality = mm_budget.get_modality_with_max_tokens()
                    max_mm_items_per_batch = mm_budget \
                        .max_items_per_batch_by_modality[dummy_modality]

                    logger.info(
                        "Encoder cache will be initialized with a budget of "
                        "%s tokens, and profiled with %s %s items of the "
                        "maximum feature size.",
                        encoder_budget,
                        max_mm_items_per_batch,
                        dummy_modality,
                    )

                    # Create dummy batch of multimodal inputs.
                    batched_dummy_mm_inputs = self._get_mm_dummy_batch(
                        dummy_modality,
                        max_mm_items_per_batch,
                    )

                    # Run multimodal encoder.
                    dummy_encoder_outputs = \
                        self.model.get_multimodal_embeddings(
                        **batched_dummy_mm_inputs)

                    sanity_check_mm_encoder_outputs(
                        dummy_encoder_outputs,
                        expected_num_items=max_mm_items_per_batch,
                    )

                    # Cache the dummy encoder outputs.
                    self.encoder_cache["tmp"] = dict(
                        enumerate(dummy_encoder_outputs))

        # Add `is_profile` here to pre-allocate communication buffers
        hidden_states, last_hidden_states \
            = self._dummy_run(self.max_num_tokens, is_profile=True)
        if get_pp_group().is_last_rank:
            if self.is_pooling_model:
                output = self._dummy_pooler_run(hidden_states)
            else:
                output = self._dummy_sampler_run(last_hidden_states)
        else:
            output = None
        self._sync_device()
        del hidden_states, output
        self.encoder_cache.clear()
        gc.collect()

    def capture_model(self) -> None:
        if self.compilation_config.cudagraph_mode == CUDAGraphMode.NONE:
            logger.warning(
                "Skipping CUDA graph capture. To turn on CUDA graph capture, "
                "ensure `cudagraph_mode` was not manually set to `NONE`")
            return
        else:
            self.initialize_cudagraph_capture()

        compilation_counter.num_gpu_runner_capture_triggers += 1

        start_time = time.perf_counter()
        start_free_gpu_memory = torch.cuda.mem_get_info()[0]

        @contextmanager
        def freeze_gc():
            # Optimize garbage collection during CUDA graph capture.
            # Clean up, then freeze all remaining objects from being included
            # in future collections.
            gc.collect()
            should_freeze = not envs.VLLM_ENABLE_CUDAGRAPH_GC
            if should_freeze:
                gc.freeze()
            try:
                yield
            finally:
                if should_freeze:
                    gc.unfreeze()

        # Trigger CUDA graph capture for specific shapes.
        # Capture the large shapes first so that the smaller shapes
        # can reuse the memory pool allocated for the large shapes.
        set_cudagraph_capturing_enabled(True)
        with freeze_gc(), graph_capture(device=self.device):
            cudagraph_mode = self.compilation_config.cudagraph_mode
            if cudagraph_mode.mixed_mode() != CUDAGraphMode.NONE:
                cudagraph_runtime_mode = cudagraph_mode.mixed_mode()

                compilation_cases = list(reversed(self.cudagraph_batch_sizes))
                self._capture_cudagraphs(
                    compilation_cases,
                    cudagraph_runtime_mode=cudagraph_runtime_mode,
                    uniform_decode=False)

            # Capture full cudagraph for uniform decode batches if we have
            # dont already have full mixed prefill-decode cudagraphs
            if cudagraph_mode.decode_mode() == CUDAGraphMode.FULL and \
                cudagraph_mode.separate_routine():
                max_num_tokens = self.scheduler_config.max_num_seqs * \
                        self.uniform_decode_query_len
                decode_cudagraph_batch_sizes = [
                    x for x in self.cudagraph_batch_sizes if
                    x <= max_num_tokens and x >= self.uniform_decode_query_len
                ]
                compilation_cases_decode = list(
                    reversed(decode_cudagraph_batch_sizes))
                self._capture_cudagraphs(
                    compilation_cases=compilation_cases_decode,
                    cudagraph_runtime_mode=CUDAGraphMode.FULL,
                    uniform_decode=True)

        # Disable cudagraph capturing globally, so any unexpected cudagraph
        # capturing will be detected and raise an error after here.
        # Note: We don't put it into graph_capture context manager because
        # we may doing lazy capturing in future that still allows capturing
        # after here.
        set_cudagraph_capturing_enabled(False)

        end_time = time.perf_counter()
        end_free_gpu_memory = torch.cuda.mem_get_info()[0]
        elapsed_time = end_time - start_time
        cuda_graph_size = start_free_gpu_memory - end_free_gpu_memory
        # This usually takes 5~20 seconds.
        logger.info("Graph capturing finished in %.0f secs, took %.2f GiB",
                    elapsed_time, cuda_graph_size / (1 << 30))

    def _capture_cudagraphs(self, compilation_cases: list[int],
                            cudagraph_runtime_mode: CUDAGraphMode,
                            uniform_decode: bool):
        assert cudagraph_runtime_mode in [CUDAGraphMode.FULL,
                                         CUDAGraphMode.PIECEWISE],\
            f"Invalid cudagraph runtime mode: {cudagraph_runtime_mode}"

        # Only rank 0 should print progress bar during capture
        if is_global_first_rank():
            compilation_cases = tqdm(
                compilation_cases,
                disable=not self.load_config.use_tqdm_on_load,
                desc="Capturing CUDA graphs ({}, {})".format(
                    "decode" if uniform_decode else "mixed prefill-decode",
                    cudagraph_runtime_mode.name))
        # We skip EPLB here since we don't want to record dummy metrics
        for num_tokens in compilation_cases:
            for _ in range(self.compilation_config.cudagraph_num_of_warmups):
                # Use CUDAGraphRuntimeStyle.NONE (default) for warmup.
                # But be careful, warm up with `NONE`is orthogonal to
                # if we want to warm up attention or not. This is
                # different from the case where `FULL` implies capture
                # attention while `PIECEWISE` implies no attention.
                force_attention = (
                    cudagraph_runtime_mode == CUDAGraphMode.FULL)
                self._dummy_run(num_tokens,
                                cudagraph_runtime_mode=CUDAGraphMode.NONE,
                                force_attention=force_attention,
                                uniform_decode=uniform_decode,
                                skip_eplb=True)
            self._dummy_run(num_tokens,
                            cudagraph_runtime_mode=cudagraph_runtime_mode,
                            uniform_decode=uniform_decode,
                            skip_eplb=True)

    def initialize_attn_backend(self, kv_cache_config: KVCacheConfig) -> None:
        """
        Initialize the attention backends and attention metadata builders.
        """
        assert len(self.attn_groups) == 0, \
            "Attention backends are already initialized"
        attn_layers = get_layers_from_vllm_config(self.vllm_config, Attention)

        def get_attn_backends_for_layers(
                layer_names: list[str]
        ) -> dict[type[AttentionBackend], list[str]]:
            attn_backends = {}
            attn_backend_layers = defaultdict(list)
            # Dedupe based on full class name; this is a bit safer than using
            # using the class itself as the key because when we create dynamic
            # attention backend subclasses (e.g. ChunkedLocalAttention) unless
            # they are cached correctly, there will be different objects per
            # layer.
            for layer_name in layer_names:
                attn_backend = attn_layers[layer_name].get_attn_backend()
                key = attn_backend.full_cls_name()
                attn_backends[key] = attn_backend
                attn_backend_layers[key].append(layer_name)
            return {
                attn_backends[k]: v
                for k, v in attn_backend_layers.items()
            }

        def create_attn_groups(
            attn_backends_map: dict[AttentionBackend, list[str]],
            kv_cache_spec: KVCacheSpec,
        ) -> list[AttentionGroup]:
            attn_groups: list[AttentionGroup] = []
            for attn_backend, layer_names in attn_backends_map.items():
                attn_metadata_builder_i = attn_backend.get_builder_cls()(
                    kv_cache_spec,
                    layer_names,
                    self.vllm_config,
                    self.device,
                )
                attn_group = AttentionGroup(attn_backend,
                                            attn_metadata_builder_i,
                                            layer_names)
                attn_groups.append(attn_group)
            return attn_groups

        for kv_cache_group_spec in kv_cache_config.kv_cache_groups:
            kv_cache_spec = kv_cache_group_spec.kv_cache_spec
            if isinstance(kv_cache_spec, AttentionSpec):
                attn_backends = get_attn_backends_for_layers(
                    kv_cache_group_spec.layer_names)
            # TODO(lucas): move `get_mamba_attn_backend` into the mamba
            # layers like above
            elif isinstance(kv_cache_spec, MambaSpec):
                attn_backends = {
                    get_mamba_attn_backend(kv_cache_spec.mamba_type):
                    kv_cache_group_spec.layer_names
                }
            else:
                raise ValueError(
                    f"Unknown KV cache spec type: {type(kv_cache_spec)}")

            self.attn_groups.append(
                create_attn_groups(attn_backends, kv_cache_spec))

        # Calculate reorder batch threshold (if neeeded)
        self.calculate_reorder_batch_threshold()

    def initialize_cudagraph_capture(self) -> None:
        """
        Resolve the cudagraph_mode when there are multiple attention 
        backends with potential conflicting CUDA graph support.
        Then initialize the cudagraph_dispatcher based on the resolved
        cudagraph_mode.
        """
        min_cg_support = AttentionCGSupport.ALWAYS
        min_cg_builder_name = None

        for attn_group in self._attn_group_iterator():
            builder = attn_group.metadata_builder
            if builder.cudagraph_support.value < min_cg_support.value:
                min_cg_support = builder.cudagraph_support
                min_cg_builder_name = builder.__class__.__name__

        # Flexible resolve the cudagraph mode
        cudagraph_mode = self.compilation_config.cudagraph_mode
        # check cudagraph for mixed batch is supported
        if cudagraph_mode.mixed_mode() == CUDAGraphMode.FULL \
            and min_cg_support != AttentionCGSupport.ALWAYS:
            msg = (f"CUDAGraphMode.{cudagraph_mode.name} is not supported "
                   f"with {min_cg_builder_name} backend (support: "
                   f"{min_cg_support})")
            if min_cg_support == AttentionCGSupport.NEVER:
                # if not supported any full cudagraphs, just raise it.
                msg += "; please try cudagraph_mode=PIECEWISE, and "\
                    "make sure compilation level is piecewise"
                raise ValueError(msg)

            # attempt to resolve the full cudagraph related mode
            if self.compilation_config.splitting_ops_contain_attention():
                msg += "; setting cudagraph_mode=FULL_AND_PIECEWISE"
                cudagraph_mode = self.compilation_config.cudagraph_mode = \
                    CUDAGraphMode.FULL_AND_PIECEWISE
            else:
                msg += "; setting cudagraph_mode=FULL_DECODE_ONLY"
                cudagraph_mode = self.compilation_config.cudagraph_mode = \
                    CUDAGraphMode.FULL_DECODE_ONLY
            logger.warning(msg)

        # check that if we are doing spec-decode + decode full-cudagraphs it is
        # supported
        if (cudagraph_mode.decode_mode() == CUDAGraphMode.FULL
                and self.uniform_decode_query_len > 1 and min_cg_support.value
                < AttentionCGSupport.UNIFORM_BATCH.value):
            msg = (f"CUDAGraphMode.{cudagraph_mode.name} is not supported"
                   f" with spec-decode for attention backend "
                   f"{min_cg_builder_name} (support: {min_cg_support})")
            if self.compilation_config.splitting_ops_contain_attention():
                msg += "; setting cudagraph_mode=PIECEWISE"
                cudagraph_mode = self.compilation_config.cudagraph_mode = \
                    CUDAGraphMode.PIECEWISE
            else:
                msg += "; setting cudagraph_mode=NONE"
                cudagraph_mode = self.compilation_config.cudagraph_mode = \
                    CUDAGraphMode.NONE
            logger.warning(msg)

        # double check that we can support full cudagraph if they are requested
        # even after automatic downgrades
        if cudagraph_mode.has_full_cudagraphs() \
            and min_cg_support == AttentionCGSupport.NEVER:
            raise ValueError(f"CUDAGraphMode.{cudagraph_mode.name} is not "
                             f"supported with {min_cg_builder_name} backend ("
                             f"support:{min_cg_support}) "
                             "; please try cudagraph_mode=PIECEWISE, "
                             "and make sure compilation level is piecewise")

        # Trigger cudagraph dispatching keys initialization here (after
        # initializing attn backends).
        self.cudagraph_dispatcher.initialize_cudagraph_keys(
            self.compilation_config.cudagraph_mode,
            self.uniform_decode_query_len)

    def calculate_reorder_batch_threshold(self) -> None:
        """
        Check that if any backends reorder batches; that the reordering
        is compatible (e.g., decode threshold is the same)
        """
        for group in self._attn_group_iterator():
            attn_metadata_builder_i = group.metadata_builder

            # check that if any backends reorder batches; that the reordering
            # is compatible (e.g., decode threshold is the same)
            reorder_batch_threshold_i = (
                attn_metadata_builder_i.reorder_batch_threshold)
            if reorder_batch_threshold_i is not None:
                if self.reorder_batch_threshold is not None:
                    if reorder_batch_threshold_i != \
                        self.reorder_batch_threshold:
                        raise ValueError(
                            f"Attention backend reorders decodes with "
                            f"threshold {reorder_batch_threshold_i} but other "
                            f"backend uses threshold "
                            f"{self.reorder_batch_threshold}")
                else:
                    self.reorder_batch_threshold = reorder_batch_threshold_i

    def may_reinitialize_input_batch(self,
                                     kv_cache_config: KVCacheConfig) -> None:
        """
        Re-initialize the input batch if the block sizes are different from
        `[self.cache_config.block_size]`. This usually happens when there
        are multiple KV cache groups.

        Args:
            kv_cache_config: The KV cache configuration.
        """
        block_sizes = [
            kv_cache_group.kv_cache_spec.block_size
            for kv_cache_group in kv_cache_config.kv_cache_groups
        ]
        if block_sizes != [self.cache_config.block_size]:
            assert self.cache_config.cpu_offload_gb == 0, (
                "Cannot re-initialize the input batch when CPU weight "
                "offloading is enabled. See https://github.com/vllm-project/vllm/pull/18298 "  # noqa: E501
                "for more details.")
            self.input_batch = InputBatch(
                max_num_reqs=self.max_num_reqs,
                max_model_len=self.max_model_len,
                max_num_batched_tokens=self.max_num_tokens,
                device=self.device,
                pin_memory=self.pin_memory,
                vocab_size=self.model_config.get_vocab_size(),
                block_sizes=block_sizes,
                is_spec_decode=bool(self.vllm_config.speculative_config),
                logitsprocs=self.input_batch.logitsprocs,
                is_pooling_model=self.is_pooling_model,
            )

    def _allocate_kv_cache_tensors(
            self, kv_cache_config: KVCacheConfig) -> dict[str, torch.Tensor]:
        """
        Initializes the KV cache buffer with the correct size. The buffer needs
        to be reshaped to the desired shape before being used by the models.

        Args:
            kv_cache_config: The KV cache config
        Returns:
            dict[str, torch.Tensor]: A map between layer names to their
            corresponding memory buffer for KV cache.
         """
        kv_cache_raw_tensors: dict[str, torch.Tensor] = {}
        for kv_cache_tensor in kv_cache_config.kv_cache_tensors:
            tensor = torch.zeros(kv_cache_tensor.size,
                                 dtype=torch.int8,
                                 device=self.device)
            for layer_name in kv_cache_tensor.shared_by:
                kv_cache_raw_tensors[layer_name] = tensor

        layer_names = set()
        for group in kv_cache_config.kv_cache_groups:
            for layer_name in group.layer_names:
                if layer_name in self.runner_only_attn_layers:
                    continue
                layer_names.add(layer_name)
        assert layer_names == set(kv_cache_raw_tensors.keys(
        )), "Some layers are not correctly initialized"
        return kv_cache_raw_tensors

    def _attn_group_iterator(self) -> Iterator[AttentionGroup]:
        return itertools.chain.from_iterable(self.attn_groups)

    def _kv_cache_spec_attn_group_iterator(
            self) -> Iterator[tuple[KVCacheSpec, AttentionGroup]]:
        if not self.kv_cache_config.kv_cache_groups:
            return
        for kv_cache_spec_id, attn_groups in enumerate(self.attn_groups):
            for attn_group in attn_groups:
                yield self.kv_cache_config.kv_cache_groups[
                    kv_cache_spec_id].kv_cache_spec, attn_group

    def _reshape_kv_cache_tensors(
        self,
        kv_cache_config: KVCacheConfig,
        kv_cache_raw_tensors: dict[str, torch.Tensor],
    ) -> dict[str, torch.Tensor]:
        """
        Reshape the KV cache tensors to the desired shape and dtype.

        Args:
            kv_cache_config: The KV cache config
            kv_cache_raw_tensors: The KV cache buffer of each layer, with
            correct size but uninitialized shape.
        Returns:
            Dict[str, torch.Tensor]: A map between layer names to their
            corresponding memory buffer for KV cache.
        """
        kv_caches: dict[str, torch.Tensor] = {}
        has_attn, has_mamba = False, False
        for kv_cache_spec, group in self._kv_cache_spec_attn_group_iterator():
            attn_backend = group.backend
            for layer_name in group.layer_names:
                if layer_name in self.runner_only_attn_layers:
                    continue
                raw_tensor = kv_cache_raw_tensors[layer_name]
                assert raw_tensor.numel() % kv_cache_spec.page_size_bytes == 0
                num_blocks = (raw_tensor.numel() //
                              kv_cache_spec.page_size_bytes)
                if isinstance(kv_cache_spec, AttentionSpec):
                    has_attn = True
                    kv_cache_shape = attn_backend.get_kv_cache_shape(
                        num_blocks, kv_cache_spec.block_size,
                        kv_cache_spec.num_kv_heads, kv_cache_spec.head_size)
                    dtype = kv_cache_spec.dtype
                    try:
                        kv_cache_stride_order = \
                            attn_backend.get_kv_cache_stride_order()
                        assert len(kv_cache_stride_order) == len(
                            kv_cache_shape)
                    except (AttributeError, NotImplementedError):
                        kv_cache_stride_order = tuple(
                            range(len(kv_cache_shape)))
                    # The allocation respects the backend-defined stride order
                    # to ensure the semantic remains consistent for each
                    # backend. We first obtain the generic kv cache shape and
                    # then permute it according to the stride order which could
                    # result in a non-contiguous tensor.
                    kv_cache_shape = tuple(kv_cache_shape[i]
                                           for i in kv_cache_stride_order)
                    # Maintain original KV shape view.
                    inv_order = [
                        kv_cache_stride_order.index(i)
                        for i in range(len(kv_cache_stride_order))
                    ]
                    kv_caches[layer_name] = kv_cache_raw_tensors[
                        layer_name].view(dtype).view(kv_cache_shape).permute(
                            *inv_order)
                elif isinstance(kv_cache_spec, MambaSpec):
                    has_mamba = True
                    raw_tensor = kv_cache_raw_tensors[layer_name]
                    state_tensors = []
                    storage_offset_bytes = 0
                    for (shape, dtype) in zip(kv_cache_spec.shapes,
                                              kv_cache_spec.dtypes):
                        dtype_size = get_dtype_size(dtype)
                        num_element_per_page = (
                            kv_cache_spec.page_size_bytes // dtype_size)
                        target_shape = (num_blocks, *shape)
                        stride = torch.empty(target_shape).stride()
                        target_stride = (num_element_per_page, *stride[1:])
                        assert storage_offset_bytes % dtype_size == 0
                        tensor = torch.as_strided(
                            raw_tensor.view(dtype),
                            size=target_shape,
                            stride=target_stride,
                            storage_offset=storage_offset_bytes // dtype_size,
                        )
                        state_tensors.append(tensor)
                        storage_offset_bytes += stride[0] * dtype_size

                    kv_caches[layer_name] = state_tensors
                else:
                    raise NotImplementedError

        if has_attn and has_mamba:
            self._verify_hybrid_attention_mamba_layout(kv_cache_config,
                                                       kv_cache_raw_tensors)

        return kv_caches

    def _verify_hybrid_attention_mamba_layout(
            self, kv_cache_config: KVCacheConfig,
            kv_cache_raw_tensors: dict[str, torch.Tensor]) -> None:
        """
        Verify that the KV cache memory layout is compatible for
        models with both attention and mamba KV cache groups.

        Args:
            kv_cache_config: The KV cache config
            kv_cache_raw_tensors: The KV cache buffer of each layer.
        """

        for kv_cache_spec, group in self._kv_cache_spec_attn_group_iterator():
            for layer_name in group.layer_names:
                raw_tensor = kv_cache_raw_tensors[layer_name]
                num_blocks = (raw_tensor.numel() //
                              kv_cache_spec.page_size_bytes)
                if isinstance(kv_cache_spec, AttentionSpec):

                    kv_cache_shape = group.backend.get_kv_cache_shape(
                        num_blocks, kv_cache_spec.block_size,
                        kv_cache_spec.num_kv_heads, kv_cache_spec.head_size)
                    if kv_cache_shape[0] != num_blocks or kv_cache_shape[
                            1] != 2:
                        raise ValueError(
                            "Hybrid models in V1 require an attention "
                            "backend with kv_cache_shape="
                            "(num_blocks, 2, ...). Please try setting "
                            "VLLM_ATTENTION_BACKEND=FLASHINFER")

    def initialize_kv_cache_tensors(
            self, kv_cache_config: KVCacheConfig) -> dict[str, torch.Tensor]:
        """
        Initialize the memory buffer for KV cache.

        Args:
            kv_cache_config: The KV cache config
        Returns:
            Dict[str, torch.Tensor]: A map between layer names to their
            corresponding memory buffer for KV cache.
        """
        # Initialize the memory buffer for KV cache
        kv_cache_raw_tensors = self._allocate_kv_cache_tensors(kv_cache_config)
        # Change the memory buffer to the desired shape
        kv_caches = self._reshape_kv_cache_tensors(kv_cache_config,
                                                   kv_cache_raw_tensors)

        # Setup `kv_cache_config` and `kv_caches` for models
        # with cross-layer KV sharing
        if self.shared_kv_cache_layers:
            initialize_kv_cache_for_kv_sharing(
                self.shared_kv_cache_layers,
                kv_cache_config.kv_cache_groups,
                kv_caches,
                self.attn_groups,
                self.runner_only_attn_layers,
            )
            attn_layers = get_layers_from_vllm_config(self.vllm_config,
                                                      Attention)
            # Iterate in reversed order and add layers that re-use KV cache
            # e.g. in YOCO-like KV sharing setups (e.g. Gemma3n)
            for layer_name in reversed(attn_layers):
                if layer_name in self.shared_kv_cache_layers:
                    self.kv_sharing_fast_prefill_eligible_layers.add(
                        layer_name)
                else:
                    break

        bind_kv_cache(kv_caches,
                      self.compilation_config.static_forward_context,
                      self.kv_caches)
        return kv_caches

    def initialize_kv_cache(self, kv_cache_config: KVCacheConfig) -> None:
        """
        Initialize KV cache based on `kv_cache_config`.
        Args:
            kv_cache_config: Configuration for the KV cache, including the KV
            cache size of each layer
        """
        kv_cache_config = deepcopy(kv_cache_config)
        self.kv_cache_config = kv_cache_config
        self.may_reinitialize_input_batch(kv_cache_config)
        self.may_add_encoder_only_layers_to_kv_cache_config()
        self.initialize_attn_backend(kv_cache_config)
        kv_caches = self.initialize_kv_cache_tensors(kv_cache_config)

        if self.speculative_config and self.speculative_config.use_eagle():
            assert isinstance(self.drafter, EagleProposer)
            # validate all draft model layers belong to the same kv cache
            # group
            self.drafter.validate_same_kv_cache_group(kv_cache_config)

        if has_kv_transfer_group():
            get_kv_transfer_group().register_kv_caches(kv_caches)

    def may_add_encoder_only_layers_to_kv_cache_config(self) -> None:
        """
        Add encoder-only layers to the KV cache config.
        """
        block_size = self.vllm_config.cache_config.block_size
        use_mla = self.vllm_config.model_config.use_mla
        encoder_only_attn_specs: dict[AttentionSpec,
                                      list[str]] = defaultdict(list)
        attn_layers = get_layers_from_vllm_config(self.vllm_config, Attention)
        for layer_name, attn_module in attn_layers.items():
            if attn_module.attn_type == AttentionType.ENCODER_ONLY:
                attn_spec = EncoderOnlyAttentionSpec(
                    block_size=block_size,
                    num_kv_heads=attn_module.num_kv_heads,
                    head_size=attn_module.head_size,
                    dtype=self.kv_cache_dtype,
                    use_mla=use_mla)
                encoder_only_attn_specs[attn_spec].append(layer_name)
                self.runner_only_attn_layers.add(layer_name)
        if len(encoder_only_attn_specs) > 0:
            assert len(
                encoder_only_attn_specs
            ) == 1, "Only support one encoder-only attention spec now"
            spec, layer_names = encoder_only_attn_specs.popitem()
            self.kv_cache_config.kv_cache_groups.append(
                KVCacheGroupSpec(layer_names=layer_names, kv_cache_spec=spec))

    def get_kv_cache_spec(self) -> dict[str, KVCacheSpec]:
        """
        Generates the KVCacheSpec by parsing the kv cache format from each
        Attention module in the static forward context.
        Returns:
            KVCacheSpec: A dictionary mapping layer names to their KV cache
            format. Layers that do not need KV cache are not included.
        """

        block_size = self.vllm_config.cache_config.block_size
        use_mla = self.vllm_config.model_config.use_mla
        kv_cache_spec: dict[str, KVCacheSpec] = {}
        attn_layers = get_layers_from_vllm_config(self.vllm_config, Attention)
        for layer_name, attn_module in attn_layers.items():
            if (kv_tgt_layer :=
                    attn_module.kv_sharing_target_layer_name) is not None:
                # The layer doesn't need its own KV cache and will use that of
                # the target layer. We skip creating a KVCacheSpec for it, so
                # that KV cache management logic will act as this layer does
                # not exist, and doesn't allocate KV cache for the layer. This
                # enables the memory saving of cross-layer kv sharing, allowing
                # a given amount of memory to accommodate longer context lengths
                # or enable more requests to be processed simultaneously.
                self.shared_kv_cache_layers[layer_name] = kv_tgt_layer
                continue

            # TODO: Support other attention modules, e.g., cross-attention
            # TODO(lucas): move the attention specs into the model layers like
            # the attention backends
            if attn_module.attn_type == AttentionType.DECODER:
                if attn_module.sliding_window is not None:
                    kv_cache_spec[layer_name] = SlidingWindowSpec(
                        block_size=block_size,
                        num_kv_heads=attn_module.num_kv_heads,
                        head_size=attn_module.head_size,
                        dtype=self.kv_cache_dtype,
                        sliding_window=attn_module.sliding_window,
                        use_mla=use_mla)
                elif self.attention_chunk_size is not None \
                        and isinstance(attn_module, ChunkedLocalAttention):
                    kv_cache_spec[layer_name] = ChunkedLocalAttentionSpec(
                        block_size=block_size,
                        num_kv_heads=attn_module.num_kv_heads,
                        head_size=attn_module.head_size,
                        dtype=self.kv_cache_dtype,
                        attention_chunk_size=self.attention_chunk_size,
                        use_mla=use_mla)
                else:
                    kv_cache_spec[layer_name] = FullAttentionSpec(
                        block_size=block_size,
                        num_kv_heads=attn_module.num_kv_heads,
                        head_size=attn_module.head_size,
                        dtype=self.kv_cache_dtype,
                        use_mla=use_mla)
            elif attn_module.attn_type in (AttentionType.ENCODER,
                                           AttentionType.ENCODER_ONLY):
                # encoder-only attention does not need KV cache.
                continue
            elif attn_module.attn_type == AttentionType.ENCODER_DECODER:
                raise NotImplementedError
            else:
                raise ValueError(
                    f"Unknown attention type: {attn_module.attn_type}")

        mamba_layers = get_layers_from_vllm_config(self.vllm_config, MambaBase)
        if len(mamba_layers) > 0:
            if self.vllm_config.speculative_config is not None:
                raise NotImplementedError(
                    "Mamba with speculative decoding is not supported yet.")
            if self.vllm_config.cache_config.enable_prefix_caching:
                raise NotImplementedError(
                    "Prefix caching is not supported for Mamba yet.")
            max_model_len = self.vllm_config.model_config.max_model_len

            page_size_padded = (
                self.vllm_config.cache_config.mamba_page_size_padded)

            # Set block_size to max_model_len, so that mamba model will always
            # have only one block in the KV cache.
            for layer_name, mamba_module in mamba_layers.items():
                kv_cache_spec[layer_name] = MambaSpec(
                    shapes=mamba_module.get_state_shape(),
                    dtypes=mamba_module.get_state_dtype(),
                    block_size=max_model_len,
                    page_size_padded=page_size_padded,
                    mamba_type=mamba_module.mamba_type)

        return kv_cache_spec<|MERGE_RESOLUTION|>--- conflicted
+++ resolved
@@ -1526,12 +1526,8 @@
         # Prepare the decoder inputs.
         (attn_metadata, logits_indices, spec_decode_metadata,
          num_scheduled_tokens_np, spec_decode_common_attn_metadata,
-<<<<<<< HEAD
          max_query_len,
-         use_cascade_attn) = (self._prepare_inputs(scheduler_output))
-=======
-         max_query_len) = self._prepare_inputs(scheduler_output)
->>>>>>> 308fa287
+         use_cascade_attn) = self._prepare_inputs(scheduler_output)
 
         num_scheduled_tokens = scheduler_output.total_num_scheduled_tokens
         if (self.compilation_config.cudagraph_mode != CUDAGraphMode.NONE
