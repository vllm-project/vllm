# SPDX-License-Identifier: Apache-2.0
# SPDX-FileCopyrightText: Copyright contributors to the vLLM project

import copy
import gc
import time
import weakref
from contextlib import contextmanager
from typing import TYPE_CHECKING, Any, Optional, Union

import numpy as np
import torch
import torch.distributed
import torch.nn as nn
from tqdm import tqdm

import vllm.envs as envs
from vllm.attention import AttentionType, get_attn_backend
from vllm.attention.backends.abstract import AttentionBackend
from vllm.attention.layer import Attention
from vllm.compilation.counter import compilation_counter
from vllm.config import (CompilationLevel, VllmConfig,
                         get_layers_from_vllm_config)
from vllm.distributed.eplb.eplb_state import EplbState
from vllm.distributed.kv_transfer import (get_kv_transfer_group,
                                          has_kv_transfer_group)
from vllm.distributed.kv_transfer.kv_connector.v1 import KVConnectorBase_V1
from vllm.distributed.parallel_state import (
    get_pp_group, get_tp_group, graph_capture, is_global_first_rank,
    prepare_communication_buffer_for_model)
from vllm.forward_context import (DPMetadata, get_forward_context,
                                  set_forward_context)
from vllm.logger import init_logger
from vllm.model_executor.layers.mamba.mamba_mixer2 import MambaMixer2
from vllm.model_executor.layers.rotary_embedding import MRotaryEmbedding
from vllm.model_executor.model_loader import TensorizerLoader, get_model_loader
from vllm.model_executor.models.interfaces import (has_step_pooler,
                                                   is_mixture_of_experts)
from vllm.multimodal import MULTIMODAL_REGISTRY
from vllm.multimodal.inputs import MultiModalKwargs, PlaceholderRange
from vllm.multimodal.utils import group_mm_inputs_by_modality
from vllm.pooling_params import PoolingParams
from vllm.sampling_params import SamplingType
from vllm.sequence import IntermediateTensors
from vllm.utils import (STR_DTYPE_TO_TORCH_DTYPE, DeviceMemoryProfiler,
                        GiB_bytes, LazyLoader, async_tensor_h2d, cdiv,
                        check_use_alibi, get_dtype_size,
                        is_pin_memory_available, round_up)
from vllm.v1.attention.backends.mamba_attn import Mamba2AttentionBackend
from vllm.v1.attention.backends.utils import (AttentionMetadataBuilder,
                                              CommonAttentionMetadata)
from vllm.v1.core.encoder_cache_manager import compute_encoder_budget
from vllm.v1.kv_cache_interface import (AttentionSpec, FullAttentionSpec,
                                        KVCacheConfig, KVCacheSpec, MambaSpec,
                                        SlidingWindowSpec)
from vllm.v1.outputs import (EMPTY_MODEL_RUNNER_OUTPUT, LogprobsTensors,
                             ModelRunnerOutput)
from vllm.v1.pool.metadata import PoolingMetadata
from vllm.v1.sample.metadata import SamplingMetadata
from vllm.v1.sample.rejection_sampler import RejectionSampler
from vllm.v1.sample.sampler import Sampler
from vllm.v1.spec_decode.eagle import EagleProposer
from vllm.v1.spec_decode.medusa import MedusaProposer
from vllm.v1.spec_decode.metadata import SpecDecodeMetadata
from vllm.v1.spec_decode.ngram_proposer import NgramProposer
from vllm.v1.utils import bind_kv_cache
from vllm.v1.worker.block_table import BlockTable
from vllm.v1.worker.gpu_input_batch import CachedRequestState, InputBatch
from vllm.v1.worker.lora_model_runner_mixin import LoRAModelRunnerMixin

from ..sample.logits_processor import LogitsProcessorManager
from .utils import (gather_mm_placeholders, initialize_kv_cache_for_kv_sharing,
                    sanity_check_mm_encoder_outputs, scatter_mm_placeholders)

if TYPE_CHECKING:
    import xgrammar as xgr
    import xgrammar.kernels.apply_token_bitmask_inplace_torch_compile as xgr_torch_compile  # noqa: E501

    from vllm.model_executor.model_loader.tensorizer import TensorizerConfig
    from vllm.v1.core.sched.output import SchedulerOutput
else:
    xgr = LazyLoader("xgr", globals(), "xgrammar")
    xgr_torch_compile = LazyLoader(
        "xgr_torch_compile", globals(),
        "xgrammar.kernels.apply_token_bitmask_inplace_torch_compile")

logger = init_logger(__name__)


class GPUModelRunner(LoRAModelRunnerMixin):

    def __init__(
        self,
        vllm_config: VllmConfig,
        device: torch.device,
    ):
        self.vllm_config = vllm_config
        self.model_config = vllm_config.model_config
        self.cache_config = vllm_config.cache_config
        self.compilation_config = vllm_config.compilation_config
        self.lora_config = vllm_config.lora_config
        self.load_config = vllm_config.load_config
        self.parallel_config = vllm_config.parallel_config
        self.scheduler_config = vllm_config.scheduler_config
        self.speculative_config = vllm_config.speculative_config
        self.prompt_adapter_config = vllm_config.prompt_adapter_config
        self.observability_config = vllm_config.observability_config

        from vllm.model_executor.models.utils import set_cpu_offload_max_bytes
        set_cpu_offload_max_bytes(
            int(self.cache_config.cpu_offload_gb * 1024**3))

        model_config = self.model_config
        cache_config = self.cache_config
        scheduler_config = self.scheduler_config
        parallel_config = self.parallel_config
        self.device = device
        self.pin_memory = is_pin_memory_available()
        self.dtype = self.model_config.dtype
        if cache_config.cache_dtype == "auto":
            self.kv_cache_dtype = self.dtype
        else:
            self.kv_cache_dtype = STR_DTYPE_TO_TORCH_DTYPE[
                cache_config.cache_dtype]

        self.is_multimodal_model = model_config.is_multimodal_model
        self.is_pooling_model = model_config.pooler_config is not None
        self.max_model_len = model_config.max_model_len
        self.max_num_tokens = scheduler_config.max_num_batched_tokens
        self.max_num_reqs = scheduler_config.max_num_seqs
        self.async_scheduling = scheduler_config.async_scheduling

        # Model-related.
        self.num_query_heads = model_config.get_num_attention_heads(
            parallel_config)
        self.hidden_size = model_config.get_hidden_size()
        self.attention_chunk_size = model_config.attention_chunk_size

        self.cascade_attn_enabled = not self.model_config.disable_cascade_attn

        # Multi-modal data support
        self.mm_registry = MULTIMODAL_REGISTRY
        self.uses_mrope = model_config.uses_mrope

        encoder_compute_budget, encoder_cache_size = compute_encoder_budget(
            model_config=model_config,
            scheduler_config=scheduler_config,
            mm_registry=self.mm_registry,
        )
        self.max_num_encoder_input_tokens = encoder_compute_budget
        self.encoder_cache_size = encoder_cache_size

        # Sampler
        self.sampler = Sampler()

        self.eplb_state: Optional[EplbState] = None
        """
        State of the expert parallelism load balancer.

        Will be lazily initialized when the model is loaded.
        """

        # Lazy initializations
        # self.model: nn.Module  # Set after load_model
        # Initialize in initialize_kv_cache
        self.kv_caches: list[torch.Tensor] = []
        self.attn_metadata_builders: list[AttentionMetadataBuilder] = []
        self.attn_backends: list[type[AttentionBackend]] = []
        # self.kv_cache_config: KVCacheConfig

        # req_id -> (input_id -> encoder_output)
        self.encoder_cache: dict[str, dict[int, torch.Tensor]] = {}

        self.use_aux_hidden_state_outputs = False
        # Set up speculative decoding.
        # NOTE(Jiayi): currently we put the entire draft model on
        # the last PP rank. This is not ideal if there are many
        # layers in the draft model.
        if self.speculative_config and get_pp_group().is_last_rank:
            if self.speculative_config.method == "ngram":
                self.drafter = NgramProposer(self.vllm_config)
            elif self.speculative_config.use_eagle():
                self.drafter = EagleProposer(self.vllm_config, self.device,
                                             self)  # type: ignore
                if self.speculative_config.method == "eagle3":
                    self.use_aux_hidden_state_outputs = True
            elif self.speculative_config.method == "medusa":
                self.drafter = MedusaProposer(
                    vllm_config=self.vllm_config,
                    device=self.device)  # type: ignore
            else:
                raise ValueError("Unknown speculative decoding method: "
                                 f"{self.speculative_config.method}")
            self.rejection_sampler = RejectionSampler()

        # Request states.
        self.requests: dict[str, CachedRequestState] = {}

        # Input Batch
        # NOTE(Chen): Ideally, we should initialize the input batch inside
        # `initialize_kv_cache` based on the kv cache config. However, as in
        # https://github.com/vllm-project/vllm/pull/18298, due to some unknown
        # reasons, we have to initialize the input batch before `load_model`,
        # quantization + weight offloading will fail otherwise. As a temporary
        # solution, we initialize the input batch here, and re-initialize it
        # in `initialize_kv_cache` if the block_sizes here is different from
        # the block_sizes in the kv cache config.
        self.input_batch = InputBatch(
            max_num_reqs=self.max_num_reqs,
            max_model_len=self.max_model_len,
            max_num_batched_tokens=self.max_num_tokens,
            device=self.device,
            pin_memory=self.pin_memory,
            vocab_size=self.model_config.get_vocab_size(),
            block_sizes=[self.cache_config.block_size],
            is_spec_decode=bool(self.vllm_config.speculative_config),
        )

        self.use_cuda_graph = (
            self.vllm_config.compilation_config.level
            == CompilationLevel.PIECEWISE
            and self.vllm_config.compilation_config.use_cudagraph
            and not self.model_config.enforce_eager)
        # TODO(woosuk): Provide an option to tune the max cudagraph batch size.
        # The convention is different.
        # self.cudagraph_batch_sizes sorts in ascending order.
        # The batch sizes in the config are in descending order.
        self.cudagraph_batch_sizes = list(
            reversed(self.compilation_config.cudagraph_capture_sizes))

        self.full_cuda_graph = self.compilation_config.full_cuda_graph

        # Cache the device properties.
        self._init_device_properties()

        # Persistent buffers for CUDA graphs.
        self.input_ids = torch.zeros(self.max_num_tokens,
                                     dtype=torch.int32,
                                     device=self.device)
        self.positions = torch.zeros(self.max_num_tokens,
                                     dtype=torch.int64,
                                     device=self.device)
        self.query_start_loc = torch.zeros(self.max_num_reqs + 1,
                                           dtype=torch.int32,
                                           device=self.device)
        self.seq_lens = torch.zeros(self.max_num_reqs,
                                    dtype=torch.int32,
                                    device=self.device)
        self.slot_mapping = torch.zeros(self.max_num_tokens,
                                        dtype=torch.int64,
                                        device=self.device)

        # None in the first PP rank. The rest are set after load_model.
        self.intermediate_tensors: Optional[IntermediateTensors] = None

        # Only relevant for models using M-RoPE (e.g, Qwen2-VL)
        if self.uses_mrope:
            # NOTE: `mrope_positions` is implemented with one additional dummy
            # position on purpose to make it non-contiguous so that it can work
            # with torch compile.
            # See detailed explanation in https://github.com/vllm-project/vllm/pull/12128#discussion_r1926431923

            # NOTE: When M-RoPE is enabled, position ids are 3D regardless of
            # the modality of inputs. For text-only inputs, each dimension has
            # identical position IDs, making M-RoPE functionally equivalent to
            # 1D-RoPE.
            # See page 5 of https://arxiv.org/abs/2409.12191
            self.mrope_positions = torch.zeros((3, self.max_num_tokens + 1),
                                               dtype=torch.int64,
                                               device=self.device)
            self.mrope_positions_cpu = torch.zeros(
                (3, self.max_num_tokens + 1),
                dtype=torch.int64,
                device="cpu",
                pin_memory=self.pin_memory)
            self.mrope_positions_np = self.mrope_positions_cpu.numpy()

        # Only relevant for models using ALiBi (e.g, MPT)
        self.use_alibi = check_use_alibi(model_config)

        self.inputs_embeds = torch.zeros(
            (self.max_num_tokens, self.hidden_size),
            dtype=self.dtype,
            device=self.device)

        # OPTIMIZATION: Cache the tensors rather than creating them every step.
        # Keep in int64 to avoid overflow with long context
        self.arange_np = np.arange(max(self.max_num_reqs + 1,
                                       self.max_model_len,
                                       self.max_num_tokens),
                                   dtype=np.int64)
        # NOTE(woosuk): These tensors are "stateless", i.e., they are literally
        # a faster version of creating a new tensor every time. Thus, we should
        # not make any assumptions about the values in these tensors.
        self.input_ids_cpu = torch.zeros(self.max_num_tokens,
                                         dtype=torch.int32,
                                         device="cpu",
                                         pin_memory=self.pin_memory)
        self.positions_cpu = torch.zeros(self.max_num_tokens,
                                         dtype=torch.int64,
                                         device="cpu",
                                         pin_memory=self.pin_memory)
        self.positions_np = self.positions_cpu.numpy()
        self.query_start_loc_cpu = torch.zeros(self.max_num_reqs + 1,
                                               dtype=torch.int32,
                                               device="cpu",
                                               pin_memory=self.pin_memory)
        self.query_start_loc_np = self.query_start_loc_cpu.numpy()
        self.seq_lens_cpu = torch.zeros(self.max_num_reqs,
                                        dtype=torch.int32,
                                        device="cpu",
                                        pin_memory=self.pin_memory)
        self.seq_lens_np = self.seq_lens_cpu.numpy()

        # Layer pairings for cross-layer KV sharing.
        # If an Attention layer `layer_name` is in the keys of this dict, it
        # means this layer will perform attention using the keys and values
        # from the KV cache of `shared_kv_cache_layers[layer_name]`.
        self.shared_kv_cache_layers: dict[str, str] = {}

    def _may_reorder_batch(self, scheduler_output: "SchedulerOutput") -> None:
        """
        Update the order of requests in the batch based on the attention
        backend's needs. For example, some attention backends (namely MLA) may
        want to separate requests based on if the attention computation will be
        compute-bound or memory-bound.

        Args:
            scheduler_output: The scheduler output.
        """
        self.attn_metadata_builders[0].reorder_batch(self.input_batch,
                                                     scheduler_output)

        # For models with multiple KV cache groups, the groups should agree on
        # the same order of requests. We ensure this by only allowing the first
        # group to reorder the batch and asserting that all other groups do not
        # reorder the batch.
        # TODO(tdoublep): make this more flexible so that any group can
        # re-order the batch (not only the first).
        # TODO(tdoublep): verify this during engine init instead of at runtime
        for i in range(1, len(self.kv_cache_config.kv_cache_groups)):
            batch_reordered = self.attn_metadata_builders[i].reorder_batch(
                self.input_batch, scheduler_output)
            assert not batch_reordered

    # Note: used for model runner override.
    def _init_device_properties(self) -> None:
        """Initialize attributes from torch.cuda.get_device_properties
        """
        self.device_properties = torch.cuda.get_device_properties(self.device)
        self.num_sms = self.device_properties.multi_processor_count

    # Note: used for model runner override.
    def _sync_device(self) -> None:
        torch.cuda.synchronize()

    def _update_states(self, scheduler_output: "SchedulerOutput") -> None:
        """Update the cached states and the persistent batch with the scheduler
        output.

        The updated states are used by the `_prepare_inputs` function to create
        the input GPU tensors for the model.

        The SamplingMetadata is updated and copied to the GPU if there is a
        new/resumed/paused/finished request in the batch.
        """
        # Remove finished requests from the cached states.
        for req_id in scheduler_output.finished_req_ids:
            self.requests.pop(req_id, None)
            self.encoder_cache.pop(req_id, None)
        # Remove the finished requests from the persistent batch.
        # NOTE(woosuk): There could be an edge case where finished_req_ids and
        # scheduled_req_ids overlap. This happens when a request is aborted and
        # then resubmitted with the same ID. In this case, we treat them as two
        # distinct requests - clearing the cached states for the first request
        # and handling the second as a new request.
        for req_id in scheduler_output.finished_req_ids:
            self.input_batch.remove_request(req_id)

        # Free the cached encoder outputs.
        for req_id, input_id in scheduler_output.free_encoder_input_ids:
            encoder_outputs = self.encoder_cache.get(req_id)
            if encoder_outputs is not None:
                encoder_outputs.pop(input_id, None)
                if not encoder_outputs:
                    self.encoder_cache.pop(req_id, None)

        # Remove the unscheduled requests from the persistent batch.
        # NOTE(woosuk): The unscheduled requests are either preempted requests
        # or running requests that are not scheduled in this step. We remove
        # them from the persistent batch but keep their cached states since
        # they will be scheduled again sometime in the future.
        scheduled_req_ids = scheduler_output.num_scheduled_tokens.keys()
        cached_req_ids = self.input_batch.req_id_to_index.keys()
        unscheduled_req_ids = cached_req_ids - scheduled_req_ids
        # NOTE(woosuk): The persistent batch optimization assumes that
        # consecutive batches contain mostly the same requests. If batches
        # have low request overlap (e.g., alternating between two distinct
        # sets of requests), this optimization becomes very inefficient.
        for req_id in unscheduled_req_ids:
            self.input_batch.remove_request(req_id)

        req_ids_to_add: list[str] = []
        # Add new requests to the cached states.
        for new_req_data in scheduler_output.scheduled_new_reqs:
            req_id = new_req_data.req_id
            sampling_params = new_req_data.sampling_params
            pooling_params = new_req_data.pooling_params
            if sampling_params and \
                sampling_params.sampling_type == SamplingType.RANDOM_SEED:
                generator = torch.Generator(device=self.device)
                generator.manual_seed(sampling_params.seed)
            else:
                generator = None

            self.requests[req_id] = CachedRequestState(
                req_id=req_id,
                prompt_token_ids=new_req_data.prompt_token_ids,
                mm_inputs=new_req_data.mm_inputs,
                mm_positions=new_req_data.mm_positions,
                sampling_params=sampling_params,
                pooling_params=pooling_params,
                generator=generator,
                block_ids=new_req_data.block_ids,
                num_computed_tokens=new_req_data.num_computed_tokens,
                output_token_ids=[],
                lora_request=new_req_data.lora_request,
            )

            # Only relevant for models using M-RoPE (e.g, Qwen2-VL)
            if self.uses_mrope:
                image_grid_thw = []
                video_grid_thw = []
                second_per_grid_ts = []
                audio_feature_lengths = []
                use_audio_in_video = False
                for mm_input in self.requests[req_id].mm_inputs:
                    if mm_input.get("image_grid_thw") is not None:
                        image_grid_thw.extend(
                            mm_input["image_grid_thw"].tolist())
                    if mm_input.get("video_grid_thw") is not None:
                        video_grid_thw.extend(
                            mm_input["video_grid_thw"].tolist())
                    if mm_input.get("second_per_grid_ts") is not None:
                        second_per_grid_ts.extend(
                            mm_input["second_per_grid_ts"])
                    if mm_input.get("audio_feature_lengths") is not None:
                        audio_feature_lengths.extend(
                            mm_input["audio_feature_lengths"])
                    if mm_input.get("use_audio_in_video") is True:
                        use_audio_in_video = True

                hf_config = self.model_config.hf_config

                self.requests[req_id].mrope_positions, \
                    self.requests[req_id].mrope_position_delta = \
                    MRotaryEmbedding.get_input_positions_tensor(
                        self.requests[req_id].prompt_token_ids,
                        hf_config=hf_config,
                        image_grid_thw=image_grid_thw,
                        video_grid_thw=video_grid_thw,
                        second_per_grid_ts=second_per_grid_ts,
                        audio_feature_lengths=audio_feature_lengths,
                        use_audio_in_video=use_audio_in_video,
                    )

            req_ids_to_add.append(req_id)

        # Update the states of the running/resumed requests.
        is_last_rank = get_pp_group().is_last_rank
        req_data = scheduler_output.scheduled_cached_reqs
        for i, req_id in enumerate(req_data.req_ids):
            req_state = self.requests[req_id]
            num_computed_tokens = req_data.num_computed_tokens[i]
            new_block_ids = req_data.new_block_ids[i]
            resumed_from_preemption = req_data.resumed_from_preemption[i]

            # Update the cached states.
            req_state.num_computed_tokens = num_computed_tokens

<<<<<<< HEAD
            if not self.async_scheduling:
=======
            if not is_last_rank:
                # When using PP, the scheduler sends the sampled tokens back,
                # because there's no direct communication between the first-
                # stage worker and the last-stage worker.
>>>>>>> c18b3b8e
                new_token_ids = req_data.new_token_ids[i]
                # Add the sampled token(s) from the previous step (if any).
                # This doesn't include "unverified" tokens like spec tokens.
                num_new_tokens = (num_computed_tokens + len(new_token_ids) -
                                  req_state.num_tokens)
                if num_new_tokens == 1:
                    # Avoid slicing list in most common case.
                    req_state.output_token_ids.append(new_token_ids[-1])
                elif num_new_tokens > 0:
                    req_state.output_token_ids.extend(
                        new_token_ids[-num_new_tokens:])

            # Update the block IDs.
            if not resumed_from_preemption:
                # Append the new blocks to the existing block IDs.
                for block_ids, new_ids in zip(req_state.block_ids,
                                              new_block_ids):
                    block_ids.extend(new_ids)
            else:
                # The request is resumed from preemption.
                # Replace the existing block IDs with the new ones.
                req_state.block_ids = new_block_ids

            req_index = self.input_batch.req_id_to_index.get(req_id)
            if req_index is None:
                # The request is not in the persistent batch.
                # The request was either preempted and resumed later, or was not
                # scheduled in the previous step and needs to be added again.
                req_ids_to_add.append(req_id)
                continue

            # Update the persistent batch.
            self.input_batch.num_computed_tokens_cpu[req_index] = (
                num_computed_tokens)
            self.input_batch.block_table.append_row(new_block_ids, req_index)

<<<<<<< HEAD
            if not self.async_scheduling:
                # Add new_token_ids to token_ids_cpu.
                start_token_index = num_computed_tokens
                end_token_index = num_computed_tokens + len(new_token_ids)
                self.input_batch.token_ids_cpu[
                    req_index,
                    start_token_index:end_token_index] = new_token_ids
                self.input_batch.num_tokens_no_spec[
                    req_index] = end_token_index
                # Add spec_token_ids to token_ids_cpu.
                spec_token_ids = (
                    scheduler_output.scheduled_spec_decode_tokens.get(
                        req_id, ()))
                if spec_token_ids:
                    start_index = end_token_index
                    end_token_index += len(spec_token_ids)
                    self.input_batch.token_ids_cpu[
                        req_index,
                        start_index:end_token_index] = spec_token_ids
                # NOTE(woosuk): `num_tokens` here may include spec tokens.
                self.input_batch.num_tokens[req_index] = end_token_index

        # Check if the batch has changed. If not, we can skip copying the
        # sampling metadata from CPU to GPU.
        batch_changed = len(removed_req_indices) > 0 or len(req_ids_to_add) > 0
=======
            # For the last rank, we don't need to update the token_ids_cpu
            # because the sampled tokens are already cached.
            if not is_last_rank:
                # Add new_token_ids to token_ids_cpu.
                start_token_index = num_computed_tokens
                end_token_index = num_computed_tokens + len(new_token_ids)
                self.input_batch.token_ids_cpu[
                    req_index,
                    start_token_index:end_token_index] = new_token_ids
                self.input_batch.num_tokens_no_spec[
                    req_index] = end_token_index
                self.input_batch.num_tokens[req_index] = end_token_index

            # Add spec_token_ids to token_ids_cpu.
            spec_token_ids = (
                scheduler_output.scheduled_spec_decode_tokens.get(req_id, ()))
            if spec_token_ids:
                num_spec_tokens = len(spec_token_ids)
                start_index = self.input_batch.num_tokens_no_spec[req_index]
                end_token_index = start_index + num_spec_tokens
                self.input_batch.token_ids_cpu[
                    req_index, start_index:end_token_index] = spec_token_ids
                # NOTE(woosuk): `num_tokens` here may include spec tokens.
                self.input_batch.num_tokens[req_index] += num_spec_tokens
>>>>>>> c18b3b8e

        # Add the new or resumed requests to the persistent batch.
        # The smaller empty indices are filled first.
        for req_id in req_ids_to_add:
            req_state = self.requests[req_id]
            self.input_batch.add_request(req_state)

        # Condense the batched states if there are gaps left by removed requests
        self.input_batch.condense()
        # Allow attention backend to reorder the batch, potentially
        self._may_reorder_batch(scheduler_output)
        # Refresh batch metadata with any pending updates.
        self.input_batch.refresh_metadata()

    def _get_cumsum_and_arange(
        self,
        num_tokens: np.ndarray,
        cumsum_dtype: Optional[np.dtype] = None,
    ) -> tuple[np.ndarray, np.ndarray]:
        """Get the cumulative sum and batched arange of the given array.
        # E.g., [2, 5, 3] -> ([2, 7, 10], [0, 1, 0, 1, 2, 3, 4, 0, 1, 2])
        # Equivalent to but faster than:
        # np.concatenate([np.arange(n) for n in num_tokens])
        """
        # Step 1. [2, 5, 3] -> [2, 7, 10]
        cu_num_tokens = np.cumsum(num_tokens, dtype=cumsum_dtype)
        total_num_tokens = cu_num_tokens[-1]
        # Step 2. [2, 7, 10] -> [0, 0, 2, 2, 2, 2, 2, 7, 7, 7]
        cumsums_offsets = np.repeat(cu_num_tokens - num_tokens, num_tokens)
        # Step 3. [0, 1, 0, 1, 2, 3, 4, 0, 1, 2]
        arange = self.arange_np[:total_num_tokens] - cumsums_offsets

        return cu_num_tokens, arange

    def _prepare_inputs(
        self,
        scheduler_output: "SchedulerOutput",
    ) -> tuple[dict[str, Any], bool, torch.Tensor,
               Optional[SpecDecodeMetadata], np.ndarray]:
        """
        :return: tuple[
            attn_metadata: layer-to-attention_metadata mapping,
            attention_cuda_graphs: whether attention can run in cudagraph
            logits_indices, spec_decode_metadata
        ]
        """
        total_num_scheduled_tokens = scheduler_output.total_num_scheduled_tokens
        assert total_num_scheduled_tokens > 0
        num_reqs = self.input_batch.num_reqs
        assert num_reqs > 0

        # OPTIMIZATION: Start copying the block table first.
        # This way, we can overlap the copy with the following CPU operations.
        self.input_batch.block_table.commit(num_reqs)

        # Get the number of scheduled tokens for each request.
        req_ids = self.input_batch.req_ids
        tokens = [scheduler_output.num_scheduled_tokens[i] for i in req_ids]
        num_scheduled_tokens = np.array(tokens, dtype=np.int32)
        max_num_scheduled_tokens = max(tokens)

        # Get request indices.
        # E.g., [2, 5, 3] -> [0, 0, 1, 1, 1, 1, 1, 2, 2, 2]
        req_indices = np.repeat(self.arange_np[:num_reqs],
                                num_scheduled_tokens)

        # cu_num_tokens: [2, 5, 3] -> [2, 7, 10]
        # arange: [0, 1, 0, 1, 2, 3, 4, 0, 1, 2]
        cu_num_tokens, arange = self._get_cumsum_and_arange(
            num_scheduled_tokens)

        # Get positions.
        positions_np = self.positions_np[:total_num_scheduled_tokens]
        np.add(self.input_batch.num_computed_tokens_cpu[req_indices],
               arange,
               out=positions_np)

        # Calculate M-RoPE positions.
        # Only relevant for models using M-RoPE (e.g, Qwen2-VL)
        if self.uses_mrope:
            self._calc_mrope_positions(scheduler_output)

        # Get token indices.
        # E.g., [0, 1, 0, 1, 2, 3, 4, 0, 1, 2]
        # -> [0, 1, M, M + 1, M + 2, M + 3, M + 4, 2 * M, 2 * M + 1, 2 * M + 2]
        # where M is the max_model_len.
        token_indices = (positions_np +
                         req_indices * self.input_batch.token_ids_cpu.shape[1])

        # NOTE(woosuk): We use torch.index_select instead of np.take here
        # because torch.index_select is much faster than np.take for large
        # tensors.
        torch.index_select(self.input_batch.token_ids_cpu_tensor.flatten(),
                           0,
                           torch.from_numpy(token_indices),
                           out=self.input_ids_cpu[:total_num_scheduled_tokens])

        # Calculate the slot mapping for each KV cache group.
        for kv_cache_group_id, kv_cache_group_spec in enumerate(
                self.kv_cache_config.kv_cache_groups):
            block_size = kv_cache_group_spec.kv_cache_spec.block_size
            block_table: BlockTable = self.input_batch.block_table[
                kv_cache_group_id]
            # E.g., [0, 1, 0, 1, 2, 3, 4, 0, 1, 2]
            # -> [0, 0, K, K, K + 1, K + 1, K + 2, 2 * K, 2 * K, 2 * K + 1]
            # where K is the max_num_blocks_per_req and the block size is 2.
            # NOTE(woosuk): We can't simply use `token_indices // block_size`
            # here because M (max_model_len) is not necessarily divisible by
            # block_size.
            block_table_indices = (
                req_indices * block_table.max_num_blocks_per_req +
                positions_np // block_size)
            block_table_cpu = block_table.get_cpu_tensor()
            block_numbers = block_table_cpu.flatten(
            )[block_table_indices].numpy()
            block_offsets = positions_np % block_size
            np.add(
                block_numbers * block_size,
                block_offsets,
                out=block_table.slot_mapping_np[:total_num_scheduled_tokens])

        # Prepare the attention metadata.
        self.query_start_loc_np[0] = 0
        self.query_start_loc_np[1:num_reqs + 1] = cu_num_tokens

        self.seq_lens_np[:num_reqs] = (
            self.input_batch.num_computed_tokens_cpu[:num_reqs] +
            num_scheduled_tokens)

        # Copy the tensors to the GPU.
        self.input_ids[:total_num_scheduled_tokens].copy_(
            self.input_ids_cpu[:total_num_scheduled_tokens], non_blocking=True)
        if self.uses_mrope:
            # Only relevant for models using M-RoPE (e.g, Qwen2-VL)
            self.mrope_positions[:, :total_num_scheduled_tokens].copy_(
                self.mrope_positions_cpu[:, :total_num_scheduled_tokens],
                non_blocking=True)
        else:
            # Common case (1D positions)
            self.positions[:total_num_scheduled_tokens].copy_(
                self.positions_cpu[:total_num_scheduled_tokens],
                non_blocking=True)

        self.query_start_loc[:num_reqs + 1].copy_(
            self.query_start_loc_cpu[:num_reqs + 1], non_blocking=True)
        self.seq_lens[:num_reqs].copy_(self.seq_lens_cpu[:num_reqs],
                                       non_blocking=True)

        # Fill unused with -1. Needed for reshape_and_cache
        self.seq_lens[num_reqs:].fill_(0)
        # Note: pad query_start_loc to be non-decreasing, as kernels
        # like FlashAttention requires that
        self.query_start_loc[num_reqs + 1:].fill_(
            self.query_start_loc_cpu[num_reqs].item())

        query_start_loc = self.query_start_loc[:num_reqs + 1]
        seq_lens = self.seq_lens[:num_reqs]

        common_attn_metadata = CommonAttentionMetadata(
            query_start_loc=query_start_loc,
            seq_lens=seq_lens,
            num_reqs=num_reqs,
            num_actual_tokens=total_num_scheduled_tokens,
            max_query_len=max_num_scheduled_tokens,
        )

        attn_metadata: dict[str, Any] = {}
        # Prepare the attention metadata for each KV cache group and make layers
        # in the same group share the same metadata.
        for kv_cache_group_id, kv_cache_group_spec in enumerate(
                self.kv_cache_config.kv_cache_groups):

            # Prepare for cascade attention if enabled & beneficial.
            common_prefix_len = 0
            builder = self.attn_metadata_builders[kv_cache_group_id]
            if self.cascade_attn_enabled:
                common_prefix_len = self._compute_cascade_attn_prefix_len(
                    num_scheduled_tokens,
                    scheduler_output.
                    num_common_prefix_blocks[kv_cache_group_id],
                    kv_cache_group_spec.kv_cache_spec,
                    builder,
                )

            attn_metadata_i = (builder.build(
                common_prefix_len=common_prefix_len,
                common_attn_metadata=common_attn_metadata,
            ))

            for layer_name in kv_cache_group_spec.layer_names:
                attn_metadata[layer_name] = attn_metadata_i

        attention_cuda_graphs = all(
            b.can_run_in_cudagraph(common_attn_metadata)
            for b in self.attn_metadata_builders)

        use_spec_decode = len(
            scheduler_output.scheduled_spec_decode_tokens) > 0
        if not use_spec_decode:
            # NOTE(woosuk): Due to chunked prefills, the batch may contain
            # partial requests. While we should not sample any token
            # from these partial requests, we do so for simplicity.
            # We will ignore the sampled tokens from the partial requests.
            # TODO: Support prompt logprobs.
            logits_indices = query_start_loc[1:] - 1
            spec_decode_metadata = None
        else:
            # Get the number of draft tokens for each request.
            # Iterate over the dictionary rather than all requests since not all
            # requests have draft tokens.
            num_draft_tokens = np.zeros(num_reqs, dtype=np.int32)
            for req_id, draft_token_ids in (
                    scheduler_output.scheduled_spec_decode_tokens.items()):
                req_idx = self.input_batch.req_id_to_index[req_id]
                num_draft_tokens[req_idx] = len(draft_token_ids)

            spec_decode_metadata = self._calc_spec_decode_metadata(
                num_draft_tokens, cu_num_tokens)
            logits_indices = spec_decode_metadata.logits_indices

        # Hot-Swap lora model
        if self.lora_config:
            self.set_active_loras(self.input_batch, num_scheduled_tokens)

        return (attn_metadata, attention_cuda_graphs, logits_indices,
                spec_decode_metadata, num_scheduled_tokens)

    def _compute_cascade_attn_prefix_len(
        self,
        num_scheduled_tokens: np.ndarray,
        num_common_prefix_blocks: int,
        kv_cache_spec: KVCacheSpec,
        attn_metadata_builder: AttentionMetadataBuilder,
    ) -> int:
        """Compute the length of the common prefix for cascade attention.

        NOTE(woosuk): The common prefix length returned by this function
        represents the length used specifically for cascade attention, not the
        actual number of tokens shared between requests. When cascade attention
        is disabled (use_cascade=False), this function returns 0 even if
        requests share common tokens. Additionally, the common prefix length is
        truncated to a multiple of the block size and may be further truncated
        due to implementation details explained below.

        Args:
            num_scheduled_tokens: Number of tokens scheduled per request.
            num_common_prefix_blocks: Number of shared KV cache blocks.

        Returns:
            int: Length of common prefix in tokens.
        """
        common_prefix_len = num_common_prefix_blocks * kv_cache_spec.block_size
        if common_prefix_len == 0:
            # Common case.
            return 0

        # NOTE(woosuk): Cascade attention uses two attention kernels: one
        # for the common prefix and the other for the rest. For the first
        # kernel, we concatenate all the query tokens (possibly from
        # different requests) and treat them as if they are from the same
        # request. Then, we use bi-directional attention to process the
        # common prefix in the KV cache. Importantly, this means that the
        # first kernel does not do any masking.

        # Consider the following example:
        # Request 1's input query: [D, E, X]
        # Request 1's kv cache: [A, B, C, D, E, X]
        # Request 1's num_computed_tokens: 3 (i.e., [A, B, C])
        # Request 2's input query: [E, Y]
        # Request 2's kv cache: [A, B, C, D, E, Y]
        # Request 2's num_computed_tokens: 4 (i.e., [A, B, C, D])

        # If we use [A, B, C, D, E] as the common prefix, then the
        # first kernel will compute the bi-directional attention between
        # input query [D, E, X, E, Y] and common prefix [A, B, C, D, E].
        # However, this is wrong because D in Request 1 should not attend to
        # E in the common prefix (i.e., we need masking).
        # To avoid this, [A, B, C, D] should be the common prefix.
        # That is, the common prefix should be capped by the minimum
        # num_computed_tokens among the requests, and plus one to include
        # the first token of the query.

        # In practice, we use [A, B, C] as the common prefix, instead of
        # [A, B, C, D] (i.e., the common prefix is capped by the minimum
        # num_computed_tokens, without plus one).
        # This is because of an implementation detail: We want to always
        # use two kernels for cascade attention. Let's imagine:
        # Request 3's input query: [D]
        # Request 3's kv cache: [A, B, C, D]
        # Request 3's num_computed_tokens: 3 (i.e., [A, B, C])
        # If we use [A, B, C, D] as the common prefix for Request 1-3,
        # then Request 3 will be processed only by the first kernel,
        # and the second kernel will get an empty input. While this is not
        # a fundamental problem, our current implementation does not support
        # this case.
        num_reqs = len(num_scheduled_tokens)
        common_prefix_len = min(
            common_prefix_len,
            self.input_batch.num_computed_tokens_cpu[:num_reqs].min())
        # common_prefix_len should be a multiple of the block size.
        common_prefix_len = (common_prefix_len // kv_cache_spec.block_size *
                             kv_cache_spec.block_size)
        use_sliding_window = (isinstance(kv_cache_spec, SlidingWindowSpec) or
                              (isinstance(kv_cache_spec, FullAttentionSpec)
                               and kv_cache_spec.sliding_window is not None))
        assert isinstance(kv_cache_spec, AttentionSpec)
        use_cascade = attn_metadata_builder.use_cascade_attention(
            common_prefix_len=common_prefix_len,
            query_lens=num_scheduled_tokens,
            num_query_heads=self.num_query_heads,
            num_kv_heads=kv_cache_spec.num_kv_heads,
            use_alibi=self.use_alibi,
            use_sliding_window=use_sliding_window,
            num_sms=self.num_sms,
        )
        return common_prefix_len if use_cascade else 0

    def _calc_mrope_positions(self, scheduler_output: "SchedulerOutput"):
        mrope_pos_ptr = 0
        for index, req_id in enumerate(self.input_batch.req_ids):
            req = self.requests[req_id]
            assert req.mrope_positions is not None

            num_computed_tokens = \
                self.input_batch.num_computed_tokens_cpu[index]
            num_scheduled_tokens = \
                scheduler_output.num_scheduled_tokens[req_id]
            num_prompt_tokens = len(req.prompt_token_ids)

            if num_computed_tokens + num_scheduled_tokens > num_prompt_tokens:
                prompt_part_len = max(0,
                                      num_prompt_tokens - num_computed_tokens)
                completion_part_len = max(
                    0, num_scheduled_tokens - prompt_part_len)
            else:
                prompt_part_len = num_scheduled_tokens
                completion_part_len = 0

            assert num_scheduled_tokens == prompt_part_len + completion_part_len

            if prompt_part_len > 0:
                # prompt's mrope_positions are pre-computed
                dst_start = mrope_pos_ptr
                dst_end = mrope_pos_ptr + prompt_part_len
                src_start = num_computed_tokens
                src_end = num_computed_tokens + prompt_part_len

                self.mrope_positions_cpu[:, dst_start:dst_end] = \
                    req.mrope_positions[:,src_start:src_end]

                mrope_pos_ptr += prompt_part_len

            if completion_part_len > 0:
                # compute completion's mrope_positions on-the-fly
                dst_start = mrope_pos_ptr
                dst_end = mrope_pos_ptr + completion_part_len

                MRotaryEmbedding.get_next_input_positions_tensor(
                    out=self.mrope_positions_np,
                    out_offset=dst_start,
                    mrope_position_delta=req.mrope_position_delta,
                    context_len=num_computed_tokens + prompt_part_len,
                    num_new_tokens=completion_part_len,
                )

                mrope_pos_ptr += completion_part_len

    def _calc_spec_decode_metadata(
        self,
        num_draft_tokens: np.ndarray,
        cu_num_scheduled_tokens: np.ndarray,
    ) -> SpecDecodeMetadata:
        # Inputs:
        # cu_num_scheduled_tokens:  [  4, 104, 107, 207, 209]
        # num_draft_tokens:         [  3,   0,   2,   0,   1]
        # Outputs:
        # cu_num_draft_tokens:      [  3,   3,   5,   5,   6]
        # logits_indices:           [  0,   1,   2,   3, 103, 104, 105, 106,
        #                            206, 207, 208]
        # target_logits_indices:    [  0,   1,   2,   5,   6,   9]
        # bonus_logits_indices:     [  3,   4,   7,   8,  10]

        # Compute the logits indices.
        # [4, 1, 3, 1, 2]
        num_sampled_tokens = num_draft_tokens + 1

        # Step 1. cu_num_sampled_tokens: [4, 5, 8, 9, 11]
        # arange: [0, 1, 2, 3, 0, 0, 1, 2, 0, 0, 1]
        cu_num_sampled_tokens, arange = self._get_cumsum_and_arange(
            num_sampled_tokens, cumsum_dtype=np.int32)
        # Step 2. [0, 0, 0, 0, 103, 104, 104, 104, 206, 207, 207]
        logits_indices = np.repeat(
            cu_num_scheduled_tokens - num_sampled_tokens, num_sampled_tokens)
        # Step 3. [0, 1, 2, 3, 103, 104, 105, 106, 206, 207, 208]
        logits_indices += arange

        # Compute the bonus logits indices.
        bonus_logits_indices = cu_num_sampled_tokens - 1

        # Compute the draft logits indices.
        # cu_num_draft_tokens: [3, 3, 5, 5, 6]
        # arange: [0, 1, 2, 0, 1, 0]
        cu_num_draft_tokens, arange = self._get_cumsum_and_arange(
            num_draft_tokens, cumsum_dtype=np.int32)
        # [0, 0, 0, 5, 5, 9]
        target_logits_indices = np.repeat(
            cu_num_sampled_tokens - num_sampled_tokens, num_draft_tokens)
        # [0, 1, 2, 5, 6, 9]
        target_logits_indices += arange

        # TODO: Optimize the CPU -> GPU copy.
        cu_num_draft_tokens = torch.from_numpy(cu_num_draft_tokens).to(
            self.device, non_blocking=True)
        logits_indices = torch.from_numpy(logits_indices).to(self.device,
                                                             non_blocking=True)
        target_logits_indices = torch.from_numpy(target_logits_indices).to(
            self.device, non_blocking=True)
        bonus_logits_indices = torch.from_numpy(bonus_logits_indices).to(
            self.device, non_blocking=True)

        # Compute the draft token ids.
        # draft_token_indices:      [  1,   2,   3, 105, 106, 208]
        draft_token_ids = self.input_ids[logits_indices]
        draft_token_ids = draft_token_ids[target_logits_indices + 1]

        metadata = SpecDecodeMetadata(
            draft_token_ids=draft_token_ids,
            num_draft_tokens=num_draft_tokens.tolist(),
            cu_num_draft_tokens=cu_num_draft_tokens,
            target_logits_indices=target_logits_indices,
            bonus_logits_indices=bonus_logits_indices,
            logits_indices=logits_indices,
        )
        return metadata

    def _execute_mm_encoder(self, scheduler_output: "SchedulerOutput"):
        scheduled_encoder_inputs = scheduler_output.scheduled_encoder_inputs
        if not scheduled_encoder_inputs:
            return

        # Batch the multi-modal inputs.
        mm_inputs = list[MultiModalKwargs]()
        req_ids_pos = list[tuple[str, int, PlaceholderRange]]()
        for req_id, encoder_input_ids in scheduled_encoder_inputs.items():
            req_state = self.requests[req_id]

            for mm_input_id in encoder_input_ids:
                mm_inputs.append(req_state.mm_inputs[mm_input_id])
                req_ids_pos.append(
                    (req_id, mm_input_id, req_state.mm_positions[mm_input_id]))

        # Batch mm inputs as much as we can: if a request in the batch has
        # multiple modalities or a different modality than the previous one,
        # we process it separately to preserve item order.
        # FIXME(ywang96): This is a hacky way to deal with multiple modalities
        # in the same batch while still being able to benefit from batching
        # multimodal inputs. The proper solution should be reordering the
        # encoder outputs.
        grouped_mm_inputs_list = group_mm_inputs_by_modality(mm_inputs)

        encoder_outputs = []
        for grouped_mm_inputs in grouped_mm_inputs_list:
            batched_mm_inputs = MultiModalKwargs.batch(
                grouped_mm_inputs, pin_memory=self.pin_memory)
            batched_mm_inputs = MultiModalKwargs.as_kwargs(
                batched_mm_inputs,
                device=self.device,
            )

            # Run the encoder.
            # `curr_group_outputs` is either of the following:
            # 1. A tensor of shape (num_items, feature_size, hidden_size)
            # in case feature_size is fixed across all multimodal items.
            # 2. A list or tuple (length: num_items) of tensors, each of shape
            # (feature_size, hidden_size) in case the feature size is dynamic
            # depending on the input multimodal items.
            curr_group_outputs = self.model.get_multimodal_embeddings(
                **batched_mm_inputs)

            sanity_check_mm_encoder_outputs(
                curr_group_outputs,
                expected_num_items=len(grouped_mm_inputs),
            )

            for output in curr_group_outputs:
                encoder_outputs.append(output)

        # Cache the encoder outputs.
        for (req_id, input_id, pos_info), output in zip(
                req_ids_pos,
                encoder_outputs,
        ):
            if req_id not in self.encoder_cache:
                self.encoder_cache[req_id] = {}

            self.encoder_cache[req_id][input_id] = scatter_mm_placeholders(
                output,
                is_embed=pos_info.is_embed,
            )

    def _gather_mm_embeddings(
        self,
        scheduler_output: "SchedulerOutput",
    ) -> list[torch.Tensor]:
        mm_embeds: list[torch.Tensor] = []
        for req_id in self.input_batch.req_ids:
            num_scheduled_tokens = scheduler_output.num_scheduled_tokens[
                req_id]
            req_state = self.requests[req_id]
            num_computed_tokens = req_state.num_computed_tokens
            mm_positions = req_state.mm_positions
            for i, pos_info in enumerate(mm_positions):
                start_pos = pos_info.offset
                num_encoder_tokens = pos_info.length

                # The encoder output is needed if the two ranges overlap:
                # [num_computed_tokens,
                #  num_computed_tokens + num_scheduled_tokens) and
                # [start_pos, start_pos + num_encoder_tokens)
                if start_pos >= num_computed_tokens + num_scheduled_tokens:
                    # The encoder output is not needed in this step.
                    break
                if start_pos + num_encoder_tokens <= num_computed_tokens:
                    # The encoder output is already processed and stored
                    # in the decoder's KV cache.
                    continue

                start_idx = max(num_computed_tokens - start_pos, 0)
                end_idx = min(
                    num_computed_tokens - start_pos + num_scheduled_tokens,
                    num_encoder_tokens)
                assert start_idx < end_idx
                assert req_id in self.encoder_cache
                assert i in self.encoder_cache[req_id]
                encoder_output = self.encoder_cache[req_id][i]

                if (is_embed := pos_info.is_embed) is not None:
                    is_embed = is_embed[start_idx:end_idx]

                mm_embeds_item = gather_mm_placeholders(
                    encoder_output[start_idx:end_idx],
                    is_embed=is_embed,
                )
                mm_embeds.append(mm_embeds_item)
        return mm_embeds

    def get_model(self) -> nn.Module:
        return self.model

    def apply_grammar_bitmask(
        self,
        scheduler_output: "SchedulerOutput",
        logits: torch.Tensor,
    ):
        grammar_bitmask = scheduler_output.grammar_bitmask
        if grammar_bitmask is None:
            return

        # We receive the structured output bitmask from the scheduler,
        # compacted to contain bitmasks only for structured output requests.
        # The order of the requests in the bitmask is not guaranteed to be the
        # same as the order of the requests in the gpu runner's batch. We need
        # to sort the bitmask to match the order of the requests used here.

        # Get the batch indices of the structured output requests.
        # Keep track of the number of speculative tokens scheduled for every
        # request in the batch, as the logit indices are offset by this amount.
        struct_out_req_batch_indices: dict[str, int] = {}
        cumulative_offset = 0
        seq = sorted(self.input_batch.req_id_to_index.items(),
                     key=lambda x: x[1])
        for req_id, batch_index in seq:
            logit_index = batch_index + cumulative_offset
            cumulative_offset += len(
                scheduler_output.scheduled_spec_decode_tokens.get(req_id, []))
            if req_id in scheduler_output.structured_output_request_ids:
                struct_out_req_batch_indices[req_id] = logit_index

        out_indices = []

        # Reorder the bitmask to match the order of the requests in the batch.
        sorted_bitmask = np.zeros_like(grammar_bitmask,
                                       shape=(logits.shape[0],
                                              grammar_bitmask.shape[1]))
        cumulative_index = 0
        seq = sorted(scheduler_output.structured_output_request_ids.items(),
                     key=lambda x: x[1])
        for req_id, _ in seq:
            logit_index = struct_out_req_batch_indices[req_id]
            num_spec_tokens = len(
                scheduler_output.scheduled_spec_decode_tokens.get(req_id, []))
            for i in range(1 + num_spec_tokens):
                sorted_bitmask[logit_index + i] = \
                    grammar_bitmask[cumulative_index + i]
                out_indices.append(logit_index + i)
            cumulative_index += 1 + num_spec_tokens
        grammar_bitmask = sorted_bitmask

        # Serialization of np.ndarray is much more efficient than a tensor,
        # so we receive it in that format.
        grammar_bitmask = torch.from_numpy(grammar_bitmask)

        # Force use of the torch.compile implementation from xgrammar to work
        # around issues with the Triton kernel in concurrent structured output
        # scenarios. See PR #19565 and issues #19493, #18376 for details.
        xgr_torch_compile.apply_token_bitmask_inplace_torch_compile(
            logits,
            grammar_bitmask.to(self.device, non_blocking=True),
            indices=out_indices,
        )

    def sync_and_slice_intermediate_tensors(
            self, num_tokens: int, intermediate_tensors: IntermediateTensors,
            sync_self: bool) -> IntermediateTensors:

        assert self.intermediate_tensors is not None

        tp = self.vllm_config.parallel_config.tensor_parallel_size
        enabled_sp = self.compilation_config.pass_config. \
            enable_sequence_parallelism
        if enabled_sp:
            # When sequence parallelism is enabled, we always pad num_tokens
            # to be a multiple of tensor_parallel_size (tp) earlier
            assert num_tokens % tp == 0
        is_residual_scattered = tp > 1 and enabled_sp \
            and num_tokens % tp == 0

        # When sequence parallelism is enabled, the "residual" tensor is sharded
        # across tensor parallel ranks, so each rank only needs its own slice.
        if sync_self:
            assert intermediate_tensors is not None
            for k, v in intermediate_tensors.items():
                is_scattered = "residual" and is_residual_scattered
                copy_len = num_tokens // tp if is_scattered else \
                    num_tokens
                self.intermediate_tensors[k][:copy_len].copy_(
                    v[:copy_len], non_blocking=True)

        return IntermediateTensors({
            k:
            v[:num_tokens // tp]
            if k == "residual" and is_residual_scattered else v[:num_tokens]
            for k, v in self.intermediate_tensors.items()
        })

    def eplb_step(self,
                  is_dummy: bool = False,
                  is_profile: bool = False) -> None:
        """
        Step for the EPLB (Expert Parallelism Load Balancing) state.
        """
        if not self.parallel_config.enable_eplb:
            return

        assert self.eplb_state is not None
        assert is_mixture_of_experts(self.model)
        self.eplb_state.step(
            self.model,
            is_dummy,
            is_profile,
            log_stats=self.parallel_config.eplb_log_balancedness,
        )

    def get_dp_padding(self,
                       num_tokens: int) -> tuple[int, Optional[torch.Tensor]]:
        dp_size = self.vllm_config.parallel_config.data_parallel_size
        dp_rank = self.vllm_config.parallel_config.data_parallel_rank

        # For DP: Don't pad when setting enforce_eager.
        # This lets us set enforce_eager on the prefiller in a P/D setup and
        # still use CUDA graphs (enabled by this padding) on the decoder.
        #
        # TODO(tms) : There are many cases where padding is enabled for
        # prefills, causing unnecessary and excessive padding of activations.

        if dp_size == 1 or self.vllm_config.model_config.enforce_eager:
            # Early exit.
            return 0, None

        num_tokens_across_dp = DPMetadata.num_tokens_across_dp(
            num_tokens, dp_size, dp_rank)
        max_tokens_across_dp_cpu = torch.max(num_tokens_across_dp).item()
        num_tokens_after_padding = torch.tensor([max_tokens_across_dp_cpu] *
                                                dp_size,
                                                device="cpu",
                                                dtype=torch.int32)
        return max_tokens_across_dp_cpu - num_tokens, num_tokens_after_padding

    def _pool(
        self,
        hidden_states: torch.Tensor,
        num_scheduled_tokens: int,
        num_scheduled_tokens_np: np.ndarray,
        finished_sending: Optional[set[str]],
        finished_recving: Optional[set[str]],
    ) -> ModelRunnerOutput:
        assert self.input_batch.num_reqs ==\
            len(self.input_batch.pooling_params), \
        "Either all or none of the requests in" \
        " a batch must be pooling request"

        extracted_hidden_states = list(
            torch.split(hidden_states[:num_scheduled_tokens],
                        num_scheduled_tokens_np.tolist()))

        pooling_metadata = self.input_batch.pooling_metadata

        raw_pooler_output = self.model.pooler(
            hidden_states=extracted_hidden_states,
            pooling_metadata=pooling_metadata)

        pooler_output: list[Optional[torch.Tensor]] = []
        seq_lens = self.seq_lens[:self.input_batch.num_reqs]
        for raw_output, seq_len, prompt_len in zip(
                raw_pooler_output, seq_lens, pooling_metadata.prompt_lens):

            if seq_len == prompt_len:
                pooler_output.append(raw_output.data.cpu())
            else:
                pooler_output.append(None)

        return ModelRunnerOutput(
            req_ids=self.input_batch.req_ids,
            req_id_to_index=self.input_batch.req_id_to_index,
            sampled_token_ids=[],
            spec_token_ids=None,
            logprobs=None,
            prompt_logprobs_dict={},
            pooler_output=pooler_output,
            finished_sending=finished_sending,
            finished_recving=finished_recving,
        )

    @torch.inference_mode()
    def execute_model(
        self,
        scheduler_output: "SchedulerOutput",
        intermediate_tensors: Optional[IntermediateTensors] = None,
    ) -> Union[ModelRunnerOutput, IntermediateTensors]:
        self._update_states(scheduler_output)
        if not scheduler_output.total_num_scheduled_tokens:
            if not has_kv_transfer_group():
                # Return empty ModelRunnerOutput if there's no work to do.
                return EMPTY_MODEL_RUNNER_OUTPUT

            return self.kv_connector_no_forward(scheduler_output)

        # Prepare the decoder inputs.
        (attn_metadata, attention_cuda_graphs, logits_indices,
         spec_decode_metadata,
         num_scheduled_tokens_np) = (self._prepare_inputs(scheduler_output))
        num_scheduled_tokens = scheduler_output.total_num_scheduled_tokens
        if (self.use_cuda_graph
                and num_scheduled_tokens <= self.cudagraph_batch_sizes[-1]):
            # Use piecewise CUDA graphs.
            # Add padding to the batch size.
            num_input_tokens = self.vllm_config.pad_for_cudagraph(
                num_scheduled_tokens)
        else:
            # Eager mode.
            # Pad tokens to multiple of tensor_parallel_size when
            # enabled collective fusion for SP
            tp_size = self.vllm_config.parallel_config.tensor_parallel_size
            if self.compilation_config.pass_config. \
                enable_sequence_parallelism and tp_size > 1:
                num_input_tokens = round_up(num_scheduled_tokens, tp_size)
            else:
                num_input_tokens = num_scheduled_tokens

        # Padding for DP
        num_pad, num_tokens_across_dp = self.get_dp_padding(num_input_tokens)
        num_input_tokens += num_pad

        # _prepare_inputs may reorder the batch, so we must gather multi
        # modal outputs after that to ensure the correct order
        if self.is_multimodal_model:
            # Run the multimodal encoder if any.
            self._execute_mm_encoder(scheduler_output)
            mm_embeds = self._gather_mm_embeddings(scheduler_output)
        else:
            mm_embeds = []

        if self.is_multimodal_model and get_pp_group().is_first_rank:
            # NOTE(woosuk): To unify token ids and soft tokens (vision
            # embeddings), we always use embeddings (rather than token ids)
            # as input to the multimodal model, even when the input is text.
            input_ids = self.input_ids[:num_scheduled_tokens]
            if mm_embeds:
                inputs_embeds = self.model.get_input_embeddings(
                    input_ids, mm_embeds)
            else:
                inputs_embeds = self.model.get_input_embeddings(input_ids)
            # TODO(woosuk): Avoid the copy. Optimize.
            self.inputs_embeds[:num_scheduled_tokens].copy_(inputs_embeds)
            inputs_embeds = self.inputs_embeds[:num_input_tokens]
            input_ids = None
        else:
            # For text-only models, we use token ids as input.
            # While it is possible to use embeddings as input just like the
            # multimodal models, it is not desirable for performance since
            # then the embedding layer is not included in the CUDA graph.
            input_ids = self.input_ids[:num_input_tokens]
            inputs_embeds = None
        if self.uses_mrope:
            positions = self.mrope_positions[:, :num_input_tokens]
        else:
            positions = self.positions[:num_input_tokens]

        if get_pp_group().is_first_rank:
            intermediate_tensors = None
        else:
            intermediate_tensors = self.sync_and_slice_intermediate_tensors(
                num_input_tokens, intermediate_tensors, True)

        # Some attention backends only support CUDA Graphs in pure decode.
        # If attention doesn't support CUDA Graphs for this batch, but we
        # compiled with full CUDA graphs, we have to skip them entirely.
        skip_cuda_graphs = self.full_cuda_graph and not attention_cuda_graphs

        # Run the model.
        # Use persistent buffers for CUDA graphs.
        with set_forward_context(
                attn_metadata,
                self.vllm_config,
                num_tokens=num_input_tokens,
                num_tokens_across_dp=num_tokens_across_dp,
                skip_cuda_graphs=skip_cuda_graphs,
        ):
            self.maybe_setup_kv_connector(scheduler_output)

            model_output = self.model(
                input_ids=input_ids,
                positions=positions,
                intermediate_tensors=intermediate_tensors,
                inputs_embeds=inputs_embeds,
            )

            self.maybe_wait_for_kv_save()
            finished_sending, finished_recving = (
                self.get_finished_kv_transfers(scheduler_output))

        if self.use_aux_hidden_state_outputs:
            hidden_states, aux_hidden_states = model_output
        else:
            hidden_states = model_output
            aux_hidden_states = None

        # Broadcast PP output for external_launcher (torchrun)
        # to make sure we are synced across pp ranks
        # TODO: Support overlapping mirco-batches
        # https://github.com/vllm-project/vllm/issues/18019
        broadcast_pp_output = \
            self.parallel_config.distributed_executor_backend \
            == "external_launcher" and len(get_pp_group().ranks) > 0
        if not get_pp_group().is_last_rank:
            # For mid-pipeline stages, return the hidden states.
            if not broadcast_pp_output:
                return hidden_states
            assert isinstance(hidden_states, IntermediateTensors)
            get_pp_group().send_tensor_dict(hidden_states.tensors,
                                            all_gather_group=get_tp_group())
            logits = None
        else:
            if self.input_batch.pooling_params:
                return self._pool(hidden_states, num_scheduled_tokens,
                                  num_scheduled_tokens_np, finished_sending,
                                  finished_recving)

            sample_hidden_states = hidden_states[logits_indices]
            logits = self.model.compute_logits(sample_hidden_states, None)
        if broadcast_pp_output:
            model_output_broadcast_data = {
                "logits": logits.contiguous(),
            } if logits is not None else {}
            model_output_broadcast_data = get_pp_group().broadcast_tensor_dict(
                model_output_broadcast_data, src=len(get_pp_group().ranks) - 1)
            assert model_output_broadcast_data is not None
            logits = model_output_broadcast_data["logits"]

        # Apply structured output bitmasks if present
        if scheduler_output.grammar_bitmask is not None:
            self.apply_grammar_bitmask(scheduler_output, logits)

        # Sample the next token and get logprobs if needed.
        sampling_metadata = self.input_batch.sampling_metadata
        if spec_decode_metadata is None:
            sampler_output = self.sampler(
                logits=logits,
                sampling_metadata=sampling_metadata,
            )
        else:
            # When indexing with a tensor (bonus_logits_indices), PyTorch
            # creates a new tensor with separate storage from the original
            # logits tensor. This means any in-place operations on bonus_logits
            # won't affect the original logits tensor.
            assert logits is not None
            bonus_logits = logits[spec_decode_metadata.bonus_logits_indices]
            sampler_output = self.sampler(
                logits=bonus_logits,
                sampling_metadata=sampling_metadata,
            )
            bonus_token_ids = sampler_output.sampled_token_ids

            # Just like `bonus_logits`, `target_logits` is a new tensor with
            # separate storage from the original `logits` tensor. Therefore,
            # it is safe to update `target_logits` in place.
            target_logits = logits[spec_decode_metadata.target_logits_indices]
            output_token_ids = self.rejection_sampler(
                spec_decode_metadata,
                None,  # draft_probs
                target_logits,
                bonus_token_ids,
                sampling_metadata,
            )
            sampler_output.sampled_token_ids = output_token_ids

        num_nans_in_logits = {}
        if envs.VLLM_COMPUTE_NANS_IN_LOGITS:
            num_nans_in_logits = self._get_nans_in_logits(logits)

        # TODO(woosuk): The following loop can be slow since it iterates over
        # the requests one by one. Optimize.
        discard_sampled_tokens_req_indices = []
        for i, req_id in enumerate(self.input_batch.req_ids):
            req_state = self.requests[req_id]
            seq_len = (req_state.num_computed_tokens +
                       scheduler_output.num_scheduled_tokens[req_id])
            if seq_len < req_state.num_tokens:
                # Ignore the sampled token for partial prefills.
                # Rewind the generator state as if the token was not sampled.
                # This relies on cuda-specific torch-internal impl details
                generator = self.input_batch.generators.get(i)
                if generator is not None:
                    generator.set_offset(generator.get_offset() - 4)
                # Record the index of the request that should not be sampled,
                # so that we could clear the sampled tokens before returning.
                discard_sampled_tokens_req_indices.append(i)

        # NOTE: GPU -> CPU Sync happens here.
        # Move as many CPU operations as possible before this sync point.
        logprobs_tensors = sampler_output.logprobs_tensors
        logprobs_lists = logprobs_tensors.tolists() \
            if logprobs_tensors is not None else None

        # Compute prompt logprobs if needed.
        prompt_logprobs_dict = self._get_prompt_logprobs_dict(
            hidden_states[:num_scheduled_tokens],
            scheduler_output,
        )

        # Get the valid generated tokens.
        sampled_token_ids = sampler_output.sampled_token_ids
        max_gen_len = sampled_token_ids.shape[-1]
        if max_gen_len == 1:
            # No spec decode tokens.
            valid_sampled_token_ids = sampled_token_ids.tolist()
        else:
            # Includes spec decode tokens.
            valid_sampled_token_ids = self.rejection_sampler.parse_output(
                sampled_token_ids,
                self.input_batch.vocab_size,
            )
        # Mask out the sampled tokens that should not be sampled.
        for i in discard_sampled_tokens_req_indices:
            valid_sampled_token_ids[i].clear()

<<<<<<< HEAD
        if self.async_scheduling:
            for req_idx, sampled_ids in enumerate(valid_sampled_token_ids):
                if not sampled_ids:
                    continue

                start_idx = self.input_batch.num_tokens_no_spec[req_idx]
                end_idx = start_idx + len(sampled_ids)
                if end_idx >= self.max_model_len:
                    continue

                self.input_batch.token_ids_cpu[req_idx,
                                               start_idx:end_idx] = sampled_ids
                self.input_batch.num_tokens_no_spec[req_idx] = end_idx
                self.input_batch.num_tokens[req_idx] = end_idx
                req_id = self.input_batch.req_ids[req_idx]
                req_state = self.requests[req_id]
                req_state.output_token_ids.extend(sampled_ids)
=======
        # Cache the sampled tokens in the model runner, so that the scheduler
        # doesn't need to send them back.
        # NOTE(woosuk): As an exception, when using PP, the scheduler sends
        # the sampled tokens back, because there's no direct communication
        # between the first-stage worker and the last-stage worker.
        for req_idx, sampled_ids in enumerate(valid_sampled_token_ids):
            if not sampled_ids:
                continue

            start_idx = self.input_batch.num_tokens_no_spec[req_idx]
            end_idx = start_idx + len(sampled_ids)
            assert end_idx <= self.max_model_len, (
                "Sampled token IDs exceed the max model length. "
                f"Total number of tokens: {end_idx} > max_model_len: "
                f"{self.max_model_len}")

            self.input_batch.token_ids_cpu[req_idx,
                                           start_idx:end_idx] = sampled_ids
            self.input_batch.num_tokens_no_spec[req_idx] = end_idx
            self.input_batch.num_tokens[req_idx] = end_idx
            req_id = self.input_batch.req_ids[req_idx]
            req_state = self.requests[req_id]
            req_state.output_token_ids.extend(sampled_ids)
>>>>>>> c18b3b8e

        if not self.speculative_config:
            # Speculative decoding is not enabled.
            spec_token_ids = None
        else:
            spec_token_ids = self.propose_draft_token_ids(
                scheduler_output,
                valid_sampled_token_ids,
                sampling_metadata,
                hidden_states,
                sample_hidden_states,
                aux_hidden_states,
                spec_decode_metadata,
                attn_metadata,
            )

        # Clear KVConnector state after all KVs are generated.
        if has_kv_transfer_group():
            get_kv_transfer_group().clear_connector_metadata()

        self.eplb_step()

        return ModelRunnerOutput(
            req_ids=self.input_batch.req_ids,
            req_id_to_index=self.input_batch.req_id_to_index,
            sampled_token_ids=valid_sampled_token_ids,
            spec_token_ids=spec_token_ids,
            logprobs=logprobs_lists,
            prompt_logprobs_dict=prompt_logprobs_dict,
            pooler_output=[],
            finished_sending=finished_sending,
            finished_recving=finished_recving,
            num_nans_in_logits=num_nans_in_logits,
        )

    def propose_draft_token_ids(
        self,
        scheduler_output: "SchedulerOutput",
        sampled_token_ids: list[list[int]],
        sampling_metadata: SamplingMetadata,
        hidden_states: torch.Tensor,
        sample_hidden_states: torch.Tensor,
        aux_hidden_states: Optional[torch.Tensor],
        spec_decode_metadata: Optional[SpecDecodeMetadata],
        attn_metadata: dict[str, Any],
    ) -> list[list[int]]:
        num_scheduled_tokens = scheduler_output.total_num_scheduled_tokens
        if self.speculative_config.method == "ngram":
            assert isinstance(self.drafter, NgramProposer)
            spec_token_ids = self.propose_ngram_draft_token_ids(
                sampled_token_ids)
        elif self.speculative_config.method == "medusa":
            assert isinstance(self.drafter, MedusaProposer)
            if sample_hidden_states.shape[0] == len(sampled_token_ids):
                # The input to the target model does not include draft tokens.
                hidden_states = sample_hidden_states
            else:
                indices = []
                offset = 0
                for num_draft, tokens in zip(
                        spec_decode_metadata.num_draft_tokens,
                        sampled_token_ids):
                    indices.append(offset + len(tokens) - 1)
                    offset += num_draft + 1
                indices = torch.tensor(indices, device=self.device)
                hidden_states = sample_hidden_states[indices]

            spec_token_ids = self.drafter.propose(
                target_hidden_states=hidden_states,
                sampling_metadata=sampling_metadata,
            )
        elif self.speculative_config.use_eagle():
            assert isinstance(self.drafter, EagleProposer)
            # TODO(woosuk): Refactor the loop.
            next_token_ids: list[int] = []
            for i, token_ids in enumerate(sampled_token_ids):
                if token_ids:
                    # Common case.
                    next_token_id = token_ids[-1]
                else:
                    # Partial prefill (rare case).
                    # Get the next token id from the request state.
                    req_id = self.input_batch.req_ids[i]
                    req_state = self.requests[req_id]
                    seq_len = (req_state.num_computed_tokens +
                               scheduler_output.num_scheduled_tokens[req_id])
                    next_token_id = req_state.get_token_id(seq_len)
                next_token_ids.append(next_token_id)
            next_token_ids = torch.tensor(next_token_ids,
                                          dtype=torch.int32,
                                          device=self.device)
            # At this moment, we assume all eagle layers belong to the same KV
            # cache group, thus using the same attention metadata.
            eagle_attn_metadata = attn_metadata[
                self.drafter.attn_layer_names[0]]

            # NOTE: deepseek_mtp uses MLA which does not have `block_table`
            if hasattr(eagle_attn_metadata, "block_table"):
                block_table = eagle_attn_metadata.block_table
            else:
                block_table = None

            if spec_decode_metadata is None:
                # input_ids can be None for multimodal models.
                target_token_ids = self.input_ids[:num_scheduled_tokens]
                # TODO(woosuk): Support M-RoPE.
                target_positions = self.positions[:num_scheduled_tokens]
                if self.use_aux_hidden_state_outputs:
                    target_hidden_states = torch.cat(
                        [h[:num_scheduled_tokens] for h in aux_hidden_states],
                        dim=-1)
                else:
                    target_hidden_states = hidden_states[:num_scheduled_tokens]
                target_slot_mapping = eagle_attn_metadata.slot_mapping
                cu_num_tokens = eagle_attn_metadata.query_start_loc
            else:
                # TODO(woosuk): Refactor this.
                num_draft_tokens = spec_decode_metadata.num_draft_tokens
                num_rejected_tokens = [
                    n + 1 - len(sampled_token_ids[i]) if n > 0 else 0
                    for i, n in enumerate(num_draft_tokens)
                ]
                num_rejected_tokens_tensor = async_tensor_h2d(
                    num_rejected_tokens,
                    dtype=torch.int32,
                    target_device=self.device,
                    pin_memory=True)
                num_tokens = num_scheduled_tokens - sum(num_rejected_tokens)
                cu_num_tokens, token_indices = self.drafter.prepare_inputs(
                    eagle_attn_metadata.query_start_loc,
                    num_rejected_tokens_tensor,
                    num_tokens,
                )
                target_token_ids = self.input_ids[token_indices]
                # TODO(woosuk): Support M-RoPE.
                target_positions = self.positions[token_indices]
                if self.use_aux_hidden_state_outputs:
                    target_hidden_states = torch.cat(
                        [h[token_indices] for h in aux_hidden_states], dim=-1)
                else:
                    target_hidden_states = hidden_states[token_indices]
                target_slot_mapping = eagle_attn_metadata.slot_mapping[
                    token_indices]
            draft_token_ids = self.drafter.propose(
                target_token_ids=target_token_ids,
                target_positions=target_positions,
                target_hidden_states=target_hidden_states,
                target_slot_mapping=target_slot_mapping,
                next_token_ids=next_token_ids,
                cu_num_tokens=cu_num_tokens,
                block_table=block_table,
                sampling_metadata=sampling_metadata,
            )
            spec_token_ids = draft_token_ids.tolist()
        return spec_token_ids

    def kv_connector_no_forward(
            self, scheduler_output: "SchedulerOutput") -> ModelRunnerOutput:
        # KV send/recv even if no work to do.
        with set_forward_context(None, self.vllm_config):
            self.maybe_setup_kv_connector(scheduler_output)
            finished_sending, finished_recving = (
                self.get_finished_kv_transfers(scheduler_output))

        if not finished_sending and not finished_recving:
            return EMPTY_MODEL_RUNNER_OUTPUT

        output = copy.copy(EMPTY_MODEL_RUNNER_OUTPUT)
        output.finished_sending = finished_sending
        output.finished_recving = finished_recving
        return output

    @staticmethod
    def maybe_setup_kv_connector(scheduler_output: "SchedulerOutput"):
        # Update KVConnector with the KVConnector metadata forward().
        if has_kv_transfer_group():
            kv_connector = get_kv_transfer_group()
            assert isinstance(kv_connector, KVConnectorBase_V1)
            assert scheduler_output.kv_connector_metadata is not None
            kv_connector.bind_connector_metadata(
                scheduler_output.kv_connector_metadata)

            # Background KV cache transfers happen here.
            # These transfers are designed to be async and the requests
            # involved may be disjoint from the running requests.
            # Do this here to save a collective_rpc.
            kv_connector.start_load_kv(get_forward_context())

    @staticmethod
    def maybe_wait_for_kv_save() -> None:
        if has_kv_transfer_group():
            get_kv_transfer_group().wait_for_save()

    @staticmethod
    def get_finished_kv_transfers(
        scheduler_output: "SchedulerOutput",
    ) -> tuple[Optional[set[str]], Optional[set[str]]]:
        if has_kv_transfer_group():
            return get_kv_transfer_group().get_finished(
                scheduler_output.finished_req_ids)
        return None, None

    def propose_ngram_draft_token_ids(
        self,
        sampled_token_ids: list[list[int]],
    ) -> list[list[int]]:
        # TODO(woosuk): Optimize.
        draft_token_ids: list[list[int]] = []
        for i, sampled_ids in enumerate(sampled_token_ids):
            num_sampled_ids = len(sampled_ids)
            if not num_sampled_ids:
                # Skip speculative decoding.
                draft_token_ids.append([])
                continue

            # Skip requests that require sampling parameters that are not
            # supported with speculative decoding.
            req_id = self.input_batch.req_ids[i]
            if req_id in self.input_batch.spec_decode_unsupported_reqs:
                draft_token_ids.append([])
                continue

            num_tokens = self.input_batch.num_tokens_no_spec[i]
            if num_tokens >= self.max_model_len:
                # Skip requests that have already reached the max model length.
                draft_token_ids.append([])
                continue

            drafter_output = self.drafter.propose(
                self.input_batch.token_ids_cpu[i, :num_tokens])
            if drafter_output is None or len(drafter_output) == 0:
                draft_token_ids.append([])
            else:
                draft_token_ids.append(drafter_output.tolist())
        return draft_token_ids

    def load_model(self) -> None:
        logger.info("Starting to load model %s...", self.model_config.model)
        with DeviceMemoryProfiler() as m:  # noqa: SIM117
            time_before_load = time.perf_counter()
            model_loader = get_model_loader(self.load_config)
            if not hasattr(self, "model"):
                logger.info("Loading model from scratch...")
                self.model = model_loader.load_model(
                    vllm_config=self.vllm_config,
                    model_config=self.model_config)
            else:
                logger.info(
                    "Model was already initialized. Loading weights inplace..."
                )
                model_loader.load_weights(self.model,
                                          model_config=self.model_config)
            if has_step_pooler(self.model):
                self.input_batch.logits_processing_needs_token_ids = True
            if self.lora_config:
                self.model = self.load_lora_model(self.model,
                                                  self.model_config,
                                                  self.scheduler_config,
                                                  self.lora_config,
                                                  self.device)
            if hasattr(self, "drafter"):
                logger.info("Loading drafter model...")
                self.drafter.load_model(self.model)
            if self.use_aux_hidden_state_outputs:
                self.model.set_aux_hidden_state_layers(
                    self.model.get_eagle3_aux_hidden_state_layers())
            time_after_load = time.perf_counter()
        self.model_memory_usage = m.consumed_memory
        logger.info("Model loading took %.4f GiB and %.6f seconds",
                    self.model_memory_usage / GiB_bytes,
                    time_after_load - time_before_load)
        prepare_communication_buffer_for_model(self.model)

        if is_mixture_of_experts(
                self.model) and self.parallel_config.enable_eplb:
            logger.info("EPLB is enabled for model %s.",
                        self.model_config.model)
            self.eplb_state = EplbState.build(
                self.model,
                self.device,
                self.parallel_config,
            )

    def save_tensorized_model(
        self,
        tensorizer_config: "TensorizerConfig",
    ) -> None:
        TensorizerLoader.save_model(
            self.model,
            tensorizer_config=tensorizer_config,
        )

    def _get_prompt_logprobs_dict(
        self,
        hidden_states: torch.Tensor,
        scheduler_output: "SchedulerOutput",
    ) -> dict[str, Optional[LogprobsTensors]]:
        num_prompt_logprobs_dict = self.input_batch.num_prompt_logprobs
        if not num_prompt_logprobs_dict:
            return {}

        in_progress_dict = self.input_batch.in_progress_prompt_logprobs_cpu
        prompt_logprobs_dict: dict[str, Optional[LogprobsTensors]] = {}

        # Since prompt logprobs are a rare feature, prioritize simple,
        # maintainable loop over optimal performance.
        completed_prefill_reqs = []
        for req_id, num_prompt_logprobs in num_prompt_logprobs_dict.items():

            num_tokens = scheduler_output.num_scheduled_tokens[req_id]

            # Get metadata for this request.
            request = self.requests[req_id]
            num_prompt_tokens = len(request.prompt_token_ids)
            prompt_token_ids = torch.tensor(request.prompt_token_ids).to(
                self.device, non_blocking=True)

            # Set up target LogprobsTensors object.
            logprobs_tensors = in_progress_dict.get(req_id)
            if not logprobs_tensors:
                # Create empty logprobs CPU tensors for the entire prompt.
                # If chunked, we'll copy in slice by slice.
                logprobs_tensors = LogprobsTensors.empty_cpu(
                    num_prompt_tokens - 1, num_prompt_logprobs + 1)
                in_progress_dict[req_id] = logprobs_tensors

            # Determine number of logits to retrieve.
            start_idx = request.num_computed_tokens
            start_tok = start_idx + 1
            num_remaining_tokens = num_prompt_tokens - start_tok
            if num_tokens <= num_remaining_tokens:
                # This is a chunk, more tokens remain.
                # In the == case, there are no more prompt logprobs to produce
                # but we want to defer returning them to the next step where we
                # have new generated tokens to return.
                num_logits = num_tokens
            else:
                # This is the last chunk of prompt tokens to return.
                num_logits = num_remaining_tokens
                completed_prefill_reqs.append(req_id)
                prompt_logprobs_dict[req_id] = logprobs_tensors

            if num_logits <= 0:
                # This can happen for the final chunk if we prefilled exactly
                # (num_prompt_tokens - 1) tokens for this request in the prior
                # step. There are no more prompt logprobs to produce.
                continue

            # Get the logits corresponding to this req's prompt tokens.
            # If this is a partial request (i.e. chunked prefill),
            # then there is prompt logprob generated for each index.
            req_idx = self.input_batch.req_id_to_index[req_id]
            offset = self.query_start_loc_np[req_idx].item()
            prompt_hidden_states = hidden_states[offset:offset + num_logits]
            logits = self.model.compute_logits(prompt_hidden_states, None)

            # Get the "target" tokens for each index. For prompt at index i,
            # the token at prompt index i+1 is the "sampled" token we want
            # to gather the logprob for.
            tgt_token_ids = prompt_token_ids[start_tok:start_tok + num_logits]

            # Compute prompt logprobs.
            logprobs = self.sampler.compute_logprobs(logits)
            token_ids, logprobs, ranks = self.sampler.gather_logprobs(
                logprobs, num_prompt_logprobs, tgt_token_ids)

            # Transfer GPU->CPU async.
            chunk_slice = slice(start_idx, start_idx + num_logits)
            logprobs_tensors.logprob_token_ids[chunk_slice].copy_(
                token_ids, non_blocking=True)
            logprobs_tensors.logprobs[chunk_slice].copy_(logprobs,
                                                         non_blocking=True)
            logprobs_tensors.selected_token_ranks[chunk_slice].copy_(
                ranks, non_blocking=True)

        # Remove requests that have completed prefill from the batch
        # num_prompt_logprobs_dict.
        for req_id in completed_prefill_reqs:
            del num_prompt_logprobs_dict[req_id]
            del in_progress_dict[req_id]

        # Must synchronize the non-blocking GPU->CPU transfers.
        if prompt_logprobs_dict:
            self._sync_device()

        return prompt_logprobs_dict

    def _get_nans_in_logits(
        self,
        logits: Optional[torch.Tensor],
    ) -> dict[str, int]:
        try:
            if logits is None:
                return {req_id: 0 for req_id in self.input_batch.req_ids}

            num_nans_in_logits = {}
            num_nans_for_index = logits.isnan().sum(dim=-1).cpu().numpy()
            for req_id in self.input_batch.req_ids:
                req_index = self.input_batch.req_id_to_index[req_id]
                num_nans_in_logits[req_id] = (
                    int(num_nans_for_index[req_index])
                    if num_nans_for_index is not None
                    and req_index < logits.shape[0] else 0)
            return num_nans_in_logits
        except IndexError:
            return {}

    @contextmanager
    def maybe_randomize_inputs(self, input_ids: torch.Tensor):
        """
        Randomize input_ids if VLLM_RANDOMIZE_DP_DUMMY_INPUTS is set.
        This is to help balance expert-selection
         - during profile_run
         - during DP rank dummy run 
        """
        dp_size = self.vllm_config.parallel_config.data_parallel_size
        randomize_inputs = envs.VLLM_RANDOMIZE_DP_DUMMY_INPUTS and dp_size > 1
        if not randomize_inputs:
            yield
        else:
            import functools

            @functools.cache
            def rand_input_ids() -> torch.Tensor:
                return torch.randint_like(
                    self.input_ids,
                    low=0,
                    high=self.model_config.get_vocab_size(),
                    dtype=input_ids.dtype)

            logger.debug("Randomizing dummy data for DP Rank")
            input_ids.copy_(rand_input_ids()[:input_ids.size(0)],
                            non_blocking=True)
            yield
            input_ids.fill_(0)

    @torch.inference_mode()
    def _dummy_run(
        self,
        num_tokens: int,
        capture_attn_cudagraph: bool = False,
        skip_eplb: bool = False,
        is_profile: bool = False,
    ) -> tuple[torch.Tensor, torch.Tensor]:

        # Padding for DP
        num_pad, num_tokens_across_dp = self.get_dp_padding(num_tokens)
        num_tokens += num_pad

        # Set num_scheduled_tokens based on num_tokens and max_num_seqs
        # for dummy run with LoRA so that the num_reqs collectively
        # has num_tokens in total.
        assert num_tokens <= self.scheduler_config.max_num_batched_tokens
        max_num_reqs = self.scheduler_config.max_num_seqs
        num_reqs = min(num_tokens, max_num_reqs)
        min_tokens_per_req = num_tokens // num_reqs
        num_scheduled_tokens_list = [min_tokens_per_req] * num_reqs
        num_scheduled_tokens_list[-1] += num_tokens % num_reqs
        assert sum(num_scheduled_tokens_list) == num_tokens
        assert len(num_scheduled_tokens_list) == num_reqs
        num_scheduled_tokens = np.array(num_scheduled_tokens_list,
                                        dtype=np.int32)

        attn_metadata: Optional[dict[str, Any]] = None
        if capture_attn_cudagraph:
            attn_metadata = {}

            query_start_loc = self.query_start_loc[:num_reqs + 1]
            # Make sure max_model_len is used at the graph capture time.
            self.seq_lens_np[:num_reqs] = self.max_model_len
            self.seq_lens_np[num_reqs:] = 0
            self.seq_lens[:num_reqs].copy_(self.seq_lens_cpu[:num_reqs],
                                           non_blocking=True)
            seq_lens = self.seq_lens[:num_reqs]

            common_attn_metadata = CommonAttentionMetadata(
                query_start_loc=query_start_loc,
                seq_lens=seq_lens,
                num_reqs=num_reqs,
                num_actual_tokens=num_tokens,
                max_query_len=num_tokens,
            )

            for kv_cache_group_id, kv_cache_group_spec in enumerate(
                    self.kv_cache_config.kv_cache_groups):

                attn_metadata_i = self.attn_metadata_builders[
                    kv_cache_group_id].build_for_cudagraph_capture(
                        common_attn_metadata)
                for layer_name in kv_cache_group_spec.layer_names:
                    attn_metadata[layer_name] = attn_metadata_i

        with self.maybe_dummy_run_with_lora(self.lora_config,
                                            num_scheduled_tokens):
            model = self.model
            if self.is_multimodal_model:
                input_ids = None
                inputs_embeds = self.inputs_embeds[:num_tokens]
            else:
                input_ids = self.input_ids[:num_tokens]
                inputs_embeds = None
            if self.uses_mrope:
                positions = self.mrope_positions[:, :num_tokens]
            else:
                positions = self.positions[:num_tokens]

            if get_pp_group().is_first_rank:
                intermediate_tensors = None
            else:
                if self.intermediate_tensors is None:
                    self.intermediate_tensors = (
                        self.model.make_empty_intermediate_tensors(
                            batch_size=self.max_num_tokens,
                            dtype=self.model_config.dtype,
                            device=self.device))

                intermediate_tensors = self.sync_and_slice_intermediate_tensors(
                    num_tokens, None, False)

            with self.maybe_randomize_inputs(input_ids), set_forward_context(
                    attn_metadata,
                    self.vllm_config,
                    num_tokens=num_tokens,
                    num_tokens_across_dp=num_tokens_across_dp):
                outputs = model(
                    input_ids=input_ids,
                    positions=positions,
                    intermediate_tensors=intermediate_tensors,
                    inputs_embeds=inputs_embeds,
                )
            if self.use_aux_hidden_state_outputs:
                hidden_states, _ = outputs
            else:
                hidden_states = outputs

            if self.speculative_config and self.speculative_config.use_eagle():
                assert isinstance(self.drafter, EagleProposer)
                self.drafter.dummy_run(num_tokens)

        # This is necessary to avoid blocking DP.
        # For dummy runs, we typically skip EPLB since we don't have any real
        # requests to process.
        # However, in DP settings, there may be cases when some DP ranks do
        # not have any requests to process, so they're executing dummy batches.
        # In such cases, we still have to trigger EPLB to make sure
        # ranks execute the rearrangement in synchronization.
        if not skip_eplb:
            self.eplb_step(is_dummy=True, is_profile=is_profile)

        logit_indices = np.cumsum(num_scheduled_tokens) - 1
        return hidden_states, hidden_states[logit_indices]

    @torch.inference_mode()
    def _dummy_sampler_run(
        self,
        hidden_states: torch.Tensor,
    ) -> torch.Tensor:
        # The dummy hidden states may contain special values,
        # like `inf` or `nan`.
        # To avoid breaking the sampler, we use a random tensor here instead.
        hidden_states = torch.rand_like(hidden_states)

        logits = self.model.compute_logits(hidden_states, None)
        num_reqs = logits.size(0)

        dummy_tensors = lambda v: torch.full(
            (num_reqs, ), v, device=self.device)

        dummy_metadata = SamplingMetadata(
            temperature=dummy_tensors(0.5),
            all_greedy=False,
            all_random=False,
            top_p=dummy_tensors(0.9),
            top_k=dummy_tensors(logits.size(1) - 1),
            generators={},
            max_num_logprobs=None,
            no_penalties=True,
            prompt_token_ids=None,
            frequency_penalties=dummy_tensors(0.1),
            presence_penalties=dummy_tensors(0.1),
            repetition_penalties=dummy_tensors(0.1),
            output_token_ids=[[] for _ in range(num_reqs)],
            allowed_token_ids_mask=None,
            bad_words_token_ids={},
            logitsprocs=LogitsProcessorManager(),
        )
        try:
            sampler_output = self.sampler(logits=logits,
                                          sampling_metadata=dummy_metadata)
        except RuntimeError as e:
            if 'out of memory' in str(e):
                raise RuntimeError(
                    "CUDA out of memory occurred when warming up sampler with "
                    f"{num_reqs} dummy requests. Please try lowering "
                    "`max_num_seqs` or `gpu_memory_utilization` when "
                    "initializing the engine.") from e
            else:
                raise e
        if self.speculative_config:
            draft_token_ids = [[0] for _ in range(num_reqs)]
            dummy_spec_decode_metadata = SpecDecodeMetadata.make_dummy(
                draft_token_ids, self.device)

            num_tokens = sum(len(ids) for ids in draft_token_ids)
            # draft_probs = torch.randn(
            #     num_tokens, logits.shape[-1], device=self.device,
            #     dtype=logits.dtype)
            draft_probs = None
            target_logits = torch.randn(num_tokens,
                                        logits.shape[-1],
                                        device=self.device,
                                        dtype=logits.dtype)
            # NOTE(woosuk): Here, we should use int32 because the sampler uses
            # int32 for bonus_token_ids. If the dtype mismatches, re-compilation
            # will occur at runtime.
            bonus_token_ids = torch.zeros(num_reqs,
                                          device=self.device,
                                          dtype=torch.int32)
            self.rejection_sampler(
                dummy_spec_decode_metadata,
                draft_probs,
                target_logits,
                bonus_token_ids,
                dummy_metadata,
            )
        return sampler_output

    @torch.inference_mode()
    def _dummy_pooler_run(
        self,
        hidden_states: torch.Tensor,
    ) -> torch.Tensor:

        num_tokens = hidden_states.shape[0]
        max_num_reqs = self.scheduler_config.max_num_seqs
        num_reqs = min(num_tokens, max_num_reqs)
        min_tokens_per_req = num_tokens // num_reqs
        num_scheduled_tokens_list = [min_tokens_per_req] * num_reqs
        num_scheduled_tokens_list[-1] += num_tokens % num_reqs
        assert sum(num_scheduled_tokens_list) == num_tokens
        assert len(num_scheduled_tokens_list) == num_reqs

        hidden_states_list = list(
            torch.split(hidden_states, num_scheduled_tokens_list))

        req_num_tokens = num_tokens // num_reqs

        dummy_metadata = PoolingMetadata(
            prompt_lens=torch.tensor([h.shape[0] for h in hidden_states_list],
                                     device=self.device),
            prompt_token_ids=torch.zeros((num_reqs, req_num_tokens),
                                         dtype=torch.int32,
                                         device=self.device),
            pooling_params=[PoolingParams()] * num_reqs)

        try:
            pooler_output = self.model.pooler(hidden_states=hidden_states_list,
                                              pooling_metadata=dummy_metadata)
        except RuntimeError as e:
            if 'out of memory' in str(e):
                raise RuntimeError(
                    "CUDA out of memory occurred when warming up pooler with "
                    f"{num_reqs} dummy requests. Please try lowering "
                    "`max_num_seqs` or `gpu_memory_utilization` when "
                    "initializing the engine.") from e
            else:
                raise e
        return pooler_output

    def profile_run(self) -> None:
        # Profile with multimodal encoder & encoder cache.
        # TODO: handle encoder-decoder models once we support them.
        if (self.is_multimodal_model and self.max_num_encoder_input_tokens > 0
                and self.encoder_cache_size > 0):

            # NOTE: Currently model is profiled with a single non-text
            # modality with the max possible input tokens even when
            # it supports multiple.
            max_tokens_by_modality_dict = self.mm_registry \
                .get_max_tokens_per_item_by_nonzero_modality(self.model_config)
            dummy_data_modality, max_tokens_per_mm_item = max(
                max_tokens_by_modality_dict.items(), key=lambda item: item[1])

            # Check how many items of this modality can be supported by
            # the encoder budget.
            encoder_budget = min(self.max_num_encoder_input_tokens,
                                 self.encoder_cache_size)

            max_num_mm_items_encoder_budget = cdiv(encoder_budget,
                                                   max_tokens_per_mm_item)

            # Check how many items of this modality can be supported by
            # the decoder budget.
            max_mm_items_per_req = self.mm_registry.get_mm_limits_per_prompt(
                self.model_config)[dummy_data_modality]

            # NOTE: We do not consider max_num_batched_tokens on purpose
            # because the multimodal embeddings can be generated in advance
            # and chunked prefilled.
            max_num_mm_items_decoder_budget = self.max_num_reqs * \
                max_mm_items_per_req

            max_num_mm_items = min(max_num_mm_items_encoder_budget,
                                   max_num_mm_items_decoder_budget)

            logger.info(
                "Encoder cache will be initialized with a budget of %s tokens,"
                " and profiled with %s %s items of the maximum feature size.",
                encoder_budget, max_num_mm_items, dummy_data_modality)

            # Create dummy batch of multimodal inputs.
            dummy_mm_kwargs = self.mm_registry.get_decoder_dummy_data(
                model_config=self.model_config,
                seq_len=self.max_num_tokens,
                mm_counts={
                    dummy_data_modality: 1
                },
            ).multi_modal_data

            batched_dummy_mm_inputs = MultiModalKwargs.batch(
                [dummy_mm_kwargs] * max_num_mm_items,
                pin_memory=self.pin_memory)
            batched_dummy_mm_inputs = MultiModalKwargs.as_kwargs(
                batched_dummy_mm_inputs,
                device=self.device,
            )

            # Run multimodal encoder.
            dummy_encoder_outputs = self.model.get_multimodal_embeddings(
                **batched_dummy_mm_inputs)

            sanity_check_mm_encoder_outputs(
                dummy_encoder_outputs,
                expected_num_items=max_num_mm_items,
            )

            # Cache the dummy encoder outputs.
            self.encoder_cache["tmp"] = dict(enumerate(dummy_encoder_outputs))

        # Add `is_profile` here to pre-allocate communication buffers
        hidden_states, last_hidden_states \
            = self._dummy_run(self.max_num_tokens, is_profile=True)
        if get_pp_group().is_last_rank:
            if self.is_pooling_model:
                output = self._dummy_pooler_run(hidden_states)
            else:
                output = self._dummy_sampler_run(last_hidden_states)
        else:
            output = None
        self._sync_device()
        del hidden_states, output
        self.encoder_cache.clear()
        gc.collect()

    def capture_model(self) -> None:
        if not self.use_cuda_graph:
            logger.warning(
                "Skipping CUDA graph capture. To turn on CUDA graph capture, "
                "set -O %s and ensure `use_cudagraph` was not manually set to "
                "False", CompilationLevel.PIECEWISE)
            return

        compilation_counter.num_gpu_runner_capture_triggers += 1

        start_time = time.perf_counter()
        start_free_gpu_memory = torch.cuda.mem_get_info()[0]

        # Trigger CUDA graph capture for specific shapes.
        # Capture the large shapes first so that the smaller shapes
        # can reuse the memory pool allocated for the large shapes.
        with graph_capture(device=self.device):
            full_cg = self.full_cuda_graph
            # Only rank 0 should print progress bar during capture
            compilation_cases = reversed(self.cudagraph_batch_sizes)
            if is_global_first_rank():
                compilation_cases = tqdm(list(compilation_cases),
                                         desc="Capturing CUDA graph shapes")
            for num_tokens in compilation_cases:
                # We skip EPLB here since we don't want to record dummy metrics
                for _ in range(
                        self.compilation_config.cudagraph_num_of_warmups):
                    self._dummy_run(num_tokens,
                                    capture_attn_cudagraph=full_cg,
                                    skip_eplb=True)
                self._dummy_run(num_tokens,
                                capture_attn_cudagraph=full_cg,
                                skip_eplb=True)

        end_time = time.perf_counter()
        end_free_gpu_memory = torch.cuda.mem_get_info()[0]
        elapsed_time = end_time - start_time
        cuda_graph_size = start_free_gpu_memory - end_free_gpu_memory
        # This usually takes 5~20 seconds.
        logger.info("Graph capturing finished in %.0f secs, took %.2f GiB",
                    elapsed_time, cuda_graph_size / (1 << 30))

    def initialize_attn_backend(self, kv_cache_config: KVCacheConfig) -> None:
        """
        Initialize the attention backends and attention metadata builders.
        """
        assert len(self.attn_backends) == 0 and len(
            self.attn_metadata_builders
        ) == 0, "Attention backends are already initialized"
        for i, kv_cache_group_spec in enumerate(
                kv_cache_config.kv_cache_groups):
            kv_cache_spec = kv_cache_group_spec.kv_cache_spec
            if isinstance(kv_cache_spec, AttentionSpec):
                attn_backend_i = get_attn_backend(
                    kv_cache_spec.head_size,
                    self.dtype,
                    kv_cache_spec.dtype,
                    kv_cache_spec.block_size,
                    self.model_config.is_attention_free,
                    use_mla=kv_cache_spec.use_mla,
                )
                if attn_backend_i is None:
                    error_msg = (f"Error with get_attn_backend: "
                                 f"{kv_cache_spec.head_size=}, "
                                 f"{self.dtype=}, {kv_cache_spec.dtype=}, "
                                 f"{kv_cache_spec.block_size=}, "
                                 f"{self.model_config.is_attention_free=}, "
                                 f"{kv_cache_spec.use_mla=}")
                    logger.error(error_msg)
                    raise NotImplementedError(
                        "Non-Attention backend is not supported by V1 "
                        "GPUModelRunner.")
            elif isinstance(kv_cache_spec, MambaSpec):
                attn_backend_i = Mamba2AttentionBackend
            else:
                raise ValueError(
                    f"Unknown KV cache spec type: {type(kv_cache_spec)}")

            block_table_i = self.input_batch.block_table[i]
            attn_metadata_builder_i = attn_backend_i.get_builder_cls()(
                weakref.proxy(self),
                kv_cache_spec,
                block_table_i,
            )

            if (self.full_cuda_graph
                    and not attn_metadata_builder_i.full_cudagraph_supported):
                raise ValueError(
                    f"Full CUDAGraph not supported for "
                    f"{attn_backend_i.__name__}. Turn off CompilationConfig."
                    f"full_cuda_graph or use a different attention backend.")

            self.attn_backends.append(attn_backend_i)
            self.attn_metadata_builders.append(attn_metadata_builder_i)

    def may_reinitialize_input_batch(self,
                                     kv_cache_config: KVCacheConfig) -> None:
        """
        Re-initialize the input batch if the block sizes are different from
        `[self.cache_config.block_size]`. This usually happens when there
        are multiple KV cache groups.

        Args:
            kv_cache_config: The KV cache configuration.
        """
        block_sizes = [
            kv_cache_group.kv_cache_spec.block_size
            for kv_cache_group in kv_cache_config.kv_cache_groups
        ]
        if block_sizes != [self.cache_config.block_size]:
            assert self.cache_config.cpu_offload_gb == 0, (
                "Cannot re-initialize the input batch when CPU weight "
                "offloading is enabled. See https://github.com/vllm-project/vllm/pull/18298 "  # noqa: E501
                "for more details.")
            self.input_batch = InputBatch(
                max_num_reqs=self.max_num_reqs,
                max_model_len=self.max_model_len,
                max_num_batched_tokens=self.max_num_tokens,
                device=self.device,
                pin_memory=self.pin_memory,
                vocab_size=self.model_config.get_vocab_size(),
                block_sizes=block_sizes,
                is_spec_decode=bool(self.vllm_config.speculative_config),
            )

    def _allocate_kv_cache_tensors(
            self, kv_cache_config: KVCacheConfig) -> dict[str, torch.Tensor]:
        """
        Initializes the KV cache buffer with the correct size. The buffer needs
        to be reshaped to the desired shape before being used by the models.

        Args:
            kv_cache_config: The KV cache config
        Returns:
            dict[str, torch.Tensor]: A map between layer names to their
            corresponding memory buffer for KV cache.
         """
        kv_cache_raw_tensors: dict[str, torch.Tensor] = {}
        for kv_cache_tensor in kv_cache_config.kv_cache_tensors:
            tensor = torch.zeros(kv_cache_tensor.size,
                                 dtype=torch.int8,
                                 device=self.device)
            for layer_name in kv_cache_tensor.shared_by:
                kv_cache_raw_tensors[layer_name] = tensor

        layer_names = set()
        for group in kv_cache_config.kv_cache_groups:
            layer_names.update(group.layer_names)
        assert layer_names == set(kv_cache_raw_tensors.keys(
        )), "Some layers are not correctly initialized"
        return kv_cache_raw_tensors

    def _reshape_kv_cache_tensors(
        self,
        kv_cache_config: KVCacheConfig,
        kv_cache_raw_tensors: dict[str, torch.Tensor],
    ) -> dict[str, torch.Tensor]:
        """
        Reshape the KV cache tensors to the desired shape and dtype.

        Args:
            kv_cache_config: The KV cache config
            kv_cache_raw_tensors: The KV cache buffer of each layer, with
            correct size but uninitialized shape.
        Returns:
            Dict[str, torch.Tensor]: A map between layer names to their
            corresponding memory buffer for KV cache.
        """
        kv_caches: dict[str, torch.Tensor] = {}
        has_attn, has_mamba = False, False
        for i, kv_cache_group_spec in enumerate(
                kv_cache_config.kv_cache_groups):
            kv_cache_spec = kv_cache_group_spec.kv_cache_spec
            for layer_name in kv_cache_group_spec.layer_names:
                raw_tensor = kv_cache_raw_tensors[layer_name]
                assert raw_tensor.numel() % kv_cache_spec.page_size_bytes == 0
                num_blocks = (raw_tensor.numel() //
                              kv_cache_spec.page_size_bytes)
                if isinstance(kv_cache_spec, AttentionSpec):
                    has_attn = True
                    kv_cache_shape = self.attn_backends[i].get_kv_cache_shape(
                        num_blocks, kv_cache_spec.block_size,
                        kv_cache_spec.num_kv_heads, kv_cache_spec.head_size)
                    dtype = kv_cache_spec.dtype
                    try:
                        kv_cache_stride_order = self.attn_backends[
                            i].get_kv_cache_stride_order()
                        assert len(kv_cache_stride_order) == len(
                            kv_cache_shape)
                    except (AttributeError, NotImplementedError):
                        kv_cache_stride_order = tuple(
                            range(len(kv_cache_shape)))
                    # The allocation respects the backend-defined stride order
                    # to ensure the semantic remains consistent for each
                    # backend. We first obtain the generic kv cache shape and
                    # then permute it according to the stride order which could
                    # result in a non-contiguous tensor.
                    kv_cache_shape = tuple(kv_cache_shape[i]
                                           for i in kv_cache_stride_order)
                    # Maintain original KV shape view.
                    inv_order = [
                        kv_cache_stride_order.index(i)
                        for i in range(len(kv_cache_stride_order))
                    ]
                    kv_caches[layer_name] = kv_cache_raw_tensors[
                        layer_name].view(dtype).view(kv_cache_shape).permute(
                            *inv_order)
                elif isinstance(kv_cache_spec, MambaSpec):
                    has_mamba = True
                    raw_tensor = kv_cache_raw_tensors[layer_name]
                    dtype = kv_cache_spec.dtype
                    num_element_per_page = (kv_cache_spec.page_size_bytes //
                                            get_dtype_size(dtype))
                    state_tensors = []
                    storage_offset = 0
                    for shape in kv_cache_spec.shapes:
                        target_shape = (num_blocks, *shape)
                        stride = torch.empty(target_shape).stride()
                        target_stride = (num_element_per_page, *stride[1:])
                        tensor = torch.as_strided(
                            raw_tensor.view(dtype),
                            size=target_shape,
                            stride=target_stride,
                            storage_offset=storage_offset,
                        )
                        state_tensors.append(tensor)
                        storage_offset += stride[0]

                    kv_caches[layer_name] = state_tensors
                else:
                    raise NotImplementedError

        if has_attn and has_mamba:
            self._verify_hybrid_attention_mamba_layout(kv_cache_config,
                                                       kv_cache_raw_tensors)

        return kv_caches

    def _verify_hybrid_attention_mamba_layout(
            self, kv_cache_config: KVCacheConfig,
            kv_cache_raw_tensors: dict[str, torch.Tensor]) -> None:
        """
        Verify that the KV cache memory layout is compatible for
        models with both attention and mamba KV cache groups.

        Args:
            kv_cache_config: The KV cache config
            kv_cache_raw_tensors: The KV cache buffer of each layer.
        """

        for i, kv_cache_group_spec in enumerate(
                kv_cache_config.kv_cache_groups):
            kv_cache_spec = kv_cache_group_spec.kv_cache_spec
            for layer_name in kv_cache_group_spec.layer_names:
                raw_tensor = kv_cache_raw_tensors[layer_name]
                num_blocks = (raw_tensor.numel() //
                              kv_cache_spec.page_size_bytes)
                if isinstance(kv_cache_spec, AttentionSpec):
                    kv_cache_shape = self.attn_backends[i].get_kv_cache_shape(
                        num_blocks, kv_cache_spec.block_size,
                        kv_cache_spec.num_kv_heads, kv_cache_spec.head_size)
                    if kv_cache_shape[0] != num_blocks or kv_cache_shape[
                            1] != 2:
                        raise ValueError(
                            "Hybrid models in V1 require an attention "
                            "backend with kv_cache_shape="
                            "(num_blocks, 2, ...). Please try setting "
                            "VLLM_ATTENTION_BACKEND=FLASHINFER")

    def initialize_kv_cache_tensors(
            self, kv_cache_config: KVCacheConfig) -> dict[str, torch.Tensor]:
        """
        Initialize the memory buffer for KV cache.

        Args:
            kv_cache_config: The KV cache config
        Returns:
            Dict[str, torch.Tensor]: A map between layer names to their
            corresponding memory buffer for KV cache.
        """
        # Initialize the memory buffer for KV cache
        kv_cache_raw_tensors = self._allocate_kv_cache_tensors(kv_cache_config)
        # Change the memory buffer to the desired shape
        kv_caches = self._reshape_kv_cache_tensors(kv_cache_config,
                                                   kv_cache_raw_tensors)

        # Setup `kv_cache_config` and `kv_caches` for models
        # with cross-layer KV sharing
        if self.shared_kv_cache_layers:
            initialize_kv_cache_for_kv_sharing(
                self.shared_kv_cache_layers,
                kv_cache_config.kv_cache_groups,
                kv_caches,
            )

        bind_kv_cache(kv_caches,
                      self.compilation_config.static_forward_context,
                      self.kv_caches)
        return kv_caches

    def initialize_kv_cache(self, kv_cache_config: KVCacheConfig) -> None:
        """
        Initialize KV cache based on `kv_cache_config`.
        Args:
            kv_cache_config: Configuration for the KV cache, including the KV
            cache size of each layer
        """
        self.kv_cache_config = kv_cache_config
        self.may_reinitialize_input_batch(kv_cache_config)
        self.initialize_attn_backend(kv_cache_config)
        kv_caches = self.initialize_kv_cache_tensors(kv_cache_config)

        if self.speculative_config and self.speculative_config.use_eagle():
            assert isinstance(self.drafter, EagleProposer)
            # validate all draft model layers belong to the same kv cache
            # group
            self.drafter.validate_same_kv_cache_group(kv_cache_config)

        if has_kv_transfer_group():
            get_kv_transfer_group().register_kv_caches(kv_caches)

    def get_kv_cache_spec(self) -> dict[str, KVCacheSpec]:
        """
        Generates the KVCacheSpec by parsing the kv cache format from each
        Attention module in the static forward context.
        Returns:
            KVCacheSpec: A dictionary mapping layer names to their KV cache
            format. Layers that do not need KV cache are not included.
        """

        block_size = self.vllm_config.cache_config.block_size
        use_mla = self.vllm_config.model_config.use_mla
        kv_cache_spec: dict[str, KVCacheSpec] = {}
        attn_layers = get_layers_from_vllm_config(self.vllm_config, Attention)
        for layer_name, attn_module in attn_layers.items():
            if (kv_tgt_layer :=
                    attn_module.kv_sharing_target_layer_name) is not None:
                # The layer doesn't need its own KV cache and will use that of
                # the target layer. We skip creating a KVCacheSpec for it, so
                # that KV cache management logic will act as this layer does
                # not exist, and doesn't allocate KV cache for the layer. This
                # enables the memory saving of cross-layer kv sharing, allowing
                # a given amount of memory to accommodate longer context lengths
                # or enable more requests to be processed simultaneously.
                self.shared_kv_cache_layers[layer_name] = kv_tgt_layer
                continue

            # TODO: Support other attention modules, e.g., cross-attention
            if attn_module.attn_type == AttentionType.DECODER:
                if attn_module.sliding_window is not None:
                    kv_cache_spec[layer_name] = SlidingWindowSpec(
                        block_size=block_size,
                        num_kv_heads=attn_module.num_kv_heads,
                        head_size=attn_module.head_size,
                        dtype=self.kv_cache_dtype,
                        sliding_window=attn_module.sliding_window,
                        use_mla=use_mla)
                else:
                    kv_cache_spec[layer_name] = FullAttentionSpec(
                        block_size=block_size,
                        num_kv_heads=attn_module.num_kv_heads,
                        head_size=attn_module.head_size,
                        dtype=self.kv_cache_dtype,
                        use_mla=use_mla)
            elif attn_module.attn_type in (AttentionType.ENCODER,
                                           AttentionType.ENCODER_ONLY):
                # encoder-only attention does not need KV cache.
                continue
            elif attn_module.attn_type == AttentionType.ENCODER_DECODER:
                raise NotImplementedError
            else:
                raise ValueError(
                    f"Unknown attention type: {attn_module.attn_type}")

        mamba_layers = get_layers_from_vllm_config(self.vllm_config,
                                                   MambaMixer2)
        if len(mamba_layers) > 0:
            if self.vllm_config.speculative_config is not None:
                raise NotImplementedError(
                    "Mamba with speculative decoding is not supported yet.")
            if not self.vllm_config.model_config.enforce_eager:
                raise NotImplementedError(
                    "Mamba with cuda graph is not supported yet.")
            if self.vllm_config.cache_config.enable_prefix_caching:
                raise NotImplementedError(
                    "Prefix caching is not supported for Mamba yet.")
            max_model_len = self.vllm_config.model_config.max_model_len

            page_size_padded = self._maybe_pad_mamba_page_size(
                attn_layers, mamba_layers, kv_cache_spec, max_model_len,
                block_size)

            # Set block_size to max_model_len, so that mamba model will always
            # have only one block in the KV cache.
            for layer_name, mamba_module in mamba_layers.items():
                kv_cache_spec[layer_name] = MambaSpec(
                    shapes=mamba_module.get_state_shape(),
                    dtype=self.kv_cache_dtype,
                    block_size=max_model_len,
                    page_size_padded=page_size_padded)

        return kv_cache_spec

    def _maybe_pad_mamba_page_size(
        self,
        attn_layers: dict[str, Attention],
        mamba_layers: dict[str, MambaMixer2],
        kv_cache_spec: dict[str, KVCacheSpec],
        max_model_len: int,
        block_size: int,
    ) -> Optional[int]:
        """
        Ensure that page size of attention KV cache groups is greater than or
        equal to the mamba KV cache groups. If not, we suggest to the user
        how to set the attention block size to ensure that it is.

        If the attention page size is strictly greater than the mamba page size,
        we pad the mamba page size to make them equal.

        Args:
            attn_layers: Attention layers
            mamba_layers: Mamba layers
            kv_cache_spec: KV cache spec (populated with attention layers)

        Returns:
            Optional[int]: Mamba page size with padding (None if no padding).
        """

        if len(attn_layers) == 0:
            return None

        attn_layer_name = next(iter(attn_layers))
        attn_page_size = kv_cache_spec[attn_layer_name].page_size_bytes
        mamba_layer_name = next(iter(mamba_layers))
        mamba_page_size = MambaSpec(
            shapes=mamba_layers[mamba_layer_name].get_state_shape(),
            dtype=self.kv_cache_dtype,
            block_size=max_model_len).page_size_bytes
        if attn_page_size < mamba_page_size:
            # attention page size (for 16 tokens)
            attn_page_size_16 = 16 * attn_page_size // block_size
            # some attention backends (e.g. FA) only support setting
            # block size to multiple of 16, so let's suggest a value
            # that would work (note: FA is currently not compatible
            # with mamba layers, use FlashInfer instead).
            suggest_attn_block_size = 16 * cdiv(mamba_page_size,
                                                attn_page_size_16)
            raise ValueError(
                "Attention block size should be increased to at least "
                f"{suggest_attn_block_size} in order to match "
                "the mamba page size")

        return attn_page_size<|MERGE_RESOLUTION|>--- conflicted
+++ resolved
@@ -478,14 +478,10 @@
             # Update the cached states.
             req_state.num_computed_tokens = num_computed_tokens
 
-<<<<<<< HEAD
-            if not self.async_scheduling:
-=======
             if not is_last_rank:
                 # When using PP, the scheduler sends the sampled tokens back,
                 # because there's no direct communication between the first-
                 # stage worker and the last-stage worker.
->>>>>>> c18b3b8e
                 new_token_ids = req_data.new_token_ids[i]
                 # Add the sampled token(s) from the previous step (if any).
                 # This doesn't include "unverified" tokens like spec tokens.
@@ -522,33 +518,6 @@
                 num_computed_tokens)
             self.input_batch.block_table.append_row(new_block_ids, req_index)
 
-<<<<<<< HEAD
-            if not self.async_scheduling:
-                # Add new_token_ids to token_ids_cpu.
-                start_token_index = num_computed_tokens
-                end_token_index = num_computed_tokens + len(new_token_ids)
-                self.input_batch.token_ids_cpu[
-                    req_index,
-                    start_token_index:end_token_index] = new_token_ids
-                self.input_batch.num_tokens_no_spec[
-                    req_index] = end_token_index
-                # Add spec_token_ids to token_ids_cpu.
-                spec_token_ids = (
-                    scheduler_output.scheduled_spec_decode_tokens.get(
-                        req_id, ()))
-                if spec_token_ids:
-                    start_index = end_token_index
-                    end_token_index += len(spec_token_ids)
-                    self.input_batch.token_ids_cpu[
-                        req_index,
-                        start_index:end_token_index] = spec_token_ids
-                # NOTE(woosuk): `num_tokens` here may include spec tokens.
-                self.input_batch.num_tokens[req_index] = end_token_index
-
-        # Check if the batch has changed. If not, we can skip copying the
-        # sampling metadata from CPU to GPU.
-        batch_changed = len(removed_req_indices) > 0 or len(req_ids_to_add) > 0
-=======
             # For the last rank, we don't need to update the token_ids_cpu
             # because the sampled tokens are already cached.
             if not is_last_rank:
@@ -573,7 +542,6 @@
                     req_index, start_index:end_token_index] = spec_token_ids
                 # NOTE(woosuk): `num_tokens` here may include spec tokens.
                 self.input_batch.num_tokens[req_index] += num_spec_tokens
->>>>>>> c18b3b8e
 
         # Add the new or resumed requests to the persistent batch.
         # The smaller empty indices are filled first.
@@ -1540,25 +1508,6 @@
         for i in discard_sampled_tokens_req_indices:
             valid_sampled_token_ids[i].clear()
 
-<<<<<<< HEAD
-        if self.async_scheduling:
-            for req_idx, sampled_ids in enumerate(valid_sampled_token_ids):
-                if not sampled_ids:
-                    continue
-
-                start_idx = self.input_batch.num_tokens_no_spec[req_idx]
-                end_idx = start_idx + len(sampled_ids)
-                if end_idx >= self.max_model_len:
-                    continue
-
-                self.input_batch.token_ids_cpu[req_idx,
-                                               start_idx:end_idx] = sampled_ids
-                self.input_batch.num_tokens_no_spec[req_idx] = end_idx
-                self.input_batch.num_tokens[req_idx] = end_idx
-                req_id = self.input_batch.req_ids[req_idx]
-                req_state = self.requests[req_id]
-                req_state.output_token_ids.extend(sampled_ids)
-=======
         # Cache the sampled tokens in the model runner, so that the scheduler
         # doesn't need to send them back.
         # NOTE(woosuk): As an exception, when using PP, the scheduler sends
@@ -1582,7 +1531,6 @@
             req_id = self.input_batch.req_ids[req_idx]
             req_state = self.requests[req_id]
             req_state.output_token_ids.extend(sampled_ids)
->>>>>>> c18b3b8e
 
         if not self.speculative_config:
             # Speculative decoding is not enabled.
