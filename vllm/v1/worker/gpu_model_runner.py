--- conflicted
+++ resolved
@@ -1548,18 +1548,8 @@
             # NOTE(woosuk): To unify token ids and soft tokens (vision
             # embeddings), we always use embeddings (rather than token ids)
             # as input to the multimodal model, even when the input is text.
-<<<<<<< HEAD
-            input_ids = self.input_ids[:num_scheduled_tokens]
-            model_kwargs = self._maybe_add_model_args(num_scheduled_tokens)
-
-            model_mm_kwargs = self._init_model_kwargs_for_multimodal_model(
-                scheduler_output=scheduler_output)
-            inputs_embeds = self.model.get_input_embeddings(
-                input_ids=input_ids,
-=======
             inputs_embeds_scheduled = self.model.get_input_embeddings(
                 input_ids=self.input_ids[:num_scheduled_tokens],
->>>>>>> 74333ae2
                 multimodal_embeddings=mm_embeds or None,
             )
 
@@ -1570,6 +1560,7 @@
             input_ids = None
             inputs_embeds = self.inputs_embeds[:num_input_tokens]
             model_mm_kwargs = self._extract_mm_kwargs(scheduler_output)
+            model_kwargs = self._maybe_add_model_args(num_scheduled_tokens)
         else:
             # For text-only models, we use token ids as input.
             # While it is possible to use embeddings as input just like the
@@ -2279,15 +2270,8 @@
 
         with self.maybe_dummy_run_with_lora(self.lora_config,
                                             num_scheduled_tokens):
-<<<<<<< HEAD
-            model = self.model
             model_kwargs = self._maybe_add_model_args(num_tokens)
             if self.is_multimodal_model:
-                model_mm_kwargs = self._init_model_kwargs_for_multimodal_model(
-                    num_reqs=num_reqs)
-=======
-            if self.is_multimodal_model:
->>>>>>> 74333ae2
                 input_ids = None
                 inputs_embeds = self.inputs_embeds[:num_tokens]
                 model_mm_kwargs = self._dummy_mm_kwargs(num_reqs)
