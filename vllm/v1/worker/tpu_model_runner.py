--- conflicted
+++ resolved
@@ -277,12 +277,8 @@
                 mm_inputs=new_req_data.mm_inputs,
                 mm_positions=new_req_data.mm_positions,
                 sampling_params=sampling_params,
-<<<<<<< HEAD
                 pooling_params=None,
-                generator=generator,
-=======
                 generator=None,
->>>>>>> 7b5ecf79
                 block_ids=new_req_data.block_ids,
                 num_computed_tokens=new_req_data.num_computed_tokens,
                 output_token_ids=[],
@@ -770,10 +766,10 @@
             req_ids=req_ids,
             req_id_to_index=self.input_batch.req_id_to_index,
             sampled_token_ids=valid_sampled_token_ids,
-            pooler_output=[],
             spec_token_ids=None,
             logprobs=None,
             prompt_logprobs_dict=prompt_logprobs_dict,
+            pooler_output=[],
         )
 
         # Check there are no new graphs compiled - all the graphs should be
