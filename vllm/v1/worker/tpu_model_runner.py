# SPDX-License-Identifier: Apache-2.0
import bisect
import time
from typing import TYPE_CHECKING, Optional, cast
from unittest.mock import patch

import numpy as np
import torch
import torch.distributed
import torch.nn as nn
# TPU XLA related
import torch_xla.core.xla_model as xm
import torch_xla.runtime as xr

import vllm.envs as envs
from vllm.attention.backends.abstract import AttentionType
from vllm.attention.layer import Attention
from vllm.config import VllmConfig
from vllm.forward_context import set_forward_context
from vllm.inputs import INPUT_REGISTRY
from vllm.logger import init_logger
from vllm.model_executor.model_loader import get_model
from vllm.multimodal import MULTIMODAL_REGISTRY, MultiModalKwargs
from vllm.multimodal.utils import group_mm_inputs_by_modality
from vllm.sampling_params import SamplingType
from vllm.sequence import IntermediateTensors
from vllm.utils import LayerBlockType, cdiv, is_pin_memory_available
from vllm.v1.attention.backends.pallas import (NUM_KV_PAGES_PER_BLOCK,
                                               PallasAttentionBackend,
                                               PallasMetadata)
from vllm.v1.core.encoder_cache_manager import compute_encoder_budget
from vllm.v1.kv_cache_interface import (FullAttentionSpec, KVCacheConfig,
                                        KVCacheSpec)
from vllm.v1.outputs import (EMPTY_MODEL_RUNNER_OUTPUT, LogprobsTensors,
                             ModelRunnerOutput, SamplerOutput)
from vllm.v1.sample.tpu.metadata import TPUSupportedSamplingMetadata
from vllm.v1.sample.tpu.sampler import Sampler as TPUSampler
from vllm.v1.utils import bind_kv_cache
from vllm.v1.worker.gpu_input_batch import CachedRequestState, InputBatch

if TYPE_CHECKING:
    from vllm.v1.core.sched.output import SchedulerOutput

logger = init_logger(__name__)

# Here we utilize the behavior that out-of-bound index is ignored.
# FIXME(woosuk): Find a more reliable way to prevent possible bugs.
_PAD_SLOT_ID = 1_000_000_000
INVALID_TOKEN_ID = -1
# Smallest output size
MIN_NUM_SEQS = 8


class TPUModelRunner:

    def __init__(
        self,
        vllm_config: VllmConfig,
        device: torch.device,
    ):
        self.vllm_config = vllm_config
        self.model_config = vllm_config.model_config
        self.cache_config = vllm_config.cache_config
        self.lora_config = vllm_config.lora_config
        self.load_config = vllm_config.load_config
        self.parallel_config = vllm_config.parallel_config
        self.scheduler_config = vllm_config.scheduler_config
        self.speculative_config = vllm_config.speculative_config
        self.prompt_adapter_config = vllm_config.prompt_adapter_config
        self.observability_config = vllm_config.observability_config
        self.device_config = vllm_config.device_config

        model_config = self.model_config
        cache_config = self.cache_config
        scheduler_config = self.scheduler_config
        parallel_config = self.parallel_config
        self.device = device
        self.check_recompilation = envs.VLLM_XLA_CHECK_RECOMPILATION
        if self.check_recompilation:
            self.num_xla_graphs = xr.get_num_cached_compilation_graph()
        self.enforce_eager = model_config.enforce_eager
        self.pin_memory = is_pin_memory_available()
        self.dtype = self.model_config.dtype

        self.is_multimodal_model = model_config.is_multimodal_model
        self.sliding_window = model_config.get_sliding_window()
        self.block_size = cache_config.block_size
        self.max_model_len = model_config.max_model_len
        self.max_num_blocks_per_req = cdiv(self.max_model_len, self.block_size)
        self.max_num_tokens = scheduler_config.max_num_batched_tokens
        self.max_num_reqs = scheduler_config.max_num_seqs

        # Model-related.
        self.num_attn_layers = model_config.get_num_layers_by_block_type(
            parallel_config, LayerBlockType.attention)
        self.num_query_heads = model_config.get_num_attention_heads(
            parallel_config)
        self.num_kv_heads = model_config.get_num_kv_heads(parallel_config)
        self.head_size = model_config.get_head_size()
        self.hidden_size = model_config.get_hidden_size()

        # Multi-modal data support
        self.input_registry = INPUT_REGISTRY
        self.mm_registry = MULTIMODAL_REGISTRY
        self.uses_mrope = model_config.uses_mrope
        # TODO: Support M-RoPE (e.g, Qwen2-VL)
        assert not self.uses_mrope, "TPU does not support M-RoPE yet."

        encoder_compute_budget, encoder_cache_size = compute_encoder_budget(
            model_config=model_config,
            scheduler_config=scheduler_config,
        )
        self.max_num_encoder_input_tokens = encoder_compute_budget
        self.encoder_cache_size = encoder_cache_size

        # Lazy initialization
        # self.model: nn.Module  # Set after load_model
        self.kv_caches: list[torch.Tensor] = []
        # req_id -> (input_id -> encoder_output)
        self.encoder_cache: dict[str, dict[int, torch.Tensor]] = {}

        # Request states.
        self.requests: dict[str, CachedRequestState] = {}
        # Persistent batch.
        self.input_batch = InputBatch(
            max_num_reqs=self.max_num_reqs,
            max_model_len=self.max_model_len,
            max_num_blocks_per_req=self.max_num_blocks_per_req,
            device=self.device,
            pin_memory=self.pin_memory,
            vocab_size=model_config.get_vocab_size(),
        )

        # Cached torch/numpy tensor
        # The pytorch tensor and numpy array share the same buffer.
        # Sometimes the numpy op is faster so we create both.
        self.input_ids_cpu = torch.zeros(self.max_num_tokens,
                                         dtype=torch.int32,
                                         device="cpu")
        self.input_ids_np = self.input_ids_cpu.numpy()

        self.positions_cpu = torch.zeros(self.max_num_tokens,
                                         dtype=torch.int32,
                                         device="cpu")
        self.positions_np = self.positions_cpu.numpy()

        self.slot_mapping_cpu = torch.zeros(self.max_num_tokens,
                                            dtype=torch.int64,
                                            device="cpu")
        self.slot_mapping_np = self.slot_mapping_cpu.numpy()

        padded_max_num_blocks_per_req = _get_padded_number(
            self.max_num_blocks_per_req, NUM_KV_PAGES_PER_BLOCK)
        self.block_table_cpu = torch.zeros(
            (self.max_num_tokens, padded_max_num_blocks_per_req),
            dtype=self.input_batch.block_table.get_cpu_tensor().dtype,
            device="cpu")

        self.query_start_loc_cpu = torch.zeros(self.max_num_tokens + 1,
                                               dtype=torch.int32,
                                               device="cpu",
                                               pin_memory=self.pin_memory)
        self.query_start_loc_np = self.query_start_loc_cpu.numpy()

        self.seq_lens_cpu = torch.zeros(self.max_num_tokens,
                                        dtype=torch.int32,
                                        device="cpu",
                                        pin_memory=self.pin_memory)
        self.seq_lens_np = self.seq_lens_cpu.numpy()

        # Range tensor with values [0 .. self.max_num_tokens - 1].
        # Used to initialize positions / context_lens / seq_lens
        self.arange_np = np.arange(self.max_num_tokens, dtype=np.int32)
        self.num_tokens_paddings = _get_paddings(
            min_token_size=16,
            max_token_size=self.max_num_tokens,
            padding_gap=envs.VLLM_TPU_BUCKET_PADDING_GAP)

    def _update_states(self, scheduler_output: "SchedulerOutput") -> bool:
        """Update the cached states and the persistent batch with the scheduler
        output.

        The updated states are used by the `_prepare_inputs` function to create
        the input GPU tensors for the model.

        Returns:
            True if there is a new/resumed/paused/finished request.
            If False, we can skip copying SamplingMetadata to the GPU.
        """
        # Remove finished requests from the cached states.
        for req_id in scheduler_output.finished_req_ids:
            self.requests.pop(req_id, None)
            self.encoder_cache.pop(req_id, None)

        # Remove the finished requests from the persistent batch.
        # NOTE(woosuk): There could be an edge case where finished_req_ids and
        # scheduled_req_ids overlap. This happens when a request is aborted and
        # then resubmitted with the same ID. In this case, we treat them as two
        # distinct requests - clearing the cached states for the first request
        # and handling the second as a new request.
        removed_req_indices: list[int] = []
        for req_id in scheduler_output.finished_req_ids:
            req_index = self.input_batch.remove_request(req_id)
            if req_index is not None:
                removed_req_indices.append(req_index)

        # Free the cached encoder outputs.
        for req_id, input_id in scheduler_output.free_encoder_input_ids:
            encoder_outputs = self.encoder_cache.get(req_id)
            if encoder_outputs is not None:
                encoder_outputs.pop(input_id, None)
                if not encoder_outputs:
                    self.encoder_cache.pop(req_id, None)

        # Remove the unscheduled requests from the persistent batch.
        # NOTE(woosuk): The unscheduled requests are either preempted requests
        # or running requests that are not scheduled in this step. We remove
        # them from the persistent batch but keep their cached states since
        # they will be scheduled again sometime in the future.
        scheduled_req_ids = scheduler_output.num_scheduled_tokens.keys()
        cached_req_ids = self.input_batch.req_id_to_index.keys()
        unscheduled_req_ids = cached_req_ids - scheduled_req_ids
        # NOTE(woosuk): The persistent batch optimization assumes that
        # consecutive batches contain mostly the same requests. If batches
        # have low request overlap (e.g., alternating between two distinct
        # sets of requests), this optimization becomes very inefficient.
        for req_id in unscheduled_req_ids:
            req_index = self.input_batch.remove_request(req_id)
            assert req_index is not None
            removed_req_indices.append(req_index)

        req_ids_to_add: list[str] = []
        # Add new requests to the cached states.
        for new_req_data in scheduler_output.scheduled_new_reqs:
            req_id = new_req_data.req_id
            sampling_params = new_req_data.sampling_params
            if sampling_params.sampling_type == SamplingType.RANDOM_SEED:
                generator = torch.Generator(device=self.device)
                generator.manual_seed(sampling_params.seed)
            else:
                generator = None

            self.requests[req_id] = CachedRequestState(
                req_id=req_id,
                prompt_token_ids=new_req_data.prompt_token_ids,
                prompt=new_req_data.prompt,
                mm_inputs=new_req_data.mm_inputs,
                mm_positions=new_req_data.mm_positions,
                sampling_params=sampling_params,
                generator=generator,
                block_ids=new_req_data.block_ids,
                num_computed_tokens=new_req_data.num_computed_tokens,
                output_token_ids=[],
                lora_request=new_req_data.lora_request,
            )

            req_ids_to_add.append(req_id)

        # Update the states of the running/resumed requests.
        for req_data in scheduler_output.scheduled_cached_reqs:
            req_id = req_data.req_id
            req_state = self.requests[req_id]

            # Update the cached states.
            req_state.num_computed_tokens = req_data.num_computed_tokens
            if not req_data.resumed_from_preemption:
                # Append the new blocks to the existing block IDs.
                req_state.block_ids.extend(req_data.new_block_ids)
            else:
                # The request is resumed from preemption.
                # Replace the existing block IDs with the new ones.
                req_state.block_ids = req_data.new_block_ids

            req_index = self.input_batch.req_id_to_index.get(req_id)
            if req_index is None:
                # The request is not in the persistent batch.
                # The request was either preempted and resumed later, or was not
                # scheduled in the previous step and needs to be added again.
                req_ids_to_add.append(req_id)
                continue

            # Update the persistent batch.
            self.input_batch.num_computed_tokens_cpu[req_index] = (
                req_data.num_computed_tokens)
            self.input_batch.block_table.append_row(req_data.new_block_ids,
                                                    req_index)

        # Add the new or resumed requests to the persistent batch.
        # The smaller empty indices are filled first.
        removed_req_indices = sorted(removed_req_indices, reverse=True)
        for req_id in req_ids_to_add:
            req_state = self.requests[req_id]
            if removed_req_indices:
                # Fill the empty index.
                req_index = removed_req_indices.pop()
            else:
                # Append to the end.
                req_index = None
            self.input_batch.add_request(req_state, req_index)

        # Condense the batched states if there are empty indices.
        if removed_req_indices:
            self.input_batch.condense(removed_req_indices)

        return len(unscheduled_req_ids) > 0 or len(req_ids_to_add) > 0

    def get_model(self) -> nn.Module:
        assert self.model is not None
        return self.model

    def get_kv_cache_spec(self) -> dict[str, KVCacheSpec]:
        """
        Generates the KVCacheSpec by parsing the kv cache format from each
        Attention module in the static forward context.
        Returns:
            KVCacheSpec: A dictionary mapping layer names to their KV cache
            format. Layers that do not need KV cache are not included.
        """

        forward_ctx = self.vllm_config.compilation_config.static_forward_context
        block_size = self.vllm_config.cache_config.block_size
        kv_cache_spec: dict[str, KVCacheSpec] = {}
        for layer_name, attn_module in forward_ctx.items():
            # TODO: Support other attention modules, e.g., sliding window,
            # cross-attention, MLA.
            assert isinstance(attn_module, Attention)
            if attn_module.attn_type == AttentionType.DECODER:
                kv_cache_spec[layer_name] = FullAttentionSpec(
                    block_size=block_size,
                    num_kv_heads=attn_module.num_kv_heads,
                    head_size=attn_module.head_size,
                    dtype=attn_module.dtype,
                    use_mla=False,
                )
            elif attn_module.attn_type in (AttentionType.ENCODER,
                                           AttentionType.ENCODER_ONLY):
                # encoder-only attention does not need KV cache.
                continue
            elif attn_module.attn_type == AttentionType.ENCODER_DECODER:
                raise NotImplementedError
            else:
                raise ValueError(
                    f"Unknown attention type: {attn_module.attn_type}")

        return kv_cache_spec

    def _prepare_inputs(self, scheduler_output: "SchedulerOutput"):
        total_num_scheduled_tokens = scheduler_output.total_num_scheduled_tokens
        assert total_num_scheduled_tokens > 0
        num_reqs = self.input_batch.num_reqs
        assert num_reqs > 0

        # Get the number of scheduled tokens for each request.
        num_scheduled_tokens_per_req = []
        max_num_scheduled_tokens_all_reqs = 0
        for req_id in self.input_batch.req_ids[:num_reqs]:
            assert req_id is not None
            num_tokens = scheduler_output.num_scheduled_tokens[req_id]
            num_scheduled_tokens_per_req.append(num_tokens)
            max_num_scheduled_tokens_all_reqs = max(
                max_num_scheduled_tokens_all_reqs, num_tokens)
        num_scheduled_tokens_per_req = np.array(num_scheduled_tokens_per_req,
                                                dtype=np.int32)
        assert max_num_scheduled_tokens_all_reqs > 0

        # Get request indices.
        # E.g., [2, 5, 3] -> [0, 0, 1, 1, 1, 1, 1, 2, 2, 2]
        # For each scheduled token, what are the corresponding req index.
        req_indices = np.repeat(self.arange_np[:num_reqs],
                                num_scheduled_tokens_per_req)

        # Get batched arange.
        # E.g., [2, 5, 3] -> [0, 1, 0, 1, 2, 3, 4, 0, 1, 2]
        # For each scheduled token, what is its position in corresponding req.
        arange = np.concatenate(
            [self.arange_np[:n] for n in num_scheduled_tokens_per_req])

        # Get positions.
        positions_np = self.positions_np[:total_num_scheduled_tokens]
        np.add(self.input_batch.num_computed_tokens_cpu[req_indices],
               arange,
               out=positions_np)

        # Get token indices.
        # E.g., [0, 1, 0, 1, 2, 3, 4, 0, 1, 2]
        # -> [0, 1, M, M + 1, M + 2, M + 3, M + 4, 2 * M, 2 * M + 1, 2 * M + 2]
        # where M is the max_model_len.
        token_indices = (positions_np +
                         req_indices * self.input_batch.token_ids_cpu.shape[1])

        # NOTE(woosuk): We use torch.index_select instead of np.take here
        # because torch.index_select is much faster than np.take for large
        # tensors.
        torch.index_select(self.input_batch.token_ids_cpu_tensor.flatten(),
                           0,
                           torch.from_numpy(token_indices),
                           out=self.input_ids_cpu[:total_num_scheduled_tokens])

        # Calculate the slot mapping.
        # E.g., [0, 1, 0, 1, 2, 3, 4, 0, 1, 2]
        # -> [0, 0, K, K, K + 1, K + 1, K + 2, 2 * K, 2 * K, 2 * K + 1]
        # where K is the max_num_blocks_per_req and the block size is 2.
        # NOTE(woosuk): We can't simply use `token_indices // block_size` here
        # because M (max_model_len) is not necessarily divisible by block_size.
        # req_indices: # E.g., [2, 5, 3] -> [0, 0, 1, 1, 1, 1, 1, 2, 2, 2]
        block_table_indices = (req_indices * self.max_num_blocks_per_req +
                               positions_np // self.block_size)
        # NOTE(woosuk): We use torch.index_select instead of np.take here
        # because torch.index_select is much faster than np.take for large
        # tensors.
        block_table_cpu = self.input_batch.block_table.get_cpu_tensor()
        block_numbers = block_table_cpu.flatten()[block_table_indices].numpy()
        block_offsets = positions_np % self.block_size
        np.add(block_numbers * self.block_size,
               block_offsets,
               out=self.slot_mapping_np[:total_num_scheduled_tokens])

        # Prepare the attention metadata.
        self.query_start_loc_np[0] = 0
        np.cumsum(num_scheduled_tokens_per_req,
                  out=self.query_start_loc_np[1:num_reqs + 1])
        self.query_start_loc_np[num_reqs + 1:] = 1

        self.seq_lens_np[:num_reqs] = (
            self.input_batch.num_computed_tokens_cpu[:num_reqs] +
            num_scheduled_tokens_per_req)

        # Do the padding and copy the tensors to the TPU.
        padded_total_num_scheduled_tokens = _get_padded_token_len(
            self.num_tokens_paddings, total_num_scheduled_tokens)
        # Zero out to avoid spurious values from prev iteration (last cp chunk)
        self.input_ids_cpu[
            total_num_scheduled_tokens:padded_total_num_scheduled_tokens] = 0
        self.input_ids = self.input_ids_cpu[:
                                            padded_total_num_scheduled_tokens].to(
                                                self.device)
        self.position_ids = self.positions_cpu[:
                                               padded_total_num_scheduled_tokens].to(
                                                   self.device)
        self.slot_mapping_cpu[total_num_scheduled_tokens:] = _PAD_SLOT_ID
        slot_mapping = self.slot_mapping_cpu[:
                                             padded_total_num_scheduled_tokens].to(
                                                 self.device)
        block_tables = self.block_table_cpu[:self.max_num_reqs]
        block_tables[:num_reqs, :self.max_num_blocks_per_req] = (
            self.input_batch.block_table.get_cpu_tensor()[:num_reqs])
        block_tables = block_tables.to(self.device)
        query_start_loc = self.query_start_loc_cpu[:self.max_num_reqs + 1].to(
            self.device)
        seq_lens = self.seq_lens_cpu[:self.max_num_reqs].to(self.device)

        attn_metadata = PallasMetadata(
            slot_mapping=slot_mapping,
            block_tables=block_tables,
            context_lens=seq_lens,
            query_start_loc=query_start_loc,
            num_seqs=torch.tensor([num_reqs],
                                  dtype=torch.int32,
                                  device=self.device),
        )
        # NOTE(woosuk): Due to chunked prefills, there can be at most 1 partial
        # request in the batch. While we should not sample any token from this
        # partial request, we do so for simplicity. We will ignore the sampled
        # token from the partial request.
        # TODO: Support prompt logprobs.
        padded_num_reqs = _get_padded_num_reqs_with_upper_limit(
            num_reqs, self.max_num_reqs)
        # Indices at which we sample (positions of last token in the sequence).
        # Padded to avoid recompiling when `num_reqs` varies.
        logits_indices = self.query_start_loc_cpu[1:padded_num_reqs + 1] - 1
        logits_indices = logits_indices.to(self.device)
        return attn_metadata, logits_indices

    def _execute_encoder(self, scheduler_output: "SchedulerOutput"):
        scheduled_encoder_inputs = scheduler_output.scheduled_encoder_inputs
        if not scheduled_encoder_inputs:
            return

        # Batch the multi-modal inputs.
        mm_inputs: list[MultiModalKwargs] = []
        req_input_ids: list[tuple[str, int]] = []
        for req_id, encoder_input_ids in scheduled_encoder_inputs.items():
            req_state = self.requests[req_id]
            for input_id in encoder_input_ids:
                mm_inputs.append(req_state.mm_inputs[input_id])
                req_input_ids.append((req_id, input_id))

        # Batch mm inputs as much as we can: if a request in the batch has
        # multiple modalities or a different modality than the previous one,
        # we process it separately to preserve item order.
        # FIXME(ywang96): This is a hacky way to deal with multiple modalities
        # in the same batch while still being able to benefit from batching
        # multimodal inputs. The proper solution should be reordering the
        # encoder outputs.
        grouped_mm_inputs_list = group_mm_inputs_by_modality(mm_inputs)

        encoder_outputs = []
        for grouped_mm_inputs in grouped_mm_inputs_list:
            batched_mm_inputs = MultiModalKwargs.batch(grouped_mm_inputs)
            batched_mm_inputs = MultiModalKwargs.as_kwargs(batched_mm_inputs,
                                                           device=self.device)

            # Run the encoder.
            # `curr_group_outputs` is either of the following:
            # 1. A tensor of shape (num_items, feature_size, hidden_size)
            # in case feature_size is fixed across all multimodal items.
            # 2. A list or tuple (length: num_items) of tensors, each of shape
            # (feature_size, hidden_size) in case the feature size is dynamic
            # depending on the input multimodal items.
            curr_group_outputs = self.model.get_multimodal_embeddings(
                **batched_mm_inputs)

            for output in curr_group_outputs:
                encoder_outputs.append(output)

        # Cache the encoder outputs.
        for (req_id, input_id), output in zip(req_input_ids, encoder_outputs):
            if req_id not in self.encoder_cache:
                self.encoder_cache[req_id] = {}
            self.encoder_cache[req_id][input_id] = output

    def _gather_encoder_outputs(
        self,
        scheduler_output: "SchedulerOutput",
    ) -> list[torch.Tensor]:
        encoder_outputs: list[torch.Tensor] = []
        for req_id in self.input_batch.req_ids:
            num_scheduled_tokens = scheduler_output.num_scheduled_tokens[
                req_id]
            req_state = self.requests[req_id]
            num_computed_tokens = req_state.num_computed_tokens
            mm_positions = req_state.mm_positions
            for i, pos_info in enumerate(mm_positions):
                start_pos = pos_info["offset"]
                num_encoder_tokens = pos_info["length"]

                # The encoder output is needed if the two ranges overlap:
                # [num_computed_tokens,
                #  num_computed_tokens + num_scheduled_tokens) and
                # [start_pos, start_pos + num_encoder_tokens)
                if start_pos >= num_computed_tokens + num_scheduled_tokens:
                    # The encoder output is not needed in this step.
                    break
                if start_pos + num_encoder_tokens <= num_computed_tokens:
                    # The encoder output is already processed and stored
                    # in the decoder's KV cache.
                    continue

                start_idx = max(num_computed_tokens - start_pos, 0)
                end_idx = min(
                    num_computed_tokens - start_pos + num_scheduled_tokens,
                    num_encoder_tokens)
                assert start_idx < end_idx
                assert req_id in self.encoder_cache
                assert i in self.encoder_cache[req_id]
                encoder_output = self.encoder_cache[req_id][i]
                encoder_outputs.append(encoder_output[start_idx:end_idx])
        return encoder_outputs

    @torch.no_grad()
    def execute_model(
        self,
        scheduler_output: "SchedulerOutput",
        intermediate_tensors: Optional[IntermediateTensors] = None,
    ) -> ModelRunnerOutput:
        # Update cached state
        self._update_states(scheduler_output)
        if not scheduler_output.total_num_scheduled_tokens:
            # Return empty ModelRunnerOuptut if there's no work to do.
            return EMPTY_MODEL_RUNNER_OUTPUT

        if self.is_multimodal_model:
            # Run the multimodal encoder if any.
            self._execute_encoder(scheduler_output)
            encoder_outputs = self._gather_encoder_outputs(scheduler_output)
        else:
            encoder_outputs = []

        # Prepare inputs
        attn_metadata, logits_indices = self._prepare_inputs(scheduler_output)
        if self.is_multimodal_model:
            # NOTE(woosuk): To unify token ids and soft tokens (vision
            # embeddings), we always use embeddings (rather than token ids)
            # as input to the multimodal model, even when the input is text.
            if encoder_outputs:
                inputs_embeds = self.model.get_input_embeddings(
                    self.input_ids, encoder_outputs)
            else:
                inputs_embeds = self.model.get_input_embeddings(self.input_ids)
            input_ids = None
        else:
            # For text-only models, we use token ids as input.
            # While it is possible to use embeddings as input just like the
            # multimodal models, it is not desirable for performance since
            # then the embedding layer is not included in the CUDA graph.
            input_ids = self.input_ids
            inputs_embeds = None
        num_reqs = self.input_batch.num_reqs
        # NOTE (NickLucche) here we sync with TPU: sampling params tensors
        # are copied to device in chunks of pre-compiled padded shape to
        # avoid recompilations.
        tpu_sampling_metadata = TPUSupportedSamplingMetadata.\
            from_input_batch(self.input_batch, logits_indices)
        # Run the decoder
        with set_forward_context(attn_metadata, self.vllm_config):
            hidden_states = self.model(
                input_ids=input_ids,
                positions=self.position_ids,
                kv_caches=self.kv_caches,
                inputs_embeds=inputs_embeds,
            )
        selected_token_ids = self.model.sample_from_hidden(
            hidden_states, tpu_sampling_metadata)
        # Remove padding on cpu and keep dynamic op outside of xla graph.
        selected_token_ids = selected_token_ids.cpu()[:num_reqs]

        # Update the cache state concurrently. Code above will not block until
        # we use `selected_token_ids`. Add mark_step if post-processing changes
        request_seq_lens: list[tuple[int, CachedRequestState, int]] = []
        for i, req_id in zip(range(num_reqs), self.input_batch.req_ids):
            assert req_id is not None
            req_state = self.requests[req_id]
            seq_len = (req_state.num_computed_tokens +
                       scheduler_output.num_scheduled_tokens[req_id])
            if seq_len >= req_state.num_tokens:
                request_seq_lens.append((i, req_state, seq_len))
            else:
                # Ignore the sampled token from the partial request.
                # Rewind the generator state as if the token was not sampled.
                generator = self.input_batch.generators.get(i)
                if generator is not None:
                    # This relies on cuda-specific torch-internal impl details
                    generator.set_offset(generator.get_offset() - 4)

        assert all(
            req_id is not None for req_id in
            self.input_batch.req_ids[:num_reqs]), "req_ids contains None"
        req_ids = cast(list[str], self.input_batch.req_ids[:num_reqs])

        prompt_logprobs_dict: dict[str, Optional[LogprobsTensors]] = {}
        for req_id in self.input_batch.req_ids[:num_reqs]:
            prompt_logprobs_dict[req_id] = None

        max_gen_len = selected_token_ids.shape[-1]
        if max_gen_len == 1:
            valid_sampled_token_ids = selected_token_ids.tolist()

            for i, req_state, seq_len in request_seq_lens:
                token_id = valid_sampled_token_ids[i][0]
                self.input_batch.token_ids_cpu[i, seq_len] = token_id
                req_state.output_token_ids.append(token_id)
                self.input_batch.num_tokens[i] += 1
        else:
            valid_mask = selected_token_ids != INVALID_TOKEN_ID
            gen_lens = valid_mask.sum(dim=1).tolist()
            valid_sampled_token_ids = [
                seq.tolist()
                for seq in selected_token_ids[valid_mask].split(gen_lens)
            ]
            self.input_batch.num_tokens[:num_reqs] += gen_lens
            for i, req_state, seq_len in request_seq_lens:
                target_slice = slice(seq_len - gen_lens[i] + 1, seq_len + 1)
                self.input_batch.token_ids_cpu[
                    i, target_slice] = valid_sampled_token_ids[i]
                req_state.output_token_ids.extend(valid_sampled_token_ids[i])

        model_runner_output = ModelRunnerOutput(
            req_ids=req_ids,
            req_id_to_index=self.input_batch.req_id_to_index,
            sampled_token_ids=valid_sampled_token_ids,
            spec_token_ids=None,
            logprobs=None,
            prompt_logprobs_dict=prompt_logprobs_dict,
        )
        # Check there is no new graph compilation, all the graphs should be
        # captured and compiled during warming up.
        if self.check_recompilation and not self.enforce_eager:
            curr_cached_graph = xr.get_num_cached_compilation_graph()
            assert self.num_xla_graphs == curr_cached_graph, (
                "Recompilation after warm up is detected.")
        return model_runner_output

    def load_model(self) -> None:
        self.device = self.device_config.device

        # NOTE(woosuk): While the executor assigns the TP ranks to the worker
        # process, the ranks can be different from the ranks internally assigned
        # by the xm runtime. Therefore, there is a mismatch in the rank
        # assignment between the gloo (cpu) runtime and the xm (tpu) runtime.
        # This is not a problem in linear layers because all-reduce is
        # rank-agnostic. However, it matters for all-gather as the ranks
        # determine the order of concatenating the output tensors.
        # As a workaround, we use the xm's rank assignment only when loading
        # the embedding weights.
        xm_tp_rank = xr.global_ordinal()
        with patch(
                "vllm.model_executor.layers.vocab_parallel_embedding."
                "get_tensor_model_parallel_rank",
                return_value=xm_tp_rank):
            model = get_model(vllm_config=self.vllm_config)
        model = model.eval()
        xm.mark_step()
        xm.wait_device_ops()
        model = ModelWrapperV1(model)
        self.model = torch.compile(model,
                                   backend="openxla",
                                   fullgraph=True,
                                   dynamic=False)

    @torch.no_grad()
    def _dummy_run(self, kv_caches, num_tokens: int) -> None:
        if self.is_multimodal_model:
            input_ids = None
            inputs_embeds = torch.zeros((num_tokens, self.hidden_size),
                                        dtype=self.dtype,
                                        device=self.device)
        else:
            input_ids = torch.zeros((num_tokens),
                                    dtype=torch.int32,
                                    device=self.device)
            inputs_embeds = None
        actual_num_reqs = min(num_tokens, self.max_num_reqs)
        position_ids = torch.zeros(num_tokens,
                                   dtype=torch.int32,
                                   device=self.device)
        slot_mapping = torch.zeros(num_tokens,
                                   dtype=torch.int64,
                                   device=self.device)
        block_tables = torch.zeros(
            (self.max_num_reqs, self.block_table_cpu.shape[1]),
            dtype=torch.int32,
            device=self.device)
        query_lens = [1] * self.max_num_reqs
        query_start_loc = torch.cumsum(torch.tensor([0] + query_lens,
                                                    dtype=torch.int32),
                                       dim=0,
                                       dtype=torch.int32).to(self.device)
        context_lens = torch.ones((self.max_num_reqs, ),
                                  dtype=torch.int32,
                                  device=self.device)
        num_seqs = torch.tensor([actual_num_reqs],
                                dtype=torch.int32,
                                device=self.device)
        attn_metadata = PallasMetadata(
            slot_mapping=slot_mapping,
            block_tables=block_tables,
            context_lens=context_lens,
            query_start_loc=query_start_loc,
            num_seqs=num_seqs,
        )

        if self.is_multimodal_model:
            torch._dynamo.mark_dynamic(inputs_embeds, 0)
        else:
            torch._dynamo.mark_dynamic(input_ids, 0)
        torch._dynamo.mark_dynamic(position_ids, 0)
        torch._dynamo.mark_dynamic(attn_metadata.slot_mapping, 0)

        with set_forward_context(attn_metadata, self.vllm_config, 0):
            self.model(input_ids=input_ids,
                       positions=position_ids,
                       kv_caches=kv_caches,
                       inputs_embeds=inputs_embeds)

    def capture_model(self) -> None:
        """Compile the model."""

        logger.info("Compiling the model with different input shapes.")

        start = time.perf_counter()
        for num_tokens in self.num_tokens_paddings:
            logger.info("  -- num_tokens: %d", num_tokens)
            self._dummy_run(self.kv_caches, num_tokens)
            xm.mark_step()
        xm.wait_device_ops()
        end = time.perf_counter()
        logger.info("Compilation finished in in %.2f [secs].", end - start)

        logger.info("Compiling sampling with different input shapes.")
        start = time.perf_counter()
        hsize = self.model_config.get_hidden_size()
        device = self.device
        # Compile sampling step for different model+sampler outputs in bucketed
        # n_tokens x max_num_reqs. Graph is really small so this is fine.
        for num_tokens in self.num_tokens_paddings:
            num_reqs_to_sample = MIN_NUM_SEQS
            dummy_hidden = torch.randn((num_tokens, hsize),
                                       device=device,
                                       dtype=torch.bfloat16)
            while True:
                indices = torch.zeros(
                    num_reqs_to_sample,
                    dtype=torch.int32,
                    device=device,
                )
                xm.mark_step()
                sampling_meta = TPUSupportedSamplingMetadata.\
                    from_input_batch(self.input_batch, indices)
                logger.info("  -- num_tokens: %d, num_seqs: %d", num_tokens,
                            num_reqs_to_sample)
                out = self.model.sample_from_hidden(dummy_hidden,
                                                    sampling_meta)
                out = out.cpu()
                if num_reqs_to_sample >= self.max_num_reqs:
                    break
                num_reqs_to_sample *= 2
        xm.wait_device_ops()
        end = time.perf_counter()
        logger.info("Compilation finished in in %.2f [secs].", end - start)
        # Record the number cached XLA graph after warming up, this will be
        # used for checking there is no additional graph compilation during
        # runtime execution.
        if self.check_recompilation:
            total_cached_graphs = xr.get_num_cached_compilation_graph()
            num_compiled_graphs = total_cached_graphs - self.num_xla_graphs
            logger.info("Compiled %d XLA graphs.", num_compiled_graphs)
            self.num_xla_graphs += num_compiled_graphs

    def initialize_kv_cache(self, kv_cache_config: KVCacheConfig) -> None:
        """
        Initialize KV cache based on `kv_cache_config`.
        Args:
            kv_cache_config: Configuration for the KV cache, including the KV
            cache size of each layer
        """
        if len(kv_cache_config.kv_cache_groups) > 1:
            raise NotImplementedError(
                "Hybrid models with more than one KV cache type are not "
                "supported yet.")

        kv_caches: dict[str, torch.Tensor] = {}

        for kv_cache_group in kv_cache_config.kv_cache_groups:
            kv_cache_spec = kv_cache_group.kv_cache_spec
            for layer_name in kv_cache_group.layer_names:
                tensor_config = kv_cache_config.tensors[layer_name]
                assert tensor_config.size % kv_cache_spec.page_size_bytes == 0
                num_blocks = tensor_config.size // kv_cache_spec.page_size_bytes
                if isinstance(kv_cache_spec, FullAttentionSpec):
                    kv_cache_shape = PallasAttentionBackend.get_kv_cache_shape(
                        num_blocks, kv_cache_spec.block_size,
                        kv_cache_spec.num_kv_heads, kv_cache_spec.head_size)
                    dtype = kv_cache_spec.dtype

                    tpu_k_cache = torch.zeros(kv_cache_shape,
                                              dtype=dtype,
                                              device=self.device)
                    tpu_v_cache = torch.zeros_like(tpu_k_cache)

                    kv_caches[layer_name] = (tpu_k_cache, tpu_v_cache)
                else:
                    raise NotImplementedError

        bind_kv_cache(
            kv_caches,
            self.vllm_config.compilation_config.static_forward_context,
            self.kv_caches)


class ModelWrapperV1(nn.Module):

    def __init__(self, model: nn.Module):
        super().__init__()
        self.model = model
        self.sampler = TPUSampler()

    def sample(
            self, logits: torch.Tensor,
            sampling_metadata: TPUSupportedSamplingMetadata) -> SamplerOutput:
        sampler_out = self.sampler(logits, sampling_metadata)
        return sampler_out

    def forward(
        self,
        input_ids: torch.Tensor,
        positions: torch.Tensor,
        kv_caches: list[tuple[torch.Tensor, torch.Tensor]],
        inputs_embeds: Optional[torch.Tensor] = None,
    ) -> torch.Tensor:
        """Executes the forward pass of the model.

        Args:
            input_ids: The input token IDs of shape [num_tokens].
            positions: The input position IDs of shape [num_tokens].
            kv_caches: The key and value caches. They can be None during the
                memory profiling at initialization.
            inputs_embeds: The input embeddings of shape [num_tokens,
                hidden_size]. It is used for multimodal models.
        """

        hidden_states = self.model(
            input_ids=input_ids,
            positions=positions,
            inputs_embeds=inputs_embeds,
        )

        return hidden_states

    # @torch.compile(backend="openxla", fullgraph=True, dynamic=False)
    def sample_from_hidden(
        self,
        hidden_states: torch.Tensor,
        sampling_metadata: TPUSupportedSamplingMetadata,
    ) -> torch.Tensor:
        """
        Sample with xla-friendly function. This function is to be traced 
        separately from `forward` for lighter compilation overhead.
        """
        # Tensor `sample_hidden_states` is of fixed pre-compiled size.
        sample_hidden_states = \
            hidden_states[sampling_metadata.indices_do_sample]
        logits = self.compute_logits(sample_hidden_states)
        # Optimized greedy sampling branch, tracing both paths in a single pass
        # NOTE all_greedy is a scalar, this is just an optimized if/else.
        out_tokens = torch.where(sampling_metadata.all_greedy,
                        torch.argmax(logits, dim=-1, keepdim=True),
                        self.sample(logits, sampling_metadata)\
                                            .sampled_token_ids)
        return out_tokens

    def compute_logits(self,
                       hidden_states: torch.Tensor) -> Optional[torch.Tensor]:
        # SamplingMetadata here for pruning output in LogitsProcessor, disabled
        logits = self.model.compute_logits(hidden_states, None)
        return logits

    def get_multimodal_embeddings(self, *args, **kwargs):
        return self.model.get_multimodal_embeddings(*args, **kwargs)

    def get_input_embeddings(self, *args, **kwargs):
        return self.model.get_input_embeddings(*args, **kwargs)


def _get_padded_number(n: int, multiple: int) -> int:
    return ((n + multiple - 1) // multiple) * multiple


def _get_padded_num_reqs_with_upper_limit(x, upper_limit) -> int:
    res = MIN_NUM_SEQS if x <= MIN_NUM_SEQS else 1 << (x - 1).bit_length()
    return min(res, upper_limit)


def _get_paddings(min_token_size: int, max_token_size: int,
                  padding_gap: int) -> list[int]:
    """Generate a list of padding size, starting from min_token_size, 
    ending with a number that can cover max_token_size
<<<<<<< HEAD
    first increase the size to twice, 
    then increase the padding size by padding_gap.
    """
    paddings = []
    num = min_token_size
    while num <= padding_gap:
        paddings.append(num)
        num *= 2
    num //= 2
    while num < max_token_size:
        num += padding_gap
        paddings.append(num)
=======
    
    If padding_gap == 0 then:
        increase 2X each time (exponential)
    else:
        first increase the size to twice, 
        then increase the padding size by padding_gap.
    """
    paddings = []
    num = min_token_size

    if padding_gap == 0:
        logger.info("Using exponential paddings:")
        while num <= max_token_size:
            logger.info("    %d", num)
            paddings.append(num)
            num *= 2

    else:
        logger.info("Using incremental paddings:")
        while num <= padding_gap:
            logger.info("    %d", num)
            paddings.append(num)
            num *= 2
        num //= 2
        while num < max_token_size:
            num += padding_gap
            logger.info("    %d", num)
            paddings.append(num)

>>>>>>> 7f301dd8
    return paddings


def _get_padded_token_len(paddings: list[int], x: int) -> int:
    """Return the first element in paddings list greater or equal to x.
    """
    index = bisect.bisect_left(paddings, x)
    assert index < len(paddings)
    return paddings[index]<|MERGE_RESOLUTION|>--- conflicted
+++ resolved
@@ -944,20 +944,6 @@
                   padding_gap: int) -> list[int]:
     """Generate a list of padding size, starting from min_token_size, 
     ending with a number that can cover max_token_size
-<<<<<<< HEAD
-    first increase the size to twice, 
-    then increase the padding size by padding_gap.
-    """
-    paddings = []
-    num = min_token_size
-    while num <= padding_gap:
-        paddings.append(num)
-        num *= 2
-    num //= 2
-    while num < max_token_size:
-        num += padding_gap
-        paddings.append(num)
-=======
     
     If padding_gap == 0 then:
         increase 2X each time (exponential)
@@ -987,7 +973,6 @@
             logger.info("    %d", num)
             paddings.append(num)
 
->>>>>>> 7f301dd8
     return paddings
 
 
