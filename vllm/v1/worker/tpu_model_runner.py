--- conflicted
+++ resolved
@@ -387,12 +387,8 @@
             self.requests[req_id] = CachedRequestState(
                 req_id=req_id,
                 prompt_token_ids=new_req_data.prompt_token_ids,
-<<<<<<< HEAD
                 prompt_embeds=new_req_data.prompt_embeds,
-                mm_inputs=new_req_data.mm_inputs,
-=======
                 mm_kwargs=new_req_data.mm_kwargs,
->>>>>>> 95089607
                 mm_positions=new_req_data.mm_positions,
                 mm_hashes=new_req_data.mm_hashes,
                 sampling_params=sampling_params,
