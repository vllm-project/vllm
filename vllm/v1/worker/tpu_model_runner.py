--- conflicted
+++ resolved
@@ -766,34 +766,21 @@
         logger.info("Compiling the model with different input shapes.")
 
         start = time.perf_counter()
-<<<<<<< HEAD
         for num_tokens in self.num_tokens_paddings:
-            self._dummy_run(self.kv_caches, num_tokens)
-=======
-        num_tokens = 16
-        while True:
->>>>>>> 086b5682
             logger.info("  -- num_tokens: %d", num_tokens)
             self._dummy_run(self.kv_caches, num_tokens)
             xm.mark_step()
-<<<<<<< HEAD
-            xm.wait_device_ops()
-=======
-            if num_tokens >= self.max_num_tokens:
-                break
-            num_tokens *= 2
         xm.wait_device_ops()
         end = time.perf_counter()
         logger.info("Compilation finished in in %.2f [secs].", end - start)
 
         logger.info("Compiling sampling with different input shapes.")
         start = time.perf_counter()
-        num_tokens = 16
         hsize = self.model_config.get_hidden_size()
         device = self.device
         # Compile sampling step for different model+sampler outputs in bucketed
         # n_tokens x max_num_reqs. Graph is really small so this is fine.
-        while True:
+        for num_tokens in self.num_tokens_paddings:
             num_reqs_to_sample = MIN_NUM_SEQS
             dummy_hidden = torch.randn((num_tokens, hsize),
                                        device=device,
@@ -817,11 +804,7 @@
                 if num_reqs_to_sample >= self.max_num_reqs:
                     break
                 num_reqs_to_sample *= 2
-            if num_tokens >= self.max_num_tokens:
-                break
-            num_tokens *= 2
         xm.wait_device_ops()
->>>>>>> 086b5682
         end = time.perf_counter()
         logger.info("Compilation finished in in %.2f [secs].", end - start)
 
@@ -943,8 +926,7 @@
 
 
 def _get_padded_num_reqs_with_upper_limit(x, upper_limit) -> int:
-<<<<<<< HEAD
-    res = 64 if x <= 64 else 1 << (x - 1).bit_length()
+    res = MIN_NUM_SEQS if x <= MIN_NUM_SEQS else 1 << (x - 1).bit_length()
     return min(res, upper_limit)
 
 
@@ -971,8 +953,4 @@
     """
     index = bisect.bisect_left(paddings, x)
     assert index < len(paddings)
-    return paddings[index]
-=======
-    res = MIN_NUM_SEQS if x <= MIN_NUM_SEQS else 1 << (x - 1).bit_length()
-    return min(res, upper_limit)
->>>>>>> 086b5682
+    return paddings[index]