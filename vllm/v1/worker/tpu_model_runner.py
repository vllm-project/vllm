# SPDX-License-Identifier: Apache-2.0
import bisect
import gc
import time
from typing import TYPE_CHECKING, Optional, cast
from unittest.mock import patch

import numpy as np
import torch
import torch.distributed
import torch.nn as nn
# TPU XLA related
import torch_xla.core.xla_model as xm
import torch_xla.runtime as xr

import vllm.envs as envs
from vllm.attention.backends.abstract import AttentionType
from vllm.attention.layer import Attention
from vllm.compilation.wrapper import TorchCompileWrapperWithCustomDispatcher
from vllm.config import VllmConfig, get_layers_from_vllm_config
from vllm.forward_context import set_forward_context
from vllm.logger import init_logger
from vllm.lora.layers import BaseLayerWithLoRA
from vllm.model_executor.model_loader import get_model_loader
from vllm.multimodal import MULTIMODAL_REGISTRY
from vllm.multimodal.inputs import (BatchedTensorInputs, MultiModalKwargs,
                                    PlaceholderRange)
from vllm.multimodal.utils import group_mm_inputs_by_modality
from vllm.sequence import IntermediateTensors
from vllm.utils import LayerBlockType, cdiv, is_pin_memory_available
from vllm.v1.attention.backends.pallas import (PallasAttentionBackend,
                                               PallasMetadata)
from vllm.v1.core.encoder_cache_manager import compute_encoder_budget
from vllm.v1.kv_cache_interface import (AttentionSpec, FullAttentionSpec,
                                        KVCacheConfig, KVCacheSpec,
                                        SlidingWindowSpec)
from vllm.v1.outputs import (EMPTY_MODEL_RUNNER_OUTPUT, LogprobsTensors,
                             ModelRunnerOutput)
from vllm.v1.sample.tpu.metadata import TPUSupportedSamplingMetadata
from vllm.v1.sample.tpu.sampler import Sampler as TPUSampler
from vllm.v1.utils import bind_kv_cache
from vllm.v1.worker.gpu_input_batch import CachedRequestState, InputBatch
from vllm.v1.worker.lora_model_runner_mixin import LoRAModelRunnerMixin

from .utils import sanity_check_mm_encoder_outputs

if TYPE_CHECKING:
    from vllm.v1.core.sched.output import SchedulerOutput

logger = init_logger(__name__)

# Here we utilize the behavior that out-of-bound index is ignored.
# FIXME(woosuk): Find a more reliable way to prevent possible bugs.
_PAD_SLOT_ID = 1_000_000_000
INVALID_TOKEN_ID = -1
# Smallest output size
MIN_NUM_SEQS = 8


#########################################################
# Ways to avoid recompilation
#########################################################
#
# The model executor has two primary components:
# 1. preparing the model and sampler inputs
# 2. executing the model and sampler.
# The core idea is to avoid any TPU computation during input preparation. For
# better compilation tracking and increased flexibility, the model execution and
# sampler are divided into several distinct components.
#
# Below are the detailed steps:
#
# Step 1
# It is recommended to avoid TPU operations when preparing the model and sampler
# inputs. CPU tensors can be prepared and transferred to the XLA device using
# cpu_tensor.to(xla_device), which only triggers CPU to TPU transfers and avoids
# compilation.
#
# Step 2
# The TPU execution should be decomposed into subgraphs (4 at the moment):
# 1. the main model
# 2. selecting hidden states for each request
# 3. sampler
# 4. encoder.
# Each subgraph should be decorated in a torch.compile. This is used to make
# sure that we have the same subgraph topology in both dummy_run and
# xecute_model. The results from these subgraphs should either be passed to
# other subgraphs, or transferred from TPU to CPU using xla_tensor.cpu() for
# subsequent processing on the CPU.
#
# Step 3
# The dummy_run should be comprehensive, ensuring all potential input shapes and
# branch predictions are included as subgraph inputs to facilitate
# pre-compilation.
class TPUModelRunner(LoRAModelRunnerMixin):

    def __init__(
        self,
        vllm_config: VllmConfig,
        device: torch.device,
    ):
        self.vllm_config = vllm_config
        self.model_config = vllm_config.model_config
        self.cache_config = vllm_config.cache_config
        self.lora_config = vllm_config.lora_config
        self.load_config = vllm_config.load_config
        self.parallel_config = vllm_config.parallel_config
        self.scheduler_config = vllm_config.scheduler_config
        self.speculative_config = vllm_config.speculative_config
        self.prompt_adapter_config = vllm_config.prompt_adapter_config
        self.observability_config = vllm_config.observability_config
        self.device_config = vllm_config.device_config

        model_config = self.model_config
        cache_config = self.cache_config
        scheduler_config = self.scheduler_config
        parallel_config = self.parallel_config
        self.device = device
        self.check_recompilation = envs.VLLM_XLA_CHECK_RECOMPILATION

        self.enforce_eager = model_config.enforce_eager

        self.num_xla_graphs = 0
        self._update_num_xla_graphs("init")

        self.pin_memory = is_pin_memory_available()
        self.dtype = self.model_config.dtype
        self._hidden_states_dtype = self.dtype

        self.is_multimodal_model = model_config.is_multimodal_model
        self.sliding_window = model_config.get_sliding_window()
        self.block_size = cache_config.block_size
        self.max_model_len = model_config.max_model_len
        self.max_num_blocks_per_req = cdiv(self.max_model_len, self.block_size)
        # InputBatch needs to work with sampling tensors greater than padding
        # to avoid dynamic shapes. Also, avoid suboptimal alignment.
        self.max_num_reqs = max(scheduler_config.max_num_seqs, MIN_NUM_SEQS)
        self.num_tokens_paddings = _get_token_paddings(
            min_token_size=16,
            max_token_size=scheduler_config.max_num_batched_tokens,
            padding_gap=envs.VLLM_TPU_BUCKET_PADDING_GAP)
        # In case `max_num_tokens < max(num_tokens_paddings)` use the actual
        # padded max value to pre-allocate data structures and pre-compile.
        self.max_num_tokens = self.num_tokens_paddings[-1]

        # Model-related.
        self.num_attn_layers = model_config.get_num_layers_by_block_type(
            parallel_config, LayerBlockType.attention)
        self.num_query_heads = model_config.get_num_attention_heads(
            parallel_config)
        self.num_kv_heads = model_config.get_num_kv_heads(parallel_config)
        self.head_size = model_config.get_head_size()
        self.hidden_size = model_config.get_hidden_size()
        self.vocab_size = model_config.get_vocab_size()

        if self.lora_config is not None:
            self.vocab_size += self.lora_config.lora_extra_vocab_size

        # Multi-modal data support
        self.mm_registry = MULTIMODAL_REGISTRY
        self.uses_mrope = model_config.uses_mrope
        # TODO: Support M-RoPE (e.g, Qwen2-VL)
        assert not self.uses_mrope, "TPU does not support M-RoPE yet."

        encoder_compute_budget, encoder_cache_size = compute_encoder_budget(
            model_config=model_config,
            scheduler_config=scheduler_config,
            mm_registry=self.mm_registry,
        )
        self.max_num_encoder_input_tokens = encoder_compute_budget
        self.encoder_cache_size = encoder_cache_size

        # Lazy initialization
        self.model: nn.Module  # Set after load_model
        self.kv_caches: list[torch.Tensor] = []
        # req_id -> (input_id -> encoder_output)
        self.encoder_cache: dict[str, dict[int, torch.Tensor]] = {}

        # Request states.
        self.requests: dict[str, CachedRequestState] = {}

        # Initialize input batch early to avoid AttributeError in _update_states
        self.input_batch = InputBatch(
            max_num_reqs=self.max_num_reqs,
            max_model_len=self.max_model_len,
            max_num_batched_tokens=self.max_num_tokens,
            device=self.device,
            pin_memory=self.pin_memory,
            vocab_size=self.model_config.get_vocab_size(),
            block_size=self.block_size,
        )

        # Cached torch/numpy tensor
        # The pytorch tensor and numpy array share the same buffer.
        # Sometimes the numpy op is faster so we create both.
        self.input_ids_cpu = torch.zeros(self.max_num_tokens,
                                         dtype=torch.int32,
                                         device="cpu")

        self.positions_cpu = torch.zeros(self.max_num_tokens,
                                         dtype=torch.int32,
                                         device="cpu")
        self.positions_np = self.positions_cpu.numpy()

        self.block_table_cpu = torch.zeros(
            (self.max_num_reqs, self.max_num_blocks_per_req),
            dtype=torch.int32,
            device="cpu")

        self.query_start_loc_cpu = torch.zeros(self.max_num_tokens + 1,
                                               dtype=torch.int32,
                                               device="cpu",
                                               pin_memory=self.pin_memory)
        self.query_start_loc_np = self.query_start_loc_cpu.numpy()

        self.seq_lens_cpu = torch.zeros(self.max_num_tokens,
                                        dtype=torch.int32,
                                        device="cpu",
                                        pin_memory=self.pin_memory)
        self.seq_lens_np = self.seq_lens_cpu.numpy()

        # Range tensor with values [0 .. self.max_num_tokens - 1].
        # Used to initialize positions / context_lens / seq_lens
        # Keep in int64 to avoid overflow with long context
        self.arange_np = np.arange(self.max_num_tokens, dtype=np.int64)
        self.num_reqs_paddings = _get_req_paddings(
            min_req_size=MIN_NUM_SEQS, max_req_size=self.max_num_reqs)

        # tensors for structured decoding
        self.grammar_bitmask_cpu = torch.zeros(
            (self.max_num_reqs, cdiv(self.vocab_size, 32)),
            dtype=torch.int32,
            device="cpu",
            pin_memory=self.pin_memory)
        self.require_structured_out_cpu = torch.zeros(
            (self.max_num_reqs, 1),
            dtype=torch.bool,
            device="cpu",
            pin_memory=self.pin_memory)
        self.structured_decode_arange = torch.arange(
            0, 32, device="cpu", pin_memory=self.pin_memory)

        # Get maximum number of mm items per modality (batch size).
        self.max_num_mm_items_by_modality = dict()
        if (self.is_multimodal_model and self.max_num_encoder_input_tokens > 0
                and self.encoder_cache_size > 0):
            max_tokens_by_modality_dict = (
                MULTIMODAL_REGISTRY.
                get_max_tokens_per_item_by_nonzero_modality(self.model_config))
            for modality, max_tokens in max_tokens_by_modality_dict.items():
                # Check how many items of this modality can be supported by
                # the encoder budget.
                encoder_budget = min(self.max_num_encoder_input_tokens,
                                     self.encoder_cache_size)

                max_num_mm_items_encoder_budget = cdiv(encoder_budget,
                                                       max_tokens)

                # Check how many items of this modality can be supported by
                # the decoder budget.
                max_mm_items_per_req = self.mm_registry.\
                    get_mm_limits_per_prompt(self.model_config)[modality]

                # NOTE: We do not consider max_num_batched_tokens on purpose
                # because the multimodal embeddings can be generated in advance
                # and chunked prefilled.
                max_num_mm_items_decoder_budget = self.max_num_reqs * \
                    max_mm_items_per_req

                max_num_mm_items = min(max_num_mm_items_encoder_budget,
                                       max_num_mm_items_decoder_budget)
                self.max_num_mm_items_by_modality[modality] = max_num_mm_items

    def _update_num_xla_graphs(self, case_str):
        check_comp = self.check_recompilation and not self.enforce_eager
        if not check_comp:
            return

        total_cached_graphs = xr.get_num_cached_compilation_graph()
        new_compiled_graphs = total_cached_graphs - self.num_xla_graphs
        if new_compiled_graphs == 0:
            return

        logger.info("Add new %d compiled XLA graphs due to %s",
                    new_compiled_graphs, case_str)
        self.num_xla_graphs += new_compiled_graphs

    def _verify_num_xla_graphs(self, case_str):
        check_comp = self.check_recompilation and not self.enforce_eager
        if not check_comp:
            return

        curr_cached_graph = xr.get_num_cached_compilation_graph()
        assert self.num_xla_graphs == curr_cached_graph, (
            "Recompilation after warm up is detected during {}."
            " num_xla_graphs = {} curr_cached_graph = {}".format(
                case_str, self.num_xla_graphs, curr_cached_graph))

    def _update_states(self, scheduler_output: "SchedulerOutput") -> bool:
        """Update the cached states and the persistent batch with the scheduler
        output.

        The updated states are used by the `_prepare_inputs` function to create
        the input GPU tensors for the model.

        Returns:
            True if there is a new/resumed/paused/finished request.
            If False, we can skip copying SamplingMetadata to the GPU.
        """
        # Remove finished requests from the cached states.
        for req_id in scheduler_output.finished_req_ids:
            self.requests.pop(req_id, None)
            self.encoder_cache.pop(req_id, None)

        # Remove the finished requests from the persistent batch.
        # NOTE(woosuk): There could be an edge case where finished_req_ids and
        # scheduled_req_ids overlap. This happens when a request is aborted and
        # then resubmitted with the same ID. In this case, we treat them as two
        # distinct requests - clearing the cached states for the first request
        # and handling the second as a new request.
        removed_req_indices: list[int] = []
        for req_id in scheduler_output.finished_req_ids:
            req_index = self.input_batch.remove_request(req_id)
            if req_index is not None:
                removed_req_indices.append(req_index)

        # Free the cached encoder outputs.
        for req_id, input_id in scheduler_output.free_encoder_input_ids:
            encoder_outputs = self.encoder_cache.get(req_id)
            if encoder_outputs is not None:
                encoder_outputs.pop(input_id, None)
                if not encoder_outputs:
                    self.encoder_cache.pop(req_id, None)

        # Remove the unscheduled requests from the persistent batch.
        # NOTE(woosuk): The unscheduled requests are either preempted requests
        # or running requests that are not scheduled in this step. We remove
        # them from the persistent batch but keep their cached states since
        # they will be scheduled again sometime in the future.
        scheduled_req_ids = scheduler_output.num_scheduled_tokens.keys()
        cached_req_ids = self.input_batch.req_id_to_index.keys()
        unscheduled_req_ids = cached_req_ids - scheduled_req_ids
        # NOTE(woosuk): The persistent batch optimization assumes that
        # consecutive batches contain mostly the same requests. If batches
        # have low request overlap (e.g., alternating between two distinct
        # sets of requests), this optimization becomes very inefficient.
        for req_id in unscheduled_req_ids:
            req_index = self.input_batch.remove_request(req_id)
            assert req_index is not None
            removed_req_indices.append(req_index)

        req_ids_to_add: list[str] = []
        # Add new requests to the cached states.
        for new_req_data in scheduler_output.scheduled_new_reqs:
            req_id = new_req_data.req_id
            sampling_params = new_req_data.sampling_params

            self.requests[req_id] = CachedRequestState(
                req_id=req_id,
                prompt_token_ids=new_req_data.prompt_token_ids,
                mm_inputs=new_req_data.mm_inputs,
                mm_positions=new_req_data.mm_positions,
                sampling_params=sampling_params,
                generator=None,
                block_ids=new_req_data.block_ids,
                num_computed_tokens=new_req_data.num_computed_tokens,
                output_token_ids=[],
                lora_request=new_req_data.lora_request,
            )

            req_ids_to_add.append(req_id)

        # Update the states of the running/resumed requests.
        for req_data in scheduler_output.scheduled_cached_reqs:
            req_id = req_data.req_id
            req_state = self.requests[req_id]

            # Update the cached states.
            req_state.num_computed_tokens = req_data.num_computed_tokens
            if not req_data.resumed_from_preemption:
                # Append the new blocks to the existing block IDs.
                req_state.block_ids.extend(req_data.new_block_ids)
            else:
                # The request is resumed from preemption.
                # Replace the existing block IDs with the new ones.
                req_state.block_ids = req_data.new_block_ids

            req_index = self.input_batch.req_id_to_index.get(req_id)
            if req_index is None:
                # The request is not in the persistent batch.
                # The request was either preempted and resumed later, or was not
                # scheduled in the previous step and needs to be added again.
                req_ids_to_add.append(req_id)
                continue

            # Update the persistent batch.
            self.input_batch.num_computed_tokens_cpu[req_index] = (
                req_data.num_computed_tokens)
            self.input_batch.block_table.append_row(req_data.new_block_ids,
                                                    req_index)

        # Add the new or resumed requests to the persistent batch.
        # The smaller empty indices are filled first.
        removed_req_indices = sorted(removed_req_indices, reverse=True)
        for req_id in req_ids_to_add:
            req_state = self.requests[req_id]
            if removed_req_indices:
                # Fill the empty index.
                req_index = removed_req_indices.pop()
            else:
                # Append to the end.
                req_index = None
            self.input_batch.add_request(req_state, req_index)

        # Condense the batched states if there are empty indices.
        if removed_req_indices:
            self.input_batch.condense(removed_req_indices)

        return len(unscheduled_req_ids) > 0 or len(req_ids_to_add) > 0

    def get_model(self) -> nn.Module:
        return self.model

    def get_kv_cache_spec(self) -> dict[str, KVCacheSpec]:
        """
        Generates the KVCacheSpec by parsing the kv cache format from each
        Attention module in the static forward context.
        Returns:
            KVCacheSpec: A dictionary mapping layer names to their KV cache
            format. Layers that do not need KV cache are not included.
        """

        layers = get_layers_from_vllm_config(self.vllm_config, Attention)
        block_size = self.vllm_config.cache_config.block_size
        kv_cache_spec: dict[str, KVCacheSpec] = {}
        for layer_name, attn_module in layers.items():
            if attn_module.attn_type == AttentionType.DECODER:
                if attn_module.sliding_window is not None:
                    kv_cache_spec[layer_name] = SlidingWindowSpec(
                        block_size=block_size,
                        num_kv_heads=attn_module.num_kv_heads,
                        head_size=attn_module.head_size,
                        dtype=attn_module.dtype,
                        sliding_window=attn_module.sliding_window,
                        use_mla=False,
                    )
                else:
                    kv_cache_spec[layer_name] = FullAttentionSpec(
                        block_size=block_size,
                        num_kv_heads=attn_module.num_kv_heads,
                        head_size=attn_module.head_size,
                        dtype=attn_module.dtype,
                        use_mla=False,
                    )
            elif attn_module.attn_type in (AttentionType.ENCODER,
                                           AttentionType.ENCODER_ONLY):
                # encoder-only attention does not need KV cache.
                continue
            elif attn_module.attn_type == AttentionType.ENCODER_DECODER:
                raise NotImplementedError
            else:
                raise ValueError(
                    f"Unknown attention type: {attn_module.attn_type}")

        return kv_cache_spec

    def _prepare_inputs(self, scheduler_output: "SchedulerOutput"):
        total_num_scheduled_tokens = scheduler_output.total_num_scheduled_tokens
        assert total_num_scheduled_tokens > 0
        num_reqs = self.input_batch.num_reqs
        assert num_reqs > 0

        # Get the number of scheduled tokens for each request.
        num_scheduled_tokens_per_req = []
        max_num_scheduled_tokens_all_reqs = 0
        for req_id in self.input_batch.req_ids[:num_reqs]:
            assert req_id is not None
            num_tokens = scheduler_output.num_scheduled_tokens[req_id]
            num_scheduled_tokens_per_req.append(num_tokens)
            max_num_scheduled_tokens_all_reqs = max(
                max_num_scheduled_tokens_all_reqs, num_tokens)
        num_scheduled_tokens_per_req = np.array(num_scheduled_tokens_per_req,
                                                dtype=np.int32)
        assert max_num_scheduled_tokens_all_reqs > 0

        # Get request indices.
        # E.g., [2, 5, 3] -> [0, 0, 1, 1, 1, 1, 1, 2, 2, 2]
        # For each scheduled token, what are the corresponding req index.
        req_indices = np.repeat(self.arange_np[:num_reqs],
                                num_scheduled_tokens_per_req)

        # Get batched arange.
        # E.g., [2, 5, 3] -> [0, 1, 0, 1, 2, 3, 4, 0, 1, 2]
        # For each scheduled token, what is its position in corresponding req.
        arange = np.concatenate(
            [self.arange_np[:n] for n in num_scheduled_tokens_per_req])

        # Get positions.
        positions_np = self.positions_np[:total_num_scheduled_tokens]
        np.add(self.input_batch.num_computed_tokens_cpu[req_indices],
               arange,
               out=positions_np)

        # Get token indices.
        # E.g., [0, 1, 0, 1, 2, 3, 4, 0, 1, 2]
        # -> [0, 1, M, M + 1, M + 2, M + 3, M + 4, 2 * M, 2 * M + 1, 2 * M + 2]
        # where M is the max_model_len.
        token_indices = (positions_np +
                         req_indices * self.input_batch.token_ids_cpu.shape[1])

        # NOTE(woosuk): We use torch.index_select instead of np.take here
        # because torch.index_select is much faster than np.take for large
        # tensors.
        torch.index_select(self.input_batch.token_ids_cpu_tensor.flatten(),
                           0,
                           torch.from_numpy(token_indices),
                           out=self.input_ids_cpu[:total_num_scheduled_tokens])

        # Calculate the slot mapping.
        # E.g., [0, 1, 0, 1, 2, 3, 4, 0, 1, 2]
        # -> [0, 0, K, K, K + 1, K + 1, K + 2, 2 * K, 2 * K, 2 * K + 1]
        # where K is the max_num_blocks_per_req and the block size is 2.
        # NOTE(woosuk): We can't simply use `token_indices // block_size` here
        # because M (max_model_len) is not necessarily divisible by block_size.
        # req_indices: # E.g., [2, 5, 3] -> [0, 0, 1, 1, 1, 1, 1, 2, 2, 2]
        block_table_indices = (req_indices * self.max_num_blocks_per_req +
                               positions_np // self.block_size)
        # NOTE(woosuk): We use torch.index_select instead of np.take here
        # because torch.index_select is much faster than np.take for large
        # tensors.
        block_table_cpu = self.input_batch.block_table[0].get_cpu_tensor()
        block_numbers = block_table_cpu.flatten()[block_table_indices].numpy()
        block_offsets = positions_np % self.block_size
        np.add(block_numbers * self.block_size,
               block_offsets,
               out=self.input_batch.block_table[0].
               slot_mapping_np[:total_num_scheduled_tokens])

        # Prepare the attention metadata.
        self.query_start_loc_np[0] = 0
        np.cumsum(num_scheduled_tokens_per_req,
                  out=self.query_start_loc_np[1:num_reqs + 1])
        self.query_start_loc_np[num_reqs + 1:] = 1

        self.seq_lens_np[:num_reqs] = (
            self.input_batch.num_computed_tokens_cpu[:num_reqs] +
            num_scheduled_tokens_per_req)

        # Do the padding and copy the tensors to the TPU.
        padded_total_num_scheduled_tokens = _get_padded_token_len(
            self.num_tokens_paddings, total_num_scheduled_tokens)
        # Zero out to avoid spurious values from prev iteration (last cp chunk)
        self.input_ids_cpu[
            total_num_scheduled_tokens:padded_total_num_scheduled_tokens] = 0
        self.input_ids = self.input_ids_cpu[:
                                            padded_total_num_scheduled_tokens].to(
                                                self.device)
        self.position_ids = self.positions_cpu[:
                                               padded_total_num_scheduled_tokens].to(
                                                   self.device)
        self.input_batch.block_table[0].slot_mapping_cpu[
            total_num_scheduled_tokens:] = _PAD_SLOT_ID
        slot_mapping = (
            self.input_batch.block_table[0].
            slot_mapping_cpu[:padded_total_num_scheduled_tokens].to(
                self.device))
        block_tables = self.block_table_cpu[:self.max_num_reqs]
        block_tables[:num_reqs, :self.max_num_blocks_per_req] = (
            self.input_batch.block_table[0].get_cpu_tensor()[:num_reqs])
        block_tables = block_tables.to(self.device)
        query_start_loc = self.query_start_loc_cpu[:self.max_num_reqs + 1].to(
            self.device)
        seq_lens = self.seq_lens_cpu[:self.max_num_reqs].to(self.device)

        if self.lora_config is not None:
            # We need to respect padding when activating LoRA adapters
            padded_num_scheduled_tokens_per_req = np.copy(
                num_scheduled_tokens_per_req
            )  # Copying to avoid accidental state corruption bugs
            padded_num_scheduled_tokens_per_req[-1] += \
                padded_total_num_scheduled_tokens - total_num_scheduled_tokens

            self.set_active_loras(self.input_batch,
                                  padded_num_scheduled_tokens_per_req)

        attn_metadata = PallasMetadata(
            slot_mapping=slot_mapping,
            block_tables=block_tables,
            context_lens=seq_lens,
            query_start_loc=query_start_loc,
            num_seqs=torch.tensor([num_reqs],
                                  dtype=torch.int32,
                                  device=self.device),
        )
        # NOTE(woosuk): Due to chunked prefills, there can be at most 1 partial
        # request in the batch. While we should not sample any token from this
        # partial request, we do so for simplicity. We will ignore the sampled
        # token from the partial request.
        # TODO: Support prompt logprobs.
        padded_num_reqs = _get_padded_num_reqs_with_upper_limit(
            num_reqs, self.max_num_reqs)
        # Indices at which we sample (positions of last token in the sequence).
        # Padded to avoid recompiling when `num_reqs` varies.
        logits_indices = self.query_start_loc_cpu[1:padded_num_reqs + 1] - 1
        logits_indices = logits_indices.to(self.device)

        if self.lora_config is not None:
            # We need to respect padding when activating LoRA adapters
            padded_num_scheduled_tokens_per_req = np.copy(
                num_scheduled_tokens_per_req
            )  # Copying to avoid accidental state corruption bugs
            padded_num_scheduled_tokens_per_req[-1] += \
                padded_total_num_scheduled_tokens - total_num_scheduled_tokens

            self.set_active_loras(self.input_batch,
                                  padded_num_scheduled_tokens_per_req)

        layer_names = get_layers_from_vllm_config(self.vllm_config,
                                                  Attention).keys()
        per_layer_attn_metadata = {
            layer_name: attn_metadata
            for layer_name in layer_names
        }
        return per_layer_attn_metadata, logits_indices, padded_num_reqs

    def _scatter_placeholders(
        self,
        embeds: torch.Tensor,
        is_embed: Optional[torch.Tensor],
    ) -> torch.Tensor:
        if is_embed is None:
            return embeds

        placeholders = embeds.new_full(
            (is_embed.shape[0], embeds.shape[-1]),
            fill_value=torch.nan,
        )
        placeholders[is_embed] = embeds
        return placeholders

    def _gather_placeholders(
        self,
        placeholders: torch.Tensor,
        is_embed: Optional[torch.Tensor],
    ) -> torch.Tensor:
        if is_embed is None:
            return placeholders

        return placeholders[is_embed]

    def _execute_mm_encoder(self, scheduler_output: "SchedulerOutput"):
        scheduled_encoder_inputs = scheduler_output.scheduled_encoder_inputs
        if not scheduled_encoder_inputs:
            return

        # Batch the multi-modal inputs.
        mm_inputs = list[MultiModalKwargs]()
        req_ids_pos = list[tuple[str, int, PlaceholderRange]]()
        for req_id, encoder_input_ids in scheduled_encoder_inputs.items():
            req_state = self.requests[req_id]

            for mm_input_id in encoder_input_ids:
                mm_inputs.append(req_state.mm_inputs[mm_input_id])
                req_ids_pos.append(
                    (req_id, mm_input_id, req_state.mm_positions[mm_input_id]))

        # Batch mm inputs as much as we can: if a request in the batch has
        # multiple modalities or a different modality than the previous one,
        # we process it separately to preserve item order.
        # FIXME(ywang96): This is a hacky way to deal with multiple modalities
        # in the same batch while still being able to benefit from batching
        # multimodal inputs. The proper solution should be reordering the
        # encoder outputs.
        grouped_mm_inputs_list = group_mm_inputs_by_modality(mm_inputs)

        encoder_outputs = []
        for grouped_mm_inputs in grouped_mm_inputs_list:
            batched_mm_inputs = MultiModalKwargs.batch(grouped_mm_inputs)
            batched_mm_inputs = MultiModalKwargs.as_kwargs(
                batched_mm_inputs,
                dtype=self.model_config.dtype,
                device=self.device,
            )

            # Run the encoder.
            # `curr_group_outputs` is either of the following:
            # 1. A tensor of shape (num_items, feature_size, hidden_size)
            # in case feature_size is fixed across all multimodal items.
            # 2. A list or tuple (length: num_items) of tensors, each of shape
            # (feature_size, hidden_size) in case the feature size is dynamic
            # depending on the input multimodal items.
            xm.mark_step()
            curr_group_outputs = self.model.get_multimodal_embeddings(
                **batched_mm_inputs)
            xm.mark_step()

            sanity_check_mm_encoder_outputs(
                curr_group_outputs,
                expected_num_items=len(grouped_mm_inputs),
            )

            if isinstance(curr_group_outputs, torch.Tensor):
                encoder_outputs.append(curr_group_outputs)
            else:
                assert isinstance(curr_group_outputs, (list, tuple))
                for output in curr_group_outputs:
                    encoder_outputs.append(output)

        # Cache the encoder outputs.
        # NOTE (NickLucche) here we diverge from logic in other runners, as we
        # assume to only have whole mm items to process. Hence we avoid the
        # intrinsic dynamism that `scatter_mm_placeholders` introduces.
        for (req_id, input_id, pos_info), output in zip(
                req_ids_pos,
                encoder_outputs,
        ):
            if req_id not in self.encoder_cache:
                self.encoder_cache[req_id] = {}
            assert pos_info.is_embed is None, "Expected all positions to be"\
                " contiguous and embeddings."
            self.encoder_cache[req_id][input_id] = output

    def _gather_mm_embeddings(
        self,
        scheduler_output: "SchedulerOutput",
    ) -> list[torch.Tensor]:
        mm_embeds: list[torch.Tensor] = []
        for req_id in self.input_batch.req_ids:
            num_scheduled_tokens = scheduler_output.num_scheduled_tokens[
                req_id]
            req_state = self.requests[req_id]
            num_computed_tokens = req_state.num_computed_tokens
            mm_positions = req_state.mm_positions
            # TODO unroll loop and assume/enforce --disable_chunked_mm_input
            # NOTE (NickLucche) here we diverge from logic in other runners, as
            # we assume to only have whole mm items to process. Hence we avoid
            # the intrinsic dynamism that `gather_mm_placeholders` introduces.
            for i, pos_info in enumerate(mm_positions):
                start_pos = pos_info.offset
                num_encoder_tokens = pos_info.length

                # The encoder output is needed if the two ranges overlap:
                # [num_computed_tokens,
                #  num_computed_tokens + num_scheduled_tokens) and
                # [start_pos, start_pos + num_encoder_tokens)
                if start_pos >= num_computed_tokens + num_scheduled_tokens:
                    # The encoder output is not needed in this step.
                    break
                if start_pos + num_encoder_tokens <= num_computed_tokens:
                    # The encoder output is already processed and stored
                    # in the decoder's KV cache.
                    continue

                assert req_id in self.encoder_cache
                assert i in self.encoder_cache[req_id]
                assert pos_info.is_embed is None, "Expected all positions to"\
                " be contiguous and embeddings."
                encoder_output = self.encoder_cache[req_id][i]
                mm_embeds.append(encoder_output)
        return mm_embeds

    def _get_model_inputs(self, input_ids: torch.Tensor,
                          mm_embeds: list[torch.Tensor]):
        if self.is_multimodal_model:
            # NOTE(woosuk): To unify token ids and soft tokens (vision
            # embeddings), we always use embeddings (rather than token ids)
            # as input to the multimodal model, even when the input is text.
            if mm_embeds:
                inputs_embeds = self.model.get_input_embeddings(
                    input_ids, mm_embeds)
            else:
                inputs_embeds = self.model.get_input_embeddings(input_ids)
            return None, inputs_embeds
        else:
            # For text-only models, we use token ids as input.
            # While it is possible to use embeddings as input just like the
            # multimodal models, it is not desirable for performance since
            # then the embedding layer is not included in the CUDA graph.
            return input_ids, None

    @torch.no_grad()
    def execute_model(
        self,
        scheduler_output: "SchedulerOutput",
        intermediate_tensors: Optional[IntermediateTensors] = None,
    ) -> ModelRunnerOutput:
        # Update cached state
        self._update_states(scheduler_output)
        if not scheduler_output.total_num_scheduled_tokens:
            # Return empty ModelRunnerOutput if there's no work to do.
            return EMPTY_MODEL_RUNNER_OUTPUT

        if self.is_multimodal_model:
            # Run the multimodal encoder if any.
            self._execute_mm_encoder(scheduler_output)
            mm_embeds = self._gather_mm_embeddings(scheduler_output)
        else:
            mm_embeds = []
        xm.mark_step()
        # Prepare inputs
        attn_metadata, logits_indices, padded_num_reqs = self._prepare_inputs(
            scheduler_output)
        input_ids, inputs_embeds = self._get_model_inputs(
            self.input_ids, mm_embeds)
        xm.mark_step()
        num_reqs = self.input_batch.num_reqs
        # Run the decoder
        with set_forward_context(
                attn_metadata,
                self.vllm_config,
                num_tokens=scheduler_output.total_num_scheduled_tokens):
            hidden_states = self.model(
                input_ids=input_ids,
                positions=self.position_ids,
                inputs_embeds=inputs_embeds,
            )
        hidden_states = self.select_hidden_states(hidden_states,
                                                  logits_indices)
        logits = self.compute_logits(hidden_states)
        tpu_sampling_metadata = TPUSupportedSamplingMetadata.\
            from_input_batch(self.input_batch, padded_num_reqs, self.device)
        if scheduler_output.grammar_bitmask is not None:
            require_struct_decoding, grammar_bitmask_padded, arange = \
                self.prepare_structured_decoding_input(logits, scheduler_output)
            logits = self.structured_decode(require_struct_decoding,
                                            grammar_bitmask_padded, logits,
                                            arange)
        selected_token_ids = self.sample_from_logits(logits,
                                                     tpu_sampling_metadata)

        # NOTE (NickLucche) Use the original logits (before any penalties or
        # temperature scaling) for the top-k logprobs. We can't enforce it due
        # to recompilations outside torch.compiled code, so just make sure
        # `sample_from_logits` does not modify the logits in-place.
        logprobs = self.gather_logprobs(logits, selected_token_ids) \
            if tpu_sampling_metadata.logprobs else None

        # Remove padding on cpu and keep dynamic op outside of xla graph.
        selected_token_ids = selected_token_ids.cpu()[:num_reqs]
        logprobs_lists = logprobs.tolists() \
            if tpu_sampling_metadata.logprobs else None

        # Update the cache state concurrently. Code above will not block until
        # we use `selected_token_ids`. Add mark_step if post-processing changes
        request_seq_lens: list[tuple[int, CachedRequestState, int]] = []
        discard_sampled_tokens_req_indices = []
        for i, req_id in zip(range(num_reqs), self.input_batch.req_ids):
            assert req_id is not None
            req_state = self.requests[req_id]
            seq_len = (req_state.num_computed_tokens +
                       scheduler_output.num_scheduled_tokens[req_id])
            if seq_len >= req_state.num_tokens:
                request_seq_lens.append((i, req_state, seq_len))
            else:
                # Ignore the sampled token from the partial request.
                # Rewind the generator state as if the token was not sampled.
                generator = self.input_batch.generators.get(i)
                if generator is not None:
                    # This relies on cuda-specific torch-internal impl details
                    generator.set_offset(generator.get_offset() - 4)

                # Record the index of the request that should not be sampled,
                # so that we could clear the sampled tokens before returning.
                discard_sampled_tokens_req_indices.append(i)

        assert all(
            req_id is not None for req_id in
            self.input_batch.req_ids[:num_reqs]), "req_ids contains None"
        req_ids = cast(list[str], self.input_batch.req_ids[:num_reqs])

        prompt_logprobs_dict: dict[str, Optional[LogprobsTensors]] = {}
        for req_id in self.input_batch.req_ids[:num_reqs]:
            prompt_logprobs_dict[req_id] = None

        max_gen_len = selected_token_ids.shape[-1]
        if max_gen_len == 1:
            valid_sampled_token_ids = selected_token_ids.tolist()

            # Mask out the sampled tokens that should not be sampled.
            # TODO: Keep in sync with gpu_model_runner.py, in particular
            #       the "else" case here
            for i in discard_sampled_tokens_req_indices:
                valid_sampled_token_ids[i].clear()

            # Append sampled tokens
            for i, req_state, seq_len in request_seq_lens:
                token_id = valid_sampled_token_ids[i][0]
                self.input_batch.token_ids_cpu[i, seq_len] = token_id
                req_state.output_token_ids.append(token_id)
                self.input_batch.num_tokens[i] += 1

        else:
            valid_mask = selected_token_ids != INVALID_TOKEN_ID
            gen_lens = valid_mask.sum(dim=1).tolist()
            valid_sampled_token_ids = [
                seq.tolist()
                for seq in selected_token_ids[valid_mask].split(gen_lens)
            ]
            self.input_batch.num_tokens[:num_reqs] += gen_lens
            for i, req_state, seq_len in request_seq_lens:
                target_slice = slice(seq_len - gen_lens[i] + 1, seq_len + 1)
                self.input_batch.token_ids_cpu[
                    i, target_slice] = valid_sampled_token_ids[i]
                req_state.output_token_ids.extend(valid_sampled_token_ids[i])

        model_runner_output = ModelRunnerOutput(
            req_ids=req_ids,
            req_id_to_index=self.input_batch.req_id_to_index,
            sampled_token_ids=valid_sampled_token_ids,
            spec_token_ids=None,
            logprobs=logprobs_lists,
            prompt_logprobs_dict=prompt_logprobs_dict,
        )

        # Check there are no new graphs compiled - all the graphs should be
        # captured and compiled during warm up.
        self._verify_num_xla_graphs("execute_model")

        return model_runner_output

    def load_model(self) -> None:
        self.device = self.device_config.device

        # NOTE(woosuk): While the executor assigns the TP ranks to the worker
        # process, the ranks can be different from the ranks internally assigned
        # by the xm runtime. Therefore, there is a mismatch in the rank
        # assignment between the gloo (cpu) runtime and the xm (tpu) runtime.
        # This is not a problem in linear layers because all-reduce is
        # rank-agnostic. However, it matters for all-gather as the ranks
        # determine the order of concatenating the output tensors.
        # As a workaround, we use the xm's rank assignment only when loading
        # the embedding weights.
        xm_tp_rank = xr.global_ordinal()
        with patch(
                "vllm.model_executor.layers.vocab_parallel_embedding."
                "get_tensor_model_parallel_rank",
                return_value=xm_tp_rank):
            # model = get_model(vllm_config=self.vllm_config)
            model_loader = get_model_loader(self.load_config)
            if not hasattr(self, "model"):
                logger.info("Loading model from scratch...")
                model = model_loader.load_model(vllm_config=self.vllm_config,
                                                model_config=self.model_config)
            else:
                logger.info(
                    "Model was already initialized. Loading weights inplace..."
                )
                model_loader.load_weights(self.model,
                                          model_config=self.model_config)
        if self.lora_config is not None:
            model = self.load_lora_model(model, self.model_config,
                                         self.scheduler_config,
                                         self.lora_config, self.device)
            replace_set_lora(model)

        # Sync all pending XLA execution during model initialization and weight
        # loading.
        xm.mark_step()
        xm.wait_device_ops()
        if not hasattr(self, "model"):
            self.model = model
        self.sampler = TPUSampler()

    @torch.no_grad()
    def _dummy_run(self, num_tokens: int) -> None:
        if self.is_multimodal_model:
            input_ids = None
            inputs_embeds = torch.zeros((num_tokens, self.hidden_size),
                                        dtype=self.dtype,
                                        device=self.device)
        else:
            input_ids = torch.zeros((num_tokens),
                                    dtype=torch.int32,
                                    device=self.device)
            inputs_embeds = None
        actual_num_reqs = min(num_tokens, self.max_num_reqs)
        position_ids = torch.zeros(num_tokens,
                                   dtype=torch.int32,
                                   device=self.device)
        slot_mapping = torch.zeros(num_tokens,
                                   dtype=torch.int64,
                                   device=self.device)
        block_tables = torch.zeros(
            (self.max_num_reqs, self.block_table_cpu.shape[1]),
            dtype=torch.int32,
            device=self.device)
        query_lens = [1] * self.max_num_reqs
        query_start_loc = torch.cumsum(torch.tensor([0] + query_lens,
                                                    dtype=torch.int32),
                                       dim=0,
                                       dtype=torch.int32).to(self.device)
        context_lens = torch.ones((self.max_num_reqs, ),
                                  dtype=torch.int32,
                                  device=self.device)
        num_seqs = torch.tensor([actual_num_reqs],
                                dtype=torch.int32,
                                device=self.device)
        attn_metadata = PallasMetadata(
            slot_mapping=slot_mapping,
            block_tables=block_tables,
            context_lens=context_lens,
            query_start_loc=query_start_loc,
            num_seqs=num_seqs,
        )

        if self.is_multimodal_model:
            torch._dynamo.mark_dynamic(inputs_embeds, 0)
        else:
            torch._dynamo.mark_dynamic(input_ids, 0)
        torch._dynamo.mark_dynamic(position_ids, 0)
        torch._dynamo.mark_dynamic(attn_metadata.slot_mapping, 0)

        layer_names = get_layers_from_vllm_config(self.vllm_config,
                                                  Attention).keys()
        per_layer_attn_metadata = {
            layer_name: attn_metadata
            for layer_name in layer_names
        }

        with self.maybe_select_dummy_loras(
                self.lora_config,
                np.array([num_tokens], dtype=np.int32)), set_forward_context(
                    per_layer_attn_metadata, self.vllm_config, 0):
            out = self.model(input_ids=input_ids,
                             positions=position_ids,
                             inputs_embeds=inputs_embeds)
        self._hidden_states_dtype = out.dtype

    def _set_active_loras(self, prompt_lora_mapping, token_lora_mapping,
                          lora_requests) -> None:
        xm.mark_step()  # Captures input updates
        super()._set_active_loras(prompt_lora_mapping, token_lora_mapping,
                                  lora_requests)
        xm.mark_step()  # Captures metadata updates

    def _precompile_mm_encoder(self) -> None:
        # Pre-compile MM encoder for all supported data modalities.
        hf_config = self.vllm_config.model_config.hf_config
        for mode, max_items_by_mode in \
            self.max_num_mm_items_by_modality.items():
            logger.info(
                "Compiling Multimodal %s Encoder with different input"
                " shapes.", mode)
            start = time.perf_counter()
            # No padding for MM encoder just yet.
            for num_items in range(1, max_items_by_mode + 1):
                logger.info("  -- mode: %s items: %d", mode, num_items)
                batched_dummy_mm_inputs = self._get_mm_dummy_batch(
                    mode, num_items)
                # Run multimodal encoder.
                xm.mark_step()
                mm_embeds = self.model.\
                    get_multimodal_embeddings(**batched_dummy_mm_inputs)
                xm.mark_step()
                num_patches = mm_embeds[0].shape[0]
                items_size = num_patches * num_items

                # NOTE (NickLucche) pre-compile `get_input_embeddings` when mm
                # embeddings are present. We assume `--disable-mm-chunked`,
                # hence only whole items can be scheduled. This implies we just
                # need to compile when `num_items` fit the (padded) `input_ids`
                for num_tokens in self.num_tokens_paddings:
                    if num_tokens >= items_size:
                        # XLA Workaround: if torch.zeros(..device) is used, XLA
                        # compiles a scalar+expansion op, which won't match
                        # the graph generated at runtime. CPU->TPU must be used
                        placeholders_ids = torch.zeros(num_tokens,
                                                       dtype=torch.int32,
                                                       device="cpu")
                        # Align placeholders and actual num mm_embeddings.
                        placeholders_ids[:items_size] = \
                            hf_config.image_token_index

                        placeholders_ids = placeholders_ids.to(self.device)
                        # Assign outputs or the graph will be cut short.
                        a, b = self._get_model_inputs(placeholders_ids,
                                                      [mm_embeds])
                        assert a is None
                        xm.mark_step()

            # Pre-compile `get_input_embeddings` when mm_embeddings are not
            # present. Chunk is only made of text, no mm_placeholders.
            for num_tokens in self.num_tokens_paddings:
                placeholders_ids = torch.zeros(num_tokens,
                                               dtype=torch.int32,
                                               device="cpu")
                placeholders_ids = placeholders_ids.to(self.device)
                a, b = self._get_model_inputs(placeholders_ids, [])
                assert a is None
                xm.mark_step()

            xm.wait_device_ops()
            end = time.perf_counter()
            logger.info(
                "Multimodal %s Encoder compilation finished in in %.2f "
                "[secs].", mode, end - start)

    def _precompile_backbone(self) -> None:
        logger.info("Compiling the model with different input shapes.")
        start = time.perf_counter()
        for num_tokens in self.num_tokens_paddings:
            logger.info("  -- num_tokens: %d", num_tokens)
            self._dummy_run(num_tokens)
        xm.wait_device_ops()
        end = time.perf_counter()
        logger.info("Compilation finished in %.2f [secs].", end - start)
        self._update_num_xla_graphs("model backbone")

    def _precompile_select_hidden_states(self) -> None:
        # Compile hidden state selection function for bucketed
        # n_tokens x max_num_reqs. Graph is really small so this is fine.
        logger.info(
            "Compiling select_hidden_states with different input shapes.")
        start = time.perf_counter()
        hsize = self.model_config.get_hidden_size()
        for num_tokens in self.num_tokens_paddings:
            dummy_hidden = torch.zeros((num_tokens, hsize),
                                       device=self.device,
                                       dtype=self._hidden_states_dtype)
            torch._dynamo.mark_dynamic(dummy_hidden, 0)
            for num_reqs in self.num_reqs_paddings:
                indices = torch.zeros(num_reqs,
                                      dtype=torch.int32,
                                      device=self.device)
                torch._dynamo.mark_dynamic(indices, 0)
                self.select_hidden_states(dummy_hidden, indices)
                logger.info("  -- num_tokens: %d, num_seqs: %d", num_tokens,
                            num_reqs)
                # Requests can't be more than tokens. But do compile for the
                # next bigger value in case num_tokens uses bucketed padding.
                if num_reqs >= min(num_tokens, self.max_num_reqs):
                    break
        xm.wait_device_ops()
        end = time.perf_counter()
        logger.info("Compilation finished in %.2f [secs].", end - start)
        self._update_num_xla_graphs("select_hidden_states")

    def _precompile_compute_logits(self) -> None:
        logger.info("Compiling compute_logits with different input shapes.")
        start = time.perf_counter()
        hsize = self.model_config.get_hidden_size()
        for num_reqs in self.num_reqs_paddings:
            dummy_hidden = torch.zeros((num_reqs, hsize),
                                       device=self.device,
                                       dtype=self._hidden_states_dtype)
            torch._dynamo.mark_dynamic(dummy_hidden, 0)
            self.compute_logits(dummy_hidden)
            logger.info("  -- num_seqs: %d", num_reqs)
        xm.wait_device_ops()
        end = time.perf_counter()
        logger.info("Compilation finished in %.2f [secs].", end - start)
        self._update_num_xla_graphs("compute_logits")

    def _precompile_structured_decoding(self) -> None:
        logger.info(
            "Compiling structured_decoding with different input shapes.")
        start = time.perf_counter()
        for num_reqs in self.num_reqs_paddings:
            dummy_logits = torch.zeros((num_reqs, self.vocab_size),
                                       device=self.device,
                                       dtype=self._hidden_states_dtype)
            dummy_require_struct_decoding = \
                self.require_structured_out_cpu[:num_reqs].to(self.device)
            dummy_grammar_bitmask = \
                self.grammar_bitmask_cpu[:num_reqs].to(self.device)
            # The first dimension of the above 3 dummy tensors cannot be
            # mark_dynamic because some operations in structured_decode require
            # them to be static.
            arange = self.structured_decode_arange.to(self.device)
            self.structured_decode(dummy_require_struct_decoding,
                                   dummy_grammar_bitmask, dummy_logits, arange)
            logger.info("  -- num_seqs: %d", num_reqs)
        xm.wait_device_ops()
        end = time.perf_counter()
        logger.info("Compilation finished in %.2f [secs].", end - start)
        self._update_num_xla_graphs("structured_decoding")

    def _precompile_sample_from_logits(self) -> None:
        logger.info(
            "Compiling sample_from_logits with different input shapes.")
        start = time.perf_counter()
        for num_reqs in self.num_reqs_paddings:
            dummy_logits = torch.zeros((num_reqs, self.vocab_size),
                                       device=self.device,
                                       dtype=self._hidden_states_dtype)
            # The first dimension of dummy_logits cannot be mark_dynamic
            # because some operations in the sampler require it to be static.
            for all_greedy in [False, True]:
                generate_params_if_all_greedy = not all_greedy
                sampling_metadata = (
                    TPUSupportedSamplingMetadata.from_input_batch(
                        self.input_batch,
                        num_reqs,
                        self.device,
                        generate_params_if_all_greedy,
                    ))
                sampling_metadata.all_greedy = all_greedy
                with self.maybe_select_dummy_loras(
                        self.lora_config, np.array([num_reqs],
                                                   dtype=np.int32)):
                    self.sample_from_logits(dummy_logits, sampling_metadata)
            logger.info("  -- num_seqs: %d", num_reqs)
        xm.wait_device_ops()
        end = time.perf_counter()
        logger.info("Compilation finished in %.2f [secs].", end - start)
        self._update_num_xla_graphs("sample_from_logits")

    def _precompile_gather_logprobs(self) -> None:
        logger.info("Compiling gather_logprobs with different input shapes.")
        start = time.perf_counter()
        for num_reqs in self.num_reqs_paddings:
            dummy_logits = torch.zeros((num_reqs, self.vocab_size),
                                       device=self.device,
                                       dtype=self._hidden_states_dtype)
            dummy_tokens = torch.zeros((num_reqs, 1),
                                       dtype=torch.int64).to(self.device)
            with self.maybe_select_dummy_loras(
                    self.lora_config, np.array([num_reqs], dtype=np.int32)):
                self.gather_logprobs(dummy_logits, dummy_tokens)
            logger.info("  -- num_seqs: %d", num_reqs)
        xm.wait_device_ops()
        end = time.perf_counter()
        logger.info("Compilation finished in %.2f [secs].", end - start)
        self._update_num_xla_graphs("gather_logprobs")

    def capture_model(self) -> None:
        """
        Precompile all the subgraphs with possible input shapes.
        """
        with self.maybe_setup_dummy_loras(self.lora_config):
            self._precompile_mm_encoder()
            self._precompile_backbone()
            self._precompile_select_hidden_states()
            self._precompile_compute_logits()
            self._precompile_structured_decoding()
            self._precompile_sample_from_logits()
            self._precompile_gather_logprobs()

    def profile_run(
        self,
        num_tokens: int,
    ) -> None:
        # Profile with multimodal encoder & encoder cache.
        # TODO: handle encoder-decoder models once we support them.
        if (self.is_multimodal_model and self.max_num_encoder_input_tokens > 0
                and self.encoder_cache_size > 0):

            # NOTE: Currently model is profiled with a single non-text
            # modality with the max possible input tokens even when
            # it supports multiple.
            dummy_data_modality, max_num_mm_items = max(
                self.max_num_mm_items_by_modality.items(), key=lambda t: t[1])

            encoder_budget = min(self.max_num_encoder_input_tokens,
                                 self.encoder_cache_size)

            logger.info(
                "Encoder cache will be initialized with a budget of %d tokens,"
                " and profiled with %s %s items of the maximum feature size.",
                encoder_budget, max_num_mm_items, dummy_data_modality)

            # Create dummy batch of multimodal inputs.
            batched_dummy_mm_inputs = self._get_mm_dummy_batch(
                dummy_data_modality, max_num_mm_items)

            # Run multimodal encoder.
            # Isolate encoder graph from post-processing to minimize
            # impact of recompilation until it's fixed.
            start = time.perf_counter()
            xm.mark_step()
            dummy_encoder_outputs = self.model.get_multimodal_embeddings(
                **batched_dummy_mm_inputs)
            xm.mark_step()
            xm.wait_device_ops()
            end = time.perf_counter()
            logger.info(
                "Multimodal Encoder profiling finished in in %.2f [secs].",
                end - start)

            assert len(dummy_encoder_outputs) == max_num_mm_items, (
                "Expected dimension 0 of encoder outputs to match the number "
                f"of multimodal data items: {max_num_mm_items}, got "
                f"{len(dummy_encoder_outputs)=} instead. This is most likely "
                "due to the 'get_multimodal_embeddings' method of the model "
                "not implemented correctly.")

            # Cache the dummy encoder outputs.
            self.encoder_cache["tmp"] = dict(enumerate(dummy_encoder_outputs))

        # Trigger compilation for general shape.
        self._dummy_run(num_tokens)

        xm.mark_step()
        xm.wait_device_ops()
        self.encoder_cache.clear()
        gc.collect()

    def initialize_kv_cache(self, kv_cache_config: KVCacheConfig) -> None:
        """
        Initialize KV cache based on `kv_cache_config`.
        Args:
            kv_cache_config: Configuration for the KV cache, including the KV
            cache size of each layer
        """
        if len(kv_cache_config.kv_cache_groups) > 1:
            raise NotImplementedError(
                "Hybrid models with more than one KV cache type are not "
                "supported yet.")

<<<<<<< HEAD
        self.input_batch = InputBatch(
            max_num_reqs=self.max_num_reqs,
            max_model_len=self.max_model_len,
            max_num_batched_tokens=self.max_num_tokens,
            device=self.device,
            pin_memory=self.pin_memory,
            vocab_size=self.model_config.get_vocab_size(),
            block_sizes=[
                kv_cache_config.kv_cache_groups[0].kv_cache_spec.block_size
            ],
        )
=======
        if kv_cache_config.kv_cache_groups[
                0].kv_cache_spec.block_size != self.block_size:
            self.input_batch = InputBatch(
                max_num_reqs=self.max_num_reqs,
                max_model_len=self.max_model_len,
                max_num_batched_tokens=self.max_num_tokens,
                device=self.device,
                pin_memory=self.pin_memory,
                vocab_size=self.model_config.get_vocab_size(),
                block_size=kv_cache_config.kv_cache_groups[0].kv_cache_spec.
                block_size,
            )
        # Verify dtype compatibility between block_table_cpu and input_batch
>>>>>>> ca2f6b9c
        assert self.block_table_cpu.dtype == self.input_batch.block_table[
            0].get_cpu_tensor().dtype

        kv_caches: dict[str, torch.Tensor] = {}

        for kv_cache_group in kv_cache_config.kv_cache_groups:
            kv_cache_spec = kv_cache_group.kv_cache_spec
            for layer_name in kv_cache_group.layer_names:
                tensor_config = kv_cache_config.tensors[layer_name]
                assert tensor_config.size % kv_cache_spec.page_size_bytes == 0
                num_blocks = tensor_config.size // kv_cache_spec.page_size_bytes
                if isinstance(kv_cache_spec, AttentionSpec):
                    kv_cache_shape = PallasAttentionBackend.get_kv_cache_shape(
                        num_blocks, kv_cache_spec.block_size,
                        kv_cache_spec.num_kv_heads, kv_cache_spec.head_size)
                    dtype = kv_cache_spec.dtype

                    tpu_kv_cache = torch.zeros(kv_cache_shape,
                                               dtype=dtype,
                                               device=self.device)

                    kv_caches[layer_name] = tpu_kv_cache
                else:
                    raise NotImplementedError

        bind_kv_cache(
            kv_caches,
            self.vllm_config.compilation_config.static_forward_context,
            self.kv_caches)

    def reset_dynamo_cache(self):
        if self.is_multimodal_model:
            compiled_model = self.model.get_language_model().model
        else:
            compiled_model = self.model.model
        if isinstance(compiled_model, TorchCompileWrapperWithCustomDispatcher):
            logger.info("Clear dynamo cache and cached dynamo bytecode.")
            torch._dynamo.eval_frame.remove_from_cache(
                compiled_model.original_code_object)
            compiled_model.compiled_codes.clear()

    @torch.compile(backend="openxla", fullgraph=True, dynamic=False)
    def select_hidden_states(self, hidden_states, indices_do_sample):
        return hidden_states[indices_do_sample]

    @torch.compile(backend="openxla", fullgraph=True, dynamic=False)
    def compute_logits(self,
                       sample_hidden_states: torch.Tensor) -> torch.Tensor:
        return self.model.compute_logits(sample_hidden_states, None)

    @torch.compile(backend="openxla", fullgraph=True, dynamic=False)
    def sample_from_logits(
            self, logits: torch.Tensor,
            sampling_metadata: TPUSupportedSamplingMetadata) -> torch.Tensor:
        """
        Sample with xla-friendly function. This function is to be traced 
        separately from `forward` for lighter compilation overhead.
        """
        if sampling_metadata.all_greedy:
            out_tokens = torch.argmax(logits, dim=-1, keepdim=True)
        else:
            out_tokens = self.sampler(logits,
                                      sampling_metadata).sampled_token_ids
        return out_tokens

    @torch.compile(backend="openxla", fullgraph=True, dynamic=False)
    def gather_logprobs(self, logits: torch.Tensor,
                        sampled_tokens: torch.Tensor) -> LogprobsTensors:
        """
        Gather the top_logprobs with corresponding tokens. Use a fixed number
        of logprobs as an alternative to having multiple pre-compiled graphs.
        Select the number of logprobs actually demanded by each request on CPU.
        """
        logprobs = self.sampler.compute_logprobs(logits)
        return self.sampler.gather_logprobs(
            logprobs,
            self.model_config.max_logprobs,
            token_ids=sampled_tokens.squeeze(-1))

    @torch.compile(backend="openxla", fullgraph=True, dynamic=False)
    def structured_decode(self, require_struct_decoding: torch.Tensor,
                          grammar_bitmask: torch.Tensor, logits: torch.Tensor,
                          arange: torch.Tensor) -> torch.Tensor:
        return torch.where(
            require_struct_decoding,
            self.apply_grammar_bitmask(logits, grammar_bitmask, arange),
            logits)

    def apply_grammar_bitmask(self, logits: torch.Tensor,
                              grammar_bitmask: torch.Tensor,
                              arange: torch.Tensor):
        assert (logits.shape[0] == grammar_bitmask.shape[0])
        logits_cloned = logits.clone()
        for i in range(logits.shape[0]):
            unpacked_bitmask = (torch.bitwise_right_shift(
                grammar_bitmask[i][:, None], arange[None, :]) & 1) == 0
            unpacked_bitmask = unpacked_bitmask.reshape(-1)[:self.vocab_size]
            logits_cloned[i] = logits_cloned[i].masked_fill(
                unpacked_bitmask, -float("inf"))
        return logits_cloned

    def get_multimodal_embeddings(self, *args, **kwargs):
        return self.model.get_multimodal_embeddings(*args, **kwargs)

    def get_input_embeddings(self, *args, **kwargs):
        return self.model.get_input_embeddings(*args, **kwargs)

    def prepare_structured_decoding_input(
        self, logits: torch.Tensor, scheduler_output: "SchedulerOutput"
    ) -> tuple[torch.Tensor, torch.Tensor, torch.Tensor]:
        grammar_bitmask = scheduler_output.grammar_bitmask
        assert grammar_bitmask is not None
        num_reqs, _ = logits.shape

        # Reset pre-allocated tensors
        self.grammar_bitmask_cpu.zero_()
        self.require_structured_out_cpu.zero_()

        # We receive the structured output bitmask from the scheduler, but the
        # indices of the requests in the batch may not match the indices of
        # the bitmask since the scheduler doesn't know how the tpu runner is
        # ordering the requests in the batch. We need to match the order of
        # bitmask with the order of requests
        struct_out_indices: list[int] = []
        mask_indices: list[int] = []
        for req_id in self.input_batch.req_ids:
            mask_index = scheduler_output.structured_output_request_ids.get(
                req_id)
            if mask_index is None:
                continue
            batch_index = self.input_batch.req_id_to_index[req_id]
            struct_out_indices.append(batch_index)
            mask_indices.append(mask_index)
        self.grammar_bitmask_cpu[struct_out_indices] = torch.from_numpy(
            grammar_bitmask[mask_indices])
        # It's not guaranteed that all requests in this batch require
        # structured output, so create a bool tensor to represent
        # the requests that need structured output.
        struct_out_indices = torch.tensor(struct_out_indices, dtype=torch.long)
        self.require_structured_out_cpu[struct_out_indices] = True
        return self.require_structured_out_cpu[:num_reqs].to(logits.device), \
            self.grammar_bitmask_cpu[:num_reqs].to(logits.device), \
            self.structured_decode_arange.to(logits.device)

    def _get_mm_dummy_batch(self, modality: str,
                            batch_size: int) -> BatchedTensorInputs:
        # Dummy data for pre-compiling multimodal models.
        dummy_request_data = self.mm_registry.get_decoder_dummy_data(
            model_config=self.model_config,
            seq_len=self.max_num_tokens,
        )
        dummy_mm_data = dummy_request_data.multi_modal_data

        # Dummy data definition in V0 may contain multiple multimodal items
        # (e.g, multiple images) for a single request, therefore here we
        # always replicate first item by max_num_mm_items times since in V1
        # they are scheduled to be processed separately.
        assert isinstance(dummy_mm_data, MultiModalKwargs), (
            "Expected dummy multimodal data to be of type "
            f"MultiModalKwargs, got {type(dummy_mm_data)=} instead. "
            "This is most likely due to the model not having a merged "
            "processor.")

        # When models have a merged processor, their dummy data is
        # already batched `MultiModalKwargs`, therefore we take the first
        # `MultiModalKwargsItem` from the desired modality to profile on.
        dummy_mm_item = dummy_mm_data.get_item(modality=modality, item_index=0)
        dummy_mm_kwargs = MultiModalKwargs.from_items([dummy_mm_item])

        batched_dummy_mm_inputs = MultiModalKwargs.batch([dummy_mm_kwargs] *
                                                         batch_size)
        return MultiModalKwargs.as_kwargs(
            batched_dummy_mm_inputs,
            dtype=self.model_config.dtype,
            device=self.device,
        )


def _get_req_paddings(min_req_size: int, max_req_size: int) -> list[int]:
    logger.info("Preparing request paddings:")
    # assert min_req_size is power of 2
    assert (min_req_size & (min_req_size - 1) == 0) and min_req_size > 0
    paddings: list = []
    num = max(MIN_NUM_SEQS, min_req_size)
    while num <= max_req_size and (len(paddings) == 0 or paddings[-1] != num):
        paddings.append(num)
        logger.info("    %d", num)
        num = _get_padded_num_reqs_with_upper_limit(num + 1, max_req_size)
    return paddings


def _get_padded_num_reqs_with_upper_limit(x: int, upper_limit: int) -> int:
    res = MIN_NUM_SEQS if x <= MIN_NUM_SEQS else 1 << (x - 1).bit_length()
    return min(res, upper_limit)


def _get_token_paddings(min_token_size: int, max_token_size: int,
                        padding_gap: int) -> list[int]:
    """Generate a list of padding size, starting from min_token_size, 
    ending with a number that can cover max_token_size

    If padding_gap == 0 then:
        increase 2X each time (exponential)
    else:
        first increase the size to twice,
        then increase the padding size by padding_gap.
    """
    # assert min_token_size is power of 2
    assert (min_token_size & (min_token_size - 1) == 0) and min_token_size > 0
    paddings = []
    num = min_token_size

    if padding_gap == 0:
        logger.info("Using exponential token paddings:")
        while True:
            logger.info("    %d", num)
            paddings.append(num)
            if num >= max_token_size:
                break
            num *= 2
    else:
        logger.info("Using incremental token paddings:")
        while num <= padding_gap:
            logger.info("    %d", num)
            paddings.append(num)
            num *= 2
        num //= 2
        while num < max_token_size:
            num += padding_gap
            logger.info("    %d", num)
            paddings.append(num)

    return paddings


def _get_padded_token_len(paddings: list[int], x: int) -> int:
    """Return the first element in paddings list greater or equal to x.
    """
    index = bisect.bisect_left(paddings, x)
    assert index < len(paddings)
    return paddings[index]


def replace_set_lora(model):

    def _tpu_set_lora(
        self,
        index: int,
        lora_a: torch.Tensor,
        lora_b: torch.Tensor,
        embeddings_tensor: Optional[torch.Tensor],
        bias: Optional[torch.Tensor] = None,
    ):
        # TODO: The integer index leads to a recompilation, but converting it
        # to a tensor doesn't seem to work anymore. This might be fixed with a
        # later release of torch_xla.
        self._original_set_lora(index, lora_a, lora_b, embeddings_tensor, bias)
        xm.mark_step()

    def _tpu_reset_lora(self, index: int):
        self._original_reset_lora(index)
        xm.mark_step()

    for _, module in model.named_modules():
        if isinstance(module, BaseLayerWithLoRA):
            module._original_set_lora = module.set_lora
            module._original_reset_lora = module.reset_lora
            module.set_lora = _tpu_set_lora.__get__(module, module.__class__)
            module.reset_lora = _tpu_reset_lora.__get__(
                module, module.__class__)<|MERGE_RESOLUTION|>--- conflicted
+++ resolved
@@ -187,7 +187,7 @@
             device=self.device,
             pin_memory=self.pin_memory,
             vocab_size=self.model_config.get_vocab_size(),
-            block_size=self.block_size,
+            block_sizes=[self.block_size],
         )
 
         # Cached torch/numpy tensor
@@ -1307,19 +1307,6 @@
                 "Hybrid models with more than one KV cache type are not "
                 "supported yet.")
 
-<<<<<<< HEAD
-        self.input_batch = InputBatch(
-            max_num_reqs=self.max_num_reqs,
-            max_model_len=self.max_model_len,
-            max_num_batched_tokens=self.max_num_tokens,
-            device=self.device,
-            pin_memory=self.pin_memory,
-            vocab_size=self.model_config.get_vocab_size(),
-            block_sizes=[
-                kv_cache_config.kv_cache_groups[0].kv_cache_spec.block_size
-            ],
-        )
-=======
         if kv_cache_config.kv_cache_groups[
                 0].kv_cache_spec.block_size != self.block_size:
             self.input_batch = InputBatch(
@@ -1329,11 +1316,11 @@
                 device=self.device,
                 pin_memory=self.pin_memory,
                 vocab_size=self.model_config.get_vocab_size(),
-                block_size=kv_cache_config.kv_cache_groups[0].kv_cache_spec.
-                block_size,
+                block_sizes=[
+                    kv_cache_config.kv_cache_groups[0].kv_cache_spec.block_size
+                ],
             )
         # Verify dtype compatibility between block_table_cpu and input_batch
->>>>>>> ca2f6b9c
         assert self.block_table_cpu.dtype == self.input_batch.block_table[
             0].get_cpu_tensor().dtype
 
