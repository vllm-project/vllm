# SPDX-License-Identifier: Apache-2.0
# SPDX-FileCopyrightText: Copyright contributors to the vLLM project
import bisect
import gc
import time
<<<<<<< HEAD
from typing import TYPE_CHECKING, Literal, Optional, Union, cast
=======
from typing import TYPE_CHECKING, Any, Optional, cast
>>>>>>> 66762465
from unittest.mock import patch

import numpy as np
import torch
import torch.nn as nn
# TPU XLA related
import torch_xla.core.xla_model as xm
import torch_xla.distributed.spmd as xs
import torch_xla.runtime as xr

import vllm.envs as envs
from vllm.attention.backends.abstract import AttentionType
from vllm.attention.layer import Attention
from vllm.compilation.wrapper import TorchCompileWrapperWithCustomDispatcher
<<<<<<< HEAD
from vllm.config import ParallelConfig, VllmConfig, get_layers_from_vllm_config
from vllm.distributed.kv_transfer import (get_kv_transfer_group,
                                          has_kv_transfer_group)
=======
from vllm.config import (ParallelConfig, VllmConfig,
                         get_layers_from_vllm_config, update_config)
>>>>>>> 66762465
from vllm.forward_context import set_forward_context
from vllm.logger import init_logger
from vllm.lora.layers import BaseLayerWithLoRA
from vllm.model_executor.model_loader import get_model_loader
from vllm.model_executor.model_loader.tpu import TPUModelLoader
from vllm.multimodal import MULTIMODAL_REGISTRY
from vllm.multimodal.inputs import (BatchedTensorInputs, MultiModalKwargs,
                                    PlaceholderRange)
from vllm.multimodal.utils import group_mm_inputs_by_modality
from vllm.sequence import IntermediateTensors
from vllm.utils import (STR_DTYPE_TO_TORCH_DTYPE, LayerBlockType, cdiv,
                        is_pin_memory_available)
from vllm.v1.attention.backends.pallas import (PallasAttentionBackend,
                                               PallasMetadata)
from vllm.v1.core.encoder_cache_manager import compute_encoder_budget
from vllm.v1.kv_cache_interface import (AttentionSpec, FullAttentionSpec,
                                        KVCacheConfig, KVCacheSpec,
                                        SlidingWindowSpec)
from vllm.v1.outputs import (EMPTY_MODEL_RUNNER_OUTPUT, LogprobsLists,
                             LogprobsTensors, ModelRunnerOutput)
from vllm.v1.sample.tpu.metadata import TPUSupportedSamplingMetadata
from vllm.v1.sample.tpu.sampler import Sampler as TPUSampler
<<<<<<< HEAD
from vllm.v1.utils import bind_kv_cache
from vllm.v1.worker.kv_connector_model_runner_mixin import (
    KVConnectorModelRunnerMixin)
=======
>>>>>>> 66762465
from vllm.v1.worker.lora_model_runner_mixin import LoRAModelRunnerMixin
from vllm.v1.worker.tpu_input_batch import CachedRequestState, InputBatch

from .utils import (bind_kv_cache, initialize_kv_cache_for_kv_sharing,
                    sanity_check_mm_encoder_outputs)

if TYPE_CHECKING:
    from vllm.v1.core.sched.output import SchedulerOutput

logger = init_logger(__name__)

INVALID_TOKEN_ID = -1
# Smallest output size
MIN_NUM_SEQS = 8
# Block size used for kv cache updating kernel
NUM_SLICES_PER_KV_CACHE_UPDATE_BLOCK = 8


#########################################################
# Ways to avoid recompilation
#########################################################
#
# The model executor has two primary components:
# 1. preparing the model and sampler inputs
# 2. executing the model and sampler.
# The core idea is to avoid any TPU computation during input preparation. For
# better compilation tracking and increased flexibility, the model execution and
# sampler are divided into several distinct components.
#
# Below are the detailed steps:
#
# Step 1
# It is recommended to avoid TPU operations when preparing the model and sampler
# inputs. CPU tensors can be prepared and transferred to the XLA device using
# cpu_tensor.to(xla_device), which only triggers CPU to TPU transfers and avoids
# compilation.
#
# Step 2
# The TPU execution should be decomposed into subgraphs (4 at the moment):
# 1. the main model
# 2. selecting hidden states for each request
# 3. sampler
# 4. encoder.
# Each subgraph should be decorated in a torch.compile. This is used to make
# sure that we have the same subgraph topology in both dummy_run and
# xecute_model. The results from these subgraphs should either be passed to
# other subgraphs, or transferred from TPU to CPU using xla_tensor.cpu() for
# subsequent processing on the CPU.
#
# Step 3
# The dummy_run should be comprehensive, ensuring all potential input shapes and
# branch predictions are included as subgraph inputs to facilitate
# pre-compilation.
class TPUModelRunner(LoRAModelRunnerMixin, KVConnectorModelRunnerMixin):

    def __init__(
        self,
        vllm_config: VllmConfig,
        device: torch.device,
        original_parallel_config: Optional[ParallelConfig] = None,
    ):
        self.vllm_config = vllm_config
        self.model_config = vllm_config.model_config
        self.cache_config = vllm_config.cache_config
        self.lora_config = vllm_config.lora_config
        self.load_config = vllm_config.load_config
        self.parallel_config = vllm_config.parallel_config
        self.original_parallel_config = original_parallel_config
        self.scheduler_config = vllm_config.scheduler_config
        self.speculative_config = vllm_config.speculative_config
        self.prompt_adapter_config = vllm_config.prompt_adapter_config
        self.observability_config = vllm_config.observability_config
        self.device_config = vllm_config.device_config

        model_config = self.model_config
        cache_config = self.cache_config
        scheduler_config = self.scheduler_config
        parallel_config = self.parallel_config
        self.device = device
        self.check_recompilation = envs.VLLM_XLA_CHECK_RECOMPILATION

        # SPMD Related
        self.use_spmd = envs.VLLM_XLA_USE_SPMD
        if self.use_spmd:
            num_devices = xr.global_runtime_device_count()
            mesh_shape = (num_devices, 1)
            device_ids = np.array(range(num_devices))
            self.mesh = xs.Mesh(device_ids, mesh_shape, ('x', 'y'))

        self.enforce_eager = model_config.enforce_eager

        self.num_xla_graphs = 0
        self._update_num_xla_graphs("init")

        self.pin_memory = is_pin_memory_available()
        self.dtype = self.model_config.dtype
        if cache_config.cache_dtype == "auto":
            self.kv_cache_dtype = self.dtype
        else:
            self.kv_cache_dtype = STR_DTYPE_TO_TORCH_DTYPE[
                cache_config.cache_dtype]
        self._hidden_states_dtype = self.dtype

        self.is_multimodal_model = model_config.is_multimodal_model
        self.sliding_window = model_config.get_sliding_window()
        self.block_size = cache_config.block_size
        self.max_model_len = model_config.max_model_len
        self.most_model_len = envs.VLLM_TPU_MOST_MODEL_LEN
        self.max_num_blocks_per_req = cdiv(self.max_model_len, self.block_size)
        self.num_blocks_per_most_len_req = cdiv(
            self.most_model_len,
            self.block_size) if self.most_model_len is not None else None
        # InputBatch needs to work with sampling tensors greater than padding
        # to avoid dynamic shapes. Also, avoid suboptimal alignment.
        self.max_num_reqs = max(scheduler_config.max_num_seqs, MIN_NUM_SEQS)
        self.num_tokens_paddings = _get_token_paddings(
            min_token_size=16,
            max_token_size=scheduler_config.max_num_batched_tokens,
            padding_gap=envs.VLLM_TPU_BUCKET_PADDING_GAP)
        # In case `max_num_tokens < max(num_tokens_paddings)` use the actual
        # padded max value to pre-allocate data structures and pre-compile.
        self.max_num_tokens = self.num_tokens_paddings[-1]

        # Model-related.
        self.num_attn_layers = model_config.get_num_layers_by_block_type(
            parallel_config, LayerBlockType.attention)
        self.num_query_heads = model_config.get_num_attention_heads(
            parallel_config)
        self.num_kv_heads = model_config.get_num_kv_heads(parallel_config)
        self.head_size = model_config.get_head_size()
        self.hidden_size = model_config.get_hidden_size()
        self.vocab_size = model_config.get_vocab_size()

        if self.lora_config is not None:
            self.vocab_size += self.lora_config.lora_extra_vocab_size

        # Multi-modal data support
        self.mm_registry = MULTIMODAL_REGISTRY
        self.uses_mrope = model_config.uses_mrope
        # TODO: Support M-RoPE (e.g, Qwen2-VL)
        assert not self.uses_mrope, "TPU does not support M-RoPE yet."

        encoder_compute_budget, encoder_cache_size = compute_encoder_budget(
            model_config=model_config,
            scheduler_config=scheduler_config,
            mm_registry=self.mm_registry,
        )
        self.max_num_encoder_input_tokens = encoder_compute_budget
        self.encoder_cache_size = encoder_cache_size

        # Lazy initialization
        self.model: nn.Module  # Set after load_model
        self.kv_caches: list[torch.Tensor] = []
        # req_id -> (input_id -> encoder_output)
        self.encoder_cache: dict[str, dict[int, torch.Tensor]] = {}

        # Request states.
        self.requests: dict[str, CachedRequestState] = {}

        # Initialize input batch early to avoid AttributeError in _update_states
        self.input_batch = InputBatch(
            max_num_reqs=self.max_num_reqs,
            max_model_len=self.max_model_len,
            max_num_batched_tokens=self.max_num_tokens,
            device=self.device,
            pin_memory=self.pin_memory,
            vocab_size=self.model_config.get_vocab_size(),
            block_sizes=[self.block_size],
        )

        # Cached torch/numpy tensor
        # The pytorch tensor and numpy array share the same buffer.
        # Sometimes the numpy op is faster so we create both.
        self.input_ids_cpu = torch.zeros(self.max_num_tokens,
                                         dtype=torch.int32,
                                         device="cpu")

        self.positions_cpu = torch.zeros(self.max_num_tokens,
                                         dtype=torch.int32,
                                         device="cpu")
        self.positions_np = self.positions_cpu.numpy()
        self.block_table_cpu = torch.zeros(
            (self.max_num_reqs, self.max_num_blocks_per_req),
            dtype=torch.int32,
            device="cpu")
        # adjust num_reqs to avoid SMEM OOM.
        self.num_reqs_most_model_len = min(
            PallasAttentionBackend.get_max_num_seqs(self.most_model_len,
                                                    self.block_size),
            self.max_num_reqs) if self.most_model_len is not None else None
        self.num_reqs_max_model_len = min(
            PallasAttentionBackend.get_max_num_seqs(self.max_model_len,
                                                    self.block_size),
            self.max_num_reqs)
        self.query_start_loc_cpu = torch.zeros(self.max_num_tokens + 1,
                                               dtype=torch.int32,
                                               device="cpu",
                                               pin_memory=self.pin_memory)
        self.query_start_loc_np = self.query_start_loc_cpu.numpy()

        self.seq_lens_cpu = torch.zeros(self.max_num_tokens,
                                        dtype=torch.int32,
                                        device="cpu",
                                        pin_memory=self.pin_memory)
        self.seq_lens_np = self.seq_lens_cpu.numpy()

        # Range tensor with values [0 .. self.max_num_tokens - 1].
        # Used to initialize positions / context_lens / seq_lens
        # Keep in int64 to avoid overflow with long context
        self.arange_np = np.arange(self.max_num_tokens, dtype=np.int64)
        self.num_reqs_paddings = _get_req_paddings(
            min_req_size=MIN_NUM_SEQS, max_req_size=self.max_num_reqs)

        # Layer pairings for cross-layer KV sharing.
        # If an Attention layer `layer_name` is in the keys of this dict, it
        # means this layer will perform attention using the keys and values
        # from the KV cache of `shared_kv_cache_layers[layer_name]`.
        self.shared_kv_cache_layers: dict[str, str] = {}

        # tensors for structured decoding
        self.grammar_bitmask_cpu = torch.zeros(
            (self.max_num_reqs, cdiv(self.vocab_size, 32)),
            dtype=torch.int32,
            device="cpu",
            pin_memory=self.pin_memory)
        self.require_structured_out_cpu = torch.zeros(
            (self.max_num_reqs, 1),
            dtype=torch.bool,
            device="cpu",
            pin_memory=self.pin_memory)
        self.structured_decode_arange = torch.arange(
            0, 32, device="cpu", pin_memory=self.pin_memory)

        # Get maximum number of mm items per modality (batch size).
        self.max_num_mm_items_by_modality = dict()
        if (self.is_multimodal_model and self.max_num_encoder_input_tokens > 0
                and self.encoder_cache_size > 0):
            max_tokens_by_modality_dict = (
                MULTIMODAL_REGISTRY.
                get_max_tokens_per_item_by_nonzero_modality(self.model_config))
            for modality, max_tokens in max_tokens_by_modality_dict.items():
                # Check how many items of this modality can be supported by
                # the encoder budget.
                encoder_budget = min(self.max_num_encoder_input_tokens,
                                     self.encoder_cache_size)

                max_num_mm_items_encoder_budget = cdiv(encoder_budget,
                                                       max_tokens)

                # Check how many items of this modality can be supported by
                # the decoder budget.
                max_mm_items_per_req = self.mm_registry.\
                    get_mm_limits_per_prompt(self.model_config)[modality]

                # NOTE: We do not consider max_num_batched_tokens on purpose
                # because the multimodal embeddings can be generated in advance
                # and chunked prefilled.
                max_num_mm_items_decoder_budget = self.max_num_reqs * \
                    max_mm_items_per_req

                max_num_mm_items = min(max_num_mm_items_encoder_budget,
                                       max_num_mm_items_decoder_budget)
                self.max_num_mm_items_by_modality[modality] = max_num_mm_items

        if not self.use_spmd:
            self.sample_from_logits_func = torch.compile(
                self.sample_from_logits,
                backend="openxla",
                fullgraph=True,
                dynamic=False)
        else:
            self.sample_from_logits_func = self.sample_from_logits

    def _update_num_xla_graphs(self, case_str):
        check_comp = self.check_recompilation and not self.enforce_eager
        if not check_comp:
            return

        total_cached_graphs = xr.get_num_cached_compilation_graph()
        new_compiled_graphs = total_cached_graphs - self.num_xla_graphs
        if new_compiled_graphs == 0:
            return

        logger.info("Add new %d compiled XLA graphs due to %s",
                    new_compiled_graphs, case_str)
        self.num_xla_graphs += new_compiled_graphs

    def _verify_num_xla_graphs(self, case_str):
        check_comp = self.check_recompilation and not self.enforce_eager
        if not check_comp:
            return

        curr_cached_graph = xr.get_num_cached_compilation_graph()
        assert self.num_xla_graphs == curr_cached_graph, (
            "Recompilation after warm up is detected during {}."
            " num_xla_graphs = {} curr_cached_graph = {}".format(
                case_str, self.num_xla_graphs, curr_cached_graph))

    def _update_states(self, scheduler_output: "SchedulerOutput") -> bool:
        """Update the cached states and the persistent batch with the scheduler
        output.

        The updated states are used by the `_prepare_inputs` function to create
        the input GPU tensors for the model.

        Returns:
            True if there is a new/resumed/paused/finished request.
            If False, we can skip copying SamplingMetadata to the GPU.
        """
        # Remove finished requests from the cached states.
        for req_id in scheduler_output.finished_req_ids:
            self.requests.pop(req_id, None)
            self.encoder_cache.pop(req_id, None)

        # Remove the finished requests from the persistent batch.
        # NOTE(woosuk): There could be an edge case where finished_req_ids and
        # scheduled_req_ids overlap. This happens when a request is aborted and
        # then resubmitted with the same ID. In this case, we treat them as two
        # distinct requests - clearing the cached states for the first request
        # and handling the second as a new request.
        removed_req_indices: list[int] = []
        for req_id in scheduler_output.finished_req_ids:
            req_index = self.input_batch.remove_request(req_id)
            if req_index is not None:
                removed_req_indices.append(req_index)

        # Free the cached encoder outputs.
        for req_id, input_id in scheduler_output.free_encoder_input_ids:
            encoder_outputs = self.encoder_cache.get(req_id)
            if encoder_outputs is not None:
                encoder_outputs.pop(input_id, None)
                if not encoder_outputs:
                    self.encoder_cache.pop(req_id, None)

        # Remove the unscheduled requests from the persistent batch.
        # NOTE(woosuk): The unscheduled requests are either preempted requests
        # or running requests that are not scheduled in this step. We remove
        # them from the persistent batch but keep their cached states since
        # they will be scheduled again sometime in the future.
        scheduled_req_ids = scheduler_output.num_scheduled_tokens.keys()
        cached_req_ids = self.input_batch.req_id_to_index.keys()
        unscheduled_req_ids = cached_req_ids - scheduled_req_ids
        # NOTE(woosuk): The persistent batch optimization assumes that
        # consecutive batches contain mostly the same requests. If batches
        # have low request overlap (e.g., alternating between two distinct
        # sets of requests), this optimization becomes very inefficient.
        for req_id in unscheduled_req_ids:
            req_index = self.input_batch.remove_request(req_id)
            assert req_index is not None
            removed_req_indices.append(req_index)

        req_ids_to_add: list[str] = []
        # Add new requests to the cached states.
        for new_req_data in scheduler_output.scheduled_new_reqs:
            assert new_req_data.sampling_params is not None,\
                "Pooling is not supported in TPU yet"
            req_id = new_req_data.req_id
            sampling_params = new_req_data.sampling_params

            self.requests[req_id] = CachedRequestState(
                req_id=req_id,
                prompt_token_ids=new_req_data.prompt_token_ids,
                mm_inputs=new_req_data.mm_inputs,
                mm_positions=new_req_data.mm_positions,
                sampling_params=sampling_params,
                pooling_params=None,
                generator=None,
                block_ids=new_req_data.block_ids,
                num_computed_tokens=new_req_data.num_computed_tokens,
                output_token_ids=[],
                lora_request=new_req_data.lora_request,
            )

            req_ids_to_add.append(req_id)

        # Update the states of the running/resumed requests.
        req_data = scheduler_output.scheduled_cached_reqs
        for i, req_id in enumerate(req_data.req_ids):
            req_state = self.requests[req_id]
            num_computed_tokens = req_data.num_computed_tokens[i]
            new_block_ids = req_data.new_block_ids[i]
            resumed_from_preemption = req_data.resumed_from_preemption[i]

            # Update the cached states.
            req_state.num_computed_tokens = num_computed_tokens
            if not resumed_from_preemption:
                # Append the new blocks to the existing block IDs.
                for block_ids, new_ids in zip(req_state.block_ids,
                                              new_block_ids):
                    block_ids.extend(new_ids)
            else:
                # The request is resumed from preemption.
                # Replace the existing block IDs with the new ones.
                req_state.block_ids = new_block_ids

            req_index = self.input_batch.req_id_to_index.get(req_id)
            if req_index is None:
                # The request is not in the persistent batch.
                # The request was either preempted and resumed later, or was not
                # scheduled in the previous step and needs to be added again.
                req_ids_to_add.append(req_id)
                continue

            # Update the persistent batch.
            self.input_batch.num_computed_tokens_cpu[req_index] = (
                num_computed_tokens)
            self.input_batch.block_table.append_row(new_block_ids, req_index)

        # Add the new or resumed requests to the persistent batch.
        # The smaller empty indices are filled first.
        removed_req_indices = sorted(removed_req_indices, reverse=True)
        for req_id in req_ids_to_add:
            req_state = self.requests[req_id]
            if removed_req_indices:
                # Fill the empty index.
                req_index = removed_req_indices.pop()
            else:
                # Append to the end.
                req_index = None
            self.input_batch.add_request(req_state, req_index)

        # Condense the batched states if there are empty indices.
        if removed_req_indices:
            self.input_batch.condense(removed_req_indices)

        return len(unscheduled_req_ids) > 0 or len(req_ids_to_add) > 0

    def get_model(self) -> nn.Module:
        return self.model

    def get_kv_cache_spec(self) -> dict[str, KVCacheSpec]:
        """
        Generates the KVCacheSpec by parsing the kv cache format from each
        Attention module in the static forward context.
        Returns:
            KVCacheSpec: A dictionary mapping layer names to their KV cache
            format. Layers that do not need KV cache are not included.
        """

        layers = get_layers_from_vllm_config(self.vllm_config, Attention)
        block_size = self.vllm_config.cache_config.block_size
        kv_cache_spec: dict[str, KVCacheSpec] = {}
        for layer_name, attn_module in layers.items():
            if (kv_tgt_layer :=
                    attn_module.kv_sharing_target_layer_name) is not None:
                # The layer doesn't need its own KV cache and will use that of
                # the target layer. We skip creating a KVCacheSpec for it, so
                # that KV cache management logic will act as this layer does
                # not exist, and doesn't allocate KV cache for the layer. This
                # enables the memory saving of cross-layer kv sharing, allowing
                # a given amount of memory to accommodate longer context lengths
                # or enable more requests to be processed simultaneously.
                self.shared_kv_cache_layers[layer_name] = kv_tgt_layer
                continue

            if attn_module.attn_type == AttentionType.DECODER:
                if attn_module.sliding_window is not None:
                    kv_cache_spec[layer_name] = SlidingWindowSpec(
                        block_size=block_size,
                        num_kv_heads=attn_module.num_kv_heads,
                        head_size=attn_module.head_size,
                        dtype=self.kv_cache_dtype,
                        sliding_window=attn_module.sliding_window,
                        use_mla=False,
                    )
                else:
                    kv_cache_spec[layer_name] = FullAttentionSpec(
                        block_size=block_size,
                        num_kv_heads=attn_module.num_kv_heads,
                        head_size=attn_module.head_size,
                        dtype=self.kv_cache_dtype,
                        use_mla=False,
                    )
            elif attn_module.attn_type in (AttentionType.ENCODER,
                                           AttentionType.ENCODER_ONLY):
                # encoder-only attention does not need KV cache.
                continue
            elif attn_module.attn_type == AttentionType.ENCODER_DECODER:
                raise NotImplementedError
            else:
                raise ValueError(
                    f"Unknown attention type: {attn_module.attn_type}")

        return kv_cache_spec

    def _get_slot_mapping_metadata(self, num_reqs,
                                   num_scheduled_tokens_per_req):
        """
        Computes metadata for mapping slots to blocks in the key-value (KV)
        cache for a batch of requests.

        This function determines, for each request in the batch, how the
        scheduled tokens are distributed across memory blocks, and generates
        metadata needed to map slices of tokens to their corresponding positions
        in the KV cache.

        Args:
            num_reqs (int): Number of requests in the current batch.
            num_scheduled_tokens_per_req (int or np.ndarray): Number of tokens
            to be scheduled for each request.

        Returns:
            np.ndarray: A 2D array of shape (total_block_len, 3), where each row
            contains:
                - kv_cache_start_index (int): The starting index in the KV cache
                    for the corresponding slice.
                - new_kv_start_index (int): The starting index in the new KV
                    cache for the corresponding slice.
                - slice_len (int): The length of the slice.
        """
        slices_start = self.input_batch.num_computed_tokens_cpu[:num_reqs]
        slices_end = self.input_batch.num_computed_tokens_cpu[:num_reqs] + \
            num_scheduled_tokens_per_req
        local_block_start_idx = slices_start // self.block_size
        local_block_end_idx = (slices_end - 1) // self.block_size
        no_repeat_req_indices = self.arange_np[:num_reqs]
        global_block_start_idx = (
            no_repeat_req_indices * self.max_num_blocks_per_req +
            local_block_start_idx)
        block_lens = local_block_end_idx - local_block_start_idx + 1
        global_block_start_idx = np.repeat(global_block_start_idx, block_lens)
        slice_arange = np.concatenate([self.arange_np[:n] for n in block_lens])
        global_block_indices = global_block_start_idx + slice_arange
        block_table_cpu = self.input_batch.block_table[0].get_cpu_tensor()
        block_numbers = block_table_cpu.flatten()[global_block_indices].numpy()
        total_block_len = np.sum(block_lens)
        slot_mapping_slices = np.repeat(np.array([[0, self.block_size]],
                                                 dtype=np.int32),
                                        total_block_len,
                                        axis=0)
        cu_block_lens = np.zeros(len(block_lens) + 1, dtype=np.int32)
        np.cumsum(block_lens, out=cu_block_lens[1:])
        for req_idx in range(num_reqs):
            slot_mapping_slices[cu_block_lens[req_idx]][
                0] = slices_start[req_idx] % self.block_size
            slot_mapping_slices[
                cu_block_lens[req_idx + 1] -
                1][1] = (slices_end[req_idx] - 1) % self.block_size + 1
        slice_lens = slot_mapping_slices[:, 1] - slot_mapping_slices[:, 0]
        cu_slices_lens = np.zeros(len(slice_lens) + 1, dtype=np.int32)
        np.cumsum(slice_lens, out=cu_slices_lens[1:])
        kv_cache_start_indices = slot_mapping_slices[:, 0] + \
            (block_numbers * self.block_size)
        new_kv_start_indices = cu_slices_lens[:-1]
        slot_mapping_metadata = np.stack(
            [kv_cache_start_indices, new_kv_start_indices, slice_lens], axis=1)
        return slot_mapping_metadata

    def _prepare_inputs(self, scheduler_output: "SchedulerOutput",
                        start_index: int):
        assert scheduler_output.total_num_scheduled_tokens > 0
        num_reqs = self.input_batch.num_reqs
        assert num_reqs > 0
        assert start_index < num_reqs

        # Get the number of scheduled tokens for each request.
        use_max_model_len = self.most_model_len is None
        num_scheduled_tokens_per_req = []
        max_num_scheduled_tokens_all_reqs = 0
        end_index = start_index

        # Use either most_model_len or max_model_len depending on request size.
        for i in range(start_index, num_reqs):
            req_id = self.input_batch.req_ids[i]
            assert req_id is not None
            num_tokens = scheduler_output.num_scheduled_tokens[req_id]
            if not use_max_model_len and num_tokens > self.most_model_len:
                use_max_model_len = True
            num_scheduled_tokens_per_req.append(num_tokens)
        if use_max_model_len:
            if len(num_scheduled_tokens_per_req) > self.num_reqs_max_model_len:
                num_scheduled_tokens_per_req = \
                    num_scheduled_tokens_per_req[:self.num_reqs_max_model_len]
                end_index = start_index + self.num_reqs_max_model_len
            else:
                end_index = num_reqs
        else:
            if len(num_scheduled_tokens_per_req
                   ) > self.num_reqs_most_model_len:
                num_scheduled_tokens_per_req = \
                    num_scheduled_tokens_per_req[:self.num_reqs_most_model_len]
                end_index = start_index + self.num_reqs_most_model_len
            else:
                end_index = num_reqs
        max_num_scheduled_tokens_all_reqs = max(num_scheduled_tokens_per_req)
        num_scheduled_tokens_per_req = np.array(num_scheduled_tokens_per_req,
                                                dtype=np.int32)
        total_num_scheduled_tokens = sum(num_scheduled_tokens_per_req)
        assert max_num_scheduled_tokens_all_reqs > 0

        num_reqs = len(num_scheduled_tokens_per_req)

        # Get request indices.
        # E.g., [2, 5, 3] -> [0, 0, 1, 1, 1, 1, 1, 2, 2, 2]
        # For each scheduled token, what are the corresponding req index.
        req_indices = np.repeat(self.arange_np[:num_reqs],
                                num_scheduled_tokens_per_req)

        # Get batched arange.
        # E.g., [2, 5, 3] -> [0, 1, 0, 1, 2, 3, 4, 0, 1, 2]
        # For each scheduled token, what is its position in corresponding req.
        arange = np.concatenate(
            [self.arange_np[:n] for n in num_scheduled_tokens_per_req])

        # Get positions.
        positions_np = self.positions_np[:total_num_scheduled_tokens]
        np.add(self.input_batch.num_computed_tokens_cpu[req_indices],
               arange,
               out=positions_np)

        # Get token indices.
        # E.g., [0, 1, 0, 1, 2, 3, 4, 0, 1, 2]
        # -> [0, 1, M, M + 1, M + 2, M + 3, M + 4, 2 * M, 2 * M + 1, 2 * M + 2]
        # where M is the max_model_len.
        token_indices = (positions_np +
                         req_indices * self.input_batch.token_ids_cpu.shape[1])

        # NOTE(woosuk): We use torch.index_select instead of np.take here
        # because torch.index_select is much faster than np.take for large
        # tensors.
        torch.index_select(self.input_batch.token_ids_cpu_tensor.flatten(),
                           0,
                           torch.from_numpy(token_indices),
                           out=self.input_ids_cpu[:total_num_scheduled_tokens])

        # Prepare the attention metadata.
        self.query_start_loc_np[0] = 0
        np.cumsum(num_scheduled_tokens_per_req,
                  out=self.query_start_loc_np[1:num_reqs + 1])
        self.query_start_loc_np[num_reqs + 1:] = 1

        self.seq_lens_np[:num_reqs] = (
            self.input_batch.num_computed_tokens_cpu[:num_reqs] +
            num_scheduled_tokens_per_req)

        # Do the padding and copy the tensors to the TPU.
        padded_total_num_scheduled_tokens = _get_padded_token_len(
            self.num_tokens_paddings, total_num_scheduled_tokens)
        # Zero out to avoid spurious values from prev iteration (last cp chunk)
        self.input_ids_cpu[
            total_num_scheduled_tokens:padded_total_num_scheduled_tokens] = 0
        self.input_ids = self.input_ids_cpu[:
                                            padded_total_num_scheduled_tokens].to(
                                                self.device)
        self.position_ids = self.positions_cpu[:
                                               padded_total_num_scheduled_tokens].to(
                                                   self.device)
        if use_max_model_len:
            block_tables = self.block_table_cpu[:self.num_reqs_max_model_len, :
                                                self.max_num_blocks_per_req]
            block_tables[:num_reqs, :self.max_num_blocks_per_req] = (
                self.input_batch.block_table[0].get_cpu_tensor()[:num_reqs])
            query_start_loc = self.query_start_loc_cpu[:self.
                                                       num_reqs_max_model_len +
                                                       1].to(self.device)
            seq_lens = self.seq_lens_cpu[:self.num_reqs_max_model_len].to(
                self.device)
        else:
            block_tables = self.block_table_cpu[:self.
                                                num_reqs_most_model_len, :self.
                                                num_blocks_per_most_len_req]
            block_tables[:num_reqs, :self.num_blocks_per_most_len_req] = (
                self.input_batch.block_table[0].get_cpu_tensor()
                [:num_reqs, :self.num_blocks_per_most_len_req])
            query_start_loc = self.query_start_loc_cpu[:self.
                                                       num_reqs_most_model_len +
                                                       1].to(self.device)
            seq_lens = self.seq_lens_cpu[:self.num_reqs_most_model_len].to(
                self.device)
        block_tables = block_tables.to(self.device)

        # Calculate the slot mapping
        slot_mapping_metadata = self._get_slot_mapping_metadata(
            num_reqs, num_scheduled_tokens_per_req)
        num_kv_update_slices = slot_mapping_metadata.shape[0]
        padded_num_slices = _get_padded_num_kv_cache_update_slices(
            padded_total_num_scheduled_tokens, self.max_num_reqs,
            self.block_size)
        slot_mapping_metadata = np.pad(
            slot_mapping_metadata,
            [[0, padded_num_slices - len(slot_mapping_metadata)], [0, 0]],
            constant_values=0)
        slot_mapping_metadata = np.transpose(slot_mapping_metadata)
        slot_mapping_metadata = torch.tensor(slot_mapping_metadata,
                                             device=self.device)

        if self.lora_config is not None:
            # We need to respect padding when activating LoRA adapters
            padded_num_scheduled_tokens_per_req = np.copy(
                num_scheduled_tokens_per_req
            )  # Copying to avoid accidental state corruption bugs
            padded_num_scheduled_tokens_per_req[-1] += \
                padded_total_num_scheduled_tokens - total_num_scheduled_tokens

            self.set_active_loras(self.input_batch,
                                  padded_num_scheduled_tokens_per_req)

        attn_metadata = PallasMetadata(
            slot_mapping=slot_mapping_metadata,
            block_tables=block_tables,
            context_lens=seq_lens,
            query_start_loc=query_start_loc,
            num_seqs=torch.tensor([num_reqs],
                                  dtype=torch.int32,
                                  device=self.device),
            num_kv_update_slices=torch.tensor([num_kv_update_slices],
                                              dtype=torch.int32,
                                              device=self.device),
            num_slices_per_kv_cache_update_block=
            NUM_SLICES_PER_KV_CACHE_UPDATE_BLOCK,
        )
        # NOTE(woosuk): Due to chunked prefills, there can be at most 1 partial
        # request in the batch. While we should not sample any token from this
        # partial request, we do so for simplicity. We will ignore the sampled
        # token from the partial request.
        # TODO: Support prompt logprobs.
        padded_num_reqs = _get_padded_num_reqs_with_upper_limit(
            num_reqs, self.max_num_reqs)
        # Indices at which we sample (positions of last token in the sequence).
        # Padded to avoid recompiling when `num_reqs` varies.
        logits_indices = self.query_start_loc_cpu[1:padded_num_reqs + 1] - 1
        logits_indices = logits_indices.to(self.device)

        if self.lora_config is not None:
            # We need to respect padding when activating LoRA adapters
            padded_num_scheduled_tokens_per_req = np.copy(
                num_scheduled_tokens_per_req
            )  # Copying to avoid accidental state corruption bugs
            padded_num_scheduled_tokens_per_req[-1] += \
                padded_total_num_scheduled_tokens - total_num_scheduled_tokens

            self.set_active_loras(self.input_batch,
                                  padded_num_scheduled_tokens_per_req)

        layer_names = get_layers_from_vllm_config(self.vllm_config,
                                                  Attention).keys()
        per_layer_attn_metadata = {
            layer_name: attn_metadata
            for layer_name in layer_names
        }
        return per_layer_attn_metadata, logits_indices, padded_num_reqs,\
            num_reqs, end_index

    def _scatter_placeholders(
        self,
        embeds: torch.Tensor,
        is_embed: Optional[torch.Tensor],
    ) -> torch.Tensor:
        if is_embed is None:
            return embeds

        placeholders = embeds.new_full(
            (is_embed.shape[0], embeds.shape[-1]),
            fill_value=torch.nan,
        )
        placeholders[is_embed] = embeds
        return placeholders

    def _gather_placeholders(
        self,
        placeholders: torch.Tensor,
        is_embed: Optional[torch.Tensor],
    ) -> torch.Tensor:
        if is_embed is None:
            return placeholders

        return placeholders[is_embed]

    def _execute_mm_encoder(self, scheduler_output: "SchedulerOutput"):
        scheduled_encoder_inputs = scheduler_output.scheduled_encoder_inputs
        if not scheduled_encoder_inputs:
            return

        # Batch the multi-modal inputs.
        mm_inputs = list[MultiModalKwargs]()
        req_ids_pos = list[tuple[str, int, PlaceholderRange]]()
        for req_id, encoder_input_ids in scheduled_encoder_inputs.items():
            req_state = self.requests[req_id]

            for mm_input_id in encoder_input_ids:
                mm_inputs.append(req_state.mm_inputs[mm_input_id])
                req_ids_pos.append(
                    (req_id, mm_input_id, req_state.mm_positions[mm_input_id]))

        # Batch mm inputs as much as we can: if a request in the batch has
        # multiple modalities or a different modality than the previous one,
        # we process it separately to preserve item order.
        # FIXME(ywang96): This is a hacky way to deal with multiple modalities
        # in the same batch while still being able to benefit from batching
        # multimodal inputs. The proper solution should be reordering the
        # encoder outputs.
        grouped_mm_inputs_list = group_mm_inputs_by_modality(mm_inputs)

        encoder_outputs = []
        for grouped_mm_inputs in grouped_mm_inputs_list:
            batched_mm_inputs = MultiModalKwargs.batch(grouped_mm_inputs)
            batched_mm_inputs = MultiModalKwargs.as_kwargs(
                batched_mm_inputs,
                device=self.device,
            )

            # Run the encoder.
            # `curr_group_outputs` is either of the following:
            # 1. A tensor of shape (num_items, feature_size, hidden_size)
            # in case feature_size is fixed across all multimodal items.
            # 2. A list or tuple (length: num_items) of tensors, each of shape
            # (feature_size, hidden_size) in case the feature size is dynamic
            # depending on the input multimodal items.
            xm.mark_step()
            curr_group_outputs = self.model.get_multimodal_embeddings(
                **batched_mm_inputs)
            xm.mark_step()

            sanity_check_mm_encoder_outputs(
                curr_group_outputs,
                expected_num_items=len(grouped_mm_inputs),
            )

            if isinstance(curr_group_outputs, torch.Tensor):
                encoder_outputs.append(curr_group_outputs)
            else:
                assert isinstance(curr_group_outputs, (list, tuple))
                for output in curr_group_outputs:
                    encoder_outputs.append(output)

        # Cache the encoder outputs.
        # NOTE (NickLucche) here we diverge from logic in other runners, as we
        # assume to only have whole mm items to process. Hence we avoid the
        # intrinsic dynamism that `scatter_mm_placeholders` introduces.
        for (req_id, input_id, pos_info), output in zip(
                req_ids_pos,
                encoder_outputs,
        ):
            if req_id not in self.encoder_cache:
                self.encoder_cache[req_id] = {}
            assert pos_info.is_embed is None, "Expected all positions to be"\
                " contiguous and embeddings."
            self.encoder_cache[req_id][input_id] = output

    def _gather_mm_embeddings(
        self,
        scheduler_output: "SchedulerOutput",
    ) -> list[torch.Tensor]:
        mm_embeds: list[torch.Tensor] = []
        for req_id in self.input_batch.req_ids:
            num_scheduled_tokens = scheduler_output.num_scheduled_tokens[
                req_id]
            req_state = self.requests[req_id]
            num_computed_tokens = req_state.num_computed_tokens
            mm_positions = req_state.mm_positions
            # TODO unroll loop and assume/enforce --disable_chunked_mm_input
            # NOTE (NickLucche) here we diverge from logic in other runners, as
            # we assume to only have whole mm items to process. Hence we avoid
            # the intrinsic dynamism that `gather_mm_placeholders` introduces.
            for i, pos_info in enumerate(mm_positions):
                start_pos = pos_info.offset
                num_encoder_tokens = pos_info.length

                # The encoder output is needed if the two ranges overlap:
                # [num_computed_tokens,
                #  num_computed_tokens + num_scheduled_tokens) and
                # [start_pos, start_pos + num_encoder_tokens)
                if start_pos >= num_computed_tokens + num_scheduled_tokens:
                    # The encoder output is not needed in this step.
                    break
                if start_pos + num_encoder_tokens <= num_computed_tokens:
                    # The encoder output is already processed and stored
                    # in the decoder's KV cache.
                    continue

                assert req_id in self.encoder_cache
                assert i in self.encoder_cache[req_id]
                assert pos_info.is_embed is None, "Expected all positions to"\
                " be contiguous and embeddings."
                encoder_output = self.encoder_cache[req_id][i]
                mm_embeds.append(encoder_output)
        return mm_embeds

    def _get_model_inputs(self, input_ids: torch.Tensor,
                          mm_embeds: list[torch.Tensor]):
        if self.is_multimodal_model:
            # NOTE(woosuk): To unify token ids and soft tokens (vision
            # embeddings), we always use embeddings (rather than token ids)
            # as input to the multimodal model, even when the input is text.
            if mm_embeds:
                inputs_embeds = self.model.get_input_embeddings(
                    input_ids, mm_embeds)
            else:
                inputs_embeds = self.model.get_input_embeddings(input_ids)
            return None, inputs_embeds
        else:
            # For text-only models, we use token ids as input.
            # While it is possible to use embeddings as input just like the
            # multimodal models, it is not desirable for performance since
            # then the embedding layer is not included in the CUDA graph.
            return input_ids, None

    @torch.no_grad()
    def execute_model(
        self,
        scheduler_output: "SchedulerOutput",
        intermediate_tensors: Optional[IntermediateTensors] = None,
    ) -> ModelRunnerOutput:
        # Update cached state
        self._update_states(scheduler_output)
        if not scheduler_output.total_num_scheduled_tokens:
            if has_kv_transfer_group():
                with set_forward_context(None, self.vllm_config):
                    self.maybe_setup_kv_connector(scheduler_output)

            # Return empty ModelRunnerOutput if there's no work to do.
            return EMPTY_MODEL_RUNNER_OUTPUT

        if self.is_multimodal_model:
            # Run the multimodal encoder if any.
            self._execute_mm_encoder(scheduler_output)
            mm_embeds = self._gather_mm_embeddings(scheduler_output)
        else:
            mm_embeds = []
        xm.mark_step()
        # Prepare inputs, the requests might be splitted into multiple
        # executions, combine the result of each execution.
        start_index = 0
        combined_selected_tokens: list[torch.Tensor] = []
        combined_logprobs: list[LogprobsLists] = []

        # NOTE: setup current batch's metadata for kv connector.
        # Currently, only verified with NixlConnector
        with set_forward_context(None, self.vllm_config):
            self.maybe_setup_kv_connector(scheduler_output)

        while start_index < self.input_batch.num_reqs:
            attn_metadata, logits_indices, padded_num_reqs, num_reqs,\
                end_index = self._prepare_inputs(scheduler_output, start_index)
            input_ids, inputs_embeds = self._get_model_inputs(
                self.input_ids, mm_embeds)
            xm.mark_step()
            # Run the decoder
            with set_forward_context(
                    attn_metadata,
                    self.vllm_config,
                    num_tokens=scheduler_output.total_num_scheduled_tokens):
                hidden_states = self.model(
                    input_ids=input_ids,
                    positions=self.position_ids,
                    inputs_embeds=inputs_embeds,
                )
            hidden_states = self.select_hidden_states(hidden_states,
                                                      logits_indices)
            logits = self.compute_logits(hidden_states)
            tpu_sampling_metadata = TPUSupportedSamplingMetadata.\
                from_input_batch(self.input_batch, padded_num_reqs, self.device)
            if scheduler_output.grammar_bitmask is not None:
                require_struct_decoding, grammar_bitmask_padded, arange = \
                    self.prepare_structured_decoding_input(logits,
                                                           scheduler_output)
                logits = self.structured_decode(require_struct_decoding,
                                                grammar_bitmask_padded, logits,
                                                arange)
            selected_token_ids = self.sample_from_logits_func(
                logits, tpu_sampling_metadata)
            # NOTE (NickLucche) Use the original logits (before any penalties or
            # temperature scaling) for the top-k logprobs. We can't enforce it
            # due to recompilations outside torch.compiled code, so just make
            # sure `sample_from_logits` does not modify the logits in-place.
            logprobs = self.gather_logprobs(logits, selected_token_ids) \
                if tpu_sampling_metadata.logprobs else None

            # Remove padding on cpu and keep dynamic op outside of xla graph.
            selected_token_ids = selected_token_ids.cpu()[:num_reqs]

            combined_selected_tokens.append(selected_token_ids)
            if tpu_sampling_metadata.logprobs:
                combined_logprobs.append(logprobs.tolists())

            start_index = end_index

        # NOTE: current kv load and save get h2d/d2h copies involved.
        # Those copies are blocking. Once they become async., kv_save
        # should be called right after each single forward pass,
        # instead of the forwards of the entire input batch.
        self.maybe_wait_for_kv_save()

        selected_token_ids = torch.cat(combined_selected_tokens, dim=0)
        if tpu_sampling_metadata.logprobs:

            def concat_lists(input_lists):
                result = []
                for input_list in input_lists:
                    result.extend(input_list)
                return result

            logprobs_lists = LogprobsLists(logprob_token_ids=concat_lists(
                [lp.logprob_token_ids for lp in combined_logprobs]),
                                           logprobs=concat_lists([
                                               lp.logprobs
                                               for lp in combined_logprobs
                                           ]),
                                           sampled_token_ranks=concat_lists([
                                               lp.sampled_token_ranks
                                               for lp in combined_logprobs
                                           ]))
        else:
            logprobs_lists = None

        # Update the cache state concurrently. Code above will not block until
        # we use `selected_token_ids`. Add mark_step if post-processing changes
        request_seq_lens: list[tuple[int, CachedRequestState, int]] = []
        discard_sampled_tokens_req_indices = []
        num_reqs = self.input_batch.num_reqs
        for i, req_id in zip(range(num_reqs), self.input_batch.req_ids):
            assert req_id is not None
            req_state = self.requests[req_id]
            seq_len = (req_state.num_computed_tokens +
                       scheduler_output.num_scheduled_tokens[req_id])
            if seq_len >= req_state.num_tokens:
                request_seq_lens.append((i, req_state, seq_len))
            else:
                # Ignore the sampled token from the partial request.
                # Rewind the generator state as if the token was not sampled.
                generator = self.input_batch.generators.get(i)
                if generator is not None:
                    # This relies on cuda-specific torch-internal impl details
                    generator.set_offset(generator.get_offset() - 4)

                # Record the index of the request that should not be sampled,
                # so that we could clear the sampled tokens before returning.
                discard_sampled_tokens_req_indices.append(i)

        assert all(
            req_id is not None for req_id in
            self.input_batch.req_ids[:num_reqs]), "req_ids contains None"
        req_ids = cast(list[str], self.input_batch.req_ids[:num_reqs])

        prompt_logprobs_dict: dict[str, Optional[LogprobsTensors]] = {}
        for req_id in self.input_batch.req_ids[:num_reqs]:
            prompt_logprobs_dict[req_id] = None

        max_gen_len = selected_token_ids.shape[-1]
        if max_gen_len == 1:
            valid_sampled_token_ids = selected_token_ids.tolist()

            # Mask out the sampled tokens that should not be sampled.
            # TODO: Keep in sync with gpu_model_runner.py, in particular
            #       the "else" case here
            for i in discard_sampled_tokens_req_indices:
                valid_sampled_token_ids[i].clear()

            # Append sampled tokens
            for i, req_state, seq_len in request_seq_lens:
                token_id = valid_sampled_token_ids[i][0]
                self.input_batch.token_ids_cpu[i, seq_len] = token_id
                req_state.output_token_ids.append(token_id)
                self.input_batch.num_tokens[i] += 1

        else:
            valid_mask = selected_token_ids != INVALID_TOKEN_ID
            gen_lens = valid_mask.sum(dim=1).tolist()
            valid_sampled_token_ids = [
                seq.tolist()
                for seq in selected_token_ids[valid_mask].split(gen_lens)
            ]
            self.input_batch.num_tokens[:num_reqs] += gen_lens
            for i, req_state, seq_len in request_seq_lens:
                target_slice = slice(seq_len - gen_lens[i] + 1, seq_len + 1)
                self.input_batch.token_ids_cpu[
                    i, target_slice] = valid_sampled_token_ids[i]
                req_state.output_token_ids.extend(valid_sampled_token_ids[i])

        model_runner_output = ModelRunnerOutput(
            req_ids=req_ids,
            req_id_to_index=self.input_batch.req_id_to_index,
            sampled_token_ids=valid_sampled_token_ids,
            spec_token_ids=None,
            logprobs=logprobs_lists,
            prompt_logprobs_dict=prompt_logprobs_dict,
            pooler_output=[],
        )

        # Check there are no new graphs compiled - all the graphs should be
        # captured and compiled during warm up.
        self._verify_num_xla_graphs("execute_model")

        return model_runner_output

    def update_config(self, overrides: dict[str, Any]) -> None:
        # TODO: TPU config may need extra validation
        # https://github.com/vllm-project/vllm/pull/20095#discussion_r2201497754
        allowed_config_names = {"load_config", "model_config"}
        for config_name, config_overrides in overrides.items():
            assert config_name in allowed_config_names, \
                f"Config `{config_name}` not supported. " \
                f"Allowed configs: {allowed_config_names}"
            config = getattr(self, config_name)
            new_config = update_config(config, config_overrides)
            setattr(self, config_name, new_config)

    def load_model(self) -> None:
        self.device = self.device_config.device

        # NOTE(woosuk): While the executor assigns the TP ranks to the worker
        # process, the ranks can be different from the ranks internally assigned
        # by the xm runtime. Therefore, there is a mismatch in the rank
        # assignment between the gloo (cpu) runtime and the xm (tpu) runtime.
        # This is not a problem in linear layers because all-reduce is
        # rank-agnostic. However, it matters for all-gather as the ranks
        # determine the order of concatenating the output tensors.
        # As a workaround, we use the xm's rank assignment only when loading
        # the embedding weights.
        xm_tp_rank = xr.global_ordinal()
        with patch(
                "vllm.model_executor.layers.vocab_parallel_embedding."
                "get_tensor_model_parallel_rank",
                return_value=xm_tp_rank):
            try:
                if self.use_spmd:
                    tpu_loader = TPUModelLoader(
                        load_config=self.vllm_config.load_config)
                    model = tpu_loader.load_model(
                        vllm_config=self.vllm_config,
                        model_config=self.vllm_config.model_config,
                        mesh=self.mesh)
                else:
                    model_loader = get_model_loader(self.load_config)
                    if not hasattr(self, "model"):
                        logger.info("Loading model from scratch...")
                        model = model_loader.load_model(
                            vllm_config=self.vllm_config,
                            model_config=self.model_config)
                    else:
                        logger.info("Model was already initialized. \
                                Loading weights inplace...")
                        model_loader.load_weights(
                            self.model, model_config=self.model_config)
            except RuntimeError as e:
                raise RuntimeError(
                    f"Unable to load model, a likely reason is the model is "
                    "too large for the current device's HBM memory. "
                    "Consider switching to a smaller model "
                    "or sharding the weights on more chips. "
                    f"See the detailed error: {e}") from e
        if self.lora_config is not None:
            model = self.load_lora_model(model, self.model_config,
                                         self.scheduler_config,
                                         self.lora_config, self.device)
            replace_set_lora(model)

        # Sync all pending XLA execution during model initialization and weight
        # loading.
        xm.mark_step()
        xm.wait_device_ops()
        if not hasattr(self, "model"):
            self.model = model
        self.sampler = TPUSampler()

    @torch.no_grad()
    def _dummy_run(self, num_tokens: int, num_reqs: int,
                   num_blocks: int) -> None:
        if self.is_multimodal_model:
            input_ids = None
            inputs_embeds = torch.zeros((num_tokens, self.hidden_size),
                                        dtype=self.dtype,
                                        device=self.device)
        else:
            input_ids = torch.zeros((num_tokens),
                                    dtype=torch.int32).to(self.device)
            inputs_embeds = None
        actual_num_reqs = min(num_tokens, num_reqs)
        position_ids = torch.zeros(num_tokens,
                                   dtype=torch.int32).to(self.device)
        padded_num_slices = _get_padded_num_kv_cache_update_slices(
            num_tokens, self.max_num_reqs, self.block_size)
        num_kv_update_slices = torch.tensor([padded_num_slices],
                                            dtype=torch.int32).to(self.device)
        slot_mapping = torch.zeros((3, padded_num_slices),
                                   dtype=torch.int32).to(self.device)
        block_tables = torch.zeros((num_reqs, num_blocks),
                                   dtype=torch.int32).to(self.device)
        query_lens = [1] * num_reqs
        query_start_loc = torch.cumsum(torch.tensor([0] + query_lens,
                                                    dtype=torch.int32),
                                       dim=0,
                                       dtype=torch.int32).to(self.device)
        context_lens = torch.ones((num_reqs, ),
                                  dtype=torch.int32).to(self.device)
        num_seqs = torch.tensor([actual_num_reqs],
                                dtype=torch.int32).to(self.device)
        attn_metadata = PallasMetadata(
            slot_mapping=slot_mapping,
            block_tables=block_tables,
            context_lens=context_lens,
            query_start_loc=query_start_loc,
            num_seqs=num_seqs,
            num_kv_update_slices=num_kv_update_slices,
            num_slices_per_kv_cache_update_block=
            NUM_SLICES_PER_KV_CACHE_UPDATE_BLOCK,
        )

        if self.is_multimodal_model:
            torch._dynamo.mark_dynamic(inputs_embeds, 0)
        else:
            torch._dynamo.mark_dynamic(input_ids, 0)
        torch._dynamo.mark_dynamic(position_ids, 0)
        torch._dynamo.mark_dynamic(attn_metadata.slot_mapping, 0)
        torch._dynamo.mark_dynamic(attn_metadata.block_tables, (0, 1))
        torch._dynamo.mark_dynamic(attn_metadata.context_lens, 0)
        torch._dynamo.mark_dynamic(attn_metadata.query_start_loc, 0)

        layer_names = get_layers_from_vllm_config(self.vllm_config,
                                                  Attention).keys()
        per_layer_attn_metadata = {
            layer_name: attn_metadata
            for layer_name in layer_names
        }

        with self.maybe_select_dummy_loras(
                self.lora_config,
                np.array([num_tokens], dtype=np.int32)), set_forward_context(
                    per_layer_attn_metadata, self.vllm_config, 0):
            out = self.model(input_ids=input_ids,
                             positions=position_ids,
                             inputs_embeds=inputs_embeds)
        self._hidden_states_dtype = out.dtype

    def _set_active_loras(self, prompt_lora_mapping, token_lora_mapping,
                          lora_requests) -> None:
        xm.mark_step()  # Captures input updates
        super()._set_active_loras(prompt_lora_mapping, token_lora_mapping,
                                  lora_requests)
        xm.mark_step()  # Captures metadata updates

    def _precompile_mm_encoder(self) -> None:
        # Pre-compile MM encoder for all supported data modalities.
        hf_config = self.vllm_config.model_config.hf_config
        for mode, max_items_by_mode in \
            self.max_num_mm_items_by_modality.items():
            logger.info(
                "Compiling Multimodal %s Encoder with different input"
                " shapes.", mode)
            start = time.perf_counter()
            # No padding for MM encoder just yet.
            for num_items in range(1, max_items_by_mode + 1):
                logger.info("  -- mode: %s items: %d", mode, num_items)
                batched_dummy_mm_inputs = self._get_mm_dummy_batch(
                    mode, num_items)
                # Run multimodal encoder.
                xm.mark_step()
                mm_embeds = self.model.\
                    get_multimodal_embeddings(**batched_dummy_mm_inputs)
                xm.mark_step()
                num_patches = mm_embeds[0].shape[0]
                items_size = num_patches * num_items

                # NOTE (NickLucche) pre-compile `get_input_embeddings` when mm
                # embeddings are present. We assume `--disable-mm-chunked`,
                # hence only whole items can be scheduled. This implies we just
                # need to compile when `num_items` fit the (padded) `input_ids`
                for num_tokens in self.num_tokens_paddings:
                    if num_tokens >= items_size:
                        # XLA Workaround: if torch.zeros(..device) is used, XLA
                        # compiles a scalar+expansion op, which won't match
                        # the graph generated at runtime. CPU->TPU must be used
                        placeholders_ids = torch.zeros(num_tokens,
                                                       dtype=torch.int32,
                                                       device="cpu")
                        # Align placeholders and actual num mm_embeddings.
                        placeholders_ids[:items_size] = \
                            hf_config.image_token_index

                        placeholders_ids = placeholders_ids.to(self.device)
                        # Assign outputs or the graph will be cut short.
                        a, b = self._get_model_inputs(placeholders_ids,
                                                      [mm_embeds])
                        assert a is None
                        xm.mark_step()

            # Pre-compile `get_input_embeddings` when mm_embeddings are not
            # present. Chunk is only made of text, no mm_placeholders.
            for num_tokens in self.num_tokens_paddings:
                placeholders_ids = torch.zeros(num_tokens,
                                               dtype=torch.int32,
                                               device="cpu")
                placeholders_ids = placeholders_ids.to(self.device)
                a, b = self._get_model_inputs(placeholders_ids, [])
                assert a is None
                xm.mark_step()

            xm.wait_device_ops()
            end = time.perf_counter()
            logger.info(
                "Multimodal %s Encoder compilation finished in in %.2f "
                "[secs].", mode, end - start)

    def _precompile_backbone(self) -> None:
        logger.info("Compiling the model with different input shapes.")
        start = time.perf_counter()
        for num_tokens in self.num_tokens_paddings:
            logger.info("  -- num_tokens: %d", num_tokens)
            self._dummy_run(num_tokens, self.num_reqs_max_model_len,
                            self.max_num_blocks_per_req)
            if self.most_model_len is not None:
                self._dummy_run(num_tokens, self.num_reqs_most_model_len,
                                self.num_blocks_per_most_len_req)
        xm.wait_device_ops()
        end = time.perf_counter()
        logger.info("Compilation finished in %.2f [secs].", end - start)
        self._update_num_xla_graphs("model backbone")

    def _precompile_select_hidden_states(self) -> None:
        # Compile hidden state selection function for bucketed
        # n_tokens x max_num_reqs. Graph is really small so this is fine.
        logger.info(
            "Compiling select_hidden_states with different input shapes.")
        start = time.perf_counter()
        hsize = self.model_config.get_hidden_size()
        for num_tokens in self.num_tokens_paddings:
            dummy_hidden = torch.zeros((num_tokens, hsize),
                                       device=self.device,
                                       dtype=self._hidden_states_dtype)
            torch._dynamo.mark_dynamic(dummy_hidden, 0)
            for num_reqs in self.num_reqs_paddings:
                indices = torch.zeros(num_reqs,
                                      dtype=torch.int32,
                                      device=self.device)
                torch._dynamo.mark_dynamic(indices, 0)
                self.select_hidden_states(dummy_hidden, indices)
                logger.info("  -- num_tokens: %d, num_seqs: %d", num_tokens,
                            num_reqs)
                # Requests can't be more than tokens. But do compile for the
                # next bigger value in case num_tokens uses bucketed padding.
                if num_reqs >= min(num_tokens, self.max_num_reqs):
                    break
        xm.wait_device_ops()
        end = time.perf_counter()
        logger.info("Compilation finished in %.2f [secs].", end - start)
        self._update_num_xla_graphs("select_hidden_states")

    def _precompile_compute_logits(self) -> None:
        logger.info("Compiling compute_logits with different input shapes.")
        start = time.perf_counter()
        hsize = self.model_config.get_hidden_size()
        for num_reqs in self.num_reqs_paddings:
            dummy_hidden = torch.zeros((num_reqs, hsize),
                                       device=self.device,
                                       dtype=self._hidden_states_dtype)
            torch._dynamo.mark_dynamic(dummy_hidden, 0)
            self.compute_logits(dummy_hidden)
            logger.info("  -- num_seqs: %d", num_reqs)
        xm.wait_device_ops()
        end = time.perf_counter()
        logger.info("Compilation finished in %.2f [secs].", end - start)
        self._update_num_xla_graphs("compute_logits")

    def _precompile_structured_decoding(self) -> None:
        logger.info(
            "Compiling structured_decoding with different input shapes.")
        start = time.perf_counter()
        for num_reqs in self.num_reqs_paddings:
            dummy_logits = torch.zeros((num_reqs, self.vocab_size),
                                       device=self.device,
                                       dtype=self._hidden_states_dtype)
            dummy_require_struct_decoding = \
                self.require_structured_out_cpu[:num_reqs].to(self.device)
            dummy_grammar_bitmask = \
                self.grammar_bitmask_cpu[:num_reqs].to(self.device)
            # The first dimension of the above 3 dummy tensors cannot be
            # mark_dynamic because some operations in structured_decode require
            # them to be static.
            arange = self.structured_decode_arange.to(self.device)
            self.structured_decode(dummy_require_struct_decoding,
                                   dummy_grammar_bitmask, dummy_logits, arange)
            logger.info("  -- num_seqs: %d", num_reqs)
        xm.wait_device_ops()
        end = time.perf_counter()
        logger.info("Compilation finished in %.2f [secs].", end - start)
        self._update_num_xla_graphs("structured_decoding")

    def _precompile_sample_from_logits(self) -> None:
        logger.info(
            "Compiling sample_from_logits with different input shapes.")
        start = time.perf_counter()
        for num_reqs in self.num_reqs_paddings:
            dummy_logits = torch.zeros((num_reqs, self.vocab_size),
                                       device=self.device,
                                       dtype=self._hidden_states_dtype)
            # The first dimension of dummy_logits cannot be mark_dynamic
            # because some operations in the sampler require it to be static.
            for all_greedy in [False, True]:
                generate_params_if_all_greedy = not all_greedy
                sampling_metadata = (
                    TPUSupportedSamplingMetadata.from_input_batch(
                        self.input_batch,
                        num_reqs,
                        self.device,
                        generate_params_if_all_greedy,
                    ))
                sampling_metadata.all_greedy = all_greedy
                with self.maybe_select_dummy_loras(
                        self.lora_config, np.array([num_reqs],
                                                   dtype=np.int32)):
                    self.sample_from_logits_func(dummy_logits,
                                                 sampling_metadata)
            logger.info("  -- num_seqs: %d", num_reqs)
        xm.wait_device_ops()
        end = time.perf_counter()
        logger.info("Compilation finished in %.2f [secs].", end - start)
        self._update_num_xla_graphs("sample_from_logits")

    def _precompile_gather_logprobs(self) -> None:
        logger.info("Compiling gather_logprobs with different input shapes.")
        start = time.perf_counter()
        for num_reqs in self.num_reqs_paddings:
            dummy_logits = torch.zeros((num_reqs, self.vocab_size),
                                       device=self.device,
                                       dtype=self._hidden_states_dtype)
            dummy_tokens = torch.zeros((num_reqs, 1),
                                       dtype=torch.int64).to(self.device)
            with self.maybe_select_dummy_loras(
                    self.lora_config, np.array([num_reqs], dtype=np.int32)):
                self.gather_logprobs(dummy_logits, dummy_tokens)
            logger.info("  -- num_seqs: %d", num_reqs)
        xm.wait_device_ops()
        end = time.perf_counter()
        logger.info("Compilation finished in %.2f [secs].", end - start)
        self._update_num_xla_graphs("gather_logprobs")

    def capture_model(self) -> None:
        """
        Precompile all the subgraphs with possible input shapes.
        """
        with self.maybe_setup_dummy_loras(self.lora_config):
            self._precompile_mm_encoder()
            self._precompile_backbone()
            self._precompile_select_hidden_states()
            self._precompile_compute_logits()
            self._precompile_structured_decoding()
            self._precompile_sample_from_logits()
            self._precompile_gather_logprobs()

    def profile_run(
        self,
        num_tokens: int,
    ) -> None:
        # Profile with multimodal encoder & encoder cache.
        # TODO: handle encoder-decoder models once we support them.
        if (self.is_multimodal_model and self.max_num_encoder_input_tokens > 0
                and self.encoder_cache_size > 0):

            # NOTE: Currently model is profiled with a single non-text
            # modality with the max possible input tokens even when
            # it supports multiple.
            dummy_data_modality, max_num_mm_items = max(
                self.max_num_mm_items_by_modality.items(), key=lambda t: t[1])

            encoder_budget = min(self.max_num_encoder_input_tokens,
                                 self.encoder_cache_size)

            logger.info(
                "Encoder cache will be initialized with a budget of %d tokens,"
                " and profiled with %s %s items of the maximum feature size.",
                encoder_budget, max_num_mm_items, dummy_data_modality)

            # Create dummy batch of multimodal inputs.
            batched_dummy_mm_inputs = self._get_mm_dummy_batch(
                dummy_data_modality, max_num_mm_items)

            # Run multimodal encoder.
            # Isolate encoder graph from post-processing to minimize
            # impact of recompilation until it's fixed.
            start = time.perf_counter()
            xm.mark_step()
            dummy_encoder_outputs = self.model.get_multimodal_embeddings(
                **batched_dummy_mm_inputs)
            xm.mark_step()
            xm.wait_device_ops()
            end = time.perf_counter()
            logger.info(
                "Multimodal Encoder profiling finished in in %.2f [secs].",
                end - start)

            assert len(dummy_encoder_outputs) == max_num_mm_items, (
                "Expected dimension 0 of encoder outputs to match the number "
                f"of multimodal data items: {max_num_mm_items}, got "
                f"{len(dummy_encoder_outputs)=} instead. This is most likely "
                "due to the 'get_multimodal_embeddings' method of the model "
                "not implemented correctly.")

            # Cache the dummy encoder outputs.
            self.encoder_cache["tmp"] = dict(enumerate(dummy_encoder_outputs))

        # Trigger compilation for general shape.
        self._dummy_run(num_tokens, self.num_reqs_max_model_len,
                        self.max_num_blocks_per_req)
        if self.most_model_len is not None:
            self._dummy_run(num_tokens, self.num_reqs_most_model_len,
                            self.num_blocks_per_most_len_req)

        xm.mark_step()
        xm.wait_device_ops()
        self.encoder_cache.clear()
        gc.collect()

    def initialize_kv_cache(self, kv_cache_config: KVCacheConfig) -> None:
        """
        Initialize KV cache based on `kv_cache_config`.
        Args:
            kv_cache_config: Configuration for the KV cache, including the KV
            cache size of each layer
        """
        if len(kv_cache_config.kv_cache_groups) > 1:
            raise NotImplementedError(
                "Hybrid models with more than one KV cache type are not "
                "supported yet.")

        if kv_cache_config.kv_cache_groups[
                0].kv_cache_spec.block_size != self.block_size:
            self.input_batch = InputBatch(
                max_num_reqs=self.max_num_reqs,
                max_model_len=self.max_model_len,
                max_num_batched_tokens=self.max_num_tokens,
                device=self.device,
                pin_memory=self.pin_memory,
                vocab_size=self.model_config.get_vocab_size(),
                block_sizes=[
                    kv_cache_config.kv_cache_groups[0].kv_cache_spec.block_size
                ],
            )
        # Verify dtype compatibility between block_table_cpu and input_batch
        assert self.block_table_cpu.dtype == self.input_batch.block_table[
            0].get_cpu_tensor().dtype

        kv_cache_sizes = {}
        for kv_cache_tensor in kv_cache_config.kv_cache_tensors:
            assert len(kv_cache_tensor.shared_by) == 1, (
                "KV cache tensor shared by multiple layers is not supported in "
                "TPU.")
            kv_cache_sizes[kv_cache_tensor.shared_by[0]] = kv_cache_tensor.size

        kv_caches: dict[str, torch.Tensor] = {}
        for kv_cache_group in kv_cache_config.kv_cache_groups:
            kv_cache_spec = kv_cache_group.kv_cache_spec
            for layer_name in kv_cache_group.layer_names:
                tensor_size = kv_cache_sizes[layer_name]
                assert tensor_size % kv_cache_spec.page_size_bytes == 0
                num_blocks = tensor_size // kv_cache_spec.page_size_bytes  # noqa
                if isinstance(kv_cache_spec, AttentionSpec):
                    if self.use_spmd:
                        num_kv_heads = kv_cache_spec.num_kv_heads
                        assert self.original_parallel_config is not None
                        tp_size = \
                            self.original_parallel_config.tensor_parallel_size
                        # TODO: Handle kv cache duplication under SPMD mode.
                        assert num_kv_heads % tp_size == 0, (
                            f"num_kv_heads {num_kv_heads} must be divisible by "
                            f"tp_size {tp_size} under SPMD mode")
                    kv_cache_shape = PallasAttentionBackend.get_kv_cache_shape(
                        num_blocks, kv_cache_spec.block_size,
                        kv_cache_spec.num_kv_heads, kv_cache_spec.head_size)
                    dtype = kv_cache_spec.dtype

                    tpu_kv_cache = torch.zeros(kv_cache_shape,
                                               dtype=dtype).to(self.device)

                    kv_caches[layer_name] = tpu_kv_cache
                else:
                    raise NotImplementedError

        # Setup `kv_cache_config` and `kv_caches` for models
        # with cross-layer KV sharing
        if self.shared_kv_cache_layers:
            initialize_kv_cache_for_kv_sharing(
                self.shared_kv_cache_layers,
                kv_cache_config.kv_cache_groups,
                kv_caches,
            )

        bind_kv_cache(
            kv_caches,
            self.vllm_config.compilation_config.static_forward_context,
            self.kv_caches)

        if self.use_spmd:
            # Shard KV Cache
            for cache in self.kv_caches:
                xs.mark_sharding(cache, self.mesh, (None, 'x', None, None))

        if has_kv_transfer_group():
            get_kv_transfer_group().register_kv_caches(kv_caches)
            get_kv_transfer_group().set_host_xfer_buffer_ops(copy_kv_blocks)

    def reset_dynamo_cache(self):
        if self.is_multimodal_model:
            compiled_model = self.model.get_language_model().model
        else:
            compiled_model = self.model.model
        if isinstance(compiled_model, TorchCompileWrapperWithCustomDispatcher):
            logger.info("Clear dynamo cache and cached dynamo bytecode.")
            torch._dynamo.eval_frame.remove_from_cache(
                compiled_model.original_code_object)
            compiled_model.compiled_codes.clear()

    @torch.compile(backend="openxla", fullgraph=True, dynamic=False)
    def select_hidden_states(self, hidden_states, indices_do_sample):
        return hidden_states[indices_do_sample]

    @torch.compile(backend="openxla", fullgraph=True, dynamic=False)
    def compute_logits(self,
                       sample_hidden_states: torch.Tensor) -> torch.Tensor:
        return self.model.compute_logits(sample_hidden_states, None)

    # TODO: Under SPMD mode, sample_from_logits has correctness issue.
    #       Re-enable the torch.compile once the issue is fixed in torchxla.
    # @torch.compile(backend="openxla", fullgraph=True, dynamic=False)
    def sample_from_logits(
            self, logits: torch.Tensor,
            sampling_metadata: TPUSupportedSamplingMetadata) -> torch.Tensor:
        """
        Sample with xla-friendly function. This function is to be traced 
        separately from `forward` for lighter compilation overhead.
        """
        if sampling_metadata.all_greedy:
            out_tokens = torch.argmax(logits, dim=-1, keepdim=True)
        else:
            out_tokens = self.sampler(logits,
                                      sampling_metadata).sampled_token_ids
        return out_tokens

    @torch.compile(backend="openxla", fullgraph=True, dynamic=False)
    def gather_logprobs(self, logits: torch.Tensor,
                        sampled_tokens: torch.Tensor) -> LogprobsTensors:
        """
        Gather the top_logprobs with corresponding tokens. Use a fixed number
        of logprobs as an alternative to having multiple pre-compiled graphs.
        Select the number of logprobs actually demanded by each request on CPU.
        """
        logprobs = self.sampler.compute_logprobs(logits)
        return self.sampler.gather_logprobs(
            logprobs,
            self.model_config.max_logprobs,
            token_ids=sampled_tokens.squeeze(-1))

    @torch.compile(backend="openxla", fullgraph=True, dynamic=False)
    def structured_decode(self, require_struct_decoding: torch.Tensor,
                          grammar_bitmask: torch.Tensor, logits: torch.Tensor,
                          arange: torch.Tensor) -> torch.Tensor:
        return torch.where(
            require_struct_decoding,
            self.apply_grammar_bitmask(logits, grammar_bitmask, arange),
            logits)

    def apply_grammar_bitmask(self, logits: torch.Tensor,
                              grammar_bitmask: torch.Tensor,
                              arange: torch.Tensor):
        assert (logits.shape[0] == grammar_bitmask.shape[0])
        logits_cloned = logits.clone()
        for i in range(logits.shape[0]):
            unpacked_bitmask = (torch.bitwise_right_shift(
                grammar_bitmask[i][:, None], arange[None, :]) & 1) == 0
            unpacked_bitmask = unpacked_bitmask.reshape(-1)[:self.vocab_size]
            logits_cloned[i] = logits_cloned[i].masked_fill(
                unpacked_bitmask, -float("inf"))
        return logits_cloned

    def get_multimodal_embeddings(self, *args, **kwargs):
        return self.model.get_multimodal_embeddings(*args, **kwargs)

    def get_input_embeddings(self, *args, **kwargs):
        return self.model.get_input_embeddings(*args, **kwargs)

    def prepare_structured_decoding_input(
        self, logits: torch.Tensor, scheduler_output: "SchedulerOutput"
    ) -> tuple[torch.Tensor, torch.Tensor, torch.Tensor]:
        grammar_bitmask = scheduler_output.grammar_bitmask
        assert grammar_bitmask is not None
        num_reqs, _ = logits.shape

        # Reset pre-allocated tensors
        self.grammar_bitmask_cpu.zero_()
        self.require_structured_out_cpu.zero_()

        # We receive the structured output bitmask from the scheduler, but the
        # indices of the requests in the batch may not match the indices of
        # the bitmask since the scheduler doesn't know how the tpu runner is
        # ordering the requests in the batch. We need to match the order of
        # bitmask with the order of requests
        struct_out_indices: list[int] = []
        mask_indices: list[int] = []
        for req_id in self.input_batch.req_ids:
            mask_index = scheduler_output.structured_output_request_ids.get(
                req_id)
            if mask_index is None:
                continue
            batch_index = self.input_batch.req_id_to_index[req_id]
            struct_out_indices.append(batch_index)
            mask_indices.append(mask_index)
        self.grammar_bitmask_cpu[struct_out_indices] = torch.from_numpy(
            grammar_bitmask[mask_indices])
        # It's not guaranteed that all requests in this batch require
        # structured output, so create a bool tensor to represent
        # the requests that need structured output.
        struct_out_indices = torch.tensor(struct_out_indices, dtype=torch.long)
        self.require_structured_out_cpu[struct_out_indices] = True
        return self.require_structured_out_cpu[:num_reqs].to(logits.device), \
            self.grammar_bitmask_cpu[:num_reqs].to(logits.device), \
            self.structured_decode_arange.to(logits.device)

    def _get_mm_dummy_batch(self, modality: str,
                            batch_size: int) -> BatchedTensorInputs:
        # Dummy data for pre-compiling multimodal models.
        dummy_request_data = self.mm_registry.get_decoder_dummy_data(
            model_config=self.model_config,
            seq_len=self.max_num_tokens,
        )
        dummy_mm_data = dummy_request_data.multi_modal_data

        # Dummy data definition in V0 may contain multiple multimodal items
        # (e.g, multiple images) for a single request, therefore here we
        # always replicate first item by max_num_mm_items times since in V1
        # they are scheduled to be processed separately.
        assert isinstance(dummy_mm_data, MultiModalKwargs), (
            "Expected dummy multimodal data to be of type "
            f"MultiModalKwargs, got {type(dummy_mm_data)=} instead. "
            "This is most likely due to the model not having a merged "
            "processor.")

        # When models have a merged processor, their dummy data is
        # already batched `MultiModalKwargs`, therefore we take the first
        # `MultiModalKwargsItem` from the desired modality to profile on.
        dummy_mm_item = dummy_mm_data.get_item(modality=modality, item_index=0)
        dummy_mm_kwargs = MultiModalKwargs.from_items([dummy_mm_item])

        batched_dummy_mm_inputs = MultiModalKwargs.batch([dummy_mm_kwargs] *
                                                         batch_size)
        return MultiModalKwargs.as_kwargs(
            batched_dummy_mm_inputs,
            device=self.device,
        )


def _get_req_paddings(min_req_size: int, max_req_size: int) -> list[int]:
    logger.info("Preparing request paddings:")
    # assert min_req_size is power of 2
    assert (min_req_size & (min_req_size - 1) == 0) and min_req_size > 0
    paddings: list = []
    num = max(MIN_NUM_SEQS, min_req_size)
    while num <= max_req_size and (len(paddings) == 0 or paddings[-1] != num):
        paddings.append(num)
        logger.info("    %d", num)
        num = _get_padded_num_reqs_with_upper_limit(num + 1, max_req_size)
    return paddings


def _get_padded_num_reqs_with_upper_limit(x: int, upper_limit: int) -> int:
    res = MIN_NUM_SEQS if x <= MIN_NUM_SEQS else 1 << (x - 1).bit_length()
    return min(res, upper_limit)


def _get_token_paddings(min_token_size: int, max_token_size: int,
                        padding_gap: int) -> list[int]:
    """Generate a list of padding size, starting from min_token_size, 
    ending with a number that can cover max_token_size

    If padding_gap == 0 then:
        increase 2X each time (exponential)
    else:
        first increase the size to twice,
        then increase the padding size by padding_gap.
    """
    # assert min_token_size is power of 2
    assert (min_token_size & (min_token_size - 1) == 0) and min_token_size > 0
    paddings = []
    num = min_token_size

    if padding_gap == 0:
        logger.info("Using exponential token paddings:")
        while True:
            logger.info("    %d", num)
            paddings.append(num)
            if num >= max_token_size:
                break
            num *= 2
    else:
        logger.info("Using incremental token paddings:")
        while num <= padding_gap:
            logger.info("    %d", num)
            paddings.append(num)
            num *= 2
        num //= 2
        while num < max_token_size:
            num += padding_gap
            logger.info("    %d", num)
            paddings.append(num)

    return paddings


def _get_padded_token_len(paddings: list[int], x: int) -> int:
    """Return the first element in paddings list greater or equal to x.
    """
    index = bisect.bisect_left(paddings, x)
    assert index < len(paddings)
    return paddings[index]


def _make_src_and_dst_indices(
    src_block_ids: list[int],
    dst_block_ids: list[int],
    src_device: Union[torch.device, str],
    dst_device: Union[torch.device, str],
) -> tuple[torch.Tensor, torch.Tensor]:
    src_indices = torch.tensor(src_block_ids,
                               device=src_device,
                               dtype=torch.int64)
    dst_indices = torch.tensor(dst_block_ids,
                               device=dst_device,
                               dtype=torch.int64)
    return src_indices, dst_indices


@torch.compile(backend="openxla")
def _insert_blocks_to_tpu(
    cpu_cache: torch.Tensor,
    tpu_cache: torch.Tensor,
    cpu_block_indices: torch.Tensor,
    tpu_block_indices: torch.Tensor,
) -> None:
    torch.ops.xla.dynamo_set_buffer_donor_(tpu_cache, True)
    tpu_cache[tpu_block_indices] = cpu_cache[cpu_block_indices].to(
        tpu_cache.device)


@torch.compile(backend="openxla")
def _swap_out_tpu_blocks(
    tpu_cache: torch.Tensor,
    cpu_cache: torch.Tensor,
    tpu_block_indices: torch.Tensor,
    cpu_block_indices: torch.Tensor,
) -> None:
    """ tpu blocks to cpu blocks"""
    torch.ops.xla.dynamo_set_buffer_donor_(tpu_cache, True)
    cpu_cache[cpu_block_indices] = tpu_cache[tpu_block_indices].cpu()


def copy_kv_blocks(
    src_kv_caches: dict[str, torch.Tensor],
    dst_kv_caches: dict[str, torch.Tensor],
    src_block_ids: list[int],
    dst_block_ids: list[int],
    direction: Literal["h2d", "d2h"],
) -> None:
    """Copy kv blocks between different buffers."""
    if not src_kv_caches or not dst_kv_caches or \
       not src_block_ids or not dst_block_ids or \
       len(src_block_ids) != len(dst_block_ids):
        return

    src_device = next(iter(src_kv_caches.values())).device
    dst_device = next(iter(dst_kv_caches.values())).device

    src_indices, dst_indices = _make_src_and_dst_indices(
        src_block_ids=src_block_ids,
        dst_block_ids=dst_block_ids,
        src_device=src_device,
        dst_device=dst_device)

    _copy_fn = _insert_blocks_to_tpu if direction == "h2d" else \
               _swap_out_tpu_blocks
    for layer_name in src_kv_caches:
        src_tensor = src_kv_caches[layer_name]
        dst_tensor = dst_kv_caches[layer_name]
        _copy_fn(src_tensor, dst_tensor, src_indices, dst_indices)


def _get_padded_num_kv_cache_update_slices(num_tokens: int, max_num_reqs: int,
                                           page_size: int) -> int:
    """Calculates the padded number of KV cache update slices to avoid
    recompilation."""
    padded_num_slices = 2 * max_num_reqs + num_tokens // page_size
    padded_num_slices = min(padded_num_slices, num_tokens)
    padded_num_slices = (
        padded_num_slices + NUM_SLICES_PER_KV_CACHE_UPDATE_BLOCK - 1
    ) // NUM_SLICES_PER_KV_CACHE_UPDATE_BLOCK * \
        NUM_SLICES_PER_KV_CACHE_UPDATE_BLOCK
    return padded_num_slices


def replace_set_lora(model):

    def _tpu_set_lora(
        self,
        index: int,
        lora_a: torch.Tensor,
        lora_b: torch.Tensor,
        embeddings_tensor: Optional[torch.Tensor],
        bias: Optional[torch.Tensor] = None,
    ):
        # TODO: The integer index leads to a recompilation, but converting it
        # to a tensor doesn't seem to work anymore. This might be fixed with a
        # later release of torch_xla.
        self._original_set_lora(index, lora_a, lora_b, embeddings_tensor, bias)
        xm.mark_step()

    def _tpu_reset_lora(self, index: int):
        self._original_reset_lora(index)
        xm.mark_step()

    for _, module in model.named_modules():
        if isinstance(module, BaseLayerWithLoRA):
            module._original_set_lora = module.set_lora
            module._original_reset_lora = module.reset_lora
            module.set_lora = _tpu_set_lora.__get__(module, module.__class__)
            module.reset_lora = _tpu_reset_lora.__get__(
                module, module.__class__)<|MERGE_RESOLUTION|>--- conflicted
+++ resolved
@@ -3,11 +3,7 @@
 import bisect
 import gc
 import time
-<<<<<<< HEAD
-from typing import TYPE_CHECKING, Literal, Optional, Union, cast
-=======
-from typing import TYPE_CHECKING, Any, Optional, cast
->>>>>>> 66762465
+from typing import TYPE_CHECKING, Any, Literal, Optional, Union, cast
 from unittest.mock import patch
 
 import numpy as np
@@ -22,14 +18,10 @@
 from vllm.attention.backends.abstract import AttentionType
 from vllm.attention.layer import Attention
 from vllm.compilation.wrapper import TorchCompileWrapperWithCustomDispatcher
-<<<<<<< HEAD
-from vllm.config import ParallelConfig, VllmConfig, get_layers_from_vllm_config
+from vllm.config import (ParallelConfig, VllmConfig,
+                         get_layers_from_vllm_config, update_config)
 from vllm.distributed.kv_transfer import (get_kv_transfer_group,
                                           has_kv_transfer_group)
-=======
-from vllm.config import (ParallelConfig, VllmConfig,
-                         get_layers_from_vllm_config, update_config)
->>>>>>> 66762465
 from vllm.forward_context import set_forward_context
 from vllm.logger import init_logger
 from vllm.lora.layers import BaseLayerWithLoRA
@@ -52,12 +44,8 @@
                              LogprobsTensors, ModelRunnerOutput)
 from vllm.v1.sample.tpu.metadata import TPUSupportedSamplingMetadata
 from vllm.v1.sample.tpu.sampler import Sampler as TPUSampler
-<<<<<<< HEAD
-from vllm.v1.utils import bind_kv_cache
 from vllm.v1.worker.kv_connector_model_runner_mixin import (
     KVConnectorModelRunnerMixin)
-=======
->>>>>>> 66762465
 from vllm.v1.worker.lora_model_runner_mixin import LoRAModelRunnerMixin
 from vllm.v1.worker.tpu_input_batch import CachedRequestState, InputBatch
 
