--- conflicted
+++ resolved
@@ -20,6 +20,7 @@
 from vllm.config import VllmConfig, get_layers_from_vllm_config
 from vllm.forward_context import set_forward_context
 from vllm.logger import init_logger
+from vllm.lora.layers import BaseLayerWithLoRA
 from vllm.lora.ops.xla_ops import LORA_RANK_BLOCK_SIZE
 from vllm.lora.request import LoRARequest
 from vllm.model_executor.model_loader import get_model
@@ -43,13 +44,7 @@
 from vllm.v1.worker.gpu_input_batch import CachedRequestState, InputBatch
 from vllm.v1.worker.lora_model_runner_mixin import LoRAModelRunnerMixin
 
-<<<<<<< HEAD
 from .utils import sanity_check_mm_encoder_outputs
-=======
-from .utils import (gather_mm_placeholders, sanity_check_mm_encoder_outputs,
-                    scatter_mm_placeholders)
-from vllm.lora.layers import BaseLayerWithLoRA
->>>>>>> 22bafee9
 
 if TYPE_CHECKING:
     from vllm.v1.core.sched.output import SchedulerOutput
@@ -948,13 +943,7 @@
             model = self.load_lora_model(model, self.model_config,
                                          self.scheduler_config,
                                          self.lora_config, self.device)
-<<<<<<< HEAD
-=======
             replace_set_lora(model)
-            punica_wrapper = self.lora_manager._adapter_manager.punica_wrapper
-            if not self.enforce_eager:
-                punica_wrapper.mark_compiled()
->>>>>>> 22bafee9
 
         # Sync all pending XLA execution during model initialization and weight
         # loading.
@@ -1012,7 +1001,6 @@
         torch._dynamo.mark_dynamic(position_ids, 0)
         torch._dynamo.mark_dynamic(attn_metadata.slot_mapping, 0)
 
-<<<<<<< HEAD
         layer_names = get_layers_from_vllm_config(self.vllm_config,
                                                   Attention).keys()
         per_layer_attn_metadata = {
@@ -1020,10 +1008,7 @@
             for layer_name in layer_names
         }
 
-        with self.maybe_dummy_run_with_lora(
-=======
         with self.maybe_select_dummy_loras(
->>>>>>> 22bafee9
                 self.lora_config,
                 np.array([num_tokens], dtype=np.int32)), set_forward_context(
                     per_layer_attn_metadata, self.vllm_config, 0):
@@ -1231,14 +1216,14 @@
         """
         Precompile all the subgraphs with possible input shapes.
         """
-<<<<<<< HEAD
-        self._precompile_mm_encoder()
-        self._precompile_backbone()
-        self._precompile_select_hidden_states()
-        self._precompile_compute_logits()
-        self._precompile_structured_decoding()
-        self._precompile_sample_from_logits()
-        self._precompile_gather_logprobs()
+        with self.maybe_setup_dummy_loras(self.lora_config):
+            self._precompile_mm_encoder()
+            self._precompile_backbone()
+            self._precompile_select_hidden_states()
+            self._precompile_compute_logits()
+            self._precompile_structured_decoding()
+            self._precompile_sample_from_logits()
+            self._precompile_gather_logprobs()
 
     def profile_run(
         self,
@@ -1298,13 +1283,6 @@
         xm.wait_device_ops()
         self.encoder_cache.clear()
         gc.collect()
-=======
-        # TODO: precompile encoder
-        with self.maybe_setup_dummy_loras(self.lora_config):
-            self._precompile_backbone()
-            self._precompile_select_hidden_states()
-            self._precompile_sample_from_hidden()
->>>>>>> 22bafee9
 
     def initialize_kv_cache(self, kv_cache_config: KVCacheConfig) -> None:
         """
@@ -1421,7 +1399,6 @@
 
     def get_input_embeddings(self, *args, **kwargs):
         return self.model.get_input_embeddings(*args, **kwargs)
-<<<<<<< HEAD
 
     def prepare_structured_decoding_input(
         self, logits: torch.Tensor, scheduler_output: "SchedulerOutput"
@@ -1527,9 +1504,6 @@
 
         return True
 
-=======
-    
->>>>>>> 22bafee9
 
 def _get_req_paddings(min_req_size: int, max_req_size: int) -> list[int]:
     logger.info("Preparing request paddings:")
@@ -1603,32 +1577,17 @@
     if max_lora_rank * max_num_loras >= LORA_RANK_BLOCK_SIZE:
         return max_lora_rank
 
-<<<<<<< HEAD
     return 1 << (LORA_RANK_BLOCK_SIZE // max_num_loras).bit_length()
-=======
-    return 1 << (LORA_RANK_BLOCK_SIZE // max_num_loras).bit_length()
-
-
-def _create_dummy_scheduled_tokens(total_tokens: int,
-                                   num_prompts: int) -> np.ndarray:
-    assert num_prompts <= total_tokens, "Expected num_prompts < total_tokens"
-    base_tokens = total_tokens // num_prompts
-    leftover_tokens = total_tokens % num_prompts
-
-    tokens = np.full((num_prompts, ), base_tokens, dtype=np.int32)
-    tokens[-1] += leftover_tokens
-
-    return tokens
+
 
 def replace_set_lora(model):
-    def _tpu_set_lora(
-        self,
-        idx: int, 
-        lora_a: torch.Tensor,
-        lora_b: torch.Tensor,
-        embeddings_tensor: Optional[torch.Tensor],
-        bias: Optional[torch.Tensor] = None
-    ):
+
+    def _tpu_set_lora(self,
+                      idx: int,
+                      lora_a: torch.Tensor,
+                      lora_b: torch.Tensor,
+                      embeddings_tensor: Optional[torch.Tensor],
+                      bias: Optional[torch.Tensor] = None):
         index = torch.tensor([idx], dtype=torch.int32, device="xla")
         self._original_set_lora(index, lora_a, lora_b, embeddings_tensor, bias)
         xm.mark_step()
@@ -1643,5 +1602,5 @@
             module._original_set_lora = module.set_lora
             module._original_reset_lora = module.reset_lora
             module.set_lora = _tpu_set_lora.__get__(module, module.__class__)
-            module.reset_lora = _tpu_reset_lora.__get__(module, module.__class__)
->>>>>>> 22bafee9
+            module.reset_lora = _tpu_reset_lora.__get__(
+                module, module.__class__)