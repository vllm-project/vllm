--- conflicted
+++ resolved
@@ -387,14 +387,8 @@
             self.requests[req_id] = CachedRequestState(
                 req_id=req_id,
                 prompt_token_ids=new_req_data.prompt_token_ids,
-<<<<<<< HEAD
                 prompt_embeds=new_req_data.prompt_embeds,
-                mm_kwargs=new_req_data.mm_kwargs,
-                mm_positions=new_req_data.mm_positions,
-                mm_hashes=new_req_data.mm_hashes,
-=======
                 mm_features=new_req_data.mm_features,
->>>>>>> f17c0758
                 sampling_params=sampling_params,
                 pooling_params=None,
                 generator=None,
