--- conflicted
+++ resolved
@@ -25,17 +25,12 @@
                                           has_kv_transfer_group)
 from vllm.forward_context import set_forward_context
 from vllm.logger import init_logger
-<<<<<<< HEAD
-from vllm.model_executor.model_loader import get_model
-from vllm.model_executor.models.utils import _merge_multimodal_embeddings
-=======
 from vllm.lora.layers import BaseLayerWithLoRA
 from vllm.model_executor.model_loader import get_model_loader
 from vllm.model_executor.model_loader.tpu import TPUModelLoader
 from vllm.model_executor.models.interfaces import supports_transcription
 from vllm.model_executor.models.interfaces_base import (
     is_pooling_model, is_text_generation_model)
->>>>>>> 8dd2baa5
 from vllm.multimodal import MULTIMODAL_REGISTRY
 from vllm.multimodal.inputs import (BatchedTensorInputs, MultiModalKwargsItem,
                                     PlaceholderRange)
@@ -953,12 +948,15 @@
     def _get_model_inputs(self, input_ids: torch.Tensor,
                           mm_embeds: list[torch.Tensor]):
         if self.supports_mm_inputs:
+            is_embed = ...  # TODO
+
             # NOTE(woosuk): To unify token ids and soft tokens (vision
             # embeddings), we always use embeddings (rather than token ids)
             # as input to the multimodal model, even when the input is text.
             inputs_embeds = self.model.get_input_embeddings(
                 input_ids=input_ids,
-                multimodal_embeddings=mm_embeds,
+                multimodal_embeddings=mm_embeds or None,
+                is_embed=is_embed if mm_embeds else None,
             )
             return None, inputs_embeds
         else:
@@ -990,28 +988,6 @@
             mm_embeds = self._gather_mm_embeddings(scheduler_output)
         else:
             mm_embeds = []
-<<<<<<< HEAD
-
-        # Prepare inputs
-        attn_metadata, logits_indices = self._prepare_inputs(scheduler_output)
-        if self.is_multimodal_model:
-            # NOTE(woosuk): To unify token ids and soft tokens (vision
-            # embeddings), we always use embeddings (rather than token ids)
-            # as input to the multimodal model, even when the input is text.
-            language_model = self.model.get_language_model()
-            inputs_embeds = language_model.get_input_embeddings(self.input_ids)
-
-            if mm_embeds:
-                is_mm_embeds: torch.Tensor = ...  # TODO
-
-                _merge_multimodal_embeddings(
-                    inputs_embeds,
-                    is_mm_embeds,
-                    mm_embeds,
-                )
-
-            input_ids = None
-=======
         xm.mark_step()
         # Prepare inputs, the requests might be split into multiple
         # executions, combine the result of each execution.
@@ -1097,7 +1073,6 @@
                                                lp.sampled_token_ranks
                                                for lp in combined_logprobs
                                            ]))
->>>>>>> 8dd2baa5
         else:
             logprobs_lists = None
 
