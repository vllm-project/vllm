# SPDX-License-Identifier: Apache-2.0
# SPDX-FileCopyrightText: Copyright contributors to the vLLM project
import bisect
import gc
import time
from typing import TYPE_CHECKING, Any, Optional, cast
from unittest.mock import patch

import numpy as np
import torch
import torch.nn as nn
# TPU XLA related
import torch_xla.core.xla_model as xm
import torch_xla.distributed.spmd as xs
import torch_xla.runtime as xr

import vllm.envs as envs
from vllm.attention import Attention
from vllm.attention.backends.abstract import AttentionType
from vllm.attention.layers.chunked_local_attention import ChunkedLocalAttention
from vllm.compilation.wrapper import TorchCompileWrapperWithCustomDispatcher
from vllm.config import (ParallelConfig, VllmConfig,
                         get_layers_from_vllm_config, update_config)
from vllm.distributed.kv_transfer import (get_kv_transfer_group,
                                          has_kv_transfer_group)
from vllm.distributed.kv_transfer.kv_connector.utils import copy_kv_blocks
from vllm.forward_context import set_forward_context
from vllm.logger import init_logger
from vllm.lora.layers import BaseLayerWithLoRA
from vllm.model_executor.model_loader import get_model_loader
from vllm.model_executor.model_loader.tpu import TPUModelLoader
from vllm.model_executor.models.interfaces import supports_transcription
from vllm.model_executor.models.interfaces_base import (
    is_pooling_model, is_text_generation_model)
from vllm.model_executor.models.utils import _merge_multimodal_embeddings
from vllm.multimodal import MULTIMODAL_REGISTRY
from vllm.multimodal.inputs import (BatchedTensorInputs, MultiModalKwargsItem,
                                    PlaceholderRange)
from vllm.multimodal.utils import group_mm_kwargs_by_modality
from vllm.sequence import IntermediateTensors
from vllm.tasks import GenerationTask, PoolingTask, SupportedTask
from vllm.utils import (LayerBlockType, cdiv, is_pin_memory_available,
                        prev_power_of_2)
from vllm.v1.attention.backends.pallas import (TPU_STR_DTYPE_TO_TORCH_DTYPE,
                                               PallasAttentionBackend,
                                               PallasMetadata,
                                               get_page_size_bytes)
from vllm.v1.kv_cache_interface import (AttentionSpec, FullAttentionSpec,
                                        KVCacheConfig, KVCacheSpec,
                                        SlidingWindowSpec)
from vllm.v1.outputs import (EMPTY_MODEL_RUNNER_OUTPUT, LogprobsLists,
                             LogprobsTensors, ModelRunnerOutput)
from vllm.v1.sample.tpu.metadata import TPUSupportedSamplingMetadata
from vllm.v1.sample.tpu.sampler import Sampler as TPUSampler
from vllm.v1.worker.kv_connector_model_runner_mixin import (
    KVConnectorModelRunnerMixin, KVConnectorOutput)
from vllm.v1.worker.lora_model_runner_mixin import LoRAModelRunnerMixin
from vllm.v1.worker.tpu_input_batch import CachedRequestState, InputBatch

from .utils import (MultiModalBudget, add_kv_sharing_layers_to_kv_cache_groups,
                    bind_kv_cache, sanity_check_mm_encoder_outputs)

if TYPE_CHECKING:
    from vllm.v1.core.sched.output import SchedulerOutput

logger = init_logger(__name__)

INVALID_TOKEN_ID = -1
# Smallest output size
MIN_NUM_SEQS = 8


#########################################################
# Ways to avoid recompilation
#########################################################
#
# The model executor has two primary components:
# 1. preparing the model and sampler inputs
# 2. executing the model and sampler.
# The core idea is to avoid any TPU computation during input preparation. For
# better compilation tracking and increased flexibility, the model execution and
# sampler are divided into several distinct components.
#
# Below are the detailed steps:
#
# Step 1
# It is recommended to avoid TPU operations when preparing the model and sampler
# inputs. CPU tensors can be prepared and transferred to the XLA device using
# cpu_tensor.to(xla_device), which only triggers CPU to TPU transfers and avoids
# compilation.
#
# Step 2
# The TPU execution should be decomposed into subgraphs (4 at the moment):
# 1. the main model
# 2. selecting hidden states for each request
# 3. sampler
# 4. encoder.
# Each subgraph should be decorated in a torch.compile. This is used to make
# sure that we have the same subgraph topology in both dummy_run and
# xecute_model. The results from these subgraphs should either be passed to
# other subgraphs, or transferred from TPU to CPU using xla_tensor.cpu() for
# subsequent processing on the CPU.
#
# Step 3
# The dummy_run should be comprehensive, ensuring all potential input shapes and
# branch predictions are included as subgraph inputs to facilitate
# pre-compilation.
class TPUModelRunner(LoRAModelRunnerMixin, KVConnectorModelRunnerMixin):

    def __init__(
        self,
        vllm_config: VllmConfig,
        device: torch.device,
        original_parallel_config: Optional[ParallelConfig] = None,
    ):
        self.vllm_config = vllm_config
        self.model_config = vllm_config.model_config
        self.cache_config = vllm_config.cache_config
        self.lora_config = vllm_config.lora_config
        self.load_config = vllm_config.load_config
        self.parallel_config = vllm_config.parallel_config
        self.original_parallel_config = original_parallel_config
        self.scheduler_config = vllm_config.scheduler_config
        self.speculative_config = vllm_config.speculative_config
        self.observability_config = vllm_config.observability_config
        self.device_config = vllm_config.device_config

        model_config = self.model_config
        cache_config = self.cache_config
        scheduler_config = self.scheduler_config
        parallel_config = self.parallel_config
        self.device = device
        self.check_recompilation = envs.VLLM_XLA_CHECK_RECOMPILATION

        # SPMD Related
        self.use_spmd = envs.VLLM_XLA_USE_SPMD
        if self.use_spmd:
            num_devices = xr.global_runtime_device_count()
            mesh_shape = (num_devices, 1)
            device_ids = np.array(range(num_devices))
            self.mesh = xs.Mesh(device_ids, mesh_shape, ('x', 'y'))

        self.enforce_eager = model_config.enforce_eager

        self.num_xla_graphs = 0
        self._update_num_xla_graphs("init")

        self.pin_memory = is_pin_memory_available()
        self.dtype = self.model_config.dtype
        if cache_config.cache_dtype == "auto":
            model_dtype = self.dtype
            if isinstance(model_dtype, str):
                self.kv_cache_dtype = TPU_STR_DTYPE_TO_TORCH_DTYPE[model_dtype]
            else:
                self.kv_cache_dtype = model_dtype
        else:
            self.kv_cache_dtype = TPU_STR_DTYPE_TO_TORCH_DTYPE[
                cache_config.cache_dtype]
        self._hidden_states_dtype = self.dtype

        self.sliding_window = model_config.get_sliding_window()
        self.block_size = cache_config.block_size
        self.max_model_len = model_config.max_model_len
        self.most_model_len = envs.VLLM_TPU_MOST_MODEL_LEN
        self.max_num_blocks_per_req = cdiv(self.max_model_len, self.block_size)
        self.num_blocks_per_most_len_req = cdiv(
            self.most_model_len,
            self.block_size) if self.most_model_len is not None else None
        # InputBatch needs to work with sampling tensors greater than padding
        # to avoid dynamic shapes. Also, avoid suboptimal alignment.
        self.max_num_reqs = max(scheduler_config.max_num_seqs, MIN_NUM_SEQS)
        self.num_tokens_paddings = _get_token_paddings(
            min_token_size=16,
            max_token_size=scheduler_config.max_num_batched_tokens,
            padding_gap=envs.VLLM_TPU_BUCKET_PADDING_GAP)
        # In case `max_num_tokens < max(num_tokens_paddings)` use the actual
        # padded max value to pre-allocate data structures and pre-compile.
        self.max_num_tokens = self.num_tokens_paddings[-1]

        # Model-related.
        self.num_attn_layers = model_config.get_num_layers_by_block_type(
            parallel_config, LayerBlockType.attention)
        self.num_query_heads = model_config.get_num_attention_heads(
            parallel_config)
        self.num_kv_heads = model_config.get_num_kv_heads(parallel_config)
        self.head_size = model_config.get_head_size()
        self.hidden_size = model_config.get_hidden_size()
        self.vocab_size = model_config.get_vocab_size()

        if self.lora_config is not None:
            self.vocab_size += self.lora_config.lora_extra_vocab_size

        # Multi-modal data support
        self.mm_registry = MULTIMODAL_REGISTRY
        self.uses_mrope = model_config.uses_mrope
        self.supports_mm_inputs = self.mm_registry.supports_multimodal_inputs(
            model_config)
        # TODO: Support M-RoPE (e.g, Qwen2-VL)
        assert not self.uses_mrope, "TPU does not support M-RoPE yet."

        self._num_slices_per_kv_cache_update_block = \
            _get_num_slices_per_kv_cache_update_block(get_page_size_bytes(
                block_size=self.block_size,
                num_kv_heads=self.num_kv_heads,
                head_size=self.head_size,
                kv_cache_dtype=self.kv_cache_dtype,
            ))

        # Lazy initialization
        self.model: nn.Module  # Set after load_model
        self.kv_caches: list[torch.Tensor] = []
        # mm_hash -> encoder_output
        self.encoder_cache: dict[str, torch.Tensor] = {}

        # Request states.
        self.requests: dict[str, CachedRequestState] = {}

        # Initialize input batch early to avoid AttributeError in _update_states
        self.input_batch = InputBatch(
            max_num_reqs=self.max_num_reqs,
            max_model_len=self.max_model_len,
            max_num_batched_tokens=self.max_num_tokens,
            device=self.device,
            pin_memory=self.pin_memory,
            vocab_size=self.model_config.get_vocab_size(),
            block_sizes=[self.block_size],
        )

        # Cached torch/numpy tensor
        # The pytorch tensor and numpy array share the same buffer.
        # Sometimes the numpy op is faster so we create both.
        self.input_ids_cpu = torch.zeros(self.max_num_tokens,
                                         dtype=torch.int32,
                                         device="cpu")

        self.positions_cpu = torch.zeros(self.max_num_tokens,
                                         dtype=torch.int32,
                                         device="cpu")
        self.positions_np = self.positions_cpu.numpy()
        self.block_table_cpu = torch.zeros(
            (self.max_num_reqs, self.max_num_blocks_per_req),
            dtype=torch.int32,
            device="cpu")
        # adjust num_reqs to avoid SMEM OOM.
        self.num_reqs_most_model_len = min(
            PallasAttentionBackend.get_max_num_seqs(self.most_model_len,
                                                    self.block_size),
            self.max_num_reqs) if self.most_model_len is not None else None
        self.num_reqs_max_model_len = min(
            PallasAttentionBackend.get_max_num_seqs(self.max_model_len,
                                                    self.block_size),
            self.max_num_reqs)
        self.query_start_loc_cpu = torch.zeros(self.max_num_tokens + 1,
                                               dtype=torch.int32,
                                               device="cpu",
                                               pin_memory=self.pin_memory)
        self.query_start_loc_np = self.query_start_loc_cpu.numpy()

        self.seq_lens_cpu = torch.zeros(self.max_num_tokens,
                                        dtype=torch.int32,
                                        device="cpu",
                                        pin_memory=self.pin_memory)
        self.seq_lens_np = self.seq_lens_cpu.numpy()

        # Only relevant for multimodal models
        if self.supports_mm_inputs:
            self.is_mm_embed_cpu = torch.zeros(self.max_num_tokens,
                                               dtype=torch.bool,
                                               device="cpu",
                                               pin_memory=self.pin_memory)

        # Range tensor with values [0 .. self.max_num_tokens - 1].
        # Used to initialize positions / context_lens / seq_lens
        # Keep in int64 to avoid overflow with long context
        self.arange_np = np.arange(self.max_num_tokens, dtype=np.int64)
        self.num_reqs_paddings = _get_req_paddings(
            min_req_size=MIN_NUM_SEQS, max_req_size=self.max_num_reqs)

        # Layer pairings for cross-layer KV sharing.
        # If an Attention layer `layer_name` is in the keys of this dict, it
        # means this layer will perform attention using the keys and values
        # from the KV cache of `shared_kv_cache_layers[layer_name]`.
        self.shared_kv_cache_layers: dict[str, str] = {}

        # tensors for structured decoding
        self.grammar_bitmask_cpu = torch.zeros(
            (self.max_num_reqs, cdiv(self.vocab_size, 32)),
            dtype=torch.int32,
            device="cpu",
            pin_memory=self.pin_memory)
        self.require_structured_out_cpu = torch.zeros(
            (self.max_num_reqs, 1),
            dtype=torch.bool,
            device="cpu",
            pin_memory=self.pin_memory)
        self.structured_decode_arange = torch.arange(
            0, 32, device="cpu", pin_memory=self.pin_memory)

        self.mm_budget = (MultiModalBudget(
            self.model_config,
            self.scheduler_config,
            self.mm_registry,
        ) if self.supports_mm_inputs else None)

        if not self.use_spmd:
            self.sample_from_logits_func = torch.compile(
                self.sample_from_logits,
                backend="openxla",
                fullgraph=True,
                dynamic=False)
        else:
            self.sample_from_logits_func = self.sample_from_logits

    def _update_num_xla_graphs(self, case_str):
        check_comp = self.check_recompilation and not self.enforce_eager
        if not check_comp:
            return

        total_cached_graphs = xr.get_num_cached_compilation_graph()
        new_compiled_graphs = total_cached_graphs - self.num_xla_graphs
        if new_compiled_graphs == 0:
            return

        logger.info("Add new %d compiled XLA graphs due to %s",
                    new_compiled_graphs, case_str)
        self.num_xla_graphs += new_compiled_graphs

    def _verify_num_xla_graphs(self, case_str):
        check_comp = self.check_recompilation and not self.enforce_eager
        if not check_comp:
            return

        curr_cached_graph = xr.get_num_cached_compilation_graph()
        assert self.num_xla_graphs == curr_cached_graph, (
            "Recompilation after warm up is detected during {}."
            " num_xla_graphs = {} curr_cached_graph = {}".format(
                case_str, self.num_xla_graphs, curr_cached_graph))

    def _update_states(self, scheduler_output: "SchedulerOutput") -> bool:
        """Update the cached states and the persistent batch with the scheduler
        output.

        The updated states are used by the `_prepare_inputs` function to create
        the input GPU tensors for the model.

        Returns:
            True if there is a new/resumed/paused/finished request.
            If False, we can skip copying SamplingMetadata to the GPU.
        """
        # Remove finished requests from the cached states.
        for req_id in scheduler_output.finished_req_ids:
            self.requests.pop(req_id, None)

        # Remove the finished requests from the persistent batch.
        # NOTE(woosuk): There could be an edge case where finished_req_ids and
        # scheduled_req_ids overlap. This happens when a request is aborted and
        # then resubmitted with the same ID. In this case, we treat them as two
        # distinct requests - clearing the cached states for the first request
        # and handling the second as a new request.
        removed_req_indices: list[int] = []
        for req_id in scheduler_output.finished_req_ids:
            req_index = self.input_batch.remove_request(req_id)
            if req_index is not None:
                removed_req_indices.append(req_index)

        # Free the cached encoder outputs.
        for mm_hash in scheduler_output.free_encoder_mm_hashes:
            self.encoder_cache.pop(mm_hash, None)

        # Remove the unscheduled requests from the persistent batch.
        # NOTE(woosuk): The unscheduled requests are either preempted requests
        # or running requests that are not scheduled in this step. We remove
        # them from the persistent batch but keep their cached states since
        # they will be scheduled again sometime in the future.
        scheduled_req_ids = scheduler_output.num_scheduled_tokens.keys()
        cached_req_ids = self.input_batch.req_id_to_index.keys()
        unscheduled_req_ids = cached_req_ids - scheduled_req_ids
        # NOTE(woosuk): The persistent batch optimization assumes that
        # consecutive batches contain mostly the same requests. If batches
        # have low request overlap (e.g., alternating between two distinct
        # sets of requests), this optimization becomes very inefficient.
        for req_id in unscheduled_req_ids:
            req_index = self.input_batch.remove_request(req_id)
            assert req_index is not None
            removed_req_indices.append(req_index)

        req_ids_to_add: list[str] = []
        # Add new requests to the cached states.
        for new_req_data in scheduler_output.scheduled_new_reqs:
            assert new_req_data.sampling_params is not None,\
                "Pooling is not supported in TPU yet"
            req_id = new_req_data.req_id
            sampling_params = new_req_data.sampling_params

            self.requests[req_id] = CachedRequestState(
                req_id=req_id,
                prompt_token_ids=new_req_data.prompt_token_ids,
                mm_features=new_req_data.mm_features,
                sampling_params=sampling_params,
                pooling_params=None,
                generator=None,
                block_ids=new_req_data.block_ids,
                num_computed_tokens=new_req_data.num_computed_tokens,
                output_token_ids=[],
                lora_request=new_req_data.lora_request,
            )

            req_ids_to_add.append(req_id)

        # Update the states of the running/resumed requests.
        req_data = scheduler_output.scheduled_cached_reqs
        for i, req_id in enumerate(req_data.req_ids):
            req_state = self.requests[req_id]
            num_computed_tokens = req_data.num_computed_tokens[i]
            new_block_ids = req_data.new_block_ids[i]
            resumed_from_preemption = req_data.resumed_from_preemption[i]

            # Update the cached states.
            req_state.num_computed_tokens = num_computed_tokens
            if not resumed_from_preemption:
                if new_block_ids is not None:
                    # Append the new blocks to the existing block IDs.
                    for block_ids, new_ids in zip(req_state.block_ids,
                                                  new_block_ids):
                        block_ids.extend(new_ids)
            else:
                assert new_block_ids is not None
                # The request is resumed from preemption.
                # Replace the existing block IDs with the new ones.
                req_state.block_ids = new_block_ids

            req_index = self.input_batch.req_id_to_index.get(req_id)
            if req_index is None:
                # The request is not in the persistent batch.
                # The request was either preempted and resumed later, or was not
                # scheduled in the previous step and needs to be added again.
                req_ids_to_add.append(req_id)
                continue

            # Update the persistent batch.
            self.input_batch.num_computed_tokens_cpu[req_index] = (
                num_computed_tokens)
            if new_block_ids is not None:
                self.input_batch.block_table.append_row(
                    new_block_ids, req_index)

        # Add the new or resumed requests to the persistent batch.
        # The smaller empty indices are filled first.
        removed_req_indices = sorted(removed_req_indices, reverse=True)
        for req_id in req_ids_to_add:
            req_state = self.requests[req_id]
            if removed_req_indices:
                # Fill the empty index.
                req_index = removed_req_indices.pop()
            else:
                # Append to the end.
                req_index = None
            self.input_batch.add_request(req_state, req_index)

        # Condense the batched states if there are empty indices.
        if removed_req_indices:
            self.input_batch.condense(removed_req_indices)

        return len(unscheduled_req_ids) > 0 or len(req_ids_to_add) > 0

    def get_model(self) -> nn.Module:
        return self.model

    def get_supported_generation_tasks(self) -> list[GenerationTask]:
        model = self.get_model()
        supported_tasks = list[GenerationTask]()

        if is_text_generation_model(model):
            supported_tasks.append("generate")

        if supports_transcription(model):
            if model.supports_transcription_only:
                return ["transcription"]

            supported_tasks.append("transcription")

        return supported_tasks

    def get_supported_pooling_tasks(self) -> list[PoolingTask]:
        model = self.get_model()
        if not is_pooling_model(model):
            return []

        return list(model.pooler.get_supported_tasks())

    def get_supported_tasks(self) -> tuple[SupportedTask, ...]:
        tasks = list[SupportedTask]()

        if self.model_config.runner_type == "generate":
            tasks.extend(self.get_supported_generation_tasks())
        if self.model_config.runner_type == "pooling":
            tasks.extend(self.get_supported_pooling_tasks())

        return tuple(tasks)

    def get_kv_cache_spec(self) -> dict[str, KVCacheSpec]:
        """
        Generates the KVCacheSpec by parsing the kv cache format from each
        Attention module in the static forward context.
        Returns:
            KVCacheSpec: A dictionary mapping layer names to their KV cache
            format. Layers that do not need KV cache are not included.
        """

        layers = get_layers_from_vllm_config(self.vllm_config, Attention)
        block_size = self.vllm_config.cache_config.block_size
        kv_cache_spec: dict[str, KVCacheSpec] = {}
        for layer_name, attn_module in layers.items():
            if (kv_tgt_layer :=
                    attn_module.kv_sharing_target_layer_name) is not None:
                # The layer doesn't need its own KV cache and will use that of
                # the target layer. We skip creating a KVCacheSpec for it, so
                # that KV cache management logic will act as this layer does
                # not exist, and doesn't allocate KV cache for the layer. This
                # enables the memory saving of cross-layer kv sharing, allowing
                # a given amount of memory to accommodate longer context lengths
                # or enable more requests to be processed simultaneously.
                self.shared_kv_cache_layers[layer_name] = kv_tgt_layer
                continue

            if attn_module.attn_type == AttentionType.DECODER:
                if isinstance(attn_module, ChunkedLocalAttention):
                    logger.warning_once(
                        "Using irope in Pallas is not supported yet, it "
                        "will fall back to global attention for long context.")
                if attn_module.sliding_window is not None:
                    kv_cache_spec[layer_name] = SlidingWindowSpec(
                        block_size=block_size,
                        num_kv_heads=attn_module.num_kv_heads,
                        head_size=attn_module.head_size,
                        dtype=self.kv_cache_dtype,
                        sliding_window=attn_module.sliding_window,
                        use_mla=False,
                    )
                else:
                    kv_cache_spec[layer_name] = FullAttentionSpec(
                        block_size=block_size,
                        num_kv_heads=attn_module.num_kv_heads,
                        head_size=attn_module.head_size,
                        dtype=self.kv_cache_dtype,
                        use_mla=False,
                    )
            elif attn_module.attn_type in (AttentionType.ENCODER,
                                           AttentionType.ENCODER_ONLY):
                # encoder-only attention does not need KV cache.
                continue
            elif attn_module.attn_type == AttentionType.ENCODER_DECODER:
                raise NotImplementedError
            else:
                raise ValueError(
                    f"Unknown attention type: {attn_module.attn_type}")

        return kv_cache_spec

    def _get_slot_mapping_metadata(self, num_reqs,
                                   num_scheduled_tokens_per_req) -> np.ndarray:
        """
        Computes metadata for mapping slots to blocks in the key-value (KV)
        cache for a batch of requests.

        This function determines, for each request in the batch, how the
        scheduled tokens are distributed across memory blocks, and generates
        metadata needed to map slices of tokens to their corresponding positions
        in the KV cache.

        Args:
            num_reqs (int): Number of requests in the current batch.
            num_scheduled_tokens_per_req (int or np.ndarray): Number of tokens
                to be scheduled for each request.

        Returns:
            np.ndarray: A 2D array of shape (total_block_len, 3), where each row
                contains:
                - kv_cache_start_index (int): The starting index in the KV cache
                  for the corresponding slice.
                - new_kv_start_index (int): The starting index in the new KV
                  cache for the corresponding slice.
                - slice_len (int): The length of the slice.
        """
        slices_start = self.input_batch.num_computed_tokens_cpu[:num_reqs]
        slices_end = self.input_batch.num_computed_tokens_cpu[:num_reqs] + \
            num_scheduled_tokens_per_req
        local_block_start_idx = slices_start // self.block_size
        local_block_end_idx = (slices_end - 1) // self.block_size
        no_repeat_req_indices = self.arange_np[:num_reqs]
        global_block_start_idx = (
            no_repeat_req_indices * self.max_num_blocks_per_req +
            local_block_start_idx)
        block_lens = local_block_end_idx - local_block_start_idx + 1
        global_block_start_idx = np.repeat(global_block_start_idx, block_lens)
        slice_arange = np.concatenate([self.arange_np[:n] for n in block_lens])
        global_block_indices = global_block_start_idx + slice_arange
        block_table_cpu = self.input_batch.block_table[0].get_cpu_tensor()
        block_numbers = block_table_cpu.flatten()[global_block_indices].numpy()
        total_block_len = np.sum(block_lens)
        slot_mapping_slices = np.repeat(np.array([[0, self.block_size]],
                                                 dtype=np.int32),
                                        total_block_len,
                                        axis=0)
        cu_block_lens = np.zeros(len(block_lens) + 1, dtype=np.int32)
        np.cumsum(block_lens, out=cu_block_lens[1:])
        for req_idx in range(num_reqs):
            slot_mapping_slices[cu_block_lens[req_idx]][
                0] = slices_start[req_idx] % self.block_size
            slot_mapping_slices[
                cu_block_lens[req_idx + 1] -
                1][1] = (slices_end[req_idx] - 1) % self.block_size + 1
        slice_lens = slot_mapping_slices[:, 1] - slot_mapping_slices[:, 0]
        cu_slices_lens = np.zeros(len(slice_lens) + 1, dtype=np.int32)
        np.cumsum(slice_lens, out=cu_slices_lens[1:])
        kv_cache_start_indices = slot_mapping_slices[:, 0] + \
            (block_numbers * self.block_size)
        new_kv_start_indices = cu_slices_lens[:-1]
        slot_mapping_metadata = np.stack(
            [kv_cache_start_indices, new_kv_start_indices, slice_lens], axis=1)
        return slot_mapping_metadata

    def _prepare_inputs(self, scheduler_output: "SchedulerOutput",
                        start_index: int):
        assert scheduler_output.total_num_scheduled_tokens > 0
        num_reqs = self.input_batch.num_reqs
        assert num_reqs > 0
        assert start_index < num_reqs

        # Get the number of scheduled tokens for each request.
        use_max_model_len = self.most_model_len is None
        num_scheduled_tokens_per_req = []
        max_num_scheduled_tokens_all_reqs = 0
        end_index = start_index

        # Use either most_model_len or max_model_len depending on request size.
        for i in range(start_index, num_reqs):
            req_id = self.input_batch.req_ids[i]
            assert req_id is not None
            num_tokens = scheduler_output.num_scheduled_tokens[req_id]
            if not use_max_model_len and num_tokens > self.most_model_len:
                use_max_model_len = True
            num_scheduled_tokens_per_req.append(num_tokens)
        if use_max_model_len:
            if len(num_scheduled_tokens_per_req) > self.num_reqs_max_model_len:
                num_scheduled_tokens_per_req = \
                    num_scheduled_tokens_per_req[:self.num_reqs_max_model_len]
                end_index = start_index + self.num_reqs_max_model_len
            else:
                end_index = num_reqs
        else:
            if len(num_scheduled_tokens_per_req
                   ) > self.num_reqs_most_model_len:
                num_scheduled_tokens_per_req = \
                    num_scheduled_tokens_per_req[:self.num_reqs_most_model_len]
                end_index = start_index + self.num_reqs_most_model_len
            else:
                end_index = num_reqs
        max_num_scheduled_tokens_all_reqs = max(num_scheduled_tokens_per_req)
        num_scheduled_tokens_per_req = np.array(num_scheduled_tokens_per_req,
                                                dtype=np.int32)
        total_num_scheduled_tokens = sum(num_scheduled_tokens_per_req)
        assert max_num_scheduled_tokens_all_reqs > 0

        num_reqs = len(num_scheduled_tokens_per_req)

        # Get request indices.
        # E.g., [2, 5, 3] -> [0, 0, 1, 1, 1, 1, 1, 2, 2, 2]
        # For each scheduled token, what are the corresponding req index.
        req_indices = np.repeat(self.arange_np[:num_reqs],
                                num_scheduled_tokens_per_req)

        # Get batched arange.
        # E.g., [2, 5, 3] -> [0, 1, 0, 1, 2, 3, 4, 0, 1, 2]
        # For each scheduled token, what is its position in corresponding req.
        arange = np.concatenate(
            [self.arange_np[:n] for n in num_scheduled_tokens_per_req])

        # Get positions.
        positions_np = self.positions_np[:total_num_scheduled_tokens]
        np.add(self.input_batch.num_computed_tokens_cpu[req_indices],
               arange,
               out=positions_np)

        # Get token indices.
        # E.g., [0, 1, 0, 1, 2, 3, 4, 0, 1, 2]
        # -> [0, 1, M, M + 1, M + 2, M + 3, M + 4, 2 * M, 2 * M + 1, 2 * M + 2]
        # where M is the max_model_len.
        token_indices = (positions_np +
                         req_indices * self.input_batch.token_ids_cpu.shape[1])

        # NOTE(woosuk): We use torch.index_select instead of np.take here
        # because torch.index_select is much faster than np.take for large
        # tensors.
        torch.index_select(self.input_batch.token_ids_cpu_tensor.flatten(),
                           0,
                           torch.from_numpy(token_indices),
                           out=self.input_ids_cpu[:total_num_scheduled_tokens])

        # Prepare the attention metadata.
        self.query_start_loc_np[0] = 0
        np.cumsum(num_scheduled_tokens_per_req,
                  out=self.query_start_loc_np[1:num_reqs + 1])
        self.query_start_loc_np[num_reqs + 1:] = 1

        self.seq_lens_np[:num_reqs] = (
            self.input_batch.num_computed_tokens_cpu[:num_reqs] +
            num_scheduled_tokens_per_req)

        # Do the padding and copy the tensors to the TPU.
        padded_total_num_scheduled_tokens = _get_padded_token_len(
            self.num_tokens_paddings, total_num_scheduled_tokens)
        # Zero out to avoid spurious values from prev iteration (last cp chunk)
        self.input_ids_cpu[
            total_num_scheduled_tokens:padded_total_num_scheduled_tokens] = 0
        self.input_ids = self.input_ids_cpu[:
                                            padded_total_num_scheduled_tokens].to(
                                                self.device)
        self.position_ids = self.positions_cpu[:
                                               padded_total_num_scheduled_tokens].to(
                                                   self.device)
        if use_max_model_len:
            block_tables = self.block_table_cpu[:self.num_reqs_max_model_len, :
                                                self.max_num_blocks_per_req]
            block_tables[:num_reqs, :self.max_num_blocks_per_req] = (
                self.input_batch.block_table[0].get_cpu_tensor()[:num_reqs])
            query_start_loc = self.query_start_loc_cpu[:self.
                                                       num_reqs_max_model_len +
                                                       1].to(self.device)
            seq_lens = self.seq_lens_cpu[:self.num_reqs_max_model_len].to(
                self.device)
        else:
            block_tables = self.block_table_cpu[:self.
                                                num_reqs_most_model_len, :self.
                                                num_blocks_per_most_len_req]
            block_tables[:num_reqs, :self.num_blocks_per_most_len_req] = (
                self.input_batch.block_table[0].get_cpu_tensor()
                [:num_reqs, :self.num_blocks_per_most_len_req])
            query_start_loc = self.query_start_loc_cpu[:self.
                                                       num_reqs_most_model_len +
                                                       1].to(self.device)
            seq_lens = self.seq_lens_cpu[:self.num_reqs_most_model_len].to(
                self.device)
        block_tables = block_tables.to(self.device)

        # Calculate the slot mapping
        slot_mapping_metadata = self._get_slot_mapping_metadata(
            num_reqs, num_scheduled_tokens_per_req)
        num_kv_update_slices = slot_mapping_metadata.shape[0]
        padded_num_slices = _get_padded_num_kv_cache_update_slices(
            padded_total_num_scheduled_tokens, self.max_num_reqs,
            self.block_size)
        slot_mapping_metadata = np.pad(
            slot_mapping_metadata,
            [[0, padded_num_slices - len(slot_mapping_metadata)], [0, 0]],
            constant_values=0)
        slot_mapping_metadata = np.transpose(slot_mapping_metadata)
        slot_mapping_metadata = torch.tensor(slot_mapping_metadata,
                                             device=self.device)

        if self.lora_config is not None:
            # We need to respect padding when activating LoRA adapters
            padded_num_scheduled_tokens_per_req = np.copy(
                num_scheduled_tokens_per_req
            )  # Copying to avoid accidental state corruption bugs
            padded_num_scheduled_tokens_per_req[-1] += \
                padded_total_num_scheduled_tokens - total_num_scheduled_tokens

            self.set_active_loras(self.input_batch,
                                  padded_num_scheduled_tokens_per_req)

        attn_metadata = PallasMetadata(
            slot_mapping=slot_mapping_metadata,
            block_tables=block_tables,
            context_lens=seq_lens,
            query_start_loc=query_start_loc,
            num_seqs=torch.tensor([num_reqs],
                                  dtype=torch.int32,
                                  device=self.device),
            num_kv_update_slices=torch.tensor([num_kv_update_slices],
                                              dtype=torch.int32,
                                              device=self.device),
            num_slices_per_kv_cache_update_block=self.
            _num_slices_per_kv_cache_update_block,
        )
        # NOTE(woosuk): Due to chunked prefills, there can be at most 1 partial
        # request in the batch. While we should not sample any token from this
        # partial request, we do so for simplicity. We will ignore the sampled
        # token from the partial request.
        # TODO: Support prompt logprobs.
        padded_num_reqs = _get_padded_num_reqs_with_upper_limit(
            num_reqs, self.max_num_reqs)
        # Indices at which we sample (positions of last token in the sequence).
        # Padded to avoid recompiling when `num_reqs` varies.
        logits_indices = self.query_start_loc_cpu[1:padded_num_reqs + 1] - 1
        logits_indices = logits_indices.to(self.device)

        if self.lora_config is not None:
            # We need to respect padding when activating LoRA adapters
            padded_num_scheduled_tokens_per_req = np.copy(
                num_scheduled_tokens_per_req
            )  # Copying to avoid accidental state corruption bugs
            padded_num_scheduled_tokens_per_req[-1] += \
                padded_total_num_scheduled_tokens - total_num_scheduled_tokens

            self.set_active_loras(self.input_batch,
                                  padded_num_scheduled_tokens_per_req)

        layer_names = get_layers_from_vllm_config(self.vllm_config,
                                                  Attention).keys()
        per_layer_attn_metadata = {
            layer_name: attn_metadata
            for layer_name in layer_names
        }
        return per_layer_attn_metadata, logits_indices, padded_num_reqs,\
            num_reqs, end_index

    def _execute_mm_encoder(self, scheduler_output: "SchedulerOutput"):
        scheduled_encoder_inputs = scheduler_output.scheduled_encoder_inputs
        if not scheduled_encoder_inputs:
            return

        # Batch the multi-modal inputs.
        mm_kwargs = list[MultiModalKwargsItem]()
        # List of tuple (mm_hash, pos_info)
        mm_hashes_pos = list[tuple[str, PlaceholderRange]]()
        for req_id, encoder_input_ids in scheduled_encoder_inputs.items():
            req_state = self.requests[req_id]

            for mm_input_id in encoder_input_ids:
                mm_feature = req_state.mm_features[mm_input_id]
                mm_hash = mm_feature.identifier
                mm_kwargs.append(mm_feature.data)
                mm_hashes_pos.append((mm_hash, mm_feature.mm_position))

        # Batch mm inputs as much as we can: if a request in the batch has
        # multiple modalities or a different modality than the previous one,
        # we process it separately to preserve item order.
        # FIXME(ywang96): This is a hacky way to deal with multiple modalities
        # in the same batch while still being able to benefit from batching
        # multimodal inputs. The proper solution should be reordering the
        # encoder outputs.
        encoder_outputs = []
        for _, num_items, mm_kwargs_group in group_mm_kwargs_by_modality(
                mm_kwargs,
                device=self.device,
                pin_memory=self.pin_memory,
        ):
            # Run the encoder.
            # `curr_group_outputs` is either of the following:
            # 1. A tensor of shape (num_items, feature_size, hidden_size)
            # in case feature_size is fixed across all multimodal items.
            # 2. A list or tuple (length: num_items) of tensors, each of shape
            # (feature_size, hidden_size) in case the feature size is dynamic
            # depending on the input multimodal items.
            xm.mark_step()
            curr_group_outputs = self.model.get_multimodal_embeddings(
                **mm_kwargs_group)
            xm.mark_step()

            sanity_check_mm_encoder_outputs(
                curr_group_outputs,
                expected_num_items=num_items,
            )

            if isinstance(curr_group_outputs, torch.Tensor):
                encoder_outputs.append(curr_group_outputs)
            else:
                assert isinstance(curr_group_outputs, (list, tuple))
                for output in curr_group_outputs:
                    encoder_outputs.append(output)

        # Cache the encoder outputs.
        # NOTE (NickLucche) here we diverge from logic in other runners, as we
        # assume to only have whole mm items to process. Hence we avoid the
        # intrinsic dynamism that `scatter_mm_placeholders` introduces.
        for (mm_hash, pos_info), output in zip(mm_hashes_pos, encoder_outputs):
            assert pos_info.is_embed is None, "Expected all positions to be"\
                " contiguous and embeddings."
            self.encoder_cache[mm_hash] = output

    def _gather_mm_embeddings(
        self,
        scheduler_output: "SchedulerOutput",
    ) -> tuple[torch.Tensor, list[torch.Tensor]]:
        total_num_scheduled_tokens = scheduler_output.total_num_scheduled_tokens
        padded_total_num_scheduled_tokens = _get_padded_token_len(
            self.num_tokens_paddings, total_num_scheduled_tokens)

        is_mm_embed = self.is_mm_embed_cpu
        is_mm_embed[:padded_total_num_scheduled_tokens] = False
        mm_embeds = list[torch.Tensor]()
        req_start_idx = 0

        for req_id in self.input_batch.req_ids:
            num_scheduled_tokens = scheduler_output.num_scheduled_tokens[
                req_id]
            req_state = self.requests[req_id]
            num_computed_tokens = req_state.num_computed_tokens
<<<<<<< HEAD
            mm_positions = req_state.mm_positions
            mm_hashes = req_state.mm_hashes

=======
>>>>>>> 29283e89
            # TODO unroll loop and assume/enforce --disable_chunked_mm_input
            # NOTE (NickLucche) here we diverge from logic in other runners, as
            # we assume to only have whole mm items to process. Hence we avoid
            # the intrinsic dynamism that `gather_mm_placeholders` introduces.
            for mm_feature in req_state.mm_features:
                pos_info = mm_feature.mm_position
                start_pos = pos_info.offset
                num_encoder_tokens = pos_info.length

                # The encoder output is needed if the two ranges overlap:
                # [num_computed_tokens,
                #  num_computed_tokens + num_scheduled_tokens) and
                # [start_pos, start_pos + num_encoder_tokens)
                if start_pos >= num_computed_tokens + num_scheduled_tokens:
                    # The encoder output is not needed in this step.
                    break
                if start_pos + num_encoder_tokens <= num_computed_tokens:
                    # The encoder output is already processed and stored
                    # in the decoder's KV cache.
                    continue
<<<<<<< HEAD

                start_idx = max(num_computed_tokens - start_pos, 0)
                end_idx = min(
                    num_computed_tokens - start_pos + num_scheduled_tokens,
                    num_encoder_tokens,
                )
                assert start_idx < end_idx

                mm_hash = mm_hashes[i]
=======
                mm_hash = mm_feature.identifier
>>>>>>> 29283e89
                encoder_output = self.encoder_cache.get(mm_hash, None)
                assert encoder_output is not None,\
                      f"Encoder cache miss for {mm_hash}."

                assert pos_info.is_embed is None, "Expected all positions to"\
                " be contiguous and embeddings."

                req_start_pos = req_start_idx + start_pos
                is_mm_embed[req_start_pos+start_idx:req_start_pos + end_idx] \
                    = True

                mm_embeds_item = encoder_output[start_idx:end_idx]
                mm_embeds.append(mm_embeds_item)

            req_start_idx += num_scheduled_tokens

        is_mm_embed = is_mm_embed[:padded_total_num_scheduled_tokens] \
            .to(self.device)

        return is_mm_embed, mm_embeds

    def _get_model_inputs(
        self,
        input_ids: torch.Tensor,
        is_mm_embed: torch.Tensor,
        mm_embeds: list[torch.Tensor],
    ):
        if self.supports_mm_inputs:
            # NOTE(woosuk): To unify token ids and soft tokens (vision
            # embeddings), we always use embeddings (rather than token ids)
            # as input to the multimodal model, even when the input is text.
            inputs_embeds = self.model.get_input_embeddings(input_ids)

            if mm_embeds:
                inputs_embeds = _merge_multimodal_embeddings(
                    inputs_embeds,
                    is_mm_embed,
                    multimodal_embeddings=mm_embeds,
                )

            return None, inputs_embeds
        else:
            # For text-only models, we use token ids as input.
            # While it is possible to use embeddings as input just like the
            # multimodal models, it is not desirable for performance since
            # then the embedding layer is not included in the CUDA graph.
            return input_ids, None

    @torch.no_grad()
    def execute_model(
        self,
        scheduler_output: "SchedulerOutput",
        intermediate_tensors: Optional[IntermediateTensors] = None,
    ) -> ModelRunnerOutput:
        # Update cached state
        self._update_states(scheduler_output)
        if not scheduler_output.total_num_scheduled_tokens:
            if not has_kv_transfer_group():
                # Return empty ModelRunnerOutput if there's no work to do.
                return EMPTY_MODEL_RUNNER_OUTPUT

            return self.kv_connector_no_forward(scheduler_output,
                                                self.vllm_config)

        if self.supports_mm_inputs:
            # Run the multimodal encoder if any.
            self._execute_mm_encoder(scheduler_output)
            is_mm_embed, mm_embeds = self._gather_mm_embeddings(
                scheduler_output)
        else:
            is_mm_embed, mm_embeds = torch.tensor(False,
                                                  device=self.device), []

        xm.mark_step()
        # Prepare inputs, the requests might be split into multiple
        # executions, combine the result of each execution.
        start_index = 0
        combined_selected_tokens: list[torch.Tensor] = []
        combined_logprobs: list[LogprobsLists] = []

        # NOTE: setup current batch's metadata for kv connector.
        # Currently, only verified with NixlConnector
        with set_forward_context(None, self.vllm_config):
            self.maybe_setup_kv_connector(scheduler_output)

        while start_index < self.input_batch.num_reqs:
            attn_metadata, logits_indices, padded_num_reqs, num_reqs,\
                end_index = self._prepare_inputs(scheduler_output, start_index)
            input_ids, inputs_embeds = self._get_model_inputs(
                self.input_ids, is_mm_embed, mm_embeds)
            xm.mark_step()
            # Run the decoder
            with set_forward_context(
                    attn_metadata,
                    self.vllm_config,
                    num_tokens=scheduler_output.total_num_scheduled_tokens):
                hidden_states = self.model(
                    input_ids=input_ids,
                    positions=self.position_ids,
                    inputs_embeds=inputs_embeds,
                )
            hidden_states = self.select_hidden_states(hidden_states,
                                                      logits_indices)
            logits = self.compute_logits(hidden_states)
            tpu_sampling_metadata = TPUSupportedSamplingMetadata.\
                from_input_batch(self.input_batch, padded_num_reqs, self.device)
            if scheduler_output.grammar_bitmask is not None:
                require_struct_decoding, grammar_bitmask_padded, arange = \
                    self.prepare_structured_decoding_input(logits,
                                                           scheduler_output)
                logits = self.structured_decode(require_struct_decoding,
                                                grammar_bitmask_padded, logits,
                                                arange)
            selected_token_ids = self.sample_from_logits_func(
                logits, tpu_sampling_metadata)
            # NOTE (NickLucche) Use the original logits (before any penalties or
            # temperature scaling) for the top-k logprobs. We can't enforce it
            # due to recompilations outside torch.compiled code, so just make
            # sure `sample_from_logits` does not modify the logits in-place.
            logprobs = self.gather_logprobs(logits, selected_token_ids) \
                if tpu_sampling_metadata.logprobs else None

            # Remove padding on cpu and keep dynamic op outside of xla graph.
            selected_token_ids = selected_token_ids.cpu()[:num_reqs]

            combined_selected_tokens.append(selected_token_ids)
            if tpu_sampling_metadata.logprobs:
                combined_logprobs.append(logprobs.tolists())

            start_index = end_index

        # NOTE: current kv load and save get h2d/d2h copies involved.
        # Those copies are blocking. Once they become async., kv_save
        # should be called right after each single forward pass,
        # instead of the forwards of the entire input batch.
        self.maybe_wait_for_kv_save()
        finished_sending, finished_recving = (
            self.get_finished_kv_transfers(scheduler_output))

        selected_token_ids = torch.cat(combined_selected_tokens, dim=0)
        if tpu_sampling_metadata.logprobs:

            def concat_lists(input_lists):
                result = []
                for input_list in input_lists:
                    result.extend(input_list)
                return result

            logprobs_lists = LogprobsLists(logprob_token_ids=concat_lists(
                [lp.logprob_token_ids for lp in combined_logprobs]),
                                           logprobs=concat_lists([
                                               lp.logprobs
                                               for lp in combined_logprobs
                                           ]),
                                           sampled_token_ranks=concat_lists([
                                               lp.sampled_token_ranks
                                               for lp in combined_logprobs
                                           ]))
        else:
            logprobs_lists = None

        # Update the cache state concurrently. Code above will not block until
        # we use `selected_token_ids`. Add mark_step if post-processing changes
        request_seq_lens: list[tuple[int, CachedRequestState, int]] = []
        discard_sampled_tokens_req_indices = []
        num_reqs = self.input_batch.num_reqs
        for i, req_id in zip(range(num_reqs), self.input_batch.req_ids):
            assert req_id is not None
            req_state = self.requests[req_id]
            seq_len = (req_state.num_computed_tokens +
                       scheduler_output.num_scheduled_tokens[req_id])
            if seq_len >= req_state.num_tokens:
                request_seq_lens.append((i, req_state, seq_len))
            else:
                # Ignore the sampled token from the partial request.
                # Rewind the generator state as if the token was not sampled.
                generator = self.input_batch.generators.get(i)
                if generator is not None:
                    # This relies on cuda-specific torch-internal impl details
                    generator.set_offset(generator.get_offset() - 4)

                # Record the index of the request that should not be sampled,
                # so that we could clear the sampled tokens before returning.
                discard_sampled_tokens_req_indices.append(i)

        assert all(
            req_id is not None for req_id in
            self.input_batch.req_ids[:num_reqs]), "req_ids contains None"
        req_ids = cast(list[str], self.input_batch.req_ids[:num_reqs])

        prompt_logprobs_dict: dict[str, Optional[LogprobsTensors]] = {}
        for req_id in self.input_batch.req_ids[:num_reqs]:
            prompt_logprobs_dict[req_id] = None

        max_gen_len = selected_token_ids.shape[-1]
        if max_gen_len == 1:
            valid_sampled_token_ids = selected_token_ids.tolist()

            # Mask out the sampled tokens that should not be sampled.
            # TODO: Keep in sync with gpu_model_runner.py, in particular
            #       the "else" case here
            for i in discard_sampled_tokens_req_indices:
                valid_sampled_token_ids[i].clear()

            # Append sampled tokens
            for i, req_state, seq_len in request_seq_lens:
                token_id = valid_sampled_token_ids[i][0]
                self.input_batch.token_ids_cpu[i, seq_len] = token_id
                req_state.output_token_ids.append(token_id)
                self.input_batch.num_tokens[i] += 1

        else:
            valid_mask = selected_token_ids != INVALID_TOKEN_ID
            gen_lens = valid_mask.sum(dim=1).tolist()
            valid_sampled_token_ids = [
                seq.tolist()
                for seq in selected_token_ids[valid_mask].split(gen_lens)
            ]
            self.input_batch.num_tokens[:num_reqs] += gen_lens
            for i, req_state, seq_len in request_seq_lens:
                target_slice = slice(seq_len - gen_lens[i] + 1, seq_len + 1)
                self.input_batch.token_ids_cpu[
                    i, target_slice] = valid_sampled_token_ids[i]
                req_state.output_token_ids.extend(valid_sampled_token_ids[i])

        kv_connector_output = None if (
            finished_sending is None
            and finished_recving is None) else KVConnectorOutput(
                finished_sending=finished_sending,
                finished_recving=finished_recving,
            )

        model_runner_output = ModelRunnerOutput(
            req_ids=req_ids,
            req_id_to_index=self.input_batch.req_id_to_index,
            sampled_token_ids=valid_sampled_token_ids,
            logprobs=logprobs_lists,
            prompt_logprobs_dict=prompt_logprobs_dict,
            pooler_output=[],
            kv_connector_output=kv_connector_output,
        )

        # Check there are no new graphs compiled - all the graphs should be
        # captured and compiled during warm up.
        self._verify_num_xla_graphs("execute_model")

        return model_runner_output

    def update_config(self, overrides: dict[str, Any]) -> None:
        # TODO: TPU config may need extra validation
        # https://github.com/vllm-project/vllm/pull/20095#discussion_r2201497754
        allowed_config_names = {"load_config", "model_config"}
        for config_name, config_overrides in overrides.items():
            assert config_name in allowed_config_names, \
                f"Config `{config_name}` not supported. " \
                f"Allowed configs: {allowed_config_names}"
            config = getattr(self, config_name)
            new_config = update_config(config, config_overrides)
            setattr(self, config_name, new_config)

    def load_model(self) -> None:
        self.device = self.device_config.device

        # NOTE(woosuk): While the executor assigns the TP ranks to the worker
        # process, the ranks can be different from the ranks internally assigned
        # by the xm runtime. Therefore, there is a mismatch in the rank
        # assignment between the gloo (cpu) runtime and the xm (tpu) runtime.
        # This is not a problem in linear layers because all-reduce is
        # rank-agnostic. However, it matters for all-gather as the ranks
        # determine the order of concatenating the output tensors.
        # As a workaround, we use the xm's rank assignment only when loading
        # the embedding weights.
        xm_tp_rank = xr.global_ordinal()
        with patch(
                "vllm.model_executor.layers.vocab_parallel_embedding."
                "get_tensor_model_parallel_rank",
                return_value=xm_tp_rank):
            try:
                if self.use_spmd:
                    tpu_loader = TPUModelLoader(
                        load_config=self.vllm_config.load_config)
                    model = tpu_loader.load_model(
                        vllm_config=self.vllm_config,
                        model_config=self.vllm_config.model_config,
                        mesh=self.mesh)
                else:
                    model_loader = get_model_loader(self.load_config)
                    logger.info("Loading model from scratch...")
                    model = model_loader.load_model(
                        vllm_config=self.vllm_config,
                        model_config=self.model_config)
            except RuntimeError as e:
                raise RuntimeError(
                    f"Unable to load model, a likely reason is the model is "
                    "too large for the current device's HBM memory. "
                    "Consider switching to a smaller model "
                    "or sharding the weights on more chips. "
                    f"See the detailed error: {e}") from e
        if self.lora_config is not None:
            model = self.load_lora_model(model, self.model_config,
                                         self.scheduler_config,
                                         self.lora_config, self.device)
            replace_set_lora(model)

        # Sync all pending XLA execution during model initialization and weight
        # loading.
        xm.mark_step()
        xm.wait_device_ops()
        if not hasattr(self, "model"):
            self.model = model
        self.sampler = TPUSampler()

    def reload_weights(self) -> None:
        assert getattr(self, "model", None) is not None, \
            "Cannot reload weights before model is loaded."
        model_loader = get_model_loader(self.load_config)
        logger.info("Reloading weights inplace...")
        model_loader.load_weights(self.model, model_config=self.model_config)

    @torch.no_grad()
    def _dummy_run(self, num_tokens: int, num_reqs: int,
                   num_blocks: int) -> None:
        if self.supports_mm_inputs:
            input_ids = None
            inputs_embeds = torch.zeros((num_tokens, self.hidden_size),
                                        dtype=self.dtype,
                                        device=self.device)
        else:
            input_ids = torch.zeros((num_tokens),
                                    dtype=torch.int32).to(self.device)
            inputs_embeds = None
        actual_num_reqs = min(num_tokens, num_reqs)
        position_ids = torch.zeros(num_tokens,
                                   dtype=torch.int32).to(self.device)
        padded_num_slices = _get_padded_num_kv_cache_update_slices(
            num_tokens, self.max_num_reqs, self.block_size)
        num_kv_update_slices = torch.tensor([padded_num_slices],
                                            dtype=torch.int32).to(self.device)
        slot_mapping = torch.zeros((3, padded_num_slices),
                                   dtype=torch.int32).to(self.device)
        block_tables = torch.zeros((num_reqs, num_blocks),
                                   dtype=torch.int32).to(self.device)
        query_lens = [1] * num_reqs
        query_start_loc = torch.cumsum(torch.tensor([0] + query_lens,
                                                    dtype=torch.int32),
                                       dim=0,
                                       dtype=torch.int32).to(self.device)
        context_lens = torch.ones((num_reqs, ),
                                  dtype=torch.int32).to(self.device)
        num_seqs = torch.tensor([actual_num_reqs],
                                dtype=torch.int32).to(self.device)
        attn_metadata = PallasMetadata(
            slot_mapping=slot_mapping,
            block_tables=block_tables,
            context_lens=context_lens,
            query_start_loc=query_start_loc,
            num_seqs=num_seqs,
            num_kv_update_slices=num_kv_update_slices,
            num_slices_per_kv_cache_update_block=self.
            _num_slices_per_kv_cache_update_block,
        )

        if self.supports_mm_inputs:
            torch._dynamo.mark_dynamic(inputs_embeds, 0)
        else:
            torch._dynamo.mark_dynamic(input_ids, 0)
        torch._dynamo.mark_dynamic(position_ids, 0)
        torch._dynamo.mark_dynamic(attn_metadata.slot_mapping, 0)
        torch._dynamo.mark_dynamic(attn_metadata.block_tables, (0, 1))
        torch._dynamo.mark_dynamic(attn_metadata.context_lens, 0)
        torch._dynamo.mark_dynamic(attn_metadata.query_start_loc, 0)

        layer_names = get_layers_from_vllm_config(self.vllm_config,
                                                  Attention).keys()
        per_layer_attn_metadata = {
            layer_name: attn_metadata
            for layer_name in layer_names
        }

        with self.maybe_select_dummy_loras(
                self.lora_config,
                np.array([num_tokens], dtype=np.int32)), set_forward_context(
                    per_layer_attn_metadata, self.vllm_config, 0):
            out = self.model(input_ids=input_ids,
                             positions=position_ids,
                             inputs_embeds=inputs_embeds)
        self._hidden_states_dtype = out.dtype

    def _set_active_loras(self, prompt_lora_mapping, token_lora_mapping,
                          lora_requests) -> None:
        xm.mark_step()  # Captures input updates
        super()._set_active_loras(prompt_lora_mapping, token_lora_mapping,
                                  lora_requests)
        xm.mark_step()  # Captures metadata updates

    def _precompile_mm_encoder(self) -> None:
        if not self.supports_mm_inputs:
            return

        # Pre-compile MM encoder for all supported data modalities.
        hf_config = self.vllm_config.model_config.hf_config

        mm_budget = self.mm_budget
        assert mm_budget is not None

        max_items_per_seq_by_modality = mm_budget.max_items_per_batch_by_modality  # noqa: E501

        for mode, max_items_per_seq in max_items_per_seq_by_modality.items():
            logger.info(
                "Compiling Multimodal %s Encoder with different input"
                " shapes.", mode)
            start = time.perf_counter()
            # No padding for MM encoder just yet.
            for num_items in range(1, max_items_per_seq + 1):
                logger.info("  -- mode: %s items: %d", mode, num_items)
                batched_dummy_mm_inputs = self._get_mm_dummy_batch(
                    mode,
                    num_items,
                )
                # Run multimodal encoder.
                xm.mark_step()
                mm_embeds = self.model.get_multimodal_embeddings(
                    **batched_dummy_mm_inputs)
                xm.mark_step()
                num_patches = mm_embeds[0].shape[0]
                items_size = num_patches * num_items

                # NOTE (NickLucche) pre-compile `get_input_embeddings` when mm
                # embeddings are present. We assume `--disable-mm-chunked`,
                # hence only whole items can be scheduled. This implies we just
                # need to compile when `num_items` fit the (padded) `input_ids`
                for num_tokens in self.num_tokens_paddings:
                    if num_tokens >= items_size:
                        # XLA Workaround: if torch.zeros(..device) is used, XLA
                        # compiles a scalar+expansion op, which won't match
                        # the graph generated at runtime. CPU->TPU must be used
                        placeholders_ids = torch.zeros(num_tokens,
                                                       dtype=torch.int32,
                                                       device="cpu")
                        # Align placeholders and actual num mm_embeddings.
                        placeholders_ids[:items_size] = \
                            hf_config.image_token_index

                        placeholders_ids = placeholders_ids.to(self.device)
                        # Assign outputs or the graph will be cut short.
                        a, b = self._get_model_inputs(
                            placeholders_ids,
                            torch.tensor(True, device=self.device),
                            [mm_embeds],
                        )
                        assert a is None
                        xm.mark_step()

            # Pre-compile `get_input_embeddings` when mm_embeddings are not
            # present. Chunk is only made of text, no mm_placeholders.
            for num_tokens in self.num_tokens_paddings:
                placeholders_ids = torch.zeros(num_tokens,
                                               dtype=torch.int32,
                                               device="cpu")
                placeholders_ids = placeholders_ids.to(self.device)
                a, b = self._get_model_inputs(
                    placeholders_ids,
                    torch.tensor(False, device=self.device),
                    [],
                )
                assert a is None
                xm.mark_step()

            xm.wait_device_ops()
            end = time.perf_counter()
            logger.info(
                "Multimodal %s Encoder compilation finished in in %.2f "
                "[secs].", mode, end - start)

    def _precompile_backbone(self) -> None:
        logger.info("Compiling the model with different input shapes.")
        start = time.perf_counter()
        for num_tokens in self.num_tokens_paddings:
            logger.info("  -- num_tokens: %d", num_tokens)
            self._dummy_run(num_tokens, self.num_reqs_max_model_len,
                            self.max_num_blocks_per_req)
            if self.most_model_len is not None:
                self._dummy_run(num_tokens, self.num_reqs_most_model_len,
                                self.num_blocks_per_most_len_req)
        xm.wait_device_ops()
        end = time.perf_counter()
        logger.info("Compilation finished in %.2f [secs].", end - start)
        self._update_num_xla_graphs("model backbone")

    def _precompile_select_hidden_states(self) -> None:
        # Compile hidden state selection function for bucketed
        # n_tokens x max_num_reqs. Graph is really small so this is fine.
        logger.info(
            "Compiling select_hidden_states with different input shapes.")
        start = time.perf_counter()
        hsize = self.model_config.get_hidden_size()
        for num_tokens in self.num_tokens_paddings:
            dummy_hidden = torch.zeros((num_tokens, hsize),
                                       device=self.device,
                                       dtype=self._hidden_states_dtype)
            torch._dynamo.mark_dynamic(dummy_hidden, 0)
            for num_reqs in self.num_reqs_paddings:
                indices = torch.zeros(num_reqs,
                                      dtype=torch.int32,
                                      device=self.device)
                torch._dynamo.mark_dynamic(indices, 0)
                self.select_hidden_states(dummy_hidden, indices)
                logger.info("  -- num_tokens: %d, num_seqs: %d", num_tokens,
                            num_reqs)
                # Requests can't be more than tokens. But do compile for the
                # next bigger value in case num_tokens uses bucketed padding.
                if num_reqs >= min(num_tokens, self.max_num_reqs):
                    break
        xm.wait_device_ops()
        end = time.perf_counter()
        logger.info("Compilation finished in %.2f [secs].", end - start)
        self._update_num_xla_graphs("select_hidden_states")

    def _precompile_compute_logits(self) -> None:
        logger.info("Compiling compute_logits with different input shapes.")
        start = time.perf_counter()
        hsize = self.model_config.get_hidden_size()
        for num_reqs in self.num_reqs_paddings:
            dummy_hidden = torch.zeros((num_reqs, hsize),
                                       device=self.device,
                                       dtype=self._hidden_states_dtype)
            torch._dynamo.mark_dynamic(dummy_hidden, 0)
            self.compute_logits(dummy_hidden)
            logger.info("  -- num_seqs: %d", num_reqs)
        xm.wait_device_ops()
        end = time.perf_counter()
        logger.info("Compilation finished in %.2f [secs].", end - start)
        self._update_num_xla_graphs("compute_logits")

    def _precompile_structured_decoding(self) -> None:
        logger.info(
            "Compiling structured_decoding with different input shapes.")
        start = time.perf_counter()
        for num_reqs in self.num_reqs_paddings:
            dummy_logits = torch.zeros((num_reqs, self.vocab_size),
                                       device=self.device,
                                       dtype=self._hidden_states_dtype)
            dummy_require_struct_decoding = \
                self.require_structured_out_cpu[:num_reqs].to(self.device)
            dummy_grammar_bitmask = \
                self.grammar_bitmask_cpu[:num_reqs].to(self.device)
            # The first dimension of the above 3 dummy tensors cannot be
            # mark_dynamic because some operations in structured_decode require
            # them to be static.
            arange = self.structured_decode_arange.to(self.device)
            self.structured_decode(dummy_require_struct_decoding,
                                   dummy_grammar_bitmask, dummy_logits, arange)
            logger.info("  -- num_seqs: %d", num_reqs)
        xm.wait_device_ops()
        end = time.perf_counter()
        logger.info("Compilation finished in %.2f [secs].", end - start)
        self._update_num_xla_graphs("structured_decoding")

    def _precompile_sample_from_logits(self) -> None:
        logger.info(
            "Compiling sample_from_logits with different input shapes.")
        start = time.perf_counter()
        for num_reqs in self.num_reqs_paddings:
            dummy_logits = torch.zeros((num_reqs, self.vocab_size),
                                       device=self.device,
                                       dtype=self._hidden_states_dtype)
            # The first dimension of dummy_logits cannot be mark_dynamic
            # because some operations in the sampler require it to be static.
            for all_greedy in [False, True]:
                generate_params_if_all_greedy = not all_greedy
                sampling_metadata = (
                    TPUSupportedSamplingMetadata.from_input_batch(
                        self.input_batch,
                        num_reqs,
                        self.device,
                        generate_params_if_all_greedy,
                    ))
                sampling_metadata.all_greedy = all_greedy
                with self.maybe_select_dummy_loras(
                        self.lora_config, np.array([num_reqs],
                                                   dtype=np.int32)):
                    self.sample_from_logits_func(dummy_logits,
                                                 sampling_metadata)
            logger.info("  -- num_seqs: %d", num_reqs)
        xm.wait_device_ops()
        end = time.perf_counter()
        logger.info("Compilation finished in %.2f [secs].", end - start)
        self._update_num_xla_graphs("sample_from_logits")

    def _precompile_gather_logprobs(self) -> None:
        logger.info("Compiling gather_logprobs with different input shapes.")
        start = time.perf_counter()
        for num_reqs in self.num_reqs_paddings:
            dummy_logits = torch.zeros((num_reqs, self.vocab_size),
                                       device=self.device,
                                       dtype=self._hidden_states_dtype)
            dummy_tokens = torch.zeros((num_reqs, 1),
                                       dtype=torch.int64).to(self.device)
            with self.maybe_select_dummy_loras(
                    self.lora_config, np.array([num_reqs], dtype=np.int32)):
                self.gather_logprobs(dummy_logits, dummy_tokens)
            logger.info("  -- num_seqs: %d", num_reqs)
        xm.wait_device_ops()
        end = time.perf_counter()
        logger.info("Compilation finished in %.2f [secs].", end - start)
        self._update_num_xla_graphs("gather_logprobs")

    def capture_model(self) -> None:
        """
        Precompile all the subgraphs with possible input shapes.
        """
        with self.maybe_setup_dummy_loras(self.lora_config):
            self._precompile_mm_encoder()
            self._precompile_backbone()
            self._precompile_select_hidden_states()
            self._precompile_compute_logits()
            self._precompile_structured_decoding()
            self._precompile_sample_from_logits()
            self._precompile_gather_logprobs()

    def profile_run(
        self,
        num_tokens: int,
    ) -> None:
        # Profile with multimodal encoder & encoder cache.
        if self.supports_mm_inputs:
            if self.model_config.multimodal_config.skip_mm_profiling:
                logger.info(
                    "Skipping memory profiling for multimodal encoder and "
                    "encoder cache.")
            else:
                mm_budget = self.mm_budget
                assert mm_budget is not None

                # TODO: handle encoder-decoder models once we support them.
                if (encoder_budget := mm_budget.get_encoder_budget()) > 0:
                    # NOTE: Currently model is profiled with a single non-text
                    # modality with the max possible input tokens even when
                    # it supports multiple.
                    dummy_modality = mm_budget.get_modality_with_max_tokens()
                    max_mm_items_per_batch = mm_budget \
                        .max_items_per_batch_by_modality[dummy_modality]

                    logger.info(
                        "Encoder cache will be initialized with a budget of "
                        "%s tokens, and profiled with %s %s items of the "
                        "maximum feature size.",
                        encoder_budget,
                        max_mm_items_per_batch,
                        dummy_modality,
                    )

                    # Create dummy batch of multimodal inputs.
                    batched_dummy_mm_inputs = self._get_mm_dummy_batch(
                        dummy_modality,
                        max_mm_items_per_batch,
                    )

                    # Run multimodal encoder.
                    # Isolate encoder graph from post-processing to minimize
                    # impact of recompilation until it's fixed.
                    start = time.perf_counter()
                    xm.mark_step()
                    dummy_encoder_outputs = \
                        self.model.get_multimodal_embeddings(
                        **batched_dummy_mm_inputs)
                    xm.mark_step()
                    xm.wait_device_ops()
                    end = time.perf_counter()
                    logger.info(
                        "Multimodal Encoder profiling finished in %.2f [secs].",
                        end - start)

                    sanity_check_mm_encoder_outputs(
                        dummy_encoder_outputs,
                        expected_num_items=max_mm_items_per_batch,
                    )

                    # Cache the dummy encoder outputs.
                    self.encoder_cache["tmp"] = dict(
                        enumerate(dummy_encoder_outputs))

        # Trigger compilation for general shape.
        self._dummy_run(num_tokens, self.num_reqs_max_model_len,
                        self.max_num_blocks_per_req)
        if self.most_model_len is not None:
            self._dummy_run(num_tokens, self.num_reqs_most_model_len,
                            self.num_blocks_per_most_len_req)

        xm.mark_step()
        xm.wait_device_ops()
        self.encoder_cache.clear()
        gc.collect()

    def maybe_setup_cross_layer_kv_sharing(
        self,
        kv_caches: dict[str, torch.Tensor],
        kv_cache_config: KVCacheConfig,
    ) -> None:
        """
        Add layers that re-use KV cache to KV cache group of its target layer.
        Mapping of KV cache tensors happens in `initialize_kv_cache_tensors()`
        """
        if not self.shared_kv_cache_layers:
            # No cross-layer KV sharing, return
            return

        add_kv_sharing_layers_to_kv_cache_groups(
            self.shared_kv_cache_layers,
            kv_cache_config.kv_cache_groups,
        )

        for layer_name, target_layer_name in self.shared_kv_cache_layers.items(
        ):
            logger.debug("%s reuses KV cache of %s", layer_name,
                         target_layer_name)
            kv_caches[layer_name] = kv_caches[target_layer_name]

    def initialize_kv_cache(self, kv_cache_config: KVCacheConfig) -> None:
        """
        Initialize KV cache based on `kv_cache_config`.
        Args:
            kv_cache_config: Configuration for the KV cache, including the KV
            cache size of each layer
        """
        if len(kv_cache_config.kv_cache_groups) > 1:
            raise NotImplementedError(
                "Hybrid models with more than one KV cache type are not "
                "supported yet.")

        if kv_cache_config.kv_cache_groups[
                0].kv_cache_spec.block_size != self.block_size:
            self.input_batch = InputBatch(
                max_num_reqs=self.max_num_reqs,
                max_model_len=self.max_model_len,
                max_num_batched_tokens=self.max_num_tokens,
                device=self.device,
                pin_memory=self.pin_memory,
                vocab_size=self.model_config.get_vocab_size(),
                block_sizes=[
                    kv_cache_config.kv_cache_groups[0].kv_cache_spec.block_size
                ],
            )
        # Verify dtype compatibility between block_table_cpu and input_batch
        assert self.block_table_cpu.dtype == self.input_batch.block_table[
            0].get_cpu_tensor().dtype

        kv_cache_sizes = {}
        for kv_cache_tensor in kv_cache_config.kv_cache_tensors:
            assert len(kv_cache_tensor.shared_by) == 1, (
                "KV cache tensor shared by multiple layers is not supported in "
                "TPU.")
            kv_cache_sizes[kv_cache_tensor.shared_by[0]] = kv_cache_tensor.size

        kv_caches: dict[str, torch.Tensor] = {}
        for kv_cache_group in kv_cache_config.kv_cache_groups:
            kv_cache_spec = kv_cache_group.kv_cache_spec
            for layer_name in kv_cache_group.layer_names:
                tensor_size = kv_cache_sizes[layer_name]
                assert tensor_size % kv_cache_spec.page_size_bytes == 0
                num_blocks = tensor_size // kv_cache_spec.page_size_bytes  # noqa
                if isinstance(kv_cache_spec, AttentionSpec):
                    if self.use_spmd:
                        num_kv_heads = kv_cache_spec.num_kv_heads
                        assert self.original_parallel_config is not None
                        tp_size = \
                            self.original_parallel_config.tensor_parallel_size
                        # TODO: Handle kv cache duplication under SPMD mode.
                        assert num_kv_heads % tp_size == 0, (
                            f"num_kv_heads {num_kv_heads} must be divisible by "
                            f"tp_size {tp_size} under SPMD mode")
                    kv_cache_shape = PallasAttentionBackend.get_kv_cache_shape(
                        num_blocks, kv_cache_spec.block_size,
                        kv_cache_spec.num_kv_heads, kv_cache_spec.head_size)
                    dtype = kv_cache_spec.dtype

                    tpu_kv_cache = torch.zeros(kv_cache_shape,
                                               dtype=dtype).to(self.device)

                    kv_caches[layer_name] = tpu_kv_cache
                else:
                    raise NotImplementedError

        # Set up cross-layer KV cache sharing if needed
        self.maybe_setup_cross_layer_kv_sharing(kv_caches, kv_cache_config)

        bind_kv_cache(
            kv_caches,
            self.vllm_config.compilation_config.static_forward_context,
            self.kv_caches)

        if self.use_spmd:
            # Shard KV Cache
            for cache in self.kv_caches:
                xs.mark_sharding(cache, self.mesh, (None, 'x', None, None))

        if has_kv_transfer_group():
            get_kv_transfer_group().register_kv_caches(kv_caches)
            get_kv_transfer_group().set_host_xfer_buffer_ops(copy_kv_blocks)

    def reset_dynamo_cache(self):

        # NOTE: We check `is_multimodal_model` instead of `supports_mm_inputs`
        # since the compiled model object of the language backbone of a
        # multimodal model needs to be extracted via `get_language_model`.
        if self.model_config.is_multimodal_model:
            compiled_model = self.model.get_language_model().model
        else:
            compiled_model = self.model.model
        if isinstance(compiled_model, TorchCompileWrapperWithCustomDispatcher):
            logger.info("Clear dynamo cache and cached dynamo bytecode.")
            torch._dynamo.eval_frame.remove_from_cache(
                compiled_model.original_code_object)
            compiled_model.compiled_codes.clear()

    @torch.compile(backend="openxla", fullgraph=True, dynamic=False)
    def select_hidden_states(self, hidden_states, indices_do_sample):
        return hidden_states[indices_do_sample]

    @torch.compile(backend="openxla", fullgraph=True, dynamic=False)
    def compute_logits(self,
                       sample_hidden_states: torch.Tensor) -> torch.Tensor:
        return self.model.compute_logits(sample_hidden_states, None)

    # TODO: Under SPMD mode, sample_from_logits has correctness issue.
    #       Re-enable the torch.compile once the issue is fixed in torchxla.
    # @torch.compile(backend="openxla", fullgraph=True, dynamic=False)
    def sample_from_logits(
            self, logits: torch.Tensor,
            sampling_metadata: TPUSupportedSamplingMetadata) -> torch.Tensor:
        """
        Sample with xla-friendly function. This function is to be traced 
        separately from `forward` for lighter compilation overhead.
        """
        if sampling_metadata.all_greedy:
            out_tokens = torch.argmax(logits, dim=-1, keepdim=True)
        else:
            out_tokens = self.sampler(logits,
                                      sampling_metadata).sampled_token_ids
        return out_tokens

    @torch.compile(backend="openxla", fullgraph=True, dynamic=False)
    def gather_logprobs(self, logits: torch.Tensor,
                        sampled_tokens: torch.Tensor) -> LogprobsTensors:
        """
        Gather the top_logprobs with corresponding tokens. Use a fixed number
        of logprobs as an alternative to having multiple pre-compiled graphs.
        Select the number of logprobs actually demanded by each request on CPU.
        """
        logprobs = self.sampler.compute_logprobs(logits)
        return self.sampler.gather_logprobs(
            logprobs,
            self.model_config.max_logprobs,
            token_ids=sampled_tokens.squeeze(-1))

    @torch.compile(backend="openxla", fullgraph=True, dynamic=False)
    def structured_decode(self, require_struct_decoding: torch.Tensor,
                          grammar_bitmask: torch.Tensor, logits: torch.Tensor,
                          arange: torch.Tensor) -> torch.Tensor:
        return torch.where(
            require_struct_decoding,
            self.apply_grammar_bitmask(logits, grammar_bitmask, arange),
            logits)

    def apply_grammar_bitmask(self, logits: torch.Tensor,
                              grammar_bitmask: torch.Tensor,
                              arange: torch.Tensor):
        assert (logits.shape[0] == grammar_bitmask.shape[0])
        logits_cloned = logits.clone()
        for i in range(logits.shape[0]):
            unpacked_bitmask = (torch.bitwise_right_shift(
                grammar_bitmask[i][:, None], arange[None, :]) & 1) == 0
            unpacked_bitmask = unpacked_bitmask.reshape(-1)[:self.vocab_size]
            logits_cloned[i] = logits_cloned[i].masked_fill(
                unpacked_bitmask, -float("inf"))
        return logits_cloned

    def get_multimodal_embeddings(self, *args, **kwargs):
        return self.model.get_multimodal_embeddings(*args, **kwargs)

    def get_input_embeddings(self, *args, **kwargs):
        return self.model.get_input_embeddings(*args, **kwargs)

    def prepare_structured_decoding_input(
        self, logits: torch.Tensor, scheduler_output: "SchedulerOutput"
    ) -> tuple[torch.Tensor, torch.Tensor, torch.Tensor]:
        grammar_bitmask = scheduler_output.grammar_bitmask
        assert grammar_bitmask is not None
        num_reqs, _ = logits.shape

        # Reset pre-allocated tensors
        self.grammar_bitmask_cpu.zero_()
        self.require_structured_out_cpu.zero_()

        sorted_struct_requests = sorted(
            scheduler_output.structured_output_request_ids.items(),
            key=lambda item: item[1])
        cumulative_mask_idx = 0
        for req_id, _ in sorted_struct_requests:
            if req_id not in self.input_batch.req_id_to_index:
                continue
            batch_index = self.input_batch.req_id_to_index[req_id]
            self.grammar_bitmask_cpu[batch_index] = torch.from_numpy(
                grammar_bitmask[cumulative_mask_idx])
            # It's not guaranteed that all requests in this batch require
            # structured output, so create a bool tensor to represent
            # the requests that need structured output.
            self.require_structured_out_cpu[batch_index] = True
            cumulative_mask_idx += 1

        return self.require_structured_out_cpu[:num_reqs].to(logits.device), \
            self.grammar_bitmask_cpu[:num_reqs].to(logits.device), \
            self.structured_decode_arange.to(logits.device)

    def _get_mm_dummy_batch(
        self,
        modality: str,
        max_items_per_batch: int,
    ) -> BatchedTensorInputs:
        """Dummy data for profiling and precompiling multimodal models."""
        assert self.mm_budget is not None

        dummy_decoder_data = self.mm_registry.get_decoder_dummy_data(
            model_config=self.model_config,
            seq_len=self.max_num_tokens,
            mm_counts={modality: 1},
            cache=self.mm_budget.cache,
        )
        dummy_mm_data = dummy_decoder_data.multi_modal_data

        # Result in the maximum GPU consumption of the model
        dummy_mm_item = dummy_mm_data[modality][0]
        dummy_mm_items = [dummy_mm_item] * max_items_per_batch

        return next(grouped_mm_kwargs
                    for _, _, grouped_mm_kwargs in group_mm_kwargs_by_modality(
                        dummy_mm_items,
                        device=self.device,
                        pin_memory=self.pin_memory,
                    ))


def _get_req_paddings(min_req_size: int, max_req_size: int) -> list[int]:
    logger.info("Preparing request paddings:")
    # assert min_req_size is power of 2
    assert (min_req_size & (min_req_size - 1) == 0) and min_req_size > 0
    paddings: list = []
    num = max(MIN_NUM_SEQS, min_req_size)
    while num <= max_req_size and (len(paddings) == 0 or paddings[-1] != num):
        paddings.append(num)
        logger.info("    %d", num)
        num = _get_padded_num_reqs_with_upper_limit(num + 1, max_req_size)
    return paddings


def _get_padded_num_reqs_with_upper_limit(x: int, upper_limit: int) -> int:
    res = MIN_NUM_SEQS if x <= MIN_NUM_SEQS else 1 << (x - 1).bit_length()
    return min(res, upper_limit)


def _get_token_paddings(min_token_size: int, max_token_size: int,
                        padding_gap: int) -> list[int]:
    """Generate a list of padding size, starting from min_token_size, 
    ending with a number that can cover max_token_size

    If padding_gap == 0 then:
        increase 2X each time (exponential)
    else:
        first increase the size to twice,
        then increase the padding size by padding_gap.
    """
    # assert min_token_size is power of 2
    assert (min_token_size & (min_token_size - 1) == 0) and min_token_size > 0
    paddings = []
    num = min_token_size

    if padding_gap == 0:
        logger.info("Using exponential token paddings:")
        while True:
            logger.info("    %d", num)
            paddings.append(num)
            if num >= max_token_size:
                break
            num *= 2
    else:
        logger.info("Using incremental token paddings:")
        while num <= padding_gap:
            logger.info("    %d", num)
            paddings.append(num)
            num *= 2
        num //= 2
        while num < max_token_size:
            num += padding_gap
            logger.info("    %d", num)
            paddings.append(num)

    return paddings


def _get_padded_token_len(paddings: list[int], x: int) -> int:
    """Return the first element in paddings list greater or equal to x.
    """
    index = bisect.bisect_left(paddings, x)
    assert index < len(paddings)
    return paddings[index]


def _get_padded_num_kv_cache_update_slices(num_tokens: int, max_num_reqs: int,
                                           page_size: int) -> int:
    """Calculates the padded number of KV cache update slices to avoid
    recompilation."""
    # NOTE(chengjiyao): let's say R_i is the token num for i-th request,
    # so it occupies most 2 + R_i // page_size pages. The total maximum
    # possible number of pages needed is sum(2 + R_i // page_size), which
    # is <= 2 * max_num_reqs + sum(R_i) // page_size
    # = 2 * max_num_reqs + num_tokens // page_size
    padded_num_slices = 2 * max_num_reqs + num_tokens // page_size
    padded_num_slices = min(padded_num_slices, num_tokens)
    return padded_num_slices


def _get_num_slices_per_kv_cache_update_block(page_size_bytes: int) -> int:
    """Find the optimum number of slices to copy per Pallas program instance.

    Increasing the number of slices copied in one instance of the kernel program
    will increase HBM bandwidth utilization via more in-flight DMAs.

    However, it will also use more VMEM, and experimentally, we observed
    performance regression at 128 slices on v6e, likely due to running
    out of scalar registers. Thus this function will limit the number of
    slices to 64.
    """
    # The default vmem_limit_bytes of a pallas kernel is 32MB. Here we
    # calculate num_slices_per_block based on 16MB in case any register spills.
    vmem_limit = 16 * 1024 * 1024
    num_slices_per_block = vmem_limit // page_size_bytes
    assert num_slices_per_block > 0, "Number of slices should be positive"
    num_slices_per_block = prev_power_of_2(num_slices_per_block)
    if num_slices_per_block > 64:
        num_slices_per_block = 64
    return num_slices_per_block


def replace_set_lora(model):

    def _tpu_set_lora(
        self,
        index: int,
        lora_a: torch.Tensor,
        lora_b: torch.Tensor,
        embeddings_tensor: Optional[torch.Tensor],
        bias: Optional[torch.Tensor] = None,
    ):
        # TODO: The integer index leads to a recompilation, but converting it
        # to a tensor doesn't seem to work anymore. This might be fixed with a
        # later release of torch_xla.
        self._original_set_lora(index, lora_a, lora_b, embeddings_tensor, bias)
        xm.mark_step()

    def _tpu_reset_lora(self, index: int):
        self._original_reset_lora(index)
        xm.mark_step()

    for _, module in model.named_modules():
        if isinstance(module, BaseLayerWithLoRA):
            module._original_set_lora = module.set_lora
            module._original_reset_lora = module.reset_lora
            module.set_lora = _tpu_set_lora.__get__(module, module.__class__)
            module.reset_lora = _tpu_reset_lora.__get__(
                module, module.__class__)<|MERGE_RESOLUTION|>--- conflicted
+++ resolved
@@ -897,12 +897,7 @@
                 req_id]
             req_state = self.requests[req_id]
             num_computed_tokens = req_state.num_computed_tokens
-<<<<<<< HEAD
-            mm_positions = req_state.mm_positions
-            mm_hashes = req_state.mm_hashes
-
-=======
->>>>>>> 29283e89
+
             # TODO unroll loop and assume/enforce --disable_chunked_mm_input
             # NOTE (NickLucche) here we diverge from logic in other runners, as
             # we assume to only have whole mm items to process. Hence we avoid
@@ -923,7 +918,6 @@
                     # The encoder output is already processed and stored
                     # in the decoder's KV cache.
                     continue
-<<<<<<< HEAD
 
                 start_idx = max(num_computed_tokens - start_pos, 0)
                 end_idx = min(
@@ -932,10 +926,7 @@
                 )
                 assert start_idx < end_idx
 
-                mm_hash = mm_hashes[i]
-=======
                 mm_hash = mm_feature.identifier
->>>>>>> 29283e89
                 encoder_output = self.encoder_cache.get(mm_hash, None)
                 assert encoder_output is not None,\
                       f"Encoder cache miss for {mm_hash}."
