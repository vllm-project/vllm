--- conflicted
+++ resolved
@@ -55,9 +55,6 @@
 MIN_NUM_SEQS = 8
 
 
-<<<<<<< HEAD
-class TPUModelRunner(LoRAModelRunnerMixin):
-=======
 #########################################################
 # Ways to avoid recompilation
 #########################################################
@@ -93,8 +90,7 @@
 # The dummy_run should be comprehensive, ensuring all potential input shapes and
 # branch predictions are included as subgraph inputs to facilitate
 # pre-compilation.
-class TPUModelRunner:
->>>>>>> f961d7f6
+class TPUModelRunner(LoRAModelRunnerMixin):
 
     def __init__(
         self,
