--- conflicted
+++ resolved
@@ -525,12 +525,7 @@
         model_runner_output = ModelRunnerOutput(
             req_ids=req_ids,
             req_id_to_index=self.input_batch.req_id_to_index,
-<<<<<<< HEAD
             sampled_token_ids=valid_sampled_token_ids,
-=======
-            sampled_token_ids=[[token_id] for token_id in sampled_token_ids],
-            spec_token_ids=None,
->>>>>>> 44c33f01
             logprobs=None,
             prompt_logprobs_dict=prompt_logprobs_dict,
         )
@@ -756,7 +751,6 @@
         
         return hidden_states
 
-<<<<<<< HEAD
     def compute_logits(
         self,
         hidden_states: torch.Tensor,
@@ -764,106 +758,7 @@
     ) -> Optional[torch.Tensor]:
         logits = self.model.compute_logits(hidden_states, sampling_metadata)
         return logits
-=======
-        hidden_states = hidden_states.flatten(0, 1)
-        logits = self.model.compute_logits(hidden_states, None)
-
-        # Greedy sampling.
-        argmax_token_ids = torch.argmax(logits, dim=-1, keepdim=True)
-        argmax_token_ids = argmax_token_ids.squeeze(dim=-1)
-        return argmax_token_ids
-
-
-def swap_positions(b: InputBatch, id_1, id_2):
-    assert id_1 != id_2
-    req_id_1 = b.req_ids[id_1]
-    req_id_2 = b.req_ids[id_2]
-    assert req_id_1 is not None
-    assert req_id_2 is not None
-    assert id_1 == b.req_id_to_index[req_id_1]
-    assert id_2 == b.req_id_to_index[req_id_2]
-
-    b.req_ids[id_1], b.req_ids[id_2] = b.req_ids[id_2], b.req_ids[id_1]
-    b.req_id_to_index[req_id_1], b.req_id_to_index[
-        req_id_2] = b.req_id_to_index[req_id_2], b.req_id_to_index[req_id_1]
-
-    ids = [id_1, id_2]
-    rev_ids = [id_2, id_1]
-    b.num_tokens[ids] = b.num_tokens[rev_ids]
-    b.token_ids_cpu[ids] = b.token_ids_cpu[rev_ids]
-    b.num_prompt_tokens[ids] = b.num_prompt_tokens[rev_ids]
-    b.num_computed_tokens_cpu[ids] = b.num_computed_tokens_cpu[rev_ids]
-
-    b.block_table.swap_row(id_1, id_2)
-
-    b.temperature_cpu[ids] = b.temperature_cpu[rev_ids]
-    b.top_p_cpu[ids] = b.top_p_cpu[rev_ids]
-    b.top_k_cpu[ids] = b.top_k_cpu[rev_ids]
-    b.frequency_penalties_cpu[ids] = b.frequency_penalties_cpu[rev_ids]
-    b.presence_penalties_cpu[ids] = b.presence_penalties_cpu[rev_ids]
-    b.repetition_penalties_cpu[ids] = b.repetition_penalties_cpu[rev_ids]
-
-    b.min_tokens[id_1], b.min_tokens[id_2] = b.min_tokens[id_2], b.min_tokens[
-        id_1]
-
-    gen_1 = b.generators.pop(id_1, None)
-    gen_2 = b.generators.pop(id_2, None)
-    if gen_1 is not None:
-        b.generators[id_2] = gen_1
-    if gen_2 is not None:
-        b.generators[id_1] = gen_2
-
-
-def ensure_decodes_first(b: InputBatch):
-    num_reqs = b.num_reqs
-    while True:
-        # Find the first prompt index
-        first_prompt_index = None
-        for i in range(num_reqs):
-            if b.num_computed_tokens_cpu[i] < b.num_prompt_tokens[i]:
-                first_prompt_index = i
-                break
-        if first_prompt_index is None:
-            break
-
-        # Find the last decode index
-        last_decode_index = None
-        for i in reversed(range(num_reqs)):
-            if b.num_computed_tokens_cpu[i] >= b.num_prompt_tokens[i]:
-                last_decode_index = i
-                break
-        if last_decode_index is None:
-            break
-
-        # Sanity
-        assert first_prompt_index != last_decode_index
-
-        # Check if done
-        if first_prompt_index > last_decode_index:
-            break
-
-        # Swap
-        swap_positions(b, first_prompt_index, last_decode_index)
->>>>>>> 44c33f01
-
-
-def _get_padded_prefill_len(x: int) -> int:
-    # NOTE(woosuk): The pallas FlashAttention kernel requires the sequence
-    # length to be a multiple of 16. We pad the prompt length to the nearest
-    # multiple of 16. This is also good for performance.
-    if x <= 16:
-        return 16
-    return 1 << (x - 1).bit_length()
-
-
-def _get_padded_batch_size(batch_size: int) -> int:
-    # The GMM Pallas kernel requires num_tokens * topk to be a multiple of 16.
-    # To meet this requirement in the simplest way, we set the minimal batch
-    # size to 8.
-    if batch_size <= 8:
-        return 8
-    else:
-        return ((batch_size + 15) // 16) * 16
+
 
 def _get_padded_number(n: int, multiple: int) -> int:
     return ((n + multiple - 1) // multiple) * multiple