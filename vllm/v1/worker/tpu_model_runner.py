--- conflicted
+++ resolved
@@ -66,8 +66,6 @@
 INVALID_TOKEN_ID = -1
 # Smallest output size
 MIN_NUM_SEQS = 8
-# Block size used for kv cache updating kernel
-NUM_SLICES_PER_KV_CACHE_UPDATE_BLOCK = 8
 
 
 #########################################################
@@ -739,13 +737,6 @@
                 self.device)
         block_tables = block_tables.to(self.device)
 
-<<<<<<< HEAD
-        slot_mapping_metadata = self._get_slot_mapping_metadata(
-            num_reqs, num_scheduled_tokens_per_req)
-        padded_num_slices = _get_padded_num_kv_cache_update_slices(
-            padded_total_num_scheduled_tokens, self.max_num_reqs,
-            self.block_size)
-=======
         # Calculate the slot mapping
         slot_mapping_metadata = self._get_slot_mapping_metadata(
             num_reqs, num_scheduled_tokens_per_req)
@@ -753,7 +744,6 @@
         padded_num_slices = _get_padded_num_kv_cache_update_slices(
             padded_total_num_scheduled_tokens, self.max_num_reqs,
             self.block_size, self._num_slices_per_kv_cache_update_block)
->>>>>>> 016c25b5
         slot_mapping_metadata = np.pad(
             slot_mapping_metadata,
             [[0, padded_num_slices - len(slot_mapping_metadata)], [0, 0]],
@@ -781,16 +771,11 @@
             num_seqs=torch.tensor([num_reqs],
                                   dtype=torch.int32,
                                   device=self.device),
-<<<<<<< HEAD
-            num_slices_per_kv_cache_update_block=
-            NUM_SLICES_PER_KV_CACHE_UPDATE_BLOCK,
-=======
             num_kv_update_slices=torch.tensor([num_kv_update_slices],
                                               dtype=torch.int32,
                                               device=self.device),
             num_slices_per_kv_cache_update_block=self.
             _num_slices_per_kv_cache_update_block,
->>>>>>> 016c25b5
         )
         # NOTE(woosuk): Due to chunked prefills, there can be at most 1 partial
         # request in the batch. While we should not sample any token from this
@@ -1257,14 +1242,10 @@
         position_ids = torch.zeros(num_tokens,
                                    dtype=torch.int32).to(self.device)
         padded_num_slices = _get_padded_num_kv_cache_update_slices(
-<<<<<<< HEAD
-            num_tokens, self.max_num_reqs, self.block_size)
-=======
             num_tokens, self.max_num_reqs, self.block_size,
             self._num_slices_per_kv_cache_update_block)
         num_kv_update_slices = torch.tensor([padded_num_slices],
                                             dtype=torch.int32).to(self.device)
->>>>>>> 016c25b5
         slot_mapping = torch.zeros((3, padded_num_slices),
                                    dtype=torch.int32).to(self.device)
         block_tables = torch.zeros((num_reqs, num_blocks),
@@ -1284,14 +1265,9 @@
             context_lens=context_lens,
             query_start_loc=query_start_loc,
             num_seqs=num_seqs,
-<<<<<<< HEAD
-            num_slices_per_kv_cache_update_block=
-            NUM_SLICES_PER_KV_CACHE_UPDATE_BLOCK,
-=======
             num_kv_update_slices=num_kv_update_slices,
             num_slices_per_kv_cache_update_block=self.
             _num_slices_per_kv_cache_update_block,
->>>>>>> 016c25b5
         )
 
         if self.is_multimodal_model:
@@ -1912,10 +1888,6 @@
     return paddings[index]
 
 
-<<<<<<< HEAD
-def _get_padded_num_kv_cache_update_slices(num_tokens: int, max_num_reqs: int,
-                                           page_size: int) -> int:
-=======
 def _make_src_and_dst_indices(
     src_block_ids: list[int],
     dst_block_ids: list[int],
@@ -1988,20 +1960,11 @@
 def _get_padded_num_kv_cache_update_slices(
         num_tokens: int, max_num_reqs: int, page_size: int,
         num_slices_per_kv_cache_update_block: int) -> int:
->>>>>>> 016c25b5
     """Calculates the padded number of KV cache update slices to avoid
     recompilation."""
     padded_num_slices = 2 * max_num_reqs + num_tokens // page_size
     padded_num_slices = min(padded_num_slices, num_tokens)
     padded_num_slices = (
-<<<<<<< HEAD
-        padded_num_slices + NUM_SLICES_PER_KV_CACHE_UPDATE_BLOCK - 1
-    ) // NUM_SLICES_PER_KV_CACHE_UPDATE_BLOCK * \
-        NUM_SLICES_PER_KV_CACHE_UPDATE_BLOCK
-    return padded_num_slices
-
-
-=======
         padded_num_slices + num_slices_per_kv_cache_update_block - 1
     ) // num_slices_per_kv_cache_update_block * \
         num_slices_per_kv_cache_update_block
@@ -2030,7 +1993,6 @@
     return num_slices_per_block
 
 
->>>>>>> 016c25b5
 def replace_set_lora(model):
 
     def _tpu_set_lora(
