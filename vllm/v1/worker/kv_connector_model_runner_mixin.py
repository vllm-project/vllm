# SPDX-License-Identifier: Apache-2.0
# SPDX-FileCopyrightText: Copyright contributors to the vLLM project
"""
Define KV connector functionality mixin for model runners.
"""
import copy
from contextlib import AbstractContextManager, contextmanager, nullcontext
from typing import Generator  # noqa: UP035
from typing import TYPE_CHECKING, Optional

from vllm.config import VllmConfig
from vllm.distributed.kv_transfer import (get_kv_transfer_group,
                                          has_kv_transfer_group)
<<<<<<< HEAD
from vllm.distributed.kv_transfer.kv_connector import KVConnectorBase
=======
from vllm.distributed.kv_transfer.kv_connector.base import KVConnectorBase
>>>>>>> 469b3ffa
from vllm.forward_context import get_forward_context, set_forward_context
from vllm.logger import init_logger
from vllm.v1.outputs import (EMPTY_MODEL_RUNNER_OUTPUT, KVConnectorOutput,
                             ModelRunnerOutput)

if TYPE_CHECKING:
    from vllm.v1.core.sched.output import SchedulerOutput

logger = init_logger(__name__)


# Defined as a kv connector functionality mixin for ModelRunner (GPU, TPU)
class KVConnectorModelRunnerMixin:

    @staticmethod
    def maybe_setup_kv_connector(scheduler_output: "SchedulerOutput"):
        # Update KVConnector with the KVConnector metadata forward().
        if has_kv_transfer_group():
            kv_connector = get_kv_transfer_group()
            assert isinstance(kv_connector, KVConnectorBase)
            assert scheduler_output.kv_connector_metadata is not None
            kv_connector.bind_connector_metadata(
                scheduler_output.kv_connector_metadata)

            # Background KV cache transfers happen here.
            # These transfers are designed to be async and the requests
            # involved may be disjoint from the running requests.
            # Do this here to save a collective_rpc.
            kv_connector.start_load_kv(get_forward_context())

    @staticmethod
    def maybe_wait_for_kv_save() -> None:
        if has_kv_transfer_group():
            get_kv_transfer_group().wait_for_save()

    @staticmethod
    def get_finished_kv_transfers(
        scheduler_output: "SchedulerOutput",
    ) -> tuple[Optional[set[str]], Optional[set[str]]]:
        if has_kv_transfer_group():
            return get_kv_transfer_group().get_finished(
                scheduler_output.finished_req_ids)
        return None, None

    @staticmethod
    def kv_connector_no_forward(scheduler_output: "SchedulerOutput",
                                vllm_config: VllmConfig) -> ModelRunnerOutput:
        # KV send/recv even if no work to do.
        with set_forward_context(
                None, vllm_config
        ), KVConnectorModelRunnerMixin._get_kv_connector_output(
                scheduler_output, wait_for_save=False) as kv_connector_output:
            pass

        if (not kv_connector_output.finished_sending
                and not kv_connector_output.finished_recving):
            return EMPTY_MODEL_RUNNER_OUTPUT

        output = copy.copy(EMPTY_MODEL_RUNNER_OUTPUT)
        output.kv_connector_output = kv_connector_output
        return output

    @staticmethod
    def maybe_get_kv_connector_output(
        scheduler_output: "SchedulerOutput"
    ) -> AbstractContextManager[Optional[KVConnectorOutput]]:
        return KVConnectorModelRunnerMixin._get_kv_connector_output(
            scheduler_output) if has_kv_transfer_group() else nullcontext()

    # This context manager must be used within an active forward context.
    # It encapsulates the entire KV conector lifecycle within execute_model
    @staticmethod
    @contextmanager
    def _get_kv_connector_output(
        scheduler_output: "SchedulerOutput",
        wait_for_save: bool = True
    ) -> Generator[KVConnectorOutput, None, None]:
        output = KVConnectorOutput()

        # Update KVConnector with the KVConnector metadata forward().
        kv_connector = get_kv_transfer_group()
        assert isinstance(kv_connector, KVConnectorBase)
        assert scheduler_output.kv_connector_metadata is not None
        kv_connector.bind_connector_metadata(
            scheduler_output.kv_connector_metadata)

        # Background KV cache transfers happen here.
        # These transfers are designed to be async and the requests
        # involved may be disjoint from the running requests.
        # Do this here to save a collective_rpc.
        kv_connector.start_load_kv(get_forward_context())
        try:
            yield output
        finally:
            if wait_for_save:
                kv_connector.wait_for_save()

            output.finished_sending, output.finished_recving = (
                kv_connector.get_finished(scheduler_output.finished_req_ids))

            kv_connector.clear_connector_metadata()<|MERGE_RESOLUTION|>--- conflicted
+++ resolved
@@ -11,11 +11,7 @@
 from vllm.config import VllmConfig
 from vllm.distributed.kv_transfer import (get_kv_transfer_group,
                                           has_kv_transfer_group)
-<<<<<<< HEAD
 from vllm.distributed.kv_transfer.kv_connector import KVConnectorBase
-=======
-from vllm.distributed.kv_transfer.kv_connector.base import KVConnectorBase
->>>>>>> 469b3ffa
 from vllm.forward_context import get_forward_context, set_forward_context
 from vllm.logger import init_logger
 from vllm.v1.outputs import (EMPTY_MODEL_RUNNER_OUTPUT, KVConnectorOutput,
