--- conflicted
+++ resolved
@@ -10,12 +10,9 @@
 import vllm.envs as envs
 from vllm.compilation.cuda_graph import CUDAGraphWrapper
 from vllm.config import CUDAGraphMode, VllmConfig
-<<<<<<< HEAD
+from vllm.distributed import get_ep_group
 from vllm.distributed.device_communicators.pynccl_allocator import (
     set_graph_pool_id)
-=======
-from vllm.distributed import get_ep_group
->>>>>>> 875d6def
 from vllm.forward_context import (create_forward_context, get_forward_context,
                                   override_forward_context)
 from vllm.logger import init_logger
