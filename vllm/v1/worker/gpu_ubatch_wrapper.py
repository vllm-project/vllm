# SPDX-License-Identifier: Apache-2.0
# SPDX-FileCopyrightText: Copyright contributors to the vLLM project

import threading
from dataclasses import dataclass
from typing import Any, Callable, Optional

import torch

import vllm.envs as envs
from vllm.compilation.cuda_graph import CUDAGraphWrapper
from vllm.config import CUDAGraphMode, VllmConfig
from vllm.distributed import get_ep_group
<<<<<<< HEAD
from vllm.distributed.device_communicators.pynccl_allocator import (
    set_graph_pool_id)
from vllm.forward_context import (DPMetadata, create_forward_context,
                                  get_forward_context,
                                  override_forward_context)
=======
from vllm.distributed.device_communicators.pynccl_allocator import set_graph_pool_id
from vllm.forward_context import (
    create_forward_context,
    get_forward_context,
    override_forward_context,
)
>>>>>>> fc679696
from vllm.logger import init_logger
from vllm.platforms import current_platform
from vllm.sequence import IntermediateTensors
from vllm.utils import has_deep_gemm
from vllm.v1.worker.ubatching import UBatchContext, make_ubatch_contexts

logger = init_logger(__name__)


@dataclass
class UbatchMetadata:
    context: UBatchContext
    input_ids: torch.Tensor
    positions: torch.Tensor
    inputs_embeds: Optional[torch.Tensor]
    intermediate_tensors: Optional[IntermediateTensors]
    num_tokens: int


@dataclass
class CUDAGraphMetaData:
    cudagraph: torch.cuda.CUDAGraph
    ubatch_metadata: UbatchMetadata
    outputs: Optional[Any] = None


class SMControlContextManager:
    def __init__(
        self,
        comm_sms: int,
        set_comm_sms: Callable[[int], None],
        set_compute_sms: Callable[[int], None],
    ):
        """
        Context manager for controlling SM (Streaming Multiprocessor)
        allocation. Upon entering the context, it sets the number of SMs
        allocated for communication and computation to comm_sms and
        total_sms - comm_sms respectively. Upon exiting, it restores the
        allocation to use all available SMs (i.e. total_sms).

        Args:
            comm_sms (int): The number of SMs to allocate for communication.
                (The remainder will be used for computation.)
            set_comm_sms (Callable[[int], None]):
                A function that sets the number of SMs for communication.
            set_compute_sms (Callable[[int], None]):
                A function that sets the number of SMs for computation.
        """

        assert current_platform.is_cuda(), (
            "SM control is currently only supported on CUDA"
        )

        props = torch.cuda.get_device_properties(torch.cuda.current_device())
        total_sms = props.multi_processor_count

        assert comm_sms < total_sms
        self.total_sms = total_sms
        self.compute_sms = total_sms - comm_sms
        self.comm_sms = comm_sms
        self.set_comm_sms = set_comm_sms
        self.set_compute_sms = set_compute_sms

    def __enter__(self):
        self.set_comm_sms(self.comm_sms)
        self.set_compute_sms(self.compute_sms)

    def __exit__(self, exc_type, exc_value, traceback):
        self.set_comm_sms(self.total_sms)
        self.set_compute_sms(self.total_sms)


class UBatchWrapper:
    def __init__(
        self,
        runnable: Callable,
        vllm_config: VllmConfig,
        runtime_mode: CUDAGraphMode,
        device: torch.cuda.device,
    ):
        self.runnable = runnable
        self.vllm_config = vllm_config
        self.compilation_config = vllm_config.compilation_config
        self.comm_stream = torch.cuda.Stream(device=device)
        # Two ubatch threads plus the main thread
        self.ready_barrier = threading.Barrier(3)

        self.cudagraphs: dict[int, CUDAGraphMetaData] = {}

        self.cudagraph_wrapper = None
        self.graph_pool = None
        if runtime_mode is not CUDAGraphMode.NONE:
            self.cudagraph_wrapper = CUDAGraphWrapper(
                runnable, vllm_config, runtime_mode=runtime_mode
            )
            self.graph_pool = current_platform.get_global_graph_pool()

        self.sm_control = self._create_sm_control_context(vllm_config)
        self.device = device

    @staticmethod
    def _create_sm_control_context(vllm_config: VllmConfig):
        comm_sms = envs.VLLM_DBO_COMM_SMS

        set_comm_sms = lambda sms: None
        if vllm_config.parallel_config.enable_expert_parallel:
            # Currently only DeepEP highthroughput supports SM control so this
            # only affects that case.
            all2all_manager = get_ep_group().device_communicator.all2all_manager

            if all2all_manager.max_sms_used() is not None:
                comm_sms = min(comm_sms, all2all_manager.max_sms_used())

            if comm_sms > 0:
                set_comm_sms = lambda sms: all2all_manager.set_num_sms(sms)

        # TODO(lucas): support other kernels besides DeepGEMM
        set_compute_sms = lambda sms: None
        if has_deep_gemm() and comm_sms > 0:
            import deep_gemm as dg

            set_compute_sms = lambda sms: dg.set_num_sms(sms)

        return SMControlContextManager(
            comm_sms=comm_sms,
            set_comm_sms=set_comm_sms,
            set_compute_sms=set_compute_sms,
        )

    def __getattr__(self, key: str):
        # allow accessing the attributes of the runnable.
        if hasattr(self.runnable, key):
            return getattr(self.runnable, key)
        raise AttributeError(
            f"Attribute {key} not exists in the runnable of "
            f"cudagraph wrapper: {self.runnable}"
        )

    def unwrap(self) -> Callable:
        # in case we need to access the original runnable.
        return self.runnable

    def _capture_ubatches(self, ubatch_metadata, model) -> torch.Tensor:
        """
        Capture a cudagraph for a microbatched run.

        The logic here is somewhat complicated because we need to make sure that
        each of the ubatch threads initialize the cuda context before we start
        the graph capture.

        The flow is as follows:
        1. The main thread starts up each ubatch thread. Each thread will
        initialize its cuda context (torch.cuda.current_blas_handle())
        before going to sleep upon entering the ubatch_context.

        2. The main thread starts the graph capture and wakes up the first
        ubatch thread.

        3. Each ubatch thread runs the model to completion and returns the
        completed output tensors back to the main thread.

        4. The main thread stores the captured cudagraph along with its metadata
        and returns
        """

        @torch.inference_mode()
        def _capture_ubatch_thread(results, ubatch_metadata):
            torch.cuda.set_device(self.device)
            ubatch_context = ubatch_metadata.context
            with torch.cuda.stream(ubatch_context.compute_stream):
                _ = torch.cuda.current_blas_handle()
            with torch.cuda.stream(ubatch_context.comm_stream):
                _ = torch.cuda.current_blas_handle()
            with ubatch_context:
                model_output = model(
                    input_ids=ubatch_metadata.input_ids,
                    positions=ubatch_metadata.positions,
                    intermediate_tensors=ubatch_metadata.intermediate_tensors,
                    inputs_embeds=ubatch_metadata.inputs_embeds,
                )

            results.append((ubatch_metadata.context.id, model_output))

        results: list[tuple[int, torch.Tensor]] = []
        compute_stream = ubatch_metadata[0].context.compute_stream
        num_tokens = ubatch_metadata[0].num_tokens + ubatch_metadata[1].num_tokens

        # Ubatches will manually manage the forward context, so we override
        # it to None here so we can have it restored correctly later
        with override_forward_context(None):
            ubatch_threads = []
            for metadata in ubatch_metadata:
                thread = threading.Thread(
                    target=_capture_ubatch_thread,
                    args=(
                        results,
                        metadata,
                    ),
                )
                ubatch_threads.append(thread)
                thread.start()
            self.ready_barrier.wait()  # Wait for both threads to be ready

            # Capture the cudagraph
            cudagraph_metadata = CUDAGraphMetaData(
                cudagraph=torch.cuda.CUDAGraph(),
                ubatch_metadata=ubatch_metadata,
            )
            if self.graph_pool is not None:
                set_graph_pool_id(self.graph_pool)
            else:
                set_graph_pool_id(current_platform.graph_pool_handle())
            with torch.cuda.graph(
                cudagraph_metadata.cudagraph,
                stream=compute_stream,
                pool=self.graph_pool,
            ):
                ubatch_metadata[0].context.cpu_wait_event.set()
                for thread in ubatch_threads:
                    thread.join()
                sorted_results = [value for position, value in sorted(results)]
                result = torch.cat(sorted_results, dim=0)
                cudagraph_metadata.outputs = result
            self.cudagraphs[num_tokens] = cudagraph_metadata
        return cudagraph_metadata.outputs

    def _run_ubatches(self, ubatch_metadata, model) -> torch.Tensor:
        @torch.inference_mode()
        def _ubatch_thread(results, model, ubatch_metadata):
            with ubatch_metadata.context:
                model_output = model(
                    input_ids=ubatch_metadata.input_ids,
                    positions=ubatch_metadata.positions,
                    intermediate_tensors=ubatch_metadata.intermediate_tensors,
                    inputs_embeds=ubatch_metadata.inputs_embeds,
                )
            results.append((ubatch_metadata.context.id, model_output))

        results: list[tuple[int, torch.Tensor]] = []

        # Ubatch threads will manually manage the forward context, so we
        # override it to None here so we can have it restored correctly
        # after both threads have finished
        with override_forward_context(None):
            ubatch_threads = []
            for metadata in ubatch_metadata:
                thread = threading.Thread(
                    target=_ubatch_thread,
                    args=(
                        results,
                        model,
                        metadata,
                    ),
                )
                ubatch_threads.append(thread)
                thread.start()
            self.ready_barrier.wait()  # Wait for both threads to be ready
            ubatch_metadata[0].context.cpu_wait_event.set()
            for thread in ubatch_threads:
                thread.join()
        sorted_results = [value for position, value in sorted(results)]
        result = torch.cat(sorted_results, dim=0)
        return result

    def _make_ubatch_metadata(
        self,
        ubatch_slices,
        attn_metadata,
        input_ids,
        positions,
        inputs_embeds,
        intermediate_tensors,
        compute_stream,
        dp_metadata,
        batch_descriptor,
        cudagraph_runtime_mode,
    ) -> list[UbatchMetadata]:
        # Create one forward context per ubatch
        forward_contexts = []
        for i, ubatch_slice in enumerate(ubatch_slices):
            forward_contexts.append(
                create_forward_context(
                    attn_metadata[i] if attn_metadata is not None else None,
                    self.vllm_config,
                    dp_metadata=dp_metadata,
                    batch_descriptor=batch_descriptor,
                    cudagraph_runtime_mode=cudagraph_runtime_mode,
                )
            )

        ubatch_ctxs = make_ubatch_contexts(
            num_micro_batches=len(ubatch_slices),
            comm_stream=self.comm_stream,
            compute_stream=compute_stream,
            forward_contexts=forward_contexts,
            ready_barrier=self.ready_barrier,
        )

        ubatch_metadata: list[UbatchMetadata] = []
        for i, ubatch_slice in enumerate(ubatch_slices):
            (
                sliced_input_ids,
                sliced_positions,
                sliced_inputs_embeds,
                sliced_intermediate_tensors,
            ) = self._slice_model_inputs(
                ubatch_slice.token_slice,
                input_ids,
                positions,
                inputs_embeds,
                intermediate_tensors,
            )
            ubatch_metadata.append(
                UbatchMetadata(
                    context=ubatch_ctxs[i],
                    input_ids=sliced_input_ids,
                    positions=sliced_positions,
                    inputs_embeds=sliced_inputs_embeds,
                    intermediate_tensors=sliced_intermediate_tensors,
                    num_tokens=ubatch_slice.token_slice.stop
                    - ubatch_slice.token_slice.start,
                )
            )

        return ubatch_metadata

    def _slice_model_inputs(
        self,
        tokens_slice: slice,
        input_ids,
        positions,
        inputs_embeds,
        intermediate_tensors,
    ):
        sliced_input_ids = input_ids[tokens_slice]
        # if we are using mrope. Mrope adds an additional dimension to the
        # positions tensor
        if positions.ndim == 2:
            sliced_positions = positions[:, tokens_slice]
        else:
            sliced_positions = positions[tokens_slice]
        sliced_inputs_embeds = inputs_embeds[tokens_slice] if inputs_embeds else None
        sliced_intermediate_tensors = (
            intermediate_tensors[tokens_slice] if intermediate_tensors else None
        )

        return (
            sliced_input_ids,
            sliced_positions,
            sliced_inputs_embeds,
            sliced_intermediate_tensors,
        )

    def __call__(self, *args, **kwargs):
        forward_context = get_forward_context()
        batch_descriptor = forward_context.batch_descriptor
        ubatch_slices = forward_context.ubatch_slices
        cudagraph_runtime_mode = forward_context.cudagraph_runtime_mode

        # If there's no ubatching, just run the runnable object
        if ubatch_slices is None:
            # This is to account for the case where ubatching was aborted.
            # When we capture full graphs we only capture one graph per shape,
            # meaning that if we have a ubatched  cudagraph for the current
            # num_tokens, we don't have a non-ubatched one. Without this
            # check, the cudagraph wrapper will try to capture a cudagraph
            # for this shape during a normal run.
            if cudagraph_runtime_mode is CUDAGraphMode.FULL:
                assert batch_descriptor is not None
                if batch_descriptor.num_tokens in self.cudagraphs:
                    cudagraph_runtime_mode = CUDAGraphMode.NONE

            if cudagraph_runtime_mode in (CUDAGraphMode.NONE, CUDAGraphMode.PIECEWISE):
                return self.runnable(*args, **kwargs)
            else:
                assert self.cudagraph_wrapper is not None
                return self.cudagraph_wrapper(*args, **kwargs)

        attn_metadata = forward_context.attn_metadata
        num_tokens = (
            ubatch_slices[0].token_slice.stop - ubatch_slices[0].token_slice.start
        ) * 2
        input_ids = kwargs["input_ids"]
        positions = kwargs["positions"]
        intermediate_tensors = kwargs["intermediate_tensors"]
        inputs_embeds = kwargs["inputs_embeds"]
        compute_stream = torch.cuda.current_stream()

        dp_metadata = forward_context.dp_metadata

        # We shouldn't be here unless we are running with multiple DP ranks
        assert dp_metadata is not None
        num_tokens_per_ubatch = ubatch_slices[
            0].token_slice.stop - ubatch_slices[0].token_slice.start
        dp_size = self.vllm_config.parallel_config.data_parallel_size
        sliced_num_tokens_across_dp = torch.tensor([num_tokens_per_ubatch] *
                                                   dp_size,
                                                   device="cpu",
                                                   dtype=torch.int32)
        sliced_dp_metadata = DPMetadata.make(self.vllm_config.parallel_config,
                                             num_tokens_per_ubatch,
                                             sliced_num_tokens_across_dp)

        if (
            num_tokens not in self.cudagraphs
            and cudagraph_runtime_mode is CUDAGraphMode.FULL
        ):
            ubatch_metadata = self._make_ubatch_metadata(
                ubatch_slices=ubatch_slices,
                attn_metadata=attn_metadata,
                input_ids=input_ids,
                positions=positions,
                intermediate_tensors=intermediate_tensors,
                inputs_embeds=inputs_embeds,
                compute_stream=compute_stream,
                dp_metadata=sliced_dp_metadata,
                batch_descriptor=batch_descriptor,
                cudagraph_runtime_mode=CUDAGraphMode.NONE,
            )
            with self.sm_control:
                return self._capture_ubatches(ubatch_metadata, self.model)
        elif (
            num_tokens in self.cudagraphs
            and cudagraph_runtime_mode is CUDAGraphMode.FULL
        ):
            cudagraph_metadata = self.cudagraphs[num_tokens]
            cudagraph_metadata.cudagraph.replay()
            return cudagraph_metadata.outputs
        else:
            ubatch_metadata = self._make_ubatch_metadata(
                ubatch_slices=ubatch_slices,
                attn_metadata=attn_metadata,
                input_ids=input_ids,
                positions=positions,
                intermediate_tensors=intermediate_tensors,
                inputs_embeds=inputs_embeds,
                compute_stream=compute_stream,
                dp_metadata=dp_metadata,
                batch_descriptor=batch_descriptor,
                cudagraph_runtime_mode=CUDAGraphMode.NONE,
            )
            with self.sm_control:
                return self._run_ubatches(ubatch_metadata, self.model)<|MERGE_RESOLUTION|>--- conflicted
+++ resolved
@@ -11,20 +11,11 @@
 from vllm.compilation.cuda_graph import CUDAGraphWrapper
 from vllm.config import CUDAGraphMode, VllmConfig
 from vllm.distributed import get_ep_group
-<<<<<<< HEAD
 from vllm.distributed.device_communicators.pynccl_allocator import (
     set_graph_pool_id)
 from vllm.forward_context import (DPMetadata, create_forward_context,
                                   get_forward_context,
                                   override_forward_context)
-=======
-from vllm.distributed.device_communicators.pynccl_allocator import set_graph_pool_id
-from vllm.forward_context import (
-    create_forward_context,
-    get_forward_context,
-    override_forward_context,
-)
->>>>>>> fc679696
 from vllm.logger import init_logger
 from vllm.platforms import current_platform
 from vllm.sequence import IntermediateTensors
