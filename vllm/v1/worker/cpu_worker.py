# SPDX-License-Identifier: Apache-2.0
# SPDX-FileCopyrightText: Copyright contributors to the vLLM project
import os
import platform
from typing import Callable, Optional

import torch

from vllm import envs
from vllm.config import VllmConfig
from vllm.logger import init_logger
from vllm.model_executor.utils import set_random_seed
from vllm.platforms import CpuArchEnum, current_platform
from vllm.platforms.cpu import CpuPlatform, LogicalCPUInfo
from vllm.v1.worker.cpu_model_runner import CPUModelRunner
from vllm.v1.worker.gpu_worker import (Worker,
                                       init_worker_distributed_environment)

logger = init_logger(__name__)


class CPUWorker(Worker):

    def __init__(self,
                 vllm_config: VllmConfig,
                 local_rank: int,
                 rank: int,
                 distributed_init_method: str,
                 is_driver_worker: bool = False):
        super().__init__(vllm_config,
                         local_rank,
                         rank,
                         distributed_init_method,
                         is_driver_worker=is_driver_worker)

        self.parallel_config.disable_custom_all_reduce = True

    def init_device(self):
        # Setup OpenMP threads affinity.
        omp_cpuids = envs.VLLM_CPU_OMP_THREADS_BIND
        if omp_cpuids == "auto" and platform.system() == "Linux":
            cpu_arch = current_platform.get_cpu_architecture()
            if cpu_arch in (CpuArchEnum.POWERPC, CpuArchEnum.S390X):
                # For S390X/POWERPC SMT-8/4/2
                self.local_omp_cpuid = self._get_autobind_cpu_ids(
                    lambda cpus: [cpu for cpu in cpus if cpu.id % 8 < 4])
            elif current_platform.get_cpu_architecture() == CpuArchEnum.X86:
                # For x86 SMT-2, use 1 CPU per core
                self.local_omp_cpuid = self._get_autobind_cpu_ids(
                    lambda cpus: cpus[-1:])
            else:
                self.local_omp_cpuid = "all"
        else:
            local_dp_rank = self.parallel_config.data_parallel_rank_local
            omp_cpuids = omp_cpuids.split("|")
            if local_dp_rank is not None:
                world_size = self.parallel_config.world_size
                omp_cpuids = omp_cpuids[local_dp_rank *
                                        world_size:(local_dp_rank + 1) *
                                        world_size]
            self.local_omp_cpuid = omp_cpuids[self.rank]

        if self.local_omp_cpuid != "all":
            ret = torch.ops._C_utils.init_cpu_threads_env(self.local_omp_cpuid)
            if ret:
                logger.info(ret)

        # Note: unique identifier for creating allreduce shared memory
        os.environ["VLLM_DIST_IDENT"] = self.distributed_init_method.split(
            ":")[-1]
        # Initialize the distributed environment.
        init_worker_distributed_environment(self.vllm_config, self.rank,
                                            self.distributed_init_method,
                                            self.local_rank,
                                            current_platform.dist_backend)
        # Set random seed.
        set_random_seed(self.model_config.seed)

        # Construct the model runner
        self.model_runner: CPUModelRunner = CPUModelRunner(
            self.vllm_config, torch.device("cpu"))

    def sleep(self, level: int = 1) -> None:
        logger.warning("sleep mode is not supported on CPU, ignore it.")
        pass

    def wake_up(self, tags: Optional[list[str]] = None) -> None:
        logger.warning("sleep mode is not supported on CPU, ignore it.")
        pass

    def determine_available_memory(self) -> int:
        return self.cache_config.cpu_kvcache_space_bytes  # type: ignore

    def compile_or_warm_up_model(self) -> None:
        # Reset the seed to ensure that the random state is not affected by
        # the model initialization and profiling.
        set_random_seed(self.model_config.seed)
        self.model_runner.warming_up_model()

<<<<<<< HEAD
    @torch.inference_mode()
    def execute_model(
        self,
        scheduler_output: "SchedulerOutput",
    ) -> Optional[ModelRunnerOutput]:
        intermediate_tensors = None
        num_scheduled_tokens = scheduler_output.total_num_scheduled_tokens
        num_reqs = len(scheduler_output.num_scheduled_tokens)
        max_query_len = max(scheduler_output.num_scheduled_tokens.values())\
                            if num_scheduled_tokens > 0 else 0
        num_input_tokens = self.model_runner._get_num_input_tokens(
            num_scheduled_tokens, num_reqs, max_query_len)
        all_gather_tensors = {
            "residual":
            not is_residual_scattered_for_sp(self.vllm_config,
                                             num_input_tokens)
        }
        if not get_pp_group().is_first_rank:
            intermediate_tensors = IntermediateTensors(
                get_pp_group().recv_tensor_dict(
                    all_gather_group=get_tp_group(),
                    all_gather_tensors=all_gather_tensors))

        output = self.model_runner.execute_model(scheduler_output,
                                                 intermediate_tensors)

        if not get_pp_group().is_last_rank:
            assert isinstance(output, IntermediateTensors)
            get_pp_group().send_tensor_dict(
                output.tensors,
                all_gather_group=get_tp_group(),
                all_gather_tensors=all_gather_tensors)
            return None

        assert isinstance(output, ModelRunnerOutput)
        return output if self.is_driver_worker else None

=======
>>>>>>> b1ded114
    def _get_autobind_cpu_ids(
        self, cpu_selector: Callable[[list[LogicalCPUInfo]],
                                     list[LogicalCPUInfo]]
    ) -> str:
        """
        Return CPU ids to bind based on NUMA nodes. 
        Currently for rank N, only CPU ids on the N-th node in available NUMA 
        node list will be selected.
        Args:
            cpu_selector: a callable object to select CPUs from a CPU list 
            of a physical core. The input is a LogicalCPUInfo list, sorted by
            the LogicalCPUInfo.id. A selected LogicalCPUInfo list should be 
            returned.
        """

        allowed_numa_nodes, logical_cpu_list = \
            CpuPlatform.get_allowed_cpu_core_node_list()
        assert len(allowed_numa_nodes) >= self.parallel_config.world_size, (
            f"No enough allowed NUMA nodes to bind threads of "
            f"{self.parallel_config.world_size} CPUWorkers. "
            f"Allowed NUMA nodes are {allowed_numa_nodes}. "
            "Please try to bind threads manually.")

        # Get CPUs on NUMA node `allowed_numa_nodes[local_rank]``
        selected_numa_node = allowed_numa_nodes[
            self.local_rank]  # type: ignore
        logical_cpu_list = [
            x for x in logical_cpu_list if x.numa_node == selected_numa_node
        ]

        # Select CPUs from each physical core via cpu_selector
        core_to_cpus: dict[int, list[LogicalCPUInfo]] = {}
        for cpu_info in logical_cpu_list:
            if cpu_info.physical_core not in core_to_cpus:
                core_to_cpus[cpu_info.physical_core] = []
            core_to_cpus[cpu_info.physical_core].append(cpu_info)
        logical_cpu_list = []
        for cpu_list in core_to_cpus.values():
            cpu_list = sorted(cpu_list, key=lambda x: x.id)
            logical_cpu_list.extend(cpu_selector(cpu_list))
        logical_cpu_list = sorted(logical_cpu_list, key=lambda x: x.id)

        # Reserve CPUs for other processes
        reserve_cpu_num = envs.VLLM_CPU_NUM_OF_RESERVED_CPU
        if reserve_cpu_num is None:
            need_reserve = (self.parallel_config.world_size > 1 or
                            self.parallel_config.data_parallel_size_local > 1)
            reserve_cpu_num = 1 if need_reserve else 0
        assert len(logical_cpu_list) > reserve_cpu_num, (
            f"VLLM_CPU_NUM_OF_RESERVED_CPU ({reserve_cpu_num}) "
            f"should less than {len(logical_cpu_list)}.")
        if reserve_cpu_num != 0:
            logical_cpu_list = logical_cpu_list[:-reserve_cpu_num]

        logger.info("auto thread-binding list (id, physical core): %s",
                    [(x.id, x.physical_core) for x in logical_cpu_list])
        return ",".join([str(x.id) for x in logical_cpu_list])<|MERGE_RESOLUTION|>--- conflicted
+++ resolved
@@ -97,46 +97,6 @@
         set_random_seed(self.model_config.seed)
         self.model_runner.warming_up_model()
 
-<<<<<<< HEAD
-    @torch.inference_mode()
-    def execute_model(
-        self,
-        scheduler_output: "SchedulerOutput",
-    ) -> Optional[ModelRunnerOutput]:
-        intermediate_tensors = None
-        num_scheduled_tokens = scheduler_output.total_num_scheduled_tokens
-        num_reqs = len(scheduler_output.num_scheduled_tokens)
-        max_query_len = max(scheduler_output.num_scheduled_tokens.values())\
-                            if num_scheduled_tokens > 0 else 0
-        num_input_tokens = self.model_runner._get_num_input_tokens(
-            num_scheduled_tokens, num_reqs, max_query_len)
-        all_gather_tensors = {
-            "residual":
-            not is_residual_scattered_for_sp(self.vllm_config,
-                                             num_input_tokens)
-        }
-        if not get_pp_group().is_first_rank:
-            intermediate_tensors = IntermediateTensors(
-                get_pp_group().recv_tensor_dict(
-                    all_gather_group=get_tp_group(),
-                    all_gather_tensors=all_gather_tensors))
-
-        output = self.model_runner.execute_model(scheduler_output,
-                                                 intermediate_tensors)
-
-        if not get_pp_group().is_last_rank:
-            assert isinstance(output, IntermediateTensors)
-            get_pp_group().send_tensor_dict(
-                output.tensors,
-                all_gather_group=get_tp_group(),
-                all_gather_tensors=all_gather_tensors)
-            return None
-
-        assert isinstance(output, ModelRunnerOutput)
-        return output if self.is_driver_worker else None
-
-=======
->>>>>>> b1ded114
     def _get_autobind_cpu_ids(
         self, cpu_selector: Callable[[list[LogicalCPUInfo]],
                                      list[LogicalCPUInfo]]
