# SPDX-License-Identifier: Apache-2.0
# SPDX-FileCopyrightText: Copyright contributors to the vLLM project

from typing import Optional

import numpy as np
import torch

from vllm.config import ParallelConfig, VllmConfig
from vllm.forward_context import DPMetadata
from vllm.logger import init_logger
from vllm.utils import round_up
from vllm.v1.worker.ubatch_utils import (UBatchSlice, UBatchSlices,
                                         is_second_ubatch_empty)

logger = init_logger(__name__)


def should_ubatch_with_num_tokens(
    should_ubatch: bool,
    orig_num_tokens_per_ubatch: int,
    padded_num_tokens_per_ubatch: int,
    vllm_config: VllmConfig,
) -> tuple[bool, Optional[torch.Tensor]]:
    dp_size = vllm_config.parallel_config.data_parallel_size
    dp_rank = vllm_config.parallel_config.data_parallel_rank
    return DPMetadata.should_ubatch_across_dp(should_ubatch,
                                              orig_num_tokens_per_ubatch,
                                              padded_num_tokens_per_ubatch,
                                              dp_size, dp_rank)


def check_ubatch_thresholds(config: ParallelConfig, num_tokens: int,
                            uniform_decode: bool) -> bool:
    if not config.enable_microbatching:
        return False
    if uniform_decode:
        return num_tokens >= config.microbatching_decode_token_threshold
    else:
        return num_tokens >= config.microbatching_prefill_token_threshold


def get_dp_padding_ubatch(
        num_tokens_unpadded: int, num_tokens_padded: int,
        should_attempt_ubatching: bool,
        vllm_config: VllmConfig) -> tuple[bool, Optional[torch.Tensor]]:
    """
    1. Decides if each DP rank is going to microbatch. Either all ranks
    run with microbatching or none of them do. If this function decides
    not to run with microbatching. It will "abort" meaning that no padding
    information will be returned to the caller. It will return (False, None)

    2. Determines the total number of tokens that each rank will run.
    All ranks will be padded out so that the run with the same number
    of tokens

    Returns: tuple[
        should_ubatch: Are all DP ranks going to microbatch
        num_tokens_after_padding: A tensor containing the total number of
        tokens per-microbatch for each DP rank including padding. Will be
        None if should_ubatch if False
    ]

    """
    assert num_tokens_padded >= num_tokens_unpadded
    dp_size = vllm_config.parallel_config.data_parallel_size
    if dp_size == 1:
        # Early exit.
        return False, None

    # If this DP rank doesn't want to attempt microbatching
    if not should_attempt_ubatching:
        (should_ubatch, num_tokens_across_dp) = should_ubatch_with_num_tokens(
            False, 0, 0, vllm_config)
        assert should_ubatch is False
        assert num_tokens_across_dp is None
        return should_ubatch, num_tokens_across_dp

    # Round up to the next multiple of two for even divisibility
    num_tokens_padded = round_up(num_tokens_padded, 2)
    num_tokens_per_ubatch = num_tokens_padded // 2
    should_ubatch = True

    # Sanity Check that the existing padding isn't giving us an empty second
    # ubatch. Abort if so
    if is_second_ubatch_empty(num_tokens_unpadded, num_tokens_padded):
        logger.debug("Aborting ubatching %s %s", num_tokens_unpadded,
                     num_tokens_padded)
        should_ubatch = False

    # Note that we compute the number of padded tokens per ubatch
    (should_ubatch, num_tokens_across_dp) = should_ubatch_with_num_tokens(
        should_ubatch, num_tokens_unpadded // 2, num_tokens_per_ubatch,
        vllm_config)
    if not should_ubatch:
        assert num_tokens_across_dp is None
        return should_ubatch, num_tokens_across_dp

    assert num_tokens_across_dp is not None

    max_tokens_across_dp_cpu = int(torch.max(num_tokens_across_dp).item())
    num_tokens_after_padding = torch.tensor([max_tokens_across_dp_cpu] *
                                            dp_size,
                                            device="cpu",
                                            dtype=torch.int32)
    return should_ubatch, num_tokens_after_padding

def create_ubatch_slices(num_scheduled_tokens: np.ndarray, split_point: int) \
    -> UBatchSlices:
    # TODO(lucas): Refactor the gpu_model_runner.py so we can pass
    # in cu_num_tokens directly (i.e. query_start_loc)
    cu_num_tokens = np.zeros(len(num_scheduled_tokens) + 1, dtype=np.int32)
    np.cumsum(num_scheduled_tokens, dtype=np.int32, out=cu_num_tokens[1:])

    first_ubatch_token_slice = slice(0, split_point)
    second_ubatch_token_slice = slice(split_point, cu_num_tokens[-1])

    # Determine request slices using exclusive stop semantics
    # First ubatch includes requests whose tokens overlap [0, split_point)
    first_ubatch_req_stop = int(
        np.searchsorted(cu_num_tokens, split_point, side="left"))
    first_ubatch_req_slice = slice(0, first_ubatch_req_stop)

    # Second ubatch starts at the request that contains the split_point
    # or the request starting exactly at split_point (if on boundary)
    second_ubatch_req_start = int(
        np.searchsorted(cu_num_tokens, split_point, side="right") - 1)
    second_ubatch_req_slice = slice(second_ubatch_req_start,
                                    len(cu_num_tokens) - 1)

    return [
        UBatchSlice(first_ubatch_req_slice, first_ubatch_token_slice),
        UBatchSlice(second_ubatch_req_slice, second_ubatch_token_slice)
    ]


def ubatch_split(
    num_scheduled_tokens_per_request: np.ndarray,
    num_tokens_unpadded: int,
    num_tokens_padded: int,
    vllm_config: VllmConfig,
) -> tuple[Optional[UBatchSlices], Optional[torch.Tensor]]:
    """
    Coordinates amongst all DP ranks to determine if and how the full batch
    should be split into microbatches.

    Returns: tuple[
        ubatch_slices: if this is set then all DP ranks have agreed to 
        microbatch
        num_tokens_after_padding: A tensor containing the total number of
        tokens per-microbatch for each DP rank including padding. Will be
        None if ubatch_slices is None
    ]

    """
    parallel_config = vllm_config.parallel_config
    # Don't bother with the should_ubatch handshaking unless microbatching
    # is enabled
    if not parallel_config.enable_dbo:
        return (None, None)

    # Check preconditions for microbatching
<<<<<<< HEAD
    should_attempt_ubatching = check_ubatch_thresholds(
        parallel_config,
        num_tokens_unpadded,
        vllm_config,
    )
=======
    should_attempt_ubatching = \
        parallel_config.enable_dbo and \
        num_tokens_unpadded >= \
        parallel_config.dbo_decode_token_threshold \
        and max_num_scheduled_tokens == 1
>>>>>>> 4fba0fee

    # Don't microbatch unless every other DP worker is also microbatching
    should_ubatch, num_tokens_after_padding = get_dp_padding_ubatch(
        num_tokens_unpadded,
        num_tokens_padded,
        should_attempt_ubatching,
        vllm_config,
    )
    if not should_ubatch:
        return (None, None)

    # This doesn't actually pad the ubatch slices. It just initializes the
    # split point to the padded value so that padding can be applied
    # to the second ubatch in pad_out_ubatch_slice after attention
    # metadata creation
    assert num_tokens_after_padding is not None
<<<<<<< HEAD
    token_split_point = int(num_tokens_after_padding[0].item())

    ubatch_slices = create_ubatch_slices(num_scheduled_tokens_per_request,
                                         token_split_point)
=======
    total_num_tokens_per_ubatch = int(num_tokens_after_padding[0].item())
    padded_first_ubatch_slice = slice(0, total_num_tokens_per_ubatch)
    padded_second_ubatch_slice = slice(total_num_tokens_per_ubatch,
                                       num_tokens_unpadded)

    # Note there's an assumption here that there's 1 token per request
    ubatch_slices = [
        UBatchSlice(padded_first_ubatch_slice, padded_first_ubatch_slice),
        UBatchSlice(padded_second_ubatch_slice, padded_second_ubatch_slice)
    ]
>>>>>>> 4fba0fee

    return (ubatch_slices, num_tokens_after_padding)<|MERGE_RESOLUTION|>--- conflicted
+++ resolved
@@ -160,19 +160,11 @@
         return (None, None)
 
     # Check preconditions for microbatching
-<<<<<<< HEAD
     should_attempt_ubatching = check_ubatch_thresholds(
         parallel_config,
         num_tokens_unpadded,
         vllm_config,
     )
-=======
-    should_attempt_ubatching = \
-        parallel_config.enable_dbo and \
-        num_tokens_unpadded >= \
-        parallel_config.dbo_decode_token_threshold \
-        and max_num_scheduled_tokens == 1
->>>>>>> 4fba0fee
 
     # Don't microbatch unless every other DP worker is also microbatching
     should_ubatch, num_tokens_after_padding = get_dp_padding_ubatch(
@@ -189,22 +181,9 @@
     # to the second ubatch in pad_out_ubatch_slice after attention
     # metadata creation
     assert num_tokens_after_padding is not None
-<<<<<<< HEAD
     token_split_point = int(num_tokens_after_padding[0].item())
 
     ubatch_slices = create_ubatch_slices(num_scheduled_tokens_per_request,
                                          token_split_point)
-=======
-    total_num_tokens_per_ubatch = int(num_tokens_after_padding[0].item())
-    padded_first_ubatch_slice = slice(0, total_num_tokens_per_ubatch)
-    padded_second_ubatch_slice = slice(total_num_tokens_per_ubatch,
-                                       num_tokens_unpadded)
-
-    # Note there's an assumption here that there's 1 token per request
-    ubatch_slices = [
-        UBatchSlice(padded_first_ubatch_slice, padded_first_ubatch_slice),
-        UBatchSlice(padded_second_ubatch_slice, padded_second_ubatch_slice)
-    ]
->>>>>>> 4fba0fee
 
     return (ubatch_slices, num_tokens_after_padding)