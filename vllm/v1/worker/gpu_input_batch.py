# SPDX-License-Identifier: Apache-2.0

# Datastructures defining an input batch

from dataclasses import dataclass
from typing import TYPE_CHECKING, Dict, List, Optional, Set, Tuple, cast

import numpy as np
import torch

from vllm.lora.request import LoRARequest
from vllm.multimodal import MultiModalKwargs
from vllm.sampling_params import SamplingParams, SamplingType
from vllm.v1.sample.metadata import SamplingMetadata
from vllm.v1.utils import copy_slice
from vllm.v1.worker.block_table import BlockTable

_SAMPLING_EPS = 1e-5

if TYPE_CHECKING:
    from vllm.multimodal.inputs import PlaceholderRange


@dataclass
class CachedRequestState:

    req_id: str
    prompt_token_ids: List[int]
    prompt: Optional[str]
    mm_inputs: List[MultiModalKwargs]
    mm_positions: List["PlaceholderRange"]
    sampling_params: SamplingParams
    generator: Optional[torch.Generator]

    block_ids: List[int]
    num_computed_tokens: int
    output_token_ids: List[int]

    mrope_positions: Optional[torch.Tensor] = None
    mrope_position_delta: Optional[int] = None

    lora_request: Optional[LoRARequest] = None

    @property
    def num_tokens(self) -> int:
        return len(self.prompt_token_ids) + len(self.output_token_ids)


class InputBatch:

    def __init__(
        self,
        max_num_reqs: int,
        max_model_len: int,
        max_num_blocks_per_req: int,
        device: torch.device,
        pin_memory: bool,
        vocab_size: int,
    ):
        self.max_num_reqs = max_num_reqs
        self.max_model_len = max_model_len
        self.max_num_blocks_per_req = max_num_blocks_per_req
        self.device = device
        self.pin_memory = pin_memory
        self.vocab_size = vocab_size

        self._req_ids: List[Optional[str]] = []
        self.req_id_to_index: Dict[str, int] = {}

        # TODO(woosuk): This buffer could be too large if max_model_len is big.
        # Find a way to reduce the CPU memory usage.
        # This buffer is not directly transferred to the GPU, so it does not
        # need to be pinned.
        self.token_ids_cpu_tensor = torch.zeros(
            (max_num_reqs, max_model_len),
            device="cpu",
            dtype=torch.int32,
            pin_memory=False,
        )
        self.token_ids_cpu = self.token_ids_cpu_tensor.numpy()
        self.num_tokens = np.zeros(max_num_reqs, dtype=np.int32)
        self.num_prompt_tokens = np.zeros(max_num_reqs, dtype=np.int32)
        self.num_computed_tokens_cpu = np.empty(max_num_reqs, dtype=np.int32)

        # Block table.
        self.block_table = BlockTable(
            max_num_reqs=max_num_reqs,
            max_model_len=max_model_len,
            max_num_blocks_per_req=max_num_blocks_per_req,
            pin_memory=pin_memory,
            device=device,
        )

        # Sampling-related.
        self.temperature = torch.empty((max_num_reqs, ),
                                       dtype=torch.float32,
                                       device=device)
        self.temperature_cpu_tensor = torch.empty((max_num_reqs, ),
                                                  dtype=torch.float32,
                                                  device="cpu",
                                                  pin_memory=pin_memory)
        self.temperature_cpu = self.temperature_cpu_tensor.numpy()
        self.greedy_reqs: Set[str] = set()
        self.random_reqs: Set[str] = set()

        self.top_p = torch.empty((max_num_reqs, ),
                                 dtype=torch.float32,
                                 device=device)
        self.top_p_cpu_tensor = torch.empty((max_num_reqs, ),
                                            dtype=torch.float32,
                                            device="cpu",
                                            pin_memory=pin_memory)
        self.top_p_cpu = self.top_p_cpu_tensor.numpy()
        self.top_p_reqs: Set[str] = set()

        self.top_k = torch.empty((max_num_reqs, ),
                                 dtype=torch.int32,
                                 device=device)
        self.top_k_cpu_tensor = torch.empty((max_num_reqs, ),
                                            dtype=torch.int32,
                                            device="cpu",
                                            pin_memory=pin_memory)
        self.top_k_cpu = self.top_k_cpu_tensor.numpy()
        self.top_k_reqs: Set[str] = set()

        self.min_p = torch.empty((max_num_reqs, ),
                                 dtype=torch.float32,
                                 device=device)
        self.min_p_cpu_tensor = torch.empty((max_num_reqs, ),
                                            dtype=torch.float32,
                                            device="cpu",
                                            pin_memory=pin_memory)
        self.min_p_cpu = self.min_p_cpu_tensor.numpy()
        self.min_p_reqs: Set[str] = set()

        # Frequency penalty related data structures
        self.frequency_penalties = torch.empty((max_num_reqs, ),
                                               dtype=torch.float,
                                               device=device)
        self.frequency_penalties_cpu_tensor = torch.empty(
            (max_num_reqs, ),
            dtype=torch.float,
            device="cpu",
            pin_memory=pin_memory)
        self.frequency_penalties_cpu = \
                self.frequency_penalties_cpu_tensor.numpy()
        self.frequency_penalties_reqs: Set[str] = set()

        # Presence penalty related data structures
        self.presence_penalties = torch.empty((max_num_reqs, ),
                                              dtype=torch.float,
                                              device=device)
        self.presence_penalties_cpu_tensor = torch.empty((max_num_reqs, ),
                                                         dtype=torch.float,
                                                         device="cpu",
                                                         pin_memory=pin_memory)
        self.presence_penalties_cpu = self.presence_penalties_cpu_tensor.numpy(
        )
        self.presence_penalties_reqs: Set[str] = set()

        # Repetition penalty related data structures
        self.repetition_penalties = torch.empty((max_num_reqs, ),
                                                dtype=torch.float,
                                                device=device)
        self.repetition_penalties_cpu_tensor = torch.empty(
            (max_num_reqs, ),
            dtype=torch.float,
            device="cpu",
            pin_memory=pin_memory)
        self.repetition_penalties_cpu = \
                self.repetition_penalties_cpu_tensor.numpy()
        self.repetition_penalties_reqs: Set[str] = set()

        # req_index -> (min_tokens, stop_token_ids)
        self.min_tokens: Dict[int, Tuple[int, Set[int]]] = {}

        # lora related
        self.request_lora_mapping = np.zeros((self.max_num_reqs, ),
                                             dtype=np.int32)
        self.lora_id_to_request_ids: Dict[int, Set[str]] = {}
        self.lora_id_to_lora_request: Dict[int, LoRARequest] = {}

        # req_index -> generator
        # NOTE(woosuk): The indices of the requests that do not have their own
        # generator should not be included in the dictionary.
        self.generators: Dict[int, torch.Generator] = {}

        self.num_logprobs: Dict[str, int] = {}
        # NOTE(rob): num_prompt_logprobs only includes reqs
        # that are currently in the prefill phase.
        self.num_prompt_logprobs: Dict[str, int] = {}

        self.logit_bias: List[Optional[Dict[int,
                                            float]]] = [None] * max_num_reqs

        self.req_output_token_ids: List[Optional[List[int]]] = []

        # This is updated each time the batch constituents change.
        self.sampling_metadata = self._make_sampling_metadata()

    @property
    def req_ids(self) -> List[str]:
        # None elements should only be present transiently
        # while performing state updates to the batch.
        return cast(List[str], self._req_ids)

    def add_request(
        self,
        request: "CachedRequestState",
        req_index: Optional[int] = None,
    ) -> None:
        if req_index is None:
            req_index = self.num_reqs
        assert req_index < self.max_num_reqs

        req_id = request.req_id
        if req_index == len(self._req_ids):
            self._req_ids.append(req_id)
            self.req_output_token_ids.append(request.output_token_ids)
        else:
            self._req_ids[req_index] = req_id
            self.req_output_token_ids[req_index] = request.output_token_ids

        self.req_id_to_index[req_id] = req_index

        # Copy the prompt token ids and output token ids.
        num_prompt_tokens = len(request.prompt_token_ids)
        self.num_prompt_tokens[req_index] = num_prompt_tokens
        self.token_ids_cpu[
            req_index, :num_prompt_tokens] = request.prompt_token_ids
        start_idx = num_prompt_tokens
        end_idx = start_idx + len(request.output_token_ids)
        self.token_ids_cpu[req_index,
                           start_idx:end_idx] = request.output_token_ids
        self.num_tokens[req_index] = request.num_tokens

        self.num_computed_tokens_cpu[req_index] = request.num_computed_tokens
        self.block_table.add_row(req_index, request.block_ids)

        sampling_params = request.sampling_params
        self.temperature_cpu[req_index] = sampling_params.temperature
        if sampling_params.sampling_type == SamplingType.GREEDY:
            self.greedy_reqs.add(req_id)
        else:
            self.random_reqs.add(req_id)

        self.top_p_cpu[req_index] = sampling_params.top_p
        if sampling_params.top_p < 1:
            self.top_p_reqs.add(req_id)
        self.top_k_cpu[req_index] = sampling_params.top_k
        if sampling_params.top_k > 0:
            self.top_k_reqs.add(req_id)
        self.min_p_cpu[req_index] = sampling_params.min_p
        self.frequency_penalties_cpu[
            req_index] = sampling_params.frequency_penalty
        if sampling_params.min_p > _SAMPLING_EPS:
            self.min_p_reqs.add(req_id)
        if sampling_params.frequency_penalty != 0.0:
            self.frequency_penalties_reqs.add(req_id)
        self.presence_penalties_cpu[
            req_index] = sampling_params.presence_penalty
        if sampling_params.presence_penalty != 0.0:
            self.presence_penalties_reqs.add(req_id)
        self.repetition_penalties_cpu[
            req_index] = sampling_params.repetition_penalty
        if sampling_params.repetition_penalty != 1.0:
            self.repetition_penalties_reqs.add(req_id)
        if sampling_params.min_tokens:
            self.min_tokens[req_index] = (sampling_params.min_tokens,
                                          sampling_params.all_stop_token_ids)

        # NOTE(woosuk): self.generators should not include the requests that
        # do not have their own generator.
        if request.generator is not None:
            self.generators[req_index] = request.generator

        if sampling_params.logprobs is not None:
            self.num_logprobs[req_id] = sampling_params.logprobs
        if sampling_params.prompt_logprobs is not None:
            self.num_prompt_logprobs[req_id] = sampling_params.prompt_logprobs
        if sampling_params.logit_bias is not None:
            self.logit_bias[req_index] = sampling_params.logit_bias

        # Add request lora ID
        if request.lora_request:
            lora_id = request.lora_request.lora_int_id
            if lora_id not in self.lora_id_to_request_ids:
                self.lora_id_to_request_ids[lora_id] = set()

            self.request_lora_mapping[req_index] = lora_id
            self.lora_id_to_request_ids[lora_id].add(request.req_id)
            self.lora_id_to_lora_request[lora_id] = request.lora_request
        else:
            # No LoRA
            self.request_lora_mapping[req_index] = 0

    def remove_request(self, req_id: str) -> Optional[int]:
        """This method must always be followed by a call to condense()."""

        req_index = self.req_id_to_index.pop(req_id, None)
        if req_index is None:
            return None
        self._req_ids[req_index] = None
        self.req_output_token_ids[req_index] = None

        self.greedy_reqs.discard(req_id)
        self.random_reqs.discard(req_id)
        self.top_p_reqs.discard(req_id)
        self.top_k_reqs.discard(req_id)
        self.min_p_reqs.discard(req_id)
        self.min_tokens.pop(req_index, None)
        self.frequency_penalties_reqs.discard(req_id)
        self.presence_penalties_reqs.discard(req_id)
        self.repetition_penalties_reqs.discard(req_id)
        self.generators.pop(req_index, None)
        self.num_logprobs.pop(req_id, None)
        self.num_prompt_logprobs.pop(req_id, None)

        # LoRA
        lora_id = self.request_lora_mapping[req_index]
        if lora_id != 0:
            self.lora_id_to_request_ids[lora_id].discard(req_id)
            if len(self.lora_id_to_request_ids[lora_id]) == 0:
                self.lora_id_to_request_ids.pop(lora_id)
                self.lora_id_to_lora_request.pop(lora_id)
            self.request_lora_mapping[req_index] = 0

        self.logit_bias[req_index] = None
        return req_index

    def clear(self) -> None:
        self._req_ids.clear()
        self.req_output_token_ids.clear()
        self.req_id_to_index.clear()
        self.greedy_reqs.clear()
        self.random_reqs.clear()
        self.top_p_reqs.clear()
        self.top_k_reqs.clear()
        self.min_p_reqs.clear()
        self.frequency_penalties_reqs.clear()
        self.presence_penalties_reqs.clear()
        self.repetition_penalties_reqs.clear()
        self.min_tokens.clear()
        self.generators.clear()
        self.num_logprobs.clear()
        self.num_prompt_logprobs.clear()
        self.request_lora_mapping.fill(0)
        self.lora_id_to_lora_request.clear()
        self.lora_id_to_request_ids.clear()
        self.logit_bias = [None] * self.max_num_reqs

    def condense(self, empty_req_indices: List[int]) -> None:
        num_reqs = self.num_reqs
        if num_reqs == 0:
            # The batched states are empty.
            self.clear()
            return

        # NOTE(woosuk): This function assumes that the empty_req_indices
        # is sorted in descending order.
        last_req_index = num_reqs + len(empty_req_indices) - 1
        while empty_req_indices:
            # Find the largest non-empty index.
            while last_req_index in empty_req_indices:
                last_req_index -= 1

            # Find the smallest empty index.
            empty_index = empty_req_indices.pop()
            if empty_index >= last_req_index:
                break

            # Swap the states.
            req_id = self._req_ids[last_req_index]
            output_token_ids = self.req_output_token_ids[last_req_index]
            assert req_id is not None
            self._req_ids[empty_index] = req_id
            self._req_ids[last_req_index] = None
            self.req_output_token_ids[empty_index] = output_token_ids
            self.req_output_token_ids[last_req_index] = None
            self.req_id_to_index[req_id] = empty_index

            num_tokens = self.num_tokens[last_req_index]
            self.token_ids_cpu[empty_index, :num_tokens] = self.token_ids_cpu[
                last_req_index, :num_tokens]
            self.num_tokens[empty_index] = num_tokens
            self.num_prompt_tokens[empty_index] = self.num_prompt_tokens[
                last_req_index]
            self.num_computed_tokens_cpu[
                empty_index] = self.num_computed_tokens_cpu[last_req_index]
            self.block_table.move_row(last_req_index, empty_index)
            self.temperature_cpu[empty_index] = self.temperature_cpu[
                last_req_index]
            self.top_p_cpu[empty_index] = self.top_p_cpu[last_req_index]
            self.top_k_cpu[empty_index] = self.top_k_cpu[last_req_index]
            self.frequency_penalties_cpu[
                empty_index] = self.frequency_penalties_cpu[last_req_index]
            self.presence_penalties_cpu[
                empty_index] = self.presence_penalties_cpu[last_req_index]
            self.repetition_penalties_cpu[
                empty_index] = self.repetition_penalties_cpu[last_req_index]
            self.min_p_cpu[empty_index] = self.min_p_cpu[last_req_index]
            generator = self.generators.pop(last_req_index, None)
            if generator is not None:
                self.generators[empty_index] = generator

            min_token = self.min_tokens.pop(last_req_index, None)
            if min_token is not None:
                self.min_tokens[empty_index] = min_token

            self.request_lora_mapping[empty_index] = self.request_lora_mapping[
                last_req_index]

            self.logit_bias[empty_index] = self.logit_bias[last_req_index]

            # Decrement last_req_index since it is now empty.
            last_req_index -= 1

<<<<<<< HEAD
        del self._req_ids[self.num_reqs:]
        del self.req_output_token_ids[self.num_reqs:]

        # num_reqs entries should be non-None
        assert all(req_id is not None
                   for req_id in self._req_ids), "req_ids contains None"

    def refresh_sampling_metadata(self):
        self.sampling_metadata = self._make_sampling_metadata()

    def _make_sampling_metadata(self) -> SamplingMetadata:
        num_reqs = self.num_reqs
        copy_slice(self.temperature_cpu_tensor, self.temperature, num_reqs)
        if not self.no_top_p:
            copy_slice(self.top_p_cpu_tensor, self.top_p, num_reqs)
        if not self.no_top_k:
            copy_slice(self.top_k_cpu_tensor, self.top_k, num_reqs)
        if not self.no_min_p:
            copy_slice(self.min_p_cpu_tensor, self.min_p, num_reqs)

        if not self.no_penalties:
            # Since syncing these tensors is expensive only copy them
            # if necessary i.e. if there are requests which require
            # penalties to be applied during sampling.
            copy_slice(self.frequency_penalties_cpu_tensor,
                       self.frequency_penalties, num_reqs)
            copy_slice(self.presence_penalties_cpu_tensor,
                       self.presence_penalties, num_reqs)
            copy_slice(self.repetition_penalties_cpu_tensor,
                       self.repetition_penalties, num_reqs)

            # The prompt tokens are used only for applying penalties during
            # the sampling process. Hence copy these tensors only when
            # there are requests which need penalties to be applied.
            prompt_token_ids = self._make_prompt_token_ids_tensor()

=======
    def make_sampling_metadata(
        self,
        req_id_output_token_ids: Dict[str, List[int]],
        req_id_to_spec_token_ids: Dict[str, List[int]],
        skip_copy: bool = False,
    ) -> SamplingMetadata:
        if not skip_copy:
            self.temperature[:self.num_reqs].copy_(
                self.temperature_cpu_tensor[:self.num_reqs], non_blocking=True)
            self.top_p[:self.num_reqs].copy_(
                self.top_p_cpu_tensor[:self.num_reqs], non_blocking=True)
            self.top_k[:self.num_reqs].copy_(
                self.top_k_cpu_tensor[:self.num_reqs], non_blocking=True)
            self.min_p[:self.num_reqs].copy_(
                self.min_p_cpu_tensor[:self.num_reqs], non_blocking=True)
            if not self.no_penalties:
                # Since syncing these tensors is expensive only copy them
                # if necessary i.e. if there are requests which require
                # penalties to be applied during sampling.
                self.frequency_penalties[:self.num_reqs].copy_(
                    self.frequency_penalties_cpu_tensor[:self.num_reqs],
                    non_blocking=True,
                )
                self.presence_penalties[:self.num_reqs].copy_(
                    self.presence_penalties_cpu_tensor[:self.num_reqs],
                    non_blocking=True,
                )
                self.repetition_penalties[:self.num_reqs].copy_(
                    self.repetition_penalties_cpu_tensor[:self.num_reqs],
                    non_blocking=True,
                )
                # The prompt tokens are used only for applying penalties during
                # the sampling process. Hence copy these tensors only when
                # there are requests which need penalties to be applied.
                self.prompt_token_ids = self._make_prompt_token_ids_tensor()

        output_token_ids: List[List[int]] = []
        spec_token_ids: List[List[int]] = []
        rejection_sampling = False
        for req_id in self.req_ids[:self.num_reqs]:
            assert req_id is not None
>>>>>>> 4c21ce9e
            # Currently we create a tensor for output_token_ids from scratch
            # at each step. However, for the penalties computation what we
            # need is stats about the token ids present in the output. This
            # stats can be maintained incrementally instead of computing it
            # from scratch at each step.
            # TODO - Replace this with incremental update to output token
            # statistics.
<<<<<<< HEAD
        else:
            prompt_token_ids = None
=======
            output_token_ids.append(req_id_output_token_ids[req_id])
            req_spec_token_ids = req_id_to_spec_token_ids.get(req_id, [])
            spec_token_ids.append(req_spec_token_ids)
            if req_spec_token_ids:
                # If any of the requests require speculative decoding, set the
                # flag to True.
                rejection_sampling = True
>>>>>>> 4c21ce9e

        return SamplingMetadata(
            temperature=self.temperature[:num_reqs],
            all_greedy=self.all_greedy,
            all_random=self.all_random,
<<<<<<< HEAD
            top_p=None if self.no_top_p else self.top_p[:num_reqs],
            top_k=None if self.no_top_k else self.top_k[:num_reqs],
            min_p=None if self.no_min_p else self.min_p[:num_reqs],
            generators=self.generators,
            max_num_logprobs=self.max_num_logprobs,
            prompt_token_ids=prompt_token_ids,
            frequency_penalties=self.frequency_penalties[:num_reqs],
            presence_penalties=self.presence_penalties[:num_reqs],
            repetition_penalties=self.repetition_penalties[:num_reqs],
            output_token_ids=cast(List[List[int]], self.req_output_token_ids),
            min_tokens=self.min_tokens,
=======
            rejection_sampling=rejection_sampling,
            top_p=self.top_p[:self.num_reqs],
            top_k=self.top_k[:self.num_reqs],
            min_p=self.min_p[:self.num_reqs],
            no_min_p=self.no_min_p,
            no_top_p=self.no_top_p,
            no_top_k=self.no_top_k,
            generators=self.generators,
            max_num_logprobs=self.max_num_logprobs,
            prompt_token_ids=self.prompt_token_ids,
            frequency_penalties=self.frequency_penalties[:self.num_reqs],
            presence_penalties=self.presence_penalties[:self.num_reqs],
            repetition_penalties=self.repetition_penalties[:self.num_reqs],
            output_token_ids=output_token_ids,
            spec_token_ids=spec_token_ids,
            min_tokens=self.min_tokens[:self.num_reqs],
            stop_token_ids=self.stop_token_ids[:self.num_reqs],
>>>>>>> 4c21ce9e
            no_penalties=self.no_penalties,
            logit_bias=self.logit_bias[:num_reqs],
        )

    def _make_prompt_token_ids_tensor(self) -> torch.Tensor:
        max_prompt_len = self.num_prompt_tokens[:self.num_reqs].max()
        prompt_token_ids_cpu_tensor = torch.empty(
            (self.num_reqs, max_prompt_len),
            device="cpu",
            dtype=torch.int64,
            pin_memory=self.pin_memory,
        )
        prompt_token_ids = prompt_token_ids_cpu_tensor.numpy()
        prompt_token_ids[:] = self.token_ids_cpu[:self.
                                                 num_reqs, :max_prompt_len]
        # Use the value of vocab_size as a pad since we don't have a
        # token_id of this value.
        for i in range(self.num_reqs):
            prompt_token_ids[i, self.num_prompt_tokens[i]:] = self.vocab_size
        return prompt_token_ids_cpu_tensor.to(device=self.device,
                                              non_blocking=True)

    def make_lora_inputs(
        self, num_scheduled_tokens: np.ndarray
    ) -> Tuple[Tuple[int, ...], Tuple[int, ...], Set[LoRARequest]]:
        """
        Given the num_scheduled_tokens for each request in the batch, return
        datastructures used to activate the current LoRAs.
        Returns:
            1. prompt_lora_mapping: A tuple of size self.num_reqs where,
               prompt_lora_mapping[i] is the LoRA id to use for the ith prompt.
            2. token_lora_mapping: A tuple of size np.sum(num_scheduled_tokens)
               where, token_lora_mapping[i] is the LoRA id to use for ith token.
            3. lora_requests: Set of relevant LoRA requests.
        """

        req_lora_mapping = self.request_lora_mapping[:self.num_reqs]
        prompt_lora_mapping = tuple(req_lora_mapping)
        token_lora_mapping = tuple(
            req_lora_mapping.repeat(num_scheduled_tokens))
        active_lora_requests: Set[LoRARequest] = set(
            self.lora_id_to_lora_request.values())

        return prompt_lora_mapping, token_lora_mapping, active_lora_requests

    @property
    def num_reqs(self) -> int:
        return len(self.req_id_to_index)

    @property
    def all_greedy(self) -> bool:
        return len(self.random_reqs) == 0

    @property
    def all_random(self) -> bool:
        return len(self.greedy_reqs) == 0

    @property
    def no_top_p(self) -> bool:
        return len(self.top_p_reqs) == 0

    @property
    def no_top_k(self) -> bool:
        return len(self.top_k_reqs) == 0

    @property
    def no_min_p(self) -> bool:
        return len(self.min_p_reqs) == 0

    @property
    def no_penalties(self) -> bool:
        return (len(self.presence_penalties_reqs) == 0
                and len(self.frequency_penalties_reqs) == 0
                and len(self.repetition_penalties_reqs) == 0)

    @property
    def max_num_logprobs(self) -> Optional[int]:
        return max(self.num_logprobs.values()) if self.num_logprobs else None

    @property
    def no_prompt_logprob(self) -> bool:
        return not self.num_prompt_logprobs<|MERGE_RESOLUTION|>--- conflicted
+++ resolved
@@ -1,5 +1,5 @@
 # SPDX-License-Identifier: Apache-2.0
-
+import itertools
 # Datastructures defining an input batch
 
 from dataclasses import dataclass
@@ -415,7 +415,6 @@
             # Decrement last_req_index since it is now empty.
             last_req_index -= 1
 
-<<<<<<< HEAD
         del self._req_ids[self.num_reqs:]
         del self.req_output_token_ids[self.num_reqs:]
 
@@ -426,6 +425,8 @@
     def refresh_sampling_metadata(self):
         self.sampling_metadata = self._make_sampling_metadata()
 
+
+#         req_id_to_spec_token_ids: Dict[str, List[int]],
     def _make_sampling_metadata(self) -> SamplingMetadata:
         num_reqs = self.num_reqs
         copy_slice(self.temperature_cpu_tensor, self.temperature, num_reqs)
@@ -451,50 +452,12 @@
             # the sampling process. Hence copy these tensors only when
             # there are requests which need penalties to be applied.
             prompt_token_ids = self._make_prompt_token_ids_tensor()
-
-=======
-    def make_sampling_metadata(
-        self,
-        req_id_output_token_ids: Dict[str, List[int]],
-        req_id_to_spec_token_ids: Dict[str, List[int]],
-        skip_copy: bool = False,
-    ) -> SamplingMetadata:
-        if not skip_copy:
-            self.temperature[:self.num_reqs].copy_(
-                self.temperature_cpu_tensor[:self.num_reqs], non_blocking=True)
-            self.top_p[:self.num_reqs].copy_(
-                self.top_p_cpu_tensor[:self.num_reqs], non_blocking=True)
-            self.top_k[:self.num_reqs].copy_(
-                self.top_k_cpu_tensor[:self.num_reqs], non_blocking=True)
-            self.min_p[:self.num_reqs].copy_(
-                self.min_p_cpu_tensor[:self.num_reqs], non_blocking=True)
-            if not self.no_penalties:
-                # Since syncing these tensors is expensive only copy them
-                # if necessary i.e. if there are requests which require
-                # penalties to be applied during sampling.
-                self.frequency_penalties[:self.num_reqs].copy_(
-                    self.frequency_penalties_cpu_tensor[:self.num_reqs],
-                    non_blocking=True,
-                )
-                self.presence_penalties[:self.num_reqs].copy_(
-                    self.presence_penalties_cpu_tensor[:self.num_reqs],
-                    non_blocking=True,
-                )
-                self.repetition_penalties[:self.num_reqs].copy_(
-                    self.repetition_penalties_cpu_tensor[:self.num_reqs],
-                    non_blocking=True,
-                )
-                # The prompt tokens are used only for applying penalties during
-                # the sampling process. Hence copy these tensors only when
-                # there are requests which need penalties to be applied.
-                self.prompt_token_ids = self._make_prompt_token_ids_tensor()
-
-        output_token_ids: List[List[int]] = []
+        else:
+            prompt_token_ids = None
+
         spec_token_ids: List[List[int]] = []
         rejection_sampling = False
-        for req_id in self.req_ids[:self.num_reqs]:
-            assert req_id is not None
->>>>>>> 4c21ce9e
+        for req_id in itertools.islice(self.req_ids, num_reqs):
             # Currently we create a tensor for output_token_ids from scratch
             # at each step. However, for the penalties computation what we
             # need is stats about the token ids present in the output. This
@@ -502,24 +465,18 @@
             # from scratch at each step.
             # TODO - Replace this with incremental update to output token
             # statistics.
-<<<<<<< HEAD
-        else:
-            prompt_token_ids = None
-=======
-            output_token_ids.append(req_id_output_token_ids[req_id])
-            req_spec_token_ids = req_id_to_spec_token_ids.get(req_id, [])
+            req_spec_token_ids = req_id_to_spec_token_ids.get(req_id, ())
             spec_token_ids.append(req_spec_token_ids)
             if req_spec_token_ids:
-                # If any of the requests require speculative decoding, set the
+                # If any of the requests have speculated tokens, set the
                 # flag to True.
                 rejection_sampling = True
->>>>>>> 4c21ce9e
 
         return SamplingMetadata(
             temperature=self.temperature[:num_reqs],
             all_greedy=self.all_greedy,
             all_random=self.all_random,
-<<<<<<< HEAD
+            rejection_sampling=rejection_sampling,
             top_p=None if self.no_top_p else self.top_p[:num_reqs],
             top_k=None if self.no_top_k else self.top_k[:num_reqs],
             min_p=None if self.no_min_p else self.min_p[:num_reqs],
@@ -530,26 +487,8 @@
             presence_penalties=self.presence_penalties[:num_reqs],
             repetition_penalties=self.repetition_penalties[:num_reqs],
             output_token_ids=cast(List[List[int]], self.req_output_token_ids),
+            spec_token_ids=spec_token_ids,
             min_tokens=self.min_tokens,
-=======
-            rejection_sampling=rejection_sampling,
-            top_p=self.top_p[:self.num_reqs],
-            top_k=self.top_k[:self.num_reqs],
-            min_p=self.min_p[:self.num_reqs],
-            no_min_p=self.no_min_p,
-            no_top_p=self.no_top_p,
-            no_top_k=self.no_top_k,
-            generators=self.generators,
-            max_num_logprobs=self.max_num_logprobs,
-            prompt_token_ids=self.prompt_token_ids,
-            frequency_penalties=self.frequency_penalties[:self.num_reqs],
-            presence_penalties=self.presence_penalties[:self.num_reqs],
-            repetition_penalties=self.repetition_penalties[:self.num_reqs],
-            output_token_ids=output_token_ids,
-            spec_token_ids=spec_token_ids,
-            min_tokens=self.min_tokens[:self.num_reqs],
-            stop_token_ids=self.stop_token_ids[:self.num_reqs],
->>>>>>> 4c21ce9e
             no_penalties=self.no_penalties,
             logit_bias=self.logit_bias[:num_reqs],
         )
