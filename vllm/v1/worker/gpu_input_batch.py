--- conflicted
+++ resolved
@@ -194,20 +194,11 @@
         self.repetition_penalties_reqs: set[str] = set()
 
         # Speculative decoding
-<<<<<<< HEAD
-        self.num_accepted_tokens_cpu_tensor = torch.ones((max_num_reqs, ),
-                                                         dtype=torch.int64,
-                                                         device="cpu",
-                                                         pin_memory=pin_memory)
-        self.num_accepted_tokens_cpu = \
-            self.num_accepted_tokens_cpu_tensor.numpy()
-        self.num_accepted_tokens_event = torch.cuda.Event()
-=======
         self.num_accepted_tokens_cpu_tensor = torch.ones(
             (max_num_reqs,), dtype=torch.int64, device="cpu", pin_memory=pin_memory
         )
         self.num_accepted_tokens_cpu = self.num_accepted_tokens_cpu_tensor.numpy()
->>>>>>> fc679696
+        self.num_accepted_tokens_event = torch.cuda.Event()
 
         # lora related
         self.request_lora_mapping = np.zeros((self.max_num_reqs,), dtype=np.int32)
@@ -555,26 +546,6 @@
 
         # For autoregressive models, track detailed request reordering info
         # to support logitsprocs.
-<<<<<<< HEAD
-        self.batch_update_builder.moved.append(
-            (i1, i2, MoveDirectionality.SWAP))
-
-        self.temperature_cpu[i1], self.temperature_cpu[i2] = \
-            self.temperature_cpu[i2], self.temperature_cpu[i1]
-        self.top_p_cpu[i1], self.top_p_cpu[i2] = \
-            self.top_p_cpu[i2], self.top_p_cpu[i1]
-        self.top_k_cpu[i1], self.top_k_cpu[i2] = \
-            self.top_k_cpu[i2], self.top_k_cpu[i1]
-        self.frequency_penalties_cpu[i1], self.frequency_penalties_cpu[i2] = \
-            self.frequency_penalties_cpu[i2], self.frequency_penalties_cpu[i1]
-        self.presence_penalties_cpu[i1], self.presence_penalties_cpu[i2] = \
-            self.presence_penalties_cpu[i2], self.presence_penalties_cpu[i1]
-        self.repetition_penalties_cpu[i1], self.repetition_penalties_cpu[i2] = \
-            self.repetition_penalties_cpu[i2], self.repetition_penalties_cpu[i1]
-        self.num_accepted_tokens_event.synchronize()
-        self.num_accepted_tokens_cpu[i1], self.num_accepted_tokens_cpu[i2] =\
-            self.num_accepted_tokens_cpu[i2], self.num_accepted_tokens_cpu[i1]
-=======
         self.batch_update_builder.moved.append((i1, i2, MoveDirectionality.SWAP))
 
         self.temperature_cpu[i1], self.temperature_cpu[i2] = (
@@ -595,11 +566,11 @@
             self.repetition_penalties_cpu[i2],
             self.repetition_penalties_cpu[i1],
         )
+        self.num_accepted_tokens_event.synchronize()
         self.num_accepted_tokens_cpu[i1], self.num_accepted_tokens_cpu[i2] = (
             self.num_accepted_tokens_cpu[i2],
             self.num_accepted_tokens_cpu[i1],
         )
->>>>>>> fc679696
 
         swap_dict_values(self.generators, i1, i2)
         swap_dict_values(self.bad_words_token_ids, i1, i2)
@@ -700,17 +671,6 @@
             self.temperature_cpu[empty_index] = self.temperature_cpu[last_req_index]
             self.top_p_cpu[empty_index] = self.top_p_cpu[last_req_index]
             self.top_k_cpu[empty_index] = self.top_k_cpu[last_req_index]
-<<<<<<< HEAD
-            self.frequency_penalties_cpu[
-                empty_index] = self.frequency_penalties_cpu[last_req_index]
-            self.presence_penalties_cpu[
-                empty_index] = self.presence_penalties_cpu[last_req_index]
-            self.repetition_penalties_cpu[
-                empty_index] = self.repetition_penalties_cpu[last_req_index]
-            self.num_accepted_tokens_event.synchronize()
-            self.num_accepted_tokens_cpu[
-                empty_index] = self.num_accepted_tokens_cpu[last_req_index]
-=======
             self.frequency_penalties_cpu[empty_index] = self.frequency_penalties_cpu[
                 last_req_index
             ]
@@ -720,10 +680,10 @@
             self.repetition_penalties_cpu[empty_index] = self.repetition_penalties_cpu[
                 last_req_index
             ]
+            self.num_accepted_tokens_event.synchronize()
             self.num_accepted_tokens_cpu[empty_index] = self.num_accepted_tokens_cpu[
                 last_req_index
             ]
->>>>>>> fc679696
             generator = self.generators.pop(last_req_index, None)
             if generator is not None:
                 self.generators[empty_index] = generator
