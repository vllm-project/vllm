--- conflicted
+++ resolved
@@ -39,16 +39,15 @@
 class InputBatch(BaseInputBatch[SamplingRequestState]):
 
     def __init__(
-            self,
-            max_num_reqs: int,
-            max_model_len: int,
-            max_num_batched_tokens: int,
-            device: torch.device,
-            pin_memory: bool,
-            vocab_size: int,
-            block_sizes: list[int],  # The block_size of each kv cache group
+        self,
+        max_num_reqs: int,
+        max_model_len: int,
+        max_num_batched_tokens: int,
+        device: torch.device,
+        pin_memory: bool,
+        vocab_size: int,
+        block_sizes: list[int],
     ):
-<<<<<<< HEAD
         super().__init__(
             max_num_reqs,
             max_model_len,
@@ -56,50 +55,7 @@
             device,
             pin_memory,
             vocab_size,
-            block_size,
-=======
-        self.max_num_reqs = max_num_reqs
-        self.max_model_len = max_model_len
-        self.max_num_batched_tokens = max_num_batched_tokens
-        self.device = device
-        self.pin_memory = pin_memory
-        self.vocab_size = vocab_size
-
-        self._req_ids: list[Optional[str]] = []
-        self.req_id_to_index: dict[str, int] = {}
-
-        # TODO(woosuk): This buffer could be too large if max_model_len is big.
-        # Find a way to reduce the CPU memory usage.
-        # This buffer is not directly transferred to the GPU, so it does not
-        # need to be pinned.
-        self.token_ids_cpu_tensor = torch.zeros(
-            (max_num_reqs, max_model_len),
-            device="cpu",
-            dtype=torch.int32,
-            pin_memory=False,
-        )
-        self.token_ids_cpu = self.token_ids_cpu_tensor.numpy()
-        self.num_tokens = np.zeros(max_num_reqs, dtype=np.int32)
-        self.num_tokens_no_spec = np.zeros(max_num_reqs, dtype=np.int32)
-        self.num_prompt_tokens = np.zeros(max_num_reqs, dtype=np.int32)
-        self.num_computed_tokens_cpu_tensor = torch.zeros(
-            (max_num_reqs, ),
-            device="cpu",
-            dtype=torch.int32,
-            pin_memory=pin_memory,
-        )
-        self.num_computed_tokens_cpu = \
-            self.num_computed_tokens_cpu_tensor.numpy()
-
-        # Block table.
-        self.block_table = MultiGroupBlockTable(
-            max_num_reqs=max_num_reqs,
-            max_model_len=max_model_len,
-            max_num_batched_tokens=max_num_batched_tokens,
-            pin_memory=pin_memory,
-            device=device,
-            block_sizes=block_sizes,
->>>>>>> 02658c2d
+            block_sizes,
         )
 
         # Sampling-related.
