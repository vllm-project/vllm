--- conflicted
+++ resolved
@@ -343,29 +343,6 @@
         self.logit_bias[req_index] = None
         return req_index
 
-<<<<<<< HEAD
-    def clear(self) -> None:
-        self.req_ids = [None] * self.max_num_reqs
-        self.req_id_to_index.clear()
-        self.greedy_reqs.clear()
-        self.random_reqs.clear()
-        self.top_p_reqs.clear()
-        self.top_k_reqs.clear()
-        self.min_p_reqs.clear()
-        self.frequency_penalties_reqs.clear()
-        self.presence_penalties_reqs.clear()
-        self.repetition_penalties_reqs.clear()
-        self.generators.clear()
-        self.num_logprobs.clear()
-        self.grammar_reqs.clear()
-        self.num_prompt_logprobs.clear()
-        self.request_lora_mapping.fill(0)
-        self.lora_id_to_lora_request.clear()
-        self.lora_id_to_request_ids.clear()
-        self.logit_bias = [None] * self.max_num_reqs
-
-=======
->>>>>>> 30172b49
     def condense(self, empty_req_indices: List[int]) -> None:
         num_reqs = self.num_reqs
         if num_reqs == 0:
