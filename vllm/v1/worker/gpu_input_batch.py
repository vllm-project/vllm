# SPDX-License-Identifier: Apache-2.0
# SPDX-FileCopyrightText: Copyright contributors to the vLLM project
# Datastructures defining a GPU input batch

from dataclasses import dataclass
from typing import Optional, cast

import numpy as np
import torch
from typing_extensions import deprecated

from vllm.lora.request import LoRARequest
from vllm.multimodal.inputs import (MultiModalKwargsItem,
                                    MultiModalKwargsItems, PlaceholderRange)
from vllm.pooling_params import PoolingParams
from vllm.sampling_params import SamplingParams, SamplingType
from vllm.utils import (length_from_prompt_token_ids_or_prompt_embeds,
                        swap_dict_values)
from vllm.v1.outputs import LogprobsTensors
from vllm.v1.pool.metadata import PoolingMetadata
from vllm.v1.sample.logits_processor import (BatchUpdateBuilder,
                                             LogitsProcessors,
                                             MoveDirectionality)
from vllm.v1.sample.metadata import SamplingMetadata
from vllm.v1.spec_decode.utils import is_spec_decode_unsupported
from vllm.v1.utils import copy_slice
from vllm.v1.worker.block_table import MultiGroupBlockTable


@dataclass
class CachedRequestState:

    req_id: str
<<<<<<< HEAD
    prompt_token_ids: Optional[list[int]]
    prompt_embeds: Optional[torch.Tensor]
    mm_inputs: list[MultiModalKwargs]
=======
    prompt_token_ids: list[int]
    mm_kwargs: list[MultiModalKwargsItem]
>>>>>>> 95089607
    mm_positions: list[PlaceholderRange]
    mm_hashes: list[str]
    sampling_params: Optional[SamplingParams]
    pooling_params: Optional[PoolingParams]
    generator: Optional[torch.Generator]

    block_ids: tuple[list[int], ...]
    num_computed_tokens: int
    output_token_ids: list[int]

    mrope_positions: Optional[torch.Tensor] = None
    mrope_position_delta: Optional[int] = None

    lora_request: Optional[LoRARequest] = None

    def __post_init__(self):
        self.num_prompt_tokens = length_from_prompt_token_ids_or_prompt_embeds(
            self.prompt_token_ids, self.prompt_embeds)

    @property
    def num_tokens(self) -> int:
        return self.num_prompt_tokens + len(self.output_token_ids)

    # Temporary back-compatibility for plugins that define model runner
    @property
    @deprecated("`mm_inputs` is superseded by `mm_kwargs` and will be "
                "removed in v0.13. Please use `mm_kwargs` instead.")
    def mm_inputs(self) -> list[MultiModalKwargsItems]:
        return [
            MultiModalKwargsItems.from_seq([item]) for item in self.mm_kwargs
        ]

    def get_token_id(self, idx: int) -> int:
        if idx < self.num_prompt_tokens:
            if self.prompt_token_ids is None:
                raise ValueError(
                    f"Tried to access token index {idx}, but that token was "
                    "provided via prompt_embeds, and its ID is unknown.")
            return self.prompt_token_ids[idx]
        return self.output_token_ids[idx - self.num_prompt_tokens]


class InputBatch:

    def __init__(
        self,
        max_num_reqs: int,
        max_model_len: int,
        max_num_batched_tokens: int,
        device: torch.device,
        pin_memory: bool,
        vocab_size: int,
        hidden_size: int,
        dtype: torch.dtype,
        block_sizes: list[int],  # The block_size of each kv cache group
        logitsprocs: Optional[LogitsProcessors] = None,
        is_spec_decode: bool = False,
        is_pooling_model: bool = False,
    ):
        self.is_pooling_model = is_pooling_model
        self.is_spec_decode = is_spec_decode
        self.max_num_reqs = max_num_reqs
        self.max_model_len = max_model_len
        self.max_num_batched_tokens = max_num_batched_tokens
        self.device = device
        self.pin_memory = pin_memory
        self.vocab_size = vocab_size
        self.hidden_size = hidden_size
        self.dtype = dtype

        self._req_ids: list[Optional[str]] = []
        self.req_id_to_index: dict[str, int] = {}

        # TODO(woosuk): This buffer could be too large if max_model_len is big.
        # Find a way to reduce the CPU memory usage.
        # This buffer is not directly transferred to the GPU, so it does not
        # need to be pinned.
        self.token_ids_cpu_tensor = torch.zeros(
            (max_num_reqs, max_model_len),
            device="cpu",
            dtype=torch.int32,
            pin_memory=False,
        )
        self.token_ids_cpu = self.token_ids_cpu_tensor.numpy()
        self.prompt_embeds_cpu_tensor = torch.zeros(
            (max_num_reqs, max_model_len, hidden_size),
            device="cpu",
            dtype=dtype,
            pin_memory=False)
        self.is_prompt_embeds = torch.zeros((max_num_reqs, max_model_len),
                                            device="cpu",
                                            dtype=bool,
                                            pin_memory=False)
        self.num_tokens = np.zeros(max_num_reqs, dtype=np.int32)
        self.num_tokens_no_spec = np.zeros(max_num_reqs, dtype=np.int32)
        self.num_prompt_tokens = np.zeros(max_num_reqs, dtype=np.int32)
        self.num_computed_tokens_cpu_tensor = torch.zeros(
            (max_num_reqs, ),
            device="cpu",
            dtype=torch.int32,
            pin_memory=pin_memory,
        )
        self.num_computed_tokens_cpu = \
            self.num_computed_tokens_cpu_tensor.numpy()

        # Block table.
        self.block_table = MultiGroupBlockTable(
            max_num_reqs=max_num_reqs,
            max_model_len=max_model_len,
            max_num_batched_tokens=max_num_batched_tokens,
            pin_memory=pin_memory,
            device=device,
            block_sizes=block_sizes,
        )

        # Sampling-related.
        self.temperature = torch.empty((max_num_reqs, ),
                                       dtype=torch.float32,
                                       device=device)
        self.temperature_cpu_tensor = torch.empty((max_num_reqs, ),
                                                  dtype=torch.float32,
                                                  device="cpu",
                                                  pin_memory=pin_memory)
        self.temperature_cpu = self.temperature_cpu_tensor.numpy()
        self.greedy_reqs: set[str] = set()
        self.random_reqs: set[str] = set()

        self.top_p = torch.empty((max_num_reqs, ),
                                 dtype=torch.float32,
                                 device=device)
        self.top_p_cpu_tensor = torch.empty((max_num_reqs, ),
                                            dtype=torch.float32,
                                            device="cpu",
                                            pin_memory=pin_memory)
        self.top_p_cpu = self.top_p_cpu_tensor.numpy()
        self.top_p_reqs: set[str] = set()

        self.top_k = torch.empty((max_num_reqs, ),
                                 dtype=torch.int32,
                                 device=device)
        self.top_k_cpu_tensor = torch.empty((max_num_reqs, ),
                                            dtype=torch.int32,
                                            device="cpu",
                                            pin_memory=pin_memory)
        self.top_k_cpu = self.top_k_cpu_tensor.numpy()
        self.top_k_reqs: set[str] = set()

        # IDs of requests which do not support spec decoding
        self.spec_decode_unsupported_reqs: set[str] = set()

        # Frequency penalty related data structures
        self.frequency_penalties = torch.empty((max_num_reqs, ),
                                               dtype=torch.float,
                                               device=device)
        self.frequency_penalties_cpu_tensor = torch.empty(
            (max_num_reqs, ),
            dtype=torch.float,
            device="cpu",
            pin_memory=pin_memory)
        self.frequency_penalties_cpu = \
            self.frequency_penalties_cpu_tensor.numpy()
        self.frequency_penalties_reqs: set[str] = set()

        # Presence penalty related data structures
        self.presence_penalties = torch.empty((max_num_reqs, ),
                                              dtype=torch.float,
                                              device=device)
        self.presence_penalties_cpu_tensor = torch.empty((max_num_reqs, ),
                                                         dtype=torch.float,
                                                         device="cpu",
                                                         pin_memory=pin_memory)
        self.presence_penalties_cpu = self.presence_penalties_cpu_tensor.numpy(
        )
        self.presence_penalties_reqs: set[str] = set()

        # Repetition penalty related data structures
        self.repetition_penalties = torch.empty((max_num_reqs, ),
                                                dtype=torch.float,
                                                device=device)
        self.repetition_penalties_cpu_tensor = torch.empty(
            (max_num_reqs, ),
            dtype=torch.float,
            device="cpu",
            pin_memory=pin_memory)
        self.repetition_penalties_cpu = \
            self.repetition_penalties_cpu_tensor.numpy()
        self.repetition_penalties_reqs: set[str] = set()

        # lora related
        self.request_lora_mapping = np.zeros((self.max_num_reqs, ),
                                             dtype=np.int32)
        self.lora_id_to_request_ids: dict[int, set[str]] = {}
        self.lora_id_to_lora_request: dict[int, LoRARequest] = {}

        # req_index -> generator
        # NOTE(woosuk): The indices of the requests that do not have their own
        # generator should not be included in the dictionary.
        self.generators: dict[int, torch.Generator] = {}

        self.num_logprobs: dict[str, int] = {}
        # NOTE(rob): num_prompt_logprobs only includes reqs
        # that are currently in the prefill phase.
        self.num_prompt_logprobs: dict[str, int] = {}

        # To accumulate prompt logprobs tensor chunks across prefill steps.
        self.in_progress_prompt_logprobs_cpu: dict[str, LogprobsTensors] = {}

        # Internal representation of per-step batch state changes, used for
        # reordering persistent batch and generating logitsprocs batch state
        # updates. Should reset each step.
        self.batch_update_builder = BatchUpdateBuilder()

        # TODO convert this to LogitsProcessor
        self.has_allowed_token_ids: set[str] = set()
        # NOTE(lufang): In the mask tensor, if the corresponding token allowed,
        # the value is False. Since we use masked_fill_ to set -inf.
        self.allowed_token_ids_mask: Optional[torch.Tensor] = None
        self.allowed_token_ids_mask_cpu_tensor: Optional[torch.Tensor] = None

        # req_index -> bad_words_token_ids
        self.bad_words_token_ids: dict[int, list[list[int]]] = {}

        self.logits_processing_needs_token_ids = np.zeros(max_num_reqs,
                                                          dtype=bool)

        self.req_output_token_ids: list[Optional[list[int]]] = []

        # Store provided logitsprocs. If none are provided, initialize empty
        # data structure
        self.logitsprocs = logitsprocs or LogitsProcessors()

        # This is updated each time the batch constituents change.
        self.sampling_metadata = self._make_sampling_metadata()

        self.pooling_params: dict[str, PoolingParams] = {}

    @property
    def req_ids(self) -> list[str]:
        # None elements should only be present transiently
        # while performing state updates to the batch.
        return cast(list[str], self._req_ids)

    def _register_add_request(self, request: "CachedRequestState") -> int:
        """Track add-request operations for logits processors.
        Not applicable to pooling models.
        """

        # Fill the next empty index if there is one.
        if (new_req_index := self.batch_update_builder.pop_removed()) is None:
            # Append to end otherwise.
            new_req_index = self.num_reqs

        assert new_req_index < self.max_num_reqs
        self.batch_update_builder.batch_changed = True
        if request.sampling_params:
            # Detailed added request metadata is only required for non-pooling
            # models, to support logitsprocs.
            self.batch_update_builder.added.append(
                (new_req_index, request.sampling_params,
                 request.prompt_token_ids, request.output_token_ids))

        return new_req_index

    def add_request(
        self,
        request: "CachedRequestState",
    ) -> int:
        req_index = self._register_add_request(request)

        req_id = request.req_id
        if req_index == len(self._req_ids):
            self._req_ids.append(req_id)
            self.req_output_token_ids.append(request.output_token_ids)
        else:
            self._req_ids[req_index] = req_id
            self.req_output_token_ids[req_index] = request.output_token_ids

        self.req_id_to_index[req_id] = req_index

        # Copy the prompt token ids and output token ids.
        num_prompt_tokens = length_from_prompt_token_ids_or_prompt_embeds(
            request.prompt_token_ids, request.prompt_embeds)
        # TODO: copy the prompt embeds
        self.num_prompt_tokens[req_index] = num_prompt_tokens
        start_idx = num_prompt_tokens
        end_idx = start_idx + len(request.output_token_ids)
        if request.prompt_token_ids is not None:
            self.token_ids_cpu[
                req_index, :num_prompt_tokens] = request.prompt_token_ids
        if request.prompt_embeds is not None:
            self.prompt_embeds_cpu_tensor[req_index, :num_prompt_tokens].copy_(
                request.prompt_embeds)
            self.is_prompt_embeds[req_index, :num_prompt_tokens] = True
        else:
            self.is_prompt_embeds[req_index, :num_prompt_tokens] = False
        self.token_ids_cpu[req_index,
                           start_idx:end_idx] = request.output_token_ids
        # Number of token ids in prompt (token_ids_cpu or prompt_embeds).
        # NOTE(woosuk): This may include spec decode tokens.
        self.num_tokens[req_index] = request.num_tokens
        # Number of tokens without spec decode tokens.
        self.num_tokens_no_spec[req_index] = request.num_tokens

        self.num_computed_tokens_cpu[req_index] = request.num_computed_tokens
        self.block_table.add_row(request.block_ids, req_index)

        if sampling_params := request.sampling_params:
            if (self.is_spec_decode
                    and is_spec_decode_unsupported(sampling_params)):
                self.spec_decode_unsupported_reqs.add(req_id)
            if sampling_params.sampling_type == SamplingType.GREEDY:
                # Avoid later division by zero.
                self.temperature_cpu[req_index] = -1.0
                self.greedy_reqs.add(req_id)
            else:
                self.temperature_cpu[req_index] = sampling_params.temperature
                self.random_reqs.add(req_id)

            self.top_p_cpu[req_index] = sampling_params.top_p
            if sampling_params.top_p < 1:
                self.top_p_reqs.add(req_id)
            top_k = sampling_params.top_k
            if 0 < top_k < self.vocab_size:
                self.top_k_reqs.add(req_id)
            else:
                top_k = self.vocab_size
            self.top_k_cpu[req_index] = top_k
            self.frequency_penalties_cpu[
                req_index] = sampling_params.frequency_penalty
            if sampling_params.frequency_penalty != 0.0:
                self.frequency_penalties_reqs.add(req_id)
            self.presence_penalties_cpu[
                req_index] = sampling_params.presence_penalty
            if sampling_params.presence_penalty != 0.0:
                self.presence_penalties_reqs.add(req_id)
            self.repetition_penalties_cpu[
                req_index] = sampling_params.repetition_penalty
            if sampling_params.repetition_penalty != 1.0:
                self.repetition_penalties_reqs.add(req_id)

            # NOTE(woosuk): self.generators should not include the requests that
            # do not have their own generator.
            if request.generator is not None:
                self.generators[req_index] = request.generator

            if sampling_params.logprobs is not None:
                self.num_logprobs[req_id] = (self.vocab_size
                                             if sampling_params.logprobs == -1
                                             else sampling_params.logprobs)
            if sampling_params.prompt_logprobs is not None:
                self.num_prompt_logprobs[
                    req_id] = sampling_params.prompt_logprobs

            if sampling_params.allowed_token_ids:
                self.has_allowed_token_ids.add(req_id)
                if self.allowed_token_ids_mask_cpu_tensor is None:
                    # Lazy allocation for this tensor, which can be large.
                    # False means we don't fill with -inf.
                    self.allowed_token_ids_mask = torch.zeros(
                        self.max_num_reqs,
                        self.vocab_size,
                        dtype=torch.bool,
                        device=self.device)
                    self.allowed_token_ids_mask_cpu_tensor = torch.zeros(
                        self.max_num_reqs,
                        self.vocab_size,
                        dtype=torch.bool,
                        device="cpu")
                self.allowed_token_ids_mask_cpu_tensor[req_index] = True
                # False means we don't fill with -inf.
                self.allowed_token_ids_mask_cpu_tensor[req_index][
                    sampling_params.allowed_token_ids] = False

            if sampling_params.bad_words_token_ids:
                self.bad_words_token_ids[
                    req_index] = sampling_params.bad_words_token_ids
        elif pooling_params := request.pooling_params:
            self.pooling_params[req_id] = pooling_params
            self.logits_processing_needs_token_ids[req_index] = (
                pooling_params.requires_token_ids)
        else:
            raise NotImplementedError("Unrecognized request type")

        # Add request lora ID
        if request.lora_request:
            lora_id = request.lora_request.lora_int_id
            if lora_id not in self.lora_id_to_request_ids:
                self.lora_id_to_request_ids[lora_id] = set()

            self.request_lora_mapping[req_index] = lora_id
            self.lora_id_to_request_ids[lora_id].add(request.req_id)
            self.lora_id_to_lora_request[lora_id] = request.lora_request
        else:
            # No LoRA
            self.request_lora_mapping[req_index] = 0

        return req_index

    def remove_request(self, req_id: str) -> Optional[int]:
        """This method must always be followed by a call to condense().

        Args:
          req_id: request to remove

        Returns:
          Removed request index, or `None` if `req_id` not recognized
        """

        req_index = self.req_id_to_index.pop(req_id, None)
        if req_index is None:
            return None

        self.batch_update_builder.removed_append(req_index)
        self._req_ids[req_index] = None
        self.req_output_token_ids[req_index] = None

        # LoRA
        lora_id = self.request_lora_mapping[req_index]
        if lora_id != 0:
            lora_req_ids = self.lora_id_to_request_ids[lora_id]
            lora_req_ids.discard(req_id)
            if not lora_req_ids:
                del self.lora_id_to_request_ids[lora_id]
                del self.lora_id_to_lora_request[lora_id]
            self.request_lora_mapping[req_index] = 0

        if self.is_pooling_model:
            self.pooling_params.pop(req_id, None)
            return req_index

        self.greedy_reqs.discard(req_id)
        self.random_reqs.discard(req_id)
        self.top_p_reqs.discard(req_id)
        self.top_k_reqs.discard(req_id)
        self.spec_decode_unsupported_reqs.discard(req_id)
        self.frequency_penalties_reqs.discard(req_id)
        self.presence_penalties_reqs.discard(req_id)
        self.repetition_penalties_reqs.discard(req_id)
        self.generators.pop(req_index, None)
        self.num_logprobs.pop(req_id, None)
        self.num_prompt_logprobs.pop(req_id, None)
        self.in_progress_prompt_logprobs_cpu.pop(req_id, None)

        self.has_allowed_token_ids.discard(req_id)
        if self.allowed_token_ids_mask_cpu_tensor is not None:
            # False means we don't fill with -inf.
            self.allowed_token_ids_mask_cpu_tensor[req_index].fill_(False)
        self.bad_words_token_ids.pop(req_index, None)
        return req_index

    def swap_states(self, i1: int, i2: int) -> None:
        old_id_i1 = self._req_ids[i1]
        old_id_i2 = self._req_ids[i2]
        self._req_ids[i1], self._req_ids[i2] =\
            self._req_ids[i2], self._req_ids[i1] # noqa
        self.req_output_token_ids[i1], self.req_output_token_ids[i2] =\
            self.req_output_token_ids[i2], self.req_output_token_ids[i1]
        assert old_id_i1 is not None and old_id_i2 is not None
        self.req_id_to_index[old_id_i1], self.req_id_to_index[old_id_i2] =\
            self.req_id_to_index[old_id_i2], self.req_id_to_index[old_id_i1]
        self.num_tokens[i1], self.num_tokens[i2] =\
            self.num_tokens[i2], self.num_tokens[i1]
        self.num_tokens_no_spec[i1], self.num_tokens_no_spec[i2] =\
            self.num_tokens_no_spec[i2], self.num_tokens_no_spec[i1]
        self.num_prompt_tokens[i1], self.num_prompt_tokens[i2] =\
            self.num_prompt_tokens[i2], self.num_prompt_tokens[i1]
        self.num_computed_tokens_cpu[i1], self.num_computed_tokens_cpu[i2] =\
            self.num_computed_tokens_cpu[i2], self.num_computed_tokens_cpu[i1]

        # NOTE: the following is unsafe
        # self.token_ids_cpu[i1, ...], self.token_ids_cpu[i2, ...], =\
        #     self.token_ids_cpu[i2, ...], self.token_ids_cpu[i1, ...]
        # instead, we need to temporiarily copy the data for one of the indices
        # TODO(lucas): optimize this by only copying valid indices
        tmp = self.token_ids_cpu[i1, ...].copy()
        self.token_ids_cpu[i1, ...] = self.token_ids_cpu[i2, ...]
        self.token_ids_cpu[i2, ...] = tmp

        self.block_table.swap_row(i1, i2)

        self.request_lora_mapping[i1], self.request_lora_mapping[i2] = \
            self.request_lora_mapping[i2], self.request_lora_mapping[i1]

        if self.is_pooling_model:
            # Sampling and logits parameters don't apply to pooling models.
            return

        # For autoregressive models, track detailed request reordering info
        # to support logitsprocs.
        self.batch_update_builder.moved.append(
            (i1, i2, MoveDirectionality.SWAP))

        self.temperature_cpu[i1], self.temperature_cpu[i2] = \
            self.temperature_cpu[i2], self.temperature_cpu[i1]
        self.top_p_cpu[i1], self.top_p_cpu[i2] = \
            self.top_p_cpu[i2], self.top_p_cpu[i1]
        self.top_k_cpu[i1], self.top_k_cpu[i2] = \
            self.top_k_cpu[i2], self.top_k_cpu[i1]
        self.frequency_penalties_cpu[i1], self.frequency_penalties_cpu[i2] = \
            self.frequency_penalties_cpu[i2], self.frequency_penalties_cpu[i1]
        self.presence_penalties_cpu[i1], self.presence_penalties_cpu[i2] = \
            self.presence_penalties_cpu[i2], self.presence_penalties_cpu[i1]
        self.repetition_penalties_cpu[i1], self.repetition_penalties_cpu[i2] = \
            self.repetition_penalties_cpu[i2], self.repetition_penalties_cpu[i1]

        swap_dict_values(self.generators, i1, i2)
        swap_dict_values(self.bad_words_token_ids, i1, i2)

        if self.allowed_token_ids_mask_cpu_tensor is not None:
            self.allowed_token_ids_mask_cpu_tensor[i1], \
                self.allowed_token_ids_mask_cpu_tensor[i2] =\
                self.allowed_token_ids_mask_cpu_tensor[i2], \
                    self.allowed_token_ids_mask_cpu_tensor[i1]

    def condense(self) -> None:
        """Slide non-empty requests down into lower, empty indices.

        Any consecutive empty indices at the very end of the list are not
        filled.

        Returns:
          swaps: list of (from,to) swap tuples for moved requests
          empty_req_indices: indices not filled by condensation
        """
        num_reqs = self.num_reqs

        if not (empty_req_indices := self.batch_update_builder.removed):
            # All removed requests were replaced by added requests, or else no
            # requests were removed at all. No condense() needed
            return
        if num_reqs == 0:
            # The batched states are empty.
            self._req_ids.clear()
            self.req_output_token_ids.clear()
            return

        # NOTE(woosuk): This function assumes that the empty_req_indices
        # is sorted in descending order.
        last_req_index = num_reqs + len(empty_req_indices) - 1
        while empty_req_indices:
            # Find the largest non-empty index.
            while last_req_index in empty_req_indices:
                last_req_index -= 1

            # Find the smallest empty index.
            empty_index = self.batch_update_builder.peek_removed()
            assert empty_index is not None
            if empty_index >= last_req_index:
                break

            # Move active request down into empty request
            # index.
            self.batch_update_builder.pop_removed()
            req_id = self._req_ids[last_req_index]
            output_token_ids = self.req_output_token_ids[last_req_index]
            assert req_id is not None
            self._req_ids[empty_index] = req_id
            self._req_ids[last_req_index] = None
            self.req_output_token_ids[empty_index] = output_token_ids
            self.req_output_token_ids[last_req_index] = None
            self.req_id_to_index[req_id] = empty_index

            num_tokens = self.num_tokens[last_req_index]
            self.token_ids_cpu[empty_index, :num_tokens] = self.token_ids_cpu[
                last_req_index, :num_tokens]
            self.num_tokens[empty_index] = num_tokens
            self.num_tokens_no_spec[empty_index] = self.num_tokens_no_spec[
                last_req_index]
            self.num_prompt_tokens[empty_index] = self.num_prompt_tokens[
                last_req_index]
            self.num_computed_tokens_cpu[
                empty_index] = self.num_computed_tokens_cpu[last_req_index]
            self.block_table.move_row(last_req_index, empty_index)

            self.request_lora_mapping[empty_index] = self.request_lora_mapping[
                last_req_index]

            if self.is_pooling_model:
                last_req_index -= 1
                # Samping state not used by pooling models.
                continue

            # Autoregressive models require detailed tracking of condense
            # operations to support logitsprocs
            self.batch_update_builder.moved.append(
                (last_req_index, empty_index,
                 MoveDirectionality.UNIDIRECTIONAL))

            self.temperature_cpu[empty_index] = self.temperature_cpu[
                last_req_index]
            self.top_p_cpu[empty_index] = self.top_p_cpu[last_req_index]
            self.top_k_cpu[empty_index] = self.top_k_cpu[last_req_index]
            self.frequency_penalties_cpu[
                empty_index] = self.frequency_penalties_cpu[last_req_index]
            self.presence_penalties_cpu[
                empty_index] = self.presence_penalties_cpu[last_req_index]
            self.repetition_penalties_cpu[
                empty_index] = self.repetition_penalties_cpu[last_req_index]
            generator = self.generators.pop(last_req_index, None)
            if generator is not None:
                self.generators[empty_index] = generator

            # TODO convert these to LogitsProcessors
            if self.allowed_token_ids_mask_cpu_tensor is not None:
                self.allowed_token_ids_mask_cpu_tensor[
                    empty_index] = self.allowed_token_ids_mask_cpu_tensor[
                        last_req_index]

            bad_words_token_ids = self.bad_words_token_ids.pop(
                last_req_index, None)
            if bad_words_token_ids is not None:
                self.bad_words_token_ids[empty_index] = bad_words_token_ids

            # Decrement last_req_index since it is now empty.
            last_req_index -= 1

        # Trim lists to the batch size.
        del self._req_ids[num_reqs:]
        del self.req_output_token_ids[num_reqs:]

    def refresh_metadata(self):
        """Apply any batch updates to sampling metadata."""

        if self.is_pooling_model:
            batch_changed = self.batch_update_builder.reset()
            if batch_changed:
                self.sampling_metadata = self._make_sampling_metadata()
            return

        # For non-pooling models - generate and apply logitsprocs update;
        # reset batch update tracking.
        # Update sampling metadata if batch state is changed.
        batch_update = self.batch_update_builder.get_and_reset(self.num_reqs)
        for logit_proc in self.logitsprocs.all:
            logit_proc.update_state(batch_update)
        if batch_update:
            self.sampling_metadata = self._make_sampling_metadata()

    def _make_sampling_metadata(self) -> SamplingMetadata:
        num_reqs = self.num_reqs
        if not self.all_greedy:
            temperature = copy_slice(self.temperature_cpu_tensor,
                                     self.temperature, num_reqs)
        else:
            temperature = None
        if not self.no_top_p:
            copy_slice(self.top_p_cpu_tensor, self.top_p, num_reqs)
        if not self.no_top_k:
            copy_slice(self.top_k_cpu_tensor, self.top_k, num_reqs)

        if not self.no_penalties:
            # Since syncing these tensors is expensive only copy them
            # if necessary i.e. if there are requests which require
            # penalties to be applied during sampling.
            copy_slice(self.frequency_penalties_cpu_tensor,
                       self.frequency_penalties, num_reqs)
            copy_slice(self.presence_penalties_cpu_tensor,
                       self.presence_penalties, num_reqs)
            copy_slice(self.repetition_penalties_cpu_tensor,
                       self.repetition_penalties, num_reqs)

        needs_prompt_token_ids = (
            not self.no_penalties
            or self.logits_processing_needs_token_ids[:num_reqs].any())
        if needs_prompt_token_ids:
            # The prompt tokens are used only for applying penalties or
            # step pooling during the sampling/pooling process.
            # Hence copy these tensors only when there are requests which
            # need penalties/step_pooler to be applied.
            prompt_token_ids = self._make_prompt_token_ids_tensor()
        else:
            prompt_token_ids = None

        allowed_token_ids_mask: Optional[torch.Tensor] = None
        if not self.no_allowed_token_ids:
            assert self.allowed_token_ids_mask is not None
            copy_slice(self.allowed_token_ids_mask_cpu_tensor,
                       self.allowed_token_ids_mask, num_reqs)
            allowed_token_ids_mask = self.allowed_token_ids_mask[:num_reqs]

        return SamplingMetadata(
            temperature=temperature,
            all_greedy=self.all_greedy,
            all_random=self.all_random,
            top_p=None if self.no_top_p else self.top_p[:num_reqs],
            top_k=None if self.no_top_k else self.top_k[:num_reqs],
            generators=self.generators,
            max_num_logprobs=self.max_num_logprobs,
            prompt_token_ids=prompt_token_ids,
            frequency_penalties=self.frequency_penalties[:num_reqs],
            presence_penalties=self.presence_penalties[:num_reqs],
            repetition_penalties=self.repetition_penalties[:num_reqs],
            output_token_ids=cast(list[list[int]], self.req_output_token_ids),
            no_penalties=self.no_penalties,
            allowed_token_ids_mask=allowed_token_ids_mask,
            bad_words_token_ids=self.bad_words_token_ids,
            logitsprocs=self.logitsprocs,
        )

    @property
    def pooling_metadata(self) -> PoolingMetadata:
        if len(self.pooling_params) == 0:
            pooling_params = []
        else:
            # Note, for now this assumes that all request in the batch
            # are either sampling or pooling requests
            assert len(self.req_ids) == len(self.pooling_params)
            pooling_params = [
                self.pooling_params[req_id] for req_id in self.req_ids
            ]

        return PoolingMetadata(
            prompt_lens=torch.from_numpy(
                self.num_prompt_tokens[:self.num_reqs]),
            prompt_token_ids=self.sampling_metadata.prompt_token_ids,
            pooling_params=pooling_params,
        )

    def _make_prompt_token_ids_tensor(self) -> torch.Tensor:
        num_reqs = self.num_reqs
        max_prompt_len = self.num_prompt_tokens[:num_reqs].max()
        prompt_token_ids_cpu_tensor = torch.empty(
            (self.num_reqs, max_prompt_len),
            device="cpu",
            dtype=torch.int64,
            pin_memory=self.pin_memory,
        )
        prompt_token_ids = prompt_token_ids_cpu_tensor.numpy()
        prompt_token_ids[:] = self.token_ids_cpu[:num_reqs, :max_prompt_len]
        # Use the value of vocab_size as a pad since we don't have a
        # token_id of this value.
        for i in range(num_reqs):
            prompt_token_ids[i, self.num_prompt_tokens[i]:] = self.vocab_size
        return prompt_token_ids_cpu_tensor.to(device=self.device,
                                              non_blocking=True)

    def make_lora_inputs(
        self, num_scheduled_tokens: np.ndarray
    ) -> tuple[tuple[int, ...], tuple[int, ...], set[LoRARequest]]:
        """
        Given the num_scheduled_tokens for each request in the batch, return
        datastructures used to activate the current LoRAs.
        Returns:
            1. prompt_lora_mapping: A tuple of size self.num_reqs where,
               prompt_lora_mapping[i] is the LoRA id to use for the ith prompt.
            2. token_lora_mapping: A tuple of size np.sum(num_scheduled_tokens)
               where, token_lora_mapping[i] is the LoRA id to use for ith token.
            3. lora_requests: Set of relevant LoRA requests.
        """

        req_lora_mapping = self.request_lora_mapping[:self.num_reqs]
        prompt_lora_mapping = tuple(req_lora_mapping)
        token_lora_mapping = tuple(
            req_lora_mapping.repeat(num_scheduled_tokens))
        active_lora_requests: set[LoRARequest] = set(
            self.lora_id_to_lora_request.values())

        return prompt_lora_mapping, token_lora_mapping, active_lora_requests

    @property
    def num_reqs(self) -> int:
        return len(self.req_id_to_index)

    @property
    def all_greedy(self) -> bool:
        return len(self.random_reqs) == 0

    @property
    def all_random(self) -> bool:
        return len(self.greedy_reqs) == 0

    @property
    def no_top_p(self) -> bool:
        return len(self.top_p_reqs) == 0

    @property
    def no_top_k(self) -> bool:
        return len(self.top_k_reqs) == 0

    @property
    def no_penalties(self) -> bool:
        return (len(self.presence_penalties_reqs) == 0
                and len(self.frequency_penalties_reqs) == 0
                and len(self.repetition_penalties_reqs) == 0)

    @property
    def max_num_logprobs(self) -> Optional[int]:
        return max(self.num_logprobs.values()) if self.num_logprobs else None

    @property
    def no_prompt_logprob(self) -> bool:
        return not self.num_prompt_logprobs

    @property
    def no_allowed_token_ids(self) -> bool:
        return len(self.has_allowed_token_ids) == 0<|MERGE_RESOLUTION|>--- conflicted
+++ resolved
@@ -31,14 +31,9 @@
 class CachedRequestState:
 
     req_id: str
-<<<<<<< HEAD
     prompt_token_ids: Optional[list[int]]
     prompt_embeds: Optional[torch.Tensor]
-    mm_inputs: list[MultiModalKwargs]
-=======
-    prompt_token_ids: list[int]
     mm_kwargs: list[MultiModalKwargsItem]
->>>>>>> 95089607
     mm_positions: list[PlaceholderRange]
     mm_hashes: list[str]
     sampling_params: Optional[SamplingParams]
