# SPDX-License-Identifier: Apache-2.0
# SPDX-FileCopyrightText: Copyright contributors to the vLLM project
# Datastructures defining a GPU input batch

from dataclasses import dataclass
from typing import Optional, cast

import numpy as np
import torch

from vllm.lora.request import LoRARequest
from vllm.multimodal.inputs import MultiModalFeatureSpec
from vllm.pooling_params import PoolingParams
from vllm.sampling_params import SamplingParams, SamplingType
from vllm.utils import length_from_prompt_token_ids_or_embeds, swap_dict_values
from vllm.v1.outputs import LogprobsTensors
from vllm.v1.pool.metadata import PoolingMetadata
from vllm.v1.sample.logits_processor import (
    BatchUpdateBuilder,
    LogitsProcessors,
    MoveDirectionality,
)
from vllm.v1.sample.metadata import SamplingMetadata
from vllm.v1.spec_decode.utils import is_spec_decode_unsupported
from vllm.v1.utils import copy_slice
from vllm.v1.worker.block_table import MultiGroupBlockTable


@dataclass
class CachedRequestState:
    req_id: str
    prompt_token_ids: Optional[list[int]]
    mm_features: list[MultiModalFeatureSpec]
    sampling_params: Optional[SamplingParams]
    pooling_params: Optional[PoolingParams]
    generator: Optional[torch.Generator]

    block_ids: tuple[list[int], ...]
    num_computed_tokens: int
    output_token_ids: list[int]

    mrope_positions: Optional[torch.Tensor] = None
    mrope_position_delta: Optional[int] = None

    lora_request: Optional[LoRARequest] = None
    prompt_embeds: Optional[torch.Tensor] = None

    def __post_init__(self):
        self.num_prompt_tokens = length_from_prompt_token_ids_or_embeds(
            self.prompt_token_ids, self.prompt_embeds
        )

    @property
    def num_tokens(self) -> int:
        return self.num_prompt_tokens + len(self.output_token_ids)

    def get_token_id(self, idx: int) -> int:
        if idx < self.num_prompt_tokens:
            if self.prompt_token_ids is None:
                raise ValueError(
                    f"Tried to access token index {idx}, but that token was "
                    "provided via prompt_embeds, and its ID is unknown."
                )
            return self.prompt_token_ids[idx]
        elif idx - self.num_prompt_tokens < len(self.output_token_ids):
            return self.output_token_ids[idx - self.num_prompt_tokens]
        else:
            return -1


class InputBatch:
    def __init__(
        self,
        max_num_reqs: int,
        max_model_len: int,
        max_num_batched_tokens: int,
        device: torch.device,
        pin_memory: bool,
        vocab_size: int,
        block_sizes: list[int],  # The block_size of each kv cache group
        logitsprocs: Optional[LogitsProcessors] = None,
        is_spec_decode: bool = False,
        is_pooling_model: bool = False,
        num_speculative_tokens: int = 0,
    ):
        self.is_pooling_model = is_pooling_model
        self.is_spec_decode = is_spec_decode
        self.max_num_reqs = max_num_reqs
        self.max_model_len = max_model_len
        self.max_num_batched_tokens = max_num_batched_tokens
        self.device = device
        self.pin_memory = pin_memory
        self.vocab_size = vocab_size

        self._req_ids: list[Optional[str]] = []
        self.req_id_to_index: dict[str, int] = {}

        # TODO(woosuk): This buffer could be too large if max_model_len is big.
        # Find a way to reduce the CPU memory usage.
        # This buffer is not directly transferred to the GPU, so it does not
        # need to be pinned.
        self.token_ids_cpu_tensor = torch.zeros(
            (max_num_reqs, max_model_len),
            device="cpu",
            dtype=torch.int32,
            pin_memory=False,
        )
        self.token_ids_cpu = self.token_ids_cpu_tensor.numpy()
        self.is_token_ids = torch.zeros(
            (max_num_reqs, max_model_len), device="cpu", dtype=bool, pin_memory=False
        )
        # Store prompt embeddings per request to avoid OOM from large upfront
        # allocation if max_model_len is big.
        # Maps req_index -> tensor of shape (num_prompt_tokens, hidden_size)
        self.req_prompt_embeds: dict[int, torch.Tensor] = {}
        self.num_tokens = np.zeros(max_num_reqs, dtype=np.int32)
        self.num_tokens_no_spec = np.zeros(max_num_reqs, dtype=np.int32)
        self.num_prompt_tokens = np.zeros(max_num_reqs, dtype=np.int32)
        self.num_computed_tokens_cpu_tensor = torch.zeros(
            (max_num_reqs,),
            device="cpu",
            dtype=torch.int32,
            pin_memory=pin_memory,
        )
        self.num_computed_tokens_cpu = self.num_computed_tokens_cpu_tensor.numpy()

        # Block table.
        self.block_table = MultiGroupBlockTable(
            max_num_reqs=max_num_reqs,
            max_model_len=max_model_len,
            max_num_batched_tokens=max_num_batched_tokens,
            pin_memory=pin_memory,
            device=device,
            block_sizes=block_sizes,
            num_speculative_tokens=num_speculative_tokens,
        )

        # Sampling-related.
        self.temperature = torch.empty(
            (max_num_reqs,), dtype=torch.float32, device=device
        )
        self.temperature_cpu_tensor = torch.empty(
            (max_num_reqs,), dtype=torch.float32, device="cpu", pin_memory=pin_memory
        )
        self.temperature_cpu = self.temperature_cpu_tensor.numpy()
        self.greedy_reqs: set[str] = set()
        self.random_reqs: set[str] = set()

        self.top_p = torch.empty((max_num_reqs,), dtype=torch.float32, device=device)
        self.top_p_cpu_tensor = torch.empty(
            (max_num_reqs,), dtype=torch.float32, device="cpu", pin_memory=pin_memory
        )
        self.top_p_cpu = self.top_p_cpu_tensor.numpy()
        self.top_p_reqs: set[str] = set()

        self.top_k = torch.empty((max_num_reqs,), dtype=torch.int32, device=device)
        self.top_k_cpu_tensor = torch.empty(
            (max_num_reqs,), dtype=torch.int32, device="cpu", pin_memory=pin_memory
        )
        self.top_k_cpu = self.top_k_cpu_tensor.numpy()
        self.top_k_reqs: set[str] = set()

        # IDs of requests which do not support spec decoding
        self.spec_decode_unsupported_reqs: set[str] = set()

        # Frequency penalty related data structures
        self.frequency_penalties = torch.empty(
            (max_num_reqs,), dtype=torch.float, device=device
        )
        self.frequency_penalties_cpu_tensor = torch.empty(
            (max_num_reqs,), dtype=torch.float, device="cpu", pin_memory=pin_memory
        )
        self.frequency_penalties_cpu = self.frequency_penalties_cpu_tensor.numpy()
        self.frequency_penalties_reqs: set[str] = set()

        # Presence penalty related data structures
        self.presence_penalties = torch.empty(
            (max_num_reqs,), dtype=torch.float, device=device
        )
        self.presence_penalties_cpu_tensor = torch.empty(
            (max_num_reqs,), dtype=torch.float, device="cpu", pin_memory=pin_memory
        )
        self.presence_penalties_cpu = self.presence_penalties_cpu_tensor.numpy()
        self.presence_penalties_reqs: set[str] = set()

        # Repetition penalty related data structures
        self.repetition_penalties = torch.empty(
            (max_num_reqs,), dtype=torch.float, device=device
        )
        self.repetition_penalties_cpu_tensor = torch.empty(
            (max_num_reqs,), dtype=torch.float, device="cpu", pin_memory=pin_memory
        )
        self.repetition_penalties_cpu = self.repetition_penalties_cpu_tensor.numpy()
        self.repetition_penalties_reqs: set[str] = set()

        # Speculative decoding
        self.num_accepted_tokens_cpu_tensor = torch.ones(
            (max_num_reqs,), dtype=torch.int64, device="cpu", pin_memory=pin_memory
        )
        self.num_accepted_tokens_cpu = self.num_accepted_tokens_cpu_tensor.numpy()

        # lora related
        self.request_lora_mapping = np.zeros((self.max_num_reqs,), dtype=np.int32)
        self.lora_id_to_request_ids: dict[int, set[str]] = {}
        self.lora_id_to_lora_request: dict[int, LoRARequest] = {}

        # req_index -> generator
        # NOTE(woosuk): The indices of the requests that do not have their own
        # generator should not be included in the dictionary.
        self.generators: dict[int, torch.Generator] = {}

        self.num_logprobs: dict[str, int] = {}
        # NOTE(rob): num_prompt_logprobs only includes reqs
        # that are currently in the prefill phase.
        self.num_prompt_logprobs: dict[str, int] = {}

        # To accumulate prompt logprobs tensor chunks across prefill steps.
        self.in_progress_prompt_logprobs_cpu: dict[str, LogprobsTensors] = {}

        # Internal representation of per-step batch state changes, used for
        # reordering persistent batch and generating logitsprocs batch state
        # updates. Should reset each step.
        self.batch_update_builder = BatchUpdateBuilder()

        # TODO convert this to LogitsProcessor
        self.has_allowed_token_ids: set[str] = set()
        # NOTE(lufang): In the mask tensor, if the corresponding token allowed,
        # the value is False. Since we use masked_fill_ to set -inf.
        self.allowed_token_ids_mask: Optional[torch.Tensor] = None
        self.allowed_token_ids_mask_cpu_tensor: Optional[torch.Tensor] = None

        # req_index -> bad_words_token_ids
        self.bad_words_token_ids: dict[int, list[list[int]]] = {}

        self.logits_processing_needs_token_ids = np.zeros(max_num_reqs, dtype=bool)

        self.req_output_token_ids: list[Optional[list[int]]] = []

        # Store provided logitsprocs. If none are provided, initialize empty
        # data structure
        self.logitsprocs = logitsprocs or LogitsProcessors()

        # This is updated each time the batch constituents change.
        self.sampling_metadata = self._make_sampling_metadata()

        self.pooling_params: dict[str, PoolingParams] = {}

        # Cached reference to the GPU tensor of previously sampled tokens
        self.prev_sampled_token_ids: Optional[torch.Tensor] = None
        self.prev_sampled_token_ids_invalid_indices: Optional[set[int]] = None
        self.prev_req_id_to_index: Optional[dict[str, int]] = None

    @property
    def req_ids(self) -> list[str]:
        # None elements should only be present transiently
        # while performing state updates to the batch.
        return cast(list[str], self._req_ids)

    def _register_add_request(self, request: "CachedRequestState") -> int:
        """Track add-request operations for logits processors.
        Not applicable to pooling models.
        """

        # Fill the next empty index if there is one.
        if (new_req_index := self.batch_update_builder.pop_removed()) is None:
            # Append to end otherwise.
            new_req_index = self.num_reqs

        assert new_req_index < self.max_num_reqs
        self.batch_update_builder.batch_changed = True
        if request.sampling_params:
            # Detailed added request metadata is only required for non-pooling
            # models, to support logitsprocs.
            self.batch_update_builder.added.append(
                (
                    new_req_index,
                    request.sampling_params,
                    request.prompt_token_ids,
                    request.output_token_ids,
                )
            )

        return new_req_index

    def add_request(
        self,
        request: "CachedRequestState",
    ) -> int:
        req_index = self._register_add_request(request)

        req_id = request.req_id
        if req_index == len(self._req_ids):
            self._req_ids.append(req_id)
            self.req_output_token_ids.append(request.output_token_ids)
        else:
            self._req_ids[req_index] = req_id
            self.req_output_token_ids[req_index] = request.output_token_ids

        self.req_id_to_index[req_id] = req_index

        # Copy the prompt token ids and output token ids.
        num_prompt_tokens = length_from_prompt_token_ids_or_embeds(
            request.prompt_token_ids, request.prompt_embeds
        )
        self.num_prompt_tokens[req_index] = num_prompt_tokens
        start_idx = num_prompt_tokens
        end_idx = start_idx + len(request.output_token_ids)
        if request.prompt_token_ids is not None:
            self.token_ids_cpu[req_index, :num_prompt_tokens] = request.prompt_token_ids
            self.is_token_ids[req_index, :num_prompt_tokens] = True
        else:
            self.is_token_ids[req_index, :num_prompt_tokens] = False
        if request.prompt_embeds is not None:
            self.req_prompt_embeds[req_index] = request.prompt_embeds
        self.token_ids_cpu[req_index, start_idx:end_idx] = request.output_token_ids
        self.is_token_ids[req_index, start_idx:end_idx] = True
        # Number of token ids in prompt (token_ids_cpu or prompt_embeds).
        # NOTE(woosuk): This may include spec decode tokens.
        self.num_tokens[req_index] = request.num_tokens
        # Number of tokens without spec decode tokens.
        self.num_tokens_no_spec[req_index] = request.num_tokens

        self.num_computed_tokens_cpu[req_index] = request.num_computed_tokens
        self.block_table.add_row(request.block_ids, req_index)

        if sampling_params := request.sampling_params:
            if self.is_spec_decode and is_spec_decode_unsupported(sampling_params):
                self.spec_decode_unsupported_reqs.add(req_id)
            if sampling_params.sampling_type == SamplingType.GREEDY:
                # Should avoid division by zero later when apply_temperature.
                self.temperature_cpu[req_index] = 0.0
                self.greedy_reqs.add(req_id)
            else:
                self.temperature_cpu[req_index] = sampling_params.temperature
                self.random_reqs.add(req_id)

            self.top_p_cpu[req_index] = sampling_params.top_p
            if sampling_params.top_p < 1:
                self.top_p_reqs.add(req_id)
            top_k = sampling_params.top_k
            if 0 < top_k < self.vocab_size:
                self.top_k_reqs.add(req_id)
            else:
                top_k = self.vocab_size
            self.top_k_cpu[req_index] = top_k
            self.frequency_penalties_cpu[req_index] = sampling_params.frequency_penalty
            if sampling_params.frequency_penalty != 0.0:
                self.frequency_penalties_reqs.add(req_id)
            self.presence_penalties_cpu[req_index] = sampling_params.presence_penalty
            if sampling_params.presence_penalty != 0.0:
                self.presence_penalties_reqs.add(req_id)
            self.repetition_penalties_cpu[req_index] = (
                sampling_params.repetition_penalty
            )
            if sampling_params.repetition_penalty != 1.0:
                self.repetition_penalties_reqs.add(req_id)

            # NOTE(woosuk): self.generators should not include the requests that
            # do not have their own generator.
            if request.generator is not None:
                self.generators[req_index] = request.generator

            if sampling_params.logprobs is not None:
                self.num_logprobs[req_id] = (
                    self.vocab_size
                    if sampling_params.logprobs == -1
                    else sampling_params.logprobs
                )
            if sampling_params.prompt_logprobs is not None:
                self.num_prompt_logprobs[req_id] = (
                    self.vocab_size
                    if sampling_params.prompt_logprobs == -1
                    else sampling_params.prompt_logprobs
                )

            if sampling_params.allowed_token_ids:
                self.has_allowed_token_ids.add(req_id)
                if self.allowed_token_ids_mask_cpu_tensor is None:
                    # Lazy allocation for this tensor, which can be large.
                    # False means we don't fill with -inf.
                    self.allowed_token_ids_mask = torch.zeros(
                        self.max_num_reqs,
                        self.vocab_size,
                        dtype=torch.bool,
                        device=self.device,
                    )
                    self.allowed_token_ids_mask_cpu_tensor = torch.zeros(
                        self.max_num_reqs,
                        self.vocab_size,
                        dtype=torch.bool,
                        device="cpu",
                    )
                self.allowed_token_ids_mask_cpu_tensor[req_index] = True
                # False means we don't fill with -inf.
                self.allowed_token_ids_mask_cpu_tensor[req_index][
                    sampling_params.allowed_token_ids
                ] = False

            if sampling_params.bad_words_token_ids:
                self.bad_words_token_ids[req_index] = (
                    sampling_params.bad_words_token_ids
                )
        elif pooling_params := request.pooling_params:
            self.pooling_params[req_id] = pooling_params
            self.logits_processing_needs_token_ids[req_index] = (
                pooling_params.requires_token_ids
            )
        else:
            raise NotImplementedError("Unrecognized request type")

        # Speculative decoding: by default 1 token is generated.
        self.num_accepted_tokens_cpu[req_index] = 1

        # Add request lora ID
        if request.lora_request:
            lora_id = request.lora_request.lora_int_id
            if lora_id not in self.lora_id_to_request_ids:
                self.lora_id_to_request_ids[lora_id] = set()

            self.request_lora_mapping[req_index] = lora_id
            self.lora_id_to_request_ids[lora_id].add(request.req_id)
            self.lora_id_to_lora_request[lora_id] = request.lora_request
        else:
            # No LoRA
            self.request_lora_mapping[req_index] = 0

        return req_index

    def remove_request(self, req_id: str) -> Optional[int]:
        """This method must always be followed by a call to condense().

        Args:
          req_id: request to remove

        Returns:
          Removed request index, or `None` if `req_id` not recognized
        """

        req_index = self.req_id_to_index.pop(req_id, None)
        if req_index is None:
            return None

        self.batch_update_builder.removed_append(req_index)
        self._req_ids[req_index] = None
        self.req_output_token_ids[req_index] = None

        # LoRA
        lora_id = self.request_lora_mapping[req_index]
        if lora_id != 0:
            lora_req_ids = self.lora_id_to_request_ids[lora_id]
            lora_req_ids.discard(req_id)
            if not lora_req_ids:
                del self.lora_id_to_request_ids[lora_id]
                del self.lora_id_to_lora_request[lora_id]
            self.request_lora_mapping[req_index] = 0

        if self.is_pooling_model:
            self.pooling_params.pop(req_id, None)
            return req_index

        self.greedy_reqs.discard(req_id)
        self.random_reqs.discard(req_id)
        self.top_p_reqs.discard(req_id)
        self.top_k_reqs.discard(req_id)
        self.spec_decode_unsupported_reqs.discard(req_id)
        self.frequency_penalties_reqs.discard(req_id)
        self.presence_penalties_reqs.discard(req_id)
        self.repetition_penalties_reqs.discard(req_id)
        self.generators.pop(req_index, None)
        self.num_logprobs.pop(req_id, None)
        self.num_prompt_logprobs.pop(req_id, None)
        self.in_progress_prompt_logprobs_cpu.pop(req_id, None)

        self.has_allowed_token_ids.discard(req_id)
        if self.allowed_token_ids_mask_cpu_tensor is not None:
            # False means we don't fill with -inf.
            self.allowed_token_ids_mask_cpu_tensor[req_index].fill_(False)
        self.bad_words_token_ids.pop(req_index, None)
        return req_index

    def swap_states(self, i1: int, i2: int) -> None:
        old_id_i1 = self._req_ids[i1]
        old_id_i2 = self._req_ids[i2]
        self._req_ids[i1], self._req_ids[i2] = self._req_ids[i2], self._req_ids[i1]  # noqa
        self.req_output_token_ids[i1], self.req_output_token_ids[i2] = (
            self.req_output_token_ids[i2],
            self.req_output_token_ids[i1],
        )
        assert old_id_i1 is not None and old_id_i2 is not None
        self.req_id_to_index[old_id_i1], self.req_id_to_index[old_id_i2] = (
            self.req_id_to_index[old_id_i2],
            self.req_id_to_index[old_id_i1],
        )
        self.num_tokens[i1], self.num_tokens[i2] = (
            self.num_tokens[i2],
            self.num_tokens[i1],
        )
        self.num_tokens_no_spec[i1], self.num_tokens_no_spec[i2] = (
            self.num_tokens_no_spec[i2],
            self.num_tokens_no_spec[i1],
        )
        self.num_prompt_tokens[i1], self.num_prompt_tokens[i2] = (
            self.num_prompt_tokens[i2],
            self.num_prompt_tokens[i1],
        )
        self.num_computed_tokens_cpu[i1], self.num_computed_tokens_cpu[i2] = (
            self.num_computed_tokens_cpu[i2],
            self.num_computed_tokens_cpu[i1],
        )

        # NOTE: the following is unsafe
        # self.token_ids_cpu[i1, ...], self.token_ids_cpu[i2, ...], =\
        #     self.token_ids_cpu[i2, ...], self.token_ids_cpu[i1, ...]
        # instead, we need to temporiarily copy the data for one of the indices
        # TODO(lucas): optimize this by only copying valid indices
        tmp = self.token_ids_cpu[i1, ...].copy()
        self.token_ids_cpu[i1, ...] = self.token_ids_cpu[i2, ...]
        self.token_ids_cpu[i2, ...] = tmp

        self.is_token_ids[[i1, i2], ...] = self.is_token_ids[[i2, i1], ...]

        # Swap prompt embeddings if they exist
        embeds_i1 = self.req_prompt_embeds.get(i1)
        embeds_i2 = self.req_prompt_embeds.get(i2)
        if embeds_i1 is not None:
            self.req_prompt_embeds[i2] = embeds_i1
        else:
            self.req_prompt_embeds.pop(i2, None)
        if embeds_i2 is not None:
            self.req_prompt_embeds[i1] = embeds_i2
        else:
            self.req_prompt_embeds.pop(i1, None)

        self.block_table.swap_row(i1, i2)

        self.request_lora_mapping[i1], self.request_lora_mapping[i2] = (
            self.request_lora_mapping[i2],
            self.request_lora_mapping[i1],
        )

        if self.is_pooling_model:
            # Sampling and logits parameters don't apply to pooling models.
            return

        # For autoregressive models, track detailed request reordering info
        # to support logitsprocs.
        self.batch_update_builder.moved.append((i1, i2, MoveDirectionality.SWAP))

        self.temperature_cpu[i1], self.temperature_cpu[i2] = (
            self.temperature_cpu[i2],
            self.temperature_cpu[i1],
        )
        self.top_p_cpu[i1], self.top_p_cpu[i2] = self.top_p_cpu[i2], self.top_p_cpu[i1]
        self.top_k_cpu[i1], self.top_k_cpu[i2] = self.top_k_cpu[i2], self.top_k_cpu[i1]
        self.frequency_penalties_cpu[i1], self.frequency_penalties_cpu[i2] = (
            self.frequency_penalties_cpu[i2],
            self.frequency_penalties_cpu[i1],
        )
        self.presence_penalties_cpu[i1], self.presence_penalties_cpu[i2] = (
            self.presence_penalties_cpu[i2],
            self.presence_penalties_cpu[i1],
        )
        self.repetition_penalties_cpu[i1], self.repetition_penalties_cpu[i2] = (
            self.repetition_penalties_cpu[i2],
            self.repetition_penalties_cpu[i1],
        )
        self.num_accepted_tokens_cpu[i1], self.num_accepted_tokens_cpu[i2] = (
            self.num_accepted_tokens_cpu[i2],
            self.num_accepted_tokens_cpu[i1],
        )

        swap_dict_values(self.generators, i1, i2)
        swap_dict_values(self.bad_words_token_ids, i1, i2)

        if self.allowed_token_ids_mask_cpu_tensor is not None:
            (
                self.allowed_token_ids_mask_cpu_tensor[i1],
                self.allowed_token_ids_mask_cpu_tensor[i2],
            ) = (
                self.allowed_token_ids_mask_cpu_tensor[i2],
                self.allowed_token_ids_mask_cpu_tensor[i1],
            )

    def condense(self) -> None:
        """Slide non-empty requests down into lower, empty indices.

        Any consecutive empty indices at the very end of the list are not
        filled.

        Returns:
          swaps: list of (from,to) swap tuples for moved requests
          empty_req_indices: indices not filled by condensation
        """
        num_reqs = self.num_reqs

        if not (empty_req_indices := self.batch_update_builder.removed):
            # All removed requests were replaced by added requests, or else no
            # requests were removed at all. No condense() needed
            return
        if num_reqs == 0:
            # The batched states are empty.
            self._req_ids.clear()
            self.req_output_token_ids.clear()
            return

        # NOTE(woosuk): This function assumes that the empty_req_indices
        # is sorted in descending order.
        last_req_index = num_reqs + len(empty_req_indices) - 1
        while empty_req_indices:
            # Find the largest non-empty index.
            while last_req_index in empty_req_indices:
                last_req_index -= 1

            # Find the smallest empty index.
            empty_index = self.batch_update_builder.peek_removed()
            assert empty_index is not None
            if empty_index >= last_req_index:
                break

            # Move active request down into empty request
            # index.
            self.batch_update_builder.pop_removed()
            req_id = self._req_ids[last_req_index]
            output_token_ids = self.req_output_token_ids[last_req_index]
            assert req_id is not None
            self._req_ids[empty_index] = req_id
            self._req_ids[last_req_index] = None
            self.req_output_token_ids[empty_index] = output_token_ids
            self.req_output_token_ids[last_req_index] = None
            self.req_id_to_index[req_id] = empty_index

            num_tokens = self.num_tokens[last_req_index]
            self.token_ids_cpu[empty_index, :num_tokens] = self.token_ids_cpu[
                last_req_index, :num_tokens
            ]
            self.is_token_ids[empty_index, :num_tokens] = self.is_token_ids[
                last_req_index, :num_tokens
            ]
            if last_req_index in self.req_prompt_embeds:
                self.req_prompt_embeds[empty_index] = self.req_prompt_embeds.pop(
                    last_req_index
                )
            self.num_tokens[empty_index] = num_tokens
            self.num_tokens_no_spec[empty_index] = self.num_tokens_no_spec[
                last_req_index
            ]
            self.num_prompt_tokens[empty_index] = self.num_prompt_tokens[last_req_index]
            self.num_computed_tokens_cpu[empty_index] = self.num_computed_tokens_cpu[
                last_req_index
            ]
            self.block_table.move_row(last_req_index, empty_index)

            self.request_lora_mapping[empty_index] = self.request_lora_mapping[
                last_req_index
            ]

            if self.is_pooling_model:
                last_req_index -= 1
                # Sampling state not used by pooling models.
                continue

            # Autoregressive models require detailed tracking of condense
            # operations to support logitsprocs
            self.batch_update_builder.moved.append(
                (last_req_index, empty_index, MoveDirectionality.UNIDIRECTIONAL)
            )

            self.temperature_cpu[empty_index] = self.temperature_cpu[last_req_index]
            self.top_p_cpu[empty_index] = self.top_p_cpu[last_req_index]
            self.top_k_cpu[empty_index] = self.top_k_cpu[last_req_index]
            self.frequency_penalties_cpu[empty_index] = self.frequency_penalties_cpu[
                last_req_index
            ]
            self.presence_penalties_cpu[empty_index] = self.presence_penalties_cpu[
                last_req_index
            ]
            self.repetition_penalties_cpu[empty_index] = self.repetition_penalties_cpu[
                last_req_index
            ]
            self.num_accepted_tokens_cpu[empty_index] = self.num_accepted_tokens_cpu[
                last_req_index
            ]
            generator = self.generators.pop(last_req_index, None)
            if generator is not None:
                self.generators[empty_index] = generator

            # TODO convert these to LogitsProcessors
            if self.allowed_token_ids_mask_cpu_tensor is not None:
                self.allowed_token_ids_mask_cpu_tensor[empty_index] = (
                    self.allowed_token_ids_mask_cpu_tensor[last_req_index]
                )

            bad_words_token_ids = self.bad_words_token_ids.pop(last_req_index, None)
            if bad_words_token_ids is not None:
                self.bad_words_token_ids[empty_index] = bad_words_token_ids

            # Decrement last_req_index since it is now empty.
            last_req_index -= 1

        # Trim lists to the batch size.
        del self._req_ids[num_reqs:]
        del self.req_output_token_ids[num_reqs:]

    def refresh_metadata(self):
        """Apply any batch updates to sampling metadata."""

        if self.is_pooling_model:
            batch_changed = self.batch_update_builder.reset()
            if batch_changed:
                self.sampling_metadata = self._make_sampling_metadata()
            return

        # For non-pooling models - generate and apply logitsprocs update;
        # reset batch update tracking.
        # Update sampling metadata if batch state is changed.
        batch_update = self.batch_update_builder.get_and_reset(self.num_reqs)
        for logit_proc in self.logitsprocs.all:
            logit_proc.update_state(batch_update)
        if batch_update:
            self.sampling_metadata = self._make_sampling_metadata()

    def _make_sampling_metadata(self) -> SamplingMetadata:
        num_reqs = self.num_reqs
        if not self.all_greedy:
            temperature = copy_slice(
                self.temperature_cpu_tensor, self.temperature, num_reqs
            )
        else:
            temperature = None
        if not self.no_top_p:
            copy_slice(self.top_p_cpu_tensor, self.top_p, num_reqs)
        if not self.no_top_k:
            copy_slice(self.top_k_cpu_tensor, self.top_k, num_reqs)

        if not self.no_penalties:
            # Since syncing these tensors is expensive only copy them
            # if necessary i.e. if there are requests which require
            # penalties to be applied during sampling.
            copy_slice(
                self.frequency_penalties_cpu_tensor, self.frequency_penalties, num_reqs
            )
            copy_slice(
                self.presence_penalties_cpu_tensor, self.presence_penalties, num_reqs
            )
            copy_slice(
                self.repetition_penalties_cpu_tensor,
                self.repetition_penalties,
                num_reqs,
            )

        needs_prompt_token_ids = (
            not self.no_penalties
            or self.logits_processing_needs_token_ids[:num_reqs].any()
        )
        if needs_prompt_token_ids:
            # The prompt tokens are used only for applying penalties or
            # step pooling during the sampling/pooling process.
            # Hence copy these tensors only when there are requests which
            # need penalties/step_pooler to be applied.
            prompt_token_ids = self._make_prompt_token_ids_tensor()
        else:
            prompt_token_ids = None

        allowed_token_ids_mask: Optional[torch.Tensor] = None
        if not self.no_allowed_token_ids:
            assert self.allowed_token_ids_mask is not None
            copy_slice(
                self.allowed_token_ids_mask_cpu_tensor,
                self.allowed_token_ids_mask,
                num_reqs,
            )
            allowed_token_ids_mask = self.allowed_token_ids_mask[:num_reqs]

        return SamplingMetadata(
            temperature=temperature,
            all_greedy=self.all_greedy,
            all_random=self.all_random,
            top_p=None if self.no_top_p else self.top_p[:num_reqs],
            top_k=None if self.no_top_k else self.top_k[:num_reqs],
            generators=self.generators,
            max_num_logprobs=self.max_num_logprobs,
            prompt_token_ids=prompt_token_ids,
            frequency_penalties=self.frequency_penalties[:num_reqs],
            presence_penalties=self.presence_penalties[:num_reqs],
            repetition_penalties=self.repetition_penalties[:num_reqs],
            output_token_ids=cast(list[list[int]], self.req_output_token_ids),
            no_penalties=self.no_penalties,
            allowed_token_ids_mask=allowed_token_ids_mask,
            bad_words_token_ids=self.bad_words_token_ids,
            logitsprocs=self.logitsprocs,
        )

    def get_pooling_params(self) -> list[PoolingParams]:
        assert len(self.req_ids) == len(self.pooling_params)
        return [self.pooling_params[req_id] for req_id in self.req_ids]

    def get_pooling_metadata(self) -> PoolingMetadata:
        pooling_params = self.get_pooling_params()

        return PoolingMetadata(
            prompt_lens=torch.from_numpy(self.num_prompt_tokens[: self.num_reqs]),
            prompt_token_ids=self.sampling_metadata.prompt_token_ids,
            pooling_params=pooling_params,
        )

    def _make_prompt_token_ids_tensor(self) -> torch.Tensor:
        num_reqs = self.num_reqs
        max_prompt_len = self.num_prompt_tokens[:num_reqs].max()
        prompt_token_ids_cpu_tensor = torch.empty(
            (self.num_reqs, max_prompt_len),
            device="cpu",
            dtype=torch.int64,
            pin_memory=self.pin_memory,
        )
        prompt_token_ids = prompt_token_ids_cpu_tensor.numpy()
        prompt_token_ids[:] = self.token_ids_cpu[:num_reqs, :max_prompt_len]
        # Use the value of vocab_size as a pad since we don't have a
        # token_id of this value.
        for i in range(num_reqs):
            prompt_token_ids[i, self.num_prompt_tokens[i] :] = self.vocab_size
        return prompt_token_ids_cpu_tensor.to(device=self.device, non_blocking=True)

    def make_lora_inputs(
        self, num_scheduled_tokens: np.ndarray, num_sampled_tokens: np.ndarray
    ) -> tuple[tuple[int, ...], tuple[int, ...], set[LoRARequest]]:
        """
        Given the num_scheduled_tokens for each request in the batch, return
        datastructures used to activate the current LoRAs.
        Returns:
            1. prompt_lora_mapping: A tuple of size np.sum(num_sampled_tokens)
               where, prompt_lora_mapping[i] is the LoRA id to use for the ith
               sampled token.
            2. token_lora_mapping: A tuple of size np.sum(num_scheduled_tokens)
               where, token_lora_mapping[i] is the LoRA id to use for ith token.
            3. lora_requests: Set of relevant LoRA requests.
        """

<<<<<<< HEAD
        req_lora_mapping = self.request_lora_mapping[:self.num_reqs]
        prompt_lora_mapping = tuple(
            req_lora_mapping.repeat(num_sampled_tokens))
        token_lora_mapping = tuple(
            req_lora_mapping.repeat(num_scheduled_tokens))
=======
        req_lora_mapping = self.request_lora_mapping[: self.num_reqs]
        prompt_lora_mapping = tuple(req_lora_mapping)
        token_lora_mapping = tuple(req_lora_mapping.repeat(num_scheduled_tokens))
>>>>>>> 320feae6
        active_lora_requests: set[LoRARequest] = set(
            self.lora_id_to_lora_request.values()
        )

        return prompt_lora_mapping, token_lora_mapping, active_lora_requests

    @property
    def num_reqs(self) -> int:
        return len(self.req_id_to_index)

    @property
    def all_greedy(self) -> bool:
        return len(self.random_reqs) == 0

    @property
    def all_random(self) -> bool:
        return len(self.greedy_reqs) == 0

    @property
    def no_top_p(self) -> bool:
        return len(self.top_p_reqs) == 0

    @property
    def no_top_k(self) -> bool:
        return len(self.top_k_reqs) == 0

    @property
    def no_penalties(self) -> bool:
        return (
            len(self.presence_penalties_reqs) == 0
            and len(self.frequency_penalties_reqs) == 0
            and len(self.repetition_penalties_reqs) == 0
        )

    @property
    def max_num_logprobs(self) -> Optional[int]:
        return max(self.num_logprobs.values()) if self.num_logprobs else None

    @property
    def no_prompt_logprob(self) -> bool:
        return not self.num_prompt_logprobs

    @property
    def no_allowed_token_ids(self) -> bool:
        return len(self.has_allowed_token_ids) == 0<|MERGE_RESOLUTION|>--- conflicted
+++ resolved
@@ -835,17 +835,10 @@
             3. lora_requests: Set of relevant LoRA requests.
         """
 
-<<<<<<< HEAD
-        req_lora_mapping = self.request_lora_mapping[:self.num_reqs]
-        prompt_lora_mapping = tuple(
-            req_lora_mapping.repeat(num_sampled_tokens))
-        token_lora_mapping = tuple(
-            req_lora_mapping.repeat(num_scheduled_tokens))
-=======
         req_lora_mapping = self.request_lora_mapping[: self.num_reqs]
-        prompt_lora_mapping = tuple(req_lora_mapping)
+        prompt_lora_mapping = tuple(req_lora_mapping.repeat(num_sampled_tokens))
         token_lora_mapping = tuple(req_lora_mapping.repeat(num_scheduled_tokens))
->>>>>>> 320feae6
+
         active_lora_requests: set[LoRARequest] = set(
             self.lora_id_to_lora_request.values()
         )
