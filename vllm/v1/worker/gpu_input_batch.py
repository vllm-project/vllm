--- conflicted
+++ resolved
@@ -29,16 +29,9 @@
 class CachedRequestState:
 
     req_id: str
-<<<<<<< HEAD
     prompt_token_ids: Optional[list[int]]
     prompt_embeds: Optional[torch.Tensor]
-    mm_kwargs: list[MultiModalKwargsItem]
-    mm_positions: list[PlaceholderRange]
-    mm_hashes: list[str]
-=======
-    prompt_token_ids: list[int]
     mm_features: list[MultiModalFeatureSpec]
->>>>>>> f17c0758
     sampling_params: Optional[SamplingParams]
     pooling_params: Optional[PoolingParams]
     generator: Optional[torch.Generator]
