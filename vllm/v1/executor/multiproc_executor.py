--- conflicted
+++ resolved
@@ -271,21 +271,11 @@
             send_method = cloudpickle.dumps(method, protocol=pickle.HIGHEST_PROTOCOL)
         self.rpc_broadcast_mq.enqueue((send_method, args, kwargs, unique_reply_rank))
 
-<<<<<<< HEAD
-            def get_response(
-                w: WorkerProcHandle,
-                dequeue_timeout: float | None = None,
-            ):
-                status, result = w.worker_response_mq.dequeue(timeout=dequeue_timeout)
-=======
         workers = (
             (self.workers[unique_reply_rank],)
             if unique_reply_rank is not None
             else self.workers
         )
->>>>>>> 938a8169
-
-        shutdown_event = self.shutdown_event
 
         def get_response():
             responses = []
@@ -293,27 +283,13 @@
                 dequeue_timeout = (
                     None if deadline is None else (deadline - time.monotonic())
                 )
-<<<<<<< HEAD
-
-                if self.io_thread_pool is not None:
-                    # We must consume worker_response_mq from a single thread.
-                    result = self.io_thread_pool.submit(  # type: ignore
-                        get_response, w, dequeue_timeout
-                    )
-                    if not non_block:
-                        result = result.result()
-                elif not non_block:
-                    result = get_response(w, dequeue_timeout)
-                else:
-=======
                 try:
                     status, result = w.worker_response_mq.dequeue(
-                        timeout=dequeue_timeout, cancel=shutdown_event
+                        timeout=dequeue_timeout
                     )
                 except TimeoutError as e:
                     raise TimeoutError(f"RPC call to {method} timed out.") from e
                 if status != WorkerProc.ResponseStatus.SUCCESS:
->>>>>>> 938a8169
                     raise RuntimeError(
                         f"Worker failed with error '{result}', please check the"
                         " stack trace above for the root cause"
@@ -379,14 +355,6 @@
                         w.death_writer = None
                     w.worker_response_mq = None
                 self._ensure_worker_termination([w.proc for w in workers])
-
-<<<<<<< HEAD
-            if self.io_thread_pool is not None:
-                self.io_thread_pool.shutdown(wait=False, cancel_futures=True)
-                del self.io_thread_pool
-=======
-            self.shutdown_event.set()
->>>>>>> 938a8169
 
         self.rpc_broadcast_mq = None
 
