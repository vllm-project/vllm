--- conflicted
+++ resolved
@@ -328,14 +328,7 @@
                     None if deadline is None else (deadline - time.monotonic())
                 )
                 try:
-<<<<<<< HEAD
-                    status, result = w.worker_response_mq.dequeue(
-                        timeout=dequeue_timeout
-=======
-                    status, result = mq.dequeue(
-                        timeout=dequeue_timeout, cancel=shutdown_event
->>>>>>> 0af3d4f0
-                    )
+                    status, result = mq.dequeue(timeout=dequeue_timeout)
                 except TimeoutError as e:
                     raise TimeoutError(f"RPC call to {method} timed out.") from e
                 if status != WorkerProc.ResponseStatus.SUCCESS:
