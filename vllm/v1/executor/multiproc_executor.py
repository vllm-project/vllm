# SPDX-License-Identifier: Apache-2.0
# SPDX-FileCopyrightText: Copyright contributors to the vLLM project
import multiprocessing
import os
import pickle
import queue
import signal
import threading
import time
import traceback
import weakref
from collections.abc import Callable
from concurrent.futures import Future, ThreadPoolExecutor
from dataclasses import dataclass, field
from enum import Enum, auto
from functools import cached_property, partial
from multiprocessing.connection import Connection
from multiprocessing.process import BaseProcess
from multiprocessing.synchronize import Lock as LockType
from threading import Thread
from typing import Any, cast

import cloudpickle
import torch

import vllm.envs as envs
from vllm.config import VllmConfig
from vllm.distributed import destroy_distributed_environment, destroy_model_parallel
from vllm.distributed.device_communicators.shm_broadcast import Handle, MessageQueue
from vllm.distributed.parallel_state import (
    get_dp_group,
    get_ep_group,
    get_inner_dp_world_group,
    get_pp_group,
    get_tp_group,
    is_global_first_rank,
)
from vllm.envs import enable_envs_cache
from vllm.logger import init_logger
<<<<<<< HEAD
from vllm.transformers_utils.config import maybe_register_config_serialize_by_value
from vllm.utils import (
    _maybe_force_spawn,
    decorate_logs,
=======
from vllm.utils.network_utils import (
>>>>>>> c7d2a554
    get_distributed_init_method,
    get_loopback_ip,
    get_open_port,
)
from vllm.utils.system_utils import (
    _maybe_force_spawn,
    decorate_logs,
    get_mp_context,
    set_process_title,
)
from vllm.v1.core.sched.output import SchedulerOutput
from vllm.v1.executor.abstract import Executor, FailureCallback
from vllm.v1.outputs import AsyncModelRunnerOutput, DraftTokenIds, ModelRunnerOutput
from vllm.v1.worker.worker_base import WorkerWrapperBase

logger = init_logger(__name__)


EMPTY_LIST: list[MessageQueue | None] = field(default_factory=list)


class MultiprocExecutor(Executor):
    supports_pp: bool = True

    def init_request_rpc_mq(self) -> None:
        if self.parallel_config.distributed_node_rank_within_dp == 0:
            max_chunk_bytes = envs.VLLM_MQ_MAX_CHUNK_BYTES_MB * 1024 * 1024
            self.rpc_broadcast_mq = MessageQueue(
                self.world_size,
                self.local_world_size,
                max_chunk_bytes=max_chunk_bytes,
                connect_ip=self.parallel_config.distributed_master_ip,
            )
            self.scheduler_output_handle = self.rpc_broadcast_mq.export_handle()
        else:
            # retrieve through remote sync from remote driver
            self.rpc_broadcast_mq = None
            self.scheduler_output_handle = None

    def _init_executor(self) -> None:
        # Call self.shutdown at exit to clean up
        # and ensure workers will be terminated.
        self._finalizer = weakref.finalize(self, self.shutdown)
        self.is_failed = False
        self.shutdown_event = threading.Event()
        self.failure_callback: FailureCallback | None = None
        self.io_thread_pool: ThreadPoolExecutor | None = None

        self.world_size = self.parallel_config.world_size
        assert (
            self.world_size % self.parallel_config.distributed_node_size_within_dp == 0
        ), (
            f"global world_size ({self.parallel_config.world_size}) must be "
            f"divisible by distributed_node_size_within_dp "
            f"({self.parallel_config.distributed_node_size_within_dp}). "
        )
        self.local_world_size = (
            self.world_size // self.parallel_config.distributed_node_size_within_dp
        )
        tensor_parallel_size = self.parallel_config.tensor_parallel_size
        pp_parallel_size = self.parallel_config.pipeline_parallel_size
        assert self.world_size == tensor_parallel_size * pp_parallel_size, (
            f"world_size ({self.world_size}) must be equal to the "
            f"tensor_parallel_size ({tensor_parallel_size}) x pipeline"
            f"_parallel_size ({pp_parallel_size}). "
        )

        # Set multiprocessing envs
        set_multiprocessing_worker_envs()

        # Multiprocessing-based executor does not support multi-node setting.
        # Since it only works for single node, we can use the loopback address
        # get_loopback_ip() for communication.
        distributed_init_method = get_distributed_init_method(
            get_loopback_ip(), get_open_port()
        )

        # Initialize worker and set up message queues for SchedulerOutputs
        # and ModelRunnerOutputs
        self.init_request_rpc_mq()

        # Create workers
        context = get_mp_context()
        shared_worker_lock = context.Lock()
        unready_workers: list[UnreadyWorkerProcHandle] = []
        success = False
        try:
            global_start_rank = (
                self.local_world_size
                * self.parallel_config.distributed_node_rank_within_dp
            )
            for local_rank in range(self.local_world_size):
                global_rank = global_start_rank + local_rank
                unready_workers.append(
                    WorkerProc.make_worker_process(
                        vllm_config=self.vllm_config,
                        local_rank=local_rank,
                        rank=global_rank,
                        distributed_init_method=distributed_init_method,
                        input_shm_handle=self.scheduler_output_handle,
                        shared_worker_lock=shared_worker_lock,
                    )
                )

            # Workers must be created before wait_for_ready to avoid
            # deadlock, since worker.init_device() does a device sync.

            self.workers = WorkerProc.wait_for_ready(unready_workers)

            if self.parallel_config.distributed_node_size_within_dp > 1:
                self.response_mqs = [
                    mq for mq in self.workers[0].rpc_response_mqs if mq is not None
                ]
            else:
                self.response_mqs = [w.worker_response_mq for w in self.workers]
            # Ensure message queues are ready. Will deadlock if re-ordered
            # Must be kept consistent with the WorkerProc.

            if self.rpc_broadcast_mq is not None:
                self.rpc_broadcast_mq.wait_until_ready()
            for response_mq in self.response_mqs:
                response_mq.wait_until_ready()
            self.start_worker_monitor()
            success = True
        finally:
            if not success:
                # Clean up the worker procs if there was a failure.
                # Close death_writers first to signal workers to exit
                for uw in unready_workers:
                    if uw.death_writer is not None:
                        uw.death_writer.close()
                self._ensure_worker_termination([uw.proc for uw in unready_workers])

        # For pipeline parallel, we use a thread pool for asynchronous
        # execute_model.
        if self.max_concurrent_batches > 1:
            # Note: must use only 1 IO thread to keep dequeue sequence
            # from the response queue
            # _async_aggregate_workers_output also assumes a single IO thread
            self.io_thread_pool = ThreadPoolExecutor(
                max_workers=1, thread_name_prefix="mp_exec_io"
            )

        self.output_rank = self._get_output_rank()
        self.has_connector = self.vllm_config.kv_transfer_config is not None

    def start_worker_monitor(self):
        workers = self.workers
        self_ref = weakref.ref(self)

        # Monitors worker process liveness. If any die unexpectedly,
        # logs an error, shuts down the executor and invokes the failure
        # callback to inform the engine.
        def monitor_workers():
            sentinels = [h.proc.sentinel for h in workers]
            died = multiprocessing.connection.wait(sentinels)
            _self = self_ref()
            if not _self or getattr(_self, "shutting_down", False):
                return
            _self.is_failed = True
            proc_name = next(h.proc.name for h in workers if h.proc.sentinel == died[0])
            logger.error(
                "Worker proc %s died unexpectedly, shutting down executor.", proc_name
            )
            _self.shutdown()
            callback = _self.failure_callback
            if callback is not None:
                _self.failure_callback = None
                callback()

        Thread(
            target=monitor_workers, daemon=True, name="MultiprocWorkerMonitor"
        ).start()

    def register_failure_callback(self, callback: FailureCallback):
        if self.is_failed:
            callback()
        else:
            self.failure_callback = callback

    def execute_model(  # type: ignore[override]
        self,
        scheduler_output: SchedulerOutput,
        non_block: bool = False,
    ) -> ModelRunnerOutput | Future[ModelRunnerOutput]:
        if not self.has_connector:
            # get output only from a single worker (output_rank)
            (output,) = self.collective_rpc(
                "execute_model",
                args=(scheduler_output,),
                unique_reply_rank=self.output_rank,
                non_block=non_block,
                timeout=envs.VLLM_EXECUTE_MODEL_TIMEOUT_SECONDS,
            )
            return output

        # get output from all workers
        outputs = self.collective_rpc(
            "execute_model",
            args=(scheduler_output,),
            non_block=non_block,
            timeout=envs.VLLM_EXECUTE_MODEL_TIMEOUT_SECONDS,
        )

        # aggregate all workers output to a single output
        assert self.kv_output_aggregator is not None
        if non_block:
            return self.kv_output_aggregator.async_aggregate(outputs, self.output_rank)
        return self.kv_output_aggregator.aggregate(outputs, self.output_rank)

    def execute_dummy_batch(self) -> None:
        self.collective_rpc("execute_dummy_batch", unique_reply_rank=self.output_rank)

    def take_draft_token_ids(self) -> DraftTokenIds | None:
        # OPTIMIZATION: Get output only from a single worker (output_rank)
        outputs = self.collective_rpc(
            "take_draft_token_ids", unique_reply_rank=self.output_rank
        )
        return outputs[0]

    def get_message_queues(
        self, unique_reply_rank: int | None = None
    ) -> list[MessageQueue]:
        message_queues = []
        for rank in range(self.world_size):
            if rank < self.local_world_size:
                local_message_queue = self.workers[rank].worker_response_mq
                message_queues.append(local_message_queue)
            else:
                remote_message_queue = self.workers[0].rpc_response_mqs[rank]
                assert remote_message_queue is not None
                message_queues.append(remote_message_queue)
        if unique_reply_rank is not None:
            message_queues = [message_queues[unique_reply_rank]]
        return message_queues

    def collective_rpc(
        self,
        method: str | Callable,
        timeout: float | None = None,
        args: tuple = (),
        kwargs: dict | None = None,
        non_block: bool = False,
        unique_reply_rank: int | None = None,
    ) -> list[Any]:
        if self.is_failed:
            raise RuntimeError("Executor failed.")

        deadline = None if timeout is None else time.monotonic() + timeout
        kwargs = kwargs or {}

        # NOTE: If the args are heterogeneous, then we pack them into a list,
        # and unpack them in the method of every worker, because every worker
        # knows their own rank.
        try:
            if isinstance(method, str):
                send_method = method
            else:
                send_method = cloudpickle.dumps(
                    method, protocol=pickle.HIGHEST_PROTOCOL
                )
            self.rpc_broadcast_mq.enqueue(
                (send_method, args, kwargs, unique_reply_rank)
            )
            message_queues = self.get_message_queues(unique_reply_rank)
            responses = []

            def get_response(
                mq: MessageQueue,
                dequeue_timeout: float | None = None,
                cancel_event: threading.Event | None = None,
            ):
                status, result = mq.dequeue(
                    timeout=dequeue_timeout, cancel=cancel_event
                )

                if status != WorkerProc.ResponseStatus.SUCCESS:
                    raise RuntimeError(
                        f"Worker failed with error '{result}', please check the"
                        " stack trace above for the root cause"
                    )
                return result

            for mq in message_queues:
                dequeue_timeout = (
                    None if deadline is None else (deadline - time.monotonic())
                )

                if self.io_thread_pool is not None:
                    # We must consume worker_response_mq from a single thread.
                    result = self.io_thread_pool.submit(  # type: ignore
                        get_response, mq, dequeue_timeout, self.shutdown_event
                    )
                    if not non_block:
                        result = result.result()
                elif not non_block:
                    result = get_response(mq, dequeue_timeout, self.shutdown_event)
                else:
                    raise RuntimeError(
                        "non_block can only be used when max_concurrent_batches > 1"
                    )
                responses.append(result)

            return responses
        except TimeoutError as e:
            raise TimeoutError(f"RPC call to {method} timed out.") from e

    @staticmethod
    def _ensure_worker_termination(worker_procs: list[BaseProcess]):
        """Ensure that all worker processes are terminated. Assumes workers have
        received termination requests. Waits for processing, then sends
        termination and kill signals if needed."""

        def wait_for_termination(procs, timeout):
            if not time:
                # If we are in late stage shutdown, the interpreter may replace
                # `time` with `None`.
                return all(not proc.is_alive() for proc in procs)
            start_time = time.time()
            while time.time() - start_time < timeout:
                if all(not proc.is_alive() for proc in procs):
                    return True
                time.sleep(0.1)
            return False

        # Send SIGTERM if still running
        active_procs = [proc for proc in worker_procs if proc.is_alive()]
        for p in active_procs:
            p.terminate()
        if not wait_for_termination(active_procs, 4):
            # Send SIGKILL if still running
            active_procs = [p for p in active_procs if p.is_alive()]
            for p in active_procs:
                p.kill()

    def shutdown(self):
        """Properly shut down the executor and its workers"""
        if not getattr(self, "shutting_down", False):
            self.shutting_down = True

            # Make sure all the worker processes are terminated first.
            if workers := getattr(self, "workers", None):
                for w in workers:
                    # Close death_writer to signal child processes to exit
                    if w.death_writer is not None:
                        w.death_writer.close()
                        w.death_writer = None
                    w.worker_response_mq = None
                self._ensure_worker_termination([w.proc for w in workers])

            self.shutdown_event.set()
            if self.io_thread_pool is not None:
                self.io_thread_pool.shutdown(wait=False, cancel_futures=True)
                del self.io_thread_pool

        self.rpc_broadcast_mq = None

    def check_health(self) -> None:
        self.collective_rpc("check_health", timeout=10)
        return

    @cached_property
    def max_concurrent_batches(self) -> int:
        if self.scheduler_config.async_scheduling:
            return 2
        return self.parallel_config.pipeline_parallel_size

    def _get_output_rank(self) -> int:
        # Only returns ModelRunnerOutput from TP rank=0 and PP rank=-1
        # (the first TP worker of the last PP stage).
        # Example:
        # Assuming TP=8, PP=4, then the world_size=32
        # 0-7, PP rank 0
        # 8-15, PP rank 1
        # 16-23, PP rank 2
        # 24-31, PP rank 3
        # so world_size - tp_size = 32 - 8 = 24 should be PP rank = -1 (i.e. 3)
        return self.world_size - self.parallel_config.tensor_parallel_size


@dataclass
class UnreadyWorkerProcHandle:
    """WorkerProcess handle before READY."""

    proc: BaseProcess
    rank: int
    ready_pipe: Connection
    death_writer: Connection | None = None


@dataclass
class WorkerProcHandle:
    proc: BaseProcess
    rank: int
    worker_response_mq: MessageQueue | None = (
        None  # The worker process writes to this MQ
    )
    rpc_response_mqs: list[MessageQueue | None] = EMPTY_LIST
    death_writer: Connection | None = None

    @classmethod
    def from_unready_handle(
        cls,
        unready_handle: UnreadyWorkerProcHandle,
        worker_response_mq: MessageQueue | None,
        rpc_response_mqs: list[MessageQueue | None] = EMPTY_LIST,
        **kwargs,
    ) -> "WorkerProcHandle":
        return cls(
            proc=unready_handle.proc,
            rank=unready_handle.rank,
            worker_response_mq=worker_response_mq,
            rpc_response_mqs=rpc_response_mqs,
            death_writer=unready_handle.death_writer,
        )


class WorkerProc:
    """Wrapper that runs one Worker in a separate process."""

    READY_STR = "READY"

    def init_message_queues(
        self, input_shm_handle: Handle, vllm_config: VllmConfig
    ) -> None:
        if vllm_config.parallel_config.distributed_node_size_within_dp == 1:
            # Initialize MessageQueue for receiving SchedulerOutput
            self.rpc_broadcast_mq = MessageQueue.create_from_handle(
                input_shm_handle, self.worker.rank
            )

            # Initializes a message queue for sending the model output
            self.worker_response_mq: MessageQueue = MessageQueue(1, 1)
            self.rpc_response_handles = []
        else:
            # multi node within DP
            # generate mq broadcaster from world group
            # for cross-node communication
            self.rpc_broadcast_mq = get_inner_dp_world_group().create_mq_broadcaster(
                extra_writer_handle=input_shm_handle,
                # we will wait until ready later
                blocking=False,
            )
            # driver worker(rank 0 in inner_dp_world_group) will be the only reader of responses for all messages remotely
            self.worker_response_mq, self.rpc_response_handles = (
                get_inner_dp_world_group().create_single_reader_mq_broadcasters(
                    reader_rank_in_group=0
                )
            )

    def __init__(
        self,
        vllm_config: VllmConfig,
        local_rank: int,
        rank: int,
        distributed_init_method: str,
        input_shm_handle: Handle,
        shared_worker_lock: LockType,
    ):
        self.rank = rank
        wrapper = WorkerWrapperBase(
            vllm_config=vllm_config, rpc_rank=local_rank, global_rank=rank
        )
        # TODO: move `init_worker` to executor level as a collective rpc call
        all_kwargs: list[dict] = [
            {} for _ in range(vllm_config.parallel_config.world_size)
        ]
        is_driver_worker = rank % vllm_config.parallel_config.tensor_parallel_size == 0
        all_kwargs[local_rank] = {
            "vllm_config": vllm_config,
            "local_rank": local_rank,
            "rank": rank,
            "distributed_init_method": distributed_init_method,
            "is_driver_worker": is_driver_worker,
            "shared_worker_lock": shared_worker_lock,
        }
        wrapper.init_worker(all_kwargs)
        self.worker = wrapper

        scheduler_config = vllm_config.scheduler_config
        self.use_async_scheduling = scheduler_config.async_scheduling
        if self.use_async_scheduling:
            self.async_output_queue: queue.Queue = queue.Queue()
            self.async_output_copy_thread = Thread(
                target=self.async_output_busy_loop,
                daemon=True,
                name="WorkerAsyncOutputCopy",
            )
            self.async_output_copy_thread.start()

        # Initialize device
        self.worker.init_device()

        # Set process title and log prefix
        self.setup_proc_title_and_log_prefix(
            enable_ep=vllm_config.parallel_config.enable_expert_parallel
        )

        # Load model
        self.init_message_queues(input_shm_handle, vllm_config)
        self.worker.load_model()

        # Enable environment variable cache (e.g. assume no more
        # environment variable overrides after this point)
        enable_envs_cache()

    @staticmethod
    def make_worker_process(
        vllm_config: VllmConfig,
        local_rank: int,
        rank: int,
        distributed_init_method: str,
        input_shm_handle,  # Receive SchedulerOutput
        shared_worker_lock: LockType,
    ) -> UnreadyWorkerProcHandle:
        context = get_mp_context()
        # (reader, writer)
        reader, writer = context.Pipe(duplex=False)

        # Create death pipe to detect parent process exit
        death_reader, death_writer = context.Pipe(duplex=False)

        process_kwargs = {
            "vllm_config": vllm_config,
            "local_rank": local_rank,
            "rank": rank,
            "distributed_init_method": distributed_init_method,
            "input_shm_handle": input_shm_handle,
            "ready_pipe": (reader, writer),
            "death_pipe": death_reader,
            "shared_worker_lock": shared_worker_lock,
        }
        # Run EngineCore busy loop in background process.
        proc = context.Process(
            target=WorkerProc.worker_main,
            kwargs=process_kwargs,
            name=f"VllmWorker-{rank}",
            daemon=True,
        )

        proc.start()
        writer.close()
        # Keep death_writer open in parent - when parent exits,
        # death_reader in child will get EOFError
        return UnreadyWorkerProcHandle(proc, rank, reader, death_writer)

    @staticmethod
    def wait_for_response_handle_ready(
        handles: dict[str, Any], proc_handle: UnreadyWorkerProcHandle
    ) -> WorkerProcHandle:
        response_handle = handles["handle"]
        worker_response_mq: MessageQueue | None = None
        if len(response_handle.local_reader_ranks) > 0:
            worker_response_mq = MessageQueue.create_from_handle(response_handle, 0)
        remote_response_handles = handles["rpc_response_handles"]
        remote_response_mqs = [
            MessageQueue.create_from_handle(response, -1)
            if response.remote_subscribe_addr is not None
            else None
            for response in remote_response_handles
        ]
        return WorkerProcHandle.from_unready_handle(
            proc_handle, worker_response_mq, rpc_response_mqs=remote_response_mqs
        )

    @staticmethod
    def wait_for_ready(
        unready_proc_handles: list[UnreadyWorkerProcHandle],
    ) -> list[WorkerProcHandle]:
        e = Exception(
            "WorkerProc initialization failed due to "
            "an exception in a background process. "
            "See stack trace for root cause."
        )

        pipes = {handle.ready_pipe: handle for handle in unready_proc_handles}
        ready_proc_handles: list[WorkerProcHandle | None] = [None] * len(
            unready_proc_handles
        )
        while pipes:
            ready = multiprocessing.connection.wait(pipes.keys())
            for pipe in ready:
                assert isinstance(pipe, Connection)
                try:
                    # Wait until the WorkerProc is ready.
                    unready_proc_handle = pipes.pop(pipe)
                    response: dict[str, Any] = pipe.recv()
                    if response["status"] != "READY":
                        raise e

                    idx = unready_proc_handle.rank % len(ready_proc_handles)
                    ready_proc_handles[idx] = WorkerProc.wait_for_response_handle_ready(
                        response, unready_proc_handle
                    )
                except EOFError:
                    e.__suppress_context__ = True
                    raise e from None

                finally:
                    # Close connection.
                    pipe.close()

        return cast(list[WorkerProcHandle], ready_proc_handles)

    def shutdown(self):
        self.worker.shutdown()
        self.rpc_broadcast_mq = None
        self.worker_response_mq = None
        destroy_model_parallel()
        destroy_distributed_environment()

    @staticmethod
    def worker_main(*args, **kwargs):
        """Worker initialization and execution loops.
        This runs a background process"""

        # Signal handler used for graceful termination.
        # SystemExit exception is only raised once to allow this and worker
        # processes to terminate without error
        shutdown_requested = False

        def signal_handler(signum, frame):
            nonlocal shutdown_requested
            if not shutdown_requested:
                shutdown_requested = True
                raise SystemExit()

        # Either SIGTERM or SIGINT will terminate the worker
        signal.signal(signal.SIGTERM, signal_handler)
        signal.signal(signal.SIGINT, signal_handler)

        worker = None
        # tuple[Connection, Connection]
        reader, ready_writer = kwargs.pop("ready_pipe")
        death_pipe = kwargs.pop("death_pipe", None)
        shutdown_event = threading.Event()
        # Start death monitoring thread if death_pipe is provided
        if death_pipe is not None:

            def monitor_parent_death():
                try:
                    # This will block until parent process exits (pipe closes)
                    death_pipe.recv()
                except EOFError:
                    # Parent process has exited, terminate this worker
                    logger.info("Parent process exited, terminating worker")
                    # Send signal to self to trigger clean shutdown
                    shutdown_event.set()
                except Exception as e:
                    logger.warning("Death monitoring error: %s", e)

            death_monitor = Thread(
                target=monitor_parent_death, daemon=True, name="WorkerDeathMonitor"
            )
            death_monitor.start()

        try:
            reader.close()
            worker = WorkerProc(*args, **kwargs)

            # Send READY once we know everything is loaded
            ready_writer.send(
                {
                    "status": WorkerProc.READY_STR,
                    "handle": worker.worker_response_mq.export_handle(),
                    "rpc_response_handles": worker.rpc_response_handles,
                }
            )

            # Ensure message queues are ready. Will deadlock if re-ordered.
            # Must be kept consistent with the Executor
            if worker.rpc_broadcast_mq is not None:
                worker.rpc_broadcast_mq.wait_until_ready()
            worker.worker_response_mq.wait_until_ready()
            ready_writer.close()
            ready_writer = None

            worker.worker_busy_loop(cancel=shutdown_event)

        except Exception:
            # NOTE: if an Exception arises in busy_loop, we send
            # a FAILURE message over the MQ RPC to notify the Executor,
            # which triggers system shutdown.
            # TODO(rob): handle case where the MQ itself breaks.

            if ready_writer is not None:
                logger.exception("WorkerProc failed to start.")
            elif shutdown_event.is_set():
                logger.info("WorkerProc shutting down.")
            else:
                logger.exception("WorkerProc failed.")

            # The parent sends a SIGTERM to all worker processes if
            # any worker dies. Set this value so we don't re-throw
            # SystemExit() to avoid zmq exceptions in __del__.
            shutdown_requested = True

        finally:
            if ready_writer is not None:
                ready_writer.close()
            if death_pipe is not None:
                death_pipe.close()
            # Clean up once worker exits busy loop
            if worker is not None:
                worker.shutdown()

    class ResponseStatus(Enum):
        SUCCESS = auto()
        FAILURE = auto()

    def enqueue_output(self, output: Any):
        """Prepares output from the worker and enqueues it to the
        worker_response_mq. If the output is an Exception, it is
        converted to a FAILURE response.
        """
        if isinstance(output, AsyncModelRunnerOutput):
            output = output.get_output()

        if isinstance(output, Exception):
            result = (WorkerProc.ResponseStatus.FAILURE, str(output))
        else:
            result = (WorkerProc.ResponseStatus.SUCCESS, output)
        if (response_mq := self.worker_response_mq) is not None:
            response_mq.enqueue(result)

    def handle_output(self, output: Any):
        """Handles output from the worker. If async scheduling is enabled,
        it is passed to the async_output_busy_loop thread. Otherwise, it is
        enqueued directly to the worker_response_mq.
        """
        if self.use_async_scheduling:
            self.async_output_queue.put(output)
        else:
            self.enqueue_output(output)

    def async_output_busy_loop(self):
        """Entrypoint for the thread which handles outputs asynchronously."""
        while True:
            output = self.async_output_queue.get()
            self.enqueue_output(output)

    def worker_busy_loop(self, cancel: threading.Event | None = None):
        """Main busy loop for Multiprocessing Workers"""
        while True:
            method, args, kwargs, output_rank = self.rpc_broadcast_mq.dequeue(
                cancel=cancel, indefinite=True
            )
            try:
                if isinstance(method, str):
                    func = getattr(self.worker, method)
                elif isinstance(method, bytes):
                    func = partial(cloudpickle.loads(method), self.worker)

                output = func(*args, **kwargs)
            except Exception as e:
                # Notes have been introduced in python 3.11
                if hasattr(e, "add_note"):
                    e.add_note(traceback.format_exc())
                logger.exception("WorkerProc hit an exception.")
                # exception might not be serializable, so we convert it to
                # string, only for logging purpose.
                if output_rank is None or self.rank == output_rank:
                    self.handle_output(e)
                continue

            if output_rank is None or self.rank == output_rank:
                self.handle_output(output)

    @staticmethod
    def setup_proc_title_and_log_prefix(enable_ep: bool) -> None:
        dp_size = get_dp_group().world_size
        dp_rank = get_dp_group().rank_in_group
        pp_size = get_pp_group().world_size
        pp_rank = get_pp_group().rank_in_group
        tp_size = get_tp_group().world_size
        tp_rank = get_tp_group().rank_in_group
        process_name = "Worker"
        if dp_size > 1:
            process_name += f"_DP{dp_rank}"
        if pp_size > 1:
            process_name += f"_PP{pp_rank}"
        if tp_size > 1:
            process_name += f"_TP{tp_rank}"
        if enable_ep:
            ep_rank = get_ep_group().rank_in_group
            process_name += f"_EP{ep_rank}"
        set_process_title(name=process_name)
        decorate_logs(process_name)


def set_multiprocessing_worker_envs():
    """Set up environment variables that should be used when there are workers
    in a multiprocessing environment. This should be called by the parent
    process before worker processes are created"""

    _maybe_force_spawn()

    # Configure thread parallelism if OMP_NUM_THREADS isn't set
    #
    # Helps to avoid CPU contention. The default of spawning a thread per
    # core combined with multiprocessing for each GPU can have a negative
    # impact on performance. The contention is amplified when running in a
    # container where CPU limits can cause throttling.
    default_omp_num_threads = 1
    if (
        "OMP_NUM_THREADS" not in os.environ
        and (current_parallelism := torch.get_num_threads()) > default_omp_num_threads
    ):
        logger.warning(
            "Reducing Torch parallelism from %d threads to %d to avoid "
            "unnecessary CPU contention. Set OMP_NUM_THREADS in the "
            "external environment to tune this value as needed.",
            current_parallelism,
            default_omp_num_threads,
        )
        os.environ["OMP_NUM_THREADS"] = str(default_omp_num_threads)
        torch.set_num_threads(default_omp_num_threads)


class ExecutorProc:
    def __init__(
        self,
        vllm_config: VllmConfig,
        executor_class: type[Executor],
    ):
        from vllm.plugins import load_general_plugins
        from vllm.version import __version__ as VLLM_VERSION

        load_general_plugins()

        self.vllm_config = vllm_config
        if is_global_first_rank():
            logger.info(
                "Initializing a vLLM (%s) Executor Proc (%s) with config: %s",
                executor_class.__name__,
                VLLM_VERSION,
                vllm_config,
            )

        self.model_executor = executor_class(vllm_config)

    def run_busy_loop(self):
        """Core busy loop of the EngineCore."""
        while True:
            time.sleep(1)

    def shutdown(self):
        self.model_executor.shutdown()

    def __del__(self):
        self.shutdown()

    @staticmethod
    def create(vllm_config: VllmConfig, executor_class: type[Executor]):
        context = get_mp_context()
        node_rank = vllm_config.parallel_config.distributed_node_rank
        process = context.Process(
            target=ExecutorProc.start,
            name=f"ModelExecutorProc_{node_rank}",
            kwargs={
                "vllm_config": vllm_config,
                "executor_class": executor_class,
            },
        )
        process.start()
        return process

    @staticmethod
    def start(vllm_config: VllmConfig, executor_class: type[Executor]):
        """Launch exeuctor_proc busy loop in background process."""

        # Signal handler used for graceful termination.
        # SystemExit exception is only raised once to allow this and worker
        # processes to terminate without error
        shutdown_requested = False

        # Ensure we can serialize transformer config after spawning
        maybe_register_config_serialize_by_value()

        def signal_handler(signum, frame):
            nonlocal shutdown_requested
            if not shutdown_requested:
                shutdown_requested = True
                raise SystemExit()

        # Either SIGTERM or SIGINT will terminate the engine_core
        signal.signal(signal.SIGTERM, signal_handler)
        signal.signal(signal.SIGINT, signal_handler)

        exeuctor_proc: ExecutorProc | None = None
        try:
            decorate_logs()
            exeuctor_proc = ExecutorProc(vllm_config, executor_class)
            exeuctor_proc.run_busy_loop()

        except SystemExit:
            logger.debug("ExecutorProc exiting.")
            raise
        except Exception as e:
            if ExecutorProc is None:
                logger.exception("ExecutorProc failed to start.")
            else:
                logger.exception("ExecutorProc encountered a fatal error.")
            raise e
        finally:
            if exeuctor_proc is not None:
                exeuctor_proc.shutdown()<|MERGE_RESOLUTION|>--- conflicted
+++ resolved
@@ -37,14 +37,12 @@
 )
 from vllm.envs import enable_envs_cache
 from vllm.logger import init_logger
-<<<<<<< HEAD
 from vllm.transformers_utils.config import maybe_register_config_serialize_by_value
-from vllm.utils import (
+from vllm.utils.system_utils import (
     _maybe_force_spawn,
     decorate_logs,
-=======
+)
 from vllm.utils.network_utils import (
->>>>>>> c7d2a554
     get_distributed_init_method,
     get_loopback_ip,
     get_open_port,
