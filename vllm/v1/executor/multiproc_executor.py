--- conflicted
+++ resolved
@@ -38,11 +38,7 @@
 POLLING_TIMEOUT_MS = 5000
 POLLING_TIMEOUT_S = POLLING_TIMEOUT_MS // 1000
 
-<<<<<<< HEAD
-EXECUTE_MODEL_TIMEOUT_S = 250
-=======
 EXECUTE_MODEL_TIMEOUT_S = 300
->>>>>>> 794ae1f5
 
 
 class MultiprocExecutor(Executor):
