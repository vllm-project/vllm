# SPDX-License-Identifier: Apache-2.0
# SPDX-FileCopyrightText: Copyright contributors to the vLLM project
import multiprocessing
import os
import pickle
import queue
import signal
import threading
import time
import traceback
import weakref
from collections.abc import Callable
from concurrent.futures import Future, ThreadPoolExecutor
from dataclasses import dataclass, field
from enum import Enum, auto
from functools import cached_property, partial
from multiprocessing.connection import Connection
from multiprocessing.process import BaseProcess
from multiprocessing.synchronize import Lock as LockType
from threading import Thread
from typing import Any, cast

import cloudpickle
import torch

import vllm.envs as envs
from vllm.config import VllmConfig
from vllm.distributed import destroy_distributed_environment, destroy_model_parallel
from vllm.distributed.device_communicators.shm_broadcast import Handle, MessageQueue
from vllm.distributed.parallel_state import (
    get_dp_group,
    get_ep_group,
    get_pp_group,
    get_tp_group,
    get_world_group,
)
from vllm.envs import enable_envs_cache
from vllm.logger import init_logger
from vllm.utils import (
    _maybe_force_spawn,
    decorate_logs,
    get_distributed_init_method,
    get_loopback_ip,
    get_mp_context,
    get_open_port,
    set_process_title,
)
from vllm.v1.core.sched.output import SchedulerOutput
from vllm.v1.executor.abstract import Executor, FailureCallback
from vllm.v1.outputs import AsyncModelRunnerOutput, DraftTokenIds, ModelRunnerOutput
from vllm.v1.worker.worker_base import WorkerWrapperBase

logger = init_logger(__name__)


EMPTY_LIST: list[Optional[MessageQueue]] = field(default_factory=list)


class MultiprocExecutor(Executor):
    supports_pp: bool = True

    def init_request_rpc_mq(self) -> None:
        if self.parallel_config.distributed_node_rank == 0:
            max_chunk_bytes = envs.VLLM_MQ_MAX_CHUNK_BYTES_MB * 1024 * 1024
            self.rpc_broadcast_mq = MessageQueue(
                self.world_size,
                self.local_world_size,
                max_chunk_bytes=max_chunk_bytes,
                connect_ip=self.parallel_config.distributed_master_ip,
            )
            self.scheduler_output_handle = self.rpc_broadcast_mq.export_handle()
        else:
            # retrieve through remote sync from remote driver
            self.rpc_broadcast_mq = None
            self.scheduler_output_handle = None

    def _init_executor(self) -> None:
        # Call self.shutdown at exit to clean up
        # and ensure workers will be terminated.
        self._finalizer = weakref.finalize(self, self.shutdown)
        self.is_failed = False
        self.shutdown_event = threading.Event()
        self.failure_callback: FailureCallback | None = None
        self.io_thread_pool: ThreadPoolExecutor | None = None

        self.world_size = self.parallel_config.world_size
        assert (
            self.parallel_config.world_size % self.parallel_config.distributed_node_size
            == 0
        ), (
            f"world_size ({self.parallel_config.world_size}) must be "
            f"divisible by distributed_node_size "
            f"({self.parallel_config.distributed_node_size}). "
        )
        self.local_world_size = (
            self.parallel_config.world_size
            // self.parallel_config.distributed_node_size
        )
        tensor_parallel_size = self.parallel_config.tensor_parallel_size
        pp_parallel_size = self.parallel_config.pipeline_parallel_size
        assert self.world_size == tensor_parallel_size * pp_parallel_size, (
            f"world_size ({self.world_size}) must be equal to the "
            f"tensor_parallel_size ({tensor_parallel_size}) x pipeline"
            f"_parallel_size ({pp_parallel_size}). "
        )

        # Set multiprocessing envs
        set_multiprocessing_worker_envs()

        # Multiprocessing-based executor does not support multi-node setting.
        # Since it only works for single node, we can use the loopback address
        # get_loopback_ip() for communication.
        distributed_init_method = get_distributed_init_method(
            get_loopback_ip(), get_open_port()
        )

        # Initialize worker and set up message queues for SchedulerOutputs
        # and ModelRunnerOutputs
        self.init_request_rpc_mq()

        # Create workers
        context = get_mp_context()
        shared_worker_lock = context.Lock()
        unready_workers: list[UnreadyWorkerProcHandle] = []
        success = False
        try:
            for local_rank in range(self.local_world_size):
                global_rank = (
                    self.local_world_size * self.parallel_config.distributed_node_rank
                    + local_rank
                )
                unready_workers.append(
                    WorkerProc.make_worker_process(
                        vllm_config=self.vllm_config,
                        local_rank=local_rank,
                        rank=global_rank,
                        distributed_init_method=distributed_init_method,
                        input_shm_handle=self.scheduler_output_handle,
                        shared_worker_lock=shared_worker_lock,
                    )
                )

            # Workers must be created before wait_for_ready to avoid
            # deadlock, since worker.init_device() does a device sync.
            self.workers = WorkerProc.wait_for_ready(unready_workers)
            if self.parallel_config.distributed_node_size > 1:
                self.response_mqs = [
                    mq for mq in self.workers[0].rpc_response_mqs if mq is not None
                ]
            else:
                self.response_mqs = [w.worker_response_mq for w in self.workers]
            # Ensure message queues are ready. Will deadlock if re-ordered
            # Must be kept consistent with the WorkerProc.
            if self.rpc_broadcast_mq is not None:
                self.rpc_broadcast_mq.wait_until_ready()
            for response_mq in self.response_mqs:
                response_mq.wait_until_ready()
            self.start_worker_monitor()
            success = True
        finally:
            if not success:
                # Clean up the worker procs if there was a failure.
                # Close death_writers first to signal workers to exit
                for uw in unready_workers:
                    if uw.death_writer is not None:
                        uw.death_writer.close()
                self._ensure_worker_termination([uw.proc for uw in unready_workers])

        # For pipeline parallel, we use a thread pool for asynchronous
        # execute_model.
        if self.max_concurrent_batches > 1:
            # Note: must use only 1 IO thread to keep dequeue sequence
            # from the response queue
            # _async_aggregate_workers_output also assumes a single IO thread
            self.io_thread_pool = ThreadPoolExecutor(
                max_workers=1, thread_name_prefix="mp_exec_io"
            )

        self.output_rank = self._get_output_rank()
        self.has_connector = self.vllm_config.kv_transfer_config is not None

    def start_worker_monitor(self):
        workers = self.workers
        self_ref = weakref.ref(self)

        # Monitors worker process liveness. If any die unexpectedly,
        # logs an error, shuts down the executor and invokes the failure
        # callback to inform the engine.
        def monitor_workers():
            sentinels = [h.proc.sentinel for h in workers]
            died = multiprocessing.connection.wait(sentinels)
            _self = self_ref()
            if not _self or getattr(_self, "shutting_down", False):
                return
            _self.is_failed = True
            proc_name = next(h.proc.name for h in workers if h.proc.sentinel == died[0])
            logger.error(
                "Worker proc %s died unexpectedly, shutting down executor.", proc_name
            )
            _self.shutdown()
            callback = _self.failure_callback
            if callback is not None:
                _self.failure_callback = None
                callback()

        Thread(
            target=monitor_workers, daemon=True, name="MultiprocWorkerMonitor"
        ).start()

    def register_failure_callback(self, callback: FailureCallback):
        if self.is_failed:
            callback()
        else:
            self.failure_callback = callback

    def execute_model(
        self,
        scheduler_output: SchedulerOutput,
        non_block: bool = False,
    ) -> ModelRunnerOutput | Future[ModelRunnerOutput]:
        if not self.has_connector:
            # get output only from a single worker (output_rank)
            (output,) = self.collective_rpc(
                "execute_model",
                args=(scheduler_output,),
                unique_reply_rank=self.output_rank,
                non_block=non_block,
                timeout=envs.VLLM_EXECUTE_MODEL_TIMEOUT_SECONDS,
            )
            return output

        # get output from all workers
        outputs = self.collective_rpc(
            "execute_model",
            args=(scheduler_output,),
            non_block=non_block,
            timeout=envs.VLLM_EXECUTE_MODEL_TIMEOUT_SECONDS,
        )

        # aggregate all workers output to a single output
        if non_block:
            return self.kv_output_aggregator.async_aggregate(outputs, self.output_rank)
        return self.kv_output_aggregator.aggregate(outputs, self.output_rank)

    def execute_dummy_batch(self) -> None:
        self.collective_rpc("execute_dummy_batch", unique_reply_rank=self.output_rank)

    def take_draft_token_ids(self) -> DraftTokenIds | None:
        # OPTIMIZATION: Get output only from a single worker (output_rank)
        outputs = self.collective_rpc(
            "take_draft_token_ids", unique_reply_rank=self.output_rank
        )
        return outputs[0]

    def get_message_queues(
        self, unique_reply_rank: Optional[int] = None
    ) -> list[MessageQueue]:
        message_queues = []
        for rank in range(self.world_size):
            if rank < self.local_world_size:
                local_message_queue = self.workers[rank].worker_response_mq
                message_queues.append(local_message_queue)
            else:
                remote_message_queue = self.workers[0].rpc_response_mqs[rank]
                assert remote_message_queue is not None
                message_queues.append(remote_message_queue)
        if unique_reply_rank is not None:
            message_queues = [message_queues[unique_reply_rank]]
        return message_queues

    def collective_rpc(
        self,
        method: str | Callable,
        timeout: float | None = None,
        args: tuple = (),
        kwargs: dict | None = None,
        non_block: bool = False,
        unique_reply_rank: int | None = None,
    ) -> list[Any]:
        if self.is_failed:
            raise RuntimeError("Executor failed.")

        deadline = None if timeout is None else time.monotonic() + timeout
        kwargs = kwargs or {}

        # NOTE: If the args are heterogeneous, then we pack them into a list,
        # and unpack them in the method of every worker, because every worker
        # knows their own rank.
        try:
            if isinstance(method, str):
                send_method = method
            else:
                send_method = cloudpickle.dumps(
                    method, protocol=pickle.HIGHEST_PROTOCOL
                )
            self.rpc_broadcast_mq.enqueue(
                (send_method, args, kwargs, unique_reply_rank)
            )
            message_queues = self.get_message_queues(unique_reply_rank)
            responses = []

            def get_response(
<<<<<<< HEAD
                mq: MessageQueue,
                dequeue_timeout: Optional[float] = None,
                cancel_event: Optional[threading.Event] = None,
=======
                w: WorkerProcHandle,
                dequeue_timeout: float | None = None,
                cancel_event: threading.Event | None = None,
>>>>>>> 7c572544
            ):
                status, result = mq.dequeue(
                    timeout=dequeue_timeout, cancel=cancel_event
                )

                if status != WorkerProc.ResponseStatus.SUCCESS:
                    raise RuntimeError(
                        f"Worker failed with error '{result}', please check the"
                        " stack trace above for the root cause"
                    )
                return result

            for mq in message_queues:
                dequeue_timeout = (
                    None if deadline is None else (deadline - time.monotonic())
                )

                if self.io_thread_pool is not None:
                    # We must consume worker_response_mq from a single thread.
                    result = self.io_thread_pool.submit(  # type: ignore
                        get_response, mq, dequeue_timeout, self.shutdown_event
                    )
                    if not non_block:
                        result = result.result()
                elif not non_block:
                    result = get_response(mq, dequeue_timeout, self.shutdown_event)
                else:
                    raise RuntimeError(
                        "non_block can only be used when max_concurrent_batches > 1"
                    )
                responses.append(result)

            return responses
        except TimeoutError as e:
            raise TimeoutError(f"RPC call to {method} timed out.") from e

    @staticmethod
    def _ensure_worker_termination(worker_procs: list[BaseProcess]):
        """Ensure that all worker processes are terminated. Assumes workers have
        received termination requests. Waits for processing, then sends
        termination and kill signals if needed."""

        def wait_for_termination(procs, timeout):
            if not time:
                # If we are in late stage shutdown, the interpreter may replace
                # `time` with `None`.
                return all(not proc.is_alive() for proc in procs)
            start_time = time.time()
            while time.time() - start_time < timeout:
                if all(not proc.is_alive() for proc in procs):
                    return True
                time.sleep(0.1)
            return False

        # Send SIGTERM if still running
        active_procs = [proc for proc in worker_procs if proc.is_alive()]
        for p in active_procs:
            p.terminate()
        if not wait_for_termination(active_procs, 4):
            # Send SIGKILL if still running
            active_procs = [p for p in active_procs if p.is_alive()]
            for p in active_procs:
                p.kill()

    def shutdown(self):
        """Properly shut down the executor and its workers"""
        if not getattr(self, "shutting_down", False):
            self.shutting_down = True

            # Make sure all the worker processes are terminated first.
            if workers := getattr(self, "workers", None):
                for w in workers:
                    # Close death_writer to signal child processes to exit
                    if w.death_writer is not None:
                        w.death_writer.close()
                        w.death_writer = None
                    w.worker_response_mq = None
                self._ensure_worker_termination([w.proc for w in workers])

            self.shutdown_event.set()
            if self.io_thread_pool is not None:
                self.io_thread_pool.shutdown(wait=False, cancel_futures=True)
                del self.io_thread_pool

        self.rpc_broadcast_mq = None

    def check_health(self) -> None:
        self.collective_rpc("check_health", timeout=10)
        return

    @cached_property
    def max_concurrent_batches(self) -> int:
        if self.scheduler_config.async_scheduling:
            return 2
        return self.parallel_config.pipeline_parallel_size

    def _get_output_rank(self) -> int:
        # Only returns ModelRunnerOutput from TP rank=0 and PP rank=-1
        # (the first TP worker of the last PP stage).
        # Example:
        # Assuming TP=8, PP=4, then the world_size=32
        # 0-7, PP rank 0
        # 8-15, PP rank 1
        # 16-23, PP rank 2
        # 24-31, PP rank 3
        # so world_size - tp_size = 32 - 8 = 24 should be PP rank = -1 (i.e. 3)
        return self.world_size - self.parallel_config.tensor_parallel_size


@dataclass
class UnreadyWorkerProcHandle:
    """WorkerProcess handle before READY."""

    proc: BaseProcess
    rank: int
    ready_pipe: Connection
    death_writer: Connection | None = None


@dataclass
class WorkerProcHandle:
    proc: BaseProcess
    rank: int
<<<<<<< HEAD
    worker_response_mq: Optional[MessageQueue] = (
        (
            None  # The worker process writes to this MQ
        ),
    )
    rpc_response_mqs: list[Optional[MessageQueue]] = EMPTY_LIST
    death_writer: Optional[Connection] = None
=======
    worker_response_mq: MessageQueue  # The worker process writes to this MQ
    death_writer: Connection | None = None
>>>>>>> 7c572544

    @staticmethod
    def from_unready_handle(
        unready_handle: UnreadyWorkerProcHandle,
        worker_response_mq: Optional[MessageQueue],
        rpc_response_mqs: list[Optional[MessageQueue]] = EMPTY_LIST,
        **kwargs,
    ) -> "WorkerProcHandle":
        return WorkerProcHandle(
            proc=unready_handle.proc,
            rank=unready_handle.rank,
            worker_response_mq=worker_response_mq,
            rpc_response_mqs=rpc_response_mqs,
            death_writer=unready_handle.death_writer,
        )


class WorkerProc:
    """Wrapper that runs one Worker in a separate process."""

    READY_STR = "READY"

    def init_message_queues(
        self, input_shm_handle: Handle, vllm_config: VllmConfig
    ) -> None:
        node_size = vllm_config.parallel_config.distributed_node_size
        if node_size == 1:
            # Initialize MessageQueue for receiving SchedulerOutput
            self.rpc_broadcast_mq = MessageQueue.create_from_handle(
                input_shm_handle, self.worker.rank
            )

            # Initializes a message queue for sending the model output
            self.worker_response_mq: MessageQueue = MessageQueue(1, 1)
            self.rpc_response_handles = []
        else:
            # multi node
            # generate mq broadcaster from world group
            # for cross-node communication
            self.rpc_broadcast_mq = get_world_group().create_mq_broadcaster(
                extra_writer_handler=input_shm_handle,
                # we will wait until ready later
                blocking=False,
            )
            self.worker_response_mq, self.rpc_response_handles = (
                get_world_group().create_single_reader_mq_broadcasters(reader_rank=0)
            )

    def __init__(
        self,
        vllm_config: VllmConfig,
        local_rank: int,
        rank: int,
        distributed_init_method: str,
        input_shm_handle: Handle,
        shared_worker_lock: LockType,
    ):
        self.rank = rank
        wrapper = WorkerWrapperBase(
            vllm_config=vllm_config, rpc_rank=local_rank, global_rank=rank
        )
        # TODO: move `init_worker` to executor level as a collective rpc call
        all_kwargs: list[dict] = [
            {} for _ in range(vllm_config.parallel_config.world_size)
        ]
        is_driver_worker = rank % vllm_config.parallel_config.tensor_parallel_size == 0
        all_kwargs[local_rank] = {
            "vllm_config": vllm_config,
            "local_rank": local_rank,
            "rank": rank,
            "distributed_init_method": distributed_init_method,
            "is_driver_worker": is_driver_worker,
            "shared_worker_lock": shared_worker_lock,
        }
        wrapper.init_worker(all_kwargs)
        self.worker = wrapper

        scheduler_config = vllm_config.scheduler_config
        self.use_async_scheduling = scheduler_config.async_scheduling
        if self.use_async_scheduling:
            self.async_output_queue: queue.Queue = queue.Queue()
            self.async_output_copy_thread = Thread(
                target=self.async_output_busy_loop,
                daemon=True,
                name="WorkerAsyncOutputCopy",
            )
            self.async_output_copy_thread.start()

        # Initialize device
        self.worker.init_device()

        # Set process title and log prefix
        self.setup_proc_title_and_log_prefix(
            enable_ep=vllm_config.parallel_config.enable_expert_parallel
        )

        # Load model
        self.init_message_queues(input_shm_handle, vllm_config)
        self.worker.load_model()

        # Enable environment variable cache (e.g. assume no more
        # environment variable overrides after this point)
        enable_envs_cache()

    @staticmethod
    def make_worker_process(
        vllm_config: VllmConfig,
        local_rank: int,
        rank: int,
        distributed_init_method: str,
        input_shm_handle,  # Receive SchedulerOutput
        shared_worker_lock: LockType,
    ) -> UnreadyWorkerProcHandle:
        context = get_mp_context()
        # (reader, writer)
        reader, writer = context.Pipe(duplex=False)

        # Create death pipe to detect parent process exit
        death_reader, death_writer = context.Pipe(duplex=False)

        process_kwargs = {
            "vllm_config": vllm_config,
            "local_rank": local_rank,
            "rank": rank,
            "distributed_init_method": distributed_init_method,
            "input_shm_handle": input_shm_handle,
            "ready_pipe": (reader, writer),
            "death_pipe": death_reader,
            "shared_worker_lock": shared_worker_lock,
        }
        # Run EngineCore busy loop in background process.
        proc = context.Process(
            target=WorkerProc.worker_main,
            kwargs=process_kwargs,
            name=f"VllmWorker-{rank}",
            daemon=True,
        )

        proc.start()
        writer.close()
        # Keep death_writer open in parent - when parent exits,
        # death_reader in child will get EOFError
        return UnreadyWorkerProcHandle(proc, rank, reader, death_writer)

    @staticmethod
    def wait_for_response_handle_ready(
        handles: dict[str, Any], proc_handle: UnreadyWorkerProcHandle
    ) -> WorkerProcHandle:
        response_handle = handles["handle"]
        worker_response_mq: Optional[MessageQueue] = None
        if len(response_handle.local_reader_ranks) > 0:
            worker_response_mq = MessageQueue.create_from_handle(response_handle, 0)
        remote_response_handles = handles["rpc_response_handles"]
        remote_response_mqs = [
            MessageQueue.create_from_handle(response, -1)
            if response.remote_subscribe_addr is not None
            else None
            for response in remote_response_handles
        ]
        return WorkerProcHandle.from_unready_handle(
            proc_handle, worker_response_mq, rpc_response_mqs=remote_response_mqs
        )

    @staticmethod
    def wait_for_ready(
        unready_proc_handles: list[UnreadyWorkerProcHandle],
    ) -> list[WorkerProcHandle]:
        e = Exception(
            "WorkerProc initialization failed due to "
            "an exception in a background process. "
            "See stack trace for root cause."
        )

        pipes = {handle.ready_pipe: handle for handle in unready_proc_handles}
        ready_proc_handles: list[WorkerProcHandle | None] = [None] * len(
            unready_proc_handles
        )
        while pipes:
            ready = multiprocessing.connection.wait(pipes.keys())
            for pipe in ready:
                assert isinstance(pipe, Connection)
                try:
                    # Wait until the WorkerProc is ready.
                    unready_proc_handle = pipes.pop(pipe)
                    response: dict[str, Any] = pipe.recv()
                    if response["status"] != "READY":
                        raise e

                    idx = unready_proc_handle.rank % len(ready_proc_handles)
                    ready_proc_handles[idx] = WorkerProc.wait_for_response_handle_ready(
                        response, unready_proc_handle
                    )
                except EOFError:
                    e.__suppress_context__ = True
                    raise e from None

                finally:
                    # Close connection.
                    pipe.close()

        return cast(list[WorkerProcHandle], ready_proc_handles)

    def shutdown(self):
        self.worker.shutdown()
        self.rpc_broadcast_mq = None
        self.worker_response_mq = None
        destroy_model_parallel()
        destroy_distributed_environment()

    @staticmethod
    def get_ready_proc_handles(worker: "WorkerProc") -> dict[str, Any]:
        return {
            "status": WorkerProc.READY_STR,
            "handle": worker.worker_response_mq.export_handle(),
            "rpc_response_handles": worker.rpc_response_handles,
        }

    @staticmethod
    def worker_main(*args, **kwargs):
        """Worker initialization and execution loops.
        This runs a background process"""

        # Signal handler used for graceful termination.
        # SystemExit exception is only raised once to allow this and worker
        # processes to terminate without error
        shutdown_requested = False

        def signal_handler(signum, frame):
            nonlocal shutdown_requested
            if not shutdown_requested:
                shutdown_requested = True
                raise SystemExit()

        # Either SIGTERM or SIGINT will terminate the worker
        signal.signal(signal.SIGTERM, signal_handler)
        signal.signal(signal.SIGINT, signal_handler)

        worker = None
        # tuple[Connection, Connection]
        reader, ready_writer = kwargs.pop("ready_pipe")
        death_pipe = kwargs.pop("death_pipe", None)
        shutdown_event = threading.Event()
        # Start death monitoring thread if death_pipe is provided
        if death_pipe is not None:

            def monitor_parent_death():
                try:
                    # This will block until parent process exits (pipe closes)
                    death_pipe.recv()
                except EOFError:
                    # Parent process has exited, terminate this worker
                    logger.info("Parent process exited, terminating worker")
                    # Send signal to self to trigger clean shutdown
                    shutdown_event.set()
                except Exception as e:
                    logger.warning("Death monitoring error: %s", e)

            death_monitor = Thread(
                target=monitor_parent_death, daemon=True, name="WorkerDeathMonitor"
            )
            death_monitor.start()

        try:
            reader.close()
            worker = WorkerProc(*args, **kwargs)

            # Send READY once we know everything is loaded
            ready_writer.send(WorkerProc.get_ready_proc_handles(worker))

            # Ensure message queues are ready. Will deadlock if re-ordered.
            # Must be kept consistent with the Executor
            if worker.rpc_broadcast_mq is not None:
                worker.rpc_broadcast_mq.wait_until_ready()
            worker.worker_response_mq.wait_until_ready()
            ready_writer.close()
            ready_writer = None

            worker.worker_busy_loop(cancel=shutdown_event)

        except Exception:
            # NOTE: if an Exception arises in busy_loop, we send
            # a FAILURE message over the MQ RPC to notify the Executor,
            # which triggers system shutdown.
            # TODO(rob): handle case where the MQ itself breaks.

            if ready_writer is not None:
                logger.exception("WorkerProc failed to start.")
            elif shutdown_event.is_set():
                logger.info("WorkerProc shutting down.")
            else:
                logger.exception("WorkerProc failed.")

            # The parent sends a SIGTERM to all worker processes if
            # any worker dies. Set this value so we don't re-throw
            # SystemExit() to avoid zmq exceptions in __del__.
            shutdown_requested = True

        finally:
            if ready_writer is not None:
                ready_writer.close()
            if death_pipe is not None:
                death_pipe.close()
            # Clean up once worker exits busy loop
            if worker is not None:
                worker.shutdown()

    class ResponseStatus(Enum):
        SUCCESS = auto()
        FAILURE = auto()

    def enqueue_output(self, output: Any):
        """Prepares output from the worker and enqueues it to the
        worker_response_mq. If the output is an Exception, it is
        converted to a FAILURE response.
        """
        if isinstance(output, AsyncModelRunnerOutput):
            output = output.get_output()

        if isinstance(output, Exception):
            result = (WorkerProc.ResponseStatus.FAILURE, str(output))
        else:
            result = (WorkerProc.ResponseStatus.SUCCESS, output)
        if (response_mq := self.worker_response_mq) is not None:
            response_mq.enqueue(result)

    def handle_output(self, output: Any):
        """Handles output from the worker. If async scheduling is enabled,
        it is passed to the async_output_busy_loop thread. Otherwise, it is
        enqueued directly to the worker_response_mq.
        """
        if self.use_async_scheduling:
            self.async_output_queue.put(output)
        else:
            self.enqueue_output(output)

    def async_output_busy_loop(self):
        """Entrypoint for the thread which handles outputs asynchronously."""
        while True:
            output = self.async_output_queue.get()
            self.enqueue_output(output)

    def worker_busy_loop(self, cancel: threading.Event | None = None):
        """Main busy loop for Multiprocessing Workers"""
        while True:
            method, args, kwargs, output_rank = self.rpc_broadcast_mq.dequeue(
                cancel=cancel, indefinite=True
            )
            try:
                if isinstance(method, str):
                    func = getattr(self.worker, method)
                elif isinstance(method, bytes):
                    func = partial(cloudpickle.loads(method), self.worker)

                output = func(*args, **kwargs)
            except Exception as e:
                # Notes have been introduced in python 3.11
                if hasattr(e, "add_note"):
                    e.add_note(traceback.format_exc())
                logger.exception("WorkerProc hit an exception.")
                # exception might not be serializable, so we convert it to
                # string, only for logging purpose.
                if output_rank is None or self.rank == output_rank:
                    self.handle_output(e)
                continue

            if output_rank is None or self.rank == output_rank:
                self.handle_output(output)

    @staticmethod
    def setup_proc_title_and_log_prefix(enable_ep: bool) -> None:
        dp_size = get_dp_group().world_size
        dp_rank = get_dp_group().rank_in_group
        pp_size = get_pp_group().world_size
        pp_rank = get_pp_group().rank_in_group
        tp_size = get_tp_group().world_size
        tp_rank = get_tp_group().rank_in_group
        process_name = "Worker"
        if dp_size > 1:
            process_name += f"_DP{dp_rank}"
        if pp_size > 1:
            process_name += f"_PP{pp_rank}"
        if tp_size > 1:
            process_name += f"_TP{tp_rank}"
        if enable_ep:
            ep_rank = get_ep_group().rank_in_group
            process_name += f"_EP{ep_rank}"
        set_process_title(name=process_name)
        decorate_logs(process_name)


def set_multiprocessing_worker_envs():
    """Set up environment variables that should be used when there are workers
    in a multiprocessing environment. This should be called by the parent
    process before worker processes are created"""

    _maybe_force_spawn()

    # Configure thread parallelism if OMP_NUM_THREADS isn't set
    #
    # Helps to avoid CPU contention. The default of spawning a thread per
    # core combined with multiprocessing for each GPU can have a negative
    # impact on performance. The contention is amplified when running in a
    # container where CPU limits can cause throttling.
    default_omp_num_threads = 1
    if (
        "OMP_NUM_THREADS" not in os.environ
        and (current_parallelism := torch.get_num_threads()) > default_omp_num_threads
    ):
        logger.warning(
            "Reducing Torch parallelism from %d threads to %d to avoid "
            "unnecessary CPU contention. Set OMP_NUM_THREADS in the "
            "external environment to tune this value as needed.",
            current_parallelism,
            default_omp_num_threads,
        )
        os.environ["OMP_NUM_THREADS"] = str(default_omp_num_threads)
        torch.set_num_threads(default_omp_num_threads)<|MERGE_RESOLUTION|>--- conflicted
+++ resolved
@@ -53,7 +53,7 @@
 logger = init_logger(__name__)
 
 
-EMPTY_LIST: list[Optional[MessageQueue]] = field(default_factory=list)
+EMPTY_LIST: list[MessageQueue | None] = field(default_factory=list)
 
 
 class MultiprocExecutor(Executor):
@@ -253,7 +253,7 @@
         return outputs[0]
 
     def get_message_queues(
-        self, unique_reply_rank: Optional[int] = None
+        self, unique_reply_rank: int | None = None
     ) -> list[MessageQueue]:
         message_queues = []
         for rank in range(self.world_size):
@@ -300,15 +300,9 @@
             responses = []
 
             def get_response(
-<<<<<<< HEAD
                 mq: MessageQueue,
-                dequeue_timeout: Optional[float] = None,
-                cancel_event: Optional[threading.Event] = None,
-=======
-                w: WorkerProcHandle,
                 dequeue_timeout: float | None = None,
                 cancel_event: threading.Event | None = None,
->>>>>>> 7c572544
             ):
                 status, result = mq.dequeue(
                     timeout=dequeue_timeout, cancel=cancel_event
@@ -432,24 +426,17 @@
 class WorkerProcHandle:
     proc: BaseProcess
     rank: int
-<<<<<<< HEAD
-    worker_response_mq: Optional[MessageQueue] = (
-        (
-            None  # The worker process writes to this MQ
-        ),
+    worker_response_mq: MessageQueue | None = (
+        None  # The worker process writes to this MQ
     )
-    rpc_response_mqs: list[Optional[MessageQueue]] = EMPTY_LIST
-    death_writer: Optional[Connection] = None
-=======
-    worker_response_mq: MessageQueue  # The worker process writes to this MQ
+    rpc_response_mqs: list[MessageQueue | None] = EMPTY_LIST
     death_writer: Connection | None = None
->>>>>>> 7c572544
 
     @staticmethod
     def from_unready_handle(
         unready_handle: UnreadyWorkerProcHandle,
-        worker_response_mq: Optional[MessageQueue],
-        rpc_response_mqs: list[Optional[MessageQueue]] = EMPTY_LIST,
+        worker_response_mq: MessageQueue | None,
+        rpc_response_mqs: list[MessageQueue | None] = EMPTY_LIST,
         **kwargs,
     ) -> "WorkerProcHandle":
         return WorkerProcHandle(
@@ -593,7 +580,7 @@
         handles: dict[str, Any], proc_handle: UnreadyWorkerProcHandle
     ) -> WorkerProcHandle:
         response_handle = handles["handle"]
-        worker_response_mq: Optional[MessageQueue] = None
+        worker_response_mq: MessageQueue | None = None
         if len(response_handle.local_reader_ranks) > 0:
             worker_response_mq = MessageQueue.create_from_handle(response_handle, 0)
         remote_response_handles = handles["rpc_response_handles"]
