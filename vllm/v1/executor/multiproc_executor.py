--- conflicted
+++ resolved
@@ -31,11 +31,8 @@
 from vllm.distributed.parallel_state import (get_dp_group, get_ep_group,
                                              get_pp_group, get_tp_group,
                                              get_cp_group)
-<<<<<<< HEAD
-=======
 from vllm.executor.multiproc_worker_utils import (
     set_multiprocessing_worker_envs)
->>>>>>> 880ddbfe
 from vllm.logger import init_logger
 from vllm.multimodal import MULTIMODAL_REGISTRY
 from vllm.multimodal.cache import worker_receiver_cache_from_config
