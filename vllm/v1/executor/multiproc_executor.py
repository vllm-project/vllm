--- conflicted
+++ resolved
@@ -40,18 +40,13 @@
     get_loopback_ip,
     get_open_port,
 )
-<<<<<<< HEAD
-from vllm.utils.system_utils import decorate_logs, set_process_title
-from vllm.v1.core.sched.output import GrammarOutput, SchedulerOutput
-=======
 from vllm.utils.system_utils import (
     _maybe_force_spawn,
     decorate_logs,
     get_mp_context,
     set_process_title,
 )
-from vllm.v1.core.sched.output import SchedulerOutput
->>>>>>> 69f06406
+from vllm.v1.core.sched.output import GrammarOutput, SchedulerOutput
 from vllm.v1.executor.abstract import Executor, FailureCallback
 from vllm.v1.outputs import AsyncModelRunnerOutput, DraftTokenIds, ModelRunnerOutput
 from vllm.v1.worker.worker_base import WorkerWrapperBase
