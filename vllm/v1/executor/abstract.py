--- conflicted
+++ resolved
@@ -13,12 +13,8 @@
 from vllm.lora.request import LoRARequest
 from vllm.tasks import SupportedTask
 from vllm.utils.import_utils import resolve_obj_by_qualname
-<<<<<<< HEAD
 from vllm.v1.core.sched.output import GrammarOutput, SchedulerOutput
-=======
-from vllm.v1.core.sched.output import SchedulerOutput
 from vllm.v1.engine import ReconfigureDistributedRequest
->>>>>>> 647214f3
 from vllm.v1.kv_cache_interface import KVCacheConfig, KVCacheSpec
 from vllm.v1.outputs import DraftTokenIds, ModelRunnerOutput
 from vllm.v1.worker.worker_base import WorkerBase
@@ -182,13 +178,8 @@
     def execute_model(
         self,
         scheduler_output: SchedulerOutput,
-<<<<<<< HEAD
-        non_block: bool = False,
-    ) -> ModelRunnerOutput | None | Future[ModelRunnerOutput | None]:
-        output = self.collective_rpc(
-=======
         non_block: Literal[False] = False,
-    ) -> ModelRunnerOutput:
+    ) -> ModelRunnerOutput | None:
         pass
 
     @overload
@@ -196,14 +187,13 @@
         self,
         scheduler_output: SchedulerOutput,
         non_block: Literal[True] = True,
-    ) -> Future[ModelRunnerOutput]:
+    ) -> Future[ModelRunnerOutput | None]:
         pass
 
     def execute_model(
         self, scheduler_output: SchedulerOutput, non_block: bool = False
-    ) -> ModelRunnerOutput | Future[ModelRunnerOutput]:
+    ) -> ModelRunnerOutput | None | Future[ModelRunnerOutput | None]:
         output = self.collective_rpc(  # type: ignore[call-overload]
->>>>>>> 647214f3
             "execute_model", args=(scheduler_output,), non_block=non_block
         )
         return output[0]
@@ -213,7 +203,7 @@
         grammar_output: GrammarOutput | None,
         non_block: bool = False,
     ) -> ModelRunnerOutput | Future[ModelRunnerOutput]:
-        output = self.collective_rpc(
+        output = self.collective_rpc(  # type: ignore[call-overload]
             "sample_tokens", args=(grammar_output,), non_block=non_block
         )
         return output[0]
