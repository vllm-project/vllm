from typing import Type

import torch.nn as nn

from vllm.config import VllmConfig
from vllm.executor.executor_base import ExecutorBase
from vllm.executor.ray_distributed_executor import (  # noqa
    RayDistributedExecutor as RayDistributedExecutorV0)
from vllm.executor.uniproc_executor import (  # noqa
    ExecutorWithExternalLauncher as ExecutorWithExternalLauncherV0)
from vllm.executor.uniproc_executor import (  # noqa
    UniProcExecutor as UniProcExecutorV0)
from vllm.v1.kv_cache_interface import KVCacheConfig, KVCacheSpec
from vllm.v1.outputs import ModelRunnerOutput


class Executor(ExecutorBase):
    """
    Abstract class for v1 executors, mainly define some methods for v1.
    For methods shared by v0 and v1, define them in ExecutorBase"""

    @staticmethod
    def get_class(vllm_config: VllmConfig) -> Type["Executor"]:
        executor_class: Type[Executor]
        parallel_config = vllm_config.parallel_config
        distributed_executor_backend = (
            parallel_config.distributed_executor_backend)
        if distributed_executor_backend is None:
            # If the user does not specify the distributed executor backend,
            # we will choose the backend based on the world size.
            if parallel_config.world_size > 1:
                distributed_executor_backend = "mp"
            else:
                distributed_executor_backend = "uni"

        if distributed_executor_backend == "ray":
            executor_class = RayDistributedExecutor
        elif distributed_executor_backend == "mp":
            from vllm.v1.executor.multiproc_executor import MultiprocExecutor
            executor_class = MultiprocExecutor
        elif distributed_executor_backend == "uni":
            executor_class = UniProcExecutor
        elif distributed_executor_backend == "external_launcher":
            # TODO: make v1 scheduling deterministic
            # to support external launcher
            executor_class = ExecutorWithExternalLauncher
        else:
            raise ValueError("Unknown distributed executor backend: "
                             f"{distributed_executor_backend}")
        return executor_class

    def initialize(self, kv_cache_config: KVCacheConfig) -> None:
        """
        Initialize the KV caches and begin the model execution loop of the
        underlying workers.
        """
        self.collective_rpc("initialize_cache", args=(kv_cache_config, ))
        self.collective_rpc("compile_or_warm_up_model")

    def determine_available_memory(self) -> int:  # in bytes
        output = self.collective_rpc("determine_available_memory")
        # Since we use a shared centralized controller, we take the minimum
        # memory size across all workers to make sure all the memory
        # operators can be applied to all workers.
        return min(output)

    def get_kv_cache_spec(self) -> KVCacheSpec:
        output = self.collective_rpc("get_kv_cache_spec")
        for x in output:
            assert x == output[0]
        return output[0]

<<<<<<< HEAD
    @abstractmethod
    def get_model(self) -> nn.Module:
        raise NotImplementedError

    @abstractmethod
=======
>>>>>>> 630eb5b5
    def execute_model(
        self,
        scheduler_output,
    ) -> ModelRunnerOutput:
        output = self.collective_rpc("execute_model",
                                     args=(scheduler_output, ))
        return output[0]

    def profile(self, is_start: bool = True):
        self.collective_rpc("profile", args=(is_start, ))


class UniProcExecutor(UniProcExecutorV0, Executor):
    pass


class ExecutorWithExternalLauncher(ExecutorWithExternalLauncherV0, Executor):
    pass


class RayDistributedExecutor(RayDistributedExecutorV0, Executor):
    pass<|MERGE_RESOLUTION|>--- conflicted
+++ resolved
@@ -1,6 +1,4 @@
 from typing import Type
-
-import torch.nn as nn
 
 from vllm.config import VllmConfig
 from vllm.executor.executor_base import ExecutorBase
@@ -70,14 +68,6 @@
             assert x == output[0]
         return output[0]
 
-<<<<<<< HEAD
-    @abstractmethod
-    def get_model(self) -> nn.Module:
-        raise NotImplementedError
-
-    @abstractmethod
-=======
->>>>>>> 630eb5b5
     def execute_model(
         self,
         scheduler_output,
