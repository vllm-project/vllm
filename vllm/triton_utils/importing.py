# SPDX-License-Identifier: Apache-2.0
# SPDX-FileCopyrightText: Copyright contributors to the vLLM project

import os
import types
from importlib.util import find_spec

from vllm.logger import init_logger

logger = init_logger(__name__)

HAS_TRITON = (
    find_spec("triton") is not None
    or find_spec("pytorch-triton-xpu") is not None  # Not compatible
)
if HAS_TRITON:
    try:
        from triton.backends import backends

        # It's generally expected that x.driver exists and has
        # an is_active method.
        # The `x.driver and` check adds a small layer of safety.
        active_drivers = [
            x.driver for x in backends.values()
            if x.driver and x.driver.is_active()
        ]

        # Check if we're in a distributed environment where CUDA_VISIBLE_DEVICES
        # might be temporarily empty (e.g., Ray sets it to "" during actor init)
        cuda_visible_devices = os.environ.get("CUDA_VISIBLE_DEVICES")
        is_distributed_env = (cuda_visible_devices is not None
                              and len(cuda_visible_devices.strip()) == 0)

        # Apply lenient driver check for distributed environments
        if is_distributed_env and len(active_drivers) == 0:
            # Allow 0 drivers in distributed environments - they may become
            # active later when CUDA context is properly initialized
            logger.debug(
                "Triton found 0 active drivers in distributed environment. "
                "This is expected during initialization.")
        elif not is_distributed_env and len(active_drivers) != 1:
            # Strict check for non-distributed environments
            logger.info(
                "Triton is installed but %d active driver(s) found "
                "(expected 1). Disabling Triton to prevent runtime errors.",
                len(active_drivers))
            HAS_TRITON = False
    except ImportError:
        # This can occur if Triton is partially installed or triton.backends
        # is missing.
        logger.warning(
            "Triton is installed, but `triton.backends` could not be imported. "
            "Disabling Triton.")
        HAS_TRITON = False
    except Exception as e:
        # Catch any other unexpected errors during the check.
        logger.warning(
            "An unexpected error occurred while checking Triton active drivers:"
            " %s. Disabling Triton.", e)
        HAS_TRITON = False

if not HAS_TRITON:
    logger.info("Triton not installed or not compatible; certain GPU-related"
                " functions will not be available.")


class TritonPlaceholder(types.ModuleType):
<<<<<<< HEAD

    def __init__(self):
        super().__init__("triton")
        self.jit = self._dummy_decorator("jit")
        self.autotune = self._dummy_decorator("autotune")
        self.heuristics = self._dummy_decorator("heuristics")
        self.language = TritonLanguagePlaceholder()
        logger.warning_once(
            "Triton is not installed. Using dummy decorators. "
            "Install it via `pip install triton` to enable kernel"
            " compilation.")

    def _dummy_decorator(self, name):

        def decorator(*args, **kwargs):
            if args and callable(args[0]):
                return args[0]
            return lambda f: f

        return decorator


class TritonLanguagePlaceholder(types.ModuleType):

=======

    def __init__(self):
        super().__init__("triton")
        self.__version__ = "3.3.0"
        self.jit = self._dummy_decorator("jit")
        self.autotune = self._dummy_decorator("autotune")
        self.heuristics = self._dummy_decorator("heuristics")
        self.Config = self._dummy_decorator("Config")
        self.language = TritonLanguagePlaceholder()

    def _dummy_decorator(self, name):

        def decorator(*args, **kwargs):
            if args and callable(args[0]):
                return args[0]
            return lambda f: f

        return decorator


class TritonLanguagePlaceholder(types.ModuleType):

>>>>>>> 110df743
    def __init__(self):
        super().__init__("triton.language")
        self.constexpr = None
        self.dtype = None
        self.int64 = None<|MERGE_RESOLUTION|>--- conflicted
+++ resolved
@@ -65,32 +65,6 @@
 
 
 class TritonPlaceholder(types.ModuleType):
-<<<<<<< HEAD
-
-    def __init__(self):
-        super().__init__("triton")
-        self.jit = self._dummy_decorator("jit")
-        self.autotune = self._dummy_decorator("autotune")
-        self.heuristics = self._dummy_decorator("heuristics")
-        self.language = TritonLanguagePlaceholder()
-        logger.warning_once(
-            "Triton is not installed. Using dummy decorators. "
-            "Install it via `pip install triton` to enable kernel"
-            " compilation.")
-
-    def _dummy_decorator(self, name):
-
-        def decorator(*args, **kwargs):
-            if args and callable(args[0]):
-                return args[0]
-            return lambda f: f
-
-        return decorator
-
-
-class TritonLanguagePlaceholder(types.ModuleType):
-
-=======
 
     def __init__(self):
         super().__init__("triton")
@@ -113,7 +87,6 @@
 
 class TritonLanguagePlaceholder(types.ModuleType):
 
->>>>>>> 110df743
     def __init__(self):
         super().__init__("triton.language")
         self.constexpr = None
